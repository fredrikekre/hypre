/******************************************************************************
 * Copyright 1998-2019 Lawrence Livermore National Security, LLC and other
 * HYPRE Project Developers. See the top-level COPYRIGHT file for details.
 *
 * SPDX-License-Identifier: (Apache-2.0 OR MIT)
 ******************************************************************************/

/******************************************************************************
 *
 * HYPRE_IJMatrix interface
 *
 *****************************************************************************/

#include "./_hypre_IJ_mv.h"

#include "../HYPRE.h"

/*--------------------------------------------------------------------------
 * HYPRE_IJMatrixCreate
 *--------------------------------------------------------------------------*/

HYPRE_Int
HYPRE_IJMatrixCreate( MPI_Comm        comm,
                      HYPRE_BigInt    ilower,
                      HYPRE_BigInt    iupper,
                      HYPRE_BigInt    jlower,
                      HYPRE_BigInt    jupper,
                      HYPRE_IJMatrix *matrix )
{
   HYPRE_BigInt *row_partitioning;
   HYPRE_BigInt *col_partitioning;
   HYPRE_BigInt *info;
   HYPRE_Int num_procs;
   HYPRE_Int myid;

   hypre_IJMatrix *ijmatrix;

   HYPRE_BigInt  row0, col0, rowN, colN;

   ijmatrix = hypre_CTAlloc(hypre_IJMatrix,  1, HYPRE_MEMORY_HOST);

   hypre_IJMatrixComm(ijmatrix)           = comm;
   hypre_IJMatrixObject(ijmatrix)         = NULL;
   hypre_IJMatrixTranslator(ijmatrix)     = NULL;
   hypre_IJMatrixAssumedPart(ijmatrix)    = NULL;
   hypre_IJMatrixObjectType(ijmatrix)     = HYPRE_UNITIALIZED;
   hypre_IJMatrixAssembleFlag(ijmatrix)   = 0;
   hypre_IJMatrixPrintLevel(ijmatrix)     = 0;
   hypre_IJMatrixOMPFlag(ijmatrix)        = 0;

   hypre_MPI_Comm_size(comm,&num_procs);
   hypre_MPI_Comm_rank(comm, &myid);


   if (ilower > iupper+1 || ilower < 0)
   {
      hypre_error_in_arg(2);
      hypre_TFree(ijmatrix, HYPRE_MEMORY_HOST);
      return hypre_error_flag;
   }

   if (iupper < -1)
   {
      hypre_error_in_arg(3);
      hypre_TFree(ijmatrix, HYPRE_MEMORY_HOST);
      return hypre_error_flag;
   }

   if (jlower > jupper+1 || jlower < 0)
   {
      hypre_error_in_arg(4);
      hypre_TFree(ijmatrix, HYPRE_MEMORY_HOST);
      return hypre_error_flag;
   }

   if (jupper < -1)
   {
      hypre_error_in_arg(5);
      hypre_TFree(ijmatrix, HYPRE_MEMORY_HOST);
      return hypre_error_flag;
   }

   info = hypre_CTAlloc(HYPRE_BigInt, 2, HYPRE_MEMORY_HOST);

   row_partitioning = hypre_CTAlloc(HYPRE_BigInt, 2, HYPRE_MEMORY_HOST);
   col_partitioning = hypre_CTAlloc(HYPRE_BigInt, 2, HYPRE_MEMORY_HOST);

   row_partitioning[0] = ilower;
   row_partitioning[1] = iupper+1;
   col_partitioning[0] = jlower;
   col_partitioning[1] = jupper+1;

   /* now we need the global number of rows and columns as well
      as the global first row and column index */

   /* proc 0 has the first row and col */
   if (myid == 0)
   {
      info[0] = ilower;
      info[1] = jlower;
   }
   hypre_MPI_Bcast(info, 2, HYPRE_MPI_BIG_INT, 0, comm);
   row0 = info[0];
   col0 = info[1];

   /* proc (num_procs-1) has the last row and col */
   if (myid == (num_procs-1))
   {
      info[0] = iupper;
      info[1] = jupper;
   }
   hypre_MPI_Bcast(info, 2, HYPRE_MPI_BIG_INT, num_procs-1, comm);

   rowN = info[0];
   colN = info[1];

   hypre_IJMatrixGlobalFirstRow(ijmatrix) = row0;
   hypre_IJMatrixGlobalFirstCol(ijmatrix) = col0;
   hypre_IJMatrixGlobalNumRows(ijmatrix) = rowN - row0 + 1;
   hypre_IJMatrixGlobalNumCols(ijmatrix) = colN - col0 + 1;

   hypre_TFree(info, HYPRE_MEMORY_HOST);

   hypre_IJMatrixRowPartitioning(ijmatrix) = row_partitioning;
   hypre_IJMatrixColPartitioning(ijmatrix) = col_partitioning;

   *matrix = (HYPRE_IJMatrix) ijmatrix;

   return hypre_error_flag;
}

/*--------------------------------------------------------------------------
 * HYPRE_IJMatrixPartialClone
 *
 * Creates a new IJMatrix with data copied from an existing matrix except
 * for the members:
 *    1) hypre_IJMatrixObject
 *    2) hypre_IJMatrixTranslator
 *    3) hypre_IJMatrixAssumedPart
 *--------------------------------------------------------------------------*/

HYPRE_Int
HYPRE_IJMatrixPartialClone( HYPRE_IJMatrix  matrix_in,
                            HYPRE_IJMatrix *matrix_out )
{
   hypre_IJMatrix *ijmatrix_in = (hypre_IJMatrix *) matrix_in;
   hypre_IJMatrix *ijmatrix_out;
   HYPRE_BigInt    ilower;
   HYPRE_BigInt    iupper;
   HYPRE_BigInt    jlower;
   HYPRE_BigInt    jupper;

   if (!ijmatrix_in)
   {
      hypre_error_in_arg(1);
      return hypre_error_flag;
   }

   HYPRE_IJMatrixGetLocalRange(ijmatrix_in, &ilower, &iupper, &jlower, &jupper);

   ijmatrix_out = hypre_CTAlloc(hypre_IJMatrix, 1, HYPRE_MEMORY_HOST);

   hypre_IJMatrixComm(ijmatrix_out)           = hypre_IJMatrixComm(ijmatrix_in);
   hypre_IJMatrixObject(ijmatrix_out)         = NULL;
   hypre_IJMatrixTranslator(ijmatrix_out)     = NULL;
   hypre_IJMatrixAssumedPart(ijmatrix_out)    = NULL;
   hypre_IJMatrixObjectType(ijmatrix_out)     = hypre_IJMatrixObjectType(ijmatrix_in);
   hypre_IJMatrixAssembleFlag(ijmatrix_out)   = 0;
   hypre_IJMatrixPrintLevel(ijmatrix_out)     = hypre_IJMatrixPrintLevel(ijmatrix_in);
   hypre_IJMatrixOMPFlag(ijmatrix_out)        = hypre_IJMatrixOMPFlag(ijmatrix_in);
   hypre_IJMatrixGlobalFirstRow(ijmatrix_out) = hypre_IJMatrixGlobalFirstRow(ijmatrix_in);
   hypre_IJMatrixGlobalFirstCol(ijmatrix_out) = hypre_IJMatrixGlobalFirstCol(ijmatrix_in);
   hypre_IJMatrixGlobalNumRows(ijmatrix_out)  = hypre_IJMatrixGlobalNumRows(ijmatrix_in);
   hypre_IJMatrixGlobalNumCols(ijmatrix_out)  = hypre_IJMatrixGlobalNumCols(ijmatrix_in);

   hypre_IJMatrixRowPartitioning(ijmatrix_out) = hypre_CTAlloc(HYPRE_BigInt, 2, HYPRE_MEMORY_HOST);;
   hypre_IJMatrixColPartitioning(ijmatrix_out) = hypre_CTAlloc(HYPRE_BigInt, 2, HYPRE_MEMORY_HOST);
   hypre_IJMatrixRowPartitioning(ijmatrix_out)[0] = ilower;
   hypre_IJMatrixRowPartitioning(ijmatrix_out)[1] = iupper+1;
   hypre_IJMatrixColPartitioning(ijmatrix_out)[0] = jlower;
   hypre_IJMatrixColPartitioning(ijmatrix_out)[1] = jupper+1;

   *matrix_out = (HYPRE_IJMatrix) ijmatrix_out;

   return hypre_error_flag;
}

/*--------------------------------------------------------------------------
 *--------------------------------------------------------------------------*/

HYPRE_Int
HYPRE_IJMatrixDestroy( HYPRE_IJMatrix matrix )
{
   hypre_IJMatrix *ijmatrix = (hypre_IJMatrix *) matrix;

   if (!ijmatrix)
   {
      hypre_error_in_arg(1);
      return hypre_error_flag;
   }

   if (ijmatrix)
   {
      if (hypre_IJMatrixRowPartitioning(ijmatrix) ==
          hypre_IJMatrixColPartitioning(ijmatrix))
      {
         hypre_TFree(hypre_IJMatrixRowPartitioning(ijmatrix), HYPRE_MEMORY_HOST);
      }
      else
      {
         hypre_TFree(hypre_IJMatrixRowPartitioning(ijmatrix), HYPRE_MEMORY_HOST);
         hypre_TFree(hypre_IJMatrixColPartitioning(ijmatrix), HYPRE_MEMORY_HOST);
      }
      if hypre_IJMatrixAssumedPart(ijmatrix)
      {
         hypre_AssumedPartitionDestroy((hypre_IJAssumedPart*)hypre_IJMatrixAssumedPart(ijmatrix));
      }
      if ( hypre_IJMatrixObjectType(ijmatrix) == HYPRE_PARCSR )
      {
         hypre_IJMatrixDestroyParCSR( ijmatrix );
      }
      else if ( hypre_IJMatrixObjectType(ijmatrix) != -1 )
      {
         hypre_error_in_arg(1);
         return hypre_error_flag;
      }
   }

   hypre_TFree(ijmatrix, HYPRE_MEMORY_HOST);

   return hypre_error_flag;
}

/*--------------------------------------------------------------------------
 *--------------------------------------------------------------------------*/

HYPRE_Int
HYPRE_IJMatrixInitialize( HYPRE_IJMatrix matrix )
{
   hypre_IJMatrix *ijmatrix = (hypre_IJMatrix *) matrix;

   if (!ijmatrix)
   {
      hypre_error_in_arg(1);
      return hypre_error_flag;
   }

   if ( hypre_IJMatrixObjectType(ijmatrix) == HYPRE_PARCSR )
   {
      hypre_IJMatrixInitializeParCSR( ijmatrix ) ;
   }
   else
   {
      hypre_error_in_arg(1);
   }

   return hypre_error_flag;

}

HYPRE_Int
HYPRE_IJMatrixInitialize_v2( HYPRE_IJMatrix matrix, HYPRE_MemoryLocation memory_location )
{
   hypre_IJMatrix *ijmatrix = (hypre_IJMatrix *) matrix;

   if (!ijmatrix)
   {
      hypre_error_in_arg(1);
      return hypre_error_flag;
   }

   if ( hypre_IJMatrixObjectType(ijmatrix) == HYPRE_PARCSR )
   {
      hypre_IJMatrixInitializeParCSR_v2( ijmatrix, memory_location ) ;
   }
   else
   {
      hypre_error_in_arg(1);
   }

   return hypre_error_flag;

}

/*--------------------------------------------------------------------------
 *--------------------------------------------------------------------------*/

HYPRE_Int
HYPRE_IJMatrixSetPrintLevel( HYPRE_IJMatrix matrix,
                             HYPRE_Int print_level )
{
   hypre_IJMatrix *ijmatrix = (hypre_IJMatrix *) matrix;

   if (!ijmatrix)
   {
      hypre_error_in_arg(1);
      return hypre_error_flag;
   }

   hypre_IJMatrixPrintLevel(ijmatrix) = 1;
   return hypre_error_flag;
}

/*--------------------------------------------------------------------------
 * This is a helper routine to compute a prefix sum of integer values.
 *
 * The current implementation is okay for modest numbers of threads.
 *--------------------------------------------------------------------------*/

HYPRE_Int
hypre_PrefixSumInt(HYPRE_Int   nvals,
                   HYPRE_Int  *vals,
                   HYPRE_Int  *sums)
{
   HYPRE_Int  j, nthreads, bsize;

   nthreads = hypre_NumThreads();
   bsize = (nvals + nthreads - 1) / nthreads; /* This distributes the remainder */

   if (nvals < nthreads || bsize == 1)
   {
      sums[0] = 0;
      for (j=1; j < nvals; j++)
         sums[j] += sums[j-1] + vals[j-1];
   }
   else
   {

      /* Compute preliminary partial sums (in parallel) within each interval */
#ifdef HYPRE_USING_OPENMP
#pragma omp parallel for private(j) HYPRE_SMP_SCHEDULE
#endif
      for (j = 0; j < nvals; j += bsize)
      {
         HYPRE_Int  i, n = hypre_min((j+bsize), nvals);

         sums[0] = 0;
         for (i = j+1; i < n; i++)
         {
            sums[i] = sums[i-1] + vals[i-1];
         }
      }

      /* Compute final partial sums (in serial) for the first entry of every interval */
      for (j = bsize; j < nvals; j += bsize)
      {
         sums[j] = sums[j-bsize] + sums[j-1] + vals[j-1];
      }

      /* Compute final partial sums (in parallel) for the remaining entries */
#ifdef HYPRE_USING_OPENMP
#pragma omp parallel for private(j) HYPRE_SMP_SCHEDULE
#endif
      for (j = bsize; j < nvals; j += bsize)
      {
         HYPRE_Int  i, n = hypre_min((j+bsize), nvals);

         for (i = j+1; i < n; i++)
         {
            sums[i] += sums[j];
         }
      }
   }

   return hypre_error_flag;
}


/*--------------------------------------------------------------------------
 *--------------------------------------------------------------------------*/

HYPRE_Int
HYPRE_IJMatrixSetValues( HYPRE_IJMatrix       matrix,
                         HYPRE_Int            nrows,
                         HYPRE_Int           *ncols,
                         const HYPRE_BigInt  *rows,
                         const HYPRE_BigInt  *cols,
                         const HYPRE_Complex *values )
{
   hypre_IJMatrix *ijmatrix = (hypre_IJMatrix *) matrix;

   if (nrows == 0)
   {
      return hypre_error_flag;
   }

   if (!ijmatrix)
   {
      hypre_error_in_arg(1);
      return hypre_error_flag;
   }

   /*
   if (!ncols)
   {
      hypre_error_in_arg(3);
      return hypre_error_flag;
   }
   */

   if (!rows)
   {
      hypre_error_in_arg(4);
      return hypre_error_flag;
   }

   if (!cols)
   {
      hypre_error_in_arg(5);
      return hypre_error_flag;
   }

   if (!values)
   {
      hypre_error_in_arg(6);
      return hypre_error_flag;
   }

   if ( hypre_IJMatrixObjectType(ijmatrix) != HYPRE_PARCSR )
   {
      hypre_error_in_arg(1);
      return hypre_error_flag;
   }

   HYPRE_IJMatrixSetValues2(matrix, nrows, ncols, rows, NULL, cols, values);

   return hypre_error_flag;
}

/*--------------------------------------------------------------------------
 *--------------------------------------------------------------------------*/
HYPRE_Int
HYPRE_IJMatrixSetValues2( HYPRE_IJMatrix       matrix,
                          HYPRE_Int            nrows,
                          HYPRE_Int           *ncols,
                          const HYPRE_BigInt  *rows,
                          const HYPRE_Int     *row_indexes,
                          const HYPRE_BigInt  *cols,
                          const HYPRE_Complex *values )
{
   hypre_IJMatrix *ijmatrix = (hypre_IJMatrix *) matrix;

   if (nrows == 0)
   {
      return hypre_error_flag;
   }

   if (!ijmatrix)
   {
      hypre_error_in_arg(1);
      return hypre_error_flag;
   }

   if (nrows < 0)
   {
      hypre_error_in_arg(2);
      return hypre_error_flag;
   }

   /*
   if (!ncols)
   {
      hypre_error_in_arg(3);
      return hypre_error_flag;
   }
   */

   if (!rows)
   {
      hypre_error_in_arg(4);
      return hypre_error_flag;
   }

   if (!cols)
   {
      hypre_error_in_arg(6);
      return hypre_error_flag;
   }

   if (!values)
   {
      hypre_error_in_arg(7);
      return hypre_error_flag;
   }

   if ( hypre_IJMatrixObjectType(ijmatrix) != HYPRE_PARCSR )
   {
      hypre_error_in_arg(1);
      return hypre_error_flag;
   }

#if defined(HYPRE_USING_CUDA) || defined(HYPRE_USING_HIP)
   HYPRE_ExecutionPolicy exec = hypre_GetExecPolicy1( hypre_IJMatrixMemoryLocation(matrix) );

   if (exec == HYPRE_EXEC_DEVICE)
   {
      hypre_IJMatrixSetAddValuesParCSRDevice(ijmatrix, nrows, ncols, rows, row_indexes, cols, values, "set");
   }
   else
#endif
   {
      HYPRE_Int *row_indexes_tmp = (HYPRE_Int *) row_indexes;
      HYPRE_Int *ncols_tmp = ncols;

      if (!ncols_tmp)
      {
         HYPRE_Int i;
         ncols_tmp = hypre_TAlloc(HYPRE_Int, nrows, HYPRE_MEMORY_HOST);
         for (i = 0; i < nrows; i++)
         {
            ncols_tmp[i] = 1;
         }
      }

      if (!row_indexes)
      {
         row_indexes_tmp = hypre_CTAlloc(HYPRE_Int, nrows, HYPRE_MEMORY_HOST);
         hypre_PrefixSumInt(nrows, ncols_tmp, row_indexes_tmp);
      }

      if (hypre_IJMatrixOMPFlag(ijmatrix))
      {
         hypre_IJMatrixSetValuesOMPParCSR(ijmatrix, nrows, ncols_tmp, rows, row_indexes_tmp, cols, values);
      }
      else
      {
         hypre_IJMatrixSetValuesParCSR(ijmatrix, nrows, ncols_tmp, rows, row_indexes_tmp, cols, values);
      }

      if (!ncols)
      {
         hypre_TFree(ncols_tmp, HYPRE_MEMORY_HOST);
      }

      if (!row_indexes)
      {
         hypre_TFree(row_indexes_tmp, HYPRE_MEMORY_HOST);
      }
   }

   return hypre_error_flag;
}

/*--------------------------------------------------------------------------
 *--------------------------------------------------------------------------*/
HYPRE_Int
HYPRE_IJMatrixSetConstantValues( HYPRE_IJMatrix matrix, HYPRE_Complex value)
{
   hypre_IJMatrix *ijmatrix = (hypre_IJMatrix *) matrix;

   if (!ijmatrix)
   {
      hypre_error_in_arg(1);
      return hypre_error_flag;
   }

   if ( hypre_IJMatrixObjectType(ijmatrix) == HYPRE_PARCSR )
   {
      return( hypre_IJMatrixSetConstantValuesParCSR( ijmatrix, value));
   }
   else
   {
      hypre_error_in_arg(1);
   }

   return hypre_error_flag;
}

/*--------------------------------------------------------------------------
 *--------------------------------------------------------------------------*/

HYPRE_Int
HYPRE_IJMatrixAddToValues( HYPRE_IJMatrix       matrix,
                           HYPRE_Int            nrows,
                           HYPRE_Int           *ncols,
                           const HYPRE_BigInt  *rows,
                           const HYPRE_BigInt  *cols,
                           const HYPRE_Complex *values )
{
   hypre_IJMatrix *ijmatrix = (hypre_IJMatrix *) matrix;

   if (nrows == 0)
   {
      return hypre_error_flag;
   }

   if (!ijmatrix)
   {
      hypre_error_in_arg(1);
      return hypre_error_flag;
   }

   if (nrows < 0)
   {
      hypre_error_in_arg(2);
      return hypre_error_flag;
   }

   /*
   if (!ncols)
   {
      hypre_error_in_arg(3);
      return hypre_error_flag;
   }
   */

   if (!rows)
   {
      hypre_error_in_arg(4);
      return hypre_error_flag;
   }

   if (!cols)
   {
      hypre_error_in_arg(5);
      return hypre_error_flag;
   }

   if (!values)
   {
      hypre_error_in_arg(6);
      return hypre_error_flag;
   }

   if ( hypre_IJMatrixObjectType(ijmatrix) != HYPRE_PARCSR )
   {
      hypre_error_in_arg(1);
      return hypre_error_flag;
   }

   HYPRE_IJMatrixAddToValues2(matrix, nrows, ncols, rows, NULL, cols, values);

   return hypre_error_flag;
}

/*--------------------------------------------------------------------------
 *--------------------------------------------------------------------------*/

HYPRE_Int
HYPRE_IJMatrixAddToValues2( HYPRE_IJMatrix       matrix,
                            HYPRE_Int            nrows,
                            HYPRE_Int           *ncols,
                            const HYPRE_BigInt  *rows,
                            const HYPRE_Int     *row_indexes,
                            const HYPRE_BigInt  *cols,
                            const HYPRE_Complex *values )
{
   hypre_IJMatrix *ijmatrix = (hypre_IJMatrix *) matrix;

   if (nrows == 0)
   {
      return hypre_error_flag;
   }

   if (!ijmatrix)
   {
      hypre_error_in_arg(1);
      return hypre_error_flag;
   }

   if (nrows < 0)
   {
      hypre_error_in_arg(2);
      return hypre_error_flag;
   }

   /*
   if (!ncols)
   {
      hypre_error_in_arg(3);
      return hypre_error_flag;
   }
   */

   if (!rows)
   {
      hypre_error_in_arg(4);
      return hypre_error_flag;
   }

   if (!cols)
   {
      hypre_error_in_arg(6);
      return hypre_error_flag;
   }

   if (!values)
   {
      hypre_error_in_arg(7);
      return hypre_error_flag;
   }

   if ( hypre_IJMatrixObjectType(ijmatrix) != HYPRE_PARCSR )
   {
      hypre_error_in_arg(1);
      return hypre_error_flag;
   }

#if defined(HYPRE_USING_CUDA) || defined(HYPRE_USING_HIP)
   HYPRE_ExecutionPolicy exec = hypre_GetExecPolicy1( hypre_IJMatrixMemoryLocation(matrix) );

   if (exec == HYPRE_EXEC_DEVICE)
   {
      hypre_IJMatrixSetAddValuesParCSRDevice(ijmatrix, nrows, ncols, rows, row_indexes, cols, values, "add");
   }
   else
#endif
   {
      HYPRE_Int *row_indexes_tmp = (HYPRE_Int *) row_indexes;
      HYPRE_Int *ncols_tmp = ncols;

      if (!ncols_tmp)
      {
         HYPRE_Int i;
         ncols_tmp = hypre_TAlloc(HYPRE_Int, nrows, HYPRE_MEMORY_HOST);
         for (i = 0; i < nrows; i++)
         {
            ncols_tmp[i] = 1;
         }
      }

      if (!row_indexes)
      {
         row_indexes_tmp = hypre_CTAlloc(HYPRE_Int, nrows, HYPRE_MEMORY_HOST);
         hypre_PrefixSumInt(nrows, ncols_tmp, row_indexes_tmp);
      }

      if (hypre_IJMatrixOMPFlag(ijmatrix))
      {
         hypre_IJMatrixAddToValuesOMPParCSR(ijmatrix, nrows, ncols_tmp, rows, row_indexes_tmp, cols, values);
      }
      else
      {
         hypre_IJMatrixAddToValuesParCSR(ijmatrix, nrows, ncols_tmp, rows, row_indexes_tmp, cols, values);
      }

      if (!ncols)
      {
         hypre_TFree(ncols_tmp, HYPRE_MEMORY_HOST);
      }

      if (!row_indexes)
      {
         hypre_TFree(row_indexes_tmp, HYPRE_MEMORY_HOST);
      }
   }

   return hypre_error_flag;
}

/*--------------------------------------------------------------------------
 *--------------------------------------------------------------------------*/

HYPRE_Int
HYPRE_IJMatrixAssemble( HYPRE_IJMatrix matrix )
{
   hypre_IJMatrix *ijmatrix = (hypre_IJMatrix *) matrix;

   if (!ijmatrix)
   {
      hypre_error_in_arg(1);
      return hypre_error_flag;
   }

   if ( hypre_IJMatrixObjectType(ijmatrix) == HYPRE_PARCSR )
   {
#if defined(HYPRE_USING_CUDA) || defined(HYPRE_USING_HIP)
      HYPRE_ExecutionPolicy exec = hypre_GetExecPolicy1( hypre_IJMatrixMemoryLocation(matrix) );

      if (exec == HYPRE_EXEC_DEVICE)
      {
         return( hypre_IJMatrixAssembleParCSRDevice( ijmatrix ) );
      }
      else
#endif
      {
         return( hypre_IJMatrixAssembleParCSR( ijmatrix ) );
      }
   }
   else
   {
      hypre_error_in_arg(1);
   }

   return hypre_error_flag;
}

/*--------------------------------------------------------------------------
 *--------------------------------------------------------------------------*/

HYPRE_Int
HYPRE_IJMatrixGetRowCounts( HYPRE_IJMatrix matrix,
                            HYPRE_Int      nrows,
                            HYPRE_BigInt  *rows,
                            HYPRE_Int     *ncols )
{
   hypre_IJMatrix *ijmatrix = (hypre_IJMatrix *) matrix;

   if (nrows == 0)
   {
      return hypre_error_flag;
   }

   if (!ijmatrix)
   {
      hypre_error_in_arg(1);
      return hypre_error_flag;
   }

   if (nrows < 0)
   {
      hypre_error_in_arg(2);
      return hypre_error_flag;
   }

   if (!rows)
   {
      hypre_error_in_arg(3);
      return hypre_error_flag;
   }

   if (!ncols)
   {
      hypre_error_in_arg(4);
      return hypre_error_flag;
   }

   if ( hypre_IJMatrixObjectType(ijmatrix) == HYPRE_PARCSR )
   {
      hypre_IJMatrixGetRowCountsParCSR( ijmatrix, nrows, rows, ncols );
   }
   else
   {
      hypre_error_in_arg(1);
   }

   return hypre_error_flag;
}

/*--------------------------------------------------------------------------
 *--------------------------------------------------------------------------*/

HYPRE_Int
HYPRE_IJMatrixGetValues( HYPRE_IJMatrix matrix,
                         HYPRE_Int      nrows,
                         HYPRE_Int     *ncols,
                         HYPRE_BigInt  *rows,
                         HYPRE_BigInt  *cols,
                         HYPRE_Complex *values )
{
   hypre_IJMatrix *ijmatrix = (hypre_IJMatrix *) matrix;

   if (nrows == 0)
   {
      return hypre_error_flag;
   }

   if (!ijmatrix)
   {
      hypre_error_in_arg(1);
      return hypre_error_flag;
   }

   if (!ncols)
   {
      hypre_error_in_arg(3);
      return hypre_error_flag;
   }

   if (!rows)
   {
      hypre_error_in_arg(4);
      return hypre_error_flag;
   }

   if (!cols)
   {
      hypre_error_in_arg(5);
      return hypre_error_flag;
   }

   if (!values)
   {
      hypre_error_in_arg(6);
      return hypre_error_flag;
   }

   if ( hypre_IJMatrixObjectType(ijmatrix) == HYPRE_PARCSR )
   {
      hypre_IJMatrixGetValuesParCSR( ijmatrix, nrows, ncols,
                                     rows, cols, values );
   }
   else
   {
      hypre_error_in_arg(1);
   }

   return hypre_error_flag;

}

/*--------------------------------------------------------------------------
 *--------------------------------------------------------------------------*/

HYPRE_Int
HYPRE_IJMatrixSetObjectType( HYPRE_IJMatrix matrix,
                             HYPRE_Int      type )
{
   hypre_IJMatrix *ijmatrix = (hypre_IJMatrix *) matrix;

   if (!ijmatrix)
   {
      hypre_error_in_arg(1);
      return hypre_error_flag;
   }

   hypre_IJMatrixObjectType(ijmatrix) = type;

   return hypre_error_flag;
}

/*--------------------------------------------------------------------------
 *--------------------------------------------------------------------------*/

HYPRE_Int
HYPRE_IJMatrixGetObjectType( HYPRE_IJMatrix  matrix,
                             HYPRE_Int      *type )
{
   hypre_IJMatrix *ijmatrix = (hypre_IJMatrix *) matrix;

   if (!ijmatrix)
   {
      hypre_error_in_arg(1);
      return hypre_error_flag;
   }

   *type = hypre_IJMatrixObjectType(ijmatrix);
   return hypre_error_flag;
}

/*--------------------------------------------------------------------------
 *--------------------------------------------------------------------------*/

HYPRE_Int
HYPRE_IJMatrixGetLocalRange( HYPRE_IJMatrix  matrix,
                             HYPRE_BigInt   *ilower,
                             HYPRE_BigInt   *iupper,
                             HYPRE_BigInt   *jlower,
                             HYPRE_BigInt   *jupper )
{
   hypre_IJMatrix *ijmatrix = (hypre_IJMatrix *) matrix;
   MPI_Comm comm;
   HYPRE_BigInt *row_partitioning;
   HYPRE_BigInt *col_partitioning;
   HYPRE_Int my_id;

   if (!ijmatrix)
   {
      hypre_error_in_arg(1);
      return hypre_error_flag;
   }

   comm = hypre_IJMatrixComm(ijmatrix);
   row_partitioning = hypre_IJMatrixRowPartitioning(ijmatrix);
   col_partitioning = hypre_IJMatrixColPartitioning(ijmatrix);

   hypre_MPI_Comm_rank(comm, &my_id);

   *ilower = row_partitioning[0];
   *iupper = row_partitioning[1]-1;
   *jlower = col_partitioning[0];
   *jupper = col_partitioning[1]-1;

   return hypre_error_flag;
}

/*--------------------------------------------------------------------------
 *--------------------------------------------------------------------------*/

/**
   Returns a pointer to an underlying ijmatrix type used to implement IJMatrix.
   Assumes that the implementation has an underlying matrix, so it would not
   work with a direct implementation of IJMatrix.

   @return integer error code
   @param IJMatrix [IN]
   The ijmatrix to be pointed to.
*/

HYPRE_Int
HYPRE_IJMatrixGetObject( HYPRE_IJMatrix   matrix,
                         void           **object )
{
   hypre_IJMatrix *ijmatrix = (hypre_IJMatrix *) matrix;

   if (!ijmatrix)
   {
      hypre_error_in_arg(1);
      return hypre_error_flag;
   }

   *object = hypre_IJMatrixObject( ijmatrix );

   return hypre_error_flag;
}

/*--------------------------------------------------------------------------
 *--------------------------------------------------------------------------*/

HYPRE_Int
HYPRE_IJMatrixSetRowSizes( HYPRE_IJMatrix   matrix,
                           const HYPRE_Int *sizes )
{
   hypre_IJMatrix *ijmatrix = (hypre_IJMatrix *) matrix;

   if (!ijmatrix)
   {
      hypre_error_in_arg(1);
      return hypre_error_flag;
   }

   if ( hypre_IJMatrixObjectType(ijmatrix) == HYPRE_PARCSR )
   {
      return( hypre_IJMatrixSetRowSizesParCSR( ijmatrix , sizes ) );
   }
   else
   {
      hypre_error_in_arg(1);
   }

   return hypre_error_flag;
}


/*--------------------------------------------------------------------------
 *--------------------------------------------------------------------------*/

HYPRE_Int
HYPRE_IJMatrixSetDiagOffdSizes( HYPRE_IJMatrix   matrix,
                                const HYPRE_Int *diag_sizes,
                                const HYPRE_Int *offdiag_sizes )
{
   hypre_IJMatrix *ijmatrix = (hypre_IJMatrix *) matrix;

   if (!ijmatrix)
   {
      hypre_error_in_arg(1);
      return hypre_error_flag;
   }

   if ( hypre_IJMatrixObjectType(ijmatrix) == HYPRE_PARCSR )
   {
      hypre_IJMatrixSetDiagOffdSizesParCSR( ijmatrix, diag_sizes, offdiag_sizes );
   }
   else
   {
      hypre_error_in_arg(1);
   }
   return hypre_error_flag;

}

/*--------------------------------------------------------------------------
 *--------------------------------------------------------------------------*/

HYPRE_Int
HYPRE_IJMatrixSetMaxOffProcElmts( HYPRE_IJMatrix matrix,
                                  HYPRE_Int      max_off_proc_elmts)
{
   hypre_IJMatrix *ijmatrix = (hypre_IJMatrix *) matrix;

   if (!ijmatrix)
   {
      hypre_error_in_arg(1);
      return hypre_error_flag;
   }

   if ( hypre_IJMatrixObjectType(ijmatrix) == HYPRE_PARCSR )
   {
      return( hypre_IJMatrixSetMaxOffProcElmtsParCSR(ijmatrix,
                                                     max_off_proc_elmts) );
   }
   else
   {
      hypre_error_in_arg(1);
   }

   return hypre_error_flag;
}

/*--------------------------------------------------------------------------
 * HYPRE_IJMatrixRead
 * create IJMatrix on host memory
 *--------------------------------------------------------------------------*/

HYPRE_Int
HYPRE_IJMatrixRead( const char     *filename,
                    MPI_Comm        comm,
                    HYPRE_Int       type,
                    HYPRE_IJMatrix *matrix_ptr )
{
   HYPRE_IJMatrix  matrix;
   HYPRE_BigInt    ilower, iupper, jlower, jupper;
   HYPRE_BigInt    I, J;
   HYPRE_Int       ncols;
   HYPRE_Complex   value;
   HYPRE_Int       myid, ret;
   char            new_filename[255];
   FILE           *file;

   hypre_MPI_Comm_rank(comm, &myid);

   hypre_sprintf(new_filename,"%s.%05d", filename, myid);

   if ((file = fopen(new_filename, "r")) == NULL)
   {
      hypre_error_in_arg(1);
      return hypre_error_flag;
   }

   hypre_fscanf(file, "%b %b %b %b", &ilower, &iupper, &jlower, &jupper);
   HYPRE_IJMatrixCreate(comm, ilower, iupper, jlower, jupper, &matrix);

   HYPRE_IJMatrixSetObjectType(matrix, type);

   HYPRE_IJMatrixInitialize_v2(matrix, HYPRE_MEMORY_HOST);

   /* It is important to ensure that whitespace follows the index value to help
    * catch mistakes in the input file.  See comments in IJVectorRead(). */
   ncols = 1;
   while ( (ret = hypre_fscanf(file, "%b %b%*[ \t]%le", &I, &J, &value)) != EOF )
   {
      if (ret != 3)
      {
         hypre_error_w_msg(HYPRE_ERROR_GENERIC, "Error in IJ matrix input file.");
         return hypre_error_flag;
      }
      if (I < ilower || I > iupper)
      {
         HYPRE_IJMatrixAddToValues(matrix, 1, &ncols, &I, &J, &value);
      }
      else
      {
         HYPRE_IJMatrixSetValues(matrix, 1, &ncols, &I, &J, &value);
      }
   }

   HYPRE_IJMatrixAssemble(matrix);

   fclose(file);

   *matrix_ptr = matrix;

   return hypre_error_flag;
}

/*--------------------------------------------------------------------------
 * HYPRE_IJMatrixPrint
 *--------------------------------------------------------------------------*/

HYPRE_Int
HYPRE_IJMatrixPrint( HYPRE_IJMatrix  matrix,
                     const char     *filename )
{
   if (!matrix)
   {
      hypre_error_in_arg(1);
      return hypre_error_flag;
   }

   if ( (hypre_IJMatrixObjectType(matrix) != HYPRE_PARCSR) )
   {
      hypre_error_in_arg(1);
      return hypre_error_flag;
   }

   void *object;
   HYPRE_IJMatrixGetObject(matrix, &object);
   HYPRE_ParCSRMatrix par_csr = (HYPRE_ParCSRMatrix) object;

   HYPRE_MemoryLocation memory_location = hypre_IJMatrixMemoryLocation(matrix);

   if ( hypre_GetActualMemLocation(memory_location) == hypre_MEMORY_HOST )
   {
      hypre_ParCSRMatrixPrintIJ(par_csr, 0, 0, filename);
   }
   else
   {
      HYPRE_ParCSRMatrix par_csr2 = hypre_ParCSRMatrixClone_v2(par_csr, 1, HYPRE_MEMORY_HOST);
      hypre_ParCSRMatrixPrintIJ(par_csr2, 0, 0, filename);
      hypre_ParCSRMatrixDestroy(par_csr2);
   }

   return hypre_error_flag;
}

/*--------------------------------------------------------------------------
 * HYPRE_IJMatrixSetOMPFlag
 *--------------------------------------------------------------------------*/

HYPRE_Int
HYPRE_IJMatrixSetOMPFlag( HYPRE_IJMatrix matrix,
                          HYPRE_Int      omp_flag )
{
   hypre_IJMatrix *ijmatrix = (hypre_IJMatrix *) matrix;

   if (!ijmatrix)
   {
      hypre_error_in_arg(1);
      return hypre_error_flag;
   }

   hypre_IJMatrixOMPFlag(ijmatrix) = omp_flag;

   return hypre_error_flag;
}
<<<<<<< HEAD

/*--------------------------------------------------------------------------
 * HYPRE_IJMatrixTranspose
 *--------------------------------------------------------------------------*/

HYPRE_Int
HYPRE_IJMatrixTranspose( HYPRE_IJMatrix  matrix_A,
                         HYPRE_IJMatrix *matrix_AT )
{
   hypre_IJMatrix   *ij_A = (hypre_IJMatrix *) matrix_A;
   hypre_IJMatrix   *ij_AT;
   HYPRE_BigInt     *row_partitioning;
   HYPRE_BigInt     *col_partitioning;
   HYPRE_Int         i;

   if (!ij_A)
   {
      hypre_error_in_arg(1);
      return hypre_error_flag;
   }

   ij_AT = hypre_CTAlloc(hypre_IJMatrix, 1, HYPRE_MEMORY_HOST);

   hypre_IJMatrixComm(ij_AT)           = hypre_IJMatrixComm(ij_A);
   hypre_IJMatrixObject(ij_AT)         = NULL;
   hypre_IJMatrixTranslator(ij_AT)     = NULL;
   hypre_IJMatrixAssumedPart(ij_AT)    = NULL;
   hypre_IJMatrixObjectType(ij_AT)     = hypre_IJMatrixObjectType(ij_A);
   hypre_IJMatrixAssembleFlag(ij_AT)   = 1;
   hypre_IJMatrixPrintLevel(ij_AT)     = hypre_IJMatrixPrintLevel(ij_A);
   hypre_IJMatrixGlobalFirstRow(ij_AT) = hypre_IJMatrixGlobalFirstCol(ij_A);
   hypre_IJMatrixGlobalFirstCol(ij_AT) = hypre_IJMatrixGlobalFirstRow(ij_A);
   hypre_IJMatrixGlobalNumRows(ij_AT)  = hypre_IJMatrixGlobalNumCols(ij_A);
   hypre_IJMatrixGlobalNumCols(ij_AT)  = hypre_IJMatrixGlobalNumRows(ij_A);

   row_partitioning = hypre_CTAlloc(HYPRE_BigInt, 2, HYPRE_MEMORY_HOST);
   col_partitioning = hypre_CTAlloc(HYPRE_BigInt, 2, HYPRE_MEMORY_HOST);
   for (i = 0; i < 2; i++)
   {
      row_partitioning[i] = hypre_IJMatrixColPartitioning(ij_A)[i];
      col_partitioning[i] = hypre_IJMatrixRowPartitioning(ij_A)[i];
   }
   hypre_IJMatrixRowPartitioning(ij_AT) = row_partitioning;
   hypre_IJMatrixColPartitioning(ij_AT) = col_partitioning;

   if (hypre_IJMatrixObjectType(ij_A) == HYPRE_PARCSR)
   {
      hypre_IJMatrixTransposeParCSR(ij_A, ij_AT);
   }
   else
   {
      hypre_error_in_arg(1);
   }

   *matrix_AT = (HYPRE_IJMatrix) ij_AT;

   return hypre_error_flag;
}

/*--------------------------------------------------------------------------
 * HYPRE_IJMatrixNorm
 *
 *  TODO: Add other norms
 *--------------------------------------------------------------------------*/

HYPRE_Int
HYPRE_IJMatrixNorm( HYPRE_IJMatrix  matrix,
                    HYPRE_Real     *norm )
{
   hypre_IJMatrix *ijmatrix = (hypre_IJMatrix *) matrix;

   if (!ijmatrix)
   {
      hypre_error_in_arg(1);
      return hypre_error_flag;
   }

   if (hypre_IJMatrixObjectType(ijmatrix) == HYPRE_PARCSR)
   {
      hypre_IJMatrixNormParCSR(ijmatrix, norm);
   }
   else
   {
      hypre_error_in_arg(1);
   }

   return hypre_error_flag;
}

/*--------------------------------------------------------------------------
 * HYPRE_IJMatrixAdd
 *--------------------------------------------------------------------------*/

HYPRE_Int
HYPRE_IJMatrixAdd( HYPRE_Complex    alpha,
                   HYPRE_IJMatrix   matrix_A,
                   HYPRE_Complex    beta,
                   HYPRE_IJMatrix   matrix_B,
                   HYPRE_IJMatrix  *matrix_C )
{
   hypre_IJMatrix   *ij_A = (hypre_IJMatrix *) matrix_A;
   hypre_IJMatrix   *ij_B = (hypre_IJMatrix *) matrix_B;
   hypre_IJMatrix   *ij_C;

   HYPRE_BigInt     *row_partitioning_A;
   HYPRE_BigInt     *col_partitioning_A;
   HYPRE_BigInt     *row_partitioning_B;
   HYPRE_BigInt     *col_partitioning_B;
   HYPRE_BigInt     *row_partitioning_C;
   HYPRE_BigInt     *col_partitioning_C;
   HYPRE_Int         i;

   if (!ij_A)
   {
      hypre_error_in_arg(1);
      return hypre_error_flag;
   }

   /* Check if A and B have the same row/col partitionings */
   row_partitioning_A = hypre_IJMatrixRowPartitioning(ij_A);
   row_partitioning_B = hypre_IJMatrixRowPartitioning(ij_B);
   col_partitioning_A = hypre_IJMatrixColPartitioning(ij_A);
   col_partitioning_B = hypre_IJMatrixColPartitioning(ij_B);
   for (i = 0; i < 2; i++)
   {
      if (row_partitioning_A[i] != row_partitioning_B[i])
      {
         hypre_error_w_msg(HYPRE_ERROR_GENERIC,
                           "Input matrices must have same row partitioning!");
         return hypre_error_flag;
      }

      if (col_partitioning_A[i] != col_partitioning_B[i])
      {
         hypre_error_w_msg(HYPRE_ERROR_GENERIC,
                           "Input matrices must have same col partitioning!");
         return hypre_error_flag;
      }
   }

   /* Copy row/col partitioning of A to C */
   row_partitioning_C = hypre_CTAlloc(HYPRE_Int, 2, HYPRE_MEMORY_HOST);
   col_partitioning_C = hypre_CTAlloc(HYPRE_Int, 2, HYPRE_MEMORY_HOST);
   for (i = 0; i < 2; i++)
   {
      row_partitioning_C[i] = row_partitioning_A[i];
      col_partitioning_C[i] = col_partitioning_A[i];
   }

   ij_C = hypre_CTAlloc(hypre_IJMatrix, 1, HYPRE_MEMORY_HOST);

   hypre_IJMatrixComm(ij_C)            = hypre_IJMatrixComm(ij_A);
   hypre_IJMatrixObject(ij_C)          = NULL;
   hypre_IJMatrixTranslator(ij_C)      = NULL;
   hypre_IJMatrixAssumedPart(ij_C)     = NULL;
   hypre_IJMatrixObjectType(ij_C)      = hypre_IJMatrixObjectType(ij_A);
   hypre_IJMatrixAssembleFlag(ij_C)    = 1;
   hypre_IJMatrixPrintLevel(ij_C)      = hypre_IJMatrixPrintLevel(ij_A);
   hypre_IJMatrixRowPartitioning(ij_C) = row_partitioning_C;
   hypre_IJMatrixColPartitioning(ij_C) = col_partitioning_C;

   if (hypre_IJMatrixObjectType(ij_A) == HYPRE_PARCSR)
   {
      hypre_IJMatrixAddParCSR(alpha, ij_A, beta, ij_B, ij_C);
   }
   else
   {
      hypre_error_in_arg(1);
   }

   *matrix_C = (HYPRE_IJMatrix) ij_C;

   return hypre_error_flag;
}
=======
>>>>>>> 1d9411c7
<|MERGE_RESOLUTION|>--- conflicted
+++ resolved
@@ -1214,7 +1214,6 @@
 
    return hypre_error_flag;
 }
-<<<<<<< HEAD
 
 /*--------------------------------------------------------------------------
  * HYPRE_IJMatrixTranspose
@@ -1388,6 +1387,4 @@
    *matrix_C = (HYPRE_IJMatrix) ij_C;
 
    return hypre_error_flag;
-}
-=======
->>>>>>> 1d9411c7
+}