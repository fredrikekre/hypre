--- conflicted
+++ resolved
@@ -535,11 +535,6 @@
       return hypre_error_flag;
    }
 
-<<<<<<< HEAD
-   HYPRE_ExecuctionPolicy exec = hypre_GetExecPolicy1( hypre_IJMatrixMemoryLocation(matrix) );
-
-   if (exec == HYPRE_EXEC_HOST)
-=======
 #if defined(HYPRE_USING_CUDA)
    HYPRE_ExecutionPolicy exec = hypre_GetExecPolicy1( hypre_IJMatrixMemoryLocation(matrix) );
 
@@ -549,7 +544,6 @@
    }
    else
 #endif
->>>>>>> 249383ad
    {
       HYPRE_Int *row_indexes_tmp = (HYPRE_Int *) row_indexes;
       HYPRE_Int *ncols_tmp = ncols;
@@ -589,15 +583,6 @@
          hypre_TFree(row_indexes_tmp, HYPRE_MEMORY_HOST);
       }
    }
-<<<<<<< HEAD
-#if defined(HYPRE_USING_CUDA)
-   else
-   {
-      hypre_IJMatrixSetAddValuesParCSRDevice(ijmatrix, nrows, ncols, rows, row_indexes, cols, values, "set");
-   }
-#endif
-=======
->>>>>>> 249383ad
 
    return hypre_error_flag;
 }
@@ -757,10 +742,15 @@
       return hypre_error_flag;
    }
 
-<<<<<<< HEAD
-   HYPRE_ExecuctionPolicy exec = hypre_GetExecPolicy1( hypre_IJMatrixMemoryLocation(matrix) );
-
-   if (exec == HYPRE_EXEC_HOST)
+#if defined(HYPRE_USING_CUDA)
+   HYPRE_ExecutionPolicy exec = hypre_GetExecPolicy1( hypre_IJMatrixMemoryLocation(matrix) );
+
+   if (exec == HYPRE_EXEC_DEVICE)
+   {
+      hypre_IJMatrixSetAddValuesParCSRDevice(ijmatrix, nrows, ncols, rows, row_indexes, cols, values, "add");
+   }
+   else
+#endif
    {
       HYPRE_Int *row_indexes_tmp = (HYPRE_Int *) row_indexes;
       HYPRE_Int *ncols_tmp = ncols;
@@ -799,62 +789,7 @@
       {
          hypre_TFree(row_indexes_tmp, HYPRE_MEMORY_HOST);
       }
-=======
-#if defined(HYPRE_USING_CUDA)
-   HYPRE_ExecutionPolicy exec = hypre_GetExecPolicy1( hypre_IJMatrixMemoryLocation(matrix) );
-
-   if (exec == HYPRE_EXEC_DEVICE)
-   {
-      hypre_IJMatrixSetAddValuesParCSRDevice(ijmatrix, nrows, ncols, rows, row_indexes, cols, values, "add");
->>>>>>> 249383ad
-   }
-#if defined(HYPRE_USING_CUDA)
-   else
-#endif
-   {
-<<<<<<< HEAD
-      hypre_IJMatrixSetAddValuesParCSRDevice(ijmatrix, nrows, ncols, rows, row_indexes, cols, values, "add");
-=======
-      HYPRE_Int *row_indexes_tmp = (HYPRE_Int *) row_indexes;
-      HYPRE_Int *ncols_tmp = ncols;
-
-      if (!ncols_tmp)
-      {
-         HYPRE_Int i;
-         ncols_tmp = hypre_TAlloc(HYPRE_Int, nrows, HYPRE_MEMORY_HOST);
-         for (i = 0; i < nrows; i++)
-         {
-            ncols_tmp[i] = 1;
-         }
-      }
-
-      if (!row_indexes)
-      {
-         row_indexes_tmp = hypre_CTAlloc(HYPRE_Int, nrows, HYPRE_MEMORY_HOST);
-         hypre_PrefixSumInt(nrows, ncols_tmp, row_indexes_tmp);
-      }
-
-      if (hypre_IJMatrixOMPFlag(ijmatrix))
-      {
-         hypre_IJMatrixAddToValuesOMPParCSR(ijmatrix, nrows, ncols_tmp, rows, row_indexes_tmp, cols, values);
-      }
-      else
-      {
-         hypre_IJMatrixAddToValuesParCSR(ijmatrix, nrows, ncols_tmp, rows, row_indexes_tmp, cols, values);
-      }
-
-      if (!ncols)
-      {
-         hypre_TFree(ncols_tmp, HYPRE_MEMORY_HOST);
-      }
-
-      if (!row_indexes)
-      {
-         hypre_TFree(row_indexes_tmp, HYPRE_MEMORY_HOST);
-      }
->>>>>>> 249383ad
-   }
-#endif
+   }
 
    return hypre_error_flag;
 }
@@ -873,22 +808,8 @@
       return hypre_error_flag;
    }
 
-   HYPRE_ExecuctionPolicy exec = hypre_GetExecPolicy1( hypre_IJMatrixMemoryLocation(matrix) );
-
    if ( hypre_IJMatrixObjectType(ijmatrix) == HYPRE_PARCSR )
    {
-<<<<<<< HEAD
-      if (exec == HYPRE_EXEC_HOST)
-      {
-         return( hypre_IJMatrixAssembleParCSR( ijmatrix ) );
-      }
-#if defined(HYPRE_USING_CUDA)
-      else
-      {
-         return( hypre_IJMatrixAssembleParCSRDevice( ijmatrix ) );
-      }
-#endif
-=======
 #if defined(HYPRE_USING_CUDA)
       HYPRE_ExecutionPolicy exec = hypre_GetExecPolicy1( hypre_IJMatrixMemoryLocation(matrix) );
 
@@ -901,7 +822,6 @@
       {
          return( hypre_IJMatrixAssembleParCSR( ijmatrix ) );
       }
->>>>>>> 249383ad
    }
    else
    {
