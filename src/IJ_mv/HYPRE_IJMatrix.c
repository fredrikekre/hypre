--- conflicted
+++ resolved
@@ -152,21 +152,18 @@
 
    ijmatrix_out = hypre_CTAlloc(hypre_IJMatrix, 1, HYPRE_MEMORY_HOST);
 
-   hypre_IJMatrixComm(ijmatrix_out)           = hypre_IJMatrixComm(ijmatrix_in);
-   hypre_IJMatrixObject(ijmatrix_out)         = NULL;
-   hypre_IJMatrixTranslator(ijmatrix_out)     = NULL;
-   hypre_IJMatrixAssumedPart(ijmatrix_out)    = NULL;
-   hypre_IJMatrixObjectType(ijmatrix_out)     = hypre_IJMatrixObjectType(ijmatrix_in);
-   hypre_IJMatrixAssembleFlag(ijmatrix_out)   = 0;
-   hypre_IJMatrixPrintLevel(ijmatrix_out)     = hypre_IJMatrixPrintLevel(ijmatrix_in);
-   hypre_IJMatrixOMPFlag(ijmatrix_out)        = hypre_IJMatrixOMPFlag(ijmatrix_in);
-   hypre_IJMatrixGlobalFirstRow(ijmatrix_out) = hypre_IJMatrixGlobalFirstRow(ijmatrix_in);
-   hypre_IJMatrixGlobalFirstCol(ijmatrix_out) = hypre_IJMatrixGlobalFirstCol(ijmatrix_in);
-   hypre_IJMatrixGlobalNumRows(ijmatrix_out)  = hypre_IJMatrixGlobalNumRows(ijmatrix_in);
-   hypre_IJMatrixGlobalNumCols(ijmatrix_out)  = hypre_IJMatrixGlobalNumCols(ijmatrix_in);
-
-   hypre_IJMatrixRowPartitioning(ijmatrix_out) = hypre_CTAlloc(HYPRE_BigInt, 2, HYPRE_MEMORY_HOST);;
-   hypre_IJMatrixColPartitioning(ijmatrix_out) = hypre_CTAlloc(HYPRE_BigInt, 2, HYPRE_MEMORY_HOST);
+   hypre_IJMatrixComm(ijmatrix_out)               = hypre_IJMatrixComm(ijmatrix_in);
+   hypre_IJMatrixObject(ijmatrix_out)             = NULL;
+   hypre_IJMatrixTranslator(ijmatrix_out)         = NULL;
+   hypre_IJMatrixAssumedPart(ijmatrix_out)        = NULL;
+   hypre_IJMatrixObjectType(ijmatrix_out)         = hypre_IJMatrixObjectType(ijmatrix_in);
+   hypre_IJMatrixAssembleFlag(ijmatrix_out)       = 0;
+   hypre_IJMatrixPrintLevel(ijmatrix_out)         = hypre_IJMatrixPrintLevel(ijmatrix_in);
+   hypre_IJMatrixOMPFlag(ijmatrix_out)            = hypre_IJMatrixOMPFlag(ijmatrix_in);
+   hypre_IJMatrixGlobalFirstRow(ijmatrix_out)     = hypre_IJMatrixGlobalFirstRow(ijmatrix_in);
+   hypre_IJMatrixGlobalFirstCol(ijmatrix_out)     = hypre_IJMatrixGlobalFirstCol(ijmatrix_in);
+   hypre_IJMatrixGlobalNumRows(ijmatrix_out)      = hypre_IJMatrixGlobalNumRows(ijmatrix_in);
+   hypre_IJMatrixGlobalNumCols(ijmatrix_out)      = hypre_IJMatrixGlobalNumCols(ijmatrix_in);
    hypre_IJMatrixRowPartitioning(ijmatrix_out)[0] = ilower;
    hypre_IJMatrixRowPartitioning(ijmatrix_out)[1] = iupper+1;
    hypre_IJMatrixColPartitioning(ijmatrix_out)[0] = jlower;
@@ -1202,11 +1199,6 @@
 {
    hypre_IJMatrix   *ij_A = (hypre_IJMatrix *) matrix_A;
    hypre_IJMatrix   *ij_AT;
-<<<<<<< HEAD
-   HYPRE_BigInt     *row_partitioning;
-   HYPRE_BigInt     *col_partitioning;
-=======
->>>>>>> ffe4f738
    HYPRE_Int         i;
 
    if (!ij_A)
@@ -1229,23 +1221,11 @@
    hypre_IJMatrixGlobalNumRows(ij_AT)  = hypre_IJMatrixGlobalNumCols(ij_A);
    hypre_IJMatrixGlobalNumCols(ij_AT)  = hypre_IJMatrixGlobalNumRows(ij_A);
 
-<<<<<<< HEAD
-   row_partitioning = hypre_CTAlloc(HYPRE_BigInt, 2, HYPRE_MEMORY_HOST);
-   col_partitioning = hypre_CTAlloc(HYPRE_BigInt, 2, HYPRE_MEMORY_HOST);
-   for (i = 0; i < 2; i++)
-   {
-      row_partitioning[i] = hypre_IJMatrixColPartitioning(ij_A)[i];
-      col_partitioning[i] = hypre_IJMatrixRowPartitioning(ij_A)[i];
-   }
-   hypre_IJMatrixRowPartitioning(ij_AT) = row_partitioning;
-   hypre_IJMatrixColPartitioning(ij_AT) = col_partitioning;
-=======
    for (i = 0; i < 2; i++)
    {
       hypre_IJMatrixRowPartitioning(ij_AT)[i] = hypre_IJMatrixColPartitioning(ij_A)[i];
       hypre_IJMatrixColPartitioning(ij_AT)[i] = hypre_IJMatrixRowPartitioning(ij_A)[i];
    }
->>>>>>> ffe4f738
 
    if (hypre_IJMatrixObjectType(ij_A) == HYPRE_PARCSR)
    {
@@ -1310,11 +1290,6 @@
    HYPRE_BigInt     *col_partitioning_A;
    HYPRE_BigInt     *row_partitioning_B;
    HYPRE_BigInt     *col_partitioning_B;
-<<<<<<< HEAD
-   HYPRE_BigInt     *row_partitioning_C;
-   HYPRE_BigInt     *col_partitioning_C;
-=======
->>>>>>> ffe4f738
    HYPRE_Int         i;
 
    if (!ij_A)
@@ -1345,18 +1320,6 @@
       }
    }
 
-<<<<<<< HEAD
-   /* Copy row/col partitioning of A to C */
-   row_partitioning_C = hypre_CTAlloc(HYPRE_BigInt, 2, HYPRE_MEMORY_HOST);
-   col_partitioning_C = hypre_CTAlloc(HYPRE_BigInt, 2, HYPRE_MEMORY_HOST);
-   for (i = 0; i < 2; i++)
-   {
-      row_partitioning_C[i] = row_partitioning_A[i];
-      col_partitioning_C[i] = col_partitioning_A[i];
-   }
-
-=======
->>>>>>> ffe4f738
    ij_C = hypre_CTAlloc(hypre_IJMatrix, 1, HYPRE_MEMORY_HOST);
 
    hypre_IJMatrixComm(ij_C)            = hypre_IJMatrixComm(ij_A);
@@ -1366,10 +1329,6 @@
    hypre_IJMatrixObjectType(ij_C)      = hypre_IJMatrixObjectType(ij_A);
    hypre_IJMatrixAssembleFlag(ij_C)    = 1;
    hypre_IJMatrixPrintLevel(ij_C)      = hypre_IJMatrixPrintLevel(ij_A);
-<<<<<<< HEAD
-   hypre_IJMatrixRowPartitioning(ij_C) = row_partitioning_C;
-   hypre_IJMatrixColPartitioning(ij_C) = col_partitioning_C;
-=======
 
    /* Copy row/col partitioning of A to C */
    for (i = 0; i < 2; i++)
@@ -1377,7 +1336,6 @@
       hypre_IJMatrixRowPartitioning(ij_C)[i] = row_partitioning_A[i];
       hypre_IJMatrixColPartitioning(ij_C)[i] = col_partitioning_A[i];
    }
->>>>>>> ffe4f738
 
    if (hypre_IJMatrixObjectType(ij_A) == HYPRE_PARCSR)
    {
