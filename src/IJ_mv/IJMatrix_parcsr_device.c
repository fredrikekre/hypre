--- conflicted
+++ resolved
@@ -17,11 +17,7 @@
 #if defined(HYPRE_USING_CUDA) || defined(HYPRE_USING_HIP)
 
 __global__ void
-<<<<<<< HEAD
-hypreCUDAKernel_IJMatrixValues_dev1(hypre_Item &item, HYPRE_Int n, HYPRE_Int *rowind,
-=======
 hypreCUDAKernel_IJMatrixValues_dev1(hypre_DeviceItem &item, HYPRE_Int n, HYPRE_Int *rowind,
->>>>>>> 6f3bccb9
                                     HYPRE_Int *row_ptr,
                                     HYPRE_Int *row_len, HYPRE_Int *mark)
 {
