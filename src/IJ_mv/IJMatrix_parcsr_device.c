--- conflicted
+++ resolved
@@ -162,13 +162,8 @@
       HYPRE_Int *indicator = hypre_CTAlloc(HYPRE_Int, len, HYPRE_MEMORY_DEVICE);
       hypreDevice_CsrRowPtrsToIndices_v2(nrows - 1, len1, (HYPRE_Int *) row_indexes, indicator);
       /* mark unwanted elements as -1 */
-<<<<<<< HEAD
-      dim3 bDim = hypre_GetDefaultCUDABlockDimension();
-      dim3 gDim = hypre_GetDefaultCUDAGridDimension(len1, "thread", bDim);
-=======
       dim3 bDim = hypre_GetDefaultDeviceBlockDimension();
       dim3 gDim = hypre_GetDefaultDeviceGridDimension(len1, "thread", bDim);
->>>>>>> dcbee145
       HYPRE_CUDA_LAUNCH( hypreCUDAKernel_IJMatrixValues_dev1, gDim, bDim, len1, indicator,
                          (HYPRE_Int *) row_indexes, ncols, indicator );
 
