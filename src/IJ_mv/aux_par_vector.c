/******************************************************************************
 * Copyright (c) 1998 Lawrence Livermore National Security, LLC and other
 * HYPRE Project Developers. See the top-level COPYRIGHT file for details.
 *
 * SPDX-License-Identifier: (Apache-2.0 OR MIT)
 ******************************************************************************/

/******************************************************************************
 *
 * Member functions for hypre_AuxParVector class.
 *
 *****************************************************************************/

#include "_hypre_IJ_mv.h"
#include "aux_par_vector.h"

/*--------------------------------------------------------------------------
 * hypre_AuxParVectorCreate
 *--------------------------------------------------------------------------*/

HYPRE_Int
hypre_AuxParVectorCreate( hypre_AuxParVector **aux_vector_ptr)
{
   hypre_AuxParVector  *aux_vector;

   aux_vector = hypre_CTAlloc(hypre_AuxParVector, 1, HYPRE_MEMORY_HOST);

   /* set defaults */
   hypre_AuxParVectorMaxOffProcElmts(aux_vector)     = 0;
   hypre_AuxParVectorCurrentOffProcElmts(aux_vector) = 0;

   /* stash for setting or adding off processor values */
<<<<<<< HEAD
   hypre_AuxParVectorOffProcI(vector) = NULL;
   hypre_AuxParVectorOffProcData(vector) = NULL;
   hypre_AuxParVectorMemoryLocation(vector) = HYPRE_MEMORY_HOST;
#if defined(HYPRE_USING_CUDA) || defined(HYPRE_USING_HIP) || defined(HYPRE_USING_SYCL)
   hypre_AuxParVectorMaxStackElmts(vector) = 0;
   hypre_AuxParVectorCurrentStackElmts(vector) = 0;
   hypre_AuxParVectorStackI(vector) = NULL;
   hypre_AuxParVectorStackData(vector) = NULL;
   hypre_AuxParVectorStackSorA(vector) = NULL;
   hypre_AuxParVectorUsrOffProcElmts(vector) = -1;
   hypre_AuxParVectorInitAllocFactor(vector) = 1.5;
   hypre_AuxParVectorGrowFactor(vector) = 2.0;
=======
   hypre_AuxParVectorOffProcI(aux_vector)            = NULL;
   hypre_AuxParVectorOffProcData(aux_vector)         = NULL;
   hypre_AuxParVectorMemoryLocation(aux_vector)      = HYPRE_MEMORY_HOST;

#if defined(HYPRE_USING_CUDA) || defined(HYPRE_USING_HIP)
   hypre_AuxParVectorMaxStackElmts(aux_vector)       = 0;
   hypre_AuxParVectorCurrentStackElmts(aux_vector)   = 0;
   hypre_AuxParVectorStackI(aux_vector)              = NULL;
   hypre_AuxParVectorStackVoff(aux_vector)           = NULL;
   hypre_AuxParVectorStackData(aux_vector)           = NULL;
   hypre_AuxParVectorStackSorA(aux_vector)           = NULL;
   hypre_AuxParVectorUsrOffProcElmts(aux_vector)     = -1;
   hypre_AuxParVectorInitAllocFactor(aux_vector)     = 1.5;
   hypre_AuxParVectorGrowFactor(aux_vector)          = 2.0;
>>>>>>> 51ffb895
#endif

   *aux_vector_ptr = aux_vector;

   return hypre_error_flag;
}

/*--------------------------------------------------------------------------
 * hypre_AuxParVectorDestroy
 *--------------------------------------------------------------------------*/

HYPRE_Int
hypre_AuxParVectorDestroy( hypre_AuxParVector *aux_vector )
{
   if (aux_vector)
   {
      hypre_TFree(hypre_AuxParVectorOffProcI(aux_vector),    HYPRE_MEMORY_HOST);
      hypre_TFree(hypre_AuxParVectorOffProcData(aux_vector), HYPRE_MEMORY_HOST);

<<<<<<< HEAD
#if defined(HYPRE_USING_CUDA) || defined(HYPRE_USING_HIP) || defined(HYPRE_USING_SYCL)
      hypre_TFree(hypre_AuxParVectorStackI(vector),    hypre_AuxParVectorMemoryLocation(vector));
      hypre_TFree(hypre_AuxParVectorStackData(vector), hypre_AuxParVectorMemoryLocation(vector));
      hypre_TFree(hypre_AuxParVectorStackSorA(vector), hypre_AuxParVectorMemoryLocation(vector));
=======
#if defined(HYPRE_USING_CUDA) || defined(HYPRE_USING_HIP)
      HYPRE_MemoryLocation  memory_location = hypre_AuxParVectorMemoryLocation(aux_vector);

      hypre_TFree(hypre_AuxParVectorStackI(aux_vector),    memory_location);
      hypre_TFree(hypre_AuxParVectorStackVoff(aux_vector), memory_location);
      hypre_TFree(hypre_AuxParVectorStackData(aux_vector), memory_location);
      hypre_TFree(hypre_AuxParVectorStackSorA(aux_vector), memory_location);
>>>>>>> 51ffb895
#endif

      hypre_TFree(aux_vector, HYPRE_MEMORY_HOST);
   }

   return hypre_error_flag;
}

/*--------------------------------------------------------------------------
 * hypre_AuxParVectorInitialize_v2
 *--------------------------------------------------------------------------*/

HYPRE_Int
hypre_AuxParVectorInitialize_v2( hypre_AuxParVector   *aux_vector,
                                 HYPRE_MemoryLocation  memory_location )
{
   hypre_AuxParVectorMemoryLocation(aux_vector) = memory_location;

   if (memory_location == HYPRE_MEMORY_HOST)
   {
      /* CPU assembly */
      /* allocate stash for setting or adding off processor values */
      HYPRE_Int max_off_proc_elmts = hypre_AuxParVectorMaxOffProcElmts(aux_vector);
      if (max_off_proc_elmts > 0)
      {
         hypre_AuxParVectorOffProcI(aux_vector)    = hypre_CTAlloc(HYPRE_BigInt,  max_off_proc_elmts,
                                                                   HYPRE_MEMORY_HOST);
         hypre_AuxParVectorOffProcData(aux_vector) = hypre_CTAlloc(HYPRE_Complex, max_off_proc_elmts,
                                                                   HYPRE_MEMORY_HOST);
      }
   }

   return hypre_error_flag;
}<|MERGE_RESOLUTION|>--- conflicted
+++ resolved
@@ -30,25 +30,11 @@
    hypre_AuxParVectorCurrentOffProcElmts(aux_vector) = 0;
 
    /* stash for setting or adding off processor values */
-<<<<<<< HEAD
-   hypre_AuxParVectorOffProcI(vector) = NULL;
-   hypre_AuxParVectorOffProcData(vector) = NULL;
-   hypre_AuxParVectorMemoryLocation(vector) = HYPRE_MEMORY_HOST;
-#if defined(HYPRE_USING_CUDA) || defined(HYPRE_USING_HIP) || defined(HYPRE_USING_SYCL)
-   hypre_AuxParVectorMaxStackElmts(vector) = 0;
-   hypre_AuxParVectorCurrentStackElmts(vector) = 0;
-   hypre_AuxParVectorStackI(vector) = NULL;
-   hypre_AuxParVectorStackData(vector) = NULL;
-   hypre_AuxParVectorStackSorA(vector) = NULL;
-   hypre_AuxParVectorUsrOffProcElmts(vector) = -1;
-   hypre_AuxParVectorInitAllocFactor(vector) = 1.5;
-   hypre_AuxParVectorGrowFactor(vector) = 2.0;
-=======
    hypre_AuxParVectorOffProcI(aux_vector)            = NULL;
    hypre_AuxParVectorOffProcData(aux_vector)         = NULL;
    hypre_AuxParVectorMemoryLocation(aux_vector)      = HYPRE_MEMORY_HOST;
 
-#if defined(HYPRE_USING_CUDA) || defined(HYPRE_USING_HIP)
+#if defined(HYPRE_USING_CUDA) || defined(HYPRE_USING_HIP) || defined(HYPRE_USING_SYCL)
    hypre_AuxParVectorMaxStackElmts(aux_vector)       = 0;
    hypre_AuxParVectorCurrentStackElmts(aux_vector)   = 0;
    hypre_AuxParVectorStackI(aux_vector)              = NULL;
@@ -58,7 +44,6 @@
    hypre_AuxParVectorUsrOffProcElmts(aux_vector)     = -1;
    hypre_AuxParVectorInitAllocFactor(aux_vector)     = 1.5;
    hypre_AuxParVectorGrowFactor(aux_vector)          = 2.0;
->>>>>>> 51ffb895
 #endif
 
    *aux_vector_ptr = aux_vector;
@@ -78,20 +63,13 @@
       hypre_TFree(hypre_AuxParVectorOffProcI(aux_vector),    HYPRE_MEMORY_HOST);
       hypre_TFree(hypre_AuxParVectorOffProcData(aux_vector), HYPRE_MEMORY_HOST);
 
-<<<<<<< HEAD
 #if defined(HYPRE_USING_CUDA) || defined(HYPRE_USING_HIP) || defined(HYPRE_USING_SYCL)
-      hypre_TFree(hypre_AuxParVectorStackI(vector),    hypre_AuxParVectorMemoryLocation(vector));
-      hypre_TFree(hypre_AuxParVectorStackData(vector), hypre_AuxParVectorMemoryLocation(vector));
-      hypre_TFree(hypre_AuxParVectorStackSorA(vector), hypre_AuxParVectorMemoryLocation(vector));
-=======
-#if defined(HYPRE_USING_CUDA) || defined(HYPRE_USING_HIP)
       HYPRE_MemoryLocation  memory_location = hypre_AuxParVectorMemoryLocation(aux_vector);
 
       hypre_TFree(hypre_AuxParVectorStackI(aux_vector),    memory_location);
       hypre_TFree(hypre_AuxParVectorStackVoff(aux_vector), memory_location);
       hypre_TFree(hypre_AuxParVectorStackData(aux_vector), memory_location);
       hypre_TFree(hypre_AuxParVectorStackSorA(aux_vector), memory_location);
->>>>>>> 51ffb895
 #endif
 
       hypre_TFree(aux_vector, HYPRE_MEMORY_HOST);
