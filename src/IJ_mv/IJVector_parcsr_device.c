/******************************************************************************
 * Copyright 1998-2019 Lawrence Livermore National Security, LLC and other
 * HYPRE Project Developers. See the top-level COPYRIGHT file for details.
 *
 * SPDX-License-Identifier: (Apache-2.0 OR MIT)
 ******************************************************************************/

/******************************************************************************
 *
 * IJVector_ParCSR interface
 *
 *****************************************************************************/

#include "_hypre_IJ_mv.h"
#include "_hypre_utilities.hpp"

#if defined(HYPRE_USING_CUDA) || defined(HYPRE_USING_HIP)

template<typename T1, typename T2>
struct hypre_IJVectorAssembleFunctor : public
   thrust::binary_function< thrust::tuple<T1, T2>, thrust::tuple<T1, T2>, thrust::tuple<T1, T2> >
{
   typedef thrust::tuple<T1, T2> Tuple;

   __device__ Tuple operator()(const Tuple& x, const Tuple& y )
   {
      return thrust::make_tuple( hypre_max(thrust::get<0>(x), thrust::get<0>(y)),
                                 thrust::get<1>(x) + thrust::get<1>(y) );
   }
};

HYPRE_Int hypre_IJVectorAssembleSortAndReduce3(HYPRE_Int N0, HYPRE_BigInt *I0, char *X0,
                                               HYPRE_Complex *A0, HYPRE_Int *N1);

HYPRE_Int hypre_IJVectorAssembleSortAndReduce1(HYPRE_Int N0, HYPRE_BigInt *I0, char *X0,
                                               HYPRE_Complex *A0, HYPRE_Int *N1, HYPRE_BigInt **I1, char **X1, HYPRE_Complex **A1 );

__global__ void hypreCUDAKernel_IJVectorAssemblePar(HYPRE_Int n, HYPRE_Complex *x,
                                                    HYPRE_BigInt *map, HYPRE_BigInt offset, char *SorA, HYPRE_Complex *y);

/*
 */
HYPRE_Int
hypre_IJVectorSetAddValuesParDevice(hypre_IJVector       *vector,
                                    HYPRE_Int             num_values,
                                    const HYPRE_BigInt   *indices,
                                    const HYPRE_Complex  *values,
                                    const char           *action)
{
   HYPRE_BigInt *IJpartitioning = hypre_IJVectorPartitioning(vector);
   HYPRE_BigInt  vec_start, vec_stop;
   vec_start = IJpartitioning[0];
   vec_stop  = IJpartitioning[1] - 1;
   HYPRE_Int nrows = vec_stop - vec_start + 1;
   const char SorA = action[0] == 's' ? 1 : 0;

   if (num_values <= 0)
   {
      return hypre_error_flag;
   }

   /* this is a special use to set/add local values */
   if (!indices)
   {
      hypre_ParVector *par_vector = (hypre_ParVector*) hypre_IJVectorObject(vector);
      hypre_Vector    *local_vector = hypre_ParVectorLocalVector(par_vector);
      HYPRE_Int        num_values2 = hypre_min( hypre_VectorSize(local_vector), num_values );
      HYPRE_BigInt    *indices2 = hypre_TAlloc(HYPRE_BigInt, num_values2, HYPRE_MEMORY_DEVICE);
      HYPRE_THRUST_CALL(sequence, indices2, indices2 + num_values2, vec_start);

      hypre_IJVectorSetAddValuesParDevice(vector, num_values2, indices2, values, action);

      hypre_TFree(indices2, HYPRE_MEMORY_DEVICE);

      return hypre_error_flag;
   }

   hypre_AuxParVector *aux_vector = (hypre_AuxParVector*) hypre_IJVectorTranslator(vector);

   if (!aux_vector)
   {
      hypre_AuxParVectorCreate(&aux_vector);
      hypre_AuxParVectorInitialize_v2(aux_vector, HYPRE_MEMORY_DEVICE);
      hypre_IJVectorTranslator(vector) = aux_vector;
   }

   HYPRE_Int      stack_elmts_max      = hypre_AuxParVectorMaxStackElmts(aux_vector);
   HYPRE_Int      stack_elmts_current  = hypre_AuxParVectorCurrentStackElmts(aux_vector);
   HYPRE_Int      stack_elmts_required = stack_elmts_current + num_values;
   HYPRE_BigInt  *stack_i              = hypre_AuxParVectorStackI(aux_vector);
   HYPRE_Complex *stack_data           = hypre_AuxParVectorStackData(aux_vector);
   char          *stack_sora           = hypre_AuxParVectorStackSorA(aux_vector);

   if ( stack_elmts_max < stack_elmts_required )
   {
      HYPRE_Int stack_elmts_max_new = nrows * hypre_AuxParVectorInitAllocFactor(aux_vector);
      if (hypre_AuxParVectorUsrOffProcElmts(aux_vector) >= 0)
      {
         stack_elmts_max_new += hypre_AuxParVectorUsrOffProcElmts(aux_vector);
      }
      stack_elmts_max_new = hypre_max(stack_elmts_max * hypre_AuxParVectorGrowFactor(aux_vector),
                                      stack_elmts_max_new);
      stack_elmts_max_new = hypre_max(stack_elmts_required, stack_elmts_max_new);

      hypre_AuxParVectorStackI(aux_vector)    = stack_i    =
                                                   hypre_TReAlloc_v2(stack_i,    HYPRE_BigInt,  stack_elmts_max, HYPRE_BigInt,  stack_elmts_max_new,
                                                                     HYPRE_MEMORY_DEVICE);
      hypre_AuxParVectorStackData(aux_vector) = stack_data =
                                                   hypre_TReAlloc_v2(stack_data, HYPRE_Complex, stack_elmts_max, HYPRE_Complex, stack_elmts_max_new,
                                                                     HYPRE_MEMORY_DEVICE);
      hypre_AuxParVectorStackSorA(aux_vector) = stack_sora =
                                                   hypre_TReAlloc_v2(stack_sora,          char, stack_elmts_max,          char, stack_elmts_max_new,
                                                                     HYPRE_MEMORY_DEVICE);

      hypre_AuxParVectorMaxStackElmts(aux_vector) = stack_elmts_max_new;
   }

   HYPRE_THRUST_CALL(fill_n, stack_sora + stack_elmts_current, num_values, SorA);

   hypre_TMemcpy(stack_i    + stack_elmts_current, indices, HYPRE_BigInt,  num_values,
                 HYPRE_MEMORY_DEVICE, HYPRE_MEMORY_DEVICE);
   hypre_TMemcpy(stack_data + stack_elmts_current, values,  HYPRE_Complex, num_values,
                 HYPRE_MEMORY_DEVICE, HYPRE_MEMORY_DEVICE);

   hypre_AuxParVectorCurrentStackElmts(aux_vector) += num_values;

   return hypre_error_flag;
}

/******************************************************************************
 *
 *
 *****************************************************************************/

HYPRE_Int
hypre_IJVectorAssembleParDevice(hypre_IJVector *vector)
{
   MPI_Comm comm = hypre_IJVectorComm(vector);
   HYPRE_BigInt *IJpartitioning = hypre_IJVectorPartitioning(vector);
   HYPRE_BigInt  vec_start, vec_stop;
   vec_start = IJpartitioning[0];
   vec_stop  = IJpartitioning[1] - 1;
   hypre_ParVector *par_vector = (hypre_ParVector*) hypre_IJVectorObject(vector);
   hypre_AuxParVector *aux_vector = (hypre_AuxParVector*) hypre_IJVectorTranslator(vector);

   if (!aux_vector)
   {
      return hypre_error_flag;
   }

   if (!par_vector)
   {
      return hypre_error_flag;
   }

   HYPRE_Int      nelms      = hypre_AuxParVectorCurrentStackElmts(aux_vector);
   HYPRE_BigInt  *stack_i    = hypre_AuxParVectorStackI(aux_vector);
   HYPRE_Complex *stack_data = hypre_AuxParVectorStackData(aux_vector);
   char          *stack_sora = hypre_AuxParVectorStackSorA(aux_vector);

   in_range<HYPRE_BigInt> pred(vec_start, vec_stop);
   HYPRE_Int nelms_on = HYPRE_THRUST_CALL(count_if, stack_i, stack_i + nelms, pred);
   HYPRE_Int nelms_off = nelms - nelms_on;
   HYPRE_Int nelms_off_max;
   hypre_MPI_Allreduce(&nelms_off, &nelms_off_max, 1, HYPRE_MPI_INT, hypre_MPI_MAX, comm);

   /* communicate for aux off-proc and add to remote aux on-proc */
   if (nelms_off_max)
   {
      HYPRE_Int      new_nnz       = 0;
      HYPRE_BigInt  *off_proc_i    = NULL;
      HYPRE_Complex *off_proc_data = NULL;

      if (nelms_off)
      {
         /* copy off-proc entries out of stack and remove from stack */
         off_proc_i          = hypre_TAlloc(HYPRE_BigInt,  nelms_off, HYPRE_MEMORY_DEVICE);
         off_proc_data       = hypre_TAlloc(HYPRE_Complex, nelms_off, HYPRE_MEMORY_DEVICE);
         char *off_proc_sora = hypre_TAlloc(char,          nelms_off, HYPRE_MEMORY_DEVICE);
         char *is_on_proc    = hypre_TAlloc(char,          nelms,     HYPRE_MEMORY_DEVICE);

         HYPRE_THRUST_CALL(transform, stack_i, stack_i + nelms, is_on_proc, pred);

         auto new_end1 = HYPRE_THRUST_CALL(
                            copy_if,
                            thrust::make_zip_iterator(thrust::make_tuple(stack_i,         stack_data,
                                                                         stack_sora        )),  /* first */
                            thrust::make_zip_iterator(thrust::make_tuple(stack_i + nelms, stack_data + nelms,
                                                                         stack_sora + nelms)),  /* last */
                            is_on_proc,                                                                                              /* stencil */
                            thrust::make_zip_iterator(thrust::make_tuple(off_proc_i,      off_proc_data,
                                                                         off_proc_sora)),       /* result */
                            thrust::not1(thrust::identity<char>()) );

         hypre_assert(thrust::get<0>(new_end1.get_iterator_tuple()) - off_proc_i == nelms_off);

         /* remove off-proc entries from stack */
         auto new_end2 = HYPRE_THRUST_CALL(
                            remove_if,
                            thrust::make_zip_iterator(thrust::make_tuple(stack_i,         stack_data,
                                                                         stack_sora        )),  /* first */
                            thrust::make_zip_iterator(thrust::make_tuple(stack_i + nelms, stack_data + nelms,
                                                                         stack_sora + nelms)),  /* last */
                            is_on_proc,                                                                                              /* stencil */
                            thrust::not1(thrust::identity<char>()) );

         hypre_assert(thrust::get<0>(new_end2.get_iterator_tuple()) - stack_i == nelms_on);

         hypre_AuxParVectorCurrentStackElmts(aux_vector) = nelms_on;

         hypre_TFree(is_on_proc, HYPRE_MEMORY_DEVICE);

         /* sort and reduce */
         hypre_IJVectorAssembleSortAndReduce3(nelms_off, off_proc_i, off_proc_sora, off_proc_data, &new_nnz);

         hypre_TFree(off_proc_sora, HYPRE_MEMORY_DEVICE);
      }

      /* send off_proc_i/data to remote processes and the receivers call addtovalues */
      hypre_IJVectorAssembleOffProcValsPar(vector, -1, new_nnz, HYPRE_MEMORY_DEVICE, off_proc_i,
                                           off_proc_data);

      hypre_TFree(off_proc_i,    HYPRE_MEMORY_DEVICE);
      hypre_TFree(off_proc_data, HYPRE_MEMORY_DEVICE);
   }

   /* Note: the stack might have been changed in hypre_IJVectorAssembleOffProcValsPar,
    * so must get the size and the pointers again */
   nelms      = hypre_AuxParVectorCurrentStackElmts(aux_vector);
   stack_i    = hypre_AuxParVectorStackI(aux_vector);
   stack_data = hypre_AuxParVectorStackData(aux_vector);
   stack_sora = hypre_AuxParVectorStackSorA(aux_vector);

#ifdef HYPRE_DEBUG
   /* the stack should only have on-proc elements now */
   HYPRE_Int tmp = HYPRE_THRUST_CALL(count_if, stack_i, stack_i + nelms, pred);
   hypre_assert(nelms == tmp);
#endif

   if (nelms)
   {
      HYPRE_Int      new_nnz;
      HYPRE_BigInt  *new_i;
      HYPRE_Complex *new_data;
      char          *new_sora;

      /* sort and reduce */
      hypre_IJVectorAssembleSortAndReduce1(nelms, stack_i, stack_sora, stack_data, &new_nnz, &new_i,
                                           &new_sora, &new_data);

      /* set/add to local vector */
<<<<<<< HEAD
      dim3 bDim = hypre_GetDefaultCUDABlockDimension();
      dim3 gDim = hypre_GetDefaultCUDAGridDimension(new_nnz, "thread", bDim);
=======
      dim3 bDim = hypre_GetDefaultDeviceBlockDimension();
      dim3 gDim = hypre_GetDefaultDeviceGridDimension(new_nnz, "thread", bDim);
>>>>>>> dcbee145
      HYPRE_CUDA_LAUNCH( hypreCUDAKernel_IJVectorAssemblePar, gDim, bDim, new_nnz, new_data, new_i,
                         vec_start, new_sora,
                         hypre_VectorData(hypre_ParVectorLocalVector(par_vector)) );

      hypre_TFree(new_i,    HYPRE_MEMORY_DEVICE);
      hypre_TFree(new_data, HYPRE_MEMORY_DEVICE);
      hypre_TFree(new_sora, HYPRE_MEMORY_DEVICE);
   }

   hypre_AuxParVectorDestroy(aux_vector);
   hypre_IJVectorTranslator(vector) = NULL;

   return hypre_error_flag;
}

/* helper routine used in hypre_IJVectorAssembleParCSRDevice:
 * 1. sort (X0, A0) with key I0
 * 2. for each segment in I0, zero out in A0 all before the last `set'
 * 3. reduce A0 [with sum] and reduce X0 [with max]
 * N0: input size; N1: size after reduction (<= N0)
 * Note: (I1, X1, A1) are not resized to N1 but have size N0
 */
HYPRE_Int
hypre_IJVectorAssembleSortAndReduce1(HYPRE_Int  N0, HYPRE_BigInt  *I0, char  *X0,
                                     HYPRE_Complex  *A0,
                                     HYPRE_Int *N1, HYPRE_BigInt **I1, char **X1, HYPRE_Complex **A1 )
{
   HYPRE_THRUST_CALL( stable_sort_by_key,
                      I0,
                      I0 + N0,
                      thrust::make_zip_iterator(thrust::make_tuple(X0, A0)) );

   HYPRE_BigInt  *I = hypre_TAlloc(HYPRE_BigInt,  N0, HYPRE_MEMORY_DEVICE);
   char          *X = hypre_TAlloc(char,          N0, HYPRE_MEMORY_DEVICE);
   HYPRE_Complex *A = hypre_TAlloc(HYPRE_Complex, N0, HYPRE_MEMORY_DEVICE);

   /* output X: 0: keep, 1: zero-out */
   HYPRE_THRUST_CALL(
      exclusive_scan_by_key,
      make_reverse_iterator(thrust::device_pointer_cast<HYPRE_BigInt>(I0) + N0), /* key begin */
      make_reverse_iterator(thrust::device_pointer_cast<HYPRE_BigInt>(I0)),     /* key end */
      make_reverse_iterator(thrust::device_pointer_cast<char>(X0) + N0),        /* input value begin */
      make_reverse_iterator(thrust::device_pointer_cast<char>(X) + N0),         /* output value begin */
      char(0),                                                                  /* init */
      thrust::equal_to<HYPRE_BigInt>(),
      thrust::maximum<char>() );

   HYPRE_THRUST_CALL(replace_if, A0, A0 + N0, X, thrust::identity<char>(), 0.0);

   auto new_end = HYPRE_THRUST_CALL(
                     reduce_by_key,
                     I0,                                                              /* keys_first */
                     I0 + N0,                                                         /* keys_last */
                     thrust::make_zip_iterator(thrust::make_tuple(X0,      A0     )), /* values_first */
                     I,                                                               /* keys_output */
                     thrust::make_zip_iterator(thrust::make_tuple(X,       A      )), /* values_output */
                     thrust::equal_to<HYPRE_BigInt>(),                                /* binary_pred */
                     hypre_IJVectorAssembleFunctor<char, HYPRE_Complex>()             /* binary_op */);

   *N1 = new_end.first - I;
   *I1 = I;
   *X1 = X;
   *A1 = A;

   return hypre_error_flag;
}

HYPRE_Int
hypre_IJVectorAssembleSortAndReduce3(HYPRE_Int  N0, HYPRE_BigInt  *I0, char *X0, HYPRE_Complex  *A0,
                                     HYPRE_Int *N1)
{
   HYPRE_THRUST_CALL( stable_sort_by_key,
                      I0,
                      I0 + N0,
                      thrust::make_zip_iterator(thrust::make_tuple(X0, A0)) );

   HYPRE_BigInt  *I = hypre_TAlloc(HYPRE_BigInt,  N0, HYPRE_MEMORY_DEVICE);
   HYPRE_Complex *A = hypre_TAlloc(HYPRE_Complex, N0, HYPRE_MEMORY_DEVICE);

   /* output in X0: 0: keep, 1: zero-out */
   HYPRE_THRUST_CALL(
      inclusive_scan_by_key,
      make_reverse_iterator(thrust::device_pointer_cast<HYPRE_BigInt>(I0) + N0), /* key begin */
      make_reverse_iterator(thrust::device_pointer_cast<HYPRE_BigInt>(I0)),    /* key end */
      make_reverse_iterator(thrust::device_pointer_cast<char>(X0) + N0),       /* input value begin */
      make_reverse_iterator(thrust::device_pointer_cast<char>(X0) + N0),       /* output value begin */
      thrust::equal_to<HYPRE_BigInt>(),
      thrust::maximum<char>() );

   HYPRE_THRUST_CALL(replace_if, A0, A0 + N0, X0, thrust::identity<char>(), 0.0);

   auto new_end = HYPRE_THRUST_CALL(
                     reduce_by_key,
                     I0,      /* keys_first */
                     I0 + N0, /* keys_last */
                     A0,      /* values_first */
                     I,       /* keys_output */
                     A        /* values_output */);

   HYPRE_Int Nt = new_end.second - A;

   hypre_assert(Nt <= N0);

   /* remove numerical zeros */
   auto new_end2 = HYPRE_THRUST_CALL( copy_if,
                                      thrust::make_zip_iterator(thrust::make_tuple(I, A)),
                                      thrust::make_zip_iterator(thrust::make_tuple(I, A)) + Nt,
                                      A,
                                      thrust::make_zip_iterator(thrust::make_tuple(I0, A0)),
                                      thrust::identity<HYPRE_Complex>() );

   *N1 = thrust::get<0>(new_end2.get_iterator_tuple()) - I0;

   hypre_assert(*N1 <= Nt);

   hypre_TFree(I, HYPRE_MEMORY_DEVICE);
   hypre_TFree(A, HYPRE_MEMORY_DEVICE);

   return hypre_error_flag;
}

/* y[map[i]-offset] = x[i] or y[map[i]] += x[i] depending on SorA,
 * same index cannot appear more than once in map */
__global__ void
hypreCUDAKernel_IJVectorAssemblePar(HYPRE_Int n, HYPRE_Complex *x, HYPRE_BigInt *map,
                                    HYPRE_BigInt offset, char *SorA, HYPRE_Complex *y)
{
   HYPRE_Int i = hypre_cuda_get_grid_thread_id<1, 1>();

   if (i >= n)
   {
      return;
   }

   if (SorA[i])
   {
      y[map[i] - offset] = x[i];
   }
   else
   {
      y[map[i] - offset] += x[i];
   }
}

#endif<|MERGE_RESOLUTION|>--- conflicted
+++ resolved
@@ -249,13 +249,8 @@
                                            &new_sora, &new_data);
 
       /* set/add to local vector */
-<<<<<<< HEAD
-      dim3 bDim = hypre_GetDefaultCUDABlockDimension();
-      dim3 gDim = hypre_GetDefaultCUDAGridDimension(new_nnz, "thread", bDim);
-=======
       dim3 bDim = hypre_GetDefaultDeviceBlockDimension();
       dim3 gDim = hypre_GetDefaultDeviceGridDimension(new_nnz, "thread", bDim);
->>>>>>> dcbee145
       HYPRE_CUDA_LAUNCH( hypreCUDAKernel_IJVectorAssemblePar, gDim, bDim, new_nnz, new_data, new_i,
                          vec_start, new_sora,
                          hypre_VectorData(hypre_ParVectorLocalVector(par_vector)) );
