--- conflicted
+++ resolved
@@ -35,12 +35,8 @@
 HYPRE_Int hypre_IJVectorAssembleSortAndReduce1(HYPRE_Int N0, HYPRE_BigInt *I0, char *X0,
                                                HYPRE_Complex *A0, HYPRE_Int *N1, HYPRE_BigInt **I1, char **X1, HYPRE_Complex **A1 );
 
-<<<<<<< HEAD
-__global__ void hypreCUDAKernel_IJVectorAssemblePar(hypre_Item &item, HYPRE_Int n, HYPRE_Complex *x,
-=======
 __global__ void hypreCUDAKernel_IJVectorAssemblePar(hypre_DeviceItem &item, HYPRE_Int n,
                                                     HYPRE_Complex *x,
->>>>>>> 6f3bccb9
                                                     HYPRE_BigInt *map, HYPRE_BigInt offset, char *SorA, HYPRE_Complex *y);
 
 /*
@@ -385,11 +381,7 @@
 /* y[map[i]-offset] = x[i] or y[map[i]] += x[i] depending on SorA,
  * same index cannot appear more than once in map */
 __global__ void
-<<<<<<< HEAD
-hypreCUDAKernel_IJVectorAssemblePar(hypre_Item &item, HYPRE_Int n, HYPRE_Complex *x,
-=======
 hypreCUDAKernel_IJVectorAssemblePar(hypre_DeviceItem &item, HYPRE_Int n, HYPRE_Complex *x,
->>>>>>> 6f3bccb9
                                     HYPRE_BigInt *map,
                                     HYPRE_BigInt offset, char *SorA, HYPRE_Complex *y)
 {
