--- conflicted
+++ resolved
@@ -35,7 +35,7 @@
 {
    typedef thrust::tuple<T1, T2> Tuple;
 
-   __device__ Tuple operator() (const Tuple& x, const Tuple& y ) const
+   __device__ Tuple operator()(const Tuple& x, const Tuple& y )
    {
       return thrust::make_tuple( hypre_max(thrust::get<0>(x), thrust::get<0>(y)),
                                  thrust::get<1>(x) + thrust::get<1>(y) );
@@ -64,16 +64,73 @@
                                       char          **X1,
                                       HYPRE_Complex **A1 )
 {
+#if defined(HYPRE_USING_SYCL)
+   auto zipped_begin = oneapi::dpl::make_zip_iterator(I0, X0, A0);
+   HYPRE_ONEDPL_CALL( std::stable_sort,
+                      zipped_begin, zipped_begin + N0,
+                      std::less< std::tuple<HYPRE_BigInt, char, HYPRE_Complex> >() );
+#else
    HYPRE_THRUST_CALL( stable_sort_by_key,
                       I0,
                       I0 + N0,
                       thrust::make_zip_iterator(thrust::make_tuple(X0, A0)) );
+#endif
 
    HYPRE_BigInt  *I = hypre_TAlloc(HYPRE_BigInt,  N0, HYPRE_MEMORY_DEVICE);
    char          *X = hypre_TAlloc(char,          N0, HYPRE_MEMORY_DEVICE);
    HYPRE_Complex *A = hypre_TAlloc(HYPRE_Complex, N0, HYPRE_MEMORY_DEVICE);
 
    /* output X: 0: keep, 1: zero-out */
+#if defined(HYPRE_USING_SYCL)
+   /* WM: TODO - exclusive_scan_by_segment() currently does not work with a permutation iterator */
+   /*            and oneDPL currently does not have a reverse iterator */
+   HYPRE_Int *reverse_perm = hypre_TAlloc(HYPRE_Int, N0, HYPRE_MEMORY_DEVICE);
+   HYPRE_ONEDPL_CALL( std::transform,
+                      oneapi::dpl::counting_iterator(0),
+                      oneapi::dpl::counting_iterator(N0),
+                      reverse_perm,
+                      [N0] (auto i) { return N0 - i - 1; });
+
+   HYPRE_BigInt *I0_reversed = hypre_TAlloc(HYPRE_BigInt, N0, HYPRE_MEMORY_DEVICE);
+   hypreSycl_scatter(I0, I0 + N0, reverse_perm, I0_reversed);
+
+   char *X0_reversed = hypre_TAlloc(char, N0, HYPRE_MEMORY_DEVICE);
+   hypreSycl_scatter(X0, X0 + N0, reverse_perm, X0_reversed);
+
+   char *X_reversed = hypre_TAlloc(char, N0, HYPRE_MEMORY_DEVICE);
+
+   HYPRE_ONEDPL_CALL(
+      oneapi::dpl::exclusive_scan_by_segment,
+      I0_reversed,      /* key begin */
+      I0_reversed + N0, /* key end */
+      X0_reversed,      /* input value begin */
+      X_reversed,       /* output value begin */
+      char(0),          /* init */
+      std::equal_to<HYPRE_BigInt>(),
+      oneapi::dpl::maximum<char>() );
+
+   hypreSycl_scatter(X_reversed, X_reversed + N0, reverse_perm, X);
+   hypre_TFree(reverse_perm, HYPRE_MEMORY_DEVICE);
+   hypre_TFree(I0_reversed, HYPRE_MEMORY_DEVICE);
+   hypre_TFree(X0_reversed, HYPRE_MEMORY_DEVICE);
+   hypre_TFree(X_reversed, HYPRE_MEMORY_DEVICE);
+
+   hypreSycl_transform_if(A0,
+                          A0 + N0,
+                          X,
+                          A0,
+   [] (const auto & x) {return x;},
+   [] (const auto & x) {return 0.0;} );
+
+   auto new_end = HYPRE_ONEDPL_CALL( oneapi::dpl::reduce_by_segment,
+                                 I0,                                                         /* keys_first */
+                                 I0 + N0,                                                    /* keys_last */
+                                 oneapi::dpl::make_zip_iterator(X0, A0),                     /* values_first */
+                                 I,                                                          /* keys_output */
+                                 oneapi::dpl::make_zip_iterator(X, A),                       /* values_output */
+                                 std::equal_to<HYPRE_BigInt>(),                              /* binary_pred */
+                                 hypre_IJVectorAssembleFunctor<char, HYPRE_Complex>()        /* binary_op */);
+#else
    HYPRE_THRUST_CALL(
       exclusive_scan_by_key,
       make_reverse_iterator(thrust::device_pointer_cast<HYPRE_BigInt>(I0) + N0), /* key begin */
@@ -95,6 +152,7 @@
                      thrust::make_zip_iterator(thrust::make_tuple(X,       A      )), /* values_output */
                      thrust::equal_to<HYPRE_BigInt>(),                                /* binary_pred */
                      hypre_IJVectorAssembleFunctor<char, HYPRE_Complex>()             /* binary_op */);
+#endif
 
    *N1 = new_end.first - I;
    *I1 = I;
@@ -115,15 +173,67 @@
                                       HYPRE_Complex *A0,
                                       HYPRE_Int     *N1 )
 {
+#if defined(HYPRE_USING_SYCL)
+   auto zipped_begin = oneapi::dpl::make_zip_iterator(I0, X0, A0);
+   HYPRE_ONEDPL_CALL( std::stable_sort,
+                      zipped_begin, zipped_begin + N0,
+                      std::less< std::tuple<HYPRE_BigInt, char, HYPRE_Complex> >() );
+#else
    HYPRE_THRUST_CALL( stable_sort_by_key,
                       I0,
                       I0 + N0,
                       thrust::make_zip_iterator(thrust::make_tuple(X0, A0)) );
+#endif
 
    HYPRE_BigInt  *I = hypre_TAlloc(HYPRE_BigInt,  N0, HYPRE_MEMORY_DEVICE);
    HYPRE_Complex *A = hypre_TAlloc(HYPRE_Complex, N0, HYPRE_MEMORY_DEVICE);
 
    /* output in X0: 0: keep, 1: zero-out */
+#if defined(HYPRE_USING_SYCL)
+   /* WM: TODO - inclusive_scan_by_segment() currently does not work with a permutation iterator */
+   /*            and oneDPL currently does not have a reverse iterator */
+   HYPRE_Int *reverse_perm = hypre_TAlloc(HYPRE_Int, N0, HYPRE_MEMORY_DEVICE);
+   HYPRE_ONEDPL_CALL( std::transform,
+                      oneapi::dpl::counting_iterator(0),
+                      oneapi::dpl::counting_iterator(N0),
+                      reverse_perm,
+                      [N0] (auto i) { return N0 - i - 1; });
+
+   HYPRE_BigInt *I0_reversed = hypre_TAlloc(HYPRE_BigInt, N0, HYPRE_MEMORY_DEVICE);
+   hypreSycl_scatter(I0, I0 + N0, reverse_perm, I0_reversed);
+
+   char *X0_reversed = hypre_TAlloc(char, N0, HYPRE_MEMORY_DEVICE);
+   hypreSycl_scatter(X0, X0 + N0, reverse_perm, X0_reversed);
+
+   HYPRE_ONEDPL_CALL(
+      oneapi::dpl::inclusive_scan_by_segment,
+      I0_reversed,      /* key begin */
+      I0_reversed + N0, /* key end */
+      X0_reversed,      /* input value begin */
+      X0_reversed,      /* output value begin */
+      std::equal_to<HYPRE_BigInt>(),
+      oneapi::dpl::maximum<char>() );
+
+   hypreSycl_scatter(X0_reversed, X0_reversed + N0, reverse_perm, X0);
+   hypre_TFree(reverse_perm, HYPRE_MEMORY_DEVICE);
+   hypre_TFree(I0_reversed, HYPRE_MEMORY_DEVICE);
+   hypre_TFree(X0_reversed, HYPRE_MEMORY_DEVICE);
+
+   hypreSycl_transform_if(A0,
+                          A0 + N0,
+                          X0,
+                          A0,
+   [] (const auto & x) {return x;},
+   [] (const auto & x) {return 0.0;} );
+
+   auto new_end = oneapi::dpl::reduce_by_segment(
+                                 oneapi::dpl::execution::make_device_policy<class devutils>(*hypre_HandleComputeStream( hypre_handle())),
+                                 I0,      /* keys_first */
+                                 I0 + N0, /* keys_last */
+                                 A0,      /* values_first */
+                                 I,       /* keys_output */
+                                 A        /* values_output */);
+#else
    HYPRE_THRUST_CALL(
       inclusive_scan_by_key,
       make_reverse_iterator(thrust::device_pointer_cast<HYPRE_BigInt>(I0) + N0), /* key begin */
@@ -142,12 +252,22 @@
                      A0,      /* values_first */
                      I,       /* keys_output */
                      A        /* values_output */);
+#endif
 
    HYPRE_Int Nt = new_end.second - A;
 
    hypre_assert(Nt <= N0);
 
    /* remove numerical zeros */
+#if defined(HYPRE_USING_SYCL)
+   auto new_end2 = hypreSycl_copy_if( oneapi::dpl::make_zip_iterator(I, A),
+                                      oneapi::dpl::make_zip_iterator(I, A) + Nt,
+                                      A,
+                                      oneapi::dpl::make_zip_iterator(I0, A0),
+   [] (const auto & x) {return x;} );
+
+   *N1 = std::get<0>(new_end2.base()) - I0;
+#else
    auto new_end2 = HYPRE_THRUST_CALL( copy_if,
                                       thrust::make_zip_iterator(thrust::make_tuple(I, A)),
                                       thrust::make_zip_iterator(thrust::make_tuple(I, A)) + Nt,
@@ -156,6 +276,7 @@
                                       thrust::identity<HYPRE_Complex>() );
 
    *N1 = thrust::get<0>(new_end2.get_iterator_tuple()) - I0;
+#endif
 
    hypre_assert(*N1 <= Nt);
 
@@ -229,19 +350,12 @@
    /* this is a special use to set/add local values */
    if (!indices)
    {
-<<<<<<< HEAD
-      hypre_ParVector *par_vector = (hypre_ParVector*) hypre_IJVectorObject(vector);
-      hypre_Vector    *local_vector = hypre_ParVectorLocalVector(par_vector);
-      HYPRE_Int        num_values2 = hypre_min( hypre_VectorSize(local_vector), num_values );
-      HYPRE_BigInt    *indices2 = hypre_TAlloc(HYPRE_BigInt, num_values2, HYPRE_MEMORY_DEVICE);
-#if defined(HYPRE_USING_SYCL)
-      hypreSycl_sequence(indices2, indices2 + num_values2, vec_start);
-#else
-=======
       HYPRE_Int     num_values2 = hypre_min(size, num_values);
       HYPRE_BigInt *indices2    = hypre_TAlloc(HYPRE_BigInt, num_values2, HYPRE_MEMORY_DEVICE);
 
->>>>>>> 51ffb895
+#if defined(HYPRE_USING_SYCL)
+      hypreSycl_sequence(indices2, indices2 + num_values2, vec_start);
+#else
       HYPRE_THRUST_CALL(sequence, indices2, indices2 + num_values2, vec_start);
 #endif
 
@@ -351,7 +465,6 @@
    HYPRE_BigInt  *stack_voff = hypre_AuxParVectorStackVoff(aux_vector);
    HYPRE_Complex *stack_data = hypre_AuxParVectorStackData(aux_vector);
    char          *stack_sora = hypre_AuxParVectorStackSorA(aux_vector);
-   HYPRE_Complex *par_vector_data = hypre_VectorData(hypre_ParVectorLocalVector(par_vector));
 
    in_range<HYPRE_BigInt> pred(vec_start, vec_stop);
 #if defined(HYPRE_USING_SYCL)
@@ -413,7 +526,7 @@
                                                                          stack_sora        )),  /* first */
                             thrust::make_zip_iterator(thrust::make_tuple(stack_i + nelms, stack_data + nelms,
                                                                          stack_sora + nelms)),  /* last */
-                            is_on_proc,                                                         /* stencil */
+                            is_on_proc,                                                                                              /* stencil */
                             thrust::make_zip_iterator(thrust::make_tuple(off_proc_i,      off_proc_data,
                                                                          off_proc_sora)),       /* result */
                             thrust::not1(thrust::identity<char>()) );
@@ -427,7 +540,7 @@
                                                                          stack_sora        )),  /* first */
                             thrust::make_zip_iterator(thrust::make_tuple(stack_i + nelms, stack_data + nelms,
                                                                          stack_sora + nelms)),  /* last */
-                            is_on_proc,                                                         /* stencil */
+                            is_on_proc,                                                                                              /* stencil */
                             thrust::not1(thrust::identity<char>()) );
 
          hypre_assert(thrust::get<0>(new_end2.get_iterator_tuple()) - stack_i == nelms_on);
@@ -492,11 +605,7 @@
       HYPRE_GPU_LAUNCH( hypreCUDAKernel_IJVectorAssemblePar, gDim, bDim,
                         new_nnz, new_data, new_i,
                         vec_start, new_sora,
-<<<<<<< HEAD
-                        par_vector_data );
-=======
                         data );
->>>>>>> 51ffb895
 
       hypre_TFree(new_i,    HYPRE_MEMORY_DEVICE);
       hypre_TFree(new_data, HYPRE_MEMORY_DEVICE);
@@ -509,263 +618,4 @@
    return hypre_error_flag;
 }
 
-<<<<<<< HEAD
-/* helper routine used in hypre_IJVectorAssembleParCSRDevice:
- * 1. sort (X0, A0) with key I0
- * 2. for each segment in I0, zero out in A0 all before the last `set'
- * 3. reduce A0 [with sum] and reduce X0 [with max]
- * N0: input size; N1: size after reduction (<= N0)
- * Note: (I1, X1, A1) are not resized to N1 but have size N0
- */
-HYPRE_Int
-hypre_IJVectorAssembleSortAndReduce1(HYPRE_Int       N0,
-                                     HYPRE_BigInt   *I0,
-                                     char           *X0,
-                                     HYPRE_Complex  *A0,
-                                     HYPRE_Int      *N1,
-                                     HYPRE_BigInt  **I1,
-                                     char          **X1,
-                                     HYPRE_Complex **A1 )
-{
-#if defined(HYPRE_USING_SYCL)
-   auto zipped_begin = oneapi::dpl::make_zip_iterator(I0, X0, A0);
-   HYPRE_ONEDPL_CALL( std::stable_sort,
-                      zipped_begin, zipped_begin + N0,
-                      std::less< std::tuple<HYPRE_BigInt, char, HYPRE_Complex> >() );
-#else
-   HYPRE_THRUST_CALL( stable_sort_by_key,
-                      I0,
-                      I0 + N0,
-                      thrust::make_zip_iterator(thrust::make_tuple(X0, A0)) );
-#endif
-
-   HYPRE_BigInt  *I = hypre_TAlloc(HYPRE_BigInt,  N0, HYPRE_MEMORY_DEVICE);
-   char          *X = hypre_TAlloc(char,          N0, HYPRE_MEMORY_DEVICE);
-   HYPRE_Complex *A = hypre_TAlloc(HYPRE_Complex, N0, HYPRE_MEMORY_DEVICE);
-
-   /* output X: 0: keep, 1: zero-out */
-#if defined(HYPRE_USING_SYCL)
-   /* WM: TODO - exclusive_scan_by_segment() currently does not work with a permutation iterator */
-   /*            and oneDPL currently does not have a reverse iterator */
-   HYPRE_Int *reverse_perm = hypre_TAlloc(HYPRE_Int, N0, HYPRE_MEMORY_DEVICE);
-   HYPRE_ONEDPL_CALL( std::transform,
-                      oneapi::dpl::counting_iterator(0),
-                      oneapi::dpl::counting_iterator(N0),
-                      reverse_perm,
-                      [N0] (auto i) { return N0 - i - 1; });
-
-   HYPRE_BigInt *I0_reversed = hypre_TAlloc(HYPRE_BigInt, N0, HYPRE_MEMORY_DEVICE);
-   hypreSycl_scatter(I0, I0 + N0, reverse_perm, I0_reversed);
-
-   char *X0_reversed = hypre_TAlloc(char, N0, HYPRE_MEMORY_DEVICE);
-   hypreSycl_scatter(X0, X0 + N0, reverse_perm, X0_reversed);
-
-   char *X_reversed = hypre_TAlloc(char, N0, HYPRE_MEMORY_DEVICE);
-
-   HYPRE_ONEDPL_CALL(
-      oneapi::dpl::exclusive_scan_by_segment,
-      I0_reversed,      /* key begin */
-      I0_reversed + N0, /* key end */
-      X0_reversed,      /* input value begin */
-      X_reversed,       /* output value begin */
-      char(0),          /* init */
-      std::equal_to<HYPRE_BigInt>(),
-      oneapi::dpl::maximum<char>() );
-
-   hypreSycl_scatter(X_reversed, X_reversed + N0, reverse_perm, X);
-   hypre_TFree(reverse_perm, HYPRE_MEMORY_DEVICE);
-   hypre_TFree(I0_reversed, HYPRE_MEMORY_DEVICE);
-   hypre_TFree(X0_reversed, HYPRE_MEMORY_DEVICE);
-   hypre_TFree(X_reversed, HYPRE_MEMORY_DEVICE);
-
-   hypreSycl_transform_if(A0,
-                          A0 + N0,
-                          X,
-                          A0,
-   [] (const auto & x) {return x;},
-   [] (const auto & x) {return 0.0;} );
-
-   auto new_end = HYPRE_ONEDPL_CALL( oneapi::dpl::reduce_by_segment,
-                                 I0,                                                         /* keys_first */
-                                 I0 + N0,                                                    /* keys_last */
-                                 oneapi::dpl::make_zip_iterator(X0, A0),                     /* values_first */
-                                 I,                                                          /* keys_output */
-                                 oneapi::dpl::make_zip_iterator(X, A),                       /* values_output */
-                                 std::equal_to<HYPRE_BigInt>(),                              /* binary_pred */
-                                 hypre_IJVectorAssembleFunctor<char, HYPRE_Complex>()        /* binary_op */);
-#else
-   HYPRE_THRUST_CALL(
-      exclusive_scan_by_key,
-      make_reverse_iterator(thrust::device_pointer_cast<HYPRE_BigInt>(I0) + N0), /* key begin */
-      make_reverse_iterator(thrust::device_pointer_cast<HYPRE_BigInt>(I0)),      /* key end */
-      make_reverse_iterator(thrust::device_pointer_cast<char>(X0) + N0),         /* input value begin */
-      make_reverse_iterator(thrust::device_pointer_cast<char>(X) + N0),          /* output value begin */
-      char(0),                                                                   /* init */
-      thrust::equal_to<HYPRE_BigInt>(),
-      thrust::maximum<char>() );
-
-   HYPRE_THRUST_CALL(replace_if, A0, A0 + N0, X, thrust::identity<char>(), 0.0);
-
-   auto new_end = HYPRE_THRUST_CALL(
-                     reduce_by_key,
-                     I0,                                                              /* keys_first */
-                     I0 + N0,                                                         /* keys_last */
-                     thrust::make_zip_iterator(thrust::make_tuple(X0,      A0     )), /* values_first */
-                     I,                                                               /* keys_output */
-                     thrust::make_zip_iterator(thrust::make_tuple(X,       A      )), /* values_output */
-                     thrust::equal_to<HYPRE_BigInt>(),                                /* binary_pred */
-                     hypre_IJVectorAssembleFunctor<char, HYPRE_Complex>()             /* binary_op */);
-#endif
-
-   *N1 = new_end.first - I;
-   *I1 = I;
-   *X1 = X;
-   *A1 = A;
-
-   return hypre_error_flag;
-}
-
-HYPRE_Int
-hypre_IJVectorAssembleSortAndReduce3(HYPRE_Int  N0, HYPRE_BigInt  *I0, char *X0, HYPRE_Complex  *A0,
-                                     HYPRE_Int *N1)
-{
-#if defined(HYPRE_USING_SYCL)
-   auto zipped_begin = oneapi::dpl::make_zip_iterator(I0, X0, A0);
-   HYPRE_ONEDPL_CALL( std::stable_sort,
-                      zipped_begin, zipped_begin + N0,
-                      std::less< std::tuple<HYPRE_BigInt, char, HYPRE_Complex> >() );
-#else
-   HYPRE_THRUST_CALL( stable_sort_by_key,
-                      I0,
-                      I0 + N0,
-                      thrust::make_zip_iterator(thrust::make_tuple(X0, A0)) );
-#endif
-
-   HYPRE_BigInt  *I = hypre_TAlloc(HYPRE_BigInt,  N0, HYPRE_MEMORY_DEVICE);
-   HYPRE_Complex *A = hypre_TAlloc(HYPRE_Complex, N0, HYPRE_MEMORY_DEVICE);
-
-   /* output in X0: 0: keep, 1: zero-out */
-#if defined(HYPRE_USING_SYCL)
-   /* WM: TODO - inclusive_scan_by_segment() currently does not work with a permutation iterator */
-   /*            and oneDPL currently does not have a reverse iterator */
-   HYPRE_Int *reverse_perm = hypre_TAlloc(HYPRE_Int, N0, HYPRE_MEMORY_DEVICE);
-   HYPRE_ONEDPL_CALL( std::transform,
-                      oneapi::dpl::counting_iterator(0),
-                      oneapi::dpl::counting_iterator(N0),
-                      reverse_perm,
-                      [N0] (auto i) { return N0 - i - 1; });
-
-   HYPRE_BigInt *I0_reversed = hypre_TAlloc(HYPRE_BigInt, N0, HYPRE_MEMORY_DEVICE);
-   hypreSycl_scatter(I0, I0 + N0, reverse_perm, I0_reversed);
-
-   char *X0_reversed = hypre_TAlloc(char, N0, HYPRE_MEMORY_DEVICE);
-   hypreSycl_scatter(X0, X0 + N0, reverse_perm, X0_reversed);
-
-   HYPRE_ONEDPL_CALL(
-      oneapi::dpl::inclusive_scan_by_segment,
-      I0_reversed,      /* key begin */
-      I0_reversed + N0, /* key end */
-      X0_reversed,      /* input value begin */
-      X0_reversed,      /* output value begin */
-      std::equal_to<HYPRE_BigInt>(),
-      oneapi::dpl::maximum<char>() );
-
-   hypreSycl_scatter(X0_reversed, X0_reversed + N0, reverse_perm, X0);
-   hypre_TFree(reverse_perm, HYPRE_MEMORY_DEVICE);
-   hypre_TFree(I0_reversed, HYPRE_MEMORY_DEVICE);
-   hypre_TFree(X0_reversed, HYPRE_MEMORY_DEVICE);
-
-   hypreSycl_transform_if(A0,
-                          A0 + N0,
-                          X0,
-                          A0,
-   [] (const auto & x) {return x;},
-   [] (const auto & x) {return 0.0;} );
-
-   auto new_end = oneapi::dpl::reduce_by_segment(
-                                 oneapi::dpl::execution::make_device_policy<class devutils>(*hypre_HandleComputeStream( hypre_handle())),
-                                 I0,      /* keys_first */
-                                 I0 + N0, /* keys_last */
-                                 A0,      /* values_first */
-                                 I,       /* keys_output */
-                                 A        /* values_output */);
-#else
-   HYPRE_THRUST_CALL(
-      inclusive_scan_by_key,
-      make_reverse_iterator(thrust::device_pointer_cast<HYPRE_BigInt>(I0) + N0), /* key begin */
-      make_reverse_iterator(thrust::device_pointer_cast<HYPRE_BigInt>(I0)),    /* key end */
-      make_reverse_iterator(thrust::device_pointer_cast<char>(X0) + N0),       /* input value begin */
-      make_reverse_iterator(thrust::device_pointer_cast<char>(X0) + N0),       /* output value begin */
-      thrust::equal_to<HYPRE_BigInt>(),
-      thrust::maximum<char>() );
-
-   HYPRE_THRUST_CALL(replace_if, A0, A0 + N0, X0, thrust::identity<char>(), 0.0);
-
-   auto new_end = HYPRE_THRUST_CALL(
-                     reduce_by_key,
-                     I0,      /* keys_first */
-                     I0 + N0, /* keys_last */
-                     A0,      /* values_first */
-                     I,       /* keys_output */
-                     A        /* values_output */);
-#endif
-
-   HYPRE_Int Nt = new_end.second - A;
-
-   hypre_assert(Nt <= N0);
-
-   /* remove numerical zeros */
-#if defined(HYPRE_USING_SYCL)
-   auto new_end2 = hypreSycl_copy_if( oneapi::dpl::make_zip_iterator(I, A),
-                                      oneapi::dpl::make_zip_iterator(I, A) + Nt,
-                                      A,
-                                      oneapi::dpl::make_zip_iterator(I0, A0),
-   [] (const auto & x) {return x;} );
-
-   *N1 = std::get<0>(new_end2.base()) - I0;
-#else
-   auto new_end2 = HYPRE_THRUST_CALL( copy_if,
-                                      thrust::make_zip_iterator(thrust::make_tuple(I, A)),
-                                      thrust::make_zip_iterator(thrust::make_tuple(I, A)) + Nt,
-                                      A,
-                                      thrust::make_zip_iterator(thrust::make_tuple(I0, A0)),
-                                      thrust::identity<HYPRE_Complex>() );
-
-   *N1 = thrust::get<0>(new_end2.get_iterator_tuple()) - I0;
-#endif
-
-   hypre_assert(*N1 <= Nt);
-
-   hypre_TFree(I, HYPRE_MEMORY_DEVICE);
-   hypre_TFree(A, HYPRE_MEMORY_DEVICE);
-
-   return hypre_error_flag;
-}
-
-/* y[map[i]-offset] = x[i] or y[map[i]] += x[i] depending on SorA,
- * same index cannot appear more than once in map */
-__global__ void
-hypreCUDAKernel_IJVectorAssemblePar(hypre_DeviceItem &item, HYPRE_Int n, HYPRE_Complex *x,
-                                    HYPRE_BigInt *map,
-                                    HYPRE_BigInt offset, char *SorA, HYPRE_Complex *y)
-{
-   HYPRE_Int i = hypre_gpu_get_grid_thread_id<1, 1>(item);
-
-   if (i >= n)
-   {
-      return;
-   }
-
-   if ((bool)SorA[i])
-   {
-      y[map[i] - offset] = x[i];
-   }
-   else
-   {
-      y[map[i] - offset] += x[i];
-   }
-}
-
-=======
->>>>>>> 51ffb895
 #endif