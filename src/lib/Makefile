--- conflicted
+++ resolved
@@ -4,15 +4,6 @@
 # SPDX-License-Identifier: (Apache-2.0 OR MIT)
 
 include ../config/Makefile.config
-
-CINCLUDES = ${INCLUDES} ${MPIINCLUDE}
-
-C_COMPILE_FLAGS =\
- -I..\
- -I$(srcdir)\
- -I$(srcdir)/..\
- -I$(srcdir)/../utilities\
- ${CINCLUDES}
 
 FEIHYPREFILES = ${HYPRE_FEI_HYPRE_FILES}
 FEMLIFILES = ${HYPRE_FEI_FEMLI_FILES}
@@ -88,13 +79,10 @@
 # Rules
 ##################################################################
 
-<<<<<<< HEAD
-libHYPRE.a: HYPRE_buildinfo.o
-=======
 # NOTE: Some of the FILES symbols below can be empty, so they are listed on an
 # AR line with at least one nonempty symbol
+libHYPRE.a: HYPRE_buildinfo.o
 libHYPRE.a: ${FILES_HYPRE}
->>>>>>> ff45ecef
 	@echo  "Building libHYPRE ... "
 	rm -f $@
 	${AR} $@ $(FEIHYPREFILES) $(FEMLIFILES) $(IJMVFILES)
