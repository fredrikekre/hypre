/******************************************************************************
 * Copyright (c) 1998 Lawrence Livermore National Security, LLC and other
 * HYPRE Project Developers. See the top-level COPYRIGHT file for details.
 *
 * SPDX-License-Identifier: (Apache-2.0 OR MIT)
 ******************************************************************************/

/******************************************************************************
 *
 * Member functions for hypre_StructMatrix class.
 *
 *****************************************************************************/

#include "_hypre_struct_mv.h"
#include "_hypre_struct_mv.hpp"

/*--------------------------------------------------------------------------
 * Matrix data is currently stored relative to the largest matrix stride
 *--------------------------------------------------------------------------*/

HYPRE_Int
hypre_StructMatrixGetDataMapStride( hypre_StructMatrix *matrix,
                                    hypre_IndexRef     *stride )
{
   *stride = hypre_StructMatrixRanStride(matrix);
   if (hypre_StructMatrixDomainIsCoarse(matrix))
   {
      *stride = hypre_StructMatrixDomStride(matrix);
   }

   return hypre_error_flag;
}

/*--------------------------------------------------------------------------
 * This routine assumes that 'dindex' is in the range index space.
 *--------------------------------------------------------------------------*/

HYPRE_Int
hypre_StructMatrixMapDataIndex( hypre_StructMatrix *matrix,
                                hypre_Index         dindex )
{
   HYPRE_Int      ndim = hypre_StructMatrixNDim(matrix);
   hypre_IndexRef stride;

   hypre_StructMatrixGetDataMapStride(matrix, &stride);
   if (hypre_StructMatrixDomainIsCoarse(matrix))
   {
      hypre_SnapIndexNeg(dindex, NULL, stride, ndim);
   }
   hypre_MapToCoarseIndex(dindex, NULL, stride, ndim);

   return hypre_error_flag;
}

/*--------------------------------------------------------------------------
 * This routine first ensures that the lower and upper indexes of 'dbox' are in
 * the range index space.
 *--------------------------------------------------------------------------*/

HYPRE_Int
hypre_StructMatrixMapDataBox( hypre_StructMatrix *matrix,
                              hypre_Box          *dbox )
{
   if (hypre_StructMatrixRangeIsCoarse(matrix))
   {
      hypre_ProjectBox(dbox, NULL, hypre_StructMatrixRanStride(matrix));
   }
   hypre_StructMatrixMapDataIndex(matrix, hypre_BoxIMin(dbox));
   hypre_StructMatrixMapDataIndex(matrix, hypre_BoxIMax(dbox));

   return hypre_error_flag;
}

/*--------------------------------------------------------------------------
 *--------------------------------------------------------------------------*/

HYPRE_Int
hypre_StructMatrixMapDataStride( hypre_StructMatrix *matrix,
                                 hypre_Index         dstride )
{
   HYPRE_Int      ndim = hypre_StructMatrixNDim(matrix);
   hypre_IndexRef stride;

   hypre_StructMatrixGetDataMapStride(matrix, &stride);
   hypre_MapToCoarseIndex(dstride, NULL, stride, ndim);

   return hypre_error_flag;
}

/*--------------------------------------------------------------------------
 *--------------------------------------------------------------------------*/

HYPRE_Int
hypre_StructMatrixUnMapDataIndex( hypre_StructMatrix *matrix,
                                  hypre_Index         dindex )
{
   HYPRE_Int      ndim = hypre_StructMatrixNDim(matrix);
   hypre_IndexRef stride;

   hypre_StructMatrixGetDataMapStride(matrix, &stride);
   hypre_MapToFineIndex(dindex, NULL, stride, ndim);

   return hypre_error_flag;
}

/*--------------------------------------------------------------------------
 *--------------------------------------------------------------------------*/

HYPRE_Int
hypre_StructMatrixUnMapDataBox( hypre_StructMatrix *matrix,
                                hypre_Box          *dbox )
{
   hypre_StructMatrixUnMapDataIndex(matrix, hypre_BoxIMin(dbox));
   hypre_StructMatrixUnMapDataIndex(matrix, hypre_BoxIMax(dbox));

   return hypre_error_flag;
}

/*--------------------------------------------------------------------------
 *--------------------------------------------------------------------------*/

HYPRE_Int
hypre_StructMatrixUnMapDataStride( hypre_StructMatrix *matrix,
                                   hypre_Index         dstride )
{
   HYPRE_Int      ndim = hypre_StructMatrixNDim(matrix);
   hypre_IndexRef stride;

   hypre_StructMatrixGetDataMapStride(matrix, &stride);
   hypre_MapToFineIndex(dstride, NULL, stride, ndim);

   return hypre_error_flag;
}

/*--------------------------------------------------------------------------
 * Places the center of the stencil correctly on the base index space given a
 * stencil entry and a data index.
 *--------------------------------------------------------------------------*/

HYPRE_Int
hypre_StructMatrixPlaceStencil( hypre_StructMatrix *matrix,
                                HYPRE_Int           entry,
                                hypre_Index         dindex,
                                hypre_Index         index )
{
   HYPRE_Int  ndim = hypre_StructMatrixNDim(matrix);

   /* Map the data index to the base index space */
   hypre_CopyToIndex(dindex, ndim, index);
   hypre_StructMatrixUnMapDataIndex(matrix, index);

   if (hypre_StructMatrixDomainIsCoarse(matrix))
   {
      hypre_IndexRef        stride  = hypre_StructMatrixDomStride(matrix);
      hypre_StructStencil  *stencil = hypre_StructMatrixStencil(matrix);
      hypre_IndexRef        offset  = hypre_StructStencilOffset(stencil, entry);
      hypre_Index           snapoffset;

      /* Shift to the right based on offset: index += (SnapIndexPos(offset) - offset) */
      hypre_CopyToIndex(offset, ndim, snapoffset);
      hypre_SnapIndexPos(snapoffset, NULL, stride, ndim);
      hypre_AddIndexes(index, snapoffset, ndim, index);  /* + SnapIndexPos(offset) */
      hypre_SubtractIndexes(index, offset, ndim, index); /* - offset */
   }

   return hypre_error_flag;
}

/*--------------------------------------------------------------------------
 * Same as hypre_StructMatrixGetStencilSpace(), but just returns the stride.
 *--------------------------------------------------------------------------*/

HYPRE_Int
hypre_StructMatrixGetStencilStride( hypre_StructMatrix *matrix,
                                    hypre_Index         stride )
{
   HYPRE_Int  ndim = hypre_StructMatrixNDim(matrix);

   if (hypre_StructMatrixDomainIsCoarse(matrix))
   {
      hypre_CopyToIndex(hypre_StructMatrixDomStride(matrix), ndim, stride);
   }
   else
   {
      hypre_CopyToIndex(hypre_StructMatrixRanStride(matrix), ndim, stride);
   }

   return hypre_error_flag;
}

/*--------------------------------------------------------------------------
 * Returns the (origin,stride) index space for a given stencil entry in a
 * canonical representation with origin in the interval [0, stride).
 * If transpose is set, the transpose of the matrix is used instead.
 *--------------------------------------------------------------------------*/

HYPRE_Int
hypre_StructMatrixGetStencilSpace( hypre_StructMatrix *matrix,
                                   HYPRE_Int           entry,
                                   HYPRE_Int           transpose,
                                   hypre_Index         origin,
                                   hypre_Index         stride )
{
   HYPRE_Int             ndim = hypre_StructMatrixNDim(matrix);
   hypre_StructStencil  *stencil = hypre_StructMatrixStencil(matrix);
   hypre_IndexRef        offset  = hypre_StructStencilOffset(stencil, entry);

   /* Initialize origin */
   hypre_SetIndex(origin, 0);

   hypre_StructMatrixGetStencilStride(matrix, stride);
   if ( !transpose && hypre_StructMatrixDomainIsCoarse(matrix) )
   {
      hypre_SubtractIndexes(origin, offset, ndim, origin); /* origin -= offset */
      /* Convert origin to a canonical representation in [0, stride) */
      hypre_ConvertToCanonicalIndex(origin, stride, ndim);
   }
   else if ( transpose && hypre_StructMatrixRangeIsCoarse(matrix) )
   {
      hypre_AddIndexes(origin, offset, ndim, origin); /* origin += offset */
      /* Convert origin to a canonical representation in [0, stride) */
      hypre_ConvertToCanonicalIndex(origin, stride, ndim);
   }

   return hypre_error_flag;
}

/*--------------------------------------------------------------------------
 *--------------------------------------------------------------------------*/

HYPRE_Int
hypre_StructMatrixMapCommInfo( hypre_StructMatrix *matrix,
                               hypre_IndexRef      origin,
                               hypre_Index         stride,
                               hypre_CommInfo     *comm_info )
{
   HYPRE_Int       ndim   = hypre_StructMatrixNDim(matrix);
   hypre_IndexRef  dmstride;

   /* Map the comm_info boxes only for non-unit stride */
   hypre_StructMatrixGetDataMapStride(matrix, &dmstride);
   if ( !hypre_IndexEqual(stride, 1, ndim) ||
        !hypre_IndexEqual(dmstride, 1, ndim) )
   {
      hypre_BoxArrayArray  *boxaa;
      hypre_BoxArray       *boxa;
      hypre_Box            *box;
      HYPRE_Int             i, j;

      boxaa = hypre_CommInfoSendBoxes(comm_info);
      hypre_ForBoxArrayI(i, boxaa)
      {
         boxa = hypre_BoxArrayArrayBoxArray(boxaa, i);
         hypre_ForBoxI(j, boxa)
         {
            box = hypre_BoxArrayBox(boxa, j);
            hypre_ProjectBox(box, origin, stride);
            hypre_StructMatrixMapDataBox(matrix, box);
         }
      }

      boxaa = hypre_CommInfoSendRBoxes(comm_info);
      hypre_ForBoxArrayI(i, boxaa)
      {
         boxa = hypre_BoxArrayArrayBoxArray(boxaa, i);
         hypre_ForBoxI(j, boxa)
         {
            box = hypre_BoxArrayBox(boxa, j);
            hypre_ProjectBox(box, origin, stride);
            hypre_StructMatrixMapDataBox(matrix, box);
         }
      }

      boxaa = hypre_CommInfoRecvBoxes(comm_info);
      hypre_ForBoxArrayI(i, boxaa)
      {
         boxa = hypre_BoxArrayArrayBoxArray(boxaa, i);
         hypre_ForBoxI(j, boxa)
         {
            box = hypre_BoxArrayBox(boxa, j);
            hypre_ProjectBox(box, origin, stride);
            hypre_StructMatrixMapDataBox(matrix, box);
         }
      }

      boxaa = hypre_CommInfoRecvRBoxes(comm_info);
      hypre_ForBoxArrayI(i, boxaa)
      {
         boxa = hypre_BoxArrayArrayBoxArray(boxaa, i);
         hypre_ForBoxI(j, boxa)
         {
            box = hypre_BoxArrayBox(boxa, j);
            hypre_ProjectBox(box, origin, stride);
            hypre_StructMatrixMapDataBox(matrix, box);
         }
      }
   }

   return hypre_error_flag;
}

/*--------------------------------------------------------------------------
 * Create a matrix communication package from comm_info and destroy comm_info.
 *
 * When the domain is coarse, multiple intermediate communication packages are
 * first created, then agglomerated into one.  This is because only a subset of
 * the stencil entries is valid for any given range-space index (for example,
 * linear interpolation in 1D uses the east and west coefficients at F-points
 * and the center coefficient at C-points).  Hence, for a given send or receive
 * box in 'comm_info', the corresponding data box may be different for different
 * stencil entries.
 *--------------------------------------------------------------------------*/

HYPRE_Int
hypre_StructMatrixCreateCommPkg( hypre_StructMatrix *matrix,
                                 hypre_CommInfo     *comm_info,
                                 hypre_CommPkg     **comm_pkg_ptr,
                                 HYPRE_Complex    ***comm_data_ptr )
{
   hypre_CommPkg        *comm_pkg;
   HYPRE_Complex       **comm_data;

   HYPRE_Int             num_values = hypre_StructMatrixNumValues(matrix);

   if (hypre_StructMatrixDomainIsCoarse(matrix))
   {
      hypre_CommInfo       *comm_info_clone;
      hypre_CommPkg       **comm_pkgs;
      HYPRE_Int             ndim         = hypre_StructMatrixNDim(matrix);
      hypre_StructStencil  *stencil      = hypre_StructMatrixStencil(matrix);
      HYPRE_Int             stencil_size = hypre_StructStencilSize(stencil);
      HYPRE_Int            *constant     = hypre_StructMatrixConstant(matrix);
      HYPRE_Int            *symm         = hypre_StructMatrixSymmEntries(matrix);
      hypre_Index          *origins, origin, stride;
      HYPRE_Int            *v_to_s, *s_to_v, *order;
      HYPRE_Int            *stencil_spaces, num_spaces;
      HYPRE_Int             i, e, s;

      /* Compute mappings between "values" (v) and "stencil entries" (s).
       * Consider pre-computing this and storing in the matrix itself. */
      v_to_s = hypre_TAlloc(HYPRE_Int, num_values, HYPRE_MEMORY_HOST);
      s_to_v = hypre_TAlloc(HYPRE_Int, stencil_size, HYPRE_MEMORY_HOST);
      for (e = 0, i = 0; e < stencil_size; e++)
      {
         s_to_v[e] = -1;
         if ((symm[e] < 0) && (!constant[e]))  /* this is a stored variable coefficient */
         {
            v_to_s[i] = e;
            s_to_v[e] = i;
            i++;
         }
      }

      /* Figure out the number of "stencil spaces" and which stencil entries
       * belong to which space (each space may induce different data boxes for
       * the communication). */
      stencil_spaces = hypre_TAlloc(HYPRE_Int, stencil_size, HYPRE_MEMORY_HOST);
      origins = hypre_TAlloc(hypre_Index, stencil_size, HYPRE_MEMORY_HOST);
      num_spaces = 0;
      for (e = 0; e < stencil_size; e++)
      {
         hypre_StructMatrixGetStencilSpace(matrix, e, 0, origin, stride);

         for (s = 0; s < num_spaces; s++)
         {
            /* Only check origin (assume that stride is always the same) */
            if ( hypre_IndexesEqual(origin, origins[s], ndim) )
            {
               break;
            }
         }
         stencil_spaces[e] = s;

         if (s == num_spaces)
         {
            /* This is a new space */
            hypre_CopyToIndex(origin, ndim, origins[s]);
            num_spaces++;
         }
      }

      /* Compute communication packages for each stencil space */
      comm_pkgs = hypre_TAlloc(hypre_CommPkg *, num_spaces, HYPRE_MEMORY_HOST);
      comm_data = hypre_TAlloc(HYPRE_Complex *, num_spaces, HYPRE_MEMORY_HOST);
      order = hypre_TAlloc(HYPRE_Int, num_values, HYPRE_MEMORY_HOST);
      for (s = 0; s < num_spaces; s++)
      {
         /* Set order[i] = -1 to skip values not in this stencil space */
         for (i = 0; i < num_values; i++)
         {
            order[i] = i;
            if (stencil_spaces[v_to_s[i]] != s)
            {
               order[i] = -1;
            }
         }
         hypre_CommInfoClone(comm_info, &comm_info_clone);
         hypre_StructMatrixMapCommInfo(matrix, origins[s], stride, comm_info_clone);
         hypre_CommPkgCreate(comm_info_clone,
                             hypre_StructMatrixDataSpace(matrix),
                             hypre_StructMatrixDataSpace(matrix), num_values, &order, 0,
                             hypre_StructMatrixComm(matrix), &comm_pkgs[s]);
         comm_data[s] = hypre_StructMatrixVData(matrix);
         hypre_CommInfoDestroy(comm_info_clone);
      }
      hypre_TFree(order, HYPRE_MEMORY_HOST);
      hypre_TFree(stencil_spaces, HYPRE_MEMORY_HOST);
      hypre_TFree(origins, HYPRE_MEMORY_HOST);
      hypre_TFree(v_to_s, HYPRE_MEMORY_HOST);
      hypre_TFree(s_to_v, HYPRE_MEMORY_HOST);

      /* Agglomerate comm_pkgs into one comm_pkg */
      comm_pkg = comm_pkgs[0];
      if (num_spaces > 1)
      {
         hypre_CommPkgAgglomerate(num_spaces, comm_pkgs, &comm_pkg);
         for (s = 0; s < num_spaces; s++)
         {
            hypre_CommPkgDestroy(comm_pkgs[s]);
         }
      }
      hypre_TFree(comm_pkgs, HYPRE_MEMORY_HOST);
   }
   else
   {
      hypre_IndexRef  stride;

      comm_data = hypre_TAlloc(HYPRE_Complex *, 1, HYPRE_MEMORY_HOST);
      hypre_StructMatrixGetDataMapStride(matrix, &stride);
      hypre_StructMatrixMapCommInfo(matrix, NULL, stride, comm_info);
      hypre_CommPkgCreate(comm_info,
                          hypre_StructMatrixDataSpace(matrix),
                          hypre_StructMatrixDataSpace(matrix), num_values, NULL, 0,
                          hypre_StructMatrixComm(matrix), &comm_pkg);
      comm_data[0] = hypre_StructMatrixVData(matrix);
   }

   hypre_CommInfoDestroy(comm_info);

   *comm_pkg_ptr  = comm_pkg;
   *comm_data_ptr = comm_data;

   return hypre_error_flag;
}

/*--------------------------------------------------------------------------
 * Returns a pointer to data in `matrix' coresponding to the stencil offset
 * specified by `index'. If index does not exist in the matrix stencil, the NULL
 * pointer is returned.
 *--------------------------------------------------------------------------*/

HYPRE_Complex *
hypre_StructMatrixExtractPointerByIndex( hypre_StructMatrix *matrix,
                                         HYPRE_Int           b,
                                         hypre_Index         index  )
{
   hypre_StructStencil   *stencil;
   HYPRE_Int              entry;

   stencil = hypre_StructMatrixStencil(matrix);
   entry = hypre_StructStencilOffsetEntry( stencil, index );

   if ( entry >= 0 )
   {
      return hypre_StructMatrixBoxData(matrix, b, entry);
   }
   else
   {
      return NULL;   /* error - invalid index */
   }
}

/*--------------------------------------------------------------------------
 *--------------------------------------------------------------------------*/

hypre_StructMatrix *
hypre_StructMatrixCreate( MPI_Comm             comm,
                          hypre_StructGrid    *grid,
                          hypre_StructStencil *user_stencil )
{
   HYPRE_Int            ndim = hypre_StructGridNDim(grid);
   hypre_StructMatrix  *matrix;
   HYPRE_Int            i;

   matrix = hypre_CTAlloc(hypre_StructMatrix, 1, HYPRE_MEMORY_HOST);

   hypre_StructMatrixComm(matrix)        = comm;
   hypre_StructGridRef(grid, &hypre_StructMatrixGrid(matrix));
   hypre_StructMatrixSetRangeStride(matrix, NULL);                 /* Set default stride */
   hypre_StructMatrixSetDomainStride(matrix, NULL);                /* Set default stride */
   hypre_StructMatrixUserStencil(matrix) =
      hypre_StructStencilRef(user_stencil);
   hypre_StructMatrixConstant(matrix) =
      hypre_CTAlloc(HYPRE_Int, hypre_StructStencilSize(user_stencil), HYPRE_MEMORY_HOST);
   hypre_StructMatrixDataAlloced(matrix) = 1;
   hypre_StructMatrixRefCount(matrix)    = 1;

   /* set defaults */
   hypre_StructMatrixRanGhsize(matrix) = 0;
   hypre_StructMatrixDomGhsize(matrix) = 0;
   hypre_StructMatrixRangeIsCoarse(matrix) = 0;
   hypre_StructMatrixDomainIsCoarse(matrix) = 0;
   hypre_StructMatrixSymmetric(matrix) = 0;
   hypre_StructMatrixConstantCoefficient(matrix) = 0;

   /* RDF TODO: Change to work with default num ghost of zero */
   for (i = 0; i < 2 * ndim; i++)
   {
      hypre_StructMatrixNumGhost(matrix)[i] = hypre_StructGridNumGhost(grid)[i];
      hypre_StructMatrixSymGhost(matrix)[i] = 0;
      hypre_StructMatrixTrnGhost(matrix)[i] = 0;
   }

   return matrix;
}

/*--------------------------------------------------------------------------
 *--------------------------------------------------------------------------*/

hypre_StructMatrix *
hypre_StructMatrixRef( hypre_StructMatrix *matrix )
{
   hypre_StructMatrixRefCount(matrix) ++;

   return matrix;
}

/*--------------------------------------------------------------------------
 *--------------------------------------------------------------------------*/

HYPRE_Int
hypre_StructMatrixDestroy( hypre_StructMatrix *matrix )
{
   HYPRE_Int  i;

   if (matrix)
   {
      hypre_StructMatrixRefCount(matrix) --;
      if (hypre_StructMatrixRefCount(matrix) == 0)
      {
         if (hypre_StructMatrixDataAlloced(matrix))
         {
            hypre_TFree(hypre_StructMatrixData(matrix), HYPRE_MEMORY_DEVICE);
         }

         hypre_ForBoxI(i, hypre_StructMatrixDataSpace(matrix))
         {
            hypre_TFree(hypre_StructMatrixDataIndices(matrix)[i], HYPRE_MEMORY_HOST);
         }
         hypre_TFree(hypre_StructMatrixDataIndices(matrix), HYPRE_MEMORY_HOST);
         hypre_TFree(hypre_StructMatrixConstIndices(matrix), HYPRE_MEMORY_HOST);

         hypre_BoxArrayDestroy(hypre_StructMatrixDataSpace(matrix));
         hypre_BoxArrayDestroy(hypre_StructMatrixDataBoxes(matrix));

         hypre_TFree(hypre_StructMatrixSymmEntries(matrix), HYPRE_MEMORY_HOST);
         hypre_TFree(hypre_StructMatrixConstant(matrix), HYPRE_MEMORY_HOST);
         hypre_StructStencilDestroy(hypre_StructMatrixUserStencil(matrix));
         hypre_StructStencilDestroy(hypre_StructMatrixStencil(matrix));
         hypre_TFree(hypre_StructMatrixDomBoxnums(matrix), HYPRE_MEMORY_HOST);
         hypre_TFree(hypre_StructMatrixRanBoxnums(matrix), HYPRE_MEMORY_HOST);
         hypre_StructGridDestroy(hypre_StructMatrixGrid(matrix));
         hypre_StructMatrixForget(matrix);

         hypre_TFree(matrix, HYPRE_MEMORY_HOST);
      }
   }

   return hypre_error_flag;
}

/*--------------------------------------------------------------------------
 * Set matrix ran_stride, ran_nboxes, and ran_boxnums.
 * If range_stride == NULL, set default values.
 *--------------------------------------------------------------------------*/

HYPRE_Int
hypre_StructMatrixSetRangeStride( hypre_StructMatrix *matrix,
                                  hypre_IndexRef      range_stride )
{
   HYPRE_Int  ran_nboxes, *ran_boxnums, ndim = hypre_StructMatrixNDim(matrix);

   if (range_stride != NULL)
   {
      hypre_CopyToIndex(range_stride, ndim, hypre_StructMatrixRanStride(matrix));
   }
   else
   {
      /* set default stride of 1 */
      hypre_SetIndex(hypre_StructMatrixRanStride(matrix), 1);
   }
   hypre_StructGridComputeBoxnums(hypre_StructMatrixGrid(matrix), 0, NULL,
                                  hypre_StructMatrixRanStride(matrix), &ran_nboxes, &ran_boxnums);
   hypre_TFree(hypre_StructMatrixRanBoxnums(matrix), HYPRE_MEMORY_HOST);
   hypre_StructMatrixRanNBoxes(matrix)  = ran_nboxes;
   hypre_StructMatrixRanBoxnums(matrix) = ran_boxnums;

   return hypre_error_flag;
}

/*--------------------------------------------------------------------------
 * Set matrix dom_stride, dom_nboxes, and dom_boxnums.
 * If domain_stride == NULL, set default values.
 *--------------------------------------------------------------------------*/

HYPRE_Int
hypre_StructMatrixSetDomainStride( hypre_StructMatrix *matrix,
                                   hypre_IndexRef      domain_stride )
{
   HYPRE_Int  dom_nboxes, *dom_boxnums, ndim = hypre_StructMatrixNDim(matrix);

   if (domain_stride != NULL)
   {
      hypre_CopyToIndex(domain_stride, ndim, hypre_StructMatrixDomStride(matrix));
   }
   else
   {
      /* set default stride of 1 */
      hypre_SetIndex(hypre_StructMatrixDomStride(matrix), 1);
   }
   hypre_StructGridComputeBoxnums(hypre_StructMatrixGrid(matrix), 0, NULL,
                                  hypre_StructMatrixDomStride(matrix), &dom_nboxes, &dom_boxnums);
   hypre_TFree(hypre_StructMatrixDomBoxnums(matrix), HYPRE_MEMORY_HOST);
   hypre_StructMatrixDomNBoxes(matrix)  = dom_nboxes;
   hypre_StructMatrixDomBoxnums(matrix) = dom_boxnums;

   return hypre_error_flag;
}

/*--------------------------------------------------------------------------
 * This computes a matrix data space from a num_ghost array.  If the num_ghost
 * argument is NULL, the matrix num_ghost is used instead.  The routine takes
 * into account additional ghost values needed for symmetric matrices.
 *--------------------------------------------------------------------------*/

HYPRE_Int
hypre_StructMatrixComputeDataSpace( hypre_StructMatrix *matrix,
                                    HYPRE_Int          *num_ghost,
                                    hypre_BoxArray    **data_space_ptr )
{
   HYPRE_Int          ndim      = hypre_StructMatrixNDim(matrix);
   hypre_StructGrid  *grid      = hypre_StructMatrixGrid(matrix);
   HYPRE_Int         *sym_ghost = hypre_StructMatrixSymGhost(matrix);
   HYPRE_Int         *trn_ghost = hypre_StructMatrixTrnGhost(matrix);
   hypre_BoxArray    *data_space;
   hypre_Box         *data_box;
   HYPRE_Int          i, d, d2;

   if (num_ghost == NULL)
   {
      /* Use the matrix num_ghost */
      num_ghost = hypre_StructMatrixNumGhost(matrix);
   }

   /* Add ghost layers and map the data space */
   data_space = hypre_BoxArrayClone(hypre_StructGridBoxes(grid));
   hypre_ForBoxI(i, data_space)
   {
      data_box = hypre_BoxArrayBox(data_space, i);
      for (d = 0; d < ndim; d++)
      {
         d2 = d * 2;
         hypre_BoxIMinD(data_box, d) -= hypre_max(num_ghost[d2] + sym_ghost[d2], trn_ghost[d2]);
         d2 = d * 2 + 1;
         hypre_BoxIMaxD(data_box, d) += hypre_max(num_ghost[d2] + sym_ghost[d2], trn_ghost[d2]);
      }
      hypre_StructMatrixMapDataBox(matrix, data_box);
   }

   *data_space_ptr = data_space;

   return hypre_error_flag;
}

/*--------------------------------------------------------------------------
 * This routine takes new data space information and recomputes entries in the
 * matrix that depend on it (e.g., data_indices and data_size).  The routine
 * will also re-allocate the matrix data if their was data to begin with.
 *
 * The boxes in the data_space argument may be larger (but not smaller) than
 * those computed by the routine MatrixComputeDataSpace().
 *--------------------------------------------------------------------------*/

HYPRE_Int
hypre_StructMatrixResize( hypre_StructMatrix *matrix,
                          hypre_BoxArray     *data_space )
{
   HYPRE_Complex        *old_data         = hypre_StructMatrixData(matrix);
   hypre_BoxArray       *old_data_space   = hypre_StructMatrixDataSpace(matrix);
   hypre_BoxArray       *old_data_boxes   = hypre_StructMatrixDataBoxes(matrix);
   HYPRE_Int             old_data_size    = hypre_StructMatrixDataSize(matrix);
   HYPRE_Int           **old_data_indices = hypre_StructMatrixDataIndices(matrix);

   HYPRE_Int             ndim          = hypre_StructMatrixNDim(matrix);
   hypre_StructStencil  *stencil       = hypre_StructMatrixStencil(matrix);
   hypre_Index          *stencil_shape = hypre_StructStencilShape(stencil);
   HYPRE_Int             stencil_size  = hypre_StructStencilSize(stencil);
   HYPRE_Int            *constant      = hypre_StructMatrixConstant(matrix);
   HYPRE_Int            *symm_entries  = hypre_StructMatrixSymmEntries(matrix);

   HYPRE_Complex        *data;
   hypre_BoxArray       *data_boxes;
   HYPRE_Int             data_size;
   HYPRE_Int           **data_indices;
   HYPRE_Int            *const_indices;

   hypre_Box            *data_box;
   HYPRE_Int             data_box_volume;
   HYPRE_Int             i, j;

   if (hypre_StructMatrixSaveDataSpace(matrix) != NULL)
   {
      /* Call Restore or Forget first */
      hypre_error_w_msg(HYPRE_ERROR_GENERIC, "Resize has already been called");
      return hypre_error_flag;
   }

   /* Set up data_boxes */
   data_boxes = hypre_BoxArrayClone(data_space);
   hypre_ForBoxI(i, data_boxes)
   {
      data_box = hypre_BoxArrayBox(data_boxes, i);
      hypre_StructMatrixUnMapDataBox(matrix, data_box);
   }

   /* Set up const_indices (constant values at the beginning of data array) */
   const_indices = hypre_StructMatrixConstIndices(matrix);
   if (const_indices == NULL)
   {
      const_indices = hypre_CTAlloc(HYPRE_Int, stencil_size, HYPRE_MEMORY_HOST);
      for (j = 0; j < stencil_size; j++)
      {
         if (constant[j])
         {
            if (symm_entries[j] < 0)
            {
               /* set pointers for "stored" coefficients */
               const_indices[j] = j;
            }
            else
            {
               /* set pointers for "symmetric" coefficients */
               const_indices[j] = symm_entries[j];
            }
         }
      }
   }

   /* Set up data_indices and data_size (constant values at the beginning of data array) */
   data_indices = hypre_CTAlloc(HYPRE_Int *, hypre_BoxArraySize(data_space), HYPRE_MEMORY_HOST);
   data_size = stencil_size;
   hypre_ForBoxI(i, data_space)
   {
      data_box = hypre_BoxArrayBox(data_space, i);
      data_box_volume  = hypre_BoxVolume(data_box);

      data_indices[i] = hypre_CTAlloc(HYPRE_Int, stencil_size, HYPRE_MEMORY_HOST);

      for (j = 0; j < stencil_size; j++)
      {
         /* set to const_indices initially */
         data_indices[i][j] = const_indices[j];

         if ( !constant[j] && (symm_entries[j] < 0) )
         {
            /* set pointers for "stored" coefficients */
            data_indices[i][j] = data_size;
            data_size += data_box_volume;
         }
      }
      for (j = 0; j < stencil_size; j++)
      {
         if ( !constant[j] && (symm_entries[j] >= 0) )
         {
            /* set pointers for "symmetric" coefficients */
            data_indices[i][j] = data_indices[i][symm_entries[j]] +
                                 hypre_BoxOffsetDistance(data_box, stencil_shape[j]);
         }
      }
   }

   /* Copy or move old_data to data */
   data = NULL;
   if (old_data != NULL)
   {
      HYPRE_Int  *old_ids = hypre_StructGridIDs(hypre_StructMatrixGrid(matrix));
      HYPRE_Int  *ids = hypre_StructGridIDs(hypre_StructMatrixGrid(matrix));
      HYPRE_Int   nval = hypre_StructMatrixNumValues(matrix);

      data = hypre_CTAlloc(HYPRE_Complex, data_size, HYPRE_MEMORY_HOST);

      /* Copy constant data values */
      for (i = 0; i < stencil_size; i++)
      {
         data[i] = old_data[i];
      }

      /* Copy the data */
      hypre_StructDataCopy(old_data + stencil_size, old_data_space, old_ids,
                           data + stencil_size, data_space, ids, ndim, nval);
      if (hypre_StructMatrixDataAlloced(matrix))
      {
         hypre_TFree(old_data, HYPRE_MEMORY_HOST);
      }
   }

   hypre_StructMatrixData(matrix)         = data;
   hypre_StructMatrixDataSpace(matrix)    = data_space;
   hypre_StructMatrixDataBoxes(matrix)    = data_boxes;
   hypre_StructMatrixDataSize(matrix)     = data_size;
   hypre_StructMatrixDataIndices(matrix)  = data_indices;
   hypre_StructMatrixConstIndices(matrix) = const_indices;
   hypre_StructMatrixVDataOffset(matrix)  = stencil_size;

   /* Clean up and save data */
   if (old_data_space != NULL)
   {
      hypre_BoxArrayDestroy(old_data_boxes);
      hypre_ForBoxI(i, old_data_space)
      {
         hypre_TFree(old_data_indices[i], HYPRE_MEMORY_HOST);
      }
      hypre_TFree(old_data_indices, HYPRE_MEMORY_HOST);

      hypre_StructMatrixSaveData(matrix)      = old_data;
      hypre_StructMatrixSaveDataSpace(matrix) = old_data_space;
      hypre_StructMatrixSaveDataSize(matrix)  = old_data_size;
   }

   return hypre_error_flag;
}

/*--------------------------------------------------------------------------
 * This routine restores the old data and data space.
 *--------------------------------------------------------------------------*/

HYPRE_Int
hypre_StructMatrixRestore( hypre_StructMatrix *matrix )
{
   HYPRE_Complex        *old_data       = hypre_StructMatrixData(matrix);
   hypre_BoxArray       *old_data_space = hypre_StructMatrixDataSpace(matrix);
   HYPRE_Complex        *data           = hypre_StructMatrixSaveData(matrix);
   hypre_BoxArray       *data_space     = hypre_StructMatrixSaveDataSpace(matrix);
   HYPRE_Int             data_size      = hypre_StructMatrixSaveDataSize(matrix);
   hypre_StructStencil  *stencil        = hypre_StructMatrixStencil(matrix);
   HYPRE_Int             stencil_size   = hypre_StructStencilSize(stencil);

   HYPRE_ANNOTATE_FUNC_BEGIN;

   if (data_space != NULL)
   {
      HYPRE_Int  *old_ids = hypre_StructGridIDs(hypre_StructMatrixGrid(matrix));
      HYPRE_Int  *ids = hypre_StructGridIDs(hypre_StructMatrixGrid(matrix));
      HYPRE_Int   ndim = hypre_StructMatrixNDim(matrix);
      HYPRE_Int   nval = hypre_StructMatrixNumValues(matrix);
      HYPRE_Int   i;

      /* Move the data */
      if (hypre_StructMatrixDataAlloced(matrix))
      {
         data = hypre_CTAlloc(HYPRE_Complex, data_size, HYPRE_MEMORY_HOST);
      }
      /* Copy constant data values */
      for (i = 0; i < stencil_size; i++)
      {
         data[i] = old_data[i];
      }
      hypre_StructDataCopy(old_data + stencil_size, old_data_space, old_ids,
                           data + stencil_size, data_space, ids, ndim, nval);
      hypre_TFree(old_data, HYPRE_MEMORY_HOST);

      /* Reset certain fields to enable the Resize call below */
      hypre_StructMatrixSaveData(matrix)      = NULL;
      hypre_StructMatrixSaveDataSpace(matrix) = NULL;
      hypre_StructMatrixSaveDataSize(matrix)  = 0;
      hypre_StructMatrixData(matrix)          = NULL;

      /* Set the data space and recompute data_indices, etc. */
      hypre_StructMatrixResize(matrix, data_space);
      hypre_StructMatrixForget(matrix);

      /* Set the data pointer */
      hypre_StructMatrixData(matrix) = data;
   }

   HYPRE_ANNOTATE_FUNC_END;

   return hypre_error_flag;
}

/*--------------------------------------------------------------------------
 * This routine will clear data needed to do a Restore
 *--------------------------------------------------------------------------*/

HYPRE_Int
hypre_StructMatrixForget( hypre_StructMatrix *matrix )
{
   hypre_BoxArray  *save_data_space = hypre_StructMatrixSaveDataSpace(matrix);

   if (save_data_space != NULL)
   {
      hypre_BoxArrayDestroy(save_data_space);
      hypre_StructMatrixSaveData(matrix)      = NULL;
      hypre_StructMatrixSaveDataSpace(matrix) = NULL;
      hypre_StructMatrixSaveDataSize(matrix)  = 0;
   }

   return hypre_error_flag;
}

/*--------------------------------------------------------------------------
 * NOTE: This currently assumes that either ran_stride or dom_stride is 1.
 *--------------------------------------------------------------------------*/

HYPRE_Int
hypre_StructMatrixInitializeShell( hypre_StructMatrix *matrix )
{
   HYPRE_Int             ndim       = hypre_StructMatrixNDim(matrix);
   hypre_StructGrid     *grid       = hypre_StructMatrixGrid(matrix);
   HYPRE_Int            *constant   = hypre_StructMatrixConstant(matrix);
   hypre_IndexRef        ran_stride = hypre_StructMatrixRanStride(matrix);
   hypre_IndexRef        dom_stride = hypre_StructMatrixDomStride(matrix);
   HYPRE_Int            *num_ghost  = hypre_StructMatrixNumGhost(matrix);
   hypre_IndexRef        periodic   = hypre_StructGridPeriodic(grid);
   hypre_BoxArray       *grid_boxes = hypre_StructGridBoxes(grid);

   hypre_StructStencil  *user_stencil;
   hypre_StructStencil  *stencil;
   hypre_Index          *stencil_shape;
   HYPRE_Int             stencil_size;
   HYPRE_Int             num_values, num_cvalues;
   HYPRE_Int            *symm_entries;
   HYPRE_Int             domain_is_coarse;
   hypre_BoxArray       *data_space;
   hypre_Box            *ghost_box;
   HYPRE_Int            *sym_ghost;
   HYPRE_Int             dom_ghsize, ran_ghsize;
   HYPRE_Int             i, j, d, resize;

   /*-----------------------------------------------------------------------
    * First, check consistency of ran_stride, dom_stride, and symmetric.
    *-----------------------------------------------------------------------*/

   /* domain_is_coarse={0,1,-1,-2} -> coarse grid={range,domain,neither,error} */
   domain_is_coarse = -1;
   for (d = 0; d < ndim; d++)
   {
      if (ran_stride[d] > dom_stride[d])
      {
         if ((domain_is_coarse == 1) || (ran_stride[d] % dom_stride[d] != 0))
         {
            domain_is_coarse = -2;
            break;
         }
         else
         {
            /* Range index space is coarsest */
            domain_is_coarse = 0;
         }
      }
      else if (dom_stride[d] > ran_stride[d])
      {
         if ((domain_is_coarse == 0) || (dom_stride[d] % ran_stride[d] != 0))
         {
            domain_is_coarse = -2;
            break;
         }
         else
         {
            /* Domain index space is coarsest */
            domain_is_coarse = 1;
         }
      }
   }
   if (domain_is_coarse > -1)
   {
      if (domain_is_coarse)
      {
         /* Domain is coarse */
         hypre_StructMatrixDomainIsCoarse(matrix) = 1;
      }
      else
      {
         /* Range is coarse */
         hypre_StructMatrixRangeIsCoarse(matrix) = 1;
      }
      /* Can't have a symmetric stencil for a rectangular matrix */
      hypre_StructMatrixSymmetric(matrix) = 0;
   }
   if (domain_is_coarse == -2)
   {
      hypre_error_w_msg(HYPRE_ERROR_GENERIC, "Invalid matrix domain and range strides");
      return hypre_error_flag;
   }

   /*-----------------------------------------------------------------------
    * Now check consistency of ran_stride, dom_stride, and periodic.
    *-----------------------------------------------------------------------*/

   for (d = 0; d < ndim; d++)
   {
      if ( (periodic[d] % ran_stride[d]) || (periodic[d] % dom_stride[d]) )
      {
         hypre_error_w_msg(HYPRE_ERROR_GENERIC,
                           "Periodicity must be an integral multiple of the matrix domain and range strides");
         return hypre_error_flag;
      }
   }

   /*-----------------------------------------------------------------------
    * Set up stencil, num_values, and num_cvalues:
    *
    * If the matrix is symmetric, then the stencil is a "symmetrized"
    * version of the user's stencil.  If the matrix is not symmetric,
    * then the stencil is the same as the user's stencil.
    *
    * The `symm_entries' array is used to determine what data is explicitely
    * stored (symm_entries[i] < 0) and what data is not explicitely stored
    * (symm_entries[i] >= 0), but is instead stored as the transpose
    * coefficient at a neighboring grid point.
    *-----------------------------------------------------------------------*/

   if (hypre_StructMatrixStencil(matrix) == NULL)
   {
      user_stencil = hypre_StructMatrixUserStencil(matrix);
      symm_entries = NULL;

      if (hypre_StructMatrixSymmetric(matrix))
      {
         /* store only symmetric stencil entry data */
         hypre_StructStencilSymmetrize(user_stencil, &stencil, &symm_entries);
         stencil_size = hypre_StructStencilSize(stencil);
         constant = hypre_TReAlloc(constant, HYPRE_Int, stencil_size, HYPRE_MEMORY_HOST);
         for (i = 0; i < stencil_size; i++)
         {
            if (symm_entries[i] >= 0)
            {
               constant[i] = constant[symm_entries[i]];
            }
         }
      }
      else
      {
         /* store all stencil entry data */
         stencil = hypre_StructStencilRef(user_stencil);
         stencil_size = hypre_StructStencilSize(stencil);
         symm_entries = hypre_TAlloc(HYPRE_Int, stencil_size, HYPRE_MEMORY_HOST);
         for (i = 0; i < stencil_size; i++)
         {
            symm_entries[i] = -1;
         }
      }

      /* Compute number of stored constant and variables coeffs */
      num_values = 0;
      num_cvalues = 0;
      for (j = 0; j < stencil_size; j++)
      {
         if (symm_entries[j] < 0)
         {
            if (constant[j])
            {
               num_cvalues++;
            }
            else
            {
               num_values++;
            }
         }
      }

      hypre_StructMatrixStencil(matrix)     = stencil;
      hypre_StructMatrixConstant(matrix)    = constant;
      hypre_StructMatrixSymmEntries(matrix) = symm_entries;
      hypre_StructMatrixNumValues(matrix)   = num_values;
      hypre_StructMatrixNumCValues(matrix)  = num_cvalues;
   }

   /*-----------------------------------------------------------------------
    * Compute the needed additional ghost-layer size for symmetric storage
    * (square matrices only).  All stencil coeffs are to be available at each
    * point in the grid, including the user-specified ghost layer.
    *-----------------------------------------------------------------------*/

   sym_ghost     = hypre_StructMatrixSymGhost(matrix);
   stencil       = hypre_StructMatrixStencil(matrix);
   stencil_shape = hypre_StructStencilShape(stencil);
   stencil_size  = hypre_StructStencilSize(stencil);
   symm_entries  = hypre_StructMatrixSymmEntries(matrix);

   /* Initialize additional ghost size */
   for (d = 0; d < 2 * ndim; d++)
   {
      sym_ghost[d] = 0;
   }

   /* Add ghost layers for symmetric storage */
   if (hypre_StructMatrixSymmetric(matrix))
   {
      for (i = 0; i < stencil_size; i++)
      {
         if (symm_entries[i] >= 0)
         {
            for (d = 0; d < ndim; d++)
            {
               j = hypre_IndexD(stencil_shape[i], d);
               sym_ghost[2 * d]     = hypre_max(sym_ghost[2 * d],    -j);
               sym_ghost[2 * d + 1] = hypre_max(sym_ghost[2 * d + 1], j);
            }
         }
      }
   }

   /*-----------------------------------------------------------------------
    * Compute the ghost layers needed for storing the transpose
    *-----------------------------------------------------------------------*/

   hypre_StructMatrixSetTranspose(matrix, hypre_StructMatrixTranspose(matrix), &resize);

   /*-----------------------------------------------------------------------
    * Set total number of nonzero coefficients.  For constant coefficients, this
    * is unrelated to the amount of data actually stored.
    *-----------------------------------------------------------------------*/

   hypre_StructMatrixGlobalSize(matrix) =
      hypre_StructGridGlobalSize(grid) * stencil_size;

   /* Compute number of variables including ghosts (only num_ghost) */
   ghost_box  = hypre_BoxCreate(ndim);
   dom_ghsize = ran_ghsize = 0;
   hypre_ForBoxI(i, grid_boxes)
   {
      /* Domain grid (columns) */
      hypre_CopyBox(hypre_BoxArrayBox(grid_boxes, i), ghost_box);
      hypre_CoarsenBox(ghost_box, NULL, dom_stride);
      if (hypre_BoxVolume(ghost_box))
      {
         hypre_BoxGrowByArray(ghost_box, num_ghost);
         dom_ghsize += hypre_BoxVolume(ghost_box);
      }

      /* Range grid (columns) */
      hypre_CopyBox(hypre_BoxArrayBox(grid_boxes, i), ghost_box);
      hypre_CoarsenBox(ghost_box, NULL, ran_stride);
      if (hypre_BoxVolume(ghost_box))
      {
         hypre_BoxGrowByArray(ghost_box, num_ghost);
         ran_ghsize += hypre_BoxVolume(ghost_box);
      }
   }
   hypre_StructMatrixDomGhsize(matrix) = dom_ghsize;
   hypre_StructMatrixRanGhsize(matrix) = ran_ghsize;
   hypre_BoxDestroy(ghost_box);

   /*-----------------------------------------------------------------------
    * Set up information related to the data space and data storage
    *-----------------------------------------------------------------------*/

   if (hypre_StructMatrixDataSpace(matrix) == NULL)
   {
      hypre_StructMatrixComputeDataSpace(matrix, NULL, &data_space);
      hypre_StructMatrixResize(matrix, data_space);
      hypre_StructMatrixForget(matrix);
   }

   /*-----------------------------------------------------------------------
    * Return
    *-----------------------------------------------------------------------*/

   return hypre_error_flag;
}

/*--------------------------------------------------------------------------
 *--------------------------------------------------------------------------*/

HYPRE_Int
hypre_StructMatrixInitializeData( hypre_StructMatrix *matrix,
                                  HYPRE_Complex      *data   )
{
   hypre_StructMatrixData(matrix) = data;
   hypre_StructMatrixDataAlloced(matrix) = 0;

   return hypre_error_flag;
}

/*--------------------------------------------------------------------------
 *--------------------------------------------------------------------------*/

HYPRE_Int
hypre_StructMatrixInitialize( hypre_StructMatrix *matrix )
{
   HYPRE_Complex *data;

   hypre_StructMatrixInitializeShell(matrix);

   data = hypre_CTAlloc(HYPRE_Complex, hypre_StructMatrixDataSize(matrix), HYPRE_MEMORY_HOST);
   hypre_StructMatrixInitializeData(matrix, data);
   hypre_StructMatrixDataAlloced(matrix) = 1;

   return hypre_error_flag;
}

/*--------------------------------------------------------------------------
 * (action > 0): add-to values
 * (action = 0): set values
 * (action < 0): get values
 * (action =-2): get values and zero out
 *
 * Should not be called to set a constant-coefficient part of the matrix.
 * Call hypre_StructMatrixSetConstantValues instead.
 *--------------------------------------------------------------------------*/

HYPRE_Int
hypre_StructMatrixSetValues( hypre_StructMatrix *matrix,
                             hypre_Index         grid_index,
                             HYPRE_Int           num_stencil_indices,
                             HYPRE_Int          *stencil_indices,
                             HYPRE_Complex      *values,
                             HYPRE_Int           action,
                             HYPRE_Int           boxnum,
                             HYPRE_Int           outside )
{
   HYPRE_Int           *constant     = hypre_StructMatrixConstant(matrix);
   HYPRE_Int           *symm_entries = hypre_StructMatrixSymmEntries(matrix);
   hypre_BoxArray      *grid_boxes;
   hypre_Box           *grid_box;
   hypre_BoxArray      *data_boxes;
   hypre_Box           *data_box;
   HYPRE_Complex       *matp;
   HYPRE_Int            i, j, s, istart, istop;

   /*-----------------------------------------------------------------------
    * Initialize some things
    *-----------------------------------------------------------------------*/

   if (outside > 0)
   {
      grid_boxes = hypre_StructMatrixDataBoxes(matrix);
   }
   else
   {
      grid_boxes = hypre_StructGridBoxes(hypre_StructMatrixGrid(matrix));
   }
   data_boxes = hypre_StructMatrixDataBoxes(matrix);

   if (boxnum < 0)
   {
      istart = 0;
      istop  = hypre_BoxArraySize(grid_boxes);
   }
   else
   {
      istart = boxnum;
      istop  = istart + 1;
   }

   /*-----------------------------------------------------------------------
    * Set the matrix coefficients
    *-----------------------------------------------------------------------*/

   for (i = istart; i < istop; i++)
   {
      grid_box = hypre_BoxArrayBox(grid_boxes, i);
      data_box = hypre_BoxArrayBox(data_boxes, i);

      if (hypre_IndexInBox(grid_index, grid_box))
      {
         hypre_StructMatrixMapDataIndex(matrix, grid_index);

         for (s = 0; s < num_stencil_indices; s++)
         {
            j = stencil_indices[s];

            /* only set stored stencil values */
            if (symm_entries[j] < 0)
            {
               matp = hypre_StructMatrixBoxData(matrix, i, j);
               if (constant[j])
               {
                  /* call SetConstantValues instead */
                  hypre_error(HYPRE_ERROR_GENERIC);
               }
               else
               {
                  matp += hypre_BoxIndexRank(data_box, grid_index);
               }

               if (action > 0)
               {
                  *matp += values[s];
               }
               else if (action > -1)
               {
                  *matp = values[s];
               }
               else /* action < 0 */
               {
                  values[s] = *matp;
                  if (action == -2)
                  {
                     *matp = 0;
                  }
               }
            }
         }
      }
   }

   return hypre_error_flag;
}

/*--------------------------------------------------------------------------
 * (action > 0): add-to values
 * (action = 0): set values
 * (action < 0): get values
 * (action =-2): get values and zero out
 *
 * Should not be called to set a constant-coefficient part of the matrix.
 * Call hypre_StructMatrixSetConstantValues instead.
 *--------------------------------------------------------------------------*/

HYPRE_Int
hypre_StructMatrixSetBoxValues( hypre_StructMatrix *matrix,
                                hypre_Box          *set_box,
                                hypre_Box          *value_box,
                                HYPRE_Int           num_stencil_indices,
                                HYPRE_Int          *stencil_indices,
                                HYPRE_Complex      *values,
                                HYPRE_Int           action,
                                HYPRE_Int           boxnum,
                                HYPRE_Int           outside )
{
   HYPRE_Int           *constant     = hypre_StructMatrixConstant(matrix);
   HYPRE_Int           *symm_entries = hypre_StructMatrixSymmEntries(matrix);
   hypre_BoxArray      *grid_boxes;
   hypre_Box           *grid_box;
   hypre_Box           *int_box;

   hypre_BoxArray      *data_space;
   hypre_Box           *data_box;
   hypre_IndexRef       data_start;
   hypre_Index          data_stride;
   HYPRE_Complex       *datap;

   hypre_Box           *dval_box;
   hypre_Index          dval_start;
   hypre_Index          dval_stride;
   HYPRE_Int            dvali;

   hypre_Index          loop_size;
   HYPRE_Int            i, j, s, istart, istop;

   /*-----------------------------------------------------------------------
    * Initialize some things
    *-----------------------------------------------------------------------*/

   if (outside > 0)
   {
      grid_boxes = hypre_StructMatrixDataBoxes(matrix);
   }
   else
   {
      grid_boxes = hypre_StructGridBoxes(hypre_StructMatrixGrid(matrix));
   }
   data_space = hypre_StructMatrixDataSpace(matrix);

   if (boxnum < 0)
   {
      istart = 0;
      istop  = hypre_BoxArraySize(grid_boxes);
   }
   else
   {
      istart = boxnum;
      istop  = istart + 1;
   }

   /*-----------------------------------------------------------------------
    * Set the matrix coefficients
    *-----------------------------------------------------------------------*/

   hypre_SetIndex(data_stride, 1);

   int_box = hypre_BoxCreate(hypre_StructMatrixNDim(matrix));
   dval_box = hypre_BoxClone(value_box);
   hypre_StructMatrixMapDataBox(matrix, dval_box);
   hypre_BoxIMinD(dval_box, 0) *= num_stencil_indices;
   hypre_BoxIMaxD(dval_box, 0) *= num_stencil_indices;
   hypre_BoxIMaxD(dval_box, 0) += num_stencil_indices - 1;
   hypre_SetIndex(dval_stride, 1);
   hypre_IndexD(dval_stride, 0) = num_stencil_indices;

   for (i = istart; i < istop; i++)
   {
      grid_box = hypre_BoxArrayBox(grid_boxes, i);
      data_box = hypre_BoxArrayBox(data_space, i);

      hypre_IntersectBoxes(set_box, grid_box, int_box);

      /* if there was an intersection */
      if (hypre_BoxVolume(int_box))
      {
         hypre_StructMatrixMapDataBox(matrix, int_box);

         data_start = hypre_BoxIMin(int_box);
         hypre_CopyIndex(data_start, dval_start);
         hypre_IndexD(dval_start, 0) *= num_stencil_indices;

         for (s = 0; s < num_stencil_indices; s++)
         {
            j = stencil_indices[s];

            /* only set stored stencil values */
            if (symm_entries[j] < 0)
            {
               datap = hypre_StructMatrixBoxData(matrix, i, j);

               /* TODO: this is not the most efficient way of acessing constant entries.
                        Should use SetConstantValues instead. */
               if (constant[j])
               {
                  dvali = hypre_BoxIndexRank(dval_box, dval_start);

                  if (action > 0)
                  {
                     *datap += values[dvali];
                  }
                  else if (action > -1)
                  {
                     *datap = values[dvali];
                  }
                  else
                  {
                     hypre_BoxGetSize(int_box, loop_size);
                     hypre_BoxLoop1Begin(hypre_StructMatrixNDim(matrix), loop_size,
                                         dval_box, dval_start, dval_stride, dvali);
                     {
                        values[dvali] = *datap;
                     }
                     hypre_BoxLoop1End(dvali);

                     if (action == -2)
                     {
                        *datap = 0;
                     }
                  }
               }
               else
               {
                  hypre_BoxGetSize(int_box, loop_size);

                  if (action > 0)
                  {
                     hypre_BoxLoop2Begin(hypre_StructMatrixNDim(matrix), loop_size,
                                         data_box, data_start, data_stride, datai,
                                         dval_box, dval_start, dval_stride, dvali);
                     {
                        datap[datai] += values[dvali];
                     }
                     hypre_BoxLoop2End(datai, dvali);
                  }
                  else if (action > -1)
                  {
                     hypre_BoxLoop2Begin(hypre_StructMatrixNDim(matrix), loop_size,
                                         data_box, data_start, data_stride, datai,
                                         dval_box, dval_start, dval_stride, dvali);
                     {
                        datap[datai] = values[dvali];
                     }
                     hypre_BoxLoop2End(datai, dvali);
                  }
                  else
                  {
                     hypre_BoxLoop2Begin(hypre_StructMatrixNDim(matrix), loop_size,
                                         data_box, data_start, data_stride, datai,
                                         dval_box, dval_start, dval_stride, dvali);
                     {
                        values[dvali] = datap[datai];
                        if (action == -2)
                        {
                           datap[datai] = 0;
                        }
                     }
                     hypre_BoxLoop2End(datai, dvali);
                  }
               } /* end if (constant) */
            } /* end if (symm_entries) */

            hypre_IndexD(dval_start, 0) ++;
         }
      }
   }

   hypre_BoxDestroy(int_box);
   hypre_BoxDestroy(dval_box);

   return hypre_error_flag;
}

/*--------------------------------------------------------------------------
 * (action > 0): add-to values
 * (action = 0): set values
 * (action < 0): get values
 * (action =-2): get values and zero out
 *
 * Should be called to set a constant-coefficient part of the matrix.
 *--------------------------------------------------------------------------*/

HYPRE_Int
hypre_StructMatrixSetConstantValues( hypre_StructMatrix *matrix,
                                     HYPRE_Int           num_stencil_indices,
                                     HYPRE_Int          *stencil_indices,
                                     HYPRE_Complex      *values,
                                     HYPRE_Int           action )
{
   HYPRE_Int           *constant     = hypre_StructMatrixConstant(matrix);
   HYPRE_Int           *symm_entries = hypre_StructMatrixSymmEntries(matrix);
   HYPRE_Complex       *matp;
   HYPRE_Int            j, s;

   /*-----------------------------------------------------------------------
    * Set the matrix coefficients
    *-----------------------------------------------------------------------*/

   for (s = 0; s < num_stencil_indices; s++)
   {
      j = stencil_indices[s];

      /* only set stored stencil values */
      if (symm_entries[j] < 0)
      {
         matp = hypre_StructMatrixConstData(matrix, j);
         if (!constant[j])
         {
            hypre_error(HYPRE_ERROR_GENERIC);
         }

         if (action > 0)
         {
            *matp += values[s];
         }
         else if (action > -1)
         {
            *matp = values[s];
         }
         else /* action < 0 */
         {
            values[s] = *matp;
            if (action == -2)
            {
               *matp = 0;
            }
         }
      }
   }

   return hypre_error_flag;
}

/*--------------------------------------------------------------------------
 * (outside > 0): clear values possibly outside of the grid extents
 * (outside = 0): clear values only inside the grid extents
 *--------------------------------------------------------------------------*/

HYPRE_Int
hypre_StructMatrixClearValues( hypre_StructMatrix *matrix,
                               hypre_Index         grid_index,
                               HYPRE_Int           num_stencil_indices,
                               HYPRE_Int          *stencil_indices,
                               HYPRE_Int           boxnum,
                               HYPRE_Int           outside )
{
   hypre_BoxArray      *grid_boxes;
   hypre_Box           *grid_box;
   hypre_BoxArray      *data_boxes;
   hypre_Box           *data_box;

   HYPRE_Complex       *matp;

   HYPRE_Int            i, s, istart, istop;

   /*-----------------------------------------------------------------------
    * Initialize some things
    *-----------------------------------------------------------------------*/

   if (outside > 0)
   {
      grid_boxes = hypre_StructMatrixDataBoxes(matrix);
   }
   else
   {
      grid_boxes = hypre_StructGridBoxes(hypre_StructMatrixGrid(matrix));
   }
   data_boxes = hypre_StructMatrixDataBoxes(matrix);

   if (boxnum < 0)
   {
      istart = 0;
      istop  = hypre_BoxArraySize(grid_boxes);
   }
   else
   {
      istart = boxnum;
      istop  = istart + 1;
   }

   /*-----------------------------------------------------------------------
    * Clear the matrix coefficients
    *-----------------------------------------------------------------------*/

   for (i = istart; i < istop; i++)
   {
      grid_box = hypre_BoxArrayBox(grid_boxes, i);
      data_box = hypre_BoxArrayBox(data_boxes, i);

      if (hypre_IndexInBox(grid_index, grid_box))
      {
         hypre_StructMatrixMapDataIndex(matrix, grid_index);

         for (s = 0; s < num_stencil_indices; s++)
         {
            matp = hypre_StructMatrixBoxData(matrix, i, stencil_indices[s]) +
                   hypre_BoxIndexRank(data_box, grid_index);
            *matp = 0.0;
         }
      }
   }

   return hypre_error_flag;
}

/*--------------------------------------------------------------------------
 * (outside > 0): clear values possibly outside of the grid extents
 * (outside = 0): clear values only inside the grid extents
 *--------------------------------------------------------------------------*/

HYPRE_Int
hypre_StructMatrixClearBoxValues( hypre_StructMatrix *matrix,
                                  hypre_Box          *clear_box,
                                  HYPRE_Int           num_stencil_indices,
                                  HYPRE_Int          *stencil_indices,
                                  HYPRE_Int           boxnum,
                                  HYPRE_Int           outside )
{
   hypre_BoxArray      *grid_boxes;
   hypre_Box           *grid_box;
   hypre_Box           *int_box;

   HYPRE_Int           *symm_entries;
   hypre_BoxArray      *data_space;
   hypre_Box           *data_box;
   hypre_IndexRef       data_start;
   hypre_Index          data_stride;
   HYPRE_Complex       *datap;

   hypre_Index          loop_size;

   HYPRE_Int            i, s, istart, istop;

   /*-----------------------------------------------------------------------
    * Initialize some things
    *-----------------------------------------------------------------------*/

   if (outside > 0)
   {
      grid_boxes = hypre_StructMatrixDataBoxes(matrix);
   }
   else
   {
      grid_boxes = hypre_StructGridBoxes(hypre_StructMatrixGrid(matrix));
   }
   data_space = hypre_StructMatrixDataSpace(matrix);

   if (boxnum < 0)
   {
      istart = 0;
      istop  = hypre_BoxArraySize(grid_boxes);
   }
   else
   {
      istart = boxnum;
      istop  = istart + 1;
   }

   /*-----------------------------------------------------------------------
    * Clear the matrix coefficients
    *-----------------------------------------------------------------------*/

   hypre_SetIndex(data_stride, 1);

   symm_entries = hypre_StructMatrixSymmEntries(matrix);

   int_box = hypre_BoxCreate(hypre_StructMatrixNDim(matrix));

   for (i = istart; i < istop; i++)
   {
      grid_box = hypre_BoxArrayBox(grid_boxes, i);
      data_box = hypre_BoxArrayBox(data_space, i);

      hypre_IntersectBoxes(clear_box, grid_box, int_box);

      /* if there was an intersection */
      if (hypre_BoxVolume(int_box))
      {
         hypre_StructMatrixMapDataBox(matrix, int_box);

         data_start = hypre_BoxIMin(int_box);

         for (s = 0; s < num_stencil_indices; s++)
         {
            /* only clear stencil entries that are explicitly stored */
            if (symm_entries[stencil_indices[s]] < 0)
            {
               datap = hypre_StructMatrixBoxData(matrix, i, stencil_indices[s]);

               hypre_BoxGetSize(int_box, loop_size);

               hypre_BoxLoop1Begin(hypre_StructMatrixNDim(matrix), loop_size,
                                   data_box, data_start, data_stride, datai);
               {
                  datap[datai] = 0.0;
               }
               hypre_BoxLoop1End(datai);
            }
         }
      }
   }

   hypre_BoxDestroy(int_box);

   return hypre_error_flag;
}

/*--------------------------------------------------------------------------
 *--------------------------------------------------------------------------*/

HYPRE_Int
hypre_StructMatrixAssemble( hypre_StructMatrix *matrix )
{
   HYPRE_Int num_values = hypre_StructMatrixNumValues(matrix);
   /*-----------------------------------------------------------------------
    * Update the ghost data
    * This takes care of the communication needs of all known functions
    * referencing the matrix.
    *-----------------------------------------------------------------------*/

   if (num_values > 0)
   {
      HYPRE_Int          ndim      = hypre_StructMatrixNDim(matrix);
      HYPRE_Int         *num_ghost = hypre_StructMatrixNumGhost(matrix);
      HYPRE_Int         *sym_ghost = hypre_StructMatrixSymGhost(matrix);
      HYPRE_Int         *trn_ghost = hypre_StructMatrixTrnGhost(matrix);
      hypre_CommInfo    *comm_info;
      hypre_CommPkg     *comm_pkg;
      hypre_CommHandle  *comm_handle;
      HYPRE_Complex    **comm_data;
      HYPRE_Int          i, tot_num_ghost[2 * HYPRE_MAXDIM];

      /* RDF TODO: Use CommStencil to do communication */
      for (i = 0; i < 2 * ndim; i++)
      {
         tot_num_ghost[i] = hypre_max(num_ghost[i] + sym_ghost[i], trn_ghost[i]);
      }

      hypre_CreateCommInfoFromNumGhost(hypre_StructMatrixGrid(matrix), tot_num_ghost, &comm_info);
      hypre_StructMatrixCreateCommPkg(matrix, comm_info, &comm_pkg, &comm_data);

      hypre_InitializeCommunication(comm_pkg, comm_data, comm_data, 0, 0, &comm_handle);
      hypre_FinalizeCommunication(comm_handle);
      hypre_CommPkgDestroy(comm_pkg);
      hypre_TFree(comm_data, HYPRE_MEMORY_HOST);
   }

   return hypre_error_flag;
}

/*--------------------------------------------------------------------------
 * nentries - number of stencil entries
 * entries  - array of stencil entries
 *
 * The following three possibilites are supported for backward compatibility:
 * - no entries constant                 (constant_coefficient==0)
 * - all entries constant                (constant_coefficient==1)
 * - all but the diagonal entry constant (constant_coefficient==2)
 *--------------------------------------------------------------------------*/

HYPRE_Int
hypre_StructMatrixSetConstantEntries( hypre_StructMatrix *matrix,
                                      HYPRE_Int           nentries,
                                      HYPRE_Int          *entries )
{
   hypre_StructStencil *stencil            = hypre_StructMatrixUserStencil(matrix);
   HYPRE_Int           *constant           = hypre_StructMatrixConstant(matrix);
   HYPRE_Int            stencil_size       = hypre_StructStencilSize(stencil);
   HYPRE_Int            stencil_diag_entry = hypre_StructStencilDiagEntry(stencil);

   HYPRE_Int            i, j;
   HYPRE_Int            nconst;
   HYPRE_Int            constant_coefficient;

   /* By counting the nonzeros in constant, and by checking whether its diagonal
      entry is nonzero, we can distinguish between the three legal values of
      constant_coefficient, and detect input errors.  We do not need to treat
      duplicates in 'entries' as an error condition. */

   for (i = 0; i < nentries; i++)
   {
      constant[entries[i]] = 1;
   }
   nconst = 0;
   for (j = 0; j < stencil_size; j++)
   {
      nconst += constant[j];
   }

   if (nconst == 0)
   {
      constant_coefficient = 0;
   }
   else if (nconst >= stencil_size)
   {
      constant_coefficient = 1;
   }
   else
   {
      stencil_diag_entry = hypre_StructStencilDiagEntry(stencil);
      if (constant[stencil_diag_entry] == 0)
      {
         constant_coefficient = 2;
         if (nconst != (stencil_size - 1))
         {
            hypre_error(HYPRE_ERROR_GENERIC);
         }
      }
      else
      {
         constant_coefficient = 0;
         /* TODO: Fix this for rectangular matrices */
         //hypre_error(HYPRE_ERROR_GENERIC);
      }
   }

   hypre_StructMatrixConstantCoefficient(matrix) = constant_coefficient;

   return hypre_error_flag;
}

/*--------------------------------------------------------------------------
 * This routine may be called at any time.  The boolean 'resize' is returned to
 * indicate whether a MatrixResize() is needed.  Because the matrix stencil is
 * required to compute the correct ghost layer size for the transpose != 0 case,
 * this routine is also called in the MatrixInitialize() routine.
 *
 * Use this routine exclusively to set hypre_StructMatrixTranspose().
 *--------------------------------------------------------------------------*/

HYPRE_Int
hypre_StructMatrixSetTranspose( hypre_StructMatrix *matrix,
                                HYPRE_Int           transpose,
                                HYPRE_Int          *resize )
{
   HYPRE_Int   ndim = hypre_StructMatrixNDim(matrix);
   HYPRE_Int  *trn_ghost = hypre_StructMatrixTrnGhost(matrix);
   HYPRE_Int   lghost, rghost, d, e;

   *resize = 0;
   if (hypre_StructMatrixTranspose(matrix) != transpose)
   {
      for (d = 0; d < ndim; d++)
      {
         lghost = 0;
         rghost = 0;
         if ((transpose) && (hypre_StructMatrixStencil(matrix) != NULL))
         {
            hypre_StructStencil  *stencil       = hypre_StructMatrixStencil(matrix);
            hypre_Index          *stencil_shape = hypre_StructStencilShape(stencil);
            HYPRE_Int             stencil_size  = hypre_StructStencilSize(stencil);

            for (e = 0; e < stencil_size; e++)
            {
               lghost = hypre_max(lghost, -hypre_IndexD(stencil_shape[e], d));
               rghost = hypre_max(rghost,  hypre_IndexD(stencil_shape[e], d));
            }
         }
         if (trn_ghost[2 * d] != lghost)
         {
            trn_ghost[2 * d] = lghost;
            *resize = 1;
         }
         if (trn_ghost[2 * d + 1] != rghost)
         {
            trn_ghost[2 * d + 1] = rghost;
            *resize = 1;
         }
      }

      hypre_StructMatrixTranspose(matrix) = transpose;
   }

   return hypre_error_flag;
}

/*--------------------------------------------------------------------------
 * This routine may be called at any time.  The boolean 'resize' is returned to
 * indicate whether a MatrixResize() is needed.
 *--------------------------------------------------------------------------*/

HYPRE_Int
hypre_StructMatrixSetNumGhost( hypre_StructMatrix *matrix,
                               HYPRE_Int          *num_ghost,
                               HYPRE_Int          *resize )
{
   HYPRE_Int  i, ndim = hypre_StructMatrixNDim(matrix);

   *resize = 0;
   for (i = 0; i < 2 * ndim; i++)
   {
      if (hypre_StructMatrixNumGhost(matrix)[i] != num_ghost[i])
      {
         hypre_StructMatrixNumGhost(matrix)[i] = num_ghost[i];
         *resize = 1;
      }
   }

   return hypre_error_flag;
}

/*--------------------------------------------------------------------------
 *--------------------------------------------------------------------------*/

HYPRE_Int
hypre_StructMatrixSetGhost( hypre_StructMatrix *matrix,
                            HYPRE_Int           ghost,
                            HYPRE_Int          *resize )
{
   HYPRE_Int  i, ndim = hypre_StructMatrixNDim(matrix);
   HYPRE_Int  num_ghost[2 * HYPRE_MAXDIM];

   for (i = 0; i < 2 * ndim; i++)
   {
      num_ghost[i] = ghost;
   }
   hypre_StructMatrixSetNumGhost(matrix, num_ghost, resize);

   return hypre_error_flag;
}

/*--------------------------------------------------------------------------
 *--------------------------------------------------------------------------*/

HYPRE_Int
hypre_StructMatrixClearGhostValues( hypre_StructMatrix *matrix )
{
   HYPRE_Int             ndim = hypre_StructMatrixNDim(matrix);

   HYPRE_Complex        *mp;

   hypre_StructStencil  *stencil;
   HYPRE_Int            *constant;
   HYPRE_Int            *symm_entries;
   hypre_BoxArray       *grid_boxes;
   hypre_BoxArray       *data_space;
   hypre_Box            *data_box;
   hypre_Box            *grid_data_box;
   hypre_BoxArray       *diff_boxes;
   hypre_Box            *diff_box;
   hypre_Index           loop_size;
   hypre_IndexRef        start;
   hypre_Index           unit_stride;

   HYPRE_Int             i, j, s;

   /*-----------------------------------------------------------------------
    * Set the matrix coefficients
    *-----------------------------------------------------------------------*/

   hypre_SetIndex(unit_stride, 1);

   grid_data_box = hypre_BoxCreate(ndim);

   stencil = hypre_StructMatrixStencil(matrix);
   constant = hypre_StructMatrixConstant(matrix);
   symm_entries = hypre_StructMatrixSymmEntries(matrix);
   grid_boxes = hypre_StructGridBoxes(hypre_StructMatrixGrid(matrix));
   //data_space = hypre_StructMatrixDataBoxes(matrix);
   data_space = hypre_StructMatrixDataSpace(matrix);
   diff_boxes = hypre_BoxArrayCreate(0, ndim);
   hypre_ForBoxI(i, grid_boxes)
   {
      hypre_CopyBox(hypre_BoxArrayBox(grid_boxes, i), grid_data_box);
      data_box = hypre_BoxArrayBox(data_space, i);
      hypre_BoxArraySetSize(diff_boxes, 0);
      hypre_StructMatrixMapDataBox(matrix, grid_data_box);
      hypre_SubtractBoxes(data_box, grid_data_box, diff_boxes);

      for (s = 0; s < hypre_StructStencilSize(stencil); s++)
      {
         /* only clear stencil entries that are explicitly stored
            and those regarding variable coefficients */
         if ((symm_entries[s] < 0) && !(constant[s]))
         {
            mp = hypre_StructMatrixBoxData(matrix, i, s);
            hypre_ForBoxI(j, diff_boxes)
            {
               diff_box = hypre_BoxArrayBox(diff_boxes, j);
               start = hypre_BoxIMin(diff_box);

               hypre_BoxGetSize(diff_box, loop_size);

               hypre_BoxLoop1Begin(ndim, loop_size,
                                   data_box, start, unit_stride, mi);
               {
                  mp[mi] = 0.0;
               }
               hypre_BoxLoop1End(mi);
            }
         }
      }
   }
   hypre_BoxArrayDestroy(diff_boxes);
   hypre_BoxDestroy(grid_data_box);

   return hypre_error_flag;
}

/*--------------------------------------------------------------------------
<<<<<<< HEAD
=======
 * hypre_StructMatrixPrintData
 *--------------------------------------------------------------------------*/

HYPRE_Int
hypre_StructMatrixPrintData( FILE               *file,
                             hypre_StructMatrix *matrix,
                             HYPRE_Int           all )
{
   HYPRE_Int             ndim          = hypre_StructMatrixNDim(matrix);
   HYPRE_Int             num_values    = hypre_StructMatrixNumValues(matrix);
   HYPRE_Int             ctecoef       = hypre_StructMatrixConstantCoefficient(matrix);
   hypre_StructGrid     *grid          = hypre_StructMatrixGrid(matrix);
   hypre_StructStencil  *stencil       = hypre_StructMatrixStencil(matrix);
   HYPRE_Int             stencil_size  = hypre_StructStencilSize(stencil);
   HYPRE_Int            *symm_elements = hypre_StructMatrixSymmElements(matrix);
   hypre_BoxArray       *data_space    = hypre_StructMatrixDataSpace(matrix);
   HYPRE_Int             data_size     = hypre_StructMatrixDataSize(matrix);
   hypre_BoxArray       *grid_boxes    = hypre_StructGridBoxes(grid);
   HYPRE_Complex        *data          = hypre_StructMatrixData(matrix);

   hypre_BoxArray       *boxes;
   hypre_Index           center_index;
   HYPRE_Int             center_rank;
   HYPRE_Complex        *h_data;

   /* Allocate/Point to data on the host memory */
   if (hypre_GetActualMemLocation(HYPRE_MEMORY_DEVICE) != hypre_MEMORY_HOST)
   {
      h_data = hypre_CTAlloc(HYPRE_Complex, data_size, HYPRE_MEMORY_HOST);
      hypre_TMemcpy(h_data, data, HYPRE_Complex, data_size,
                    HYPRE_MEMORY_HOST, HYPRE_MEMORY_DEVICE);
   }
   else
   {
      h_data = data;
   }

   /* Print ghost data (all) also or only real data? */
   boxes = (all) ? data_space : grid_boxes;

   /* Print data to file */
   if (ctecoef == 1)
   {
      hypre_PrintCCBoxArrayData(file, boxes, data_space, num_values, h_data);
   }
   else if (ctecoef == 2)
   {
      hypre_SetIndex(center_index, 0);
      center_rank = hypre_StructStencilElementRank(stencil, center_index);

      hypre_PrintCCVDBoxArrayData(file, boxes, data_space, num_values,
                                  center_rank, stencil_size, symm_elements,
                                  ndim, h_data);
   }
   else
   {
      hypre_PrintBoxArrayData(file, boxes, data_space, num_values,
                              ndim, h_data);
   }

   /* Free memory */
   if (hypre_GetActualMemLocation(HYPRE_MEMORY_DEVICE) != hypre_MEMORY_HOST)
   {
      hypre_TFree(h_data, HYPRE_MEMORY_HOST);
   }

   return hypre_error_flag;
}

/*--------------------------------------------------------------------------
 * hypre_StructMatrixReadData
 *--------------------------------------------------------------------------*/

HYPRE_Int
hypre_StructMatrixReadData( FILE               *file,
                            hypre_StructMatrix *matrix )
{
   HYPRE_Int             ndim = hypre_StructMatrixNDim(matrix);
   HYPRE_Int             num_values = hypre_StructMatrixNumValues(matrix);
   HYPRE_Int             ctecoef = hypre_StructMatrixConstantCoefficient(matrix);
   hypre_StructGrid     *grid = hypre_StructMatrixGrid(matrix);
   hypre_StructStencil  *stencil = hypre_StructMatrixStencil(matrix);
   HYPRE_Int             stencil_size = hypre_StructStencilSize(stencil);
   HYPRE_Int             symmetric = hypre_StructMatrixSymmetric(matrix);
   hypre_BoxArray       *data_space = hypre_StructMatrixDataSpace(matrix);
   hypre_BoxArray       *boxes = hypre_StructGridBoxes(grid);
   HYPRE_Complex        *data = hypre_StructMatrixData(matrix);
   HYPRE_Int             data_size = hypre_StructMatrixDataSize(matrix);

   HYPRE_Complex        *h_data;

   HYPRE_Int             real_stencil_size;

   /* Allocate/Point to data on the host memory */
   if (hypre_GetActualMemLocation(HYPRE_MEMORY_DEVICE) != hypre_MEMORY_HOST)
   {
      h_data = hypre_CTAlloc(HYPRE_Complex, data_size, HYPRE_MEMORY_HOST);
   }
   else
   {
      h_data = data;
   }

   /* real_stencil_size is the stencil size of the matrix after it's fixed up
      by the call (if any) of hypre_StructStencilSymmetrize from
      hypre_StructMatrixInitializeShell.*/
   if (symmetric)
   {
      real_stencil_size = 2 * stencil_size - 1;
   }
   else
   {
      real_stencil_size = stencil_size;
   }

   /* Read data from file */
   if (ctecoef == 0)
   {
      hypre_ReadBoxArrayData(file, boxes, data_space,
                             num_values, ndim, h_data);
   }
   else
   {
      hypre_assert(ctecoef <= 2);
      hypre_ReadBoxArrayData_CC(file, boxes, data_space,
                                stencil_size, real_stencil_size,
                                ctecoef, ndim, h_data);
   }

   /* Move data to the device memory if necessary and free host data */
   if (hypre_GetActualMemLocation(HYPRE_MEMORY_DEVICE) != hypre_MEMORY_HOST)
   {
      hypre_TMemcpy(data, h_data, HYPRE_Complex, data_size,
                    HYPRE_MEMORY_DEVICE, HYPRE_MEMORY_HOST);
      hypre_TFree(h_data, HYPRE_MEMORY_HOST);
   }

   return hypre_error_flag;
}

/*--------------------------------------------------------------------------
 * hypre_StructMatrixPrint
>>>>>>> edb91b4a
 *--------------------------------------------------------------------------*/

HYPRE_Int
hypre_StructMatrixPrint( const char         *filename,
                         hypre_StructMatrix *matrix,
                         HYPRE_Int           all      )
{
   FILE                 *file;
   char                  new_filename[255];

   hypre_StructGrid     *grid;
<<<<<<< HEAD
   hypre_BoxArray       *boxes;
   hypre_Box            *box;
   hypre_StructStencil  *stencil;
   hypre_Index          *stencil_shape;
   HYPRE_Int             stencil_size;
   hypre_IndexRef        ran_stride, dom_stride;
   hypre_BoxArray       *data_space;
   hypre_Index           data_origin;
   hypre_Index          *offsets;   /* data index offsets for printing coefficients */
   HYPRE_Int            *symm_entries, *value_ids, *cvalue_ids;
   HYPRE_Int             ndim, num_values, num_cvalues;
   HYPRE_Int             i, d, ci, vi;
=======

   hypre_StructStencil  *stencil;
   hypre_Index          *stencil_shape;
   HYPRE_Int             stencil_size;

   HYPRE_Int             ndim, num_values;

   HYPRE_Int            *symm_elements;

   HYPRE_Int             i, j, d;
>>>>>>> edb91b4a
   HYPRE_Int             myid;
   HYPRE_Complex         value, *vdata;

<<<<<<< HEAD
   /* This assumes that zero maps to/from zero in the data space */
   hypre_SetIndex(data_origin, 0);

=======
>>>>>>> edb91b4a
   /*----------------------------------------
    * Open file
    *----------------------------------------*/

   hypre_MPI_Comm_rank(hypre_StructMatrixComm(matrix), &myid);

   hypre_sprintf(new_filename, "%s.%05d", filename, myid);

   if ((file = fopen(new_filename, "w")) == NULL)
   {
      hypre_printf("Error: can't open output file %s\n", new_filename);
      exit(1);
   }

   /*----------------------------------------
    * Print header info
    *----------------------------------------*/

   hypre_fprintf(file, "StructMatrix\n");

   hypre_fprintf(file, "\nSymmetric: %d\n", hypre_StructMatrixSymmetric(matrix));
   hypre_fprintf(file, "\nConstantCoefficient: %d\n",
                 hypre_StructMatrixConstantCoefficient(matrix));

   ndim = hypre_StructMatrixNDim(matrix);

   /* print grid info */
   hypre_fprintf(file, "\nGrid:\n");
   grid = hypre_StructMatrixGrid(matrix);
   hypre_StructGridPrint(file, grid);

   /* print ran_stride and dom_stride info */
   hypre_fprintf(file, "\nRange Stride: ");
   ran_stride = hypre_StructMatrixRanStride(matrix);
   for (d = 0; d < ndim; d++)
   {
      hypre_fprintf(file, " %d", hypre_IndexD(ran_stride, d));
   }
   hypre_fprintf(file, "\nDomain Stride:");
   dom_stride = hypre_StructMatrixDomStride(matrix);
   for (d = 0; d < ndim; d++)
   {
      hypre_fprintf(file, " %d", hypre_IndexD(dom_stride, d));
   }
   hypre_fprintf(file, "\n");

   /* print stencil info */
   hypre_fprintf(file, "\nStencil:\n");
   stencil = hypre_StructMatrixStencil(matrix);
   stencil_shape = hypre_StructStencilShape(stencil);

   num_values = hypre_StructMatrixNumValues(matrix);
   num_cvalues = hypre_StructMatrixNumCValues(matrix);
   hypre_fprintf(file, "%d\n", (num_values + num_cvalues));

   vi = 0;
   ci = 0;
   value_ids = hypre_TAlloc(HYPRE_Int, num_values, HYPRE_MEMORY_HOST);
   cvalue_ids = hypre_TAlloc(HYPRE_Int, num_cvalues, HYPRE_MEMORY_HOST);
   offsets = hypre_TAlloc(hypre_Index, num_values, HYPRE_MEMORY_HOST);
   symm_entries = hypre_StructMatrixSymmEntries(matrix);
   stencil_size = hypre_StructStencilSize(stencil);
   for (i = 0; i < stencil_size; i++)
   {
      if (symm_entries[i] < 0)
      {
         /* Print line of the form: "%d: %d %d %d\n" */
         hypre_fprintf(file, "%d:", i);
         for (d = 0; d < ndim; d++)
         {
            hypre_fprintf(file, " %d", hypre_IndexD(stencil_shape[i], d));
         }
         hypre_fprintf(file, "\n");

         if (hypre_StructMatrixConstEntry(matrix, i))
         {
            cvalue_ids[ci++] = i;
         }
         else
         {
            value_ids[vi] = i;
            hypre_StructMatrixPlaceStencil(matrix, i, data_origin, offsets[vi]);
            vi++;
         }
      }
   }

   /*----------------------------------------
    * Print data
    *----------------------------------------*/

<<<<<<< HEAD
   data_space = hypre_StructMatrixDataSpace(matrix);

   if (all)
   {
      boxes = data_space;
   }
   else
   {
      boxes = hypre_BoxArrayClone(hypre_StructGridBoxes(grid));
      hypre_ForBoxI(i, boxes)
      {
         box = hypre_BoxArrayBox(boxes, i);
         hypre_StructMatrixMapDataBox(matrix, box);
      }
   }

   hypre_fprintf(file, "\nConstant Data:\n");
   if (hypre_StructMatrixDataSize(matrix) > 0)
   {
      for (ci = 0; ci < num_cvalues; ci++)
      {
         i = cvalue_ids[ci];
         value = *hypre_StructMatrixConstData(matrix, i);
#ifdef HYPRE_COMPLEX
         hypre_fprintf(file, "*: (*; %d) %.14e, %.14e\n",
                       i, hypre_creal(value), hypre_cimag(value));
#else
         hypre_fprintf(file, "*: (*; %d) %.14e\n", i, value);
#endif
      }
   }

   hypre_fprintf(file, "\nData:\n");

   vdata = hypre_StructMatrixVData(matrix);
   if (all)
   {
      /* Print in a storage-centric way */
      hypre_PrintBoxArrayData(file, boxes, data_space, num_values, value_ids, ndim, vdata);
   }
   else
   {
      hypre_BoxArray  *grid_boxes = hypre_StructGridBoxes(grid);
      hypre_Box       *grid_box;
      hypre_Box       *data_box;
      HYPRE_Int        data_box_volume;
      hypre_Index      loop_size;
      hypre_IndexRef   start;
      hypre_Index      stride;
      hypre_Index      index, oindex;

      /*----------------------------------------
       * Print coefficients
       *----------------------------------------*/

      hypre_SetIndex(stride, 1);

      hypre_ForBoxI(i, boxes)
      {
         box      = hypre_BoxArrayBox(boxes, i);
         data_box = hypre_BoxArrayBox(data_space, i);
         grid_box = hypre_BoxArrayBox(grid_boxes, i);

         start = hypre_BoxIMin(box);
         data_box_volume = hypre_BoxVolume(data_box);

         hypre_BoxGetSize(box, loop_size);

         hypre_SerialBoxLoop1Begin(ndim, loop_size,
                                   data_box, start, stride, datai);
         {
            /* Print lines of the form: "%d: (%d, %d, %d; %d) %.14e\n" */
            hypre_BoxLoopGetIndex(index);
            hypre_AddIndexes(index, start, ndim, index);     /* shift by start */
            hypre_StructMatrixUnMapDataIndex(matrix, index); /* map to the base index space */
            for (vi = 0; vi < num_values; vi++)
            {
               hypre_AddIndexes(index, offsets[vi], ndim, oindex); /* shift by offset */
               if ( hypre_IndexInBox(oindex, grid_box) )
               {
                  hypre_fprintf(file, "%d: (%d", i, hypre_IndexD(oindex, 0));
                  for (d = 1; d < ndim; d++)
                  {
                     hypre_fprintf(file, ", %d", hypre_IndexD(oindex, d));
                  }
                  value = vdata[datai + vi * data_box_volume];
#ifdef HYPRE_COMPLEX
                  hypre_fprintf(file, "; %d) %.14e , %.14e\n",
                                value_ids[vi], hypre_creal(value), hypre_cimag(value));
#else
                  hypre_fprintf(file, "; %d) %.14e\n", value_ids[vi], value);
#endif
               }
            }
         }
         hypre_SerialBoxLoop1End(datai);

         vdata += num_values * data_box_volume;
      }
   }
=======
   hypre_fprintf(file, "\nData:\n");
   hypre_StructMatrixPrintData(file, matrix, all);
>>>>>>> edb91b4a

   /*----------------------------------------
    * Clean up
    *----------------------------------------*/

   if (!all)
   {
      hypre_BoxArrayDestroy(boxes);
   }

   hypre_TFree(value_ids, HYPRE_MEMORY_HOST);
   hypre_TFree(cvalue_ids, HYPRE_MEMORY_HOST);
   hypre_TFree(offsets, HYPRE_MEMORY_HOST);

   fflush(file);
   fclose(file);

   return hypre_error_flag;
}

/*--------------------------------------------------------------------------
<<<<<<< HEAD
 * RDF TODO: Fix this to use new matrix structure
 *--------------------------------------------------------------------------*/

HYPRE_Int
hypre_StructMatrixMigrate( hypre_StructMatrix *from_matrix,
                           hypre_StructMatrix *to_matrix   )
{
   hypre_CommInfo        *comm_info;
   hypre_CommPkg         *comm_pkg;
   hypre_CommHandle      *comm_handle;

   HYPRE_Int              constant_coefficient, comm_num_values;
   HYPRE_Int              stencil_size, mat_num_values;
   hypre_StructStencil   *stencil;
   HYPRE_Int              data_initial_offset = 0;
   HYPRE_Complex         *matrix_data_from = hypre_StructMatrixData(from_matrix);
   HYPRE_Complex         *matrix_data_to = hypre_StructMatrixData(to_matrix);
   HYPRE_Complex         *matrix_data_comm_from = matrix_data_from;
   HYPRE_Complex         *matrix_data_comm_to = matrix_data_to;

   /*------------------------------------------------------
    * Set up hypre_CommPkg
    *------------------------------------------------------*/

   constant_coefficient = hypre_StructMatrixConstantCoefficient( from_matrix );
   hypre_assert( constant_coefficient == hypre_StructMatrixConstantCoefficient( to_matrix ) );

   mat_num_values = hypre_StructMatrixNumValues(from_matrix);
   hypre_assert((mat_num_values == hypre_StructMatrixNumValues(to_matrix)));

   if ( constant_coefficient == 0 )
   {
      comm_num_values = mat_num_values;
   }
   else if ( constant_coefficient == 1 )
   {
      comm_num_values = 0;
   }
   else /* constant_coefficient==2 */
   {
      comm_num_values = 1;
      stencil = hypre_StructMatrixStencil(from_matrix);
      stencil_size = hypre_StructStencilSize(stencil);
      hypre_assert(stencil_size ==
                   hypre_StructStencilSize( hypre_StructMatrixStencil(to_matrix) ) );
      data_initial_offset = stencil_size;
      matrix_data_comm_from = &( matrix_data_from[data_initial_offset] );
      matrix_data_comm_to = &( matrix_data_to[data_initial_offset] );
   }

   hypre_CreateCommInfoFromGrids(hypre_StructMatrixGrid(from_matrix),
                                 hypre_StructMatrixGrid(to_matrix),
                                 &comm_info);
   hypre_CommPkgCreate(comm_info,
                       hypre_StructMatrixDataSpace(from_matrix),
                       hypre_StructMatrixDataSpace(to_matrix),
                       comm_num_values, NULL, 0,
                       hypre_StructMatrixComm(from_matrix), &comm_pkg);
   hypre_CommInfoDestroy(comm_info);
   /* is this correct for periodic? */

   /*-----------------------------------------------------------------------
    * Migrate the matrix data
    *-----------------------------------------------------------------------*/

   if ( constant_coefficient != 1 )
   {
      hypre_InitializeCommunication( comm_pkg,
                                     &matrix_data_comm_from,
                                     &matrix_data_comm_to, 0, 0,
                                     &comm_handle );
      hypre_FinalizeCommunication( comm_handle );
   }
   hypre_CommPkgDestroy(comm_pkg);

   return hypre_error_flag;
}

/*--------------------------------------------------------------------------
=======
 * hypre_StructMatrixRead
>>>>>>> edb91b4a
 *--------------------------------------------------------------------------*/

hypre_StructMatrix *
hypre_StructMatrixRead( MPI_Comm    comm,
                        const char *filename,
                        HYPRE_Int  *num_ghost )
{
   FILE                 *file;
   char                  new_filename[255];

   hypre_StructMatrix   *matrix;

   hypre_StructGrid     *grid;
   HYPRE_Int             ndim;

   hypre_StructStencil  *stencil;
   hypre_Index          *stencil_shape;
   HYPRE_Int             stencil_size;
   HYPRE_Int             symmetric;
   HYPRE_Int             constant_coefficient;

   HYPRE_Int             i, d, idummy;

   HYPRE_Int             myid;

   /*----------------------------------------
    * Open file
    *----------------------------------------*/

   hypre_MPI_Comm_rank(comm, &myid );

   hypre_sprintf(new_filename, "%s.%05d", filename, myid);

   if ((file = fopen(new_filename, "r")) == NULL)
   {
      hypre_printf("Error: can't open output file %s\n", new_filename);
      exit(1);
   }

   /*----------------------------------------
    * Read header info
    *----------------------------------------*/

   hypre_fscanf(file, "StructMatrix\n");

   hypre_fscanf(file, "\nSymmetric: %d\n", &symmetric);
   hypre_fscanf(file, "\nConstantCoefficient: %d\n", &constant_coefficient);

   /* read grid info */
   hypre_fscanf(file, "\nGrid:\n");
   hypre_StructGridRead(comm, file, &grid);

   /* read stencil info */
   hypre_fscanf(file, "\nStencil:\n");
   ndim = hypre_StructGridNDim(grid);
   hypre_fscanf(file, "%d\n", &stencil_size);
<<<<<<< HEAD
   if (symmetric) { real_stencil_size = 2 * stencil_size - 1; }
   else { real_stencil_size = stencil_size; }
   /* ... real_stencil_size is the stencil size of the matrix after it's fixed up
      by the call (if any) of hypre_StructStencilSymmetrize from
      hypre_StructMatrixInitializeShell.*/
   stencil_shape = hypre_CTAlloc(hypre_Index, stencil_size, HYPRE_MEMORY_HOST);
=======
   stencil_shape = hypre_CTAlloc(hypre_Index,  stencil_size, HYPRE_MEMORY_HOST);
>>>>>>> edb91b4a
   for (i = 0; i < stencil_size; i++)
   {
      /* Read line of the form: "%d: %d %d %d\n" */
      hypre_fscanf(file, "%d:", &idummy);
      for (d = 0; d < ndim; d++)
      {
         hypre_fscanf(file, " %d", &hypre_IndexD(stencil_shape[i], d));
      }
      hypre_fscanf(file, "\n");
   }
   stencil = hypre_StructStencilCreate(ndim, stencil_size, stencil_shape);

   /*----------------------------------------
    * Initialize the matrix
    *----------------------------------------*/

   matrix = hypre_StructMatrixCreate(comm, grid, stencil);
   hypre_StructMatrixSymmetric(matrix) = symmetric;
   hypre_StructMatrixConstantCoefficient(matrix) = constant_coefficient;
   HYPRE_StructMatrixSetNumGhost(matrix, num_ghost);
   hypre_StructMatrixInitialize(matrix);

   /*----------------------------------------
    * Read data
    *----------------------------------------*/

   hypre_fscanf(file, "\nData:\n");
   hypre_StructMatrixReadData(file, matrix);

   /*----------------------------------------
    * Assemble the matrix
    *----------------------------------------*/

   hypre_StructMatrixAssemble(matrix);

   /*----------------------------------------
    * Close file
    *----------------------------------------*/

   fclose(file);

   return matrix;
}

<<<<<<< HEAD
=======
/*--------------------------------------------------------------------------
 * hypre_StructMatrixMigrate
 *--------------------------------------------------------------------------*/

HYPRE_Int
hypre_StructMatrixMigrate( hypre_StructMatrix *from_matrix,
                           hypre_StructMatrix *to_matrix   )
{
   hypre_CommInfo        *comm_info;
   hypre_CommPkg         *comm_pkg;
   hypre_CommHandle      *comm_handle;

   HYPRE_Int              constant_coefficient, comm_num_values;
   HYPRE_Int              stencil_size, mat_num_values;
   hypre_StructStencil   *stencil;

   HYPRE_Complex         *matrix_data_from = hypre_StructMatrixData(from_matrix);
   HYPRE_Complex         *matrix_data_to = hypre_StructMatrixData(to_matrix);
   HYPRE_Complex         *matrix_data_comm_from = matrix_data_from;
   HYPRE_Complex         *matrix_data_comm_to = matrix_data_to;

   /*------------------------------------------------------
    * Set up hypre_CommPkg
    *------------------------------------------------------*/

   constant_coefficient = hypre_StructMatrixConstantCoefficient( from_matrix );
   hypre_assert( constant_coefficient == hypre_StructMatrixConstantCoefficient( to_matrix ) );

   mat_num_values = hypre_StructMatrixNumValues(from_matrix);
   hypre_assert( mat_num_values == hypre_StructMatrixNumValues(to_matrix) );

   if ( constant_coefficient == 0 )
   {
      comm_num_values = mat_num_values;
   }
   else if ( constant_coefficient == 1 )
   {
      comm_num_values = 0;
   }
   else /* constant_coefficient==2 */
   {
      comm_num_values = 1;
      stencil = hypre_StructMatrixStencil(from_matrix);
      stencil_size = hypre_StructStencilSize(stencil);
      hypre_assert(stencil_size ==
                   hypre_StructStencilSize( hypre_StructMatrixStencil(to_matrix) ) );
#if 0 //defined(HYPRE_USING_CUDA) || defined(HYPRE_USING_HIP)
      if (hypre_StructGridDataLocation(hypre_StructMatrixGrid(from_matrix)) == HYPRE_MEMORY_HOST)
      {
         stencil = hypre_StructMatrixStencil(from_matrix);
         stencil_size  = hypre_StructStencilSize(stencil);
         matrix_data_comm_from = hypre_StructMatrixDataConst(from_matrix) + stencil_size;
         stencil = hypre_StructMatrixStencil(to_matrix);
         stencil_size  = hypre_StructStencilSize(stencil);
         matrix_data_comm_to = hypre_StructMatrixDataConst(to_matrix) + stencil_size;
      }
#endif
   }

   hypre_CreateCommInfoFromGrids(hypre_StructMatrixGrid(from_matrix),
                                 hypre_StructMatrixGrid(to_matrix),
                                 &comm_info);
   hypre_CommPkgCreate(comm_info,
                       hypre_StructMatrixDataSpace(from_matrix),
                       hypre_StructMatrixDataSpace(to_matrix),
                       comm_num_values, NULL, 0,
                       hypre_StructMatrixComm(from_matrix), &comm_pkg);
   hypre_CommInfoDestroy(comm_info);
   /* is this correct for periodic? */

   /*-----------------------------------------------------------------------
    * Migrate the matrix data
    *-----------------------------------------------------------------------*/

   if ( constant_coefficient != 1 )
   {
      hypre_InitializeCommunication( comm_pkg,
                                     matrix_data_comm_from,
                                     matrix_data_comm_to, 0, 0,
                                     &comm_handle );
      hypre_FinalizeCommunication( comm_handle );
   }
   hypre_CommPkgDestroy(comm_pkg);

   return hypre_error_flag;
}

>>>>>>> edb91b4a
/*--------------------------------------------------------------------------
 * clears matrix stencil coefficients reaching outside of the physical boundaries
 *--------------------------------------------------------------------------*/

HYPRE_Int
hypre_StructMatrixClearBoundary( hypre_StructMatrix *matrix)
{
   HYPRE_Int            ndim = hypre_StructMatrixNDim(matrix);
   HYPRE_Complex       *data;
   hypre_BoxArray      *grid_boxes, *data_space, *boundary;
   hypre_Box           *box, *dbox, *tbox;
   hypre_Index         *shape;
   hypre_Index          stencil_offset;
   hypre_Index          loop_size;
   hypre_IndexRef       dstart;
   hypre_Index          origin, stride, dstride;
   hypre_StructGrid    *grid;
   hypre_StructStencil *stencil;

   HYPRE_Int           i, j, e;

   /*-----------------------------------------------------------------------
    * Set the matrix coefficients
    *-----------------------------------------------------------------------*/

   box = hypre_BoxCreate(ndim);

   grid = hypre_StructMatrixGrid(matrix);
   stencil = hypre_StructMatrixStencil(matrix);
   grid_boxes = hypre_StructGridBoxes(grid);
   ndim = hypre_StructStencilNDim(stencil);
   data_space = hypre_StructMatrixDataSpace(matrix);
   hypre_SetIndex(dstride, 1);
   shape = hypre_StructStencilShape(stencil);

   for (e = 0; e < hypre_StructStencilSize(stencil); e++)
   {
      if (!hypre_StructMatrixConstEntry(matrix, e))
      {
         hypre_CopyIndex(shape[e], stencil_offset);
         if (!hypre_IndexEqual(stencil_offset, 0, ndim))
         {
            hypre_ForBoxI(i, grid_boxes)
            {
               hypre_CopyBox(hypre_BoxArrayBox(grid_boxes, i), box);
               hypre_StructMatrixGetStencilSpace(matrix, e, 0, origin, stride);
               /*hypre_ProjectBox(box, origin, stride);*/
               dbox = hypre_BoxArrayBox(data_space, i);
               boundary = hypre_BoxArrayCreate(0, ndim);
               hypre_GeneralBoxBoundaryIntersect(box, grid, stencil_offset, boundary);
               data = hypre_StructMatrixBoxData(matrix, i, e);
               hypre_ForBoxI(j, boundary)
               {
                  tbox = hypre_BoxArrayBox(boundary, j);
                  hypre_ProjectBox(tbox, origin, stride);
                  if (hypre_BoxVolume(tbox))
                  {
                     hypre_StructMatrixMapDataBox(matrix, tbox);
                     hypre_BoxGetSize(tbox, loop_size);
                     dstart = hypre_BoxIMin(tbox);
                     hypre_BoxLoop1Begin(ndim, loop_size, dbox, dstart, dstride, di);
                     {
                        data[di] = 0.0;
                     }
                     hypre_BoxLoop1End(di);
                  }
               }
               hypre_BoxArrayDestroy(boundary);
            }
         }
      }
   }

   hypre_BoxDestroy(box);

   return hypre_error_flag;
<<<<<<< HEAD
}

/*--------------------------------------------------------------------------
 * hypre_StructMatrixGetDiagonal
 *
 * Returns the diagonal of a StructMatrix as a StructVector
 *--------------------------------------------------------------------------*/

HYPRE_Int
hypre_StructMatrixGetDiagonal( hypre_StructMatrix  *matrix,
                               hypre_StructVector  *diag )
{
   HYPRE_Int               ndim    = hypre_StructMatrixNDim(matrix);
   hypre_StructGrid       *grid    = hypre_StructMatrixGrid(matrix);
   hypre_BoxArray         *boxes   = hypre_StructGridBoxes(grid);
   hypre_StructStencil    *stencil = hypre_StructMatrixStencil(matrix);
   hypre_BoxArray         *A_data_space = hypre_StructMatrixDataSpace(matrix);
   hypre_BoxArray         *x_data_space = hypre_StructVectorDataSpace(diag);

   hypre_IndexRef          start;
   hypre_Index             ustride;
   hypre_Index             loop_size;
   hypre_Box              *box;
   hypre_Box              *A_data_box;
   hypre_Box              *d_data_box;
   HYPRE_Int               stencil_diag;
   HYPRE_Int               i;
   HYPRE_Real             *Ap, *dp;

   hypre_SetIndex(ustride, 1);
   hypre_ForBoxArrayI(i, boxes)
   {
      box = hypre_BoxArrayBox(boxes, i);
      stencil_diag = hypre_StructStencilDiagEntry(stencil);

      A_data_box = hypre_BoxArrayBox(A_data_space, i);
      d_data_box = hypre_BoxArrayBox(x_data_space, i);

      Ap = hypre_StructMatrixBoxData(matrix, i, stencil_diag);
      dp = hypre_StructVectorBoxData(diag, i);

      start = hypre_BoxIMin(box);
      hypre_BoxGetStrideSize(box, ustride, loop_size);

      hypre_BoxLoop2Begin(ndim, loop_size,
                          A_data_box, start, ustride, Ai,
                          d_data_box, start, ustride, di)
      {
         dp[di] = Ap[Ai];
      }
      hypre_BoxLoop2End(Ai, di)
   }

   return hypre_error_flag;
=======
>>>>>>> edb91b4a
}<|MERGE_RESOLUTION|>--- conflicted
+++ resolved
@@ -13,6 +13,10 @@
 
 #include "_hypre_struct_mv.h"
 #include "_hypre_struct_mv.hpp"
+
+/* Print additional data from the recmat branch */
+/* TODO: Remove recmat_io flag after unification with master branch */
+//#define  RECMAT_IO
 
 /*--------------------------------------------------------------------------
  * Matrix data is currently stored relative to the largest matrix stride
@@ -2024,9 +2028,9 @@
 }
 
 /*--------------------------------------------------------------------------
-<<<<<<< HEAD
-=======
  * hypre_StructMatrixPrintData
+ *
+ * TODO: Refactor print variable data section
  *--------------------------------------------------------------------------*/
 
 HYPRE_Int
@@ -2036,20 +2040,29 @@
 {
    HYPRE_Int             ndim          = hypre_StructMatrixNDim(matrix);
    HYPRE_Int             num_values    = hypre_StructMatrixNumValues(matrix);
-   HYPRE_Int             ctecoef       = hypre_StructMatrixConstantCoefficient(matrix);
+   HYPRE_Int             num_cvalues   = hypre_StructMatrixNumCValues(matrix);
    hypre_StructGrid     *grid          = hypre_StructMatrixGrid(matrix);
    hypre_StructStencil  *stencil       = hypre_StructMatrixStencil(matrix);
    HYPRE_Int             stencil_size  = hypre_StructStencilSize(stencil);
-   HYPRE_Int            *symm_elements = hypre_StructMatrixSymmElements(matrix);
+   HYPRE_Int            *symm_entries  = hypre_StructMatrixSymmEntries(matrix);
    hypre_BoxArray       *data_space    = hypre_StructMatrixDataSpace(matrix);
    HYPRE_Int             data_size     = hypre_StructMatrixDataSize(matrix);
    hypre_BoxArray       *grid_boxes    = hypre_StructGridBoxes(grid);
    HYPRE_Complex        *data          = hypre_StructMatrixData(matrix);
+#ifdef RECMAT_IO
+   HYPRE_Int            *const_indices = hypre_StructMatrixConstIndices(matrix);
+#endif
+
+   HYPRE_Int             i, ci, vi;
+   HYPRE_Int            *value_ids;
+   HYPRE_Int            *cvalue_ids;
+   hypre_Index          *offsets;
 
    hypre_BoxArray       *boxes;
-   hypre_Index           center_index;
-   HYPRE_Int             center_rank;
+   hypre_Box            *box;
+   hypre_Index           data_origin;
    HYPRE_Complex        *h_data;
+   HYPRE_Complex        *h_vdata;
 
    /* Allocate/Point to data on the host memory */
    if (hypre_GetActualMemLocation(HYPRE_MEMORY_DEVICE) != hypre_MEMORY_HOST)
@@ -2063,251 +2076,31 @@
       h_data = data;
    }
 
-   /* Print ghost data (all) also or only real data? */
-   boxes = (all) ? data_space : grid_boxes;
-
-   /* Print data to file */
-   if (ctecoef == 1)
-   {
-      hypre_PrintCCBoxArrayData(file, boxes, data_space, num_values, h_data);
-   }
-   else if (ctecoef == 2)
-   {
-      hypre_SetIndex(center_index, 0);
-      center_rank = hypre_StructStencilElementRank(stencil, center_index);
-
-      hypre_PrintCCVDBoxArrayData(file, boxes, data_space, num_values,
-                                  center_rank, stencil_size, symm_elements,
-                                  ndim, h_data);
-   }
-   else
-   {
-      hypre_PrintBoxArrayData(file, boxes, data_space, num_values,
-                              ndim, h_data);
-   }
-
-   /* Free memory */
-   if (hypre_GetActualMemLocation(HYPRE_MEMORY_DEVICE) != hypre_MEMORY_HOST)
-   {
-      hypre_TFree(h_data, HYPRE_MEMORY_HOST);
-   }
-
-   return hypre_error_flag;
-}
-
-/*--------------------------------------------------------------------------
- * hypre_StructMatrixReadData
- *--------------------------------------------------------------------------*/
-
-HYPRE_Int
-hypre_StructMatrixReadData( FILE               *file,
-                            hypre_StructMatrix *matrix )
-{
-   HYPRE_Int             ndim = hypre_StructMatrixNDim(matrix);
-   HYPRE_Int             num_values = hypre_StructMatrixNumValues(matrix);
-   HYPRE_Int             ctecoef = hypre_StructMatrixConstantCoefficient(matrix);
-   hypre_StructGrid     *grid = hypre_StructMatrixGrid(matrix);
-   hypre_StructStencil  *stencil = hypre_StructMatrixStencil(matrix);
-   HYPRE_Int             stencil_size = hypre_StructStencilSize(stencil);
-   HYPRE_Int             symmetric = hypre_StructMatrixSymmetric(matrix);
-   hypre_BoxArray       *data_space = hypre_StructMatrixDataSpace(matrix);
-   hypre_BoxArray       *boxes = hypre_StructGridBoxes(grid);
-   HYPRE_Complex        *data = hypre_StructMatrixData(matrix);
-   HYPRE_Int             data_size = hypre_StructMatrixDataSize(matrix);
-
-   HYPRE_Complex        *h_data;
-
-   HYPRE_Int             real_stencil_size;
-
-   /* Allocate/Point to data on the host memory */
-   if (hypre_GetActualMemLocation(HYPRE_MEMORY_DEVICE) != hypre_MEMORY_HOST)
-   {
-      h_data = hypre_CTAlloc(HYPRE_Complex, data_size, HYPRE_MEMORY_HOST);
-   }
-   else
-   {
-      h_data = data;
-   }
-
-   /* real_stencil_size is the stencil size of the matrix after it's fixed up
-      by the call (if any) of hypre_StructStencilSymmetrize from
-      hypre_StructMatrixInitializeShell.*/
-   if (symmetric)
-   {
-      real_stencil_size = 2 * stencil_size - 1;
-   }
-   else
-   {
-      real_stencil_size = stencil_size;
-   }
-
-   /* Read data from file */
-   if (ctecoef == 0)
-   {
-      hypre_ReadBoxArrayData(file, boxes, data_space,
-                             num_values, ndim, h_data);
-   }
-   else
-   {
-      hypre_assert(ctecoef <= 2);
-      hypre_ReadBoxArrayData_CC(file, boxes, data_space,
-                                stencil_size, real_stencil_size,
-                                ctecoef, ndim, h_data);
-   }
-
-   /* Move data to the device memory if necessary and free host data */
-   if (hypre_GetActualMemLocation(HYPRE_MEMORY_DEVICE) != hypre_MEMORY_HOST)
-   {
-      hypre_TMemcpy(data, h_data, HYPRE_Complex, data_size,
-                    HYPRE_MEMORY_DEVICE, HYPRE_MEMORY_HOST);
-      hypre_TFree(h_data, HYPRE_MEMORY_HOST);
-   }
-
-   return hypre_error_flag;
-}
-
-/*--------------------------------------------------------------------------
- * hypre_StructMatrixPrint
->>>>>>> edb91b4a
- *--------------------------------------------------------------------------*/
-
-HYPRE_Int
-hypre_StructMatrixPrint( const char         *filename,
-                         hypre_StructMatrix *matrix,
-                         HYPRE_Int           all      )
-{
-   FILE                 *file;
-   char                  new_filename[255];
-
-   hypre_StructGrid     *grid;
-<<<<<<< HEAD
-   hypre_BoxArray       *boxes;
-   hypre_Box            *box;
-   hypre_StructStencil  *stencil;
-   hypre_Index          *stencil_shape;
-   HYPRE_Int             stencil_size;
-   hypre_IndexRef        ran_stride, dom_stride;
-   hypre_BoxArray       *data_space;
-   hypre_Index           data_origin;
-   hypre_Index          *offsets;   /* data index offsets for printing coefficients */
-   HYPRE_Int            *symm_entries, *value_ids, *cvalue_ids;
-   HYPRE_Int             ndim, num_values, num_cvalues;
-   HYPRE_Int             i, d, ci, vi;
-=======
-
-   hypre_StructStencil  *stencil;
-   hypre_Index          *stencil_shape;
-   HYPRE_Int             stencil_size;
-
-   HYPRE_Int             ndim, num_values;
-
-   HYPRE_Int            *symm_elements;
-
-   HYPRE_Int             i, j, d;
->>>>>>> edb91b4a
-   HYPRE_Int             myid;
-   HYPRE_Complex         value, *vdata;
-
-<<<<<<< HEAD
    /* This assumes that zero maps to/from zero in the data space */
    hypre_SetIndex(data_origin, 0);
 
-=======
->>>>>>> edb91b4a
-   /*----------------------------------------
-    * Open file
-    *----------------------------------------*/
-
-   hypre_MPI_Comm_rank(hypre_StructMatrixComm(matrix), &myid);
-
-   hypre_sprintf(new_filename, "%s.%05d", filename, myid);
-
-   if ((file = fopen(new_filename, "w")) == NULL)
-   {
-      hypre_printf("Error: can't open output file %s\n", new_filename);
-      exit(1);
-   }
-
-   /*----------------------------------------
-    * Print header info
-    *----------------------------------------*/
-
-   hypre_fprintf(file, "StructMatrix\n");
-
-   hypre_fprintf(file, "\nSymmetric: %d\n", hypre_StructMatrixSymmetric(matrix));
-   hypre_fprintf(file, "\nConstantCoefficient: %d\n",
-                 hypre_StructMatrixConstantCoefficient(matrix));
-
-   ndim = hypre_StructMatrixNDim(matrix);
-
-   /* print grid info */
-   hypre_fprintf(file, "\nGrid:\n");
-   grid = hypre_StructMatrixGrid(matrix);
-   hypre_StructGridPrint(file, grid);
-
-   /* print ran_stride and dom_stride info */
-   hypre_fprintf(file, "\nRange Stride: ");
-   ran_stride = hypre_StructMatrixRanStride(matrix);
-   for (d = 0; d < ndim; d++)
-   {
-      hypre_fprintf(file, " %d", hypre_IndexD(ran_stride, d));
-   }
-   hypre_fprintf(file, "\nDomain Stride:");
-   dom_stride = hypre_StructMatrixDomStride(matrix);
-   for (d = 0; d < ndim; d++)
-   {
-      hypre_fprintf(file, " %d", hypre_IndexD(dom_stride, d));
-   }
-   hypre_fprintf(file, "\n");
-
-   /* print stencil info */
-   hypre_fprintf(file, "\nStencil:\n");
-   stencil = hypre_StructMatrixStencil(matrix);
-   stencil_shape = hypre_StructStencilShape(stencil);
-
-   num_values = hypre_StructMatrixNumValues(matrix);
-   num_cvalues = hypre_StructMatrixNumCValues(matrix);
-   hypre_fprintf(file, "%d\n", (num_values + num_cvalues));
-
-   vi = 0;
-   ci = 0;
-   value_ids = hypre_TAlloc(HYPRE_Int, num_values, HYPRE_MEMORY_HOST);
+   /* Build constant and variable coefficient stencil indices */
+   value_ids  = hypre_TAlloc(HYPRE_Int, num_values, HYPRE_MEMORY_HOST);
    cvalue_ids = hypre_TAlloc(HYPRE_Int, num_cvalues, HYPRE_MEMORY_HOST);
-   offsets = hypre_TAlloc(hypre_Index, num_values, HYPRE_MEMORY_HOST);
-   symm_entries = hypre_StructMatrixSymmEntries(matrix);
-   stencil_size = hypre_StructStencilSize(stencil);
+   offsets    = hypre_TAlloc(hypre_Index, num_values, HYPRE_MEMORY_HOST);
+   vi = ci = 0;
    for (i = 0; i < stencil_size; i++)
    {
       if (symm_entries[i] < 0)
       {
-         /* Print line of the form: "%d: %d %d %d\n" */
-         hypre_fprintf(file, "%d:", i);
-         for (d = 0; d < ndim; d++)
-         {
-            hypre_fprintf(file, " %d", hypre_IndexD(stencil_shape[i], d));
-         }
-         hypre_fprintf(file, "\n");
-
          if (hypre_StructMatrixConstEntry(matrix, i))
          {
             cvalue_ids[ci++] = i;
          }
          else
          {
-            value_ids[vi] = i;
             hypre_StructMatrixPlaceStencil(matrix, i, data_origin, offsets[vi]);
-            vi++;
-         }
-      }
-   }
-
-   /*----------------------------------------
-    * Print data
-    *----------------------------------------*/
-
-<<<<<<< HEAD
-   data_space = hypre_StructMatrixDataSpace(matrix);
-
+            value_ids[vi++] = i;
+         }
+      }
+   }
+
+   /* Print ghost data (all) also or only real data? */
    if (all)
    {
       boxes = data_space;
@@ -2322,13 +2115,15 @@
       }
    }
 
+   /* Print constant data to file */
+#ifdef RECMAT_IO
    hypre_fprintf(file, "\nConstant Data:\n");
    if (hypre_StructMatrixDataSize(matrix) > 0)
    {
       for (ci = 0; ci < num_cvalues; ci++)
       {
          i = cvalue_ids[ci];
-         value = *hypre_StructMatrixConstData(matrix, i);
+         value = h_data[const_indices[i]];
 #ifdef HYPRE_COMPLEX
          hypre_fprintf(file, "*: (*; %d) %.14e, %.14e\n",
                        i, hypre_creal(value), hypre_cimag(value));
@@ -2337,18 +2132,17 @@
 #endif
       }
    }
-
-   hypre_fprintf(file, "\nData:\n");
-
-   vdata = hypre_StructMatrixVData(matrix);
+#endif
+
+   /* Print variable data to file */
+   h_vdata = h_data + hypre_StructMatrixVDataOffset(matrix);
    if (all)
    {
       /* Print in a storage-centric way */
-      hypre_PrintBoxArrayData(file, boxes, data_space, num_values, value_ids, ndim, vdata);
+      hypre_PrintBoxArrayData(file, boxes, data_space, num_values, value_ids, ndim, h_vdata);
    }
    else
    {
-      hypre_BoxArray  *grid_boxes = hypre_StructGridBoxes(grid);
       hypre_Box       *grid_box;
       hypre_Box       *data_box;
       HYPRE_Int        data_box_volume;
@@ -2356,13 +2150,13 @@
       hypre_IndexRef   start;
       hypre_Index      stride;
       hypre_Index      index, oindex;
+      HYPRE_Int        d;
+      HYPRE_Complex    value;
 
       /*----------------------------------------
        * Print coefficients
        *----------------------------------------*/
-
       hypre_SetIndex(stride, 1);
-
       hypre_ForBoxI(i, boxes)
       {
          box      = hypre_BoxArrayBox(boxes, i);
@@ -2391,7 +2185,7 @@
                   {
                      hypre_fprintf(file, ", %d", hypre_IndexD(oindex, d));
                   }
-                  value = vdata[datai + vi * data_box_volume];
+                  value = h_vdata[datai + vi * data_box_volume];
 #ifdef HYPRE_COMPLEX
                   hypre_fprintf(file, "; %d) %.14e , %.14e\n",
                                 value_ids[vi], hypre_creal(value), hypre_cimag(value));
@@ -2403,27 +2197,173 @@
          }
          hypre_SerialBoxLoop1End(datai);
 
-         vdata += num_values * data_box_volume;
-      }
-   }
-=======
-   hypre_fprintf(file, "\nData:\n");
-   hypre_StructMatrixPrintData(file, matrix, all);
->>>>>>> edb91b4a
+         h_vdata += num_values * data_box_volume;
+      }
+   }
 
    /*----------------------------------------
     * Clean up
     *----------------------------------------*/
 
-   if (!all)
-   {
-      hypre_BoxArrayDestroy(boxes);
-   }
-
    hypre_TFree(value_ids, HYPRE_MEMORY_HOST);
    hypre_TFree(cvalue_ids, HYPRE_MEMORY_HOST);
    hypre_TFree(offsets, HYPRE_MEMORY_HOST);
 
+   if (hypre_GetActualMemLocation(HYPRE_MEMORY_DEVICE) != hypre_MEMORY_HOST)
+   {
+      hypre_TFree(h_data, HYPRE_MEMORY_HOST);
+   }
+
+   return hypre_error_flag;
+}
+
+/*--------------------------------------------------------------------------
+ * hypre_StructMatrixReadData
+ *
+ * TODO: Read constant data
+ *--------------------------------------------------------------------------*/
+
+HYPRE_Int
+hypre_StructMatrixReadData( FILE               *file,
+                            hypre_StructMatrix *matrix )
+{
+   HYPRE_Int             ndim = hypre_StructMatrixNDim(matrix);
+   HYPRE_Int             num_values = hypre_StructMatrixNumValues(matrix);
+   hypre_StructGrid     *grid = hypre_StructMatrixGrid(matrix);
+   hypre_BoxArray       *data_space = hypre_StructMatrixDataSpace(matrix);
+   hypre_BoxArray       *boxes = hypre_StructGridBoxes(grid);
+   HYPRE_Complex        *data = hypre_StructMatrixData(matrix);
+   HYPRE_Int             data_size = hypre_StructMatrixDataSize(matrix);
+   HYPRE_StructStencil   stencil = hypre_StructMatrixStencil(matrix);
+   HYPRE_Int             stencil_size = hypre_StructStencilSize(stencil);
+
+   HYPRE_Complex        *h_data;
+
+   /* Allocate/Point to data on the host memory */
+   if (hypre_GetActualMemLocation(HYPRE_MEMORY_DEVICE) != hypre_MEMORY_HOST)
+   {
+      h_data = hypre_CTAlloc(HYPRE_Complex, data_size, HYPRE_MEMORY_HOST);
+   }
+   else
+   {
+      h_data = data;
+   }
+
+   /* TODO: Skip constant coefficients for now. Implement constant data read here */
+   h_data += stencil_size;
+
+   /* Read data from file */
+   hypre_ReadBoxArrayData(file, boxes, data_space,
+                          num_values, ndim, h_data);
+
+   /* Move data to the device memory if necessary and free host data */
+   if (hypre_GetActualMemLocation(HYPRE_MEMORY_DEVICE) != hypre_MEMORY_HOST)
+   {
+      hypre_TMemcpy(data, h_data, HYPRE_Complex, data_size,
+                    HYPRE_MEMORY_DEVICE, HYPRE_MEMORY_HOST);
+      hypre_TFree(h_data, HYPRE_MEMORY_HOST);
+   }
+
+   return hypre_error_flag;
+}
+
+/*--------------------------------------------------------------------------
+ * hypre_StructMatrixPrint
+ *--------------------------------------------------------------------------*/
+
+HYPRE_Int
+hypre_StructMatrixPrint( const char         *filename,
+                         hypre_StructMatrix *matrix,
+                         HYPRE_Int           all )
+{
+   HYPRE_Int             ndim          = hypre_StructMatrixNDim(matrix);
+   HYPRE_Int            *symm_entries  = hypre_StructMatrixSymmEntries(matrix);
+   hypre_StructStencil  *stencil       = hypre_StructMatrixStencil(matrix);
+   hypre_Index          *stencil_shape = hypre_StructStencilShape(stencil);
+   HYPRE_Int             stencil_size  = hypre_StructStencilSize(stencil);
+
+   FILE                 *file;
+   char                  new_filename[255];
+   HYPRE_Int             i, d;
+   HYPRE_Int             myid;
+
+   /*----------------------------------------
+    * Open file
+    *----------------------------------------*/
+
+   hypre_MPI_Comm_rank(hypre_StructMatrixComm(matrix), &myid);
+
+   hypre_sprintf(new_filename, "%s.%05d", filename, myid);
+
+   if ((file = fopen(new_filename, "w")) == NULL)
+   {
+      hypre_printf("Error: can't open output file %s\n", new_filename);
+      exit(1);
+   }
+
+   /*----------------------------------------
+    * Print header info
+    *----------------------------------------*/
+
+   hypre_fprintf(file, "StructMatrix\n");
+   hypre_fprintf(file, "\nSymmetric: %d\n", hypre_StructMatrixSymmetric(matrix));
+   hypre_fprintf(file, "\nConstantCoefficient: %d\n",
+                 hypre_StructMatrixConstantCoefficient(matrix));
+
+   /* print grid info */
+   hypre_fprintf(file, "\nGrid:\n");
+   hypre_StructGridPrint(file, hypre_StructMatrixGrid(matrix));
+
+   /* print ran_stride and dom_stride info */
+#ifdef RECMAT_IO
+   hypre_fprintf(file, "\nRange Stride: ");
+   hypre_IndexPrint(file, ndim, hypre_StructMatrixRanStride(matrix));
+
+   hypre_fprintf(file, "\nDomain Stride: ");
+   hypre_IndexPrint(file, ndim, hypre_StructMatrixDomStride(matrix));
+#endif
+
+   /* print stencil info
+      TODO: Move this to a separate function (hypre_StructStencilPrint) */
+
+#ifdef RECMAT_IO
+   hypre_fprintf(file, "\nStencil: %d \n", stencil_size);
+#else
+   hypre_fprintf(file, "\nStencil:\n %d\n", stencil_size);
+#endif
+
+   for (i = 0; i < stencil_size; i++)
+   {
+      if (symm_entries[i] < 0)
+      {
+#ifdef RECMAT_IO
+         /* Print line of the form: "%d: [%d %d %d]\n" */
+         hypre_fprintf(file, "%d: ", i);
+         hypre_IndexPrint(file, ndim, stencil_shape[i]);
+         hypre_fprintf(file, "\n");
+#else
+         /* Print line of the form: "%d: %d %d %d\n" */
+         hypre_fprintf(file, "%d:", i);
+         for (d = 0; d < ndim; d++)
+         {
+            hypre_fprintf(file, " %d", hypre_IndexD(stencil_shape[i], d));
+         }
+         hypre_fprintf(file, "\n");
+#endif
+      }
+   }
+
+   /*----------------------------------------
+    * Print data
+    *----------------------------------------*/
+
+   hypre_fprintf(file, "\nData:\n");
+   hypre_StructMatrixPrintData(file, matrix, all);
+
+   /*----------------------------------------
+    * Clean up
+    *----------------------------------------*/
+
    fflush(file);
    fclose(file);
 
@@ -2431,8 +2371,123 @@
 }
 
 /*--------------------------------------------------------------------------
-<<<<<<< HEAD
+ * hypre_StructMatrixRead
+ *
  * RDF TODO: Fix this to use new matrix structure
+ *--------------------------------------------------------------------------*/
+
+hypre_StructMatrix *
+hypre_StructMatrixRead( MPI_Comm    comm,
+                        const char *filename,
+                        HYPRE_Int  *num_ghost )
+{
+   FILE                 *file;
+   char                  new_filename[255];
+
+   hypre_StructMatrix   *matrix;
+
+   hypre_StructGrid     *grid;
+   HYPRE_Int             ndim;
+
+   hypre_StructStencil  *stencil;
+   hypre_Index          *stencil_shape;
+   HYPRE_Int             stencil_size;
+   HYPRE_Int             symmetric;
+   HYPRE_Int             constant_coefficient;
+
+   HYPRE_Int             i, d, idummy;
+
+   HYPRE_Int             myid;
+
+   /*----------------------------------------
+    * Open file
+    *----------------------------------------*/
+
+   hypre_MPI_Comm_rank(comm, &myid );
+
+   hypre_sprintf(new_filename, "%s.%05d", filename, myid);
+
+   if ((file = fopen(new_filename, "r")) == NULL)
+   {
+      hypre_printf("Error: can't open output file %s\n", new_filename);
+      exit(1);
+   }
+
+   /*----------------------------------------
+    * Read header info
+    *----------------------------------------*/
+
+   hypre_fscanf(file, "StructMatrix\n");
+   hypre_fscanf(file, "\nSymmetric: %d\n", &symmetric);
+   hypre_fscanf(file, "\nConstantCoefficient: %d\n", &constant_coefficient);
+
+   /* read grid info */
+   hypre_fscanf(file, "\nGrid:\n");
+   hypre_StructGridRead(comm, file, &grid);
+   ndim = hypre_StructGridNDim(grid);
+
+#ifdef RECMAT_IO
+   /* read ran_stride and dom_stride info */
+   hypre_fscanf(file, "\nRange Stride: ");
+   hypre_IndexRead(file, ndim, hypre_StructMatrixRanStride(matrix));
+
+   hypre_fscanf(file, "\nDomain Stride: ");
+   hypre_IndexRead(file, ndim, hypre_StructMatrixDomStride(matrix));
+#endif
+
+   /* read stencil info */
+#ifdef RECMAT_IO
+   hypre_fscanf(file, "\nStencil: %d\n", &stencil_size);
+#else
+   hypre_fscanf(file, "\nStencil:\n %d\n", &stencil_size);
+#endif
+   stencil_shape = hypre_CTAlloc(hypre_Index,  stencil_size, HYPRE_MEMORY_HOST);
+   for (i = 0; i < stencil_size; i++)
+   {
+      /* Read line of the form: "%d: %d %d %d\n" */
+      hypre_fscanf(file, "%d:", &idummy);
+      for (d = 0; d < ndim; d++)
+      {
+         hypre_fscanf(file, " %d", &hypre_IndexD(stencil_shape[i], d));
+      }
+      hypre_fscanf(file, "\n");
+   }
+   stencil = hypre_StructStencilCreate(ndim, stencil_size, stencil_shape);
+
+   /*----------------------------------------
+    * Initialize the matrix
+    *----------------------------------------*/
+
+   matrix = hypre_StructMatrixCreate(comm, grid, stencil);
+   hypre_StructMatrixSymmetric(matrix) = symmetric;
+   hypre_StructMatrixConstantCoefficient(matrix) = constant_coefficient;
+   hypre_StructMatrixSetNumGhost(matrix, num_ghost, 0);
+   hypre_StructMatrixInitialize(matrix);
+
+   /*----------------------------------------
+    * Read data
+    *----------------------------------------*/
+
+   hypre_fscanf(file, "\nData:\n");
+   hypre_StructMatrixReadData(file, matrix);
+
+   /*----------------------------------------
+    * Assemble the matrix
+    *----------------------------------------*/
+
+   hypre_StructMatrixAssemble(matrix);
+
+   /*----------------------------------------
+    * Close file
+    *----------------------------------------*/
+
+   fclose(file);
+
+   return matrix;
+}
+
+/*--------------------------------------------------------------------------
+ * hypre_StructMatrixMigrate
  *--------------------------------------------------------------------------*/
 
 HYPRE_Int
@@ -2510,210 +2565,6 @@
    return hypre_error_flag;
 }
 
-/*--------------------------------------------------------------------------
-=======
- * hypre_StructMatrixRead
->>>>>>> edb91b4a
- *--------------------------------------------------------------------------*/
-
-hypre_StructMatrix *
-hypre_StructMatrixRead( MPI_Comm    comm,
-                        const char *filename,
-                        HYPRE_Int  *num_ghost )
-{
-   FILE                 *file;
-   char                  new_filename[255];
-
-   hypre_StructMatrix   *matrix;
-
-   hypre_StructGrid     *grid;
-   HYPRE_Int             ndim;
-
-   hypre_StructStencil  *stencil;
-   hypre_Index          *stencil_shape;
-   HYPRE_Int             stencil_size;
-   HYPRE_Int             symmetric;
-   HYPRE_Int             constant_coefficient;
-
-   HYPRE_Int             i, d, idummy;
-
-   HYPRE_Int             myid;
-
-   /*----------------------------------------
-    * Open file
-    *----------------------------------------*/
-
-   hypre_MPI_Comm_rank(comm, &myid );
-
-   hypre_sprintf(new_filename, "%s.%05d", filename, myid);
-
-   if ((file = fopen(new_filename, "r")) == NULL)
-   {
-      hypre_printf("Error: can't open output file %s\n", new_filename);
-      exit(1);
-   }
-
-   /*----------------------------------------
-    * Read header info
-    *----------------------------------------*/
-
-   hypre_fscanf(file, "StructMatrix\n");
-
-   hypre_fscanf(file, "\nSymmetric: %d\n", &symmetric);
-   hypre_fscanf(file, "\nConstantCoefficient: %d\n", &constant_coefficient);
-
-   /* read grid info */
-   hypre_fscanf(file, "\nGrid:\n");
-   hypre_StructGridRead(comm, file, &grid);
-
-   /* read stencil info */
-   hypre_fscanf(file, "\nStencil:\n");
-   ndim = hypre_StructGridNDim(grid);
-   hypre_fscanf(file, "%d\n", &stencil_size);
-<<<<<<< HEAD
-   if (symmetric) { real_stencil_size = 2 * stencil_size - 1; }
-   else { real_stencil_size = stencil_size; }
-   /* ... real_stencil_size is the stencil size of the matrix after it's fixed up
-      by the call (if any) of hypre_StructStencilSymmetrize from
-      hypre_StructMatrixInitializeShell.*/
-   stencil_shape = hypre_CTAlloc(hypre_Index, stencil_size, HYPRE_MEMORY_HOST);
-=======
-   stencil_shape = hypre_CTAlloc(hypre_Index,  stencil_size, HYPRE_MEMORY_HOST);
->>>>>>> edb91b4a
-   for (i = 0; i < stencil_size; i++)
-   {
-      /* Read line of the form: "%d: %d %d %d\n" */
-      hypre_fscanf(file, "%d:", &idummy);
-      for (d = 0; d < ndim; d++)
-      {
-         hypre_fscanf(file, " %d", &hypre_IndexD(stencil_shape[i], d));
-      }
-      hypre_fscanf(file, "\n");
-   }
-   stencil = hypre_StructStencilCreate(ndim, stencil_size, stencil_shape);
-
-   /*----------------------------------------
-    * Initialize the matrix
-    *----------------------------------------*/
-
-   matrix = hypre_StructMatrixCreate(comm, grid, stencil);
-   hypre_StructMatrixSymmetric(matrix) = symmetric;
-   hypre_StructMatrixConstantCoefficient(matrix) = constant_coefficient;
-   HYPRE_StructMatrixSetNumGhost(matrix, num_ghost);
-   hypre_StructMatrixInitialize(matrix);
-
-   /*----------------------------------------
-    * Read data
-    *----------------------------------------*/
-
-   hypre_fscanf(file, "\nData:\n");
-   hypre_StructMatrixReadData(file, matrix);
-
-   /*----------------------------------------
-    * Assemble the matrix
-    *----------------------------------------*/
-
-   hypre_StructMatrixAssemble(matrix);
-
-   /*----------------------------------------
-    * Close file
-    *----------------------------------------*/
-
-   fclose(file);
-
-   return matrix;
-}
-
-<<<<<<< HEAD
-=======
-/*--------------------------------------------------------------------------
- * hypre_StructMatrixMigrate
- *--------------------------------------------------------------------------*/
-
-HYPRE_Int
-hypre_StructMatrixMigrate( hypre_StructMatrix *from_matrix,
-                           hypre_StructMatrix *to_matrix   )
-{
-   hypre_CommInfo        *comm_info;
-   hypre_CommPkg         *comm_pkg;
-   hypre_CommHandle      *comm_handle;
-
-   HYPRE_Int              constant_coefficient, comm_num_values;
-   HYPRE_Int              stencil_size, mat_num_values;
-   hypre_StructStencil   *stencil;
-
-   HYPRE_Complex         *matrix_data_from = hypre_StructMatrixData(from_matrix);
-   HYPRE_Complex         *matrix_data_to = hypre_StructMatrixData(to_matrix);
-   HYPRE_Complex         *matrix_data_comm_from = matrix_data_from;
-   HYPRE_Complex         *matrix_data_comm_to = matrix_data_to;
-
-   /*------------------------------------------------------
-    * Set up hypre_CommPkg
-    *------------------------------------------------------*/
-
-   constant_coefficient = hypre_StructMatrixConstantCoefficient( from_matrix );
-   hypre_assert( constant_coefficient == hypre_StructMatrixConstantCoefficient( to_matrix ) );
-
-   mat_num_values = hypre_StructMatrixNumValues(from_matrix);
-   hypre_assert( mat_num_values == hypre_StructMatrixNumValues(to_matrix) );
-
-   if ( constant_coefficient == 0 )
-   {
-      comm_num_values = mat_num_values;
-   }
-   else if ( constant_coefficient == 1 )
-   {
-      comm_num_values = 0;
-   }
-   else /* constant_coefficient==2 */
-   {
-      comm_num_values = 1;
-      stencil = hypre_StructMatrixStencil(from_matrix);
-      stencil_size = hypre_StructStencilSize(stencil);
-      hypre_assert(stencil_size ==
-                   hypre_StructStencilSize( hypre_StructMatrixStencil(to_matrix) ) );
-#if 0 //defined(HYPRE_USING_CUDA) || defined(HYPRE_USING_HIP)
-      if (hypre_StructGridDataLocation(hypre_StructMatrixGrid(from_matrix)) == HYPRE_MEMORY_HOST)
-      {
-         stencil = hypre_StructMatrixStencil(from_matrix);
-         stencil_size  = hypre_StructStencilSize(stencil);
-         matrix_data_comm_from = hypre_StructMatrixDataConst(from_matrix) + stencil_size;
-         stencil = hypre_StructMatrixStencil(to_matrix);
-         stencil_size  = hypre_StructStencilSize(stencil);
-         matrix_data_comm_to = hypre_StructMatrixDataConst(to_matrix) + stencil_size;
-      }
-#endif
-   }
-
-   hypre_CreateCommInfoFromGrids(hypre_StructMatrixGrid(from_matrix),
-                                 hypre_StructMatrixGrid(to_matrix),
-                                 &comm_info);
-   hypre_CommPkgCreate(comm_info,
-                       hypre_StructMatrixDataSpace(from_matrix),
-                       hypre_StructMatrixDataSpace(to_matrix),
-                       comm_num_values, NULL, 0,
-                       hypre_StructMatrixComm(from_matrix), &comm_pkg);
-   hypre_CommInfoDestroy(comm_info);
-   /* is this correct for periodic? */
-
-   /*-----------------------------------------------------------------------
-    * Migrate the matrix data
-    *-----------------------------------------------------------------------*/
-
-   if ( constant_coefficient != 1 )
-   {
-      hypre_InitializeCommunication( comm_pkg,
-                                     matrix_data_comm_from,
-                                     matrix_data_comm_to, 0, 0,
-                                     &comm_handle );
-      hypre_FinalizeCommunication( comm_handle );
-   }
-   hypre_CommPkgDestroy(comm_pkg);
-
-   return hypre_error_flag;
-}
-
->>>>>>> edb91b4a
 /*--------------------------------------------------------------------------
  * clears matrix stencil coefficients reaching outside of the physical boundaries
  *--------------------------------------------------------------------------*/
@@ -2790,13 +2641,14 @@
    hypre_BoxDestroy(box);
 
    return hypre_error_flag;
-<<<<<<< HEAD
 }
 
 /*--------------------------------------------------------------------------
  * hypre_StructMatrixGetDiagonal
  *
  * Returns the diagonal of a StructMatrix as a StructVector
+ *
+ * TODO: Create StructVector if diag is NULL
  *--------------------------------------------------------------------------*/
 
 HYPRE_Int
@@ -2845,6 +2697,4 @@
    }
 
    return hypre_error_flag;
-=======
->>>>>>> edb91b4a
 }