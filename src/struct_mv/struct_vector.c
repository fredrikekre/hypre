/*BHEADER**********************************************************************
 * Copyright (c) 2008,  Lawrence Livermore National Security, LLC.
 * Produced at the Lawrence Livermore National Laboratory.
 * This file is part of HYPRE.  See file COPYRIGHT for details.
 *
 * HYPRE is free software; you can redistribute it and/or modify it under the
 * terms of the GNU Lesser General Public License (as published by the Free
 * Software Foundation) version 2.1 dated February 1999.
 *
 * $Revision$
 ***********************************************************************EHEADER*/

/******************************************************************************
 *
 * Member functions for hypre_StructVector class.
 *
 *****************************************************************************/

#include "_hypre_struct_mv.h"

/*--------------------------------------------------------------------------
 *--------------------------------------------------------------------------*/

hypre_StructVector *
hypre_StructVectorCreate( MPI_Comm          comm,
                          hypre_StructGrid *grid )
{
   HYPRE_Int            ndim = hypre_StructGridNDim(grid);
   hypre_StructVector  *vector;
   HYPRE_Int            i;

   vector = hypre_CTAlloc(hypre_StructVector,  1, HYPRE_MEMORY_HOST);

   hypre_StructVectorComm(vector)           = comm;
   hypre_StructGridRef(grid, &hypre_StructVectorGrid(vector));
   hypre_StructVectorDataAlloced(vector)    = 1;
   hypre_StructVectorBGhostNotClear(vector) = 0;
   hypre_StructVectorRefCount(vector)       = 1;

   /* set defaults */
   for (i = 0; i < 2*ndim; i++)
   {
      hypre_StructVectorNumGhost(vector)[i] = hypre_StructGridNumGhost(grid)[i];
   }

   return vector;
}

/*--------------------------------------------------------------------------
 *--------------------------------------------------------------------------*/

hypre_StructVector *
hypre_StructVectorRef( hypre_StructVector *vector )
{
   hypre_StructVectorRefCount(vector) ++;

   return vector;
}

/*--------------------------------------------------------------------------
 *--------------------------------------------------------------------------*/

HYPRE_Int 
hypre_StructVectorDestroy( hypre_StructVector *vector )
{
   if (vector)
   {
      hypre_StructVectorRefCount(vector) --;
      if (hypre_StructVectorRefCount(vector) == 0)
      {
         if (hypre_StructVectorDataAlloced(vector))
         {
#if defined(HYPRE_USE_CUDA)
	    hypre_StructGrid     *grid = hypre_StructVectorGrid(vector);
	    if (hypre_StructGridDataLocation(grid) != HYPRE_MEMORY_HOST)
	    {
	       hypre_TFree(hypre_StructVectorData(vector),HYPRE_MEMORY_DEVICE);
	    }
	    else
	    {
	       hypre_TFree(hypre_StructVectorData(vector),HYPRE_MEMORY_HOST);
	    }
#else
            hypre_TFree(hypre_StructVectorData(vector),HYPRE_MEMORY_DEVICE);
#endif
         }
         hypre_TFree(hypre_StructVectorDataIndices(vector), HYPRE_MEMORY_HOST);
         hypre_BoxArrayDestroy(hypre_StructVectorDataSpace(vector));
         hypre_StructGridDestroy(hypre_StructVectorGrid(vector));
         hypre_TFree(vector, HYPRE_MEMORY_HOST);
      }
   }

   return hypre_error_flag;
}

/*--------------------------------------------------------------------------
 *--------------------------------------------------------------------------*/

HYPRE_Int 
hypre_StructVectorInitializeShell( hypre_StructVector *vector )
{
   HYPRE_Int             ndim = hypre_StructVectorNDim(vector);
   hypre_StructGrid     *grid;

   HYPRE_Int            *num_ghost;
 
   hypre_BoxArray       *data_space;
   hypre_BoxArray       *boxes;
   hypre_Box            *box;
   hypre_Box            *data_box;

   HYPRE_Int            *data_indices;
   HYPRE_Int             data_size;
                     
   HYPRE_Int             i, d;
 
   /*-----------------------------------------------------------------------
    * Set up data_space
    *-----------------------------------------------------------------------*/

   grid = hypre_StructVectorGrid(vector);

   if (hypre_StructVectorDataSpace(vector) == NULL)
   {
      num_ghost = hypre_StructVectorNumGhost(vector);

      boxes = hypre_StructGridBoxes(grid);
      data_space = hypre_BoxArrayCreate(hypre_BoxArraySize(boxes), ndim);

      hypre_ForBoxI(i, boxes)
      {
         box = hypre_BoxArrayBox(boxes, i);
         data_box = hypre_BoxArrayBox(data_space, i);

         hypre_CopyBox(box, data_box);
         for (d = 0; d < ndim; d++)
         {
            hypre_BoxIMinD(data_box, d) -= num_ghost[2*d];
            hypre_BoxIMaxD(data_box, d) += num_ghost[2*d + 1];
         }
      }

      hypre_StructVectorDataSpace(vector) = data_space;
   }

   /*-----------------------------------------------------------------------
    * Set up data_indices array and data_size
    *-----------------------------------------------------------------------*/

   if (hypre_StructVectorDataIndices(vector) == NULL)
   {
      data_space = hypre_StructVectorDataSpace(vector);
      data_indices = hypre_CTAlloc(HYPRE_Int,  hypre_BoxArraySize(data_space), HYPRE_MEMORY_HOST);

      data_size = 0;
      hypre_ForBoxI(i, data_space)
      {
         data_box = hypre_BoxArrayBox(data_space, i);

         data_indices[i] = data_size;
         data_size += hypre_BoxVolume(data_box);
      }

      hypre_StructVectorDataIndices(vector) = data_indices;

      hypre_StructVectorDataSize(vector)    = data_size;
      
   }

   /*-----------------------------------------------------------------------
    * Set total number of nonzero coefficients
    *-----------------------------------------------------------------------*/

   hypre_StructVectorGlobalSize(vector) = hypre_StructGridGlobalSize(grid);

   return hypre_error_flag;
}

/*--------------------------------------------------------------------------
 *--------------------------------------------------------------------------*/

HYPRE_Int
hypre_StructVectorInitializeData( hypre_StructVector *vector,
                                  HYPRE_Complex      *data)
{
   hypre_StructVectorData(vector) = data;
   hypre_StructVectorDataAlloced(vector) = 0;

   return hypre_error_flag;
}

/*--------------------------------------------------------------------------
 *--------------------------------------------------------------------------*/

HYPRE_Int 
hypre_StructVectorInitialize( hypre_StructVector *vector )
{
   HYPRE_Complex *data;

   hypre_StructVectorInitializeShell(vector);
#if defined(HYPRE_USE_CUDA)
   hypre_StructGrid     *grid = hypre_StructVectorGrid(vector);
   if (hypre_StructGridDataLocation(grid) != HYPRE_MEMORY_HOST)
   {
      data = hypre_CTAlloc(HYPRE_Complex, hypre_StructVectorDataSize(vector),HYPRE_MEMORY_DEVICE);
   }
   else
   {
      data = hypre_CTAlloc(HYPRE_Complex, hypre_StructVectorDataSize(vector),HYPRE_MEMORY_HOST);
   }
#else
   data = hypre_CTAlloc(HYPRE_Complex, hypre_StructVectorDataSize(vector),HYPRE_MEMORY_DEVICE);
#endif

   hypre_StructVectorInitializeData(vector, data);
   hypre_StructVectorDataAlloced(vector) = 1;

   return hypre_error_flag;
}

/*--------------------------------------------------------------------------
 * (action > 0): add-to values
 * (action = 0): set values
 * (action < 0): get values
 *
 * (outside > 0): set values possibly outside of the grid extents
 * (outside = 0): set values only inside the grid extents
 *
 * NOTE: Getting and setting values outside of the grid extents requires care,
 * as these values may be stored in multiple ghost zone locations.
 *--------------------------------------------------------------------------*/

HYPRE_Int 
hypre_StructVectorSetValues( hypre_StructVector *vector,
                             hypre_Index         grid_index,
                             HYPRE_Complex      *values,
                             HYPRE_Int           action,
                             HYPRE_Int           boxnum,
                             HYPRE_Int           outside    )
{
   hypre_BoxArray     *grid_boxes;
   hypre_Box          *grid_box;

   HYPRE_Complex      *vecp;

   HYPRE_Int           i, istart, istop;

   if (outside > 0)
   {
      grid_boxes = hypre_StructVectorDataSpace(vector);
   }
   else
   {
      grid_boxes = hypre_StructGridBoxes(hypre_StructVectorGrid(vector));
   }

   if (boxnum < 0)
   {
      istart = 0;
      istop  = hypre_BoxArraySize(grid_boxes);
   }
   else
   {
      istart = boxnum;
      istop  = istart + 1;
   }

   for (i = istart; i < istop; i++)
   {
      grid_box = hypre_BoxArrayBox(grid_boxes, i);

      if (hypre_IndexInBox(grid_index, grid_box))
      {
         vecp = hypre_StructVectorBoxDataValue(vector, i, grid_index);
         if (action > 0)
         {
            *vecp += *values;
         }
         else if (action > -1)
         {
            *vecp = *values;
         }
         else /* action < 0 */
         {
            *values = *vecp;
         }
      }
   }

   return hypre_error_flag;
}

/*--------------------------------------------------------------------------
 * (action > 0): add-to values
 * (action = 0): set values
 * (action < 0): get values
 *
 * (outside > 0): set values possibly outside of the grid extents
 * (outside = 0): set values only inside the grid extents
 *
 * NOTE: Getting and setting values outside of the grid extents requires care,
 * as these values may be stored in multiple ghost zone locations.
 *--------------------------------------------------------------------------*/

HYPRE_Int 
hypre_StructVectorSetBoxValues( hypre_StructVector *vector,
                                hypre_Box          *set_box,
                                hypre_Box          *value_box,
                                HYPRE_Complex      *values,
                                HYPRE_Int           action,
                                HYPRE_Int           boxnum,
                                HYPRE_Int           outside )
{
   hypre_BoxArray     *grid_boxes;
   hypre_Box          *grid_box;
   hypre_Box          *int_box;

   hypre_BoxArray     *data_space;
   hypre_Box          *data_box;
   hypre_IndexRef      data_start;
   hypre_Index         data_stride;
   HYPRE_Complex      *datap;

   hypre_Box          *dval_box;
   hypre_Index         dval_start;
   hypre_Index         dval_stride;

   hypre_Index         loop_size;

   HYPRE_Int           i, istart, istop;

   /*-----------------------------------------------------------------------
    * Initialize some things
    *-----------------------------------------------------------------------*/

   if (outside > 0)
   {
      grid_boxes = hypre_StructVectorDataSpace(vector);
   }
   else
   {
      grid_boxes = hypre_StructGridBoxes(hypre_StructVectorGrid(vector));
   }
   data_space = hypre_StructVectorDataSpace(vector);

   if (boxnum < 0)
   {
      istart = 0;
      istop  = hypre_BoxArraySize(grid_boxes);
   }
   else
   {
      istart = boxnum;
      istop  = istart + 1;
   }

   /*-----------------------------------------------------------------------
    * Set the vector coefficients
    *-----------------------------------------------------------------------*/

   hypre_SetIndex(data_stride, 1);
 
   int_box = hypre_BoxCreate(hypre_StructVectorNDim(vector));
   dval_box = hypre_BoxDuplicate(value_box);
   hypre_SetIndex(dval_stride, 1);
 
   for (i = istart; i < istop; i++)
   {
      grid_box = hypre_BoxArrayBox(grid_boxes, i);
      data_box = hypre_BoxArrayBox(data_space, i);
 
      hypre_IntersectBoxes(set_box, grid_box, int_box);

      /* if there was an intersection */
      if (hypre_BoxVolume(int_box))
      {
         data_start = hypre_BoxIMin(int_box);
         hypre_CopyIndex(data_start, dval_start);
 
         datap = hypre_StructVectorBoxData(vector, i);
 
         hypre_BoxGetSize(int_box, loop_size);

#undef DEVICE_VAR
#define DEVICE_VAR is_device_ptr(datap,values)
         if (action > 0)
         {
            hypre_BoxLoop2Begin(hypre_StructVectorNDim(vector), loop_size,
                                data_box,data_start,data_stride,datai,
                                dval_box,dval_start,dval_stride,dvali);
<<<<<<< HEAD
#if defined(HYPRE_USING_OPENMP) && !defined(HYPRE_USE_RAJA)
#pragma omp parallel for private(HYPRE_BOX_PRIVATE) HYPRE_SMP_SCHEDULE
#endif
            hypre_BoxLoop2For(datai, dvali)
=======
>>>>>>> 52e3b4f2
            {
               datap[datai] += values[dvali];
            }
            hypre_BoxLoop2End(datai, dvali);
         }
         else if (action > -1)
         {
            hypre_BoxLoop2Begin(hypre_StructVectorNDim(vector), loop_size,
                                data_box,data_start,data_stride,datai,
                                dval_box,dval_start,dval_stride,dvali);
<<<<<<< HEAD
#if defined(HYPRE_USING_OPENMP) && !defined(HYPRE_USE_RAJA)
#pragma omp parallel for private(HYPRE_BOX_PRIVATE,datai,dvali) HYPRE_SMP_SCHEDULE
#endif
            hypre_BoxLoop2For(datai, dvali)
=======
>>>>>>> 52e3b4f2
            {
               datap[datai] = values[dvali];
            }
            hypre_BoxLoop2End(datai, dvali);
         }
         else /* action < 0 */
         {
            hypre_BoxLoop2Begin(hypre_StructVectorNDim(vector), loop_size,
                                data_box,data_start,data_stride,datai,
                                dval_box,dval_start,dval_stride,dvali);
<<<<<<< HEAD
#if defined(HYPRE_USING_OPENMP) && !defined(HYPRE_USE_RAJA)
#pragma omp parallel for private(HYPRE_BOX_PRIVATE,datai,dvali) HYPRE_SMP_SCHEDULE
#endif
            hypre_BoxLoop2For(datai, dvali)
=======
>>>>>>> 52e3b4f2
            {
               values[dvali] = datap[datai];
            }
            hypre_BoxLoop2End(datai, dvali);
         }
#undef DEVICE_VAR
#define DEVICE_VAR 
      }
   }

   hypre_BoxDestroy(int_box);
   hypre_BoxDestroy(dval_box);

   return hypre_error_flag;
}

/*--------------------------------------------------------------------------
 * (outside > 0): clear values possibly outside of the grid extents
 * (outside = 0): clear values only inside the grid extents
 *--------------------------------------------------------------------------*/

HYPRE_Int 
hypre_StructVectorClearValues( hypre_StructVector *vector,
                               hypre_Index         grid_index,
                               HYPRE_Int           boxnum,
                               HYPRE_Int           outside    )
{
   hypre_BoxArray     *grid_boxes;
   hypre_Box          *grid_box;

   HYPRE_Complex      *vecp;

   HYPRE_Int           i, istart, istop;

   if (outside > 0)
   {
      grid_boxes = hypre_StructVectorDataSpace(vector);
   }
   else
   {
      grid_boxes = hypre_StructGridBoxes(hypre_StructVectorGrid(vector));
   }

   if (boxnum < 0)
   {
      istart = 0;
      istop  = hypre_BoxArraySize(grid_boxes);
   }
   else
   {
      istart = boxnum;
      istop  = istart + 1;
   }

   for (i = istart; i < istop; i++)
   {
      grid_box = hypre_BoxArrayBox(grid_boxes, i);

      if (hypre_IndexInBox(grid_index, grid_box))
      {
         vecp = hypre_StructVectorBoxDataValue(vector, i, grid_index);
         *vecp = 0.0;
      }
   }

   return hypre_error_flag;
}

/*--------------------------------------------------------------------------
 * (outside > 0): clear values possibly outside of the grid extents
 * (outside = 0): clear values only inside the grid extents
 *--------------------------------------------------------------------------*/

HYPRE_Int 
hypre_StructVectorClearBoxValues( hypre_StructVector *vector,
                                  hypre_Box          *clear_box,
                                  HYPRE_Int           boxnum,
                                  HYPRE_Int           outside )
{
   hypre_BoxArray     *grid_boxes;
   hypre_Box          *grid_box;
   hypre_Box          *int_box;

   hypre_BoxArray     *data_space;
   hypre_Box          *data_box;
   hypre_IndexRef      data_start;
   hypre_Index         data_stride;
   HYPRE_Complex      *datap;

   hypre_Index         loop_size;

   HYPRE_Int           i, istart, istop;

   /*-----------------------------------------------------------------------
    * Initialize some things
    *-----------------------------------------------------------------------*/

   if (outside > 0)
   {
      grid_boxes = hypre_StructVectorDataSpace(vector);
   }
   else
   {
      grid_boxes = hypre_StructGridBoxes(hypre_StructVectorGrid(vector));
   }
   data_space = hypre_StructVectorDataSpace(vector);

   if (boxnum < 0)
   {
      istart = 0;
      istop  = hypre_BoxArraySize(grid_boxes);
   }
   else
   {
      istart = boxnum;
      istop  = istart + 1;
   }

   /*-----------------------------------------------------------------------
    * Set the vector coefficients
    *-----------------------------------------------------------------------*/

   hypre_SetIndex(data_stride, 1);
 
   int_box = hypre_BoxCreate(hypre_StructVectorNDim(vector));
 
   for (i = istart; i < istop; i++)
   {
      grid_box = hypre_BoxArrayBox(grid_boxes, i);
      data_box = hypre_BoxArrayBox(data_space, i);
 
      hypre_IntersectBoxes(clear_box, grid_box, int_box);

      /* if there was an intersection */
      if (hypre_BoxVolume(int_box))
      {
         data_start = hypre_BoxIMin(int_box);
 
         datap = hypre_StructVectorBoxData(vector, i);
 
         hypre_BoxGetSize(int_box, loop_size);

#undef DEVICE_VAR
#define DEVICE_VAR is_device_ptr(datap)
         hypre_BoxLoop1Begin(hypre_StructVectorNDim(vector), loop_size,
                             data_box,data_start,data_stride,datai);
<<<<<<< HEAD
#if defined(HYPRE_USING_OPENMP) && !defined(HYPRE_USE_RAJA)
#pragma omp parallel for private(HYPRE_BOX_PRIVATE) HYPRE_SMP_SCHEDULE
#endif
         hypre_BoxLoop1For(datai)
=======
>>>>>>> 52e3b4f2
         {
            datap[datai] = 0.0;
         }
         hypre_BoxLoop1End(datai);
#undef DEVICE_VAR
#define DEVICE_VAR 
      }
   }

   hypre_BoxDestroy(int_box);

   return hypre_error_flag;
}

/*--------------------------------------------------------------------------
 *--------------------------------------------------------------------------*/

HYPRE_Int 
hypre_StructVectorClearAllValues( hypre_StructVector *vector )
{
   HYPRE_Complex *data      = hypre_StructVectorData(vector);
   HYPRE_Int      data_size = hypre_StructVectorDataSize(vector);
   hypre_Index    imin, imax;
   hypre_Box     *box;

   box = hypre_BoxCreate(1);
   hypre_IndexD(imin, 0) = 1;
   hypre_IndexD(imax, 0) = data_size;
   hypre_BoxSetExtents(box, imin, imax);

#undef DEVICE_VAR
#define DEVICE_VAR is_device_ptr(data)
   hypre_BoxLoop1Begin(1, imax,
                       box, imin, imin, datai);
<<<<<<< HEAD
#if defined(HYPRE_USING_OPENMP) && !defined(HYPRE_USE_RAJA)
#pragma omp parallel for private(HYPRE_BOX_PRIVATE) HYPRE_SMP_SCHEDULE
#endif
   hypre_BoxLoop1For(datai)
=======
>>>>>>> 52e3b4f2
   {
      data[datai] = 0.0;
   }
   hypre_BoxLoop1End(datai);
#undef DEVICE_VAR
#define DEVICE_VAR 
   
   hypre_BoxDestroy(box);

   return hypre_error_flag;
}

/*--------------------------------------------------------------------------
 *--------------------------------------------------------------------------*/
 
HYPRE_Int
hypre_StructVectorSetNumGhost( hypre_StructVector *vector,
                               HYPRE_Int          *num_ghost )
{
   HYPRE_Int  d, ndim = hypre_StructVectorNDim(vector);
 
   for (d = 0; d < ndim; d++)
   {
      hypre_StructVectorNumGhost(vector)[2*d]     = num_ghost[2*d];
      hypre_StructVectorNumGhost(vector)[2*d + 1] = num_ghost[2*d + 1];
   }

   return hypre_error_flag;
}

/*--------------------------------------------------------------------------
 *--------------------------------------------------------------------------*/

HYPRE_Int
hypre_StructVectorSetDataSize(hypre_StructVector *vector,
			      HYPRE_Int          *data_size,
			      HYPRE_Int          *data_host_size)
{
#if defined(HYPRE_USE_CUDA)
   hypre_StructGrid     *grid = hypre_StructVectorGrid(vector);
   if (hypre_StructGridDataLocation(grid) != HYPRE_MEMORY_HOST)
   {
      *data_size += hypre_StructVectorDataSize(vector);
   }
   else
   {
      *data_host_size += hypre_StructVectorDataSize(vector);
   }
#else
   *data_size += hypre_StructVectorDataSize(vector);
#endif
   return hypre_error_flag;
}

/*--------------------------------------------------------------------------
 *--------------------------------------------------------------------------*/

HYPRE_Int 
hypre_StructVectorAssemble( hypre_StructVector *vector )
{
   return hypre_error_flag;
}

/*--------------------------------------------------------------------------
 * copies data from x to y
 * y has its own data array, so this is a deep copy in that sense.
 * The grid and other size information are not copied - they are
 * assumed to have already been set up to be consistent.
 *--------------------------------------------------------------------------*/

HYPRE_Int
hypre_StructVectorCopy( hypre_StructVector *x,
                        hypre_StructVector *y )
{
   hypre_Box          *x_data_box;
                    
   HYPRE_Complex      *xp, *yp;

   hypre_BoxArray     *boxes;
   hypre_Box          *box;
   hypre_Index         loop_size;
   hypre_IndexRef      start;
   hypre_Index         unit_stride;

   HYPRE_Int           i;

   /*-----------------------------------------------------------------------
    * Set the vector coefficients
    *-----------------------------------------------------------------------*/

   hypre_SetIndex(unit_stride, 1);
 
   boxes = hypre_StructGridBoxes( hypre_StructVectorGrid(x) );
   hypre_ForBoxI(i, boxes)
   {
      box      = hypre_BoxArrayBox(boxes, i);
      start = hypre_BoxIMin(box);

      x_data_box =
         hypre_BoxArrayBox(hypre_StructVectorDataSpace(x), i);
      xp = hypre_StructVectorBoxData(x, i);
      yp = hypre_StructVectorBoxData(y, i);
 
      hypre_BoxGetSize(box, loop_size);

#undef DEVICE_VAR
#define DEVICE_VAR is_device_ptr(yp,xp)
      hypre_BoxLoop1Begin(hypre_StructVectorNDim(x), loop_size,
                          x_data_box, start, unit_stride, vi);
<<<<<<< HEAD
#if defined(HYPRE_USING_OPENMP) && !defined(HYPRE_USE_RAJA)
#pragma omp parallel for private(HYPRE_BOX_PRIVATE) HYPRE_SMP_SCHEDULE
#endif
      hypre_BoxLoop1For(vi)
=======
>>>>>>> 52e3b4f2
      {
         yp[vi] = xp[vi];
      }
      hypre_BoxLoop1End(vi);
#undef DEVICE_VAR
#define DEVICE_VAR 
   }

   return hypre_error_flag;
}

/*--------------------------------------------------------------------------
 *--------------------------------------------------------------------------*/

HYPRE_Int 
hypre_StructVectorSetConstantValues( hypre_StructVector *vector,
                                     HYPRE_Complex       values )
{
   hypre_Box          *v_data_box;
                    
   HYPRE_Complex      *vp;

   hypre_BoxArray     *boxes;
   hypre_Box          *box;
   hypre_Index         loop_size;
   hypre_IndexRef      start;
   hypre_Index         unit_stride;

   HYPRE_Int           i;

   /*-----------------------------------------------------------------------
    * Set the vector coefficients
    *-----------------------------------------------------------------------*/

   hypre_SetIndex(unit_stride, 1);
 
   boxes = hypre_StructGridBoxes(hypre_StructVectorGrid(vector));
   hypre_ForBoxI(i, boxes)
   {
      box      = hypre_BoxArrayBox(boxes, i);
      start = hypre_BoxIMin(box);

      v_data_box =
         hypre_BoxArrayBox(hypre_StructVectorDataSpace(vector), i);
      vp = hypre_StructVectorBoxData(vector, i);
 
      hypre_BoxGetSize(box, loop_size);

#undef DEVICE_VAR
#define DEVICE_VAR is_device_ptr(vp)
      hypre_BoxLoop1Begin(hypre_StructVectorNDim(vector), loop_size,
                          v_data_box, start, unit_stride, vi);
<<<<<<< HEAD
#if defined(HYPRE_USING_OPENMP) && !defined(HYPRE_USE_RAJA)
#pragma omp parallel for private(HYPRE_BOX_PRIVATE) HYPRE_SMP_SCHEDULE
#endif
      hypre_BoxLoop1For(vi)
=======
>>>>>>> 52e3b4f2
      {
         vp[vi] = values;
      }
      hypre_BoxLoop1End(vi);
#undef DEVICE_VAR
#define DEVICE_VAR 
   }

   return hypre_error_flag;
}

/*--------------------------------------------------------------------------
 * Takes a function pointer of the form:  HYPRE_Complex  f(i,j,k)
 * RDF: This function doesn't appear to be used anywhere.
 *--------------------------------------------------------------------------*/

/* ONLY3D */

HYPRE_Int 
hypre_StructVectorSetFunctionValues( hypre_StructVector *vector,
                                     HYPRE_Complex     (*fcn)(HYPRE_Int, HYPRE_Int, HYPRE_Int) )
{
   hypre_Box          *v_data_box;
                    
   HYPRE_Complex      *vp;

   hypre_BoxArray     *boxes;
   hypre_Box          *box;
   hypre_Index         loop_size;
   hypre_IndexRef      start;
   hypre_Index         unit_stride;

   HYPRE_Int           b, i, j, k;

   /*-----------------------------------------------------------------------
    * Set the vector coefficients
    *-----------------------------------------------------------------------*/

   hypre_SetIndex(unit_stride, 1);
 
   boxes = hypre_StructGridBoxes(hypre_StructVectorGrid(vector));
   hypre_ForBoxI(b, boxes)
   {
      box      = hypre_BoxArrayBox(boxes, b);
      start = hypre_BoxIMin(box);

      v_data_box =
         hypre_BoxArrayBox(hypre_StructVectorDataSpace(vector), b);
      vp = hypre_StructVectorBoxData(vector, b);
 
      hypre_BoxGetSize(box, loop_size);

      i = hypre_IndexD(start, 0);
      j = hypre_IndexD(start, 1);
      k = hypre_IndexD(start, 2);
      
      hypre_SerialBoxLoop1Begin(hypre_StructVectorNDim(vector), loop_size,
				v_data_box, start, unit_stride, vi);

/* RDF: This won't work as written with threading on */
       
#if 0
#if defined(HYPRE_USING_OPENMP) && !defined(HYPRE_USE_RAJA)
#pragma omp parallel for private(HYPRE_BOX_PRIVATE ) HYPRE_SMP_SCHEDULE
#endif
#else
#endif
      {
         vp[vi] = fcn(i, j, k);
         i++;
         j++;
         k++;
      }
      hypre_SerialBoxLoop1End(vi);
   }

   return hypre_error_flag;
}

/*--------------------------------------------------------------------------
 *--------------------------------------------------------------------------*/

HYPRE_Int 
hypre_StructVectorClearGhostValues( hypre_StructVector *vector )
{
   HYPRE_Int           ndim = hypre_StructVectorNDim(vector);
   hypre_Box          *v_data_box;
                    
   HYPRE_Complex      *vp;

   hypre_BoxArray     *boxes;
   hypre_Box          *box;
   hypre_BoxArray     *diff_boxes;
   hypre_Box          *diff_box;
   hypre_Index         loop_size;
   hypre_IndexRef      start;
   hypre_Index         unit_stride;

   HYPRE_Int           i, j;

   /*-----------------------------------------------------------------------
    * Set the vector coefficients
    *-----------------------------------------------------------------------*/

   hypre_SetIndex(unit_stride, 1);
 
   boxes = hypre_StructGridBoxes(hypre_StructVectorGrid(vector));
   diff_boxes = hypre_BoxArrayCreate(0, ndim);
   hypre_ForBoxI(i, boxes)
   {
      box        = hypre_BoxArrayBox(boxes, i);
      v_data_box = hypre_BoxArrayBox(hypre_StructVectorDataSpace(vector), i);
      hypre_BoxArraySetSize(diff_boxes, 0);
      hypre_SubtractBoxes(v_data_box, box, diff_boxes);

      vp = hypre_StructVectorBoxData(vector, i);
      hypre_ForBoxI(j, diff_boxes)
      {
         diff_box = hypre_BoxArrayBox(diff_boxes, j);
         start = hypre_BoxIMin(diff_box);

         hypre_BoxGetSize(diff_box, loop_size);

#undef DEVICE_VAR
#define DEVICE_VAR is_device_ptr(vp)
         hypre_BoxLoop1Begin(hypre_StructVectorNDim(vector), loop_size,
                             v_data_box, start, unit_stride, vi);
<<<<<<< HEAD
#if defined(HYPRE_USING_OPENMP) && !defined(HYPRE_USE_RAJA)
#pragma omp parallel for private(HYPRE_BOX_PRIVATE) HYPRE_SMP_SCHEDULE
#endif
         hypre_BoxLoop1For(vi)
=======
>>>>>>> 52e3b4f2
         {
            vp[vi] = 0.0;
         }
         hypre_BoxLoop1End(vi);
#undef DEVICE_VAR
#define DEVICE_VAR 
      }
   }
   hypre_BoxArrayDestroy(diff_boxes);

   return hypre_error_flag;
}

/*--------------------------------------------------------------------------
 * clears vector values on the physical boundaries
 *--------------------------------------------------------------------------*/

HYPRE_Int 
hypre_StructVectorClearBoundGhostValues( hypre_StructVector *vector,
                                         HYPRE_Int           force )
{
   HYPRE_Int           ndim = hypre_StructVectorNDim(vector);
   HYPRE_Complex      *vp;
   hypre_BoxArray     *boxes;
   hypre_Box          *box;
   hypre_Box          *v_data_box;
   hypre_Index         loop_size;
   hypre_IndexRef      start;
   hypre_Index         stride;
   hypre_Box          *bbox;
   hypre_StructGrid   *grid;
   hypre_BoxArray     *boundary_boxes;
   hypre_BoxArray     *array_of_box;
   hypre_BoxArray     *work_boxarray;
      
   HYPRE_Int           i, i2;

   /*-----------------------------------------------------------------------
    * Set the vector coefficients
    *-----------------------------------------------------------------------*/

   /* Only clear if not clear already or if force argument is set */
   if (hypre_StructVectorBGhostNotClear(vector) || force)
   {
      grid = hypre_StructVectorGrid(vector);
      boxes = hypre_StructGridBoxes(grid);
      hypre_SetIndex(stride, 1);

      hypre_ForBoxI(i, boxes)
      {
         box        = hypre_BoxArrayBox(boxes, i);
         boundary_boxes = hypre_BoxArrayCreate( 0, ndim );
         v_data_box =
            hypre_BoxArrayBox(hypre_StructVectorDataSpace(vector), i);
         hypre_BoxBoundaryG( v_data_box, grid, boundary_boxes );
         vp = hypre_StructVectorBoxData(vector, i);

         /* box is a grid box, no ghost zones.
            v_data_box is vector data box, may or may not have ghost zones
            To get only ghost zones, subtract box from boundary_boxes.   */
         work_boxarray = hypre_BoxArrayCreate( 0, ndim );
         array_of_box = hypre_BoxArrayCreate( 1, ndim );
         hypre_BoxArrayBoxes(array_of_box)[0] = *box;
         hypre_SubtractBoxArrays( boundary_boxes, array_of_box, work_boxarray );

         hypre_ForBoxI(i2, boundary_boxes)
         {
            bbox       = hypre_BoxArrayBox(boundary_boxes, i2);
            hypre_BoxGetSize(bbox, loop_size);
            start = hypre_BoxIMin(bbox);
#undef DEVICE_VAR
#define DEVICE_VAR is_device_ptr(vp)
            hypre_BoxLoop1Begin(hypre_StructVectorNDim(vector), loop_size,
                                v_data_box, start, stride, vi);
<<<<<<< HEAD
#if defined(HYPRE_USING_OPENMP) && !defined(HYPRE_USE_RAJA)
#pragma omp parallel for private(HYPRE_BOX_PRIVATE ) HYPRE_SMP_SCHEDULE
#endif
            hypre_BoxLoop1For(vi)
=======
>>>>>>> 52e3b4f2
            {
               vp[vi] = 0.0;
            }
            hypre_BoxLoop1End(vi);
#undef DEVICE_VAR
#define DEVICE_VAR 
         }
         hypre_BoxArrayDestroy(boundary_boxes);
         hypre_BoxArrayDestroy(work_boxarray);
         hypre_BoxArrayDestroy(array_of_box);
      }

      hypre_StructVectorBGhostNotClear(vector) = 0;
   }

   return hypre_error_flag;
}

/*--------------------------------------------------------------------------
 *--------------------------------------------------------------------------*/

HYPRE_Int 
hypre_StructVectorScaleValues( hypre_StructVector *vector, HYPRE_Complex factor )
{
   HYPRE_Complex    *data;

   hypre_Index       imin;
   hypre_Index       imax;
   hypre_Box        *box;
   hypre_Index       loop_size;

   /*-----------------------------------------------------------------------
    * Set the vector coefficients
    *-----------------------------------------------------------------------*/

   box = hypre_BoxCreate(hypre_StructVectorNDim(vector));
   hypre_SetIndex(imin, 1);
   hypre_SetIndex(imax, 1);
   hypre_IndexD(imax, 0) = hypre_StructVectorDataSize(vector);
   hypre_BoxSetExtents(box, imin, imax);
   data = hypre_StructVectorData(vector);
   hypre_BoxGetSize(box, loop_size);

#undef DEVICE_VAR
#define DEVICE_VAR is_device_ptr(data)
   hypre_BoxLoop1Begin(hypre_StructVectorNDim(vector), loop_size,
                       box, imin, imin, datai);
<<<<<<< HEAD
#if defined(HYPRE_USING_OPENMP) && !defined(HYPRE_USE_RAJA)
#pragma omp parallel for private(HYPRE_BOX_PRIVATE) HYPRE_SMP_SCHEDULE
#endif
   hypre_BoxLoop1For(datai)
=======
>>>>>>> 52e3b4f2
   {
      data[datai] *= factor;
   }
   hypre_BoxLoop1End(datai);
#undef DEVICE_VAR
#define DEVICE_VAR 

   hypre_BoxDestroy(box);

   return hypre_error_flag;
}

/*--------------------------------------------------------------------------
 *--------------------------------------------------------------------------*/

hypre_CommPkg *
hypre_StructVectorGetMigrateCommPkg( hypre_StructVector *from_vector,
                                     hypre_StructVector *to_vector   )
{
   hypre_CommInfo        *comm_info;
   hypre_CommPkg         *comm_pkg;

   /*------------------------------------------------------
    * Set up hypre_CommPkg
    *------------------------------------------------------*/
 
   hypre_CreateCommInfoFromGrids(hypre_StructVectorGrid(from_vector),
                                 hypre_StructVectorGrid(to_vector),
                                 &comm_info);
   hypre_CommPkgCreate(comm_info,
                       hypre_StructVectorDataSpace(from_vector),
                       hypre_StructVectorDataSpace(to_vector), 1, NULL, 0,
                       hypre_StructVectorComm(from_vector), &comm_pkg);
   hypre_CommInfoDestroy(comm_info);
   /* is this correct for periodic? */

   return comm_pkg;
}

/*--------------------------------------------------------------------------
 *--------------------------------------------------------------------------*/

HYPRE_Int 
hypre_StructVectorMigrate( hypre_CommPkg      *comm_pkg,
                           hypre_StructVector *from_vector,
                           hypre_StructVector *to_vector   )
{
   hypre_CommHandle      *comm_handle;

   /*-----------------------------------------------------------------------
    * Migrate the vector data
    *-----------------------------------------------------------------------*/
 
   hypre_InitializeCommunication(comm_pkg,
                                 hypre_StructVectorData(from_vector),
                                 hypre_StructVectorData(to_vector), 0, 0,
                                 &comm_handle);
   hypre_FinalizeCommunication(comm_handle);

   return hypre_error_flag;
}

/*--------------------------------------------------------------------------
 * hypre_StructVectorPrint
 *--------------------------------------------------------------------------*/

HYPRE_Int
hypre_StructVectorPrint( const char         *filename,
                         hypre_StructVector *vector,
                         HYPRE_Int           all      )
{
   FILE              *file;
   char               new_filename[255];

   hypre_StructGrid  *grid;
   hypre_BoxArray    *boxes;

   hypre_BoxArray    *data_space;

   HYPRE_Int          myid;

   /*----------------------------------------
    * Open file
    *----------------------------------------*/

   hypre_MPI_Comm_rank(hypre_StructVectorComm(vector), &myid );

   hypre_sprintf(new_filename, "%s.%05d", filename, myid);
 
   if ((file = fopen(new_filename, "w")) == NULL)
   {
      hypre_printf("Error: can't open output file %s\n", new_filename);
      exit(1);
   }

   /*----------------------------------------
    * Print header info
    *----------------------------------------*/

   hypre_fprintf(file, "StructVector\n");

   /* print grid info */
   hypre_fprintf(file, "\nGrid:\n");
   grid = hypre_StructVectorGrid(vector);
   hypre_StructGridPrint(file, grid);

   /*----------------------------------------
    * Print data
    *----------------------------------------*/

   data_space = hypre_StructVectorDataSpace(vector);

   if (all)
      boxes = data_space;
   else
      boxes = hypre_StructGridBoxes(grid);

   hypre_fprintf(file, "\nData:\n");
   hypre_PrintBoxArrayData(file, boxes, data_space, 1,
                           hypre_StructGridNDim(grid),
                           hypre_StructVectorData(vector));
 
   /*----------------------------------------
    * Close file
    *----------------------------------------*/
 
   fflush(file);
   fclose(file);

   return hypre_error_flag;
}

/*--------------------------------------------------------------------------
 *--------------------------------------------------------------------------*/

hypre_StructVector *
hypre_StructVectorRead( MPI_Comm    comm,
                        const char *filename,
                        HYPRE_Int  *num_ghost )
{
   FILE                 *file;
   char                  new_filename[255];
                      
   hypre_StructVector   *vector;

   hypre_StructGrid     *grid;
   hypre_BoxArray       *boxes;

   hypre_BoxArray       *data_space;

   HYPRE_Int             myid;
 
   /*----------------------------------------
    * Open file
    *----------------------------------------*/

   hypre_MPI_Comm_rank(comm, &myid );

   hypre_sprintf(new_filename, "%s.%05d", filename, myid);
 
   if ((file = fopen(new_filename, "r")) == NULL)
   {
      hypre_printf("Error: can't open output file %s\n", new_filename);
      exit(1);
   }

   /*----------------------------------------
    * Read header info
    *----------------------------------------*/

   hypre_fscanf(file, "StructVector\n");

   /* read grid info */
   hypre_fscanf(file, "\nGrid:\n");
   hypre_StructGridRead(comm,file,&grid);

   /*----------------------------------------
    * Initialize the vector
    *----------------------------------------*/

   vector = hypre_StructVectorCreate(comm, grid);
   hypre_StructVectorSetNumGhost(vector, num_ghost);
   hypre_StructVectorInitialize(vector);

   /*----------------------------------------
    * Read data
    *----------------------------------------*/

   boxes      = hypre_StructGridBoxes(grid);
   data_space = hypre_StructVectorDataSpace(vector);
 
   hypre_fscanf(file, "\nData:\n");
   hypre_ReadBoxArrayData(file, boxes, data_space, 1,
                          hypre_StructGridNDim(grid),
                          hypre_StructVectorData(vector));

   /*----------------------------------------
    * Assemble the vector
    *----------------------------------------*/

   hypre_StructVectorAssemble(vector);

   /*----------------------------------------
    * Close file
    *----------------------------------------*/
 
   fclose(file);

   return vector;
}

/*--------------------------------------------------------------------------
 * The following is used only as a debugging aid.
<<<<<<< HEAD
 *--------------------------------------------------------------------------*/

HYPRE_Int 
hypre_StructVectorMaxValue( hypre_StructVector *vector,
                            HYPRE_Real *max_value, HYPRE_Int *max_index,
                            hypre_Index max_xyz_index )
/* Input: vector, and pointers to where to put returned data.
   Return value: error flag, 0 means ok.
   Finds the maximum value in a vector, puts it in max_value.
   The corresponding index is put in max_index.
   A hypre_Index corresponding to max_index is put in max_xyz_index.
   We assume that there is only one box to deal with. */
{
   HYPRE_Real       *data;

   hypre_Index       imin;
   hypre_BoxArray   *boxes;
   hypre_Box        *box;
   hypre_Index       loop_size;
   hypre_Index       unit_stride;

   HYPRE_Int         i, ndim;
   HYPRE_Real        maxvalue;
   HYPRE_Int         maxindex;

   ndim = hypre_StructVectorNDim(vector);
   boxes = hypre_StructVectorDataSpace(vector);
   if ( hypre_BoxArraySize(boxes)!=1 )
   {
      /* if more than one box, the return system max_xyz_index is too simple
         if needed, fix later */
      hypre_error(HYPRE_ERROR_GENERIC);
      return hypre_error_flag;
   }
   hypre_SetIndex(unit_stride, 1);
   hypre_ForBoxI(i, boxes)
   {
      box  = hypre_BoxArrayBox(boxes, i);
      /*v_data_box =
        hypre_BoxArrayBox(hypre_StructVectorDataSpace(vector), i);*/
      data = hypre_StructVectorBoxData(vector, i);
      hypre_BoxGetSize(box, loop_size);
      hypre_CopyIndex( hypre_BoxIMin(box), imin );
      maxindex = hypre_BoxIndexRank( box, imin );
      maxvalue = data[maxindex];
      hypre_SetIndex(max_xyz_index, 0);
/*FIXME: must run sequentially*/
      zypre_BoxLoop1Begin(ndim, loop_size,
                          box, imin, unit_stride, datai);      
#if defined(HYPRE_USING_OPENMP) && !defined(HYPRE_USE_RAJA)
#pragma omp parallel for private(HYPRE_BOX_PRIVATE) HYPRE_SMP_SCHEDULE
#endif
      zypre_BoxLoop1For(datai)
      {
         if ( data[datai] > maxvalue )
         {
            maxvalue = data[datai];
            maxindex = datai;
            hypre_BoxLoopGetIndex(max_xyz_index);
         }
      }
      zypre_BoxLoop1End(datai);
      hypre_AddIndexes(max_xyz_index, imin, ndim, max_xyz_index);
   }

   *max_value = maxvalue;
   *max_index = maxindex;

   return hypre_error_flag;
}

/*--------------------------------------------------------------------------
=======
 *
>>>>>>> 52e3b4f2
 * hypre_StructVectorClone
 * Returns a complete copy of x - a deep copy, with its own copy of the data.
 *--------------------------------------------------------------------------*/
hypre_StructVector *
hypre_StructVectorClone(
   hypre_StructVector *x)
{
   MPI_Comm		comm = hypre_StructVectorComm(x);
   hypre_StructGrid    *grid = hypre_StructVectorGrid(x);
   hypre_BoxArray      *data_space = hypre_StructVectorDataSpace(x);
   HYPRE_Int           *data_indices = hypre_StructVectorDataIndices(x);
   HYPRE_Int            data_size = hypre_StructVectorDataSize(x);
   HYPRE_Int            ndim = hypre_StructGridNDim(grid);
   HYPRE_Int            data_space_size = hypre_BoxArraySize(data_space);
   HYPRE_Int            i;
   hypre_StructVector  *y = hypre_StructVectorCreate(comm, grid);

   hypre_StructVectorDataSize(y) = data_size;
   hypre_StructVectorDataSpace(y) = hypre_BoxArrayDuplicate(data_space);
   hypre_StructVectorData(y) =  hypre_CTAlloc(HYPRE_Complex,  data_size, HYPRE_MEMORY_DEVICE);
   
   hypre_StructVectorDataIndices(y) = hypre_CTAlloc(HYPRE_Int,  data_space_size, HYPRE_MEMORY_HOST);

   for (i=0; i < data_space_size; i++)
      hypre_StructVectorDataIndices(y)[i] = data_indices[i];

   hypre_StructVectorCopy( x, y );

   for (i=0; i < 2*ndim; i++)
      hypre_StructVectorNumGhost(y)[i] = hypre_StructVectorNumGhost(x)[i];

   hypre_StructVectorBGhostNotClear(y) = hypre_StructVectorBGhostNotClear(x);
   hypre_StructVectorGlobalSize(y) = hypre_StructVectorGlobalSize(x);

   return y;
}

<|MERGE_RESOLUTION|>--- conflicted
+++ resolved
@@ -389,13 +389,6 @@
             hypre_BoxLoop2Begin(hypre_StructVectorNDim(vector), loop_size,
                                 data_box,data_start,data_stride,datai,
                                 dval_box,dval_start,dval_stride,dvali);
-<<<<<<< HEAD
-#if defined(HYPRE_USING_OPENMP) && !defined(HYPRE_USE_RAJA)
-#pragma omp parallel for private(HYPRE_BOX_PRIVATE) HYPRE_SMP_SCHEDULE
-#endif
-            hypre_BoxLoop2For(datai, dvali)
-=======
->>>>>>> 52e3b4f2
             {
                datap[datai] += values[dvali];
             }
@@ -406,13 +399,6 @@
             hypre_BoxLoop2Begin(hypre_StructVectorNDim(vector), loop_size,
                                 data_box,data_start,data_stride,datai,
                                 dval_box,dval_start,dval_stride,dvali);
-<<<<<<< HEAD
-#if defined(HYPRE_USING_OPENMP) && !defined(HYPRE_USE_RAJA)
-#pragma omp parallel for private(HYPRE_BOX_PRIVATE,datai,dvali) HYPRE_SMP_SCHEDULE
-#endif
-            hypre_BoxLoop2For(datai, dvali)
-=======
->>>>>>> 52e3b4f2
             {
                datap[datai] = values[dvali];
             }
@@ -423,13 +409,6 @@
             hypre_BoxLoop2Begin(hypre_StructVectorNDim(vector), loop_size,
                                 data_box,data_start,data_stride,datai,
                                 dval_box,dval_start,dval_stride,dvali);
-<<<<<<< HEAD
-#if defined(HYPRE_USING_OPENMP) && !defined(HYPRE_USE_RAJA)
-#pragma omp parallel for private(HYPRE_BOX_PRIVATE,datai,dvali) HYPRE_SMP_SCHEDULE
-#endif
-            hypre_BoxLoop2For(datai, dvali)
-=======
->>>>>>> 52e3b4f2
             {
                values[dvali] = datap[datai];
             }
@@ -576,13 +555,6 @@
 #define DEVICE_VAR is_device_ptr(datap)
          hypre_BoxLoop1Begin(hypre_StructVectorNDim(vector), loop_size,
                              data_box,data_start,data_stride,datai);
-<<<<<<< HEAD
-#if defined(HYPRE_USING_OPENMP) && !defined(HYPRE_USE_RAJA)
-#pragma omp parallel for private(HYPRE_BOX_PRIVATE) HYPRE_SMP_SCHEDULE
-#endif
-         hypre_BoxLoop1For(datai)
-=======
->>>>>>> 52e3b4f2
          {
             datap[datai] = 0.0;
          }
@@ -617,13 +589,6 @@
 #define DEVICE_VAR is_device_ptr(data)
    hypre_BoxLoop1Begin(1, imax,
                        box, imin, imin, datai);
-<<<<<<< HEAD
-#if defined(HYPRE_USING_OPENMP) && !defined(HYPRE_USE_RAJA)
-#pragma omp parallel for private(HYPRE_BOX_PRIVATE) HYPRE_SMP_SCHEDULE
-#endif
-   hypre_BoxLoop1For(datai)
-=======
->>>>>>> 52e3b4f2
    {
       data[datai] = 0.0;
    }
@@ -733,13 +698,6 @@
 #define DEVICE_VAR is_device_ptr(yp,xp)
       hypre_BoxLoop1Begin(hypre_StructVectorNDim(x), loop_size,
                           x_data_box, start, unit_stride, vi);
-<<<<<<< HEAD
-#if defined(HYPRE_USING_OPENMP) && !defined(HYPRE_USE_RAJA)
-#pragma omp parallel for private(HYPRE_BOX_PRIVATE) HYPRE_SMP_SCHEDULE
-#endif
-      hypre_BoxLoop1For(vi)
-=======
->>>>>>> 52e3b4f2
       {
          yp[vi] = xp[vi];
       }
@@ -792,13 +750,6 @@
 #define DEVICE_VAR is_device_ptr(vp)
       hypre_BoxLoop1Begin(hypre_StructVectorNDim(vector), loop_size,
                           v_data_box, start, unit_stride, vi);
-<<<<<<< HEAD
-#if defined(HYPRE_USING_OPENMP) && !defined(HYPRE_USE_RAJA)
-#pragma omp parallel for private(HYPRE_BOX_PRIVATE) HYPRE_SMP_SCHEDULE
-#endif
-      hypre_BoxLoop1For(vi)
-=======
->>>>>>> 52e3b4f2
       {
          vp[vi] = values;
       }
@@ -926,13 +877,6 @@
 #define DEVICE_VAR is_device_ptr(vp)
          hypre_BoxLoop1Begin(hypre_StructVectorNDim(vector), loop_size,
                              v_data_box, start, unit_stride, vi);
-<<<<<<< HEAD
-#if defined(HYPRE_USING_OPENMP) && !defined(HYPRE_USE_RAJA)
-#pragma omp parallel for private(HYPRE_BOX_PRIVATE) HYPRE_SMP_SCHEDULE
-#endif
-         hypre_BoxLoop1For(vi)
-=======
->>>>>>> 52e3b4f2
          {
             vp[vi] = 0.0;
          }
@@ -1007,13 +951,6 @@
 #define DEVICE_VAR is_device_ptr(vp)
             hypre_BoxLoop1Begin(hypre_StructVectorNDim(vector), loop_size,
                                 v_data_box, start, stride, vi);
-<<<<<<< HEAD
-#if defined(HYPRE_USING_OPENMP) && !defined(HYPRE_USE_RAJA)
-#pragma omp parallel for private(HYPRE_BOX_PRIVATE ) HYPRE_SMP_SCHEDULE
-#endif
-            hypre_BoxLoop1For(vi)
-=======
->>>>>>> 52e3b4f2
             {
                vp[vi] = 0.0;
             }
@@ -1061,13 +998,6 @@
 #define DEVICE_VAR is_device_ptr(data)
    hypre_BoxLoop1Begin(hypre_StructVectorNDim(vector), loop_size,
                        box, imin, imin, datai);
-<<<<<<< HEAD
-#if defined(HYPRE_USING_OPENMP) && !defined(HYPRE_USE_RAJA)
-#pragma omp parallel for private(HYPRE_BOX_PRIVATE) HYPRE_SMP_SCHEDULE
-#endif
-   hypre_BoxLoop1For(datai)
-=======
->>>>>>> 52e3b4f2
    {
       data[datai] *= factor;
    }
@@ -1281,82 +1211,7 @@
 
 /*--------------------------------------------------------------------------
  * The following is used only as a debugging aid.
-<<<<<<< HEAD
- *--------------------------------------------------------------------------*/
-
-HYPRE_Int 
-hypre_StructVectorMaxValue( hypre_StructVector *vector,
-                            HYPRE_Real *max_value, HYPRE_Int *max_index,
-                            hypre_Index max_xyz_index )
-/* Input: vector, and pointers to where to put returned data.
-   Return value: error flag, 0 means ok.
-   Finds the maximum value in a vector, puts it in max_value.
-   The corresponding index is put in max_index.
-   A hypre_Index corresponding to max_index is put in max_xyz_index.
-   We assume that there is only one box to deal with. */
-{
-   HYPRE_Real       *data;
-
-   hypre_Index       imin;
-   hypre_BoxArray   *boxes;
-   hypre_Box        *box;
-   hypre_Index       loop_size;
-   hypre_Index       unit_stride;
-
-   HYPRE_Int         i, ndim;
-   HYPRE_Real        maxvalue;
-   HYPRE_Int         maxindex;
-
-   ndim = hypre_StructVectorNDim(vector);
-   boxes = hypre_StructVectorDataSpace(vector);
-   if ( hypre_BoxArraySize(boxes)!=1 )
-   {
-      /* if more than one box, the return system max_xyz_index is too simple
-         if needed, fix later */
-      hypre_error(HYPRE_ERROR_GENERIC);
-      return hypre_error_flag;
-   }
-   hypre_SetIndex(unit_stride, 1);
-   hypre_ForBoxI(i, boxes)
-   {
-      box  = hypre_BoxArrayBox(boxes, i);
-      /*v_data_box =
-        hypre_BoxArrayBox(hypre_StructVectorDataSpace(vector), i);*/
-      data = hypre_StructVectorBoxData(vector, i);
-      hypre_BoxGetSize(box, loop_size);
-      hypre_CopyIndex( hypre_BoxIMin(box), imin );
-      maxindex = hypre_BoxIndexRank( box, imin );
-      maxvalue = data[maxindex];
-      hypre_SetIndex(max_xyz_index, 0);
-/*FIXME: must run sequentially*/
-      zypre_BoxLoop1Begin(ndim, loop_size,
-                          box, imin, unit_stride, datai);      
-#if defined(HYPRE_USING_OPENMP) && !defined(HYPRE_USE_RAJA)
-#pragma omp parallel for private(HYPRE_BOX_PRIVATE) HYPRE_SMP_SCHEDULE
-#endif
-      zypre_BoxLoop1For(datai)
-      {
-         if ( data[datai] > maxvalue )
-         {
-            maxvalue = data[datai];
-            maxindex = datai;
-            hypre_BoxLoopGetIndex(max_xyz_index);
-         }
-      }
-      zypre_BoxLoop1End(datai);
-      hypre_AddIndexes(max_xyz_index, imin, ndim, max_xyz_index);
-   }
-
-   *max_value = maxvalue;
-   *max_index = maxindex;
-
-   return hypre_error_flag;
-}
-
-/*--------------------------------------------------------------------------
-=======
  *
->>>>>>> 52e3b4f2
  * hypre_StructVectorClone
  * Returns a complete copy of x - a deep copy, with its own copy of the data.
  *--------------------------------------------------------------------------*/
