--- conflicted
+++ resolved
@@ -170,7 +170,7 @@
    hypre_StructVector  *vector;
    HYPRE_Int            i;
 
-   vector = hypre_CTAlloc(hypre_StructVector,  1, HYPRE_MEMORY_HOST);
+   vector = hypre_CTAlloc(hypre_StructVector, 1, HYPRE_MEMORY_HOST);
 
    hypre_StructVectorComm(vector)           = comm;
    hypre_StructGridRef(grid, &hypre_StructVectorGrid(vector));
@@ -213,30 +213,14 @@
       {
          if (hypre_StructVectorDataAlloced(vector))
          {
-#if defined(HYPRE_USING_CUDA)
-            hypre_StructGrid     *grid = hypre_StructVectorGrid(vector);
-            if (hypre_StructGridDataLocation(grid) != HYPRE_MEMORY_HOST)
-            {
-               hypre_TFree(hypre_StructVectorData(vector),HYPRE_MEMORY_DEVICE);
-            }
-            else
-            {
-               hypre_TFree(hypre_StructVectorData(vector),HYPRE_MEMORY_HOST);
-            }
-#else
-            hypre_TFree(hypre_StructVectorData(vector),HYPRE_MEMORY_DEVICE);
-#endif
+            hypre_TFree(hypre_StructVectorData(vector), HYPRE_MEMORY_HOST);
          }
          hypre_TFree(hypre_StructVectorDataIndices(vector), HYPRE_MEMORY_HOST);
          hypre_BoxArrayDestroy(hypre_StructVectorDataSpace(vector));
-         hypre_TFree(hypre_StructVectorBoxnums(vector));
+         hypre_TFree(hypre_StructVectorBoxnums(vector), HYPRE_MEMORY_HOST);
          hypre_StructGridDestroy(hypre_StructVectorGrid(vector));
-<<<<<<< HEAD
          hypre_StructVectorForget(vector);
-         hypre_TFree(vector);
-=======
          hypre_TFree(vector, HYPRE_MEMORY_HOST);
->>>>>>> 414fa671
       }
    }
 
@@ -249,18 +233,13 @@
  *--------------------------------------------------------------------------*/
 
 HYPRE_Int
-<<<<<<< HEAD
 hypre_StructVectorSetBoxnums( hypre_StructVector *vector,
                               HYPRE_Int           nboxes,
                               HYPRE_Int          *boxnums,
                               hypre_IndexRef      stride )
-=======
-hypre_StructVectorInitializeShell( hypre_StructVector *vector )
->>>>>>> 414fa671
 {
    HYPRE_Int  vec_nboxes, *vec_boxnums, ndim = hypre_StructVectorNDim(vector);
 
-<<<<<<< HEAD
    if (stride != NULL)
    {
       hypre_CopyToIndex(stride, ndim, hypre_StructVectorStride(vector));
@@ -268,29 +247,12 @@
    hypre_StructGridComputeBoxnums(hypre_StructVectorGrid(vector), nboxes, boxnums,
                                   hypre_StructVectorStride(vector),
                                   &vec_nboxes, &vec_boxnums);
-   hypre_TFree(hypre_StructVectorBoxnums(vector));
+   hypre_TFree(hypre_StructVectorBoxnums(vector), HYPRE_MEMORY_HOST);
    hypre_StructVectorNBoxes(vector)  = vec_nboxes;
    hypre_StructVectorBoxnums(vector) = vec_boxnums;
 
    return hypre_error_flag;
 }
-=======
-   HYPRE_Int            *num_ghost;
-
-   hypre_BoxArray       *data_space;
-   hypre_BoxArray       *boxes;
-   hypre_Box            *box;
-   hypre_Box            *data_box;
-
-   HYPRE_Int            *data_indices;
-   HYPRE_Int             data_size;
-
-   HYPRE_Int             i, d;
-
-   /*-----------------------------------------------------------------------
-    * Set up data_space
-    *-----------------------------------------------------------------------*/
->>>>>>> 414fa671
 
 /*--------------------------------------------------------------------------
  *--------------------------------------------------------------------------*/
@@ -363,7 +325,7 @@
       for (d = 0; d < ndim; d++)
       {
          hypre_BoxIMinD(data_box, d) -= num_ghost[2*d];
-         hypre_BoxIMaxD(data_box, d) += num_ghost[2*d + 1];
+         hypre_BoxIMaxD(data_box, d) += num_ghost[2*d+1];
       }
       hypre_StructVectorMapDataBox(vector, data_box);
    }
@@ -410,7 +372,7 @@
    }
 
    /* Set up data_indices and data_size */
-   data_indices = hypre_CTAlloc(HYPRE_Int, hypre_BoxArraySize(data_space));
+   data_indices = hypre_CTAlloc(HYPRE_Int, hypre_BoxArraySize(data_space), HYPRE_MEMORY_HOST);
    data_size = 0;
    hypre_ForBoxI(i, data_space)
    {
@@ -433,16 +395,16 @@
          old_ids = hypre_StructGridIDs(hypre_StructVectorSaveGrid(vector));
       }
 
-     /* The following (data_size + 1) ensures a non-null data pointer after
+     /* The following (data_size+1) ensures a non-null data pointer after
       * Initialize(), even if data_space has size zero. This enables a reindex
       * and resize between a data_space of size zero and one that is not. */
-      data = hypre_SharedCTAlloc(HYPRE_Complex, data_size + 1);
+      data = hypre_CTAlloc(HYPRE_Complex, data_size+1, HYPRE_MEMORY_HOST);
 
       /* Copy the data */
       hypre_StructDataCopy(old_data, old_data_space, old_ids, data, data_space, ids, ndim, 1);
       if (hypre_StructVectorDataAlloced(vector))
       {
-         hypre_TFree(old_data);
+         hypre_TFree(old_data, HYPRE_MEMORY_HOST);
          old_data = NULL;
       }
    }
@@ -455,7 +417,7 @@
    /* Clean up and save data */
    if (old_data_space != NULL)
    {
-      hypre_TFree(old_data_indices);
+      hypre_TFree(old_data_indices, HYPRE_MEMORY_HOST);
 
       /* If Reindex() has not been called, save a copy of the grid info */
       if (hypre_StructVectorSaveGrid(vector) == NULL)
@@ -489,22 +451,17 @@
 
    if (data_space != NULL)
    {
-<<<<<<< HEAD
       HYPRE_Int  *old_ids = hypre_StructGridIDs(old_grid);
       HYPRE_Int  *ids = hypre_StructGridIDs(grid);
       HYPRE_Int   ndim = hypre_StructVectorNDim(vector);
-=======
-      data_space = hypre_StructVectorDataSpace(vector);
-      data_indices = hypre_CTAlloc(HYPRE_Int,  hypre_BoxArraySize(data_space), HYPRE_MEMORY_HOST);
->>>>>>> 414fa671
 
       /* Move the data */
       if (hypre_StructVectorDataAlloced(vector))
       {
-         data = hypre_SharedCTAlloc(HYPRE_Complex, data_size + 1);
+         data = hypre_CTAlloc(HYPRE_Complex, data_size+1, HYPRE_MEMORY_HOST);
       }
       hypre_StructDataCopy(old_data, old_data_space, old_ids, data, data_space, ids, ndim, 1);
-      hypre_TFree(old_data);
+      hypre_TFree(old_data, HYPRE_MEMORY_HOST);
 
       /* Reset certain fields to enable the Resize call below */
       hypre_StructVectorSaveGrid(vector)      = NULL;
@@ -556,17 +513,10 @@
          hypre_StructVectorSaveGrid(vector) = NULL;
       }
 
-<<<<<<< HEAD
       hypre_BoxArrayDestroy(save_data_space);
       hypre_StructVectorSaveData(vector)      = NULL;
       hypre_StructVectorSaveDataSpace(vector) = NULL;
       hypre_StructVectorSaveDataSize(vector)  = 0;
-=======
-      hypre_StructVectorDataIndices(vector) = data_indices;
-
-      hypre_StructVectorDataSize(vector)    = data_size;
-
->>>>>>> 414fa671
    }
 
    return hypre_error_flag;
@@ -610,7 +560,7 @@
 
 HYPRE_Int
 hypre_StructVectorInitializeData( hypre_StructVector *vector,
-                                  HYPRE_Complex      *data)
+                                  HYPRE_Complex      *data   )
 {
    hypre_StructVectorData(vector) = data;
    hypre_StructVectorDataAlloced(vector) = 0;
@@ -627,20 +577,8 @@
    HYPRE_Complex *data;
 
    hypre_StructVectorInitializeShell(vector);
-#if defined(HYPRE_USING_CUDA)
-   hypre_StructGrid     *grid = hypre_StructVectorGrid(vector);
-   if (hypre_StructGridDataLocation(grid) != HYPRE_MEMORY_HOST)
-   {
-      data = hypre_CTAlloc(HYPRE_Complex, hypre_StructVectorDataSize(vector),HYPRE_MEMORY_DEVICE);
-   }
-   else
-   {
-      data = hypre_CTAlloc(HYPRE_Complex, hypre_StructVectorDataSize(vector),HYPRE_MEMORY_HOST);
-   }
-#else
-   data = hypre_CTAlloc(HYPRE_Complex, hypre_StructVectorDataSize(vector),HYPRE_MEMORY_DEVICE);
-#endif
-
+
+   data = hypre_CTAlloc(HYPRE_Complex, hypre_StructVectorDataSize(vector), HYPRE_MEMORY_HOST);
    hypre_StructVectorInitializeData(vector, data);
    hypre_StructVectorDataAlloced(vector) = 1;
 
@@ -748,11 +686,13 @@
    hypre_Box          *data_box;
    hypre_IndexRef      data_start;
    hypre_Index         data_stride;
+   HYPRE_Int           datai;
    HYPRE_Complex      *datap;
 
    hypre_Box          *dval_box;
    hypre_Index         dval_start;
    hypre_Index         dval_stride;
+   HYPRE_Int           dvali;
 
    hypre_Index         loop_size;
 
@@ -810,12 +750,15 @@
 
          hypre_BoxGetSize(int_box, loop_size);
 
-#define DEVICE_VAR is_device_ptr(datap,values)
          if (action > 0)
          {
             hypre_BoxLoop2Begin(hypre_StructVectorNDim(vector), loop_size,
                                 data_box,data_start,data_stride,datai,
                                 dval_box,dval_start,dval_stride,dvali);
+#ifdef HYPRE_USING_OPENMP
+#pragma omp parallel for private(HYPRE_BOX_PRIVATE,datai,dvali) HYPRE_SMP_SCHEDULE
+#endif
+            hypre_BoxLoop2For(datai, dvali)
             {
                datap[datai] += values[dvali];
             }
@@ -826,6 +769,10 @@
             hypre_BoxLoop2Begin(hypre_StructVectorNDim(vector), loop_size,
                                 data_box,data_start,data_stride,datai,
                                 dval_box,dval_start,dval_stride,dvali);
+#ifdef HYPRE_USING_OPENMP
+#pragma omp parallel for private(HYPRE_BOX_PRIVATE,datai,dvali) HYPRE_SMP_SCHEDULE
+#endif
+            hypre_BoxLoop2For(datai, dvali)
             {
                datap[datai] = values[dvali];
             }
@@ -836,12 +783,15 @@
             hypre_BoxLoop2Begin(hypre_StructVectorNDim(vector), loop_size,
                                 data_box,data_start,data_stride,datai,
                                 dval_box,dval_start,dval_stride,dvali);
+#ifdef HYPRE_USING_OPENMP
+#pragma omp parallel for private(HYPRE_BOX_PRIVATE,datai,dvali) HYPRE_SMP_SCHEDULE
+#endif
+            hypre_BoxLoop2For(datai, dvali)
             {
                values[dvali] = datap[datai];
             }
             hypre_BoxLoop2End(datai, dvali);
          }
-#undef DEVICE_VAR
       }
    }
 
@@ -922,6 +872,7 @@
    hypre_Box          *data_box;
    hypre_IndexRef      data_start;
    hypre_Index         data_stride;
+   HYPRE_Int           datai;
    HYPRE_Complex      *datap;
 
    hypre_Index         loop_size;
@@ -977,14 +928,16 @@
 
          hypre_BoxGetSize(int_box, loop_size);
 
-#define DEVICE_VAR is_device_ptr(datap)
          hypre_BoxLoop1Begin(hypre_StructVectorNDim(vector), loop_size,
                              data_box,data_start,data_stride,datai);
+#ifdef HYPRE_USING_OPENMP
+#pragma omp parallel for private(HYPRE_BOX_PRIVATE,datai) HYPRE_SMP_SCHEDULE
+#endif
+         hypre_BoxLoop1For(datai)
          {
             datap[datai] = 0.0;
          }
          hypre_BoxLoop1End(datai);
-#undef DEVICE_VAR
       }
    }
 
@@ -1001,24 +954,15 @@
 {
    HYPRE_Complex *data      = hypre_StructVectorData(vector);
    HYPRE_Int      data_size = hypre_StructVectorDataSize(vector);
-   hypre_Index    imin, imax;
-   hypre_Box     *box;
-
-   box = hypre_BoxCreate(1);
-   hypre_IndexD(imin, 0) = 1;
-   hypre_IndexD(imax, 0) = data_size;
-   hypre_BoxSetExtents(box, imin, imax);
-
-#define DEVICE_VAR is_device_ptr(data)
-   hypre_BoxLoop1Begin(1, imax,
-                       box, imin, imin, datai);
-   {
-      data[datai] = 0.0;
-   }
-   hypre_BoxLoop1End(datai);
-#undef DEVICE_VAR
-
-   hypre_BoxDestroy(box);
+   HYPRE_Int      i;
+
+#ifdef HYPRE_USING_OPENMP
+#pragma omp parallel for private(i) HYPRE_SMP_SCHEDULE
+#endif
+   for (i = 0; i < data_size; i++)
+   {
+      data[i] = 0.0;
+   }
 
    return hypre_error_flag;
 }
@@ -1034,36 +978,13 @@
 
    for (d = 0; d < ndim; d++)
    {
-      hypre_StructVectorNumGhost(vector)[2*d]     = num_ghost[2*d];
-      hypre_StructVectorNumGhost(vector)[2*d + 1] = num_ghost[2*d + 1];
-   }
-
-   return hypre_error_flag;
-}
-
-/*--------------------------------------------------------------------------
- *--------------------------------------------------------------------------*/
-
-HYPRE_Int
-hypre_StructVectorSetDataSize(hypre_StructVector *vector,
-			      HYPRE_Int          *data_size,
-			      HYPRE_Int          *data_host_size)
-{
-#if defined(HYPRE_USING_CUDA)
-   hypre_StructGrid     *grid = hypre_StructVectorGrid(vector);
-   if (hypre_StructGridDataLocation(grid) != HYPRE_MEMORY_HOST)
-   {
-      *data_size += hypre_StructVectorDataSize(vector);
-   }
-   else
-   {
-      *data_host_size += hypre_StructVectorDataSize(vector);
-   }
-#else
-   *data_size += hypre_StructVectorDataSize(vector);
-#endif
-   return hypre_error_flag;
-}
+      hypre_StructVectorNumGhost(vector)[2*d]   = num_ghost[2*d];
+      hypre_StructVectorNumGhost(vector)[2*d+1] = num_ghost[2*d+1];
+   }
+
+   return hypre_error_flag;
+}
+
 
 /*--------------------------------------------------------------------------
  *--------------------------------------------------------------------------*/
@@ -1087,10 +1008,7 @@
 {
    hypre_Box          *x_data_box;
 
-<<<<<<< HEAD
    HYPRE_Int           vi;
-=======
->>>>>>> 414fa671
    HYPRE_Complex      *xp, *yp;
 
    hypre_BoxArray     *boxes;
@@ -1120,14 +1038,16 @@
 
       hypre_BoxGetSize(box, loop_size);
 
-#define DEVICE_VAR is_device_ptr(yp,xp)
       hypre_BoxLoop1Begin(hypre_StructVectorNDim(x), loop_size,
                           x_data_box, start, unit_stride, vi);
+#ifdef HYPRE_USING_OPENMP
+#pragma omp parallel for private(HYPRE_BOX_PRIVATE,vi ) HYPRE_SMP_SCHEDULE
+#endif
+      hypre_BoxLoop1For(vi)
       {
          yp[vi] = xp[vi];
       }
       hypre_BoxLoop1End(vi);
-#undef DEVICE_VAR
    }
 
    return hypre_error_flag;
@@ -1140,14 +1060,9 @@
 hypre_StructVectorSetConstantValues( hypre_StructVector *vector,
                                      HYPRE_Complex       value )
 {
-<<<<<<< HEAD
    HYPRE_Int           ndim = hypre_StructVectorNDim(vector);
 
    HYPRE_Int           vi;
-=======
-   hypre_Box          *v_data_box;
-
->>>>>>> 414fa671
    HYPRE_Complex      *vp;
 
    hypre_BoxArray     *boxes;
@@ -1173,17 +1088,11 @@
 
       hypre_BoxGetSize(box, loop_size);
 
-<<<<<<< HEAD
       hypre_BoxLoop1Begin(ndim, loop_size, dbox, start, unit_stride, vi);
 #ifdef HYPRE_USING_OPENMP
 #pragma omp parallel for private(HYPRE_BOX_PRIVATE,vi ) HYPRE_SMP_SCHEDULE
 #endif
       hypre_BoxLoop1For(vi)
-=======
-#define DEVICE_VAR is_device_ptr(vp)
-      hypre_BoxLoop1Begin(hypre_StructVectorNDim(vector), loop_size,
-                          v_data_box, start, unit_stride, vi);
->>>>>>> 414fa671
       {
          vp[vi] = value;
       }
@@ -1232,16 +1141,44 @@
 
       hypre_BoxGetSize(box, loop_size);
 
-      hypre_BoxLoop1Begin(ndim, loop_size, dbox, start, unit_stride, vi);
-#ifdef HYPRE_USING_OPENMP
-#pragma omp parallel for private(HYPRE_BOX_PRIVATE,vi) HYPRE_SMP_SCHEDULE
+      /* TODO: generate on host and copy to device. FIX? */
+#if defined(HYPRE_USING_CUDA) || defined(HYPRE_USING_DEVICE_OPENMP)
+      HYPRE_Int loop_n = 1, ii;
+      for (ii = 0; ii < hypre_StructVectorNDim(vector); ii++)
+      {
+         loop_n *= loop_size[ii];
+      }
+
+      HYPRE_Real *rand_host   = hypre_TAlloc(HYPRE_Real, loop_n, HYPRE_MEMORY_HOST);
+      HYPRE_Real *rand_device = hypre_TAlloc(HYPRE_Real, loop_n, HYPRE_MEMORY_DEVICE);
+
+      ii = 0;
+      hypre_SerialBoxLoop0Begin(hypre_StructVectorNDim(vector),loop_size)
+      {
+         rand_host[ii++] = 2.0*hypre_Rand() - 1.0;
+      }
+      hypre_SerialBoxLoop0End()
+      hypre_TMemcpy(rand_device, rand_host, HYPRE_Real, loop_n,
+                    HYPRE_MEMORY_DEVICE, HYPRE_MEMORY_HOST);
 #endif
-      hypre_BoxLoop1For(vi)
-      {
-         vp[vi] = 2.0 * hypre_Rand() - 1.0;
+
+#define DEVICE_VAR is_device_ptr(vp, rand_device)
+      hypre_BoxLoop1Begin(hypre_StructVectorNDim(vector), loop_size,
+                          dbox, start, unit_stride, vi);
+      {
+#if defined(HYPRE_USING_CUDA) || defined(HYPRE_USING_DEVICE_OPENMP)
+         vp[vi] = rand_device[idx];
+#else
+         vp[vi] = 2.0*hypre_Rand() - 1.0;
+#endif
       }
       hypre_BoxLoop1End(vi);
 #undef DEVICE_VAR
+
+#if defined(HYPRE_USING_CUDA) || defined(HYPRE_USING_DEVICE_OPENMP)
+      hypre_TFree(rand_device, HYPRE_MEMORY_DEVICE);
+      hypre_TFree(rand_host, HYPRE_MEMORY_HOST);
+#endif
    }
 
    return hypre_error_flag;
@@ -1260,10 +1197,7 @@
 {
    hypre_Box          *v_data_box;
 
-<<<<<<< HEAD
    HYPRE_Int           vi;
-=======
->>>>>>> 414fa671
    HYPRE_Complex      *vp;
 
    hypre_BoxArray     *boxes;
@@ -1292,19 +1226,27 @@
 
       hypre_BoxGetSize(box, loop_size);
 
+      hypre_BoxLoop1Begin(hypre_StructVectorNDim(vector), loop_size,
+                          v_data_box, start, unit_stride, vi);
       i = hypre_IndexD(start, 0);
       j = hypre_IndexD(start, 1);
       k = hypre_IndexD(start, 2);
-
-      hypre_SerialBoxLoop1Begin(hypre_StructVectorNDim(vector), loop_size,
-				v_data_box, start, unit_stride, vi)
+/* RDF: This won't work as written with threading on */
+#if 0
+#ifdef HYPRE_USING_OPENMP
+#pragma omp parallel for private(HYPRE_BOX_PRIVATE,vi ) HYPRE_SMP_SCHEDULE
+#endif
+#else
+      hypre_BoxLoopSetOneBlock();
+#endif
+      hypre_BoxLoop1For(vi)
       {
          vp[vi] = fcn(i, j, k);
          i++;
          j++;
          k++;
       }
-      hypre_SerialBoxLoop1End(vi)
+      hypre_BoxLoop1End(vi);
    }
 
    return hypre_error_flag;
@@ -1319,10 +1261,7 @@
    HYPRE_Int           ndim = hypre_StructVectorNDim(vector);
    hypre_Box          *v_data_box;
 
-<<<<<<< HEAD
    HYPRE_Int           vi;
-=======
->>>>>>> 414fa671
    HYPRE_Complex      *vp;
 
    hypre_BoxArray     *boxes;
@@ -1358,14 +1297,16 @@
 
          hypre_BoxGetSize(diff_box, loop_size);
 
-#define DEVICE_VAR is_device_ptr(vp)
          hypre_BoxLoop1Begin(hypre_StructVectorNDim(vector), loop_size,
                              v_data_box, start, unit_stride, vi);
+#ifdef HYPRE_USING_OPENMP
+#pragma omp parallel for private(HYPRE_BOX_PRIVATE,vi ) HYPRE_SMP_SCHEDULE
+#endif
+         hypre_BoxLoop1For(vi)
          {
             vp[vi] = 0.0;
          }
          hypre_BoxLoop1End(vi);
-#undef DEVICE_VAR
       }
    }
    hypre_BoxArrayDestroy(diff_boxes);
@@ -1382,6 +1323,7 @@
                                          HYPRE_Int           force )
 {
    HYPRE_Int           ndim = hypre_StructVectorNDim(vector);
+   HYPRE_Int           vi;
    HYPRE_Complex      *vp;
    hypre_BoxArray     *boxes;
    hypre_Box          *box;
@@ -1430,14 +1372,16 @@
             bbox       = hypre_BoxArrayBox(boundary_boxes, i2);
             hypre_BoxGetSize(bbox, loop_size);
             start = hypre_BoxIMin(bbox);
-#define DEVICE_VAR is_device_ptr(vp)
             hypre_BoxLoop1Begin(hypre_StructVectorNDim(vector), loop_size,
                                 v_data_box, start, stride, vi);
+#ifdef HYPRE_USING_OPENMP
+#pragma omp parallel for private(HYPRE_BOX_PRIVATE,vi ) HYPRE_SMP_SCHEDULE
+#endif
+            hypre_BoxLoop1For(vi)
             {
                vp[vi] = 0.0;
             }
             hypre_BoxLoop1End(vi);
-#undef DEVICE_VAR
          }
          hypre_BoxArrayDestroy(boundary_boxes);
          hypre_BoxArrayDestroy(work_boxarray);
@@ -1456,6 +1400,7 @@
 HYPRE_Int
 hypre_StructVectorScaleValues( hypre_StructVector *vector, HYPRE_Complex factor )
 {
+   HYPRE_Int         datai;
    HYPRE_Complex    *data;
 
    hypre_Index       imin;
@@ -1475,14 +1420,16 @@
    data = hypre_StructVectorData(vector);
    hypre_BoxGetSize(box, loop_size);
 
-#define DEVICE_VAR is_device_ptr(data)
    hypre_BoxLoop1Begin(hypre_StructVectorNDim(vector), loop_size,
                        box, imin, imin, datai);
+#ifdef HYPRE_USING_OPENMP
+#pragma omp parallel for private(HYPRE_BOX_PRIVATE,datai) HYPRE_SMP_SCHEDULE
+#endif
+   hypre_BoxLoop1For(datai)
    {
       data[datai] *= factor;
    }
    hypre_BoxLoop1End(datai);
-#undef DEVICE_VAR
 
    hypre_BoxDestroy(box);
 
@@ -1531,16 +1478,9 @@
     * Migrate the vector data
     *-----------------------------------------------------------------------*/
 
-<<<<<<< HEAD
    fr_data = hypre_StructVectorData(fr_vector);
    to_data = hypre_StructVectorData(to_vector);
    hypre_InitializeCommunication(comm_pkg, &fr_data, &to_data, 0, 0, &comm_handle);
-=======
-   hypre_InitializeCommunication(comm_pkg,
-                                 hypre_StructVectorData(from_vector),
-                                 hypre_StructVectorData(to_vector), 0, 0,
-                                 &comm_handle);
->>>>>>> 414fa671
    hypre_FinalizeCommunication(comm_handle);
 
    return hypre_error_flag;
@@ -1701,7 +1641,6 @@
 
 /*--------------------------------------------------------------------------
  * The following is used only as a debugging aid.
-<<<<<<< HEAD
  *--------------------------------------------------------------------------*/
 
 HYPRE_Int
@@ -1775,19 +1714,11 @@
 }
 
 /*--------------------------------------------------------------------------
-=======
- *
->>>>>>> 414fa671
  * hypre_StructVectorClone
  * Returns a complete copy of x - a deep copy, with its own copy of the data.
  *--------------------------------------------------------------------------*/
 hypre_StructVector *
-<<<<<<< HEAD
 hypre_StructVectorClone( hypre_StructVector *x )
-=======
-hypre_StructVectorClone(
-   hypre_StructVector *x)
->>>>>>> 414fa671
 {
    hypre_StructVector *y;
    MPI_Comm            comm            = hypre_StructVectorComm(x);
@@ -1801,10 +1732,9 @@
    HYPRE_Int           data_space_size = hypre_BoxArraySize(data_space);
    HYPRE_Int           i;
 
-<<<<<<< HEAD
    y = hypre_StructVectorCreate(comm, grid);
    hypre_StructVectorNBoxes(y)  = n_boxes;
-   hypre_StructVectorBoxnums(y) = hypre_CTAlloc(HYPRE_Int, n_boxes);
+   hypre_StructVectorBoxnums(y) = hypre_CTAlloc(HYPRE_Int, n_boxes, HYPRE_MEMORY_HOST);
    for (i = 0; i < n_boxes; i++)
    {
        hypre_StructVectorBoxnums(y)[i] = box_nums[i];
@@ -1813,23 +1743,13 @@
 
    hypre_StructVectorDataSize(y)    = data_size;
    hypre_StructVectorDataSpace(y)   = hypre_BoxArrayClone(data_space);
-   hypre_StructVectorData(y)        = hypre_CTAlloc(HYPRE_Complex, data_size + 1);
-   hypre_StructVectorDataIndices(y) = hypre_CTAlloc(HYPRE_Int, data_space_size);
+   hypre_StructVectorData(y)        = hypre_CTAlloc(HYPRE_Complex, data_size+1, HYPRE_MEMORY_HOST);
+   hypre_StructVectorDataIndices(y) = hypre_CTAlloc(HYPRE_Int, data_space_size, HYPRE_MEMORY_HOST);
 
    for (i = 0; i < data_space_size; i++)
    {
        hypre_StructVectorDataIndices(y)[i] = data_indices[i];
    }
-=======
-   hypre_StructVectorDataSize(y) = data_size;
-   hypre_StructVectorDataSpace(y) = hypre_BoxArrayDuplicate(data_space);
-   hypre_StructVectorData(y) =  hypre_CTAlloc(HYPRE_Complex,  data_size, HYPRE_MEMORY_DEVICE);
-
-   hypre_StructVectorDataIndices(y) = hypre_CTAlloc(HYPRE_Int,  data_space_size, HYPRE_MEMORY_HOST);
-
-   for (i=0; i < data_space_size; i++)
-      hypre_StructVectorDataIndices(y)[i] = data_indices[i];
->>>>>>> 414fa671
 
    hypre_StructVectorCopy(x, y);
 
