/******************************************************************************
 * Copyright 1998-2019 Lawrence Livermore National Security, LLC and other
 * HYPRE Project Developers. See the top-level COPYRIGHT file for details.
 *
 * SPDX-License-Identifier: (Apache-2.0 OR MIT)
 ******************************************************************************/

/******************************************************************************
 *
 * Functions for scanning and printing "box-dimensioned" data.
 *
 *****************************************************************************/

#include "_hypre_struct_mv.h"

/*--------------------------------------------------------------------------
 * hypre_PrintBoxArrayData
 *--------------------------------------------------------------------------*/

HYPRE_Int
hypre_PrintBoxArrayData( FILE            *file,
                         hypre_BoxArray  *box_array,
                         hypre_BoxArray  *data_space,
                         HYPRE_Int        num_values,
                         HYPRE_Int       *value_ids,
                         HYPRE_Int        ndim,
                         HYPRE_Complex   *data       )
{
   hypre_Box       *box;
   hypre_Box       *data_box;

   HYPRE_Int        data_box_volume;

   hypre_Index      loop_size;
   hypre_IndexRef   start;
   hypre_Index      stride;
   hypre_Index      index;

   HYPRE_Int        i, j, d;
   HYPRE_Complex    value;
   HYPRE_Complex   *data_host;
   HYPRE_Complex   *data_host_saved = NULL;

   /*----------------------------------------
    * Print data
    *----------------------------------------*/
   if (hypre_GetActualMemLocation(HYPRE_MEMORY_DEVICE) != hypre_MEMORY_HOST)
   {
      HYPRE_Int tot_size = 0;
      hypre_ForBoxI(i, data_space)
      {
         data_box = hypre_BoxArrayBox(data_space, i);
         data_box_volume = hypre_BoxVolume(data_box);
         tot_size += num_values * data_box_volume;
      }
      data_host = hypre_CTAlloc(HYPRE_Complex, tot_size, HYPRE_MEMORY_HOST);
      hypre_TMemcpy(data_host, data, HYPRE_Complex, tot_size, HYPRE_MEMORY_HOST, HYPRE_MEMORY_DEVICE);
      data_host_saved = data_host;
   }
   else
   {
      data_host = data;
   }

   hypre_SetIndex(stride, 1);

   hypre_ForBoxI(i, box_array)
   {
      box      = hypre_BoxArrayBox(box_array, i);
      data_box = hypre_BoxArrayBox(data_space, i);

      start = hypre_BoxIMin(box);
      data_box_volume = hypre_BoxVolume(data_box);

      hypre_BoxGetSize(box, loop_size);

      hypre_SerialBoxLoop1Begin(ndim, loop_size,
                                data_box, start, stride, datai);
      {
         /* Print lines of the form: "%d: (%d, %d, %d; %d) %.14e\n" */
<<<<<<< HEAD
         hypre_BoxLoopGetIndex(index);
         hypre_AddIndexes(index, start, ndim, index); /* shift by start */
=======
         zypre_BoxLoopGetIndex(index);
>>>>>>> 51e5a4c6
         for (j = 0; j < num_values; j++)
         {
            hypre_fprintf(file, "%d: (%d", i, hypre_IndexD(index, 0));
            for (d = 1; d < ndim; d++)
            {
               hypre_fprintf(file, ", %d", hypre_IndexD(index, d));
            }
            value = data_host[datai + j*data_box_volume];
#ifdef HYPRE_COMPLEX
            hypre_fprintf(file, "; %d) %.14e , %.14e\n",
                          value_ids[j], hypre_creal(value), hypre_cimag(value));
#else
            hypre_fprintf(file, "; %d) %.14e\n", value_ids[j], value);
#endif
         }
      }
      hypre_SerialBoxLoop1End(datai);

      data_host += num_values*data_box_volume;
   }

   hypre_TFree(data_host_saved, HYPRE_MEMORY_HOST);

   return hypre_error_flag;
}

/*--------------------------------------------------------------------------
<<<<<<< HEAD
=======
 * hypre_PrintCCVDBoxArrayData
 * Note that the the stencil loop (j) is _outside_ the space index loop (datai),
 * unlie hypre_PrintBoxArrayData (there is no j loop in hypre_PrintCCBoxArrayData)
 *--------------------------------------------------------------------------*/

HYPRE_Int
hypre_PrintCCVDBoxArrayData( FILE            *file,
                             hypre_BoxArray  *box_array,
                             hypre_BoxArray  *data_space,
                             HYPRE_Int        num_values,
                             HYPRE_Int        center_rank,
                             HYPRE_Int        stencil_size,
                             HYPRE_Int       *symm_elements,
                             HYPRE_Int        dim,
                             HYPRE_Complex   *data       )
{
   hypre_Box       *box;
   hypre_Box       *data_box;

   HYPRE_Int        data_box_volume;

   hypre_Index      loop_size;
   hypre_IndexRef   start;
   hypre_Index      stride;
   hypre_Index      index;

   HYPRE_Int        i, j, d;
   HYPRE_Complex    value;

   /*----------------------------------------
    * Print data
    *----------------------------------------*/

   hypre_SetIndex(stride, 1);

   /* First is the constant, off-diagonal, part of the matrix: */
   for (  j=0; j<stencil_size; ++j )
   {
      if (symm_elements[j] < 0 && j!=center_rank )
      {
#ifdef HYPRE_COMPLEX
         hypre_fprintf( file, "*: (*, *, *; %d) %.14e , %.14e\n",
                        j, hypre_creal(data[0]), hypre_cimag(data[0]));
#else
         hypre_fprintf( file, "*: (*, *, *; %d) %.14e\n",
                        j, data[0] );
#endif
      }
      ++data;
   }


   /* Then each box has a variable, diagonal, part of the matrix: */
   hypre_ForBoxI(i, box_array)
   {
      box      = hypre_BoxArrayBox(box_array, i);
      data_box = hypre_BoxArrayBox(data_space, i);

      start = hypre_BoxIMin(box);
      data_box_volume = hypre_BoxVolume(data_box);

      hypre_BoxGetSize(box, loop_size);

      hypre_SerialBoxLoop1Begin(dim, loop_size,
                                data_box, start, stride, datai);
      {
         /* Print line of the form: "%d: (%d, %d, %d; %d) %.14e\n" */
         zypre_BoxLoopGetIndex(index);
         hypre_fprintf(file, "%d: (%d",
                       i, hypre_IndexD(start, 0) + hypre_IndexD(index, 0));
         for (d = 1; d < dim; d++)
         {
            hypre_fprintf(file, ", %d",
                          hypre_IndexD(start, d) + hypre_IndexD(index, d));
         }
         value = data[datai];
#ifdef HYPRE_COMPLEX
         hypre_fprintf(file, "; %d) %.14e , %.14e\n",
                       center_rank, hypre_creal(value), hypre_cimag(value));
#else
         hypre_fprintf(file, "; %d) %.14e\n", center_rank, value);
#endif
      }
      hypre_SerialBoxLoop1End(datai);
      data += data_box_volume;
   }

   return hypre_error_flag;
}

/*--------------------------------------------------------------------------
 * hypre_PrintCCBoxArrayData
 * same as hypre_PrintBoxArrayData but for constant coefficients
 *--------------------------------------------------------------------------*/

HYPRE_Int
hypre_PrintCCBoxArrayData( FILE            *file,
                           hypre_BoxArray  *box_array,
                           hypre_BoxArray  *data_space,
                           HYPRE_Int        num_values,
                           HYPRE_Complex   *data       )
{
   HYPRE_Int        datai;

   HYPRE_Int        i, j;
   HYPRE_Complex    value;

   /*----------------------------------------
    * Print data
    *----------------------------------------*/

   hypre_ForBoxI(i, box_array)
   {
      datai = hypre_CCBoxIndexRank_noargs();

      for (j = 0; j < num_values; j++)
      {
         value = data[datai + j];
#ifdef HYPRE_COMPLEX
         hypre_fprintf(file, "*: (*, *, *; %d) %.14e , %.14e\n",
                       j, hypre_creal(value), hypre_cimag(value));
#else
         hypre_fprintf(file, "*: (*, *, *; %d) %.14e\n", j, value);
#endif
      }

      data += num_values;
   }

   return hypre_error_flag;
}

/*--------------------------------------------------------------------------
>>>>>>> 51e5a4c6
 * hypre_ReadBoxArrayData  (for non-constant coefficients)
 *
 * RDF TODO
 *--------------------------------------------------------------------------*/

HYPRE_Int
hypre_ReadBoxArrayData( FILE            *file,
                        hypre_BoxArray  *box_array,
                        hypre_BoxArray  *data_space,
                        HYPRE_Int        num_values,
                        HYPRE_Int        ndim,
                        HYPRE_Complex   *data       )
{
   hypre_Box       *box;
   hypre_Box       *data_box;

   HYPRE_Int        data_box_volume;

   hypre_Index      loop_size;
   hypre_IndexRef   start;
   hypre_Index      stride;

   HYPRE_Int        i, j, d, idummy;

   /*----------------------------------------
    * Read data
    *----------------------------------------*/

   hypre_SetIndex(stride, 1);

   hypre_ForBoxI(i, box_array)
   {
      box      = hypre_BoxArrayBox(box_array, i);
      data_box = hypre_BoxArrayBox(data_space, i);

      start = hypre_BoxIMin(box);
      data_box_volume = hypre_BoxVolume(data_box);

      hypre_BoxGetSize(box, loop_size);

      hypre_SerialBoxLoop1Begin(ndim, loop_size,
                                data_box, start, stride, datai);
      {
         /* Read lines of the form: "%d: (%d, %d, %d; %d) %le\n" */
         for (j = 0; j < num_values; j++)
         {
            hypre_fscanf(file, "%d: (%d", &idummy, &idummy);
            for (d = 1; d < ndim; d++)
            {
               hypre_fscanf(file, ", %d", &idummy);
            }
            hypre_fscanf(file, "; %d) %le\n",
                         &idummy, &data[datai + j*data_box_volume]);
         }
      }
      hypre_SerialBoxLoop1End(datai);

      data += num_values*data_box_volume;
   }

   return hypre_error_flag;
}

/*--------------------------------------------------------------------------
 * hypre_ReadBoxArrayData_CC  (for when there are some constant coefficients)
 *
 * RDF TODO: Get rid of this routine entirely
 *--------------------------------------------------------------------------*/

HYPRE_Int
hypre_ReadBoxArrayData_CC( FILE            *file,
                           hypre_BoxArray  *box_array,
                           hypre_BoxArray  *data_space,
                           HYPRE_Int        stencil_size,
                           HYPRE_Int        real_stencil_size,
                           HYPRE_Int        constant_coefficient,
                           HYPRE_Int        ndim,
                           HYPRE_Complex   *data       )
{
   hypre_Box       *box;
   hypre_Box       *data_box;

   HYPRE_Int        data_box_volume, constant_stencil_size;

   hypre_Index      loop_size;
   hypre_IndexRef   start;
   hypre_Index      stride;

   HYPRE_Int        i, j, d, idummy;

   /*----------------------------------------
    * Read data
    *----------------------------------------*/

   if ( constant_coefficient==1 ) constant_stencil_size = stencil_size;
   if ( constant_coefficient==2 ) constant_stencil_size = stencil_size - 1;

   hypre_SetIndex(stride, 1);

   hypre_ForBoxI(i, box_array)
   {
      box      = hypre_BoxArrayBox(box_array, i);
      data_box = hypre_BoxArrayBox(data_space, i);

      start = hypre_BoxIMin(box);
      data_box_volume = hypre_BoxVolume(data_box);

      hypre_BoxGetSize(box, loop_size);

      /* First entries will be the constant part of the matrix.
         There is one value for each constant stencil entry,
         excluding ones which are redundant due to symmetry.*/
      for (j=0; j <constant_stencil_size; j++)
      {
         hypre_fscanf(file, "*: (*, *, *; %d) %le\n", &idummy, &data[j]);
      }

      /* Next entries, if any, will be for a variable diagonal: */
      data += real_stencil_size;

      if ( constant_coefficient==2 )
      {
         hypre_SerialBoxLoop1Begin(ndim, loop_size,
                                   data_box, start, stride, datai);
         {
            /* Read line of the form: "%d: (%d, %d, %d; %d) %.14e\n" */
            hypre_fscanf(file, "%d: (%d", &idummy, &idummy);
            for (d = 1; d < ndim; d++)
            {
               hypre_fscanf(file, ", %d", &idummy);
            }
            hypre_fscanf(file, "; %d) %le\n", &idummy, &data[datai]);
         }
         hypre_SerialBoxLoop1End(datai);
         data += data_box_volume;
      }

   }

   return hypre_error_flag;
}
<|MERGE_RESOLUTION|>--- conflicted
+++ resolved
@@ -78,12 +78,7 @@
                                 data_box, start, stride, datai);
       {
          /* Print lines of the form: "%d: (%d, %d, %d; %d) %.14e\n" */
-<<<<<<< HEAD
-         hypre_BoxLoopGetIndex(index);
-         hypre_AddIndexes(index, start, ndim, index); /* shift by start */
-=======
          zypre_BoxLoopGetIndex(index);
->>>>>>> 51e5a4c6
          for (j = 0; j < num_values; j++)
          {
             hypre_fprintf(file, "%d: (%d", i, hypre_IndexD(index, 0));
@@ -111,142 +106,6 @@
 }
 
 /*--------------------------------------------------------------------------
-<<<<<<< HEAD
-=======
- * hypre_PrintCCVDBoxArrayData
- * Note that the the stencil loop (j) is _outside_ the space index loop (datai),
- * unlie hypre_PrintBoxArrayData (there is no j loop in hypre_PrintCCBoxArrayData)
- *--------------------------------------------------------------------------*/
-
-HYPRE_Int
-hypre_PrintCCVDBoxArrayData( FILE            *file,
-                             hypre_BoxArray  *box_array,
-                             hypre_BoxArray  *data_space,
-                             HYPRE_Int        num_values,
-                             HYPRE_Int        center_rank,
-                             HYPRE_Int        stencil_size,
-                             HYPRE_Int       *symm_elements,
-                             HYPRE_Int        dim,
-                             HYPRE_Complex   *data       )
-{
-   hypre_Box       *box;
-   hypre_Box       *data_box;
-
-   HYPRE_Int        data_box_volume;
-
-   hypre_Index      loop_size;
-   hypre_IndexRef   start;
-   hypre_Index      stride;
-   hypre_Index      index;
-
-   HYPRE_Int        i, j, d;
-   HYPRE_Complex    value;
-
-   /*----------------------------------------
-    * Print data
-    *----------------------------------------*/
-
-   hypre_SetIndex(stride, 1);
-
-   /* First is the constant, off-diagonal, part of the matrix: */
-   for (  j=0; j<stencil_size; ++j )
-   {
-      if (symm_elements[j] < 0 && j!=center_rank )
-      {
-#ifdef HYPRE_COMPLEX
-         hypre_fprintf( file, "*: (*, *, *; %d) %.14e , %.14e\n",
-                        j, hypre_creal(data[0]), hypre_cimag(data[0]));
-#else
-         hypre_fprintf( file, "*: (*, *, *; %d) %.14e\n",
-                        j, data[0] );
-#endif
-      }
-      ++data;
-   }
-
-
-   /* Then each box has a variable, diagonal, part of the matrix: */
-   hypre_ForBoxI(i, box_array)
-   {
-      box      = hypre_BoxArrayBox(box_array, i);
-      data_box = hypre_BoxArrayBox(data_space, i);
-
-      start = hypre_BoxIMin(box);
-      data_box_volume = hypre_BoxVolume(data_box);
-
-      hypre_BoxGetSize(box, loop_size);
-
-      hypre_SerialBoxLoop1Begin(dim, loop_size,
-                                data_box, start, stride, datai);
-      {
-         /* Print line of the form: "%d: (%d, %d, %d; %d) %.14e\n" */
-         zypre_BoxLoopGetIndex(index);
-         hypre_fprintf(file, "%d: (%d",
-                       i, hypre_IndexD(start, 0) + hypre_IndexD(index, 0));
-         for (d = 1; d < dim; d++)
-         {
-            hypre_fprintf(file, ", %d",
-                          hypre_IndexD(start, d) + hypre_IndexD(index, d));
-         }
-         value = data[datai];
-#ifdef HYPRE_COMPLEX
-         hypre_fprintf(file, "; %d) %.14e , %.14e\n",
-                       center_rank, hypre_creal(value), hypre_cimag(value));
-#else
-         hypre_fprintf(file, "; %d) %.14e\n", center_rank, value);
-#endif
-      }
-      hypre_SerialBoxLoop1End(datai);
-      data += data_box_volume;
-   }
-
-   return hypre_error_flag;
-}
-
-/*--------------------------------------------------------------------------
- * hypre_PrintCCBoxArrayData
- * same as hypre_PrintBoxArrayData but for constant coefficients
- *--------------------------------------------------------------------------*/
-
-HYPRE_Int
-hypre_PrintCCBoxArrayData( FILE            *file,
-                           hypre_BoxArray  *box_array,
-                           hypre_BoxArray  *data_space,
-                           HYPRE_Int        num_values,
-                           HYPRE_Complex   *data       )
-{
-   HYPRE_Int        datai;
-
-   HYPRE_Int        i, j;
-   HYPRE_Complex    value;
-
-   /*----------------------------------------
-    * Print data
-    *----------------------------------------*/
-
-   hypre_ForBoxI(i, box_array)
-   {
-      datai = hypre_CCBoxIndexRank_noargs();
-
-      for (j = 0; j < num_values; j++)
-      {
-         value = data[datai + j];
-#ifdef HYPRE_COMPLEX
-         hypre_fprintf(file, "*: (*, *, *; %d) %.14e , %.14e\n",
-                       j, hypre_creal(value), hypre_cimag(value));
-#else
-         hypre_fprintf(file, "*: (*, *, *; %d) %.14e\n", j, value);
-#endif
-      }
-
-      data += num_values;
-   }
-
-   return hypre_error_flag;
-}
-
-/*--------------------------------------------------------------------------
->>>>>>> 51e5a4c6
  * hypre_ReadBoxArrayData  (for non-constant coefficients)
  *
  * RDF TODO
