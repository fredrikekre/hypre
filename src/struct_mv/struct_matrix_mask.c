--- conflicted
+++ resolved
@@ -40,10 +40,8 @@
    hypre_StructStencil  *stencil;
    hypre_Index          *stencil_shape;
    HYPRE_Int             stencil_size;
-   HYPRE_Complex       **stencil_data;
    hypre_Index          *mask_stencil_shape;
    HYPRE_Int             mask_stencil_size;
-   HYPRE_Complex       **mask_stencil_data;
 
    hypre_BoxArray       *data_space;
    HYPRE_Int           **data_indices;
@@ -54,9 +52,8 @@
    stencil       = hypre_StructMatrixStencil(matrix);
    stencil_shape = hypre_StructStencilShape(stencil);
    stencil_size  = hypre_StructStencilSize(stencil);
-   stencil_data  = hypre_StructMatrixStencilData(matrix);
 
-   mask = hypre_CTAlloc(hypre_StructMatrix,  1, HYPRE_MEMORY_HOST);
+   mask = hypre_CTAlloc(hypre_StructMatrix, 1, HYPRE_MEMORY_HOST);
 
    hypre_StructMatrixComm(mask) = hypre_StructMatrixComm(matrix);
 
@@ -67,7 +64,7 @@
       hypre_StructStencilRef(hypre_StructMatrixUserStencil(matrix));
 
    mask_stencil_size  = num_stencil_indices;
-   mask_stencil_shape = hypre_CTAlloc(hypre_Index,  num_stencil_indices, HYPRE_MEMORY_HOST);
+   mask_stencil_shape = hypre_CTAlloc(hypre_Index, num_stencil_indices, HYPRE_MEMORY_HOST);
    for (i = 0; i < num_stencil_indices; i++)
    {
       hypre_CopyIndex(stencil_shape[stencil_indices[i]],
@@ -83,41 +80,25 @@
    hypre_StructMatrixDataSpace(mask) = hypre_BoxArrayClone(hypre_StructMatrixDataSpace(matrix));
 
    hypre_StructMatrixData(mask) = hypre_StructMatrixData(matrix);
-   hypre_StructMatrixDataConst(mask) = hypre_StructMatrixDataConst(matrix);
-   
    hypre_StructMatrixDataAlloced(mask) = 0;
    hypre_StructMatrixDataSize(mask) = hypre_StructMatrixDataSize(matrix);
-   hypre_StructMatrixDataConstSize(mask) = hypre_StructMatrixDataConstSize(matrix);
    data_space   = hypre_StructMatrixDataSpace(matrix);
    data_indices = hypre_StructMatrixDataIndices(matrix);
-   mask_data_indices = hypre_CTAlloc(HYPRE_Int *,  hypre_BoxArraySize(data_space), HYPRE_MEMORY_HOST);
-   mask_stencil_data  = hypre_TAlloc(HYPRE_Complex*, mask_stencil_size, HYPRE_MEMORY_HOST);
-   if (hypre_BoxArraySize(data_space) > 0)
-	   mask_data_indices[0] = hypre_TAlloc(HYPRE_Int,  num_stencil_indices*hypre_BoxArraySize(data_space), HYPRE_MEMORY_HOST);
-   
+   mask_data_indices =
+      hypre_CTAlloc(HYPRE_Int *, hypre_BoxArraySize(data_space), HYPRE_MEMORY_HOST);
    hypre_ForBoxI(i, data_space)
    {
-      mask_data_indices[i] = mask_data_indices[0] + num_stencil_indices*i;
+      mask_data_indices[i] = hypre_TAlloc(HYPRE_Int, num_stencil_indices, HYPRE_MEMORY_HOST);
       for (j = 0; j < num_stencil_indices; j++)
       {
          mask_data_indices[i][j] = data_indices[i][stencil_indices[j]];
       }
    }
-   for (i = 0; i < mask_stencil_size; i++)
-   {
-      mask_stencil_data[i] = stencil_data[stencil_indices[i]];
-   }
-   hypre_StructMatrixStencilData(mask) = mask_stencil_data;
-
    hypre_StructMatrixDataIndices(mask) = mask_data_indices;
 
    hypre_StructMatrixSymmetric(mask) = hypre_StructMatrixSymmetric(matrix);
 
-<<<<<<< HEAD
-   hypre_StructMatrixSymmEntries(mask) = hypre_TAlloc(HYPRE_Int, stencil_size);
-=======
-   hypre_StructMatrixSymmElements(mask) = hypre_TAlloc(HYPRE_Int,  stencil_size, HYPRE_MEMORY_HOST);
->>>>>>> 414fa671
+   hypre_StructMatrixSymmEntries(mask) = hypre_TAlloc(HYPRE_Int, stencil_size, HYPRE_MEMORY_HOST);
    for (i = 0; i < stencil_size; i++)
    {
       hypre_StructMatrixSymmEntries(mask)[i] =
