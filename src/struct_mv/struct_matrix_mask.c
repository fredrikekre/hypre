/******************************************************************************
 * Copyright 1998-2019 Lawrence Livermore National Security, LLC and other
 * HYPRE Project Developers. See the top-level COPYRIGHT file for details.
 *
 * SPDX-License-Identifier: (Apache-2.0 OR MIT)
 ******************************************************************************/

/******************************************************************************
 *
 * Member functions for hypre_StructMatrix class.
 *
 *****************************************************************************/

#include "_hypre_struct_mv.h"

/*--------------------------------------------------------------------------
 * hypre_StructMatrixCreateMask
 *    This routine returns the matrix, `mask', containing pointers to
 *    some of the data in the input matrix `matrix'.  This can be useful,
 *    for example, to construct "splittings" of a matrix for use in
 *    iterative methods.  The key note here is that the matrix `mask' does
 *    NOT contain a copy of the data in `matrix', but it can be used as
 *    if it were a normal StructMatrix object.
 *
 *    Notes:
 *    (1) Only the stencil, data_indices, and global_size components of the
 *        StructMatrix structure are modified.
 *    (2) PrintStructMatrix will not correctly print the stencil-to-data
 *        correspondence.
 *--------------------------------------------------------------------------*/

hypre_StructMatrix *
hypre_StructMatrixCreateMask( hypre_StructMatrix *matrix,
                              HYPRE_Int           num_stencil_indices,
                              HYPRE_Int          *stencil_indices     )
{
   HYPRE_Int             ndim = hypre_StructMatrixNDim(matrix);
   hypre_StructMatrix   *mask;

   hypre_StructStencil  *stencil;
   hypre_Index          *stencil_shape;
   HYPRE_Int             stencil_size;
   HYPRE_Complex       **stencil_data;
   hypre_Index          *mask_stencil_shape;
   HYPRE_Int             mask_stencil_size;
   HYPRE_Complex       **mask_stencil_data;

   hypre_BoxArray       *data_space;
   HYPRE_Int           **data_indices;
   HYPRE_Int           **mask_data_indices;

   HYPRE_Int             i, j;

   stencil       = hypre_StructMatrixStencil(matrix);
   stencil_shape = hypre_StructStencilShape(stencil);
   stencil_size  = hypre_StructStencilSize(stencil);
   stencil_data  = hypre_StructMatrixStencilData(matrix);

   mask = hypre_CTAlloc(hypre_StructMatrix,  1, HYPRE_MEMORY_HOST);

   hypre_StructMatrixComm(mask) = hypre_StructMatrixComm(matrix);

   hypre_StructGridRef(hypre_StructMatrixGrid(matrix),
                       &hypre_StructMatrixGrid(mask));

   hypre_StructMatrixUserStencil(mask) =
      hypre_StructStencilRef(hypre_StructMatrixUserStencil(matrix));

   mask_stencil_size  = num_stencil_indices;
   mask_stencil_shape = hypre_CTAlloc(hypre_Index,  num_stencil_indices, HYPRE_MEMORY_HOST);
   for (i = 0; i < num_stencil_indices; i++)
   {
      hypre_CopyIndex(stencil_shape[stencil_indices[i]],
                      mask_stencil_shape[i]);
   }
   hypre_StructMatrixStencil(mask) =
      hypre_StructStencilCreate(hypre_StructStencilNDim(stencil),
                                mask_stencil_size,
                                mask_stencil_shape);

   hypre_StructMatrixNumValues(mask) = hypre_StructMatrixNumValues(matrix);

   hypre_StructMatrixDataSpace(mask) =
      hypre_BoxArrayDuplicate(hypre_StructMatrixDataSpace(matrix));

   hypre_StructMatrixData(mask) = hypre_StructMatrixData(matrix);
   hypre_StructMatrixDataConst(mask) = hypre_StructMatrixDataConst(matrix);

   hypre_StructMatrixDataAlloced(mask) = 0;
   hypre_StructMatrixDataSize(mask) = hypre_StructMatrixDataSize(matrix);
   hypre_StructMatrixDataConstSize(mask) = hypre_StructMatrixDataConstSize(matrix);
   data_space   = hypre_StructMatrixDataSpace(matrix);
   data_indices = hypre_StructMatrixDataIndices(matrix);
   mask_data_indices = hypre_CTAlloc(HYPRE_Int *,  hypre_BoxArraySize(data_space), HYPRE_MEMORY_HOST);
   mask_stencil_data  = hypre_TAlloc(HYPRE_Complex*, mask_stencil_size, HYPRE_MEMORY_HOST);
   if (hypre_BoxArraySize(data_space) > 0)
   {
      mask_data_indices[0] = hypre_TAlloc(HYPRE_Int,
<<<<<<< HEAD
                                          num_stencil_indices * hypre_BoxArraySize(data_space), HYPRE_MEMORY_HOST);
=======
                                          num_stencil_indices * hypre_BoxArraySize(data_space),
                                          HYPRE_MEMORY_HOST);
>>>>>>> dcbee145
   }

   hypre_ForBoxI(i, data_space)
   {
      mask_data_indices[i] = mask_data_indices[0] + num_stencil_indices * i;
      for (j = 0; j < num_stencil_indices; j++)
      {
         mask_data_indices[i][j] = data_indices[i][stencil_indices[j]];
      }
   }
   for (i = 0; i < mask_stencil_size; i++)
   {
      mask_stencil_data[i] = stencil_data[stencil_indices[i]];
   }
   hypre_StructMatrixStencilData(mask) = mask_stencil_data;

   hypre_StructMatrixDataIndices(mask) = mask_data_indices;

   hypre_StructMatrixSymmetric(mask) = hypre_StructMatrixSymmetric(matrix);

   hypre_StructMatrixSymmElements(mask) = hypre_TAlloc(HYPRE_Int,  stencil_size, HYPRE_MEMORY_HOST);
   for (i = 0; i < stencil_size; i++)
   {
      hypre_StructMatrixSymmElements(mask)[i] =
         hypre_StructMatrixSymmElements(matrix)[i];
   }

   for (i = 0; i < 2 * ndim; i++)
   {
      hypre_StructMatrixNumGhost(mask)[i] =
         hypre_StructMatrixNumGhost(matrix)[i];
   }

   hypre_StructMatrixGlobalSize(mask) =
      hypre_StructGridGlobalSize(hypre_StructMatrixGrid(mask)) *
      mask_stencil_size;

   hypre_StructMatrixCommPkg(mask) = NULL;

   hypre_StructMatrixRefCount(mask) = 1;

   return mask;
}
<|MERGE_RESOLUTION|>--- conflicted
+++ resolved
@@ -96,12 +96,8 @@
    if (hypre_BoxArraySize(data_space) > 0)
    {
       mask_data_indices[0] = hypre_TAlloc(HYPRE_Int,
-<<<<<<< HEAD
-                                          num_stencil_indices * hypre_BoxArraySize(data_space), HYPRE_MEMORY_HOST);
-=======
                                           num_stencil_indices * hypre_BoxArraySize(data_space),
                                           HYPRE_MEMORY_HOST);
->>>>>>> dcbee145
    }
 
    hypre_ForBoxI(i, data_space)
