--- conflicted
+++ resolved
@@ -134,11 +134,7 @@
     *------------------------------------------------------*/
 
    ndim = hypre_StructStencilNDim(stencil);
-<<<<<<< HEAD
-   symm_stencil_shape = hypre_CTAlloc(hypre_Index, 2*stencil_size, HYPRE_MEMORY_HOST);
-=======
-   symm_stencil_shape = hypre_CTAlloc(hypre_Index,  2 * stencil_size, HYPRE_MEMORY_HOST);
->>>>>>> a2daaf67
+   symm_stencil_shape = hypre_CTAlloc(hypre_Index, 2 * stencil_size, HYPRE_MEMORY_HOST);
    for (i = 0; i < stencil_size; i++)
    {
       hypre_CopyIndex(stencil_shape[i], symm_stencil_shape[i]);
@@ -148,17 +144,11 @@
     * Create symmetric stencil entries and 'symm_entries'
     *------------------------------------------------------*/
 
-<<<<<<< HEAD
-   symm_entries = hypre_CTAlloc(HYPRE_Int, 2*stencil_size, HYPRE_MEMORY_HOST);
-   for (i = 0; i < 2*stencil_size; i++)
+   symm_entries = hypre_CTAlloc(HYPRE_Int, 2 * stencil_size, HYPRE_MEMORY_HOST);
+   for (i = 0; i < 2 * stencil_size; i++)
+   {
       symm_entries[i] = -1;
-=======
-   symm_elements = hypre_CTAlloc(HYPRE_Int,  2 * stencil_size, HYPRE_MEMORY_HOST);
-   for (i = 0; i < 2 * stencil_size; i++)
-   {
-      symm_elements[i] = -1;
-   }
->>>>>>> a2daaf67
+   }
 
    symm_stencil_size = stencil_size;
    for (i = 0; i < stencil_size; i++)
@@ -198,13 +188,7 @@
                hypre_IndexD(symm_stencil_shape[symm_stencil_size], d) =
                   -hypre_IndexD(symm_stencil_shape[i], d);
             }
-<<<<<<< HEAD
-               
             symm_entries[symm_stencil_size] = i;
-=======
-
-            symm_elements[symm_stencil_size] = i;
->>>>>>> a2daaf67
             symm_stencil_size++;
          }
       }
@@ -218,4 +202,4 @@
    *symm_entries_ptr = symm_entries;
 
    return hypre_error_flag;
-}
+}