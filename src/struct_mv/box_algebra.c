--- conflicted
+++ resolved
@@ -297,7 +297,6 @@
 
    HYPRE_Int        index_not_there;
 
-<<<<<<< HEAD
    /*------------------------------------------------------
     * Sanity check
     *------------------------------------------------------*/
@@ -308,8 +307,6 @@
       return hypre_error_flag;
    }
 
-=======
->>>>>>> a2daaf67
    /*------------------------------------------------------
     * If the size of boxes is less than 2, return
     *------------------------------------------------------*/
@@ -389,11 +386,7 @@
     * Set up the block array
     *------------------------------------------------------*/
 
-<<<<<<< HEAD
    block = hypre_CTAlloc(HYPRE_Int, block_volume, HYPRE_MEMORY_HOST);
-=======
-   block = hypre_CTAlloc(HYPRE_Int,  block_volume, HYPRE_MEMORY_HOST);
->>>>>>> a2daaf67
 
    hypre_ForBoxI(bi, boxes)
    {
@@ -586,7 +579,6 @@
                                          {1, 2, 0},
                                          {2, 1, 0}};
 
-<<<<<<< HEAD
    /*------------------------------------------------------
     * Sanity check
     *------------------------------------------------------*/
@@ -600,86 +592,6 @@
    /*------------------------------------------------------
     * Compute unions
     *------------------------------------------------------*/
-=======
-   size = hypre_BoxArraySize(boxes);
-   rotated_box = hypre_CTAlloc(hypre_Box,  1, HYPRE_MEMORY_HOST);
-   rotated_array = hypre_BoxArrayArrayCreate(5, hypre_BoxArrayNDim(boxes));
-
-   for (i = 0; i < 5; i++)
-   {
-      rotated_boxes = hypre_BoxArrayArrayBoxArray(rotated_array, i);
-      switch (i)
-      {
-         case 0:
-            for (j = 0; j < size; j++)
-            {
-               box = hypre_BoxArrayBox(boxes, j);
-               hypre_SetIndex3(lower, hypre_BoxIMin(box)[0],  hypre_BoxIMin(box)[2],
-                               hypre_BoxIMin(box)[1]);
-               hypre_SetIndex3(upper, hypre_BoxIMax(box)[0],  hypre_BoxIMax(box)[2],
-                               hypre_BoxIMax(box)[1]);
-               hypre_BoxSetExtents(rotated_box, lower, upper);
-               hypre_AppendBox(rotated_box, rotated_boxes);
-            }
-            hypre_UnionBoxes(rotated_boxes);
-            break;
-
-         case 1:
-            for (j = 0; j < size; j++)
-            {
-               box = hypre_BoxArrayBox(boxes, j);
-               hypre_SetIndex3(lower, hypre_BoxIMin(box)[1],  hypre_BoxIMin(box)[2],
-                               hypre_BoxIMin(box)[0]);
-               hypre_SetIndex3(upper, hypre_BoxIMax(box)[1],  hypre_BoxIMax(box)[2],
-                               hypre_BoxIMax(box)[0]);
-               hypre_BoxSetExtents(rotated_box, lower, upper);
-               hypre_AppendBox(rotated_box, rotated_boxes);
-            }
-            hypre_UnionBoxes(rotated_boxes);
-            break;
-
-         case 2:
-            for (j = 0; j < size; j++)
-            {
-               box = hypre_BoxArrayBox(boxes, j);
-               hypre_SetIndex3(lower, hypre_BoxIMin(box)[1],  hypre_BoxIMin(box)[0],
-                               hypre_BoxIMin(box)[2]);
-               hypre_SetIndex3(upper, hypre_BoxIMax(box)[1],  hypre_BoxIMax(box)[0],
-                               hypre_BoxIMax(box)[2]);
-               hypre_BoxSetExtents(rotated_box, lower, upper);
-               hypre_AppendBox(rotated_box, rotated_boxes);
-            }
-            hypre_UnionBoxes(rotated_boxes);
-            break;
-
-         case 3:
-            for (j = 0; j < size; j++)
-            {
-               box = hypre_BoxArrayBox(boxes, j);
-               hypre_SetIndex3(lower, hypre_BoxIMin(box)[2],  hypre_BoxIMin(box)[0],
-                               hypre_BoxIMin(box)[1]);
-               hypre_SetIndex3(upper, hypre_BoxIMax(box)[2],  hypre_BoxIMax(box)[0],
-                               hypre_BoxIMax(box)[1]);
-               hypre_BoxSetExtents(rotated_box, lower, upper);
-               hypre_AppendBox(rotated_box, rotated_boxes);
-            }
-            hypre_UnionBoxes(rotated_boxes);
-            break;
-
-         case 4:
-            for (j = 0; j < size; j++)
-            {
-               box = hypre_BoxArrayBox(boxes, j);
-               hypre_SetIndex3(lower, hypre_BoxIMin(box)[2],  hypre_BoxIMin(box)[1],
-                               hypre_BoxIMin(box)[0]);
-               hypre_SetIndex3(upper, hypre_BoxIMax(box)[2],  hypre_BoxIMax(box)[1],
-                               hypre_BoxIMax(box)[0]);
-               hypre_BoxSetExtents(rotated_box, lower, upper);
-               hypre_AppendBox(rotated_box, rotated_boxes);
-            }
-            hypre_UnionBoxes(rotated_boxes);
-            break;
->>>>>>> a2daaf67
 
    rotated_box   = hypre_BoxCreate(ndim);
    rotated_boxaa = hypre_BoxArrayArrayCreate(5, ndim);
@@ -707,7 +619,6 @@
    /* six-th call (xyz) */
    hypre_UnionBoxes(boxes);
 
-<<<<<<< HEAD
    /* Find call with minimum size */
    k = 5;
    min_size = size;
@@ -718,23 +629,10 @@
       {
          min_size = hypre_BoxArraySize(rotated_boxa);
          k = i;
-=======
-   array = 5;
-   min_size = hypre_BoxArraySize(boxes);
-
-   for (i = 0; i < 5; i++)
-   {
-      rotated_boxes = hypre_BoxArrayArrayBoxArray(rotated_array, i);
-      if (hypre_BoxArraySize(rotated_boxes) < min_size)
-      {
-         min_size = hypre_BoxArraySize(rotated_boxes);
-         array = i;
->>>>>>> a2daaf67
       }
    }
 
    /* copy the box_array with the minimum number of boxes to boxes */
-<<<<<<< HEAD
    if (k != 5)
    {
       rotated_boxa = hypre_BoxArrayArrayBoxArray(rotated_boxaa, k);
@@ -755,94 +653,6 @@
       }
    }
    hypre_BoxArrayArrayDestroy(rotated_boxaa);
-=======
-   if (array != 5)
-   {
-      rotated_boxes = hypre_BoxArrayArrayBoxArray(rotated_array, array);
-      hypre_BoxArraySize(boxes) = min_size;
-
-      switch (array)
-      {
-         case 0:
-            for (j = 0; j < min_size; j++)
-            {
-               rotated_box = hypre_BoxArrayBox(rotated_boxes, j);
-               hypre_SetIndex3(lower, hypre_BoxIMin(rotated_box)[0],
-                               hypre_BoxIMin(rotated_box)[2],
-                               hypre_BoxIMin(rotated_box)[1]);
-               hypre_SetIndex3(upper, hypre_BoxIMax(rotated_box)[0],
-                               hypre_BoxIMax(rotated_box)[2],
-                               hypre_BoxIMax(rotated_box)[1]);
-
-               hypre_BoxSetExtents( hypre_BoxArrayBox(boxes, j), lower, upper);
-            }
-            break;
-
-         case 1:
-            for (j = 0; j < min_size; j++)
-            {
-               rotated_box = hypre_BoxArrayBox(rotated_boxes, j);
-               hypre_SetIndex3(lower, hypre_BoxIMin(rotated_box)[2],
-                               hypre_BoxIMin(rotated_box)[0],
-                               hypre_BoxIMin(rotated_box)[1]);
-               hypre_SetIndex3(upper, hypre_BoxIMax(rotated_box)[2],
-                               hypre_BoxIMax(rotated_box)[0],
-                               hypre_BoxIMax(rotated_box)[1]);
-
-               hypre_BoxSetExtents( hypre_BoxArrayBox(boxes, j), lower, upper);
-            }
-            break;
-
-         case 2:
-            for (j = 0; j < min_size; j++)
-            {
-               rotated_box = hypre_BoxArrayBox(rotated_boxes, j);
-               hypre_SetIndex3(lower, hypre_BoxIMin(rotated_box)[1],
-                               hypre_BoxIMin(rotated_box)[0],
-                               hypre_BoxIMin(rotated_box)[2]);
-               hypre_SetIndex3(upper, hypre_BoxIMax(rotated_box)[1],
-                               hypre_BoxIMax(rotated_box)[0],
-                               hypre_BoxIMax(rotated_box)[2]);
-
-               hypre_BoxSetExtents( hypre_BoxArrayBox(boxes, j), lower, upper);
-            }
-            break;
-
-         case 3:
-            for (j = 0; j < min_size; j++)
-            {
-               rotated_box = hypre_BoxArrayBox(rotated_boxes, j);
-               hypre_SetIndex3(lower, hypre_BoxIMin(rotated_box)[1],
-                               hypre_BoxIMin(rotated_box)[2],
-                               hypre_BoxIMin(rotated_box)[0]);
-               hypre_SetIndex3(upper, hypre_BoxIMax(rotated_box)[1],
-                               hypre_BoxIMax(rotated_box)[2],
-                               hypre_BoxIMax(rotated_box)[0]);
-
-               hypre_BoxSetExtents( hypre_BoxArrayBox(boxes, j), lower, upper);
-            }
-            break;
-
-         case 4:
-            for (j = 0; j < min_size; j++)
-            {
-               rotated_box = hypre_BoxArrayBox(rotated_boxes, j);
-               hypre_SetIndex3(lower, hypre_BoxIMin(rotated_box)[2],
-                               hypre_BoxIMin(rotated_box)[1],
-                               hypre_BoxIMin(rotated_box)[0]);
-               hypre_SetIndex3(upper, hypre_BoxIMax(rotated_box)[2],
-                               hypre_BoxIMax(rotated_box)[1],
-                               hypre_BoxIMax(rotated_box)[0]);
-
-               hypre_BoxSetExtents( hypre_BoxArrayBox(boxes, j), lower, upper);
-            }
-            break;
-
-      }   /* switch(array) */
-   }      /* if (array != 5) */
-
-   hypre_BoxArrayArrayDestroy(rotated_array);
->>>>>>> a2daaf67
 
    return hypre_error_flag;
 }