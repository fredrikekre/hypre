--- conflicted
+++ resolved
@@ -321,7 +321,7 @@
     *------------------------------------------------------*/
 
    i_tmp0 = 2 * hypre_BoxArraySize(boxes);
-   block_index[0] = hypre_TAlloc(HYPRE_Int,  3 * i_tmp0, HYPRE_MEMORY_HOST);
+   block_index[0] = hypre_TAlloc(HYPRE_Int, 3 * i_tmp0, HYPRE_MEMORY_HOST);
    block_sz[0] = 0;
    for (d = 1; d < 3; d++)
    {
@@ -379,15 +379,9 @@
    /*------------------------------------------------------
     * Set up the block array
     *------------------------------------------------------*/
-<<<<<<< HEAD
-
-   block = hypre_CTAlloc(HYPRE_Int, block_volume);
-
-=======
-      
-   block = hypre_CTAlloc(HYPRE_Int,  block_volume, HYPRE_MEMORY_HOST);
-      
->>>>>>> 414fa671
+
+   block = hypre_CTAlloc(HYPRE_Int, block_volume, HYPRE_MEMORY_HOST);
+
    hypre_ForBoxI(bi, boxes)
    {
       box = hypre_BoxArrayBox(boxes, bi);
@@ -530,15 +524,9 @@
     * Clean up and return
     *---------------------------------------------------------*/
 
-<<<<<<< HEAD
-   hypre_TFree(block_index[0]);
-   hypre_TFree(block);
-
-=======
    hypre_TFree(block_index[0], HYPRE_MEMORY_HOST);
    hypre_TFree(block, HYPRE_MEMORY_HOST);
-   
->>>>>>> 414fa671
+
    return hypre_error_flag;
 }
 
@@ -577,15 +565,9 @@
                                          {1, 2, 0},
                                          {2, 1, 0}};
 
-<<<<<<< HEAD
    /*------------------------------------------------------
     * Sanity check
     *------------------------------------------------------*/
-=======
-   size= hypre_BoxArraySize(boxes);
-   rotated_box= hypre_CTAlloc(hypre_Box,  1, HYPRE_MEMORY_HOST);
-   rotated_array= hypre_BoxArrayArrayCreate(5, hypre_BoxArrayNDim(boxes));
->>>>>>> 414fa671
 
    if (ndim > 3)
    {
@@ -597,7 +579,6 @@
     * Compute unions
     *------------------------------------------------------*/
 
-<<<<<<< HEAD
    rotated_box   = hypre_BoxCreate(ndim);
    rotated_boxaa = hypre_BoxArrayArrayCreate(5, ndim);
    for (i = 0; i < 5; i++)
@@ -620,11 +601,6 @@
       hypre_UnionBoxes(rotated_boxa);
    }
    hypre_BoxDestroy(rotated_box);
-=======
-      } /*switch(i) */
-   }    /* for (i= 0; i< 5; i++) */
-   hypre_TFree(rotated_box, HYPRE_MEMORY_HOST);
->>>>>>> 414fa671
 
    /* six-th call (xyz) */
    hypre_UnionBoxes(boxes);
