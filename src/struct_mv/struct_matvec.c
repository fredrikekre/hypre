/******************************************************************************
 * Copyright 1998-2019 Lawrence Livermore National Security, LLC and other
 * HYPRE Project Developers. See the top-level COPYRIGHT file for details.
 *
 * SPDX-License-Identifier: (Apache-2.0 OR MIT)
 ******************************************************************************/

/******************************************************************************
 *
 * Structured matrix-vector multiply routine
 *
 *****************************************************************************/

#include "_hypre_struct_mv.h"
#include "_hypre_struct_mv.hpp"

#define UNROLL_STENCIL_LOOPS
#define UNROLL_MAXDEPTH 9

/*--------------------------------------------------------------------------
 * Matvec data structure
 *--------------------------------------------------------------------------*/

typedef struct
{
   hypre_StructMatrix  *A;
   hypre_StructVector  *x;
   hypre_ComputePkg    *compute_pkg;
   hypre_BoxArray      *data_space;
   HYPRE_Int            transpose;

   HYPRE_Int            skip_diag;
   HYPRE_Int            nentries;
   HYPRE_Int           *stentries;
} hypre_StructMatvecData;

/*--------------------------------------------------------------------------
 *--------------------------------------------------------------------------*/

void *
hypre_StructMatvecCreate( )
{
   hypre_StructMatvecData *matvec_data;

<<<<<<< HEAD
   matvec_data = hypre_CTAlloc(hypre_StructMatvecData, 1);
   matvec_data -> stentries = NULL;
=======
   matvec_data = hypre_CTAlloc(hypre_StructMatvecData,  1, HYPRE_MEMORY_HOST);
>>>>>>> 414fa671

   return (void *) matvec_data;
}

/*--------------------------------------------------------------------------
 *--------------------------------------------------------------------------*/

HYPRE_Int
hypre_StructMatvecDestroy( void *matvec_vdata )
{
   hypre_StructMatvecData *matvec_data = (hypre_StructMatvecData *)matvec_vdata;

   if (matvec_data)
   {
      hypre_StructMatrixDestroy(matvec_data -> A);
      hypre_StructVectorDestroy(matvec_data -> x);
      hypre_ComputePkgDestroy(matvec_data -> compute_pkg);
      hypre_BoxArrayDestroy(matvec_data -> data_space);
      hypre_TFree(matvec_data -> stentries);
      hypre_TFree(matvec_data);
   }

   return hypre_error_flag;
}

/*--------------------------------------------------------------------------
 *--------------------------------------------------------------------------*/

HYPRE_Int
hypre_StructMatvecSetTranspose( void *matvec_vdata,
                                HYPRE_Int transpose )
{
   hypre_StructMatvecData  *matvec_data = matvec_vdata;

   (matvec_data -> transpose) = transpose;

   return hypre_error_flag;
}

/*--------------------------------------------------------------------------
 *--------------------------------------------------------------------------*/

HYPRE_Int
hypre_StructMatvecSetSkipDiag( void     *matvec_vdata,
                               HYPRE_Int skip_diag )
{
   hypre_StructMatvecData  *matvec_data = matvec_vdata;

   if (skip_diag != 0)
   {
      (matvec_data -> skip_diag) = 1;
   }
   else
   {
      (matvec_data -> skip_diag) = 0;
   }

   return hypre_error_flag;
}

/*--------------------------------------------------------------------------
 *--------------------------------------------------------------------------*/

HYPRE_Int
hypre_StructMatvecSetup( void               *matvec_vdata,
                         hypre_StructMatrix *A,
                         hypre_StructVector *x )
{
   hypre_StructMatvecData  *matvec_data = (hypre_StructMatvecData  *)matvec_vdata;

   hypre_StructGrid        *grid;
   hypre_StructStencil     *stencil;
   hypre_ComputeInfo       *compute_info;
   hypre_ComputePkg        *compute_pkg;
   hypre_BoxArray          *data_space;
   HYPRE_Int               *num_ghost;
   hypre_IndexRef           dom_stride;
   HYPRE_Int                stencil_diag;
   HYPRE_Int                stencil_size;
   HYPRE_Int                i;

   HYPRE_ANNOTATE_FUNC_BEGIN;

   /* Make sure that the transpose coefficients are stored in A (note that the
    * resizing will provide no option to restore A to its previous state) */
   if (matvec_data -> transpose)
   {
      HYPRE_Int  resize;

      hypre_StructMatrixSetTranspose(A, 1, &resize);
      if ( (resize) && (hypre_StructMatrixDataSpace(A) != NULL) )
      {
         hypre_BoxArray  *data_space;

         hypre_StructMatrixComputeDataSpace(A, NULL, &data_space);
         hypre_StructMatrixResize(A, data_space);
         hypre_StructMatrixForget(A);  /* No restore allowed (saves memory) */
         hypre_StructMatrixAssemble(A);
      }
   }

   /*----------------------------------------------------------
    * Set up the compute package
    *----------------------------------------------------------*/

   grid = hypre_StructMatrixGrid(A);
   stencil = hypre_StructMatrixStencil(A);
   if (matvec_data -> transpose)
   {
      dom_stride = hypre_StructMatrixRanStride(A);
   }
   else
   {
      dom_stride = hypre_StructMatrixDomStride(A);
   }

   /* This computes a data_space with respect to the matrix grid and the
    * stencil pattern for the matvec */
   hypre_StructVectorReindex(x, grid, dom_stride);
   hypre_StructNumGhostFromStencil(stencil, &num_ghost);
   hypre_StructVectorComputeDataSpace(x, num_ghost, &data_space);
   hypre_TFree(num_ghost);

   /* This computes the communication pattern for the new x data_space */
   hypre_CreateComputeInfo(grid, stencil, &compute_info);
   hypre_StructVectorMapCommInfo(x, hypre_ComputeInfoCommInfo(compute_info));
   /* Compute boxes will be appropriately projected in MatvecCompute */
   hypre_ComputePkgCreate(compute_info, data_space, 1, grid, &compute_pkg);

   /* This restores the original grid */
   hypre_StructVectorRestore(x);

   /* Set active stencil entries if it hasn't been done yet */
   stencil_size = hypre_StructStencilSize(stencil);
   stencil_diag = hypre_StructStencilDiagEntry(stencil);
   (matvec_data -> stentries) = hypre_TAlloc(HYPRE_Int, stencil_size);
   for (i = 0; i < stencil_size; i++)
   {
      (matvec_data -> stentries[i]) = i;
   }

   /* Move diagonal entry to first position */
   (matvec_data -> stentries[stencil_diag]) = (matvec_data -> stentries[0]);
   (matvec_data -> stentries[0]) = stencil_diag;

   /* Set number of stencil entries used in StructMatvecCompute*/
   (matvec_data -> nentries) = stencil_size;

   /*----------------------------------------------------------
    * Set up the matvec data structure
    *----------------------------------------------------------*/

   (matvec_data -> A)           = hypre_StructMatrixRef(A);
   (matvec_data -> x)           = hypre_StructVectorRef(x);
   (matvec_data -> compute_pkg) = compute_pkg;
   (matvec_data -> data_space)  = data_space;

   HYPRE_ANNOTATE_FUNC_END;

   return hypre_error_flag;
}

/*--------------------------------------------------------------------------
 *
 *--------------------------------------------------------------------------*/
HYPRE_Int
hypre_StructMatvecCompute( void               *matvec_vdata,
                           HYPRE_Complex       alpha,
                           hypre_StructMatrix *A,
                           hypre_StructVector *x,
                           HYPRE_Complex       beta,
                           hypre_StructVector *y )
{
<<<<<<< HEAD
   hypre_StructMatvecData  *matvec_data   = (hypre_StructMatvecData  *)matvec_vdata;
   HYPRE_Int                transpose     = (matvec_data -> transpose);
   HYPRE_Int                dom_is_coarse = hypre_StructMatrixDomainIsCoarse(A);
   HYPRE_Int                ran_is_coarse = hypre_StructMatrixRangeIsCoarse(A);

   if (transpose || dom_is_coarse || ran_is_coarse)
   {
      hypre_StructMatvecRectglCompute(matvec_vdata, alpha, A, x, beta, y);
   }
   else
   {
      hypre_StructMatvecSquareCompute(matvec_vdata, alpha, A, x, beta, y);
   }

   return hypre_error_flag;
}

/*--------------------------------------------------------------------------
 *
 * StructMatvec specialization for rectangular matrices.
 *
 * The grids for A, x, and y must be compatible with respect to matrix-vector
 * multiply, but the initial grid boxes and strides may differ.  The routines
 * Reindex() and Resize() are called to convert the grid for the vector x to
 * match the domain grid of the matrix A.  As a result, both A and x have the
 * same list of underlying boxes and the domain stride for A is the same as the
 * stride for x.  The grid for y is assumed to match the range grid for A, but
 * with potentially different boxes and strides.  The number of boxes and the
 * corresponding box ids must match, however, so it is not necessary to search.
 * Here are some examples (after Reindex() and Resize() have been called for x):
 *
 *   RangeIsCoarse:                           DomainIsCoarse:
 *   Adstride = 1                             Adstride = 1
 *   xdstride = 3                             xdstride = 1
 *   ydstride = 1                             ydstride = 3
 *
 *   1     6               2 2                5     2     6 6    <-- domain/range strides
 *   | |   |               | | |              | |   |     | | |
 *   |y| = |       A       | | |              | |   |     | |x|
 *   | |   |               | |x|              |y| = |  A  | | |
 *                           | |              | |   |     |
 *                           | |              | |   |     |
 *                           | |              | |   |     |
 *
 * It is assumed here that the data space for y corresponds to a coarsening of
 * the base index space for A with range stride.  So, we are circumventing the
 * "MapData" routines in the matrix and vector classes to avoid making too many
 * function calls.  We could achieve the same goal by calling MapToCoarse(),
 * MapToFine(), and MapData() in sequence to move base index values first to the
 * range grid for A, then to the base index space and data space for y.
 *
 * RDF TODO: Consider modifications to the current DataMap interfaces to avoid
 * making assumptions like the above.  Look at the Matmult routine as well.
 *--------------------------------------------------------------------------*/

HYPRE_Int
hypre_StructMatvecRectglCompute( void               *matvec_vdata,
                                 HYPRE_Complex       alpha,
                                 hypre_StructMatrix *A,
                                 hypre_StructVector *x,
                                 HYPRE_Complex       beta,
                                 hypre_StructVector *y )
{
   hypre_StructMatvecData  *matvec_data = (hypre_StructMatvecData  *)matvec_vdata;

   hypre_ComputePkg        *compute_pkg;
   hypre_CommHandle        *comm_handle;
   HYPRE_Int                transpose;
   HYPRE_Int                skip_diag;
   HYPRE_Int                nentries;
   HYPRE_Int               *stentries;
   HYPRE_Int                ndim;

   hypre_BoxArray          *data_space;
   hypre_BoxArrayArray     *compute_box_aa;
   hypre_BoxArray          *compute_box_a;
   hypre_Box               *compute_box;
=======
   hypre_StructMatvecData  *matvec_data = (hypre_StructMatvecData  *)matvec_vdata;

   hypre_ComputePkg        *compute_pkg;

   hypre_CommHandle        *comm_handle;

   hypre_BoxArrayArray     *compute_box_aa;
   hypre_Box               *y_data_box;

   HYPRE_Complex           *xp;
   HYPRE_Complex           *yp;
>>>>>>> 414fa671

   hypre_BoxArray          *boxes;
   hypre_Index              loop_size, origin, stride;
   hypre_IndexRef           start;
<<<<<<< HEAD
=======
   hypre_IndexRef           stride;

   HYPRE_Int                constant_coefficient;
>>>>>>> 414fa671

   HYPRE_Complex            temp;
   HYPRE_Int                compute_i, i, j, si, ssi;

   hypre_Box               *A_data_box, *x_data_box, *y_data_box;
   HYPRE_Complex           *Ap, *xp, *yp;
   HYPRE_Int                Ai, xi, yi;
   HYPRE_Int 		    Ab, xb, yb;
   hypre_Index              Adstride, xdstride, ydstride, ustride;

   hypre_StructStencil     *stencil;
   hypre_Index             *stencil_shape;

   hypre_StructGrid        *grid;
   HYPRE_Int 		    ran_nboxes;
   HYPRE_Int 		   *ran_boxnums;
   hypre_IndexRef           ran_stride;
   hypre_IndexRef           dom_stride;
   HYPRE_Int                dom_is_coarse;

   hypre_StructVector      *x_tmp = NULL;

   /*-----------------------------------------------------------------------
    * Initialize some things
    *-----------------------------------------------------------------------*/
   HYPRE_ANNOTATE_FUNC_BEGIN;

#if 0
   /* RDF: Should not need this if the boundaries were cleared initially */
   constant_coefficient = hypre_StructMatrixConstantCoefficient(A);
   if (constant_coefficient) hypre_StructVectorClearBoundGhostValues(x, 0);
#endif

   compute_pkg = (matvec_data -> compute_pkg);
   transpose   = (matvec_data -> transpose);
   skip_diag   = (matvec_data -> skip_diag);
   nentries    = (matvec_data -> nentries);
   stentries   = (matvec_data -> stentries);

   ndim = hypre_StructMatrixNDim(A);

   /* Switch domain and range information if doing a transpose matvec */
   if (transpose)
   {
      ran_stride    = hypre_StructMatrixDomStride(A);
      ran_nboxes    = hypre_StructMatrixDomNBoxes(A);
      ran_boxnums   = hypre_StructMatrixDomBoxnums(A);
      dom_stride    = hypre_StructMatrixRanStride(A);
      dom_is_coarse = hypre_StructMatrixRangeIsCoarse(A);
   }
   else
   {
      ran_stride    = hypre_StructMatrixRanStride(A);
      ran_nboxes    = hypre_StructMatrixRanNBoxes(A);
      ran_boxnums   = hypre_StructMatrixRanBoxnums(A);
      dom_stride    = hypre_StructMatrixDomStride(A);
      dom_is_coarse = hypre_StructMatrixDomainIsCoarse(A);
   }

   grid = hypre_StructMatrixGrid(A);

   compute_box = hypre_BoxCreate(ndim);
   hypre_SetIndex(ustride, 1);
   hypre_assert(skip_diag == 0 || skip_diag == 1);

   /*-----------------------------------------------------------------------
    * Do (alpha == 0.0) computation
    *-----------------------------------------------------------------------*/

   if (alpha == 0.0)
   {
      boxes = hypre_StructGridBoxes(hypre_StructVectorGrid(y));
      hypre_ForBoxI(i, boxes)
      {
         hypre_CopyBox(hypre_BoxArrayBox(boxes, i), compute_box);
         hypre_StructVectorMapDataBox(y, compute_box);
         hypre_BoxGetSize(compute_box, loop_size);
         y_data_box = hypre_BoxArrayBox(hypre_StructVectorDataSpace(y), i);
         start = hypre_BoxIMin(compute_box);
         yp = hypre_StructVectorBoxData(y, i);

<<<<<<< HEAD
         hypre_BoxLoop1Begin(ndim, loop_size,
                             y_data_box, start, ustride, yi);
#ifdef HYPRE_USING_OPENMP
#pragma omp parallel for private(HYPRE_BOX_PRIVATE,yi) HYPRE_SMP_SCHEDULE
#endif
         hypre_BoxLoop1For(yi)
=======
         hypre_BoxGetSize(box, loop_size);

#define DEVICE_VAR is_device_ptr(yp)
         hypre_BoxLoop1Begin(hypre_StructVectorNDim(x), loop_size,
                             y_data_box, start, stride, yi);
>>>>>>> 414fa671
         {
            yp[yi] *= beta;
         }
         hypre_BoxLoop1End(yi);
#undef DEVICE_VAR
      }
      HYPRE_ANNOTATE_FUNC_END;

      return hypre_error_flag;
   }

   if (x == y)
   {
      x_tmp = hypre_StructVectorClone(y);
      x = x_tmp;
   }

   /*-----------------------------------------------------------------------
    * Do (alpha != 0.0) computation
    *-----------------------------------------------------------------------*/

   /* This resizes the data for x using the data_space computed during setup */
   data_space = hypre_BoxArrayClone(matvec_data -> data_space);
   hypre_StructVectorReindex(x, grid, dom_stride);
   hypre_StructVectorResize(x, data_space);

   stencil       = hypre_StructMatrixStencil(A);
   stencil_shape = hypre_StructStencilShape(stencil);
   for (compute_i = 0; compute_i < 2; compute_i++)
   {
      switch(compute_i)
      {
         case 0:
         {
            xp = hypre_StructVectorData(x);
            hypre_InitializeIndtComputations(compute_pkg, xp, &comm_handle);
            compute_box_aa = hypre_ComputePkgIndtBoxes(compute_pkg);

            /*--------------------------------------------------------------
             * initialize y= (beta/alpha)*y normally (where everything
             * is multiplied by alpha at the end),
             *--------------------------------------------------------------*/

            temp = beta / alpha;
            if (temp != 1.0)
            {
               boxes = hypre_StructGridBoxes(hypre_StructVectorGrid(y));
               hypre_ForBoxI(i, boxes)
               {
                  hypre_CopyBox(hypre_BoxArrayBox(boxes, i), compute_box);
                  hypre_StructVectorMapDataBox(y, compute_box);
                  hypre_BoxGetSize(compute_box, loop_size);
                  y_data_box = hypre_BoxArrayBox(hypre_StructVectorDataSpace(y), i);
                  start = hypre_BoxIMin(compute_box);
                  yp = hypre_StructVectorBoxData(y, i);

#define DEVICE_VAR is_device_ptr(yp)
                  if (temp == 0.0)
                  {
<<<<<<< HEAD
                     hypre_BoxLoop1Begin(ndim, loop_size,
                                         y_data_box, start, ustride, yi);
#ifdef HYPRE_USING_OPENMP
#pragma omp parallel for private(HYPRE_BOX_PRIVATE,yi) HYPRE_SMP_SCHEDULE
#endif
                     hypre_BoxLoop1For(yi)
=======
                     hypre_BoxGetSize(box, loop_size);

                     hypre_BoxLoop1Begin(hypre_StructVectorNDim(x), loop_size,
                                         y_data_box, start, stride, yi);
>>>>>>> 414fa671
                     {
                        yp[yi] = 0.0;
                     }
                     hypre_BoxLoop1End(yi);
                  }
                  else
                  {
<<<<<<< HEAD
                     hypre_BoxLoop1Begin(ndim, loop_size,
                                         y_data_box, start, ustride, yi);
#ifdef HYPRE_USING_OPENMP
#pragma omp parallel for private(HYPRE_BOX_PRIVATE,yi) HYPRE_SMP_SCHEDULE
#endif
                     hypre_BoxLoop1For(yi)
=======
                     hypre_BoxGetSize(box, loop_size);

                     hypre_BoxLoop1Begin(hypre_StructVectorNDim(x), loop_size,
                                         y_data_box, start, stride, yi);
>>>>>>> 414fa671
                     {
                        yp[yi] *= temp;
                     }
                     hypre_BoxLoop1End(yi);
                  }
#undef DEVICE_VAR
               }
            }
         }
         break;

         case 1:
         {
            hypre_FinalizeIndtComputations(comm_handle);
            compute_box_aa = hypre_ComputePkgDeptBoxes(compute_pkg);
         }
         break;
      }

      /*--------------------------------------------------------------------
       * y += A*x (or A^T*x)
       *--------------------------------------------------------------------*/

<<<<<<< HEAD
      hypre_StructMatrixGetStencilStride(A, stride);
      hypre_CopyToIndex(stride, ndim, Adstride);
      hypre_StructMatrixMapDataStride(A, Adstride);
      hypre_CopyToIndex(stride, ndim, xdstride);
      hypre_StructVectorMapDataStride(x, xdstride);
      hypre_CopyToIndex(stride, ndim, ydstride);
      hypre_MapToCoarseIndex(ydstride, NULL, ran_stride, ndim);
=======
      switch( constant_coefficient )
      {
         case 0:
         {
            hypre_StructMatvecCC0( alpha, A, x, y, compute_box_aa, stride );
            break;
         }
         case 1:
         {
            hypre_StructMatvecCC1( alpha, A, x, y, compute_box_aa, stride );
            break;
         }
         case 2:
         {
            hypre_StructMatvecCC2( alpha, A, x, y, compute_box_aa, stride );
            break;
         }
      }

   }

   if (x_tmp)
   {
      hypre_StructVectorDestroy(x_tmp);
      x = y;
   }

   return hypre_error_flag;
}

/*--------------------------------------------------------------------------
 * hypre_StructMatvecCC0
 * core of struct matvec computation, for the case constant_coefficient==0
 * (all coefficients are variable)
 *--------------------------------------------------------------------------*/

HYPRE_Int hypre_StructMatvecCC0( HYPRE_Complex       alpha,
                                 hypre_StructMatrix *A,
                                 hypre_StructVector *x,
                                 hypre_StructVector *y,
                                 hypre_BoxArrayArray     *compute_box_aa,
                                 hypre_IndexRef           stride
   )
{
   HYPRE_Int i, j, si;
   HYPRE_Complex           *Ap0;
   HYPRE_Complex           *Ap1;
   HYPRE_Complex           *Ap2;
   HYPRE_Complex           *Ap3;
   HYPRE_Complex           *Ap4;
   HYPRE_Complex           *Ap5;
   HYPRE_Complex           *Ap6;
   HYPRE_Int                xoff0;
   HYPRE_Int                xoff1;
   HYPRE_Int                xoff2;
   HYPRE_Int                xoff3;
   HYPRE_Int                xoff4;
   HYPRE_Int                xoff5;
   HYPRE_Int                xoff6;
   hypre_BoxArray          *compute_box_a;
   hypre_Box               *compute_box;

   hypre_Box               *A_data_box;
   hypre_Box               *x_data_box;
   hypre_StructStencil     *stencil;
   hypre_Index             *stencil_shape;
   HYPRE_Int                stencil_size;

   hypre_Box               *y_data_box;
   HYPRE_Complex           *xp;
   HYPRE_Complex           *yp;
   HYPRE_Int                depth;
   hypre_Index              loop_size;
   hypre_IndexRef           start;
   HYPRE_Int                ndim;

   stencil       = hypre_StructMatrixStencil(A);
   stencil_shape = hypre_StructStencilShape(stencil);
   stencil_size  = hypre_StructStencilSize(stencil);
   ndim          = hypre_StructVectorNDim(x);
>>>>>>> 414fa671

      yb = 0;
      for (i = 0; i < ran_nboxes; i++)
      {
         hypre_Index  Adstart;
         hypre_Index  xdstart;
         hypre_Index  ydstart;

         /* The corresponding box IDs for the following boxnums should match */
         Ab = ran_boxnums[i];
         xb = Ab;  /* Reindex ensures that A and x have the same grid boxes */
         yb = hypre_StructVectorBoxnum(y, i);

         compute_box_a = hypre_BoxArrayArrayBoxArray(compute_box_aa, Ab);

         A_data_box = hypre_BoxArrayBox(hypre_StructMatrixDataSpace(A), Ab);
         x_data_box = hypre_BoxArrayBox(hypre_StructVectorDataSpace(x), xb);
         y_data_box = hypre_BoxArrayBox(hypre_StructVectorDataSpace(y), yb);

         xp = hypre_StructVectorBoxData(x, xb);
         yp = hypre_StructVectorBoxData(y, yb);

         hypre_ForBoxI(j, compute_box_a)
         {
            /* TODO (later, for optimization): Unroll these loops */
            for (si = skip_diag; si < nentries; si++)
            {
<<<<<<< HEAD
               /* If the domain grid is coarse, the compute box will change
                * based on the stencil entry.  Otherwise, the next code block
                * needs to be called only on the first stencil iteration.
                *
                * Note that the Adstart and xdstart values are set in different
                * places depending on the value of transpose. */

               ssi = stentries[si];
               if ((si == skip_diag) || dom_is_coarse)
               {
                  hypre_CopyBox(hypre_BoxArrayBox(compute_box_a, j), compute_box);
                  hypre_StructMatrixGetStencilSpace(A, ssi, transpose, origin, stride);
                  hypre_ProjectBox(compute_box, origin, stride);
                  start = hypre_BoxIMin(compute_box);

                  if (!transpose) /* Set Adstart here and xdstart below */
                  {
                     hypre_CopyToIndex(start, ndim, Adstart);
                     hypre_StructMatrixMapDataIndex(A, Adstart);
                  }
=======
               case 7:
                  Ap0 = hypre_StructMatrixBoxData(A, i, si+0);
                  Ap1 = hypre_StructMatrixBoxData(A, i, si+1);
                  Ap2 = hypre_StructMatrixBoxData(A, i, si+2);
                  Ap3 = hypre_StructMatrixBoxData(A, i, si+3);
                  Ap4 = hypre_StructMatrixBoxData(A, i, si+4);
                  Ap5 = hypre_StructMatrixBoxData(A, i, si+5);
                  Ap6 = hypre_StructMatrixBoxData(A, i, si+6);

                  xoff0 = hypre_BoxOffsetDistance(x_data_box,
                                                  stencil_shape[si+0]);
                  xoff1 = hypre_BoxOffsetDistance(x_data_box,
                                                  stencil_shape[si+1]);
                  xoff2 = hypre_BoxOffsetDistance(x_data_box,
                                                  stencil_shape[si+2]);
                  xoff3 = hypre_BoxOffsetDistance(x_data_box,
                                                  stencil_shape[si+3]);
                  xoff4 = hypre_BoxOffsetDistance(x_data_box,
                                                  stencil_shape[si+4]);
                  xoff5 = hypre_BoxOffsetDistance(x_data_box,
                                                  stencil_shape[si+5]);
                  xoff6 = hypre_BoxOffsetDistance(x_data_box,
                                                  stencil_shape[si+6]);

#define DEVICE_VAR is_device_ptr(yp,Ap0,Ap1,Ap2,Ap3,Ap4,Ap5,Ap6,xp)
                  hypre_BoxLoop3Begin(ndim, loop_size,
                                      A_data_box, start, stride, Ai,
                                      x_data_box, start, stride, xi,
                                      y_data_box, start, stride, yi);
                  {
                     yp[yi] +=
                        Ap0[Ai] * xp[xi + xoff0] +
                        Ap1[Ai] * xp[xi + xoff1] +
                        Ap2[Ai] * xp[xi + xoff2] +
                        Ap3[Ai] * xp[xi + xoff3] +
                        Ap4[Ai] * xp[xi + xoff4] +
                        Ap5[Ai] * xp[xi + xoff5] +
                        Ap6[Ai] * xp[xi + xoff6];
                  }
                  hypre_BoxLoop3End(Ai, xi, yi);
#undef DEVICE_VAR

                  break;

               case 6:
                  Ap0 = hypre_StructMatrixBoxData(A, i, si+0);
                  Ap1 = hypre_StructMatrixBoxData(A, i, si+1);
                  Ap2 = hypre_StructMatrixBoxData(A, i, si+2);
                  Ap3 = hypre_StructMatrixBoxData(A, i, si+3);
                  Ap4 = hypre_StructMatrixBoxData(A, i, si+4);
                  Ap5 = hypre_StructMatrixBoxData(A, i, si+5);

                  xoff0 = hypre_BoxOffsetDistance(x_data_box,
                                                  stencil_shape[si+0]);
                  xoff1 = hypre_BoxOffsetDistance(x_data_box,
                                                  stencil_shape[si+1]);
                  xoff2 = hypre_BoxOffsetDistance(x_data_box,
                                                  stencil_shape[si+2]);
                  xoff3 = hypre_BoxOffsetDistance(x_data_box,
                                                  stencil_shape[si+3]);
                  xoff4 = hypre_BoxOffsetDistance(x_data_box,
                                                  stencil_shape[si+4]);
                  xoff5 = hypre_BoxOffsetDistance(x_data_box,
                                                  stencil_shape[si+5]);

#define DEVICE_VAR is_device_ptr(yp,Ap0,Ap1,Ap2,Ap3,Ap4,Ap5,xp)
                  hypre_BoxLoop3Begin(ndim, loop_size,
                                      A_data_box, start, stride, Ai,
                                      x_data_box, start, stride, xi,
                                      y_data_box, start, stride, yi);
                  {
                     yp[yi] +=
                        Ap0[Ai] * xp[xi + xoff0] +
                        Ap1[Ai] * xp[xi + xoff1] +
                        Ap2[Ai] * xp[xi + xoff2] +
                        Ap3[Ai] * xp[xi + xoff3] +
                        Ap4[Ai] * xp[xi + xoff4] +
                        Ap5[Ai] * xp[xi + xoff5];
                  }
                  hypre_BoxLoop3End(Ai, xi, yi);
#undef DEVICE_VAR

                  break;

               case 5:
                  Ap0 = hypre_StructMatrixBoxData(A, i, si+0);
                  Ap1 = hypre_StructMatrixBoxData(A, i, si+1);
                  Ap2 = hypre_StructMatrixBoxData(A, i, si+2);
                  Ap3 = hypre_StructMatrixBoxData(A, i, si+3);
                  Ap4 = hypre_StructMatrixBoxData(A, i, si+4);

                  xoff0 = hypre_BoxOffsetDistance(x_data_box,
                                                  stencil_shape[si+0]);
                  xoff1 = hypre_BoxOffsetDistance(x_data_box,
                                                  stencil_shape[si+1]);
                  xoff2 = hypre_BoxOffsetDistance(x_data_box,
                                                  stencil_shape[si+2]);
                  xoff3 = hypre_BoxOffsetDistance(x_data_box,
                                                  stencil_shape[si+3]);
                  xoff4 = hypre_BoxOffsetDistance(x_data_box,
                                                  stencil_shape[si+4]);

#define DEVICE_VAR is_device_ptr(yp,Ap0,Ap1,Ap2,Ap3,Ap4,xp)
                  hypre_BoxLoop3Begin(ndim, loop_size,
                                      A_data_box, start, stride, Ai,
                                      x_data_box, start, stride, xi,
                                      y_data_box, start, stride, yi);
                  {
                     yp[yi] +=
                        Ap0[Ai] * xp[xi + xoff0] +
                        Ap1[Ai] * xp[xi + xoff1] +
                        Ap2[Ai] * xp[xi + xoff2] +
                        Ap3[Ai] * xp[xi + xoff3] +
                        Ap4[Ai] * xp[xi + xoff4];
                  }
                  hypre_BoxLoop3End(Ai, xi, yi);
#undef DEVICE_VAR

                  break;

               case 4:
                  Ap0 = hypre_StructMatrixBoxData(A, i, si+0);
                  Ap1 = hypre_StructMatrixBoxData(A, i, si+1);
                  Ap2 = hypre_StructMatrixBoxData(A, i, si+2);
                  Ap3 = hypre_StructMatrixBoxData(A, i, si+3);

                  xoff0 = hypre_BoxOffsetDistance(x_data_box,
                                                  stencil_shape[si+0]);
                  xoff1 = hypre_BoxOffsetDistance(x_data_box,
                                                  stencil_shape[si+1]);
                  xoff2 = hypre_BoxOffsetDistance(x_data_box,
                                                  stencil_shape[si+2]);
                  xoff3 = hypre_BoxOffsetDistance(x_data_box,
                                                  stencil_shape[si+3]);

#define DEVICE_VAR is_device_ptr(yp,Ap0,Ap1,Ap2,Ap3,xp)
                  hypre_BoxLoop3Begin(ndim, loop_size,
                                      A_data_box, start, stride, Ai,
                                      x_data_box, start, stride, xi,
                                      y_data_box, start, stride, yi);
                  {
                     yp[yi] +=
                        Ap0[Ai] * xp[xi + xoff0] +
                        Ap1[Ai] * xp[xi + xoff1] +
                        Ap2[Ai] * xp[xi + xoff2] +
                        Ap3[Ai] * xp[xi + xoff3];
                  }
                  hypre_BoxLoop3End(Ai, xi, yi);
#undef DEVICE_VAR

                  break;

               case 3:
                  Ap0 = hypre_StructMatrixBoxData(A, i, si+0);
                  Ap1 = hypre_StructMatrixBoxData(A, i, si+1);
                  Ap2 = hypre_StructMatrixBoxData(A, i, si+2);

                  xoff0 = hypre_BoxOffsetDistance(x_data_box,
                                                  stencil_shape[si+0]);
                  xoff1 = hypre_BoxOffsetDistance(x_data_box,
                                                  stencil_shape[si+1]);
                  xoff2 = hypre_BoxOffsetDistance(x_data_box,
                                                  stencil_shape[si+2]);

#define DEVICE_VAR is_device_ptr(yp,Ap0,Ap1,Ap2,xp)
                  hypre_BoxLoop3Begin(ndim, loop_size,
                                      A_data_box, start, stride, Ai,
                                      x_data_box, start, stride, xi,
                                      y_data_box, start, stride, yi);
                  {
                     yp[yi] +=
                        Ap0[Ai] * xp[xi + xoff0] +
                        Ap1[Ai] * xp[xi + xoff1] +
                        Ap2[Ai] * xp[xi + xoff2];
                  }
                  hypre_BoxLoop3End(Ai, xi, yi);
#undef DEVICE_VAR
>>>>>>> 414fa671

                  hypre_CopyToIndex(start, ndim, ydstart);
                  hypre_MapToCoarseIndex(ydstart, NULL, ran_stride, ndim);

                  hypre_BoxGetStrideSize(compute_box, stride, loop_size);
               }

               if (transpose)
               {
                  hypre_SubtractIndexes(start, stencil_shape[ssi], ndim, Adstart);
                  hypre_StructMatrixMapDataIndex(A, Adstart);
                  hypre_SubtractIndexes(start, stencil_shape[ssi], ndim, xdstart);
                  hypre_StructVectorMapDataIndex(x, xdstart);
               }
               else /* Set Adstart above and xdstart here */
               {
                  hypre_AddIndexes(start, stencil_shape[ssi], ndim, xdstart);
                  hypre_StructVectorMapDataIndex(x, xdstart);
               }

<<<<<<< HEAD
               Ap = hypre_StructMatrixBoxData(A, Ab, ssi);
               if (hypre_StructMatrixConstEntry(A, ssi))
               {
                  /* Constant coefficient case */
                  hypre_BoxLoop2Begin(ndim, loop_size,
                                      x_data_box, xdstart, xdstride, xi,
                                      y_data_box, ydstart, ydstride, yi);
#ifdef HYPRE_USING_OPENMP
#pragma omp parallel for private(HYPRE_BOX_PRIVATE,yi,xi) HYPRE_SMP_SCHEDULE
#endif
                  hypre_BoxLoop2For(xi, yi)
=======
#define DEVICE_VAR is_device_ptr(yp,Ap0,Ap1,xp)
                  hypre_BoxLoop3Begin(ndim, loop_size,
                                      A_data_box, start, stride, Ai,
                                      x_data_box, start, stride, xi,
                                      y_data_box, start, stride, yi);
>>>>>>> 414fa671
                  {
                     yp[yi] += Ap[0] * xp[xi];
                  }
<<<<<<< HEAD
                  hypre_BoxLoop2End(xi, yi);
               }
               else
               {
                  /* Variable coefficient case */
                  hypre_BoxLoop3Begin(ndim, loop_size,
                                      A_data_box, Adstart, Adstride, Ai,
                                      x_data_box, xdstart, xdstride, xi,
                                      y_data_box, ydstart, ydstride, yi);
#ifdef HYPRE_USING_OPENMP
#pragma omp parallel for private(HYPRE_BOX_PRIVATE,yi,xi,Ai) HYPRE_SMP_SCHEDULE
#endif
                  hypre_BoxLoop3For(Ai, xi, yi)
=======
                  hypre_BoxLoop3End(Ai, xi, yi);
#undef DEVICE_VAR

                  break;

               case 1:
                  Ap0 = hypre_StructMatrixBoxData(A, i, si+0);

                  xoff0 = hypre_BoxOffsetDistance(x_data_box,
                                                  stencil_shape[si+0]);

#define DEVICE_VAR is_device_ptr(yp,Ap0,xp)
                  hypre_BoxLoop3Begin(ndim, loop_size,
                                      A_data_box, start, stride, Ai,
                                      x_data_box, start, stride, xi,
                                      y_data_box, start, stride, yi);
>>>>>>> 414fa671
                  {
                     yp[yi] += Ap[Ai] * xp[xi];
                  }
                  hypre_BoxLoop3End(Ai, xi, yi);
<<<<<<< HEAD
               }
=======
#undef DEVICE_VAR

                  break;
>>>>>>> 414fa671
            }

<<<<<<< HEAD
            if (alpha != 1.0)
            {
               hypre_BoxLoop1Begin(ndim, loop_size,
                                   y_data_box, ydstart, ydstride, yi);
#ifdef HYPRE_USING_OPENMP
#pragma omp parallel for private(HYPRE_BOX_PRIVATE,yi) HYPRE_SMP_SCHEDULE
#endif
               hypre_BoxLoop1For(yi)
               {
                  yp[yi] *= alpha;
               }
               hypre_BoxLoop1End(yi);
            }
=======
         if (alpha != 1.0)
         {
#define DEVICE_VAR is_device_ptr(yp)
            hypre_BoxLoop1Begin(ndim, loop_size,
                                y_data_box, start, stride, yi);
            {
               yp[yi] *= alpha;
            }
            hypre_BoxLoop1End(yi);
#undef DEVICE_VAR
>>>>>>> 414fa671
         }
      }
   }

   if (x_tmp)
   {
      hypre_StructVectorDestroy(x_tmp);
      x = y;
   }
   hypre_BoxDestroy(compute_box);

   /* This restores the original grid and data layout */
   hypre_StructVectorRestore(x);

   HYPRE_ANNOTATE_FUNC_END;

   return hypre_error_flag;
}

/*--------------------------------------------------------------------------
 * StructMatvec specialization for square matrices.
 *--------------------------------------------------------------------------*/

HYPRE_Int
hypre_StructMatvecSquareCompute( void               *matvec_vdata,
                                 HYPRE_Complex       alpha,
                                 hypre_StructMatrix *A,
                                 hypre_StructVector *x,
                                 HYPRE_Complex       beta,
                                 hypre_StructVector *y )
{
<<<<<<< HEAD
   hypre_StructMatvecData  *matvec_data = (hypre_StructMatvecData  *)matvec_vdata;

   hypre_ComputePkg        *compute_pkg = (matvec_data -> compute_pkg);
   HYPRE_Int                transpose   = (matvec_data -> transpose);
   HYPRE_Int                skip_diag   = (matvec_data -> skip_diag);
   HYPRE_Int                nentries    = (matvec_data -> nentries);
   HYPRE_Int               *stentries   = (matvec_data -> stentries);
   HYPRE_Int                ndim        = hypre_StructMatrixNDim(A);

   hypre_CommHandle        *comm_handle;
   hypre_BoxArrayArray     *compute_box_aa;
   hypre_BoxArray          *compute_box_a;
   hypre_Box               *compute_box;
   hypre_Index              loop_size, ustride;
   hypre_IndexRef           start;

   HYPRE_Complex            temp;
   HYPRE_Int                compute_i, i, j;

   HYPRE_Complex           *xp,   *yp;
   HYPRE_Complex           *Ap0,  *Ap1,  *Ap2;
   HYPRE_Complex           *Ap3,  *Ap4,  *Ap5;
   HYPRE_Complex           *Ap6,  *Ap7,  *Ap8;
   HYPRE_Int                xoff0,  xoff1,  xoff2;
   HYPRE_Int                xoff3,  xoff4,  xoff5;
   HYPRE_Int                xoff6,  xoff7,  xoff8;

   hypre_Box               *A_data_box, *x_data_box, *y_data_box;
   HYPRE_Int                k, si, csi[UNROLL_MAXDEPTH], vsi[UNROLL_MAXDEPTH];
   HYPRE_Int                depth, cdepth, vdepth;
   HYPRE_Int                Ai, xi, yi;

   hypre_StructStencil     *stencil;
   hypre_Index             *stencil_shape;
   HYPRE_Int                stencil_size;
=======
   HYPRE_Int i, j, si;
   HYPRE_Complex           *Ap0;
   HYPRE_Complex           *Ap1;
   HYPRE_Complex           *Ap2;
   HYPRE_Complex           *Ap3;
   HYPRE_Complex           *Ap4;
   HYPRE_Complex           *Ap5;
   HYPRE_Complex           *Ap6;
   HYPRE_Complex           AAp0;
   HYPRE_Complex           AAp1;
   HYPRE_Complex           AAp2;
   HYPRE_Complex           AAp3;
   HYPRE_Complex           AAp4;
   HYPRE_Complex           AAp5;
   HYPRE_Complex           AAp6;
   HYPRE_Int                xoff0;
   HYPRE_Int                xoff1;
   HYPRE_Int                xoff2;
   HYPRE_Int                xoff3;
   HYPRE_Int                xoff4;
   HYPRE_Int                xoff5;
   HYPRE_Int                xoff6;
   HYPRE_Int                Ai;

   hypre_BoxArray          *compute_box_a;
   hypre_Box               *compute_box;

   hypre_Box               *x_data_box;
   hypre_StructStencil     *stencil;
   hypre_Index             *stencil_shape;
   HYPRE_Int                stencil_size;

   hypre_Box               *y_data_box;
   HYPRE_Complex           *xp;
   HYPRE_Complex           *yp;
   HYPRE_Int                depth;
   hypre_Index              loop_size;
   hypre_IndexRef           start;
   HYPRE_Int                ndim;
>>>>>>> 414fa671

   hypre_StructVector      *x_tmp = NULL;

   /*-----------------------------------------------------------------------
    * Initialize some things
    *-----------------------------------------------------------------------*/
   HYPRE_ANNOTATE_FUNC_BEGIN;

   /* Safety checks */
   if (hypre_StructMatrixDomainIsCoarse(A) || hypre_StructMatrixRangeIsCoarse(A))
   {
      hypre_error_w_msg(HYPRE_ERROR_GENERIC, "A is not square!");
      return hypre_error_flag;
   }

   if (transpose)
   {
      hypre_error_w_msg(HYPRE_ERROR_GENERIC, "Transpose operation not implemented!");
      return hypre_error_flag;
   }

   hypre_SetIndex(ustride, 1);

   /*-----------------------------------------------------------------------
    * Do (alpha == 0.0) computation
    *-----------------------------------------------------------------------*/
   if (alpha == 0.0)
   {
      hypre_StructScale(beta, y);

      HYPRE_ANNOTATE_FUNC_END;
      return hypre_error_flag;
   }

   /*-----------------------------------------------------------------------
    * Do (alpha != 0.0) computation
    *-----------------------------------------------------------------------*/
   stencil       = hypre_StructMatrixStencil(A);
   stencil_shape = hypre_StructStencilShape(stencil);
   stencil_size  = hypre_StructStencilSize(stencil);

   if (x == y)
   {
      x_tmp = hypre_StructVectorClone(y);
      x = x_tmp;
   }

   for (compute_i = 0; compute_i < 2; compute_i++)
   {
      switch(compute_i)
      {
         case 0:
         {
            xp = hypre_StructVectorData(x);
            hypre_InitializeIndtComputations(compute_pkg, xp, &comm_handle);
            compute_box_aa = hypre_ComputePkgIndtBoxes(compute_pkg);

            /*--------------------------------------------------------------
             * initialize y= (beta/alpha)*y normally (where everything
             * is multiplied by alpha at the end),
             *--------------------------------------------------------------*/
            temp = beta / alpha;
            hypre_StructScale(temp, y);
         }
         break;

         case 1:
         {
            hypre_FinalizeIndtComputations(comm_handle);
            compute_box_aa = hypre_ComputePkgDeptBoxes(compute_pkg);
         }
         break;
      }

      /*--------------------------------------------------------------------
       * y += alpha*A*x
       *--------------------------------------------------------------------*/

       hypre_ForBoxArrayI(i, compute_box_aa)
       {
          compute_box_a = hypre_BoxArrayArrayBoxArray(compute_box_aa, i);

          A_data_box =  hypre_BoxArrayBox(hypre_StructMatrixDataSpace(A), i);
          x_data_box =  hypre_BoxArrayBox(hypre_StructVectorDataSpace(x), i);
          y_data_box =  hypre_BoxArrayBox(hypre_StructVectorDataSpace(y), i);
          xp = hypre_StructVectorBoxData(x, i);
          yp = hypre_StructVectorBoxData(y, i);

          hypre_ForBoxArrayI(j, compute_box_a)
          {
            compute_box = hypre_BoxArrayBox(compute_box_a, j);
            start = hypre_BoxIMin(compute_box);
            hypre_BoxGetStrideSize(compute_box, ustride, loop_size);

#ifdef UNROLL_STENCIL_LOOPS
            /* unroll up to depth UNROLL_MAXDEPTH */
            for (si = skip_diag; si < nentries; si += UNROLL_MAXDEPTH)
            {
               depth = hypre_min(UNROLL_MAXDEPTH, (stencil_size - si));

<<<<<<< HEAD
               cdepth = vdepth = 0;
               for (k = 0; k < depth; k++)
               {
                  if (hypre_StructMatrixConstEntry(A, stentries[si + k]))
=======
#define DEVICE_VAR is_device_ptr(yp,xp)
                  hypre_BoxLoop2Begin(ndim, loop_size,
                                      x_data_box, start, stride, xi,
                                      y_data_box, start, stride, yi);
>>>>>>> 414fa671
                  {
                     csi[cdepth++] = stentries[si + k];
                  }
<<<<<<< HEAD
                  else
=======
                  hypre_BoxLoop2End(xi, yi);
#undef DEVICE_VAR
                  break;

               case 6:
                  Ap0 = hypre_StructMatrixBoxData(A, i, si+0);
                  Ap1 = hypre_StructMatrixBoxData(A, i, si+1);
                  Ap2 = hypre_StructMatrixBoxData(A, i, si+2);
                  Ap3 = hypre_StructMatrixBoxData(A, i, si+3);
                  Ap4 = hypre_StructMatrixBoxData(A, i, si+4);
                  Ap5 = hypre_StructMatrixBoxData(A, i, si+5);
                  AAp0 = Ap0[Ai]*alpha;
                  AAp1 = Ap1[Ai]*alpha;
                  AAp2 = Ap2[Ai]*alpha;
                  AAp3 = Ap3[Ai]*alpha;
                  AAp4 = Ap4[Ai]*alpha;
                  AAp5 = Ap5[Ai]*alpha;

                  xoff0 = hypre_BoxOffsetDistance(x_data_box,
                                                  stencil_shape[si+0]);
                  xoff1 = hypre_BoxOffsetDistance(x_data_box,
                                                  stencil_shape[si+1]);
                  xoff2 = hypre_BoxOffsetDistance(x_data_box,
                                                  stencil_shape[si+2]);
                  xoff3 = hypre_BoxOffsetDistance(x_data_box,
                                                  stencil_shape[si+3]);
                  xoff4 = hypre_BoxOffsetDistance(x_data_box,
                                                  stencil_shape[si+4]);
                  xoff5 = hypre_BoxOffsetDistance(x_data_box,
                                                  stencil_shape[si+5]);

#define DEVICE_VAR is_device_ptr(yp,xp)
                  hypre_BoxLoop2Begin(ndim, loop_size,
                                      x_data_box, start, stride, xi,
                                      y_data_box, start, stride, yi);
>>>>>>> 414fa671
                  {
                     vsi[vdepth++] = stentries[si + k];
                  }
<<<<<<< HEAD
               }

               switch (cdepth)
               {
                  case 9:
                     Ap8 = hypre_StructMatrixBoxData(A, i, csi[8]);
                     xoff8 = hypre_BoxOffsetDistance(x_data_box, stencil_shape[csi[8]]);

                  case 8:
                     Ap7 = hypre_StructMatrixBoxData(A, i, csi[7]);
                     xoff7 = hypre_BoxOffsetDistance(x_data_box, stencil_shape[csi[7]]);

                  case 7:
                     Ap6 = hypre_StructMatrixBoxData(A, i, csi[6]);
                     xoff6 = hypre_BoxOffsetDistance(x_data_box, stencil_shape[csi[6]]);

                  case 6:
                     Ap5 = hypre_StructMatrixBoxData(A, i, csi[5]);
                     xoff5 = hypre_BoxOffsetDistance(x_data_box, stencil_shape[csi[5]]);

                  case 5:
                     Ap4 = hypre_StructMatrixBoxData(A, i, csi[4]);
                     xoff4 = hypre_BoxOffsetDistance(x_data_box, stencil_shape[csi[4]]);

                  case 4:
                     Ap3 = hypre_StructMatrixBoxData(A, i, csi[3]);
                     xoff3 = hypre_BoxOffsetDistance(x_data_box, stencil_shape[csi[3]]);

                  case 3:
                     Ap2 = hypre_StructMatrixBoxData(A, i, csi[2]);
                     xoff2 = hypre_BoxOffsetDistance(x_data_box, stencil_shape[csi[2]]);

                  case 2:
                     Ap1 = hypre_StructMatrixBoxData(A, i, csi[1]);
                     xoff1 = hypre_BoxOffsetDistance(x_data_box, stencil_shape[csi[1]]);

                  case 1:
                     Ap0 = hypre_StructMatrixBoxData(A, i, csi[0]);
                     xoff0 = hypre_BoxOffsetDistance(x_data_box, stencil_shape[csi[0]]);

                  case 0:
                     break;
               }

               switch (cdepth)
               {
                  case 9:
                     hypre_BoxLoop2Begin(ndim, loop_size,
                                         x_data_box, start, ustride, xi,
                                         y_data_box, start, ustride, yi);
#ifdef HYPRE_USING_OPENMP
#pragma omp parallel for private(HYPRE_BOX_PRIVATE,xi,yi) HYPRE_SMP_SCHEDULE
#endif
                     hypre_BoxLoop2For(xi, yi)
                     {
                        yp[yi] += Ap0[0]  * xp[xi + xoff0] +
                                  Ap1[0]  * xp[xi + xoff1] +
                                  Ap2[0]  * xp[xi + xoff2] +
                                  Ap3[0]  * xp[xi + xoff3] +
                                  Ap4[0]  * xp[xi + xoff4] +
                                  Ap5[0]  * xp[xi + xoff5] +
                                  Ap6[0]  * xp[xi + xoff6] +
                                  Ap7[0]  * xp[xi + xoff7] +
                                  Ap8[0]  * xp[xi + xoff8];
                     }
                     hypre_BoxLoop2End(xi, yi);
                     break;

                  case 8:
                     hypre_BoxLoop2Begin(ndim, loop_size,
                                         x_data_box, start, ustride, xi,
                                         y_data_box, start, ustride, yi);
#ifdef HYPRE_USING_OPENMP
#pragma omp parallel for private(HYPRE_BOX_PRIVATE,xi,yi) HYPRE_SMP_SCHEDULE
#endif
                     hypre_BoxLoop2For(xi, yi)
                     {
                        yp[yi] += Ap0[0]  * xp[xi + xoff0] +
                                  Ap1[0]  * xp[xi + xoff1] +
                                  Ap2[0]  * xp[xi + xoff2] +
                                  Ap3[0]  * xp[xi + xoff3] +
                                  Ap4[0]  * xp[xi + xoff4] +
                                  Ap5[0]  * xp[xi + xoff5] +
                                  Ap6[0]  * xp[xi + xoff6] +
                                  Ap7[0]  * xp[xi + xoff7];
                     }
                     hypre_BoxLoop2End(xi, yi);
                     break;

                  case 7:
                     hypre_BoxLoop2Begin(ndim, loop_size,
                                         x_data_box, start, ustride, xi,
                                         y_data_box, start, ustride, yi);
#ifdef HYPRE_USING_OPENMP
#pragma omp parallel for private(HYPRE_BOX_PRIVATE,xi,yi) HYPRE_SMP_SCHEDULE
#endif
                     hypre_BoxLoop2For(xi, yi)
                     {
                        yp[yi] += Ap0[0]  * xp[xi + xoff0] +
                                  Ap1[0]  * xp[xi + xoff1] +
                                  Ap2[0]  * xp[xi + xoff2] +
                                  Ap3[0]  * xp[xi + xoff3] +
                                  Ap4[0]  * xp[xi + xoff4] +
                                  Ap5[0]  * xp[xi + xoff5] +
                                  Ap6[0]  * xp[xi + xoff6];
                     }
                     hypre_BoxLoop2End(xi, yi);
                     break;
=======
                  hypre_BoxLoop2End(xi, yi);
#undef DEVICE_VAR
                  break;

               case 5:
                  Ap0 = hypre_StructMatrixBoxData(A, i, si+0);
                  Ap1 = hypre_StructMatrixBoxData(A, i, si+1);
                  Ap2 = hypre_StructMatrixBoxData(A, i, si+2);
                  Ap3 = hypre_StructMatrixBoxData(A, i, si+3);
                  Ap4 = hypre_StructMatrixBoxData(A, i, si+4);
                  AAp0 = Ap0[Ai]*alpha;
                  AAp1 = Ap1[Ai]*alpha;
                  AAp2 = Ap2[Ai]*alpha;
                  AAp3 = Ap3[Ai]*alpha;
                  AAp4 = Ap4[Ai]*alpha;

                  xoff0 = hypre_BoxOffsetDistance(x_data_box,
                                                  stencil_shape[si+0]);
                  xoff1 = hypre_BoxOffsetDistance(x_data_box,
                                                  stencil_shape[si+1]);
                  xoff2 = hypre_BoxOffsetDistance(x_data_box,
                                                  stencil_shape[si+2]);
                  xoff3 = hypre_BoxOffsetDistance(x_data_box,
                                                  stencil_shape[si+3]);
                  xoff4 = hypre_BoxOffsetDistance(x_data_box,
                                                  stencil_shape[si+4]);

#define DEVICE_VAR is_device_ptr(yp,xp)
                  hypre_BoxLoop2Begin(ndim, loop_size,
                                      x_data_box, start, stride, xi,
                                      y_data_box, start, stride, yi);
                  {
                     yp[yi] +=
                        AAp0 * xp[xi + xoff0] +
                        AAp1 * xp[xi + xoff1] +
                        AAp2 * xp[xi + xoff2] +
                        AAp3 * xp[xi + xoff3] +
                        AAp4 * xp[xi + xoff4];
                  }
                  hypre_BoxLoop2End(xi, yi);
#undef DEVICE_VAR
                  break;

               case 4:
                  Ap0 = hypre_StructMatrixBoxData(A, i, si+0);
                  Ap1 = hypre_StructMatrixBoxData(A, i, si+1);
                  Ap2 = hypre_StructMatrixBoxData(A, i, si+2);
                  Ap3 = hypre_StructMatrixBoxData(A, i, si+3);
                  AAp0 = Ap0[Ai]*alpha;
                  AAp1 = Ap1[Ai]*alpha;
                  AAp2 = Ap2[Ai]*alpha;
                  AAp3 = Ap3[Ai]*alpha;

                  xoff0 = hypre_BoxOffsetDistance(x_data_box,
                                                  stencil_shape[si+0]);
                  xoff1 = hypre_BoxOffsetDistance(x_data_box,
                                                  stencil_shape[si+1]);
                  xoff2 = hypre_BoxOffsetDistance(x_data_box,
                                                  stencil_shape[si+2]);
                  xoff3 = hypre_BoxOffsetDistance(x_data_box,
                                                  stencil_shape[si+3]);

#define DEVICE_VAR is_device_ptr(yp,xp)
                  hypre_BoxLoop2Begin(ndim, loop_size,
                                      x_data_box, start, stride, xi,
                                      y_data_box, start, stride, yi);
                  {
                     yp[yi] +=
                        AAp0 * xp[xi + xoff0] +
                        AAp1 * xp[xi + xoff1] +
                        AAp2 * xp[xi + xoff2] +
                        AAp3 * xp[xi + xoff3];
                  }
                  hypre_BoxLoop2End(xi, yi);
#undef DEVICE_VAR
                  break;

               case 3:
                  Ap0 = hypre_StructMatrixBoxData(A, i, si+0);
                  Ap1 = hypre_StructMatrixBoxData(A, i, si+1);
                  Ap2 = hypre_StructMatrixBoxData(A, i, si+2);
                  AAp0 = Ap0[Ai]*alpha;
                  AAp1 = Ap1[Ai]*alpha;
                  AAp2 = Ap2[Ai]*alpha;

                  xoff0 = hypre_BoxOffsetDistance(x_data_box,
                                                  stencil_shape[si+0]);
                  xoff1 = hypre_BoxOffsetDistance(x_data_box,
                                                  stencil_shape[si+1]);
                  xoff2 = hypre_BoxOffsetDistance(x_data_box,
                                                  stencil_shape[si+2]);

#define DEVICE_VAR is_device_ptr(yp,xp)
                  hypre_BoxLoop2Begin(ndim, loop_size,
                                      x_data_box, start, stride, xi,
                                      y_data_box, start, stride, yi);
                  {
                     yp[yi] +=
                        AAp0 * xp[xi + xoff0] +
                        AAp1 * xp[xi + xoff1] +
                        AAp2 * xp[xi + xoff2];
                  }
                  hypre_BoxLoop2End(xi, yi);
#undef DEVICE_VAR
                  break;

               case 2:
                  Ap0 = hypre_StructMatrixBoxData(A, i, si+0);
                  Ap1 = hypre_StructMatrixBoxData(A, i, si+1);
                  AAp0 = Ap0[Ai]*alpha;
                  AAp1 = Ap1[Ai]*alpha;
>>>>>>> 414fa671

                  case 6:
                     hypre_BoxLoop2Begin(ndim, loop_size,
                                         x_data_box, start, ustride, xi,
                                         y_data_box, start, ustride, yi);
#ifdef HYPRE_USING_OPENMP
#pragma omp parallel for private(HYPRE_BOX_PRIVATE,xi,yi) HYPRE_SMP_SCHEDULE
#endif
                     hypre_BoxLoop2For(xi, yi)
                     {
                        yp[yi] += Ap0[0]  * xp[xi + xoff0] +
                                  Ap1[0]  * xp[xi + xoff1] +
                                  Ap2[0]  * xp[xi + xoff2] +
                                  Ap3[0]  * xp[xi + xoff3] +
                                  Ap4[0]  * xp[xi + xoff4] +
                                  Ap5[0]  * xp[xi + xoff5];
                     }
                     hypre_BoxLoop2End(xi, yi);
                     break;

<<<<<<< HEAD
                  case 5:
                     hypre_BoxLoop2Begin(ndim, loop_size,
                                         x_data_box, start, ustride, xi,
                                         y_data_box, start, ustride, yi);
#ifdef HYPRE_USING_OPENMP
#pragma omp parallel for private(HYPRE_BOX_PRIVATE,xi,yi) HYPRE_SMP_SCHEDULE
#endif
                     hypre_BoxLoop2For(xi, yi)
                     {
                        yp[yi] += Ap0[0]  * xp[xi + xoff0] +
                                  Ap1[0]  * xp[xi + xoff1] +
                                  Ap2[0]  * xp[xi + xoff2] +
                                  Ap3[0]  * xp[xi + xoff3] +
                                  Ap4[0]  * xp[xi + xoff4];
                     }
                     hypre_BoxLoop2End(xi, yi);
                     break;
=======
#define DEVICE_VAR is_device_ptr(yp,xp)
                  hypre_BoxLoop2Begin(ndim, loop_size,
                                      x_data_box, start, stride, xi,
                                      y_data_box, start, stride, yi);
                  {
                     yp[yi] +=
                        AAp0 * xp[xi + xoff0] +
                        AAp1 * xp[xi + xoff1];
                  }
                  hypre_BoxLoop2End(xi, yi);
#undef DEVICE_VAR
                  break;
>>>>>>> 414fa671

                  case 4:
                     hypre_BoxLoop2Begin(ndim, loop_size,
                                         x_data_box, start, ustride, xi,
                                         y_data_box, start, ustride, yi);
#ifdef HYPRE_USING_OPENMP
#pragma omp parallel for private(HYPRE_BOX_PRIVATE,xi,yi) HYPRE_SMP_SCHEDULE
#endif
                     hypre_BoxLoop2For(xi, yi)
                     {
                        yp[yi] += Ap0[0]  * xp[xi + xoff0] +
                                  Ap1[0]  * xp[xi + xoff1] +
                                  Ap2[0]  * xp[xi + xoff2] +
                                  Ap3[0]  * xp[xi + xoff3];
                     }
                     hypre_BoxLoop2End(xi, yi);
                     break;

                  case 3:
                     hypre_BoxLoop2Begin(ndim, loop_size,
                                         x_data_box, start, ustride, xi,
                                         y_data_box, start, ustride, yi);
#ifdef HYPRE_USING_OPENMP
#pragma omp parallel for private(HYPRE_BOX_PRIVATE,xi,yi) HYPRE_SMP_SCHEDULE
#endif
                     hypre_BoxLoop2For(xi, yi)
                     {
                        yp[yi] += Ap0[0]  * xp[xi + xoff0] +
                                  Ap1[0]  * xp[xi + xoff1] +
                                  Ap2[0]  * xp[xi + xoff2];
                     }
                     hypre_BoxLoop2End(xi, yi);
                     break;

<<<<<<< HEAD
                  case 2:
                     hypre_BoxLoop2Begin(ndim, loop_size,
                                         x_data_box, start, ustride, xi,
                                         y_data_box, start, ustride, yi);
#ifdef HYPRE_USING_OPENMP
#pragma omp parallel for private(HYPRE_BOX_PRIVATE,xi,yi) HYPRE_SMP_SCHEDULE
#endif
                     hypre_BoxLoop2For(xi, yi)
                     {
                        yp[yi] += Ap0[0]  * xp[xi + xoff0] +
                                  Ap1[0]  * xp[xi + xoff1];
                     }
                     hypre_BoxLoop2End(xi, yi);
                     break;
=======
#define DEVICE_VAR is_device_ptr(yp,xp)
                  hypre_BoxLoop2Begin(ndim, loop_size,
                                      x_data_box, start, stride, xi,
                                      y_data_box, start, stride, yi);
                  {
                     yp[yi] +=
                        AAp0 * xp[xi + xoff0];
                  }
                  hypre_BoxLoop2End(xi, yi);
#undef DEVICE_VAR
            }
         }
      }
   }
>>>>>>> 414fa671

                  case 1:
                     hypre_BoxLoop2Begin(ndim, loop_size,
                                         x_data_box, start, ustride, xi,
                                         y_data_box, start, ustride, yi);
#ifdef HYPRE_USING_OPENMP
#pragma omp parallel for private(HYPRE_BOX_PRIVATE,xi,yi) HYPRE_SMP_SCHEDULE
#endif
                     hypre_BoxLoop2For(xi, yi)
                     {
                        yp[yi] += Ap0[0]  * xp[xi + xoff0];
                     }
                     hypre_BoxLoop2End(xi, yi);
                     break;

                  case 0:
                     break;
               } /* switch (cdepth) */

               /* Operate on variable coefficients */
               switch (vdepth)
               {
                  case 9:
                     Ap8 = hypre_StructMatrixBoxData(A, i, vsi[8]);
                     xoff8 = hypre_BoxOffsetDistance(x_data_box, stencil_shape[vsi[8]]);

<<<<<<< HEAD
                  case 8:
                     Ap7 = hypre_StructMatrixBoxData(A, i, vsi[7]);
                     xoff7 = hypre_BoxOffsetDistance(x_data_box, stencil_shape[vsi[7]]);
=======
HYPRE_Int hypre_StructMatvecCC2( HYPRE_Complex       alpha,
                                 hypre_StructMatrix *A,
                                 hypre_StructVector *x,
                                 hypre_StructVector *y,
                                 hypre_BoxArrayArray     *compute_box_aa,
                                 hypre_IndexRef           stride
   )
{
   HYPRE_Int i, j, si;
   HYPRE_Complex           *Ap0;
   HYPRE_Complex           *Ap1;
   HYPRE_Complex           *Ap2;
   HYPRE_Complex           *Ap3;
   HYPRE_Complex           *Ap4;
   HYPRE_Complex           *Ap5;
   HYPRE_Complex           *Ap6;
   HYPRE_Complex           AAp0;
   HYPRE_Complex           AAp1;
   HYPRE_Complex           AAp2;
   HYPRE_Complex           AAp3;
   HYPRE_Complex           AAp4;
   HYPRE_Complex           AAp5;
   HYPRE_Complex           AAp6;
   HYPRE_Int                xoff0;
   HYPRE_Int                xoff1;
   HYPRE_Int                xoff2;
   HYPRE_Int                xoff3;
   HYPRE_Int                xoff4;
   HYPRE_Int                xoff5;
   HYPRE_Int                xoff6;
   HYPRE_Int                si_center, center_rank;
   hypre_Index              center_index;
   HYPRE_Int                Ai_CC;
   hypre_BoxArray          *compute_box_a;
   hypre_Box               *compute_box;

   hypre_Box               *A_data_box;
   hypre_Box               *x_data_box;
   hypre_StructStencil     *stencil;
   hypre_Index             *stencil_shape;
   HYPRE_Int                stencil_size;

   hypre_Box               *y_data_box;
   HYPRE_Complex           *xp;
   HYPRE_Complex           *yp;
   HYPRE_Int                depth;
   hypre_Index              loop_size;
   hypre_IndexRef           start;
   HYPRE_Int                ndim;
   HYPRE_Complex            zero[1]={0};
>>>>>>> 414fa671

                  case 7:
                     Ap6 = hypre_StructMatrixBoxData(A, i, vsi[6]);
                     xoff6 = hypre_BoxOffsetDistance(x_data_box, stencil_shape[vsi[6]]);

                  case 6:
                     Ap5 = hypre_StructMatrixBoxData(A, i, vsi[5]);
                     xoff5 = hypre_BoxOffsetDistance(x_data_box, stencil_shape[vsi[5]]);

                  case 5:
                     Ap4 = hypre_StructMatrixBoxData(A, i, vsi[4]);
                     xoff4 = hypre_BoxOffsetDistance(x_data_box, stencil_shape[vsi[4]]);

                  case 4:
                     Ap3 = hypre_StructMatrixBoxData(A, i, vsi[3]);
                     xoff3 = hypre_BoxOffsetDistance(x_data_box, stencil_shape[vsi[3]]);

                  case 3:
                     Ap2 = hypre_StructMatrixBoxData(A, i, vsi[2]);
                     xoff2 = hypre_BoxOffsetDistance(x_data_box, stencil_shape[vsi[2]]);

                  case 2:
                     Ap1 = hypre_StructMatrixBoxData(A, i, vsi[1]);
                     xoff1 = hypre_BoxOffsetDistance(x_data_box, stencil_shape[vsi[1]]);

                  case 1:
                     Ap0 = hypre_StructMatrixBoxData(A, i, vsi[0]);
                     xoff0 = hypre_BoxOffsetDistance(x_data_box, stencil_shape[vsi[0]]);

                  case 0:
                     break;
               }

<<<<<<< HEAD
               switch (vdepth)
               {
                  case 9:
                     hypre_BoxLoop3Begin(ndim, loop_size,
                                         A_data_box, start, ustride, Ai,
                                         x_data_box, start, ustride, xi,
                                         y_data_box, start, ustride, yi);
#ifdef HYPRE_USING_OPENMP
#pragma omp parallel for private(HYPRE_BOX_PRIVATE,Ai,xi,yi) HYPRE_SMP_SCHEDULE
#endif
                     hypre_BoxLoop3For(Ai, xi, yi)
                     {
                        yp[yi] += Ap0[Ai]  * xp[xi + xoff0] +
                                  Ap1[Ai]  * xp[xi + xoff1] +
                                  Ap2[Ai]  * xp[xi + xoff2] +
                                  Ap3[Ai]  * xp[xi + xoff3] +
                                  Ap4[Ai]  * xp[xi + xoff4] +
                                  Ap5[Ai]  * xp[xi + xoff5] +
                                  Ap6[Ai]  * xp[xi + xoff6] +
                                  Ap7[Ai]  * xp[xi + xoff7] +
                                  Ap8[Ai]  * xp[xi + xoff8];
                     }
                     hypre_BoxLoop3End(Ai, xi, yi);
                     break;

                  case 8:
                     hypre_BoxLoop3Begin(ndim, loop_size,
                                         A_data_box, start, ustride, Ai,
                                         x_data_box, start, ustride, xi,
                                         y_data_box, start, ustride, yi);
#ifdef HYPRE_USING_OPENMP
#pragma omp parallel for private(HYPRE_BOX_PRIVATE,Ai,xi,yi) HYPRE_SMP_SCHEDULE
#endif
                     hypre_BoxLoop3For(Ai, xi, yi)
                     {
                        yp[yi] += Ap0[Ai]  * xp[xi + xoff0] +
                                  Ap1[Ai]  * xp[xi + xoff1] +
                                  Ap2[Ai]  * xp[xi + xoff2] +
                                  Ap3[Ai]  * xp[xi + xoff3] +
                                  Ap4[Ai]  * xp[xi + xoff4] +
                                  Ap5[Ai]  * xp[xi + xoff5] +
                                  Ap6[Ai]  * xp[xi + xoff6] +
                                  Ap7[Ai]  * xp[xi + xoff7];
                     }
                     hypre_BoxLoop3End(Ai, xi, yi);
                     break;

                  case 7:
                     hypre_BoxLoop3Begin(ndim, loop_size,
                                         A_data_box, start, ustride, Ai,
                                         x_data_box, start, ustride, xi,
                                         y_data_box, start, ustride, yi);
#ifdef HYPRE_USING_OPENMP
#pragma omp parallel for private(HYPRE_BOX_PRIVATE,Ai,xi,yi) HYPRE_SMP_SCHEDULE
#endif
                     hypre_BoxLoop3For(Ai, xi, yi)
                     {
                        yp[yi] += Ap0[Ai]  * xp[xi + xoff0] +
                                  Ap1[Ai]  * xp[xi + xoff1] +
                                  Ap2[Ai]  * xp[xi + xoff2] +
                                  Ap3[Ai]  * xp[xi + xoff3] +
                                  Ap4[Ai]  * xp[xi + xoff4] +
                                  Ap5[Ai]  * xp[xi + xoff5] +
                                  Ap6[Ai]  * xp[xi + xoff6];
                     }
                     hypre_BoxLoop3End(Ai, xi, yi);
                     break;

                  case 6:
                     hypre_BoxLoop3Begin(ndim, loop_size,
                                         A_data_box, start, ustride, Ai,
                                         x_data_box, start, ustride, xi,
                                         y_data_box, start, ustride, yi);
#ifdef HYPRE_USING_OPENMP
#pragma omp parallel for private(HYPRE_BOX_PRIVATE,Ai,xi,yi) HYPRE_SMP_SCHEDULE
#endif
                     hypre_BoxLoop3For(Ai, xi, yi)
                     {
                        yp[yi] += Ap0[Ai]  * xp[xi + xoff0] +
                                  Ap1[Ai]  * xp[xi + xoff1] +
                                  Ap2[Ai]  * xp[xi + xoff2] +
                                  Ap3[Ai]  * xp[xi + xoff3] +
                                  Ap4[Ai]  * xp[xi + xoff4] +
                                  Ap5[Ai]  * xp[xi + xoff5];
                     }
                     hypre_BoxLoop3End(Ai, xi, yi);
                     break;

                  case 5:
                     hypre_BoxLoop3Begin(ndim, loop_size,
                                         A_data_box, start, ustride, Ai,
                                         x_data_box, start, ustride, xi,
                                         y_data_box, start, ustride, yi);
#ifdef HYPRE_USING_OPENMP
#pragma omp parallel for private(HYPRE_BOX_PRIVATE,Ai,xi,yi) HYPRE_SMP_SCHEDULE
#endif
                     hypre_BoxLoop3For(Ai, xi, yi)
                     {
                        yp[yi] += Ap0[Ai]  * xp[xi + xoff0] +
                                  Ap1[Ai]  * xp[xi + xoff1] +
                                  Ap2[Ai]  * xp[xi + xoff2] +
                                  Ap3[Ai]  * xp[xi + xoff3] +
                                  Ap4[Ai]  * xp[xi + xoff4];
                     }
                     hypre_BoxLoop3End(Ai, xi, yi);
                     break;

                  case 4:
                     hypre_BoxLoop3Begin(ndim, loop_size,
                                         A_data_box, start, ustride, Ai,
                                         x_data_box, start, ustride, xi,
                                         y_data_box, start, ustride, yi);
#ifdef HYPRE_USING_OPENMP
#pragma omp parallel for private(HYPRE_BOX_PRIVATE,Ai,xi,yi) HYPRE_SMP_SCHEDULE
#endif
                     hypre_BoxLoop3For(Ai, xi, yi)
                     {
                        yp[yi] += Ap0[Ai]  * xp[xi + xoff0] +
                                  Ap1[Ai]  * xp[xi + xoff1] +
                                  Ap2[Ai]  * xp[xi + xoff2] +
                                  Ap3[Ai]  * xp[xi + xoff3];
                     }
                     hypre_BoxLoop3End(Ai, xi, yi);
                     break;

                  case 3:
                     hypre_BoxLoop3Begin(ndim, loop_size,
                                         A_data_box, start, ustride, Ai,
                                         x_data_box, start, ustride, xi,
                                         y_data_box, start, ustride, yi);
#ifdef HYPRE_USING_OPENMP
#pragma omp parallel for private(HYPRE_BOX_PRIVATE,Ai,xi,yi) HYPRE_SMP_SCHEDULE
#endif
                     hypre_BoxLoop3For(Ai, xi, yi)
                     {
                        yp[yi] += Ap0[Ai]  * xp[xi + xoff0] +
                                  Ap1[Ai]  * xp[xi + xoff1] +
                                  Ap2[Ai]  * xp[xi + xoff2];
                     }
                     hypre_BoxLoop3End(Ai, xi, yi);
                     break;

                  case 2:
                     hypre_BoxLoop3Begin(ndim, loop_size,
                                         A_data_box, start, ustride, Ai,
                                         x_data_box, start, ustride, xi,
                                         y_data_box, start, ustride, yi);
#ifdef HYPRE_USING_OPENMP
#pragma omp parallel for private(HYPRE_BOX_PRIVATE,Ai,xi,yi) HYPRE_SMP_SCHEDULE
#endif
                     hypre_BoxLoop3For(Ai, xi, yi)
                     {
                        yp[yi] += Ap0[Ai]  * xp[xi + xoff0] +
                                  Ap1[Ai]  * xp[xi + xoff1];
                     }
                     hypre_BoxLoop3End(Ai, xi, yi);
                     break;

                  case 1:
                     hypre_BoxLoop3Begin(ndim, loop_size,
                                         A_data_box, start, ustride, Ai,
                                         x_data_box, start, ustride, xi,
                                         y_data_box, start, ustride, yi);
#ifdef HYPRE_USING_OPENMP
#pragma omp parallel for private(HYPRE_BOX_PRIVATE,Ai,xi,yi) HYPRE_SMP_SCHEDULE
#endif
                     hypre_BoxLoop3For(Ai, xi, yi)
                     {
                        yp[yi] += Ap0[Ai]  * xp[xi + xoff0];
                     }
                     hypre_BoxLoop3End(Ai, xi, yi);
                     break;

                  case 0:
                     break;
               } /* switch (vdepth) */
            } /* loop on stencil entries */
#else
            for (si = 0; si < stencil_size; si++)
            {
               Ap = hypre_StructMatrixBoxData(A, Ab, si);
               if (hypre_StructMatrixConstEntry(A, si))
               {
                  /* Constant coefficient case */
                  hypre_BoxLoop2Begin(ndim, loop_size,
                                      x_data_box, start, ustride, xi,
                                      y_data_box, start, ustride, yi);
#ifdef HYPRE_USING_OPENMP
#pragma omp parallel for private(HYPRE_BOX_PRIVATE,yi,xi) HYPRE_SMP_SCHEDULE
#endif
                  hypre_BoxLoop2For(xi, yi)
=======
         /* unroll up to depth MAX_DEPTH
            Only the constant coefficient part of the matrix is referenced here,
            the center (variable) coefficient part is deferred. */
         for (si = 0; si < stencil_size; si+= MAX_DEPTH)
         {
            depth = hypre_min(MAX_DEPTH, (stencil_size -si));
            switch(depth)
            {
               case 7:
                  Ap0 = hypre_StructMatrixBoxData(A, i, si+0);
                  Ap1 = hypre_StructMatrixBoxData(A, i, si+1);
                  Ap2 = hypre_StructMatrixBoxData(A, i, si+2);
                  Ap3 = hypre_StructMatrixBoxData(A, i, si+3);
                  Ap4 = hypre_StructMatrixBoxData(A, i, si+4);
                  Ap5 = hypre_StructMatrixBoxData(A, i, si+5);
                  Ap6 = hypre_StructMatrixBoxData(A, i, si+6);
                  if ( (0 <= si_center-si) && (si_center-si < 7) )
                  {
                     switch ( si_center-si )
                     {
                        case 0: Ap0 = zero; break;
                        case 1: Ap1 = zero; break;
                        case 2: Ap2 = zero; break;
                        case 3: Ap3 = zero; break;
                        case 4: Ap4 = zero; break;
                        case 5: Ap5 = zero; break;
                        case 6: Ap6 = zero; break;
                     }
                  }

                  AAp0 = Ap0[Ai_CC];
                  AAp1 = Ap1[Ai_CC];
                  AAp2 = Ap2[Ai_CC];
                  AAp3 = Ap3[Ai_CC];
                  AAp4 = Ap4[Ai_CC];
                  AAp5 = Ap5[Ai_CC];
                  AAp6 = Ap6[Ai_CC];


                  xoff0 = hypre_BoxOffsetDistance(x_data_box,
                                                  stencil_shape[si+0]);
                  xoff0 = hypre_BoxOffsetDistance(x_data_box,
                                                  stencil_shape[si+0]);
                  xoff1 = hypre_BoxOffsetDistance(x_data_box,
                                                  stencil_shape[si+1]);
                  xoff2 = hypre_BoxOffsetDistance(x_data_box,
                                                  stencil_shape[si+2]);
                  xoff3 = hypre_BoxOffsetDistance(x_data_box,
                                                  stencil_shape[si+3]);
                  xoff4 = hypre_BoxOffsetDistance(x_data_box,
                                                  stencil_shape[si+4]);
                  xoff5 = hypre_BoxOffsetDistance(x_data_box,
                                                  stencil_shape[si+5]);
                  xoff6 = hypre_BoxOffsetDistance(x_data_box,
                                                  stencil_shape[si+6]);

#define DEVICE_VAR is_device_ptr(yp,xp)
                  hypre_BoxLoop2Begin(ndim, loop_size,
                                      x_data_box, start, stride, xi,
                                      y_data_box, start, stride, yi);
                  {
                     yp[yi] +=
                        AAp0 * xp[xi + xoff0] +
                        AAp1 * xp[xi + xoff1] +
                        AAp2 * xp[xi + xoff2] +
                        AAp3 * xp[xi + xoff3] +
                        AAp4 * xp[xi + xoff4] +
                        AAp5 * xp[xi + xoff5] +
                        AAp6 * xp[xi + xoff6];
                  }
                  hypre_BoxLoop2End(xi, yi);
#undef DEVICE_VAR

                  break;

               case 6:
                  Ap0 = hypre_StructMatrixBoxData(A, i, si+0);
                  Ap1 = hypre_StructMatrixBoxData(A, i, si+1);
                  Ap2 = hypre_StructMatrixBoxData(A, i, si+2);
                  Ap3 = hypre_StructMatrixBoxData(A, i, si+3);
                  Ap4 = hypre_StructMatrixBoxData(A, i, si+4);
                  Ap5 = hypre_StructMatrixBoxData(A, i, si+5);
                  if ( (0 <= si_center-si) && (si_center-si < 6) )
                  {
                     switch ( si_center-si )
                     {
                        case 0: Ap0 = zero; break;
                        case 1: Ap1 = zero; break;
                        case 2: Ap2 = zero; break;
                        case 3: Ap3 = zero; break;
                        case 4: Ap4 = zero; break;
                        case 5: Ap5 = zero; break;
                     }
                  }
                  AAp0 = Ap0[Ai_CC];
                  AAp1 = Ap1[Ai_CC];
                  AAp2 = Ap2[Ai_CC];
                  AAp3 = Ap3[Ai_CC];
                  AAp4 = Ap4[Ai_CC];
                  AAp5 = Ap5[Ai_CC];

                  xoff0 = hypre_BoxOffsetDistance(x_data_box,
                                                  stencil_shape[si+0]);
                  xoff1 = hypre_BoxOffsetDistance(x_data_box,
                                                  stencil_shape[si+1]);
                  xoff2 = hypre_BoxOffsetDistance(x_data_box,
                                                  stencil_shape[si+2]);
                  xoff3 = hypre_BoxOffsetDistance(x_data_box,
                                                  stencil_shape[si+3]);
                  xoff4 = hypre_BoxOffsetDistance(x_data_box,
                                                  stencil_shape[si+4]);
                  xoff5 = hypre_BoxOffsetDistance(x_data_box,
                                                  stencil_shape[si+5]);

#define DEVICE_VAR is_device_ptr(yp,xp)
                  hypre_BoxLoop2Begin(ndim, loop_size,
                                      x_data_box, start, stride, xi,
                                      y_data_box, start, stride, yi);
                  {
                     yp[yi] +=
                        AAp0 * xp[xi + xoff0] +
                        AAp1 * xp[xi + xoff1] +
                        AAp2 * xp[xi + xoff2] +
                        AAp3 * xp[xi + xoff3] +
                        AAp4 * xp[xi + xoff4] +
                        AAp5 * xp[xi + xoff5];
                  }
                  hypre_BoxLoop2End(xi, yi);
#undef DEVICE_VAR
                  break;

               case 5:
                  Ap0 = hypre_StructMatrixBoxData(A, i, si+0);
                  Ap1 = hypre_StructMatrixBoxData(A, i, si+1);
                  Ap2 = hypre_StructMatrixBoxData(A, i, si+2);
                  Ap3 = hypre_StructMatrixBoxData(A, i, si+3);
                  Ap4 = hypre_StructMatrixBoxData(A, i, si+4);
                  if ( (0 <= si_center-si) && (si_center-si < 5) )
                  {
                     switch ( si_center-si )
                     {
                        case 0: Ap0 = zero; break;
                        case 1: Ap1 = zero; break;
                        case 2: Ap2 = zero; break;
                        case 3: Ap3 = zero; break;
                        case 4: Ap4 = zero; break;
                     }
                  }
                  AAp0 = Ap0[Ai_CC];
                  AAp1 = Ap1[Ai_CC];
                  AAp2 = Ap2[Ai_CC];
                  AAp3 = Ap3[Ai_CC];
                  AAp4 = Ap4[Ai_CC];

                  xoff0 = hypre_BoxOffsetDistance(x_data_box,
                                                  stencil_shape[si+0]);
                  xoff1 = hypre_BoxOffsetDistance(x_data_box,
                                                  stencil_shape[si+1]);
                  xoff2 = hypre_BoxOffsetDistance(x_data_box,
                                                  stencil_shape[si+2]);
                  xoff3 = hypre_BoxOffsetDistance(x_data_box,
                                                  stencil_shape[si+3]);
                  xoff4 = hypre_BoxOffsetDistance(x_data_box,
                                                  stencil_shape[si+4]);

#define DEVICE_VAR is_device_ptr(yp,xp)
                  hypre_BoxLoop2Begin(ndim, loop_size,
                                      x_data_box, start, stride, xi,
                                      y_data_box, start, stride, yi);
                  {
                     yp[yi] +=
                        AAp0 * xp[xi + xoff0] +
                        AAp1 * xp[xi + xoff1] +
                        AAp2 * xp[xi + xoff2] +
                        AAp3 * xp[xi + xoff3] +
                        AAp4 * xp[xi + xoff4];
                  }
                  hypre_BoxLoop2End(xi, yi);
#undef DEVICE_VAR
                  break;

               case 4:
                  Ap0 = hypre_StructMatrixBoxData(A, i, si+0);
                  Ap1 = hypre_StructMatrixBoxData(A, i, si+1);
                  Ap2 = hypre_StructMatrixBoxData(A, i, si+2);
                  Ap3 = hypre_StructMatrixBoxData(A, i, si+3);
                  if ( (0 <= si_center-si) && (si_center-si < 4) )
                  {
                     switch ( si_center-si )
                     {
                        case 0: Ap0 = zero; break;
                        case 1: Ap1 = zero; break;
                        case 2: Ap2 = zero; break;
                        case 3: Ap3 = zero; break;
                     }
                  }
                  AAp0 = Ap0[Ai_CC];
                  AAp1 = Ap1[Ai_CC];
                  AAp2 = Ap2[Ai_CC];
                  AAp3 = Ap3[Ai_CC];

                  xoff0 = hypre_BoxOffsetDistance(x_data_box,
                                                  stencil_shape[si+0]);
                  xoff1 = hypre_BoxOffsetDistance(x_data_box,
                                                  stencil_shape[si+1]);
                  xoff2 = hypre_BoxOffsetDistance(x_data_box,
                                                  stencil_shape[si+2]);
                  xoff3 = hypre_BoxOffsetDistance(x_data_box,
                                                  stencil_shape[si+3]);

#define DEVICE_VAR is_device_ptr(yp,xp)
                  hypre_BoxLoop2Begin(ndim, loop_size,
                                      x_data_box, start, stride, xi,
                                      y_data_box, start, stride, yi);
                  {
                     yp[yi] +=
                        AAp0 * xp[xi + xoff0] +
                        AAp1 * xp[xi + xoff1] +
                        AAp2 * xp[xi + xoff2] +
                        AAp3 * xp[xi + xoff3];
                  }
                  hypre_BoxLoop2End(xi, yi);
#undef DEVICE_VAR
                  break;

               case 3:
                  Ap0 = hypre_StructMatrixBoxData(A, i, si+0);
                  Ap1 = hypre_StructMatrixBoxData(A, i, si+1);
                  Ap2 = hypre_StructMatrixBoxData(A, i, si+2);
                  if ( (0 <= si_center-si) && (si_center-si < 3) )
                  {
                     switch ( si_center-si )
                     {
                        case 0: Ap0 = zero; break;
                        case 1: Ap1 = zero; break;
                        case 2: Ap2 = zero; break;
                     }
                  }
                  AAp0 = Ap0[Ai_CC];
                  AAp1 = Ap1[Ai_CC];
                  AAp2 = Ap2[Ai_CC];

                  xoff0 = hypre_BoxOffsetDistance(x_data_box,
                                                  stencil_shape[si+0]);
                  xoff1 = hypre_BoxOffsetDistance(x_data_box,
                                                  stencil_shape[si+1]);
                  xoff2 = hypre_BoxOffsetDistance(x_data_box,
                                                  stencil_shape[si+2]);

#define DEVICE_VAR is_device_ptr(yp,xp)
                  hypre_BoxLoop2Begin(ndim, loop_size,
                                      x_data_box, start, stride, xi,
                                      y_data_box, start, stride, yi);
                  {
                     yp[yi] +=
                        AAp0 * xp[xi + xoff0] +
                        AAp1 * xp[xi + xoff1] +
                        AAp2 * xp[xi + xoff2];
                  }
                  hypre_BoxLoop2End(xi, yi);
#undef DEVICE_VAR
                  break;

               case 2:
                  Ap0 = hypre_StructMatrixBoxData(A, i, si+0);
                  Ap1 = hypre_StructMatrixBoxData(A, i, si+1);
                  if ( (0 <= si_center-si) && (si_center-si < 2) )
                  {
                     switch ( si_center-si )
                     {
                        case 0: Ap0 = zero; break;
                        case 1: Ap1 = zero; break;
                     }
                  }
                  AAp0 = Ap0[Ai_CC];
                  AAp1 = Ap1[Ai_CC];

                  xoff0 = hypre_BoxOffsetDistance(x_data_box,
                                                  stencil_shape[si+0]);
                  xoff1 = hypre_BoxOffsetDistance(x_data_box,
                                                  stencil_shape[si+1]);

#define DEVICE_VAR is_device_ptr(yp,xp)
                  hypre_BoxLoop2Begin(ndim, loop_size,
                                      x_data_box, start, stride, xi,
                                      y_data_box, start, stride, yi);
>>>>>>> 414fa671
                  {
                     yp[yi] += Ap[0] * xp[xi];
                  }
                  hypre_BoxLoop2End(xi, yi);
<<<<<<< HEAD
               }
               else
               {
                  /* Variable coefficient case */
                  hypre_BoxLoop3Begin(ndim, loop_size,
                                      A_data_box, start, ustride, Ai,
                                      x_data_box, start, ustride, xi,
                                      y_data_box, start, ustride, yi);
#ifdef HYPRE_USING_OPENMP
#pragma omp parallel for private(HYPRE_BOX_PRIVATE,yi,xi,Ai) HYPRE_SMP_SCHEDULE
#endif
                  hypre_BoxLoop3For(Ai, xi, yi)
=======
#undef DEVICE_VAR
                  break;

               case 1:
                  Ap0 = hypre_StructMatrixBoxData(A, i, si+0);
                  if ( si_center-si == 0 )
                  {
                     Ap0 = zero;
                  }
                  AAp0 = Ap0[Ai_CC];

                  xoff0 = hypre_BoxOffsetDistance(x_data_box,
                                                  stencil_shape[si+0]);

#define DEVICE_VAR is_device_ptr(yp,xp)
                  hypre_BoxLoop2Begin(ndim, loop_size,
                                      x_data_box, start, stride, xi,
                                      y_data_box, start, stride, yi);
>>>>>>> 414fa671
                  {
                     yp[yi] += Ap[Ai] * xp[xi];
                  }
<<<<<<< HEAD
                  hypre_BoxLoop3End(Ai, xi, yi);
               }
            }
#endif //UNROLL_STENCIL_LOOPS
=======
                  hypre_BoxLoop2End(xi, yi);
#undef DEVICE_VAR
>>>>>>> 414fa671

            if (alpha != 1.0)
            {
               hypre_BoxLoop1Begin(ndim, loop_size,
                                   y_data_box, start, ustride, yi);
#ifdef HYPRE_USING_OPENMP
#pragma omp parallel for private(HYPRE_BOX_PRIVATE,yi) HYPRE_SMP_SCHEDULE
#endif
               hypre_BoxLoop1For(yi)
               {
                  yp[yi] *= alpha;
               }
               hypre_BoxLoop1End(yi);
            }
         }
      }
   }

   if (x_tmp)
   {
      hypre_StructVectorDestroy(x_tmp);
      x = y;
   }

   HYPRE_ANNOTATE_FUNC_END;

   return hypre_error_flag;
}

/*--------------------------------------------------------------------------
 * hypre_StructMatvecDiagScale
 *
 * y = alpha*inv(A_D)*x + beta*y
 *--------------------------------------------------------------------------*/
HYPRE_Int
hypre_StructMatvecDiagScale( HYPRE_Complex        alpha,
                             hypre_StructMatrix  *A,
                             hypre_StructVector  *x,
                             HYPRE_Complex        beta,
                             hypre_StructVector  *y )
{
   HYPRE_Int          ndim = hypre_StructMatrixNDim(A);

   hypre_BoxArray    *boxes;
   hypre_Box         *box;
   hypre_Box         *A_data_box;
   hypre_Box         *x_data_box;
   hypre_Box         *y_data_box;

   HYPRE_Complex     *Ap, *xp, *yp;
   HYPRE_Int          Ai, xi, yi;
   hypre_Index        ustride, loop_size;
   hypre_IndexRef     start;

   HYPRE_Int          diag, i;

   hypre_SetIndex(ustride, 1);

   diag  = hypre_StructStencilDiagEntry(hypre_StructMatrixStencil(A));
   boxes = hypre_StructGridBoxes(hypre_StructMatrixGrid(A));
   hypre_ForBoxI(i, boxes)
   {
      box = hypre_BoxArrayBox(boxes, i);

      A_data_box = hypre_BoxArrayBox(hypre_StructMatrixDataSpace(A), i);
      x_data_box = hypre_BoxArrayBox(hypre_StructVectorDataSpace(x), i);
      y_data_box = hypre_BoxArrayBox(hypre_StructVectorDataSpace(y), i);

      Ap = hypre_StructMatrixBoxData(A, i, diag);
      xp = hypre_StructVectorBoxData(x, i);
      yp = hypre_StructVectorBoxData(y, i);

      start = hypre_BoxIMin(box);
      hypre_BoxGetSize(box, loop_size);
      if (beta == 0.0)
      {
         if (alpha == 1.0)
         {
<<<<<<< HEAD
            if (hypre_StructMatrixConstEntry(A, diag))
            {
               hypre_BoxLoop2Begin(ndim, loop_size,
                                   x_data_box, start, ustride, xi,
                                   y_data_box, start, ustride, yi);
#ifdef HYPRE_USING_OPENMP
#pragma omp parallel for private(HYPRE_BOX_PRIVATE,yi,xi) HYPRE_SMP_SCHEDULE
#endif
               hypre_BoxLoop2For(xi, yi)
               {
                  yp[yi] = xp[yi] / Ap[0];
               }
               hypre_BoxLoop2End(xi, yi);
            }
            else
            {
               hypre_BoxLoop3Begin(ndim, loop_size,
                                   A_data_box, start, ustride, Ai,
                                   x_data_box, start, ustride, xi,
                                   y_data_box, start, ustride, yi);
#ifdef HYPRE_USING_OPENMP
#pragma omp parallel for private(HYPRE_BOX_PRIVATE,yi,xi,Ai) HYPRE_SMP_SCHEDULE
#endif
               hypre_BoxLoop3For(Ai, xi, yi)
               {
                  yp[yi] = xp[yi] / Ap[Ai];
               }
               hypre_BoxLoop3End(Ai, xi, yi);
            } /* if constant coefficient*/
         }
         else
         {
            if (hypre_StructMatrixConstEntry(A, diag))
            {
               hypre_BoxLoop2Begin(ndim, loop_size,
                                   x_data_box, start, ustride, xi,
                                   y_data_box, start, ustride, yi);
#ifdef HYPRE_USING_OPENMP
#pragma omp parallel for private(HYPRE_BOX_PRIVATE,yi,xi) HYPRE_SMP_SCHEDULE
#endif
               hypre_BoxLoop2For(xi, yi)
               {
                  yp[yi] = alpha * xp[yi] / Ap[0];
               }
               hypre_BoxLoop2End(xi, yi);
            }
            else
            {
               hypre_BoxLoop3Begin(ndim, loop_size,
                                   A_data_box, start, ustride, Ai,
                                   x_data_box, start, ustride, xi,
                                   y_data_box, start, ustride, yi);
#ifdef HYPRE_USING_OPENMP
#pragma omp parallel for private(HYPRE_BOX_PRIVATE,yi,xi,Ai) HYPRE_SMP_SCHEDULE
#endif
               hypre_BoxLoop3For(Ai, xi, yi)
               {
                  yp[yi] = alpha * xp[yi] / Ap[Ai];
               }
               hypre_BoxLoop3End(Ai, xi, yi);
            } /* if constant coefficient*/
         } /* if (alpha == 1.0) */
      }
      else
      {
         if (alpha == 1.0)
         {
            if (hypre_StructMatrixConstEntry(A, diag))
=======
#define DEVICE_VAR is_device_ptr(yp,Ap0,xp)
            hypre_BoxLoop3Begin(ndim, loop_size,
                                A_data_box, start, stride, Ai,
                                x_data_box, start, stride, xi,
                                y_data_box, start, stride, yi);
            {
               yp[yi] = alpha * ( yp[yi] +
                                  Ap0[Ai] * xp[xi + xoff0] );
            }
            hypre_BoxLoop3End(Ai, xi, yi);
#undef DEVICE_VAR
         }
         else
         {
#define DEVICE_VAR is_device_ptr(yp,Ap0,xp)
            hypre_BoxLoop3Begin(ndim, loop_size,
                                A_data_box, start, stride, Ai,
                                x_data_box, start, stride, xi,
                                y_data_box, start, stride, yi);
>>>>>>> 414fa671
            {
               hypre_BoxLoop2Begin(ndim, loop_size,
                                   x_data_box, start, ustride, xi,
                                   y_data_box, start, ustride, yi);
#ifdef HYPRE_USING_OPENMP
#pragma omp parallel for private(HYPRE_BOX_PRIVATE,yi,xi) HYPRE_SMP_SCHEDULE
#endif
               hypre_BoxLoop2For(xi, yi)
               {
                  yp[yi] = xp[yi] / Ap[0] + beta * yp[yi];
               }
               hypre_BoxLoop2End(xi, yi);
            }
<<<<<<< HEAD
            else
            {
               hypre_BoxLoop3Begin(ndim, loop_size,
                                   A_data_box, start, ustride, Ai,
                                   x_data_box, start, ustride, xi,
                                   y_data_box, start, ustride, yi);
#ifdef HYPRE_USING_OPENMP
#pragma omp parallel for private(HYPRE_BOX_PRIVATE,yi,xi,Ai) HYPRE_SMP_SCHEDULE
#endif
               hypre_BoxLoop3For(Ai, xi, yi)
               {
                  yp[yi] = xp[yi] / Ap[Ai] + beta * yp[yi];
               }
               hypre_BoxLoop3End(Ai, xi, yi);
            } /* if constant coefficient*/
=======
            hypre_BoxLoop3End(Ai, xi, yi);
#undef DEVICE_VAR
>>>>>>> 414fa671
         }
         else
         {
            if (hypre_StructMatrixConstEntry(A, diag))
            {
               hypre_BoxLoop2Begin(ndim, loop_size,
                                   x_data_box, start, ustride, xi,
                                   y_data_box, start, ustride, yi);
#ifdef HYPRE_USING_OPENMP
#pragma omp parallel for private(HYPRE_BOX_PRIVATE,yi,xi) HYPRE_SMP_SCHEDULE
#endif
               hypre_BoxLoop2For(xi, yi)
               {
                  yp[yi] = alpha * xp[yi] / Ap[0] + beta * yp[yi];
               }
               hypre_BoxLoop2End(xi, yi);
            }
            else
            {
               hypre_BoxLoop3Begin(ndim, loop_size,
                                   A_data_box, start, ustride, Ai,
                                   x_data_box, start, ustride, xi,
                                   y_data_box, start, ustride, yi);
#ifdef HYPRE_USING_OPENMP
#pragma omp parallel for private(HYPRE_BOX_PRIVATE,yi,xi,Ai) HYPRE_SMP_SCHEDULE
#endif
               hypre_BoxLoop3For(Ai, xi, yi)
               {
                  yp[yi] = alpha * xp[yi] / Ap[Ai] + beta * yp[yi];
               }
               hypre_BoxLoop3End(Ai, xi, yi);
            } /* if constant coefficient*/
         } /* if (alpha == 1.0) */
      } /* if (beta == 0.0) */
   } /* loop on grid boxes */

   return hypre_error_flag;
}

/*--------------------------------------------------------------------------
 *--------------------------------------------------------------------------*/

HYPRE_Int
hypre_StructMatvec( HYPRE_Complex       alpha,
                    hypre_StructMatrix *A,
                    hypre_StructVector *x,
                    HYPRE_Complex       beta,
                    hypre_StructVector *y )
{
<<<<<<< HEAD
   void *matvec_data;

   matvec_data = hypre_StructMatvecCreate();
   hypre_StructMatvecSetup(matvec_data, A, x);
   hypre_StructMatvecCompute(matvec_data, alpha, A, x, beta, y);
   hypre_StructMatvecDestroy(matvec_data);
=======
   hypre_StructMatvecData *matvec_data = (hypre_StructMatvecData *)matvec_vdata;

   if (matvec_data)
   {
      hypre_StructMatrixDestroy(matvec_data -> A);
      hypre_StructVectorDestroy(matvec_data -> x);
      hypre_ComputePkgDestroy(matvec_data -> compute_pkg );
      hypre_TFree(matvec_data, HYPRE_MEMORY_HOST);
   }
>>>>>>> 414fa671

   return hypre_error_flag;
}

/*--------------------------------------------------------------------------
 * hypre_StructMatvec
 *--------------------------------------------------------------------------*/

HYPRE_Int
hypre_StructMatvecT( HYPRE_Complex       alpha,
                     hypre_StructMatrix *A,
                     hypre_StructVector *x,
                     HYPRE_Complex       beta,
                     hypre_StructVector *y )
{
   void *matvec_data;

   matvec_data = hypre_StructMatvecCreate();
   hypre_StructMatvecSetTranspose(matvec_data, 1);
   hypre_StructMatvecSetup(matvec_data, A, x);
   hypre_StructMatvecCompute(matvec_data, alpha, A, x, beta, y);
   hypre_StructMatvecDestroy(matvec_data);

   return hypre_error_flag;
}<|MERGE_RESOLUTION|>--- conflicted
+++ resolved
@@ -12,7 +12,6 @@
  *****************************************************************************/
 
 #include "_hypre_struct_mv.h"
-#include "_hypre_struct_mv.hpp"
 
 #define UNROLL_STENCIL_LOOPS
 #define UNROLL_MAXDEPTH 9
@@ -42,12 +41,8 @@
 {
    hypre_StructMatvecData *matvec_data;
 
-<<<<<<< HEAD
-   matvec_data = hypre_CTAlloc(hypre_StructMatvecData, 1);
+   matvec_data = hypre_CTAlloc(hypre_StructMatvecData, 1, HYPRE_MEMORY_HOST);
    matvec_data -> stentries = NULL;
-=======
-   matvec_data = hypre_CTAlloc(hypre_StructMatvecData,  1, HYPRE_MEMORY_HOST);
->>>>>>> 414fa671
 
    return (void *) matvec_data;
 }
@@ -66,8 +61,8 @@
       hypre_StructVectorDestroy(matvec_data -> x);
       hypre_ComputePkgDestroy(matvec_data -> compute_pkg);
       hypre_BoxArrayDestroy(matvec_data -> data_space);
-      hypre_TFree(matvec_data -> stentries);
-      hypre_TFree(matvec_data);
+      hypre_TFree(matvec_data -> stentries, HYPRE_MEMORY_HOST);
+      hypre_TFree(matvec_data, HYPRE_MEMORY_HOST);
    }
 
    return hypre_error_flag;
@@ -169,7 +164,7 @@
    hypre_StructVectorReindex(x, grid, dom_stride);
    hypre_StructNumGhostFromStencil(stencil, &num_ghost);
    hypre_StructVectorComputeDataSpace(x, num_ghost, &data_space);
-   hypre_TFree(num_ghost);
+   hypre_TFree(num_ghost, HYPRE_MEMORY_HOST);
 
    /* This computes the communication pattern for the new x data_space */
    hypre_CreateComputeInfo(grid, stencil, &compute_info);
@@ -183,7 +178,7 @@
    /* Set active stencil entries if it hasn't been done yet */
    stencil_size = hypre_StructStencilSize(stencil);
    stencil_diag = hypre_StructStencilDiagEntry(stencil);
-   (matvec_data -> stentries) = hypre_TAlloc(HYPRE_Int, stencil_size);
+   (matvec_data -> stentries) = hypre_TAlloc(HYPRE_Int, stencil_size, HYPRE_MEMORY_HOST);
    for (i = 0; i < stencil_size; i++)
    {
       (matvec_data -> stentries[i]) = i;
@@ -221,7 +216,6 @@
                            HYPRE_Complex       beta,
                            hypre_StructVector *y )
 {
-<<<<<<< HEAD
    hypre_StructMatvecData  *matvec_data   = (hypre_StructMatvecData  *)matvec_vdata;
    HYPRE_Int                transpose     = (matvec_data -> transpose);
    HYPRE_Int                dom_is_coarse = hypre_StructMatrixDomainIsCoarse(A);
@@ -299,29 +293,10 @@
    hypre_BoxArrayArray     *compute_box_aa;
    hypre_BoxArray          *compute_box_a;
    hypre_Box               *compute_box;
-=======
-   hypre_StructMatvecData  *matvec_data = (hypre_StructMatvecData  *)matvec_vdata;
-
-   hypre_ComputePkg        *compute_pkg;
-
-   hypre_CommHandle        *comm_handle;
-
-   hypre_BoxArrayArray     *compute_box_aa;
-   hypre_Box               *y_data_box;
-
-   HYPRE_Complex           *xp;
-   HYPRE_Complex           *yp;
->>>>>>> 414fa671
 
    hypre_BoxArray          *boxes;
    hypre_Index              loop_size, origin, stride;
    hypre_IndexRef           start;
-<<<<<<< HEAD
-=======
-   hypre_IndexRef           stride;
-
-   HYPRE_Int                constant_coefficient;
->>>>>>> 414fa671
 
    HYPRE_Complex            temp;
    HYPRE_Int                compute_i, i, j, si, ssi;
@@ -403,25 +378,16 @@
          start = hypre_BoxIMin(compute_box);
          yp = hypre_StructVectorBoxData(y, i);
 
-<<<<<<< HEAD
          hypre_BoxLoop1Begin(ndim, loop_size,
                              y_data_box, start, ustride, yi);
 #ifdef HYPRE_USING_OPENMP
 #pragma omp parallel for private(HYPRE_BOX_PRIVATE,yi) HYPRE_SMP_SCHEDULE
 #endif
          hypre_BoxLoop1For(yi)
-=======
-         hypre_BoxGetSize(box, loop_size);
-
-#define DEVICE_VAR is_device_ptr(yp)
-         hypre_BoxLoop1Begin(hypre_StructVectorNDim(x), loop_size,
-                             y_data_box, start, stride, yi);
->>>>>>> 414fa671
          {
             yp[yi] *= beta;
          }
          hypre_BoxLoop1End(yi);
-#undef DEVICE_VAR
       }
       HYPRE_ANNOTATE_FUNC_END;
 
@@ -473,22 +439,14 @@
                   start = hypre_BoxIMin(compute_box);
                   yp = hypre_StructVectorBoxData(y, i);
 
-#define DEVICE_VAR is_device_ptr(yp)
                   if (temp == 0.0)
                   {
-<<<<<<< HEAD
                      hypre_BoxLoop1Begin(ndim, loop_size,
                                          y_data_box, start, ustride, yi);
 #ifdef HYPRE_USING_OPENMP
 #pragma omp parallel for private(HYPRE_BOX_PRIVATE,yi) HYPRE_SMP_SCHEDULE
 #endif
                      hypre_BoxLoop1For(yi)
-=======
-                     hypre_BoxGetSize(box, loop_size);
-
-                     hypre_BoxLoop1Begin(hypre_StructVectorNDim(x), loop_size,
-                                         y_data_box, start, stride, yi);
->>>>>>> 414fa671
                      {
                         yp[yi] = 0.0;
                      }
@@ -496,25 +454,17 @@
                   }
                   else
                   {
-<<<<<<< HEAD
                      hypre_BoxLoop1Begin(ndim, loop_size,
                                          y_data_box, start, ustride, yi);
 #ifdef HYPRE_USING_OPENMP
 #pragma omp parallel for private(HYPRE_BOX_PRIVATE,yi) HYPRE_SMP_SCHEDULE
 #endif
                      hypre_BoxLoop1For(yi)
-=======
-                     hypre_BoxGetSize(box, loop_size);
-
-                     hypre_BoxLoop1Begin(hypre_StructVectorNDim(x), loop_size,
-                                         y_data_box, start, stride, yi);
->>>>>>> 414fa671
                      {
                         yp[yi] *= temp;
                      }
                      hypre_BoxLoop1End(yi);
                   }
-#undef DEVICE_VAR
                }
             }
          }
@@ -532,7 +482,6 @@
        * y += A*x (or A^T*x)
        *--------------------------------------------------------------------*/
 
-<<<<<<< HEAD
       hypre_StructMatrixGetStencilStride(A, stride);
       hypre_CopyToIndex(stride, ndim, Adstride);
       hypre_StructMatrixMapDataStride(A, Adstride);
@@ -540,88 +489,6 @@
       hypre_StructVectorMapDataStride(x, xdstride);
       hypre_CopyToIndex(stride, ndim, ydstride);
       hypre_MapToCoarseIndex(ydstride, NULL, ran_stride, ndim);
-=======
-      switch( constant_coefficient )
-      {
-         case 0:
-         {
-            hypre_StructMatvecCC0( alpha, A, x, y, compute_box_aa, stride );
-            break;
-         }
-         case 1:
-         {
-            hypre_StructMatvecCC1( alpha, A, x, y, compute_box_aa, stride );
-            break;
-         }
-         case 2:
-         {
-            hypre_StructMatvecCC2( alpha, A, x, y, compute_box_aa, stride );
-            break;
-         }
-      }
-
-   }
-
-   if (x_tmp)
-   {
-      hypre_StructVectorDestroy(x_tmp);
-      x = y;
-   }
-
-   return hypre_error_flag;
-}
-
-/*--------------------------------------------------------------------------
- * hypre_StructMatvecCC0
- * core of struct matvec computation, for the case constant_coefficient==0
- * (all coefficients are variable)
- *--------------------------------------------------------------------------*/
-
-HYPRE_Int hypre_StructMatvecCC0( HYPRE_Complex       alpha,
-                                 hypre_StructMatrix *A,
-                                 hypre_StructVector *x,
-                                 hypre_StructVector *y,
-                                 hypre_BoxArrayArray     *compute_box_aa,
-                                 hypre_IndexRef           stride
-   )
-{
-   HYPRE_Int i, j, si;
-   HYPRE_Complex           *Ap0;
-   HYPRE_Complex           *Ap1;
-   HYPRE_Complex           *Ap2;
-   HYPRE_Complex           *Ap3;
-   HYPRE_Complex           *Ap4;
-   HYPRE_Complex           *Ap5;
-   HYPRE_Complex           *Ap6;
-   HYPRE_Int                xoff0;
-   HYPRE_Int                xoff1;
-   HYPRE_Int                xoff2;
-   HYPRE_Int                xoff3;
-   HYPRE_Int                xoff4;
-   HYPRE_Int                xoff5;
-   HYPRE_Int                xoff6;
-   hypre_BoxArray          *compute_box_a;
-   hypre_Box               *compute_box;
-
-   hypre_Box               *A_data_box;
-   hypre_Box               *x_data_box;
-   hypre_StructStencil     *stencil;
-   hypre_Index             *stencil_shape;
-   HYPRE_Int                stencil_size;
-
-   hypre_Box               *y_data_box;
-   HYPRE_Complex           *xp;
-   HYPRE_Complex           *yp;
-   HYPRE_Int                depth;
-   hypre_Index              loop_size;
-   hypre_IndexRef           start;
-   HYPRE_Int                ndim;
-
-   stencil       = hypre_StructMatrixStencil(A);
-   stencil_shape = hypre_StructStencilShape(stencil);
-   stencil_size  = hypre_StructStencilSize(stencil);
-   ndim          = hypre_StructVectorNDim(x);
->>>>>>> 414fa671
 
       yb = 0;
       for (i = 0; i < ran_nboxes; i++)
@@ -649,7 +516,6 @@
             /* TODO (later, for optimization): Unroll these loops */
             for (si = skip_diag; si < nentries; si++)
             {
-<<<<<<< HEAD
                /* If the domain grid is coarse, the compute box will change
                 * based on the stencil entry.  Otherwise, the next code block
                 * needs to be called only on the first stencil iteration.
@@ -670,185 +536,6 @@
                      hypre_CopyToIndex(start, ndim, Adstart);
                      hypre_StructMatrixMapDataIndex(A, Adstart);
                   }
-=======
-               case 7:
-                  Ap0 = hypre_StructMatrixBoxData(A, i, si+0);
-                  Ap1 = hypre_StructMatrixBoxData(A, i, si+1);
-                  Ap2 = hypre_StructMatrixBoxData(A, i, si+2);
-                  Ap3 = hypre_StructMatrixBoxData(A, i, si+3);
-                  Ap4 = hypre_StructMatrixBoxData(A, i, si+4);
-                  Ap5 = hypre_StructMatrixBoxData(A, i, si+5);
-                  Ap6 = hypre_StructMatrixBoxData(A, i, si+6);
-
-                  xoff0 = hypre_BoxOffsetDistance(x_data_box,
-                                                  stencil_shape[si+0]);
-                  xoff1 = hypre_BoxOffsetDistance(x_data_box,
-                                                  stencil_shape[si+1]);
-                  xoff2 = hypre_BoxOffsetDistance(x_data_box,
-                                                  stencil_shape[si+2]);
-                  xoff3 = hypre_BoxOffsetDistance(x_data_box,
-                                                  stencil_shape[si+3]);
-                  xoff4 = hypre_BoxOffsetDistance(x_data_box,
-                                                  stencil_shape[si+4]);
-                  xoff5 = hypre_BoxOffsetDistance(x_data_box,
-                                                  stencil_shape[si+5]);
-                  xoff6 = hypre_BoxOffsetDistance(x_data_box,
-                                                  stencil_shape[si+6]);
-
-#define DEVICE_VAR is_device_ptr(yp,Ap0,Ap1,Ap2,Ap3,Ap4,Ap5,Ap6,xp)
-                  hypre_BoxLoop3Begin(ndim, loop_size,
-                                      A_data_box, start, stride, Ai,
-                                      x_data_box, start, stride, xi,
-                                      y_data_box, start, stride, yi);
-                  {
-                     yp[yi] +=
-                        Ap0[Ai] * xp[xi + xoff0] +
-                        Ap1[Ai] * xp[xi + xoff1] +
-                        Ap2[Ai] * xp[xi + xoff2] +
-                        Ap3[Ai] * xp[xi + xoff3] +
-                        Ap4[Ai] * xp[xi + xoff4] +
-                        Ap5[Ai] * xp[xi + xoff5] +
-                        Ap6[Ai] * xp[xi + xoff6];
-                  }
-                  hypre_BoxLoop3End(Ai, xi, yi);
-#undef DEVICE_VAR
-
-                  break;
-
-               case 6:
-                  Ap0 = hypre_StructMatrixBoxData(A, i, si+0);
-                  Ap1 = hypre_StructMatrixBoxData(A, i, si+1);
-                  Ap2 = hypre_StructMatrixBoxData(A, i, si+2);
-                  Ap3 = hypre_StructMatrixBoxData(A, i, si+3);
-                  Ap4 = hypre_StructMatrixBoxData(A, i, si+4);
-                  Ap5 = hypre_StructMatrixBoxData(A, i, si+5);
-
-                  xoff0 = hypre_BoxOffsetDistance(x_data_box,
-                                                  stencil_shape[si+0]);
-                  xoff1 = hypre_BoxOffsetDistance(x_data_box,
-                                                  stencil_shape[si+1]);
-                  xoff2 = hypre_BoxOffsetDistance(x_data_box,
-                                                  stencil_shape[si+2]);
-                  xoff3 = hypre_BoxOffsetDistance(x_data_box,
-                                                  stencil_shape[si+3]);
-                  xoff4 = hypre_BoxOffsetDistance(x_data_box,
-                                                  stencil_shape[si+4]);
-                  xoff5 = hypre_BoxOffsetDistance(x_data_box,
-                                                  stencil_shape[si+5]);
-
-#define DEVICE_VAR is_device_ptr(yp,Ap0,Ap1,Ap2,Ap3,Ap4,Ap5,xp)
-                  hypre_BoxLoop3Begin(ndim, loop_size,
-                                      A_data_box, start, stride, Ai,
-                                      x_data_box, start, stride, xi,
-                                      y_data_box, start, stride, yi);
-                  {
-                     yp[yi] +=
-                        Ap0[Ai] * xp[xi + xoff0] +
-                        Ap1[Ai] * xp[xi + xoff1] +
-                        Ap2[Ai] * xp[xi + xoff2] +
-                        Ap3[Ai] * xp[xi + xoff3] +
-                        Ap4[Ai] * xp[xi + xoff4] +
-                        Ap5[Ai] * xp[xi + xoff5];
-                  }
-                  hypre_BoxLoop3End(Ai, xi, yi);
-#undef DEVICE_VAR
-
-                  break;
-
-               case 5:
-                  Ap0 = hypre_StructMatrixBoxData(A, i, si+0);
-                  Ap1 = hypre_StructMatrixBoxData(A, i, si+1);
-                  Ap2 = hypre_StructMatrixBoxData(A, i, si+2);
-                  Ap3 = hypre_StructMatrixBoxData(A, i, si+3);
-                  Ap4 = hypre_StructMatrixBoxData(A, i, si+4);
-
-                  xoff0 = hypre_BoxOffsetDistance(x_data_box,
-                                                  stencil_shape[si+0]);
-                  xoff1 = hypre_BoxOffsetDistance(x_data_box,
-                                                  stencil_shape[si+1]);
-                  xoff2 = hypre_BoxOffsetDistance(x_data_box,
-                                                  stencil_shape[si+2]);
-                  xoff3 = hypre_BoxOffsetDistance(x_data_box,
-                                                  stencil_shape[si+3]);
-                  xoff4 = hypre_BoxOffsetDistance(x_data_box,
-                                                  stencil_shape[si+4]);
-
-#define DEVICE_VAR is_device_ptr(yp,Ap0,Ap1,Ap2,Ap3,Ap4,xp)
-                  hypre_BoxLoop3Begin(ndim, loop_size,
-                                      A_data_box, start, stride, Ai,
-                                      x_data_box, start, stride, xi,
-                                      y_data_box, start, stride, yi);
-                  {
-                     yp[yi] +=
-                        Ap0[Ai] * xp[xi + xoff0] +
-                        Ap1[Ai] * xp[xi + xoff1] +
-                        Ap2[Ai] * xp[xi + xoff2] +
-                        Ap3[Ai] * xp[xi + xoff3] +
-                        Ap4[Ai] * xp[xi + xoff4];
-                  }
-                  hypre_BoxLoop3End(Ai, xi, yi);
-#undef DEVICE_VAR
-
-                  break;
-
-               case 4:
-                  Ap0 = hypre_StructMatrixBoxData(A, i, si+0);
-                  Ap1 = hypre_StructMatrixBoxData(A, i, si+1);
-                  Ap2 = hypre_StructMatrixBoxData(A, i, si+2);
-                  Ap3 = hypre_StructMatrixBoxData(A, i, si+3);
-
-                  xoff0 = hypre_BoxOffsetDistance(x_data_box,
-                                                  stencil_shape[si+0]);
-                  xoff1 = hypre_BoxOffsetDistance(x_data_box,
-                                                  stencil_shape[si+1]);
-                  xoff2 = hypre_BoxOffsetDistance(x_data_box,
-                                                  stencil_shape[si+2]);
-                  xoff3 = hypre_BoxOffsetDistance(x_data_box,
-                                                  stencil_shape[si+3]);
-
-#define DEVICE_VAR is_device_ptr(yp,Ap0,Ap1,Ap2,Ap3,xp)
-                  hypre_BoxLoop3Begin(ndim, loop_size,
-                                      A_data_box, start, stride, Ai,
-                                      x_data_box, start, stride, xi,
-                                      y_data_box, start, stride, yi);
-                  {
-                     yp[yi] +=
-                        Ap0[Ai] * xp[xi + xoff0] +
-                        Ap1[Ai] * xp[xi + xoff1] +
-                        Ap2[Ai] * xp[xi + xoff2] +
-                        Ap3[Ai] * xp[xi + xoff3];
-                  }
-                  hypre_BoxLoop3End(Ai, xi, yi);
-#undef DEVICE_VAR
-
-                  break;
-
-               case 3:
-                  Ap0 = hypre_StructMatrixBoxData(A, i, si+0);
-                  Ap1 = hypre_StructMatrixBoxData(A, i, si+1);
-                  Ap2 = hypre_StructMatrixBoxData(A, i, si+2);
-
-                  xoff0 = hypre_BoxOffsetDistance(x_data_box,
-                                                  stencil_shape[si+0]);
-                  xoff1 = hypre_BoxOffsetDistance(x_data_box,
-                                                  stencil_shape[si+1]);
-                  xoff2 = hypre_BoxOffsetDistance(x_data_box,
-                                                  stencil_shape[si+2]);
-
-#define DEVICE_VAR is_device_ptr(yp,Ap0,Ap1,Ap2,xp)
-                  hypre_BoxLoop3Begin(ndim, loop_size,
-                                      A_data_box, start, stride, Ai,
-                                      x_data_box, start, stride, xi,
-                                      y_data_box, start, stride, yi);
-                  {
-                     yp[yi] +=
-                        Ap0[Ai] * xp[xi + xoff0] +
-                        Ap1[Ai] * xp[xi + xoff1] +
-                        Ap2[Ai] * xp[xi + xoff2];
-                  }
-                  hypre_BoxLoop3End(Ai, xi, yi);
-#undef DEVICE_VAR
->>>>>>> 414fa671
 
                   hypre_CopyToIndex(start, ndim, ydstart);
                   hypre_MapToCoarseIndex(ydstart, NULL, ran_stride, ndim);
@@ -869,7 +556,6 @@
                   hypre_StructVectorMapDataIndex(x, xdstart);
                }
 
-<<<<<<< HEAD
                Ap = hypre_StructMatrixBoxData(A, Ab, ssi);
                if (hypre_StructMatrixConstEntry(A, ssi))
                {
@@ -881,17 +567,9 @@
 #pragma omp parallel for private(HYPRE_BOX_PRIVATE,yi,xi) HYPRE_SMP_SCHEDULE
 #endif
                   hypre_BoxLoop2For(xi, yi)
-=======
-#define DEVICE_VAR is_device_ptr(yp,Ap0,Ap1,xp)
-                  hypre_BoxLoop3Begin(ndim, loop_size,
-                                      A_data_box, start, stride, Ai,
-                                      x_data_box, start, stride, xi,
-                                      y_data_box, start, stride, yi);
->>>>>>> 414fa671
                   {
                      yp[yi] += Ap[0] * xp[xi];
                   }
-<<<<<<< HEAD
                   hypre_BoxLoop2End(xi, yi);
                }
                else
@@ -905,38 +583,13 @@
 #pragma omp parallel for private(HYPRE_BOX_PRIVATE,yi,xi,Ai) HYPRE_SMP_SCHEDULE
 #endif
                   hypre_BoxLoop3For(Ai, xi, yi)
-=======
-                  hypre_BoxLoop3End(Ai, xi, yi);
-#undef DEVICE_VAR
-
-                  break;
-
-               case 1:
-                  Ap0 = hypre_StructMatrixBoxData(A, i, si+0);
-
-                  xoff0 = hypre_BoxOffsetDistance(x_data_box,
-                                                  stencil_shape[si+0]);
-
-#define DEVICE_VAR is_device_ptr(yp,Ap0,xp)
-                  hypre_BoxLoop3Begin(ndim, loop_size,
-                                      A_data_box, start, stride, Ai,
-                                      x_data_box, start, stride, xi,
-                                      y_data_box, start, stride, yi);
->>>>>>> 414fa671
                   {
                      yp[yi] += Ap[Ai] * xp[xi];
                   }
                   hypre_BoxLoop3End(Ai, xi, yi);
-<<<<<<< HEAD
-               }
-=======
-#undef DEVICE_VAR
-
-                  break;
->>>>>>> 414fa671
+               }
             }
 
-<<<<<<< HEAD
             if (alpha != 1.0)
             {
                hypre_BoxLoop1Begin(ndim, loop_size,
@@ -950,18 +603,6 @@
                }
                hypre_BoxLoop1End(yi);
             }
-=======
-         if (alpha != 1.0)
-         {
-#define DEVICE_VAR is_device_ptr(yp)
-            hypre_BoxLoop1Begin(ndim, loop_size,
-                                y_data_box, start, stride, yi);
-            {
-               yp[yi] *= alpha;
-            }
-            hypre_BoxLoop1End(yi);
-#undef DEVICE_VAR
->>>>>>> 414fa671
          }
       }
    }
@@ -993,7 +634,6 @@
                                  HYPRE_Complex       beta,
                                  hypre_StructVector *y )
 {
-<<<<<<< HEAD
    hypre_StructMatvecData  *matvec_data = (hypre_StructMatvecData  *)matvec_vdata;
 
    hypre_ComputePkg        *compute_pkg = (matvec_data -> compute_pkg);
@@ -1029,47 +669,6 @@
    hypre_StructStencil     *stencil;
    hypre_Index             *stencil_shape;
    HYPRE_Int                stencil_size;
-=======
-   HYPRE_Int i, j, si;
-   HYPRE_Complex           *Ap0;
-   HYPRE_Complex           *Ap1;
-   HYPRE_Complex           *Ap2;
-   HYPRE_Complex           *Ap3;
-   HYPRE_Complex           *Ap4;
-   HYPRE_Complex           *Ap5;
-   HYPRE_Complex           *Ap6;
-   HYPRE_Complex           AAp0;
-   HYPRE_Complex           AAp1;
-   HYPRE_Complex           AAp2;
-   HYPRE_Complex           AAp3;
-   HYPRE_Complex           AAp4;
-   HYPRE_Complex           AAp5;
-   HYPRE_Complex           AAp6;
-   HYPRE_Int                xoff0;
-   HYPRE_Int                xoff1;
-   HYPRE_Int                xoff2;
-   HYPRE_Int                xoff3;
-   HYPRE_Int                xoff4;
-   HYPRE_Int                xoff5;
-   HYPRE_Int                xoff6;
-   HYPRE_Int                Ai;
-
-   hypre_BoxArray          *compute_box_a;
-   hypre_Box               *compute_box;
-
-   hypre_Box               *x_data_box;
-   hypre_StructStencil     *stencil;
-   hypre_Index             *stencil_shape;
-   HYPRE_Int                stencil_size;
-
-   hypre_Box               *y_data_box;
-   HYPRE_Complex           *xp;
-   HYPRE_Complex           *yp;
-   HYPRE_Int                depth;
-   hypre_Index              loop_size;
-   hypre_IndexRef           start;
-   HYPRE_Int                ndim;
->>>>>>> 414fa671
 
    hypre_StructVector      *x_tmp = NULL;
 
@@ -1170,63 +769,17 @@
             {
                depth = hypre_min(UNROLL_MAXDEPTH, (stencil_size - si));
 
-<<<<<<< HEAD
                cdepth = vdepth = 0;
                for (k = 0; k < depth; k++)
                {
                   if (hypre_StructMatrixConstEntry(A, stentries[si + k]))
-=======
-#define DEVICE_VAR is_device_ptr(yp,xp)
-                  hypre_BoxLoop2Begin(ndim, loop_size,
-                                      x_data_box, start, stride, xi,
-                                      y_data_box, start, stride, yi);
->>>>>>> 414fa671
                   {
                      csi[cdepth++] = stentries[si + k];
                   }
-<<<<<<< HEAD
                   else
-=======
-                  hypre_BoxLoop2End(xi, yi);
-#undef DEVICE_VAR
-                  break;
-
-               case 6:
-                  Ap0 = hypre_StructMatrixBoxData(A, i, si+0);
-                  Ap1 = hypre_StructMatrixBoxData(A, i, si+1);
-                  Ap2 = hypre_StructMatrixBoxData(A, i, si+2);
-                  Ap3 = hypre_StructMatrixBoxData(A, i, si+3);
-                  Ap4 = hypre_StructMatrixBoxData(A, i, si+4);
-                  Ap5 = hypre_StructMatrixBoxData(A, i, si+5);
-                  AAp0 = Ap0[Ai]*alpha;
-                  AAp1 = Ap1[Ai]*alpha;
-                  AAp2 = Ap2[Ai]*alpha;
-                  AAp3 = Ap3[Ai]*alpha;
-                  AAp4 = Ap4[Ai]*alpha;
-                  AAp5 = Ap5[Ai]*alpha;
-
-                  xoff0 = hypre_BoxOffsetDistance(x_data_box,
-                                                  stencil_shape[si+0]);
-                  xoff1 = hypre_BoxOffsetDistance(x_data_box,
-                                                  stencil_shape[si+1]);
-                  xoff2 = hypre_BoxOffsetDistance(x_data_box,
-                                                  stencil_shape[si+2]);
-                  xoff3 = hypre_BoxOffsetDistance(x_data_box,
-                                                  stencil_shape[si+3]);
-                  xoff4 = hypre_BoxOffsetDistance(x_data_box,
-                                                  stencil_shape[si+4]);
-                  xoff5 = hypre_BoxOffsetDistance(x_data_box,
-                                                  stencil_shape[si+5]);
-
-#define DEVICE_VAR is_device_ptr(yp,xp)
-                  hypre_BoxLoop2Begin(ndim, loop_size,
-                                      x_data_box, start, stride, xi,
-                                      y_data_box, start, stride, yi);
->>>>>>> 414fa671
                   {
                      vsi[vdepth++] = stentries[si + k];
                   }
-<<<<<<< HEAD
                }
 
                switch (cdepth)
@@ -1335,119 +888,6 @@
                      }
                      hypre_BoxLoop2End(xi, yi);
                      break;
-=======
-                  hypre_BoxLoop2End(xi, yi);
-#undef DEVICE_VAR
-                  break;
-
-               case 5:
-                  Ap0 = hypre_StructMatrixBoxData(A, i, si+0);
-                  Ap1 = hypre_StructMatrixBoxData(A, i, si+1);
-                  Ap2 = hypre_StructMatrixBoxData(A, i, si+2);
-                  Ap3 = hypre_StructMatrixBoxData(A, i, si+3);
-                  Ap4 = hypre_StructMatrixBoxData(A, i, si+4);
-                  AAp0 = Ap0[Ai]*alpha;
-                  AAp1 = Ap1[Ai]*alpha;
-                  AAp2 = Ap2[Ai]*alpha;
-                  AAp3 = Ap3[Ai]*alpha;
-                  AAp4 = Ap4[Ai]*alpha;
-
-                  xoff0 = hypre_BoxOffsetDistance(x_data_box,
-                                                  stencil_shape[si+0]);
-                  xoff1 = hypre_BoxOffsetDistance(x_data_box,
-                                                  stencil_shape[si+1]);
-                  xoff2 = hypre_BoxOffsetDistance(x_data_box,
-                                                  stencil_shape[si+2]);
-                  xoff3 = hypre_BoxOffsetDistance(x_data_box,
-                                                  stencil_shape[si+3]);
-                  xoff4 = hypre_BoxOffsetDistance(x_data_box,
-                                                  stencil_shape[si+4]);
-
-#define DEVICE_VAR is_device_ptr(yp,xp)
-                  hypre_BoxLoop2Begin(ndim, loop_size,
-                                      x_data_box, start, stride, xi,
-                                      y_data_box, start, stride, yi);
-                  {
-                     yp[yi] +=
-                        AAp0 * xp[xi + xoff0] +
-                        AAp1 * xp[xi + xoff1] +
-                        AAp2 * xp[xi + xoff2] +
-                        AAp3 * xp[xi + xoff3] +
-                        AAp4 * xp[xi + xoff4];
-                  }
-                  hypre_BoxLoop2End(xi, yi);
-#undef DEVICE_VAR
-                  break;
-
-               case 4:
-                  Ap0 = hypre_StructMatrixBoxData(A, i, si+0);
-                  Ap1 = hypre_StructMatrixBoxData(A, i, si+1);
-                  Ap2 = hypre_StructMatrixBoxData(A, i, si+2);
-                  Ap3 = hypre_StructMatrixBoxData(A, i, si+3);
-                  AAp0 = Ap0[Ai]*alpha;
-                  AAp1 = Ap1[Ai]*alpha;
-                  AAp2 = Ap2[Ai]*alpha;
-                  AAp3 = Ap3[Ai]*alpha;
-
-                  xoff0 = hypre_BoxOffsetDistance(x_data_box,
-                                                  stencil_shape[si+0]);
-                  xoff1 = hypre_BoxOffsetDistance(x_data_box,
-                                                  stencil_shape[si+1]);
-                  xoff2 = hypre_BoxOffsetDistance(x_data_box,
-                                                  stencil_shape[si+2]);
-                  xoff3 = hypre_BoxOffsetDistance(x_data_box,
-                                                  stencil_shape[si+3]);
-
-#define DEVICE_VAR is_device_ptr(yp,xp)
-                  hypre_BoxLoop2Begin(ndim, loop_size,
-                                      x_data_box, start, stride, xi,
-                                      y_data_box, start, stride, yi);
-                  {
-                     yp[yi] +=
-                        AAp0 * xp[xi + xoff0] +
-                        AAp1 * xp[xi + xoff1] +
-                        AAp2 * xp[xi + xoff2] +
-                        AAp3 * xp[xi + xoff3];
-                  }
-                  hypre_BoxLoop2End(xi, yi);
-#undef DEVICE_VAR
-                  break;
-
-               case 3:
-                  Ap0 = hypre_StructMatrixBoxData(A, i, si+0);
-                  Ap1 = hypre_StructMatrixBoxData(A, i, si+1);
-                  Ap2 = hypre_StructMatrixBoxData(A, i, si+2);
-                  AAp0 = Ap0[Ai]*alpha;
-                  AAp1 = Ap1[Ai]*alpha;
-                  AAp2 = Ap2[Ai]*alpha;
-
-                  xoff0 = hypre_BoxOffsetDistance(x_data_box,
-                                                  stencil_shape[si+0]);
-                  xoff1 = hypre_BoxOffsetDistance(x_data_box,
-                                                  stencil_shape[si+1]);
-                  xoff2 = hypre_BoxOffsetDistance(x_data_box,
-                                                  stencil_shape[si+2]);
-
-#define DEVICE_VAR is_device_ptr(yp,xp)
-                  hypre_BoxLoop2Begin(ndim, loop_size,
-                                      x_data_box, start, stride, xi,
-                                      y_data_box, start, stride, yi);
-                  {
-                     yp[yi] +=
-                        AAp0 * xp[xi + xoff0] +
-                        AAp1 * xp[xi + xoff1] +
-                        AAp2 * xp[xi + xoff2];
-                  }
-                  hypre_BoxLoop2End(xi, yi);
-#undef DEVICE_VAR
-                  break;
-
-               case 2:
-                  Ap0 = hypre_StructMatrixBoxData(A, i, si+0);
-                  Ap1 = hypre_StructMatrixBoxData(A, i, si+1);
-                  AAp0 = Ap0[Ai]*alpha;
-                  AAp1 = Ap1[Ai]*alpha;
->>>>>>> 414fa671
 
                   case 6:
                      hypre_BoxLoop2Begin(ndim, loop_size,
@@ -1468,7 +908,6 @@
                      hypre_BoxLoop2End(xi, yi);
                      break;
 
-<<<<<<< HEAD
                   case 5:
                      hypre_BoxLoop2Begin(ndim, loop_size,
                                          x_data_box, start, ustride, xi,
@@ -1486,20 +925,6 @@
                      }
                      hypre_BoxLoop2End(xi, yi);
                      break;
-=======
-#define DEVICE_VAR is_device_ptr(yp,xp)
-                  hypre_BoxLoop2Begin(ndim, loop_size,
-                                      x_data_box, start, stride, xi,
-                                      y_data_box, start, stride, yi);
-                  {
-                     yp[yi] +=
-                        AAp0 * xp[xi + xoff0] +
-                        AAp1 * xp[xi + xoff1];
-                  }
-                  hypre_BoxLoop2End(xi, yi);
-#undef DEVICE_VAR
-                  break;
->>>>>>> 414fa671
 
                   case 4:
                      hypre_BoxLoop2Begin(ndim, loop_size,
@@ -1534,7 +959,6 @@
                      hypre_BoxLoop2End(xi, yi);
                      break;
 
-<<<<<<< HEAD
                   case 2:
                      hypre_BoxLoop2Begin(ndim, loop_size,
                                          x_data_box, start, ustride, xi,
@@ -1549,22 +973,6 @@
                      }
                      hypre_BoxLoop2End(xi, yi);
                      break;
-=======
-#define DEVICE_VAR is_device_ptr(yp,xp)
-                  hypre_BoxLoop2Begin(ndim, loop_size,
-                                      x_data_box, start, stride, xi,
-                                      y_data_box, start, stride, yi);
-                  {
-                     yp[yi] +=
-                        AAp0 * xp[xi + xoff0];
-                  }
-                  hypre_BoxLoop2End(xi, yi);
-#undef DEVICE_VAR
-            }
-         }
-      }
-   }
->>>>>>> 414fa671
 
                   case 1:
                      hypre_BoxLoop2Begin(ndim, loop_size,
@@ -1591,62 +999,9 @@
                      Ap8 = hypre_StructMatrixBoxData(A, i, vsi[8]);
                      xoff8 = hypre_BoxOffsetDistance(x_data_box, stencil_shape[vsi[8]]);
 
-<<<<<<< HEAD
                   case 8:
                      Ap7 = hypre_StructMatrixBoxData(A, i, vsi[7]);
                      xoff7 = hypre_BoxOffsetDistance(x_data_box, stencil_shape[vsi[7]]);
-=======
-HYPRE_Int hypre_StructMatvecCC2( HYPRE_Complex       alpha,
-                                 hypre_StructMatrix *A,
-                                 hypre_StructVector *x,
-                                 hypre_StructVector *y,
-                                 hypre_BoxArrayArray     *compute_box_aa,
-                                 hypre_IndexRef           stride
-   )
-{
-   HYPRE_Int i, j, si;
-   HYPRE_Complex           *Ap0;
-   HYPRE_Complex           *Ap1;
-   HYPRE_Complex           *Ap2;
-   HYPRE_Complex           *Ap3;
-   HYPRE_Complex           *Ap4;
-   HYPRE_Complex           *Ap5;
-   HYPRE_Complex           *Ap6;
-   HYPRE_Complex           AAp0;
-   HYPRE_Complex           AAp1;
-   HYPRE_Complex           AAp2;
-   HYPRE_Complex           AAp3;
-   HYPRE_Complex           AAp4;
-   HYPRE_Complex           AAp5;
-   HYPRE_Complex           AAp6;
-   HYPRE_Int                xoff0;
-   HYPRE_Int                xoff1;
-   HYPRE_Int                xoff2;
-   HYPRE_Int                xoff3;
-   HYPRE_Int                xoff4;
-   HYPRE_Int                xoff5;
-   HYPRE_Int                xoff6;
-   HYPRE_Int                si_center, center_rank;
-   hypre_Index              center_index;
-   HYPRE_Int                Ai_CC;
-   hypre_BoxArray          *compute_box_a;
-   hypre_Box               *compute_box;
-
-   hypre_Box               *A_data_box;
-   hypre_Box               *x_data_box;
-   hypre_StructStencil     *stencil;
-   hypre_Index             *stencil_shape;
-   HYPRE_Int                stencil_size;
-
-   hypre_Box               *y_data_box;
-   HYPRE_Complex           *xp;
-   HYPRE_Complex           *yp;
-   HYPRE_Int                depth;
-   hypre_Index              loop_size;
-   hypre_IndexRef           start;
-   HYPRE_Int                ndim;
-   HYPRE_Complex            zero[1]={0};
->>>>>>> 414fa671
 
                   case 7:
                      Ap6 = hypre_StructMatrixBoxData(A, i, vsi[6]);
@@ -1680,7 +1035,6 @@
                      break;
                }
 
-<<<<<<< HEAD
                switch (vdepth)
                {
                   case 9:
@@ -1872,299 +1226,10 @@
 #pragma omp parallel for private(HYPRE_BOX_PRIVATE,yi,xi) HYPRE_SMP_SCHEDULE
 #endif
                   hypre_BoxLoop2For(xi, yi)
-=======
-         /* unroll up to depth MAX_DEPTH
-            Only the constant coefficient part of the matrix is referenced here,
-            the center (variable) coefficient part is deferred. */
-         for (si = 0; si < stencil_size; si+= MAX_DEPTH)
-         {
-            depth = hypre_min(MAX_DEPTH, (stencil_size -si));
-            switch(depth)
-            {
-               case 7:
-                  Ap0 = hypre_StructMatrixBoxData(A, i, si+0);
-                  Ap1 = hypre_StructMatrixBoxData(A, i, si+1);
-                  Ap2 = hypre_StructMatrixBoxData(A, i, si+2);
-                  Ap3 = hypre_StructMatrixBoxData(A, i, si+3);
-                  Ap4 = hypre_StructMatrixBoxData(A, i, si+4);
-                  Ap5 = hypre_StructMatrixBoxData(A, i, si+5);
-                  Ap6 = hypre_StructMatrixBoxData(A, i, si+6);
-                  if ( (0 <= si_center-si) && (si_center-si < 7) )
-                  {
-                     switch ( si_center-si )
-                     {
-                        case 0: Ap0 = zero; break;
-                        case 1: Ap1 = zero; break;
-                        case 2: Ap2 = zero; break;
-                        case 3: Ap3 = zero; break;
-                        case 4: Ap4 = zero; break;
-                        case 5: Ap5 = zero; break;
-                        case 6: Ap6 = zero; break;
-                     }
-                  }
-
-                  AAp0 = Ap0[Ai_CC];
-                  AAp1 = Ap1[Ai_CC];
-                  AAp2 = Ap2[Ai_CC];
-                  AAp3 = Ap3[Ai_CC];
-                  AAp4 = Ap4[Ai_CC];
-                  AAp5 = Ap5[Ai_CC];
-                  AAp6 = Ap6[Ai_CC];
-
-
-                  xoff0 = hypre_BoxOffsetDistance(x_data_box,
-                                                  stencil_shape[si+0]);
-                  xoff0 = hypre_BoxOffsetDistance(x_data_box,
-                                                  stencil_shape[si+0]);
-                  xoff1 = hypre_BoxOffsetDistance(x_data_box,
-                                                  stencil_shape[si+1]);
-                  xoff2 = hypre_BoxOffsetDistance(x_data_box,
-                                                  stencil_shape[si+2]);
-                  xoff3 = hypre_BoxOffsetDistance(x_data_box,
-                                                  stencil_shape[si+3]);
-                  xoff4 = hypre_BoxOffsetDistance(x_data_box,
-                                                  stencil_shape[si+4]);
-                  xoff5 = hypre_BoxOffsetDistance(x_data_box,
-                                                  stencil_shape[si+5]);
-                  xoff6 = hypre_BoxOffsetDistance(x_data_box,
-                                                  stencil_shape[si+6]);
-
-#define DEVICE_VAR is_device_ptr(yp,xp)
-                  hypre_BoxLoop2Begin(ndim, loop_size,
-                                      x_data_box, start, stride, xi,
-                                      y_data_box, start, stride, yi);
-                  {
-                     yp[yi] +=
-                        AAp0 * xp[xi + xoff0] +
-                        AAp1 * xp[xi + xoff1] +
-                        AAp2 * xp[xi + xoff2] +
-                        AAp3 * xp[xi + xoff3] +
-                        AAp4 * xp[xi + xoff4] +
-                        AAp5 * xp[xi + xoff5] +
-                        AAp6 * xp[xi + xoff6];
-                  }
-                  hypre_BoxLoop2End(xi, yi);
-#undef DEVICE_VAR
-
-                  break;
-
-               case 6:
-                  Ap0 = hypre_StructMatrixBoxData(A, i, si+0);
-                  Ap1 = hypre_StructMatrixBoxData(A, i, si+1);
-                  Ap2 = hypre_StructMatrixBoxData(A, i, si+2);
-                  Ap3 = hypre_StructMatrixBoxData(A, i, si+3);
-                  Ap4 = hypre_StructMatrixBoxData(A, i, si+4);
-                  Ap5 = hypre_StructMatrixBoxData(A, i, si+5);
-                  if ( (0 <= si_center-si) && (si_center-si < 6) )
-                  {
-                     switch ( si_center-si )
-                     {
-                        case 0: Ap0 = zero; break;
-                        case 1: Ap1 = zero; break;
-                        case 2: Ap2 = zero; break;
-                        case 3: Ap3 = zero; break;
-                        case 4: Ap4 = zero; break;
-                        case 5: Ap5 = zero; break;
-                     }
-                  }
-                  AAp0 = Ap0[Ai_CC];
-                  AAp1 = Ap1[Ai_CC];
-                  AAp2 = Ap2[Ai_CC];
-                  AAp3 = Ap3[Ai_CC];
-                  AAp4 = Ap4[Ai_CC];
-                  AAp5 = Ap5[Ai_CC];
-
-                  xoff0 = hypre_BoxOffsetDistance(x_data_box,
-                                                  stencil_shape[si+0]);
-                  xoff1 = hypre_BoxOffsetDistance(x_data_box,
-                                                  stencil_shape[si+1]);
-                  xoff2 = hypre_BoxOffsetDistance(x_data_box,
-                                                  stencil_shape[si+2]);
-                  xoff3 = hypre_BoxOffsetDistance(x_data_box,
-                                                  stencil_shape[si+3]);
-                  xoff4 = hypre_BoxOffsetDistance(x_data_box,
-                                                  stencil_shape[si+4]);
-                  xoff5 = hypre_BoxOffsetDistance(x_data_box,
-                                                  stencil_shape[si+5]);
-
-#define DEVICE_VAR is_device_ptr(yp,xp)
-                  hypre_BoxLoop2Begin(ndim, loop_size,
-                                      x_data_box, start, stride, xi,
-                                      y_data_box, start, stride, yi);
-                  {
-                     yp[yi] +=
-                        AAp0 * xp[xi + xoff0] +
-                        AAp1 * xp[xi + xoff1] +
-                        AAp2 * xp[xi + xoff2] +
-                        AAp3 * xp[xi + xoff3] +
-                        AAp4 * xp[xi + xoff4] +
-                        AAp5 * xp[xi + xoff5];
-                  }
-                  hypre_BoxLoop2End(xi, yi);
-#undef DEVICE_VAR
-                  break;
-
-               case 5:
-                  Ap0 = hypre_StructMatrixBoxData(A, i, si+0);
-                  Ap1 = hypre_StructMatrixBoxData(A, i, si+1);
-                  Ap2 = hypre_StructMatrixBoxData(A, i, si+2);
-                  Ap3 = hypre_StructMatrixBoxData(A, i, si+3);
-                  Ap4 = hypre_StructMatrixBoxData(A, i, si+4);
-                  if ( (0 <= si_center-si) && (si_center-si < 5) )
-                  {
-                     switch ( si_center-si )
-                     {
-                        case 0: Ap0 = zero; break;
-                        case 1: Ap1 = zero; break;
-                        case 2: Ap2 = zero; break;
-                        case 3: Ap3 = zero; break;
-                        case 4: Ap4 = zero; break;
-                     }
-                  }
-                  AAp0 = Ap0[Ai_CC];
-                  AAp1 = Ap1[Ai_CC];
-                  AAp2 = Ap2[Ai_CC];
-                  AAp3 = Ap3[Ai_CC];
-                  AAp4 = Ap4[Ai_CC];
-
-                  xoff0 = hypre_BoxOffsetDistance(x_data_box,
-                                                  stencil_shape[si+0]);
-                  xoff1 = hypre_BoxOffsetDistance(x_data_box,
-                                                  stencil_shape[si+1]);
-                  xoff2 = hypre_BoxOffsetDistance(x_data_box,
-                                                  stencil_shape[si+2]);
-                  xoff3 = hypre_BoxOffsetDistance(x_data_box,
-                                                  stencil_shape[si+3]);
-                  xoff4 = hypre_BoxOffsetDistance(x_data_box,
-                                                  stencil_shape[si+4]);
-
-#define DEVICE_VAR is_device_ptr(yp,xp)
-                  hypre_BoxLoop2Begin(ndim, loop_size,
-                                      x_data_box, start, stride, xi,
-                                      y_data_box, start, stride, yi);
-                  {
-                     yp[yi] +=
-                        AAp0 * xp[xi + xoff0] +
-                        AAp1 * xp[xi + xoff1] +
-                        AAp2 * xp[xi + xoff2] +
-                        AAp3 * xp[xi + xoff3] +
-                        AAp4 * xp[xi + xoff4];
-                  }
-                  hypre_BoxLoop2End(xi, yi);
-#undef DEVICE_VAR
-                  break;
-
-               case 4:
-                  Ap0 = hypre_StructMatrixBoxData(A, i, si+0);
-                  Ap1 = hypre_StructMatrixBoxData(A, i, si+1);
-                  Ap2 = hypre_StructMatrixBoxData(A, i, si+2);
-                  Ap3 = hypre_StructMatrixBoxData(A, i, si+3);
-                  if ( (0 <= si_center-si) && (si_center-si < 4) )
-                  {
-                     switch ( si_center-si )
-                     {
-                        case 0: Ap0 = zero; break;
-                        case 1: Ap1 = zero; break;
-                        case 2: Ap2 = zero; break;
-                        case 3: Ap3 = zero; break;
-                     }
-                  }
-                  AAp0 = Ap0[Ai_CC];
-                  AAp1 = Ap1[Ai_CC];
-                  AAp2 = Ap2[Ai_CC];
-                  AAp3 = Ap3[Ai_CC];
-
-                  xoff0 = hypre_BoxOffsetDistance(x_data_box,
-                                                  stencil_shape[si+0]);
-                  xoff1 = hypre_BoxOffsetDistance(x_data_box,
-                                                  stencil_shape[si+1]);
-                  xoff2 = hypre_BoxOffsetDistance(x_data_box,
-                                                  stencil_shape[si+2]);
-                  xoff3 = hypre_BoxOffsetDistance(x_data_box,
-                                                  stencil_shape[si+3]);
-
-#define DEVICE_VAR is_device_ptr(yp,xp)
-                  hypre_BoxLoop2Begin(ndim, loop_size,
-                                      x_data_box, start, stride, xi,
-                                      y_data_box, start, stride, yi);
-                  {
-                     yp[yi] +=
-                        AAp0 * xp[xi + xoff0] +
-                        AAp1 * xp[xi + xoff1] +
-                        AAp2 * xp[xi + xoff2] +
-                        AAp3 * xp[xi + xoff3];
-                  }
-                  hypre_BoxLoop2End(xi, yi);
-#undef DEVICE_VAR
-                  break;
-
-               case 3:
-                  Ap0 = hypre_StructMatrixBoxData(A, i, si+0);
-                  Ap1 = hypre_StructMatrixBoxData(A, i, si+1);
-                  Ap2 = hypre_StructMatrixBoxData(A, i, si+2);
-                  if ( (0 <= si_center-si) && (si_center-si < 3) )
-                  {
-                     switch ( si_center-si )
-                     {
-                        case 0: Ap0 = zero; break;
-                        case 1: Ap1 = zero; break;
-                        case 2: Ap2 = zero; break;
-                     }
-                  }
-                  AAp0 = Ap0[Ai_CC];
-                  AAp1 = Ap1[Ai_CC];
-                  AAp2 = Ap2[Ai_CC];
-
-                  xoff0 = hypre_BoxOffsetDistance(x_data_box,
-                                                  stencil_shape[si+0]);
-                  xoff1 = hypre_BoxOffsetDistance(x_data_box,
-                                                  stencil_shape[si+1]);
-                  xoff2 = hypre_BoxOffsetDistance(x_data_box,
-                                                  stencil_shape[si+2]);
-
-#define DEVICE_VAR is_device_ptr(yp,xp)
-                  hypre_BoxLoop2Begin(ndim, loop_size,
-                                      x_data_box, start, stride, xi,
-                                      y_data_box, start, stride, yi);
-                  {
-                     yp[yi] +=
-                        AAp0 * xp[xi + xoff0] +
-                        AAp1 * xp[xi + xoff1] +
-                        AAp2 * xp[xi + xoff2];
-                  }
-                  hypre_BoxLoop2End(xi, yi);
-#undef DEVICE_VAR
-                  break;
-
-               case 2:
-                  Ap0 = hypre_StructMatrixBoxData(A, i, si+0);
-                  Ap1 = hypre_StructMatrixBoxData(A, i, si+1);
-                  if ( (0 <= si_center-si) && (si_center-si < 2) )
-                  {
-                     switch ( si_center-si )
-                     {
-                        case 0: Ap0 = zero; break;
-                        case 1: Ap1 = zero; break;
-                     }
-                  }
-                  AAp0 = Ap0[Ai_CC];
-                  AAp1 = Ap1[Ai_CC];
-
-                  xoff0 = hypre_BoxOffsetDistance(x_data_box,
-                                                  stencil_shape[si+0]);
-                  xoff1 = hypre_BoxOffsetDistance(x_data_box,
-                                                  stencil_shape[si+1]);
-
-#define DEVICE_VAR is_device_ptr(yp,xp)
-                  hypre_BoxLoop2Begin(ndim, loop_size,
-                                      x_data_box, start, stride, xi,
-                                      y_data_box, start, stride, yi);
->>>>>>> 414fa671
                   {
                      yp[yi] += Ap[0] * xp[xi];
                   }
                   hypre_BoxLoop2End(xi, yi);
-<<<<<<< HEAD
                }
                else
                {
@@ -2177,38 +1242,13 @@
 #pragma omp parallel for private(HYPRE_BOX_PRIVATE,yi,xi,Ai) HYPRE_SMP_SCHEDULE
 #endif
                   hypre_BoxLoop3For(Ai, xi, yi)
-=======
-#undef DEVICE_VAR
-                  break;
-
-               case 1:
-                  Ap0 = hypre_StructMatrixBoxData(A, i, si+0);
-                  if ( si_center-si == 0 )
-                  {
-                     Ap0 = zero;
-                  }
-                  AAp0 = Ap0[Ai_CC];
-
-                  xoff0 = hypre_BoxOffsetDistance(x_data_box,
-                                                  stencil_shape[si+0]);
-
-#define DEVICE_VAR is_device_ptr(yp,xp)
-                  hypre_BoxLoop2Begin(ndim, loop_size,
-                                      x_data_box, start, stride, xi,
-                                      y_data_box, start, stride, yi);
->>>>>>> 414fa671
                   {
                      yp[yi] += Ap[Ai] * xp[xi];
                   }
-<<<<<<< HEAD
                   hypre_BoxLoop3End(Ai, xi, yi);
                }
             }
 #endif //UNROLL_STENCIL_LOOPS
-=======
-                  hypre_BoxLoop2End(xi, yi);
-#undef DEVICE_VAR
->>>>>>> 414fa671
 
             if (alpha != 1.0)
             {
@@ -2287,7 +1327,6 @@
       {
          if (alpha == 1.0)
          {
-<<<<<<< HEAD
             if (hypre_StructMatrixConstEntry(A, diag))
             {
                hypre_BoxLoop2Begin(ndim, loop_size,
@@ -2356,27 +1395,6 @@
          if (alpha == 1.0)
          {
             if (hypre_StructMatrixConstEntry(A, diag))
-=======
-#define DEVICE_VAR is_device_ptr(yp,Ap0,xp)
-            hypre_BoxLoop3Begin(ndim, loop_size,
-                                A_data_box, start, stride, Ai,
-                                x_data_box, start, stride, xi,
-                                y_data_box, start, stride, yi);
-            {
-               yp[yi] = alpha * ( yp[yi] +
-                                  Ap0[Ai] * xp[xi + xoff0] );
-            }
-            hypre_BoxLoop3End(Ai, xi, yi);
-#undef DEVICE_VAR
-         }
-         else
-         {
-#define DEVICE_VAR is_device_ptr(yp,Ap0,xp)
-            hypre_BoxLoop3Begin(ndim, loop_size,
-                                A_data_box, start, stride, Ai,
-                                x_data_box, start, stride, xi,
-                                y_data_box, start, stride, yi);
->>>>>>> 414fa671
             {
                hypre_BoxLoop2Begin(ndim, loop_size,
                                    x_data_box, start, ustride, xi,
@@ -2390,7 +1408,6 @@
                }
                hypre_BoxLoop2End(xi, yi);
             }
-<<<<<<< HEAD
             else
             {
                hypre_BoxLoop3Begin(ndim, loop_size,
@@ -2406,10 +1423,6 @@
                }
                hypre_BoxLoop3End(Ai, xi, yi);
             } /* if constant coefficient*/
-=======
-            hypre_BoxLoop3End(Ai, xi, yi);
-#undef DEVICE_VAR
->>>>>>> 414fa671
          }
          else
          {
@@ -2459,24 +1472,12 @@
                     HYPRE_Complex       beta,
                     hypre_StructVector *y )
 {
-<<<<<<< HEAD
    void *matvec_data;
 
    matvec_data = hypre_StructMatvecCreate();
    hypre_StructMatvecSetup(matvec_data, A, x);
    hypre_StructMatvecCompute(matvec_data, alpha, A, x, beta, y);
    hypre_StructMatvecDestroy(matvec_data);
-=======
-   hypre_StructMatvecData *matvec_data = (hypre_StructMatvecData *)matvec_vdata;
-
-   if (matvec_data)
-   {
-      hypre_StructMatrixDestroy(matvec_data -> A);
-      hypre_StructVectorDestroy(matvec_data -> x);
-      hypre_ComputePkgDestroy(matvec_data -> compute_pkg );
-      hypre_TFree(matvec_data, HYPRE_MEMORY_HOST);
-   }
->>>>>>> 414fa671
 
    return hypre_error_flag;
 }
