/******************************************************************************
 * Copyright 1998-2019 Lawrence Livermore National Security, LLC and other
 * HYPRE Project Developers. See the top-level COPYRIGHT file for details.
 *
 * SPDX-License-Identifier: (Apache-2.0 OR MIT)
 ******************************************************************************/

/******************************************************************************
 *
 * HYPRE_StructVector interface
 *
 *****************************************************************************/

#include "_hypre_struct_mv.h"

/*--------------------------------------------------------------------------
 * HYPRE_StructVectorCreate
 *--------------------------------------------------------------------------*/

HYPRE_Int
HYPRE_StructVectorCreate( MPI_Comm             comm,
                          HYPRE_StructGrid     grid,
                          HYPRE_StructVector  *vector )
{
   *vector = hypre_StructVectorCreate(comm, grid);

   return hypre_error_flag;
}

/*--------------------------------------------------------------------------
 * HYPRE_StructVectorDestroy
 *--------------------------------------------------------------------------*/

HYPRE_Int
HYPRE_StructVectorDestroy( HYPRE_StructVector struct_vector )
{
   return( hypre_StructVectorDestroy(struct_vector) );
}

/*--------------------------------------------------------------------------
 *--------------------------------------------------------------------------*/

/* RDF: Need a good user interface for setting the grid. */

/*--------------------------------------------------------------------------
 *--------------------------------------------------------------------------*/

HYPRE_Int
HYPRE_StructVectorSetStride(HYPRE_StructVector vector,
                            HYPRE_Int         *stride)
{
   return ( hypre_StructVectorSetStride(vector, stride) );
}

/*--------------------------------------------------------------------------
 * HYPRE_StructVectorInitialize
 *--------------------------------------------------------------------------*/

HYPRE_Int
HYPRE_StructVectorInitialize( HYPRE_StructVector vector )
{
   return ( hypre_StructVectorInitialize(vector) );
}

/*--------------------------------------------------------------------------
 * HYPRE_StructVectorSetValues
 *--------------------------------------------------------------------------*/

HYPRE_Int
HYPRE_StructVectorSetValues( HYPRE_StructVector  vector,
                             HYPRE_Int          *grid_index,
                             HYPRE_Complex       values )
{
   hypre_Index  new_grid_index;

   HYPRE_Int    d;

   hypre_SetIndex(new_grid_index, 0);
   for (d = 0; d < hypre_StructVectorNDim(vector); d++)
   {
      hypre_IndexD(new_grid_index, d) = grid_index[d];
   }

   hypre_StructVectorSetValues(vector, new_grid_index, &values, 0, -1, 0);

   return hypre_error_flag;
}

/*--------------------------------------------------------------------------
 * HYPRE_StructVectorSetBoxValues
 *--------------------------------------------------------------------------*/

HYPRE_Int
HYPRE_StructVectorSetBoxValues( HYPRE_StructVector  vector,
                                HYPRE_Int          *ilower,
                                HYPRE_Int          *iupper,
                                HYPRE_Complex      *values )
{
<<<<<<< HEAD
   hypre_Index   new_ilower;
   hypre_Index   new_iupper;
   hypre_Box    *new_value_box;

   HYPRE_Int     d;

   hypre_SetIndex(new_ilower, 0);
   hypre_SetIndex(new_iupper, 0);
=======
   HYPRE_StructVectorSetBoxValues2(vector, ilower, iupper, ilower, iupper, values);

   return hypre_error_flag;
}

/*--------------------------------------------------------------------------
 *--------------------------------------------------------------------------*/

HYPRE_Int
HYPRE_StructVectorSetBoxValues2( HYPRE_StructVector  vector,
                                 HYPRE_Int          *ilower,
                                 HYPRE_Int          *iupper,
                                 HYPRE_Int          *vilower,
                                 HYPRE_Int          *viupper,
                                 HYPRE_Complex      *values )
{
   hypre_Box  *set_box, *value_box;
   HYPRE_Int   d;

   /* This creates boxes with zeroed-out extents */
   set_box = hypre_BoxCreate(hypre_StructVectorNDim(vector));
   value_box = hypre_BoxCreate(hypre_StructVectorNDim(vector));

>>>>>>> 414fa671
   for (d = 0; d < hypre_StructVectorNDim(vector); d++)
   {
      hypre_BoxIMinD(set_box, d) = ilower[d];
      hypre_BoxIMaxD(set_box, d) = iupper[d];
      hypre_BoxIMinD(value_box, d) = vilower[d];
      hypre_BoxIMaxD(value_box, d) = viupper[d];
   }

   hypre_StructVectorSetBoxValues(vector, set_box, value_box, values, 0, -1, 0);

   hypre_BoxDestroy(set_box);
   hypre_BoxDestroy(value_box);

   return hypre_error_flag;
}

/*--------------------------------------------------------------------------
 * HYPRE_StructVectorAddToValues
 *--------------------------------------------------------------------------*/

HYPRE_Int
HYPRE_StructVectorAddToValues( HYPRE_StructVector  vector,
                               HYPRE_Int          *grid_index,
                               HYPRE_Complex       values )
{
   hypre_Index  new_grid_index;

   HYPRE_Int    d;

   hypre_SetIndex(new_grid_index, 0);
   for (d = 0; d < hypre_StructVectorNDim(vector); d++)
   {
      hypre_IndexD(new_grid_index, d) = grid_index[d];
   }

   hypre_StructVectorSetValues(vector, new_grid_index, &values, 1, -1, 0);

   return hypre_error_flag;
}

/*--------------------------------------------------------------------------
 * HYPRE_StructVectorAddToBoxValues
 *--------------------------------------------------------------------------*/

HYPRE_Int
HYPRE_StructVectorAddToBoxValues( HYPRE_StructVector  vector,
                                  HYPRE_Int          *ilower,
                                  HYPRE_Int          *iupper,
                                  HYPRE_Complex      *values )
{
<<<<<<< HEAD
   hypre_Index   new_ilower;
   hypre_Index   new_iupper;
   hypre_Box    *new_value_box;

   HYPRE_Int     d;

   hypre_SetIndex(new_ilower, 0);
   hypre_SetIndex(new_iupper, 0);
=======
   HYPRE_StructVectorAddToBoxValues2(vector, ilower, iupper, ilower, iupper, values);

   return hypre_error_flag;
}

/*--------------------------------------------------------------------------
 *--------------------------------------------------------------------------*/

HYPRE_Int
HYPRE_StructVectorAddToBoxValues2( HYPRE_StructVector  vector,
                                   HYPRE_Int          *ilower,
                                   HYPRE_Int          *iupper,
                                   HYPRE_Int          *vilower,
                                   HYPRE_Int          *viupper,
                                   HYPRE_Complex      *values )
{
   hypre_Box  *set_box, *value_box;
   HYPRE_Int   d;

   /* This creates boxes with zeroed-out extents */
   set_box = hypre_BoxCreate(hypre_StructVectorNDim(vector));
   value_box = hypre_BoxCreate(hypre_StructVectorNDim(vector));

>>>>>>> 414fa671
   for (d = 0; d < hypre_StructVectorNDim(vector); d++)
   {
      hypre_BoxIMinD(set_box, d) = ilower[d];
      hypre_BoxIMaxD(set_box, d) = iupper[d];
      hypre_BoxIMinD(value_box, d) = vilower[d];
      hypre_BoxIMaxD(value_box, d) = viupper[d];
   }

   hypre_StructVectorSetBoxValues(vector, set_box, value_box, values, 1, -1, 0);

   hypre_BoxDestroy(set_box);
   hypre_BoxDestroy(value_box);

   return hypre_error_flag;
}

/*--------------------------------------------------------------------------
 * HYPRE_StructVectorScaleValues
 *--------------------------------------------------------------------------*/

HYPRE_Int
HYPRE_StructVectorScaleValues( HYPRE_StructVector  vector,
                               HYPRE_Complex       factor )
{
   return hypre_StructVectorScaleValues( vector, factor );
}

/*--------------------------------------------------------------------------
 * HYPRE_StructVectorGetValues
 *--------------------------------------------------------------------------*/

HYPRE_Int
HYPRE_StructVectorGetValues( HYPRE_StructVector  vector,
                             HYPRE_Int          *grid_index,
                             HYPRE_Complex      *values )
{
   hypre_Index  new_grid_index;

   HYPRE_Int    d;

   hypre_SetIndex(new_grid_index, 0);
   for (d = 0; d < hypre_StructVectorNDim(vector); d++)
   {
      hypre_IndexD(new_grid_index, d) = grid_index[d];
   }

   hypre_StructVectorSetValues(vector, new_grid_index, values, -1, -1, 0);

   return hypre_error_flag;
}

/*--------------------------------------------------------------------------
 * HYPRE_StructVectorGetBoxValues
 *--------------------------------------------------------------------------*/

HYPRE_Int
HYPRE_StructVectorGetBoxValues( HYPRE_StructVector  vector,
                                HYPRE_Int          *ilower,
                                HYPRE_Int          *iupper,
                                HYPRE_Complex      *values )
{
<<<<<<< HEAD
   hypre_Index   new_ilower;
   hypre_Index   new_iupper;
   hypre_Box    *new_value_box;

   HYPRE_Int     d;

   hypre_SetIndex(new_ilower, 0);
   hypre_SetIndex(new_iupper, 0);
=======
   HYPRE_StructVectorGetBoxValues2(vector, ilower, iupper, ilower, iupper, values);

   return hypre_error_flag;
}

/*--------------------------------------------------------------------------
 *--------------------------------------------------------------------------*/

HYPRE_Int
HYPRE_StructVectorGetBoxValues2( HYPRE_StructVector  vector,
                                 HYPRE_Int          *ilower,
                                 HYPRE_Int          *iupper,
                                 HYPRE_Int          *vilower,
                                 HYPRE_Int          *viupper,
                                 HYPRE_Complex      *values )
{
   hypre_Box          *set_box, *value_box;
   HYPRE_Int           d;

   /* This creates boxes with zeroed-out extents */
   set_box = hypre_BoxCreate(hypre_StructVectorNDim(vector));
   value_box = hypre_BoxCreate(hypre_StructVectorNDim(vector));

>>>>>>> 414fa671
   for (d = 0; d < hypre_StructVectorNDim(vector); d++)
   {
      hypre_BoxIMinD(set_box, d) = ilower[d];
      hypre_BoxIMaxD(set_box, d) = iupper[d];
      hypre_BoxIMinD(value_box, d) = vilower[d];
      hypre_BoxIMaxD(value_box, d) = viupper[d];
   }

   hypre_StructVectorSetBoxValues(vector, set_box, value_box, values, -1, -1, 0);

   hypre_BoxDestroy(set_box);
   hypre_BoxDestroy(value_box);

   return hypre_error_flag;
}

/*--------------------------------------------------------------------------
 * HYPRE_StructVectorAssemble
 *--------------------------------------------------------------------------*/

HYPRE_Int
HYPRE_StructVectorAssemble( HYPRE_StructVector vector )
{
   return( hypre_StructVectorAssemble(vector) );
}

/*--------------------------------------------------------------------------
 * HYPRE_StructVectorPrint
 *--------------------------------------------------------------------------*/

HYPRE_Int
HYPRE_StructVectorPrint( const char         *filename,
                         HYPRE_StructVector  vector,
                         HYPRE_Int           all )
{
   return ( hypre_StructVectorPrint(filename, vector, all) );
}

/*--------------------------------------------------------------------------
 * HYPRE_StructVectorSetNumGhost
 *--------------------------------------------------------------------------*/

HYPRE_Int
HYPRE_StructVectorSetNumGhost( HYPRE_StructVector  vector,
                               HYPRE_Int          *num_ghost )
{
   return ( hypre_StructVectorSetNumGhost(vector, num_ghost) );
}

/*--------------------------------------------------------------------------
 * HYPRE_StructVectorCopy
 * copies data from x to y
 * y has its own data array, so this is a deep copy in that sense.
 * The grid and other size information are not copied - they are
 * assumed to be consistent already.
 *--------------------------------------------------------------------------*/
HYPRE_Int
HYPRE_StructVectorCopy( HYPRE_StructVector x, HYPRE_StructVector y )
{
   return( hypre_StructVectorCopy( x, y ) );
}

/*--------------------------------------------------------------------------
 * HYPRE_StructVectorSetConstantValues
 *--------------------------------------------------------------------------*/

HYPRE_Int
HYPRE_StructVectorSetConstantValues( HYPRE_StructVector  vector,
                                     HYPRE_Complex       value )
{
   return( hypre_StructVectorSetConstantValues(vector, value) );
}


/*--------------------------------------------------------------------------
 * HYPRE_StructVectorSetConstantValues
 *--------------------------------------------------------------------------*/

HYPRE_Int
HYPRE_StructVectorSetRandomValues( HYPRE_StructVector  vector,
                                   HYPRE_Int           seed )
{
   return( hypre_StructVectorSetRandomValues(vector, seed) );
}

/*--------------------------------------------------------------------------
 * HYPRE_StructVectorGetMigrateCommPkg
 *--------------------------------------------------------------------------*/

HYPRE_Int
HYPRE_StructVectorGetMigrateCommPkg( HYPRE_StructVector  from_vector,
                                     HYPRE_StructVector  to_vector,
                                     HYPRE_CommPkg      *comm_pkg )
{
   *comm_pkg = hypre_StructVectorGetMigrateCommPkg(from_vector, to_vector);

   return hypre_error_flag;
}

/*--------------------------------------------------------------------------
 * HYPRE_StructVectorMigrate
 *--------------------------------------------------------------------------*/

HYPRE_Int
HYPRE_StructVectorMigrate( HYPRE_CommPkg      comm_pkg,
                           HYPRE_StructVector from_vector,
                           HYPRE_StructVector to_vector )
{
   return( hypre_StructVectorMigrate( comm_pkg, from_vector, to_vector) );
}

/*--------------------------------------------------------------------------
 * HYPRE_CommPkgDestroy
 *--------------------------------------------------------------------------*/

HYPRE_Int
HYPRE_CommPkgDestroy( HYPRE_CommPkg comm_pkg )
{
   return ( hypre_CommPkgDestroy(comm_pkg) );
}

/*--------------------------------------------------------------------------
 * HYPRE_StructVectorClone
 *--------------------------------------------------------------------------*/

HYPRE_Int
HYPRE_StructVectorClone( HYPRE_StructVector x,
                         HYPRE_StructVector *y_ptr )
{
   *y_ptr = hypre_StructVectorClone(x);

   return hypre_error_flag;
<<<<<<< HEAD
}

/*--------------------------------------------------------------------------
 * HYPRE_StructVectorInnerProd
 *--------------------------------------------------------------------------*/

HYPRE_Int
HYPRE_StructVectorInnerProd( HYPRE_StructVector  x,
                             HYPRE_StructVector  y,
                             HYPRE_Real         *result )
{
   *result = hypre_StructInnerProd(x, y);

   return hypre_error_flag;
=======
>>>>>>> 414fa671
}<|MERGE_RESOLUTION|>--- conflicted
+++ resolved
@@ -96,16 +96,6 @@
                                 HYPRE_Int          *iupper,
                                 HYPRE_Complex      *values )
 {
-<<<<<<< HEAD
-   hypre_Index   new_ilower;
-   hypre_Index   new_iupper;
-   hypre_Box    *new_value_box;
-
-   HYPRE_Int     d;
-
-   hypre_SetIndex(new_ilower, 0);
-   hypre_SetIndex(new_iupper, 0);
-=======
    HYPRE_StructVectorSetBoxValues2(vector, ilower, iupper, ilower, iupper, values);
 
    return hypre_error_flag;
@@ -129,7 +119,6 @@
    set_box = hypre_BoxCreate(hypre_StructVectorNDim(vector));
    value_box = hypre_BoxCreate(hypre_StructVectorNDim(vector));
 
->>>>>>> 414fa671
    for (d = 0; d < hypre_StructVectorNDim(vector); d++)
    {
       hypre_BoxIMinD(set_box, d) = ilower[d];
@@ -180,16 +169,6 @@
                                   HYPRE_Int          *iupper,
                                   HYPRE_Complex      *values )
 {
-<<<<<<< HEAD
-   hypre_Index   new_ilower;
-   hypre_Index   new_iupper;
-   hypre_Box    *new_value_box;
-
-   HYPRE_Int     d;
-
-   hypre_SetIndex(new_ilower, 0);
-   hypre_SetIndex(new_iupper, 0);
-=======
    HYPRE_StructVectorAddToBoxValues2(vector, ilower, iupper, ilower, iupper, values);
 
    return hypre_error_flag;
@@ -213,7 +192,6 @@
    set_box = hypre_BoxCreate(hypre_StructVectorNDim(vector));
    value_box = hypre_BoxCreate(hypre_StructVectorNDim(vector));
 
->>>>>>> 414fa671
    for (d = 0; d < hypre_StructVectorNDim(vector); d++)
    {
       hypre_BoxIMinD(set_box, d) = ilower[d];
@@ -275,16 +253,6 @@
                                 HYPRE_Int          *iupper,
                                 HYPRE_Complex      *values )
 {
-<<<<<<< HEAD
-   hypre_Index   new_ilower;
-   hypre_Index   new_iupper;
-   hypre_Box    *new_value_box;
-
-   HYPRE_Int     d;
-
-   hypre_SetIndex(new_ilower, 0);
-   hypre_SetIndex(new_iupper, 0);
-=======
    HYPRE_StructVectorGetBoxValues2(vector, ilower, iupper, ilower, iupper, values);
 
    return hypre_error_flag;
@@ -308,7 +276,6 @@
    set_box = hypre_BoxCreate(hypre_StructVectorNDim(vector));
    value_box = hypre_BoxCreate(hypre_StructVectorNDim(vector));
 
->>>>>>> 414fa671
    for (d = 0; d < hypre_StructVectorNDim(vector); d++)
    {
       hypre_BoxIMinD(set_box, d) = ilower[d];
@@ -441,7 +408,6 @@
    *y_ptr = hypre_StructVectorClone(x);
 
    return hypre_error_flag;
-<<<<<<< HEAD
 }
 
 /*--------------------------------------------------------------------------
@@ -456,6 +422,4 @@
    *result = hypre_StructInnerProd(x, y);
 
    return hypre_error_flag;
-=======
->>>>>>> 414fa671
 }