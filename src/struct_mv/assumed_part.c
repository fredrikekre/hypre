--- conflicted
+++ resolved
@@ -121,11 +121,7 @@
       }
 
       /* Space for each partition */
-<<<<<<< HEAD
-      partition[i] = hypre_TAlloc(HYPRE_Int, dv+1);
-=======
-      partition[i] = hypre_TAlloc(HYPRE_Int,  dv+1, HYPRE_MEMORY_HOST);
->>>>>>> 414fa671
+      partition[i] = hypre_TAlloc(HYPRE_Int, dv+1, HYPRE_MEMORY_HOST);
       /* Total number of regions to create */
       total = total*dv;
 
@@ -294,17 +290,13 @@
 
    /* First get a count and volume of my boxes in each region */
    num_regions = hypre_BoxArraySize(region_array);
-<<<<<<< HEAD
-
-   send_buf_count = hypre_CTAlloc(HYPRE_Int, num_regions);
-   send_buf_vol = hypre_CTAlloc(HYPRE_Real, num_regions*2); /* allocate HYPRE_Real */
-=======
->>>>>>> 414fa671
-
-   send_buf_count = hypre_CTAlloc(HYPRE_Int,  num_regions, HYPRE_MEMORY_HOST);
-   send_buf_vol = hypre_CTAlloc(HYPRE_Real,  num_regions*2, HYPRE_MEMORY_HOST); /* allocate HYPRE_Real */
-
-   dbl_vol_and_count =  hypre_CTAlloc(HYPRE_Real,  num_regions*2, HYPRE_MEMORY_HOST); /* allocate HYPRE_Real */
+
+   send_buf_count = hypre_CTAlloc(HYPRE_Int, num_regions, HYPRE_MEMORY_HOST);
+   send_buf_vol = hypre_CTAlloc(HYPRE_Real, num_regions*2,
+                                HYPRE_MEMORY_HOST); /* allocate HYPRE_Real */
+
+   dbl_vol_and_count =  hypre_CTAlloc(HYPRE_Real, num_regions*2,
+                                      HYPRE_MEMORY_HOST); /* allocate HYPRE_Real */
 
    hypre_APFindMyBoxesInRegions( region_array, my_box_array, &send_buf_count,
                                  &send_buf_vol);
@@ -363,8 +355,8 @@
    num_boxes   = hypre_BoxArraySize(my_box_array);
    num_regions = hypre_BoxArraySize(region_array);
 
-   indices = hypre_CTAlloc(HYPRE_Int,  num_regions*ndim2, HYPRE_MEMORY_HOST);
-   recvbuf = hypre_CTAlloc(HYPRE_Int,  num_regions*ndim2, HYPRE_MEMORY_HOST);
+   indices = hypre_CTAlloc(HYPRE_Int, num_regions*ndim2, HYPRE_MEMORY_HOST);
+   recvbuf = hypre_CTAlloc(HYPRE_Int, num_regions*ndim2, HYPRE_MEMORY_HOST);
 
    result_box = hypre_BoxCreate(ndim);
 
@@ -518,7 +510,7 @@
    vol_array = *p_vol_array;
 
    num_regions = hypre_BoxArraySize(region_array);
-   delete_indices = hypre_CTAlloc(HYPRE_Int,  num_regions, HYPRE_MEMORY_HOST);
+   delete_indices = hypre_CTAlloc(HYPRE_Int, num_regions, HYPRE_MEMORY_HOST);
    count = 0;
 
    /* Delete regions with zero elements */
@@ -552,11 +544,7 @@
    }
 
    /* Clean up */
-<<<<<<< HEAD
-   hypre_TFree(delete_indices);
-=======
    hypre_TFree(delete_indices, HYPRE_MEMORY_HOST);
->>>>>>> 414fa671
 
    /* Return variables */
    *p_count_array = count_array;
@@ -603,15 +591,9 @@
       return hypre_error_flag;
    }
 
-<<<<<<< HEAD
-   fraction_full = hypre_CTAlloc(HYPRE_Real,  num_regions);
-   order = hypre_CTAlloc(HYPRE_Int,  num_regions);
-   delete_indices = hypre_CTAlloc(HYPRE_Int,  num_regions);
-=======
-   fraction_full = hypre_CTAlloc(HYPRE_Real,   num_regions, HYPRE_MEMORY_HOST);
-   order = hypre_CTAlloc(HYPRE_Int,   num_regions, HYPRE_MEMORY_HOST);
-   delete_indices = hypre_CTAlloc(HYPRE_Int,   num_regions, HYPRE_MEMORY_HOST);
->>>>>>> 414fa671
+   fraction_full = hypre_CTAlloc(HYPRE_Real,  num_regions, HYPRE_MEMORY_HOST);
+   order = hypre_CTAlloc(HYPRE_Int,  num_regions, HYPRE_MEMORY_HOST);
+   delete_indices = hypre_CTAlloc(HYPRE_Int,  num_regions, HYPRE_MEMORY_HOST);
 
    for (i = 0; i < num_regions; i++)
    {
@@ -798,22 +780,14 @@
    if (global_num_boxes == 0)
    {
       region_array = hypre_BoxArrayCreate(0, ndim);
-<<<<<<< HEAD
-      assumed_part = hypre_TAlloc(hypre_StructAssumedPart, 1);
-=======
-      assumed_part = hypre_TAlloc(hypre_StructAssumedPart,  1, HYPRE_MEMORY_HOST);
->>>>>>> 414fa671
+      assumed_part = hypre_TAlloc(hypre_StructAssumedPart, 1, HYPRE_MEMORY_HOST);
 
       hypre_StructAssumedPartNDim(assumed_part) = ndim;
       hypre_StructAssumedPartRegions(assumed_part) = region_array;
       hypre_StructAssumedPartNumRegions(assumed_part) = 0;
       hypre_StructAssumedPartDivisions(assumed_part) =  NULL;
       hypre_StructAssumedPartProcPartitions(assumed_part) =
-<<<<<<< HEAD
-         hypre_CTAlloc(HYPRE_Int, 1);
-=======
-         hypre_CTAlloc(HYPRE_Int,  1, HYPRE_MEMORY_HOST);
->>>>>>> 414fa671
+         hypre_CTAlloc(HYPRE_Int, 1, HYPRE_MEMORY_HOST);
       hypre_StructAssumedPartProcPartition(assumed_part, 0) = 0;
       hypre_StructAssumedPartMyPartition(assumed_part) =  NULL;
       hypre_StructAssumedPartMyPartitionBoxes(assumed_part)
@@ -902,13 +876,8 @@
    /* Need space for count and volume */
    size = hypre_BoxArraySize(region_array);
    count_array_size = size; /* Memory allocation size */
-<<<<<<< HEAD
-   count_array = hypre_CTAlloc(HYPRE_Int,  size);
-   vol_array =  hypre_CTAlloc(HYPRE_Real,  size);
-=======
-   count_array = hypre_CTAlloc(HYPRE_Int,   size, HYPRE_MEMORY_HOST);
-   vol_array =  hypre_CTAlloc(HYPRE_Real,   size, HYPRE_MEMORY_HOST);
->>>>>>> 414fa671
+   count_array = hypre_CTAlloc(HYPRE_Int,  size, HYPRE_MEMORY_HOST);
+   vol_array =  hypre_CTAlloc(HYPRE_Real,  size, HYPRE_MEMORY_HOST);
 
    /* How many boxes are in each region (global count) and what is the volume */
    hypre_APGetAllBoxesInRegions(region_array, local_boxes, &count_array,
@@ -960,13 +929,8 @@
       size = hypre_BoxArraySize(region_array);
       if (size >  count_array_size)
       {
-<<<<<<< HEAD
-         count_array = hypre_TReAlloc(count_array, HYPRE_Int,  size);
-         vol_array =  hypre_TReAlloc(vol_array, HYPRE_Real,  size);
-=======
-         count_array = hypre_TReAlloc(count_array,  HYPRE_Int,   size, HYPRE_MEMORY_HOST);
-         vol_array =  hypre_TReAlloc(vol_array,  HYPRE_Real,   size, HYPRE_MEMORY_HOST);
->>>>>>> 414fa671
+         count_array = hypre_TReAlloc(count_array, HYPRE_Int,  size, HYPRE_MEMORY_HOST);
+         vol_array =  hypre_TReAlloc(vol_array, HYPRE_Real,  size, HYPRE_MEMORY_HOST);
          count_array_size =size;
       }
 
@@ -1038,20 +1002,16 @@
    /* Now we have the regions - construct the assumed partition */
 
    size = hypre_BoxArraySize(region_array);
-   assumed_part = hypre_TAlloc(hypre_StructAssumedPart,  1, HYPRE_MEMORY_HOST);
+   assumed_part = hypre_TAlloc(hypre_StructAssumedPart, 1, HYPRE_MEMORY_HOST);
    hypre_StructAssumedPartNDim(assumed_part) = ndim;
    hypre_StructAssumedPartRegions(assumed_part) = region_array;
    /* The above is aliased, so don't destroy region_array in this function */
    hypre_StructAssumedPartNumRegions(assumed_part) = size;
-<<<<<<< HEAD
-   hypre_StructAssumedPartDivisions(assumed_part) = hypre_CTAlloc(hypre_Index, size);
-=======
    hypre_StructAssumedPartDivisions(assumed_part) =
-      hypre_CTAlloc(hypre_Index,  size, HYPRE_MEMORY_HOST);
->>>>>>> 414fa671
+      hypre_CTAlloc(hypre_Index, size, HYPRE_MEMORY_HOST);
 
    /* First determine which processors (how many) to assign to each region */
-   proc_array = hypre_CTAlloc(HYPRE_Int,  size, HYPRE_MEMORY_HOST);
+   proc_array = hypre_CTAlloc(HYPRE_Int, size, HYPRE_MEMORY_HOST);
    /* This is different than the total number of boxes as some boxes can be in
       more than one region */
    total_boxes = 0;
@@ -1108,11 +1068,7 @@
       /*If (myid == 0) hypre_printf("proc array[%d] = %d\n", i, proc_array[i]);*/
    }
 
-<<<<<<< HEAD
-   hypre_TFree(count_array);
-=======
    hypre_TFree(count_array, HYPRE_MEMORY_HOST);
->>>>>>> 414fa671
 
    /* Adjust such that num_proc_partitions = proc_count (they should be close) */
    /* A processor is only assigned to ONE region */
@@ -1158,11 +1114,7 @@
       processor partition */
    /* size = # of regions */
    hypre_StructAssumedPartProcPartitions(assumed_part) =
-<<<<<<< HEAD
-      hypre_CTAlloc(HYPRE_Int, size+ 1);
-=======
-      hypre_CTAlloc(HYPRE_Int,  size+ 1, HYPRE_MEMORY_HOST);
->>>>>>> 414fa671
+      hypre_CTAlloc(HYPRE_Int, size+ 1, HYPRE_MEMORY_HOST);
    hypre_StructAssumedPartProcPartition(assumed_part, 0) = 0;
    for (i = 0; i < size; i++)
    {
@@ -1290,11 +1242,7 @@
       Use the exchange data functionality for this. */
 
    proc_alloc = hypre_pow2(ndim);
-<<<<<<< HEAD
-   proc_array = hypre_TReAlloc(proc_array, HYPRE_Int, proc_alloc);
-=======
-   proc_array = hypre_TReAlloc(proc_array,  HYPRE_Int,  proc_alloc, HYPRE_MEMORY_HOST);
->>>>>>> 414fa671
+   proc_array = hypre_TReAlloc(proc_array, HYPRE_Int, proc_alloc, HYPRE_MEMORY_HOST);
 
    /* Probably there will mostly be one proc per box */
    /* Don't want to allocate too much memory here */
@@ -1326,10 +1274,6 @@
       }
       for (j = 0; j < proc_count; j++)
       {
-<<<<<<< HEAD
-         tmp_box_nums[count] = i;
-=======
->>>>>>> 414fa671
          tmp_proc_ids[count] = proc_array[j];
          tmp_box_nums[count] = local_boxnums[i];
          tmp_box_inds[count] = i;
@@ -1344,27 +1288,16 @@
       and then create a new buffer to send to the exchange data function. */
 
    /* Sort the proc_ids */
-<<<<<<< HEAD
-   hypre_qsort2i(tmp_proc_ids, tmp_box_nums, 0, count-1);
-=======
    hypre_qsort3i(tmp_proc_ids, tmp_box_nums, tmp_box_inds, 0, count-1);
->>>>>>> 414fa671
 
    /* Use proc_array for the processor ids to contact.  Use box array to get our
       boxes and then pass the array only (not the structure) to exchange data. */
    box_count = count;
 
-<<<<<<< HEAD
-   contact_boxinfo = hypre_CTAlloc(HYPRE_Int, box_count*(2*ndim));
-
-   proc_array = hypre_TReAlloc(proc_array, HYPRE_Int, box_count);
-   proc_array_starts = hypre_CTAlloc(HYPRE_Int, box_count+1);
-=======
-   contact_boxinfo = hypre_CTAlloc(HYPRE_Int,  box_count*(1+2*ndim), HYPRE_MEMORY_HOST);
-
-   proc_array = hypre_TReAlloc(proc_array,  HYPRE_Int,  box_count, HYPRE_MEMORY_HOST);
-   proc_array_starts = hypre_CTAlloc(HYPRE_Int,  box_count+1, HYPRE_MEMORY_HOST);
->>>>>>> 414fa671
+   contact_boxinfo = hypre_CTAlloc(HYPRE_Int, box_count*(2*ndim), HYPRE_MEMORY_HOST);
+
+   proc_array = hypre_TReAlloc(proc_array, HYPRE_Int, box_count, HYPRE_MEMORY_HOST);
+   proc_array_starts = hypre_CTAlloc(HYPRE_Int, box_count+1, HYPRE_MEMORY_HOST);
    proc_array_starts[0] = 0;
 
    proc_count = 0;
@@ -1374,12 +1307,8 @@
    {
       proc_array[0] = tmp_proc_ids[0];
 
-<<<<<<< HEAD
-      box = hypre_BoxArrayBox(local_boxes, tmp_box_nums[0]);
-=======
       contact_boxinfo[index++] = tmp_box_nums[0];
       box = hypre_BoxArrayBox(local_boxes, tmp_box_inds[0]);
->>>>>>> 414fa671
       for (d = 0; d < ndim; d++)
       {
          contact_boxinfo[index++] = hypre_BoxIMinD(box, d);
@@ -1399,12 +1328,8 @@
 
       /* These boxes are not copied in a particular order */
 
-<<<<<<< HEAD
-      box = hypre_BoxArrayBox(local_boxes, tmp_box_nums[i]);
-=======
       contact_boxinfo[index++] = tmp_box_nums[i];
       box = hypre_BoxArrayBox(local_boxes, tmp_box_inds[i]);
->>>>>>> 414fa671
       for (d = 0; d < ndim; d++)
       {
          contact_boxinfo[index++] = hypre_BoxIMinD(box, d);
@@ -1427,13 +1352,9 @@
    hypre_StructAssumedPartMyPartitionIdsSize(assumed_part) = 0;
    hypre_StructAssumedPartMyPartitionIdsAlloc(assumed_part) = box_count;
    hypre_StructAssumedPartMyPartitionProcIds(assumed_part)
-<<<<<<< HEAD
-      = hypre_CTAlloc(HYPRE_Int, box_count);
-=======
       = hypre_CTAlloc(HYPRE_Int,  box_count, HYPRE_MEMORY_HOST);
    hypre_StructAssumedPartMyPartitionBoxnums(assumed_part)
       = hypre_CTAlloc(HYPRE_Int,  box_count, HYPRE_MEMORY_HOST);
->>>>>>> 414fa671
    hypre_StructAssumedPartMyPartitionNumDistinctProcs(assumed_part) = 0;
 
    /* Set up for exchanging data */
@@ -1448,30 +1369,16 @@
 
    max_response_size = 0; /* No response data - just confirmation */
 
-<<<<<<< HEAD
    hypre_DataExchangeList(proc_count, proc_array, contact_boxinfo, proc_array_starts,
                           (2*ndim)*sizeof(HYPRE_Int), sizeof(HYPRE_Int),
                           &response_obj, max_response_size, 1, comm,
                           (void**) &response_buf, &response_buf_starts);
-
-   hypre_TFree(proc_array);
-   hypre_TFree(proc_array_starts);
-   hypre_TFree(response_buf);
-   hypre_TFree(response_buf_starts);
-   hypre_TFree(contact_boxinfo);
-=======
-   hypre_DataExchangeList(proc_count, proc_array,
-                          contact_boxinfo, proc_array_starts,
-                          (1+2*ndim)*sizeof(HYPRE_Int),
-                          sizeof(HYPRE_Int), &response_obj, max_response_size, 1,
-                          comm, (void**) &response_buf, &response_buf_starts);
 
    hypre_TFree(proc_array, HYPRE_MEMORY_HOST);
    hypre_TFree(proc_array_starts, HYPRE_MEMORY_HOST);
    hypre_TFree(response_buf, HYPRE_MEMORY_HOST);
    hypre_TFree(response_buf_starts, HYPRE_MEMORY_HOST);
    hypre_TFree(contact_boxinfo, HYPRE_MEMORY_HOST);
->>>>>>> 414fa671
 
    /* Return vars */
    *p_assumed_partition = assumed_part;
@@ -1493,12 +1400,7 @@
       hypre_TFree(hypre_StructAssumedPartDivisions(assumed_part), HYPRE_MEMORY_HOST);
       hypre_BoxArrayDestroy( hypre_StructAssumedPartMyPartition(assumed_part));
       hypre_BoxArrayDestroy( hypre_StructAssumedPartMyPartitionBoxes(assumed_part));
-<<<<<<< HEAD
-      hypre_TFree(hypre_StructAssumedPartMyPartitionProcIds(assumed_part));
-=======
       hypre_TFree(hypre_StructAssumedPartMyPartitionProcIds(assumed_part), HYPRE_MEMORY_HOST);
-      hypre_TFree( hypre_StructAssumedPartMyPartitionBoxnums(assumed_part), HYPRE_MEMORY_HOST);
->>>>>>> 414fa671
 
       /* This goes last! */
       hypre_TFree(assumed_part, HYPRE_MEMORY_HOST);
@@ -1546,20 +1448,11 @@
    /* Increment how many procs have contacted us */
    hypre_StructAssumedPartMyPartitionNumDistinctProcs(assumed_part)++;
 
-<<<<<<< HEAD
    /* Check to see if we need to allocate more space for ids */
    if ((size + contact_size) > alloc_size)
    {
       alloc_size = size + contact_size;
-      ids = hypre_TReAlloc(ids, HYPRE_Int, alloc_size);
-=======
-   /* Check to see if we need to allocate more space for ids and boxnums */
-   if ((size + contact_size) > alloc_size)
-   {
-      alloc_size = size + contact_size;
-      ids = hypre_TReAlloc(ids,  HYPRE_Int,  alloc_size, HYPRE_MEMORY_HOST);
-      boxnums = hypre_TReAlloc(boxnums,  HYPRE_Int,  alloc_size, HYPRE_MEMORY_HOST);
->>>>>>> 414fa671
+      ids = hypre_TReAlloc(ids, HYPRE_Int, alloc_size, HYPRE_MEMORY_HOST);
       hypre_StructAssumedPartMyPartitionIdsAlloc(assumed_part) = alloc_size;
    }
 
@@ -1645,12 +1538,7 @@
       /* How many processors in that region? */
       proc_count = proc_partitions[in_region+1] - proc_partitions[in_region];
       /* Get the region */
-<<<<<<< HEAD
       region = hypre_BoxArrayBox(hypre_StructAssumedPartRegions(assumed_part), in_region);
-=======
-      region = hypre_BoxArrayBox(hypre_StructAssumedPartRegions(assumed_part),
-                                 in_region);
->>>>>>> 414fa671
       /* Size of the regions */
       hypre_BoxGetSize(region, rsize);
       /* Get the divisions in each dimension */
@@ -1767,12 +1655,12 @@
    result_box = hypre_BoxCreate(ndim);
    part_box = hypre_BoxCreate(ndim);
    part_dbox = hypre_BoxCreate(ndim);
-   which_regions = hypre_CTAlloc(HYPRE_Int,  num_regions, HYPRE_MEMORY_HOST);
+   which_regions = hypre_CTAlloc(HYPRE_Int, num_regions, HYPRE_MEMORY_HOST);
 
    /* The number of corners in a box is a good initial size for proc_ids */
    ncorners = hypre_pow2(ndim);
    size_proc_ids = ncorners;
-   proc_ids = hypre_CTAlloc(HYPRE_Int,  size_proc_ids, HYPRE_MEMORY_HOST);
+   proc_ids = hypre_CTAlloc(HYPRE_Int, size_proc_ids, HYPRE_MEMORY_HOST);
    num_proc_ids = 0;
 
    /* which partition region(s) am i in? */
@@ -1780,46 +1668,14 @@
    for (i = 0; i < num_regions; i++)
    {
       region = hypre_BoxArrayBox(region_array, i);
-<<<<<<< HEAD
       hypre_IntersectBoxes(mapped_box, region, result_box);
       if ( hypre_BoxVolume(result_box) > 0 )
-=======
-      hypre_IntersectBoxes(box, region, result_box);
-      if (  hypre_BoxVolume(result_box) > 0 )
->>>>>>> 414fa671
       {
          which_regions[in_regions] = i;
          in_regions++;
       }
    }
 
-<<<<<<< HEAD
-=======
-#if 0
-   if (in_regions == 0)
-   {
-      /* 9/16/10 - In hypre_SStructGridAssembleBoxManagers we grow boxes by 1
-         before we gather boxes because of shared variables, so we can get the
-         situation that the gather box is outside of the assumed region. */
-
-      if (hypre_BoxVolume(box) > 0)
-      {
-         hypre_error(HYPRE_ERROR_GENERIC);
-         hypre_printf("MY_ID = %d Error: positive volume box (%d, %d, %d) x "
-                      "(%d, %d, %d)  not in any assumed regions! (this should never"
-                      " happen)\n",
-                      myid,
-                      hypre_BoxIMinX(box),
-                      hypre_BoxIMinY(box),
-                      hypre_BoxIMinZ(box),
-                      hypre_BoxIMaxX(box),
-                      hypre_BoxIMaxY(box),
-                      hypre_BoxIMaxZ(box));
-      }
-   }
-#endif
-
->>>>>>> 414fa671
    /* For each region, who is assumed to own this box?  Add the proc number to
       proc array. */
    for (r = 0; r < in_regions; r++)
@@ -1898,7 +1754,7 @@
          if (num_proc_ids == size_proc_ids)
          {
             size_proc_ids += ncorners;
-            proc_ids = hypre_TReAlloc(proc_ids,  HYPRE_Int,  size_proc_ids, HYPRE_MEMORY_HOST);
+            proc_ids = hypre_TReAlloc(proc_ids, HYPRE_Int, size_proc_ids, HYPRE_MEMORY_HOST);
          }
 
          proc_ids[num_proc_ids] = adj_proc_id + proc_start;
@@ -1917,7 +1773,7 @@
       /* Make sure we have enough space from proc_array */
       if (*size_alloc_proc_array < num_proc_ids)
       {
-         proc_array = hypre_TReAlloc(proc_array,  HYPRE_Int,  num_proc_ids, HYPRE_MEMORY_HOST);
+         proc_array = hypre_TReAlloc(proc_array, HYPRE_Int, num_proc_ids, HYPRE_MEMORY_HOST);
          *size_alloc_proc_array = num_proc_ids;
       }
 
@@ -1954,7 +1810,6 @@
 }
 
 /******************************************************************************
-<<<<<<< HEAD
  * Print assumed partition (to help with debugging)
  *****************************************************************************/
 
@@ -2122,15 +1977,6 @@
 
 /******************************************************************************
  * Create a new assumed partition by coarsening another assumed partition.
-=======
- * UNFINISHED
- *
- * Create a new assumed partition by coarsening another assumed partition.
- *
- * Unfinished because of a problem: Can't figure out what the new id is since
- * the zero boxes drop out, and we don't have all of the boxes from a particular
- * processor in the AP.  This may not be a problem any longer (see [issue708]).
->>>>>>> 414fa671
  *****************************************************************************/
 
 HYPRE_Int
@@ -2139,7 +1985,6 @@
                       hypre_Index               stride,
                       hypre_StructAssumedPart **new_ap_ptr )
 {
-<<<<<<< HEAD
    HYPRE_Int        ndim = hypre_StructAssumedPartNDim(ap);
 
    HYPRE_Int        num_regions, size, i;
@@ -2151,22 +1996,9 @@
    hypre_StructAssumedPart  *new_ap;
 
    /* Create new ap and copy global description information */
-   new_ap = hypre_TAlloc(hypre_StructAssumedPart, 1);
+   new_ap = hypre_TAlloc(hypre_StructAssumedPart, 1, HYPRE_MEMORY_HOST);
 
    hypre_StructAssumedPartNDim(new_ap) = ndim;
-=======
-   HYPRE_Int num_regions;
-
-   hypre_BoxArray *coarse_boxes;
-   hypre_BoxArray *fine_boxes;
-   hypre_BoxArray *regions_array;
-   hypre_Box      *box, *new_box;
-
-   hypre_StructAssumedPartition *new_ap;
-
-   /* Create new ap and copy global description information */
-   new_ap = hypre_TAlloc(hypre_StructAssumedPart,  1, HYPRE_MEMORY_HOST);
->>>>>>> 414fa671
 
    num_regions = hypre_StructAssumedPartNumRegions(ap);
    regions = hypre_StructAssumedPartRegions(ap);
@@ -2174,9 +2006,10 @@
    new_regions = hypre_BoxArrayCreate(num_regions, ndim);
    hypre_StructAssumedPartRegions(new_ap) = new_regions;
    hypre_StructAssumedPartNumRegions(new_ap) = num_regions;
-<<<<<<< HEAD
-   hypre_StructAssumedPartProcPartitions(new_ap) = hypre_CTAlloc(HYPRE_Int, num_regions+1);
-   hypre_StructAssumedPartDivisions(new_ap) = hypre_CTAlloc(hypre_Index, num_regions);
+   hypre_StructAssumedPartProcPartitions(new_ap) =
+      hypre_CTAlloc(HYPRE_Int, num_regions+1, HYPRE_MEMORY_HOST);
+   hypre_StructAssumedPartDivisions(new_ap) =
+      hypre_CTAlloc(hypre_Index, num_regions, HYPRE_MEMORY_HOST);
 
    hypre_StructAssumedPartProcPartition(new_ap, 0) = hypre_StructAssumedPartProcPartition(ap, 0);
    for (i = 0; i < num_regions; i++)
@@ -2187,29 +2020,11 @@
 
       hypre_CopyIndex(hypre_StructAssumedPartDivision(ap, i),
                       hypre_StructAssumedPartDivision(new_ap, i));
-=======
-   hypre_StructAssumedPartProcPartitions(new_ap) =
-      hypre_CTAlloc(HYPRE_Int,  num_regions+1, HYPRE_MEMORY_HOST);
-   hypre_StructAssumedPartDivisions(new_ap) =
-      hypre_CTAlloc(HYPRE_Int,  num_regions, HYPRE_MEMORY_HOST);
-
-   hypre_StructAssumedPartProcPartitions(new_ap)[0] = 0;
-
-   for (i = 0; i < num_regions; i++)
-   {
-      box =  hypre_BoxArrayBox(hypre_StructAssumedPartRegions(ap), i);
-
-      hypre_CopyBox(box, hypre_BoxArrayBox(regions_array, i));
-
-      hypre_StructAssumedPartDivision(new_ap, i) =
-         hypre_StructAssumedPartDivision(new_ap, i);
->>>>>>> 414fa671
 
       hypre_StructAssumedPartProcPartition(new_ap, i+1) =
          hypre_StructAssumedPartProcPartition(ap, i+1);
    }
 
-<<<<<<< HEAD
    /* Compute new coarsening parameters for the AP */
    hypre_CopyIndex(hypre_StructAssumedPartOrigin(ap), hypre_StructAssumedPartOrigin(new_ap));
    hypre_CopyIndex(hypre_StructAssumedPartStride(ap), hypre_StructAssumedPartStride(new_ap));
@@ -2218,9 +2033,6 @@
                                    origin, stride, ndim);
 
    /* Copy my partition (at most 2 boxes) */
-=======
-   /* Copy my partition (at most 2 boxes)*/
->>>>>>> 414fa671
    hypre_StructAssumedPartMyPartition(new_ap) = hypre_BoxArrayCreate(2, ndim);
    for (i = 0; i < 2; i++)
    {
@@ -2231,21 +2043,9 @@
 
    /* Create space for the boxes and ids */
    size = hypre_StructAssumedPartMyPartitionIdsSize(ap);
-<<<<<<< HEAD
    hypre_StructAssumedPartMyPartitionBoxes(new_ap) = hypre_BoxArrayCreate(size, ndim);
-   hypre_StructAssumedPartMyPartitionProcIds(new_ap) = hypre_CTAlloc(HYPRE_Int, size);
-=======
-
    hypre_StructAssumedPartMyPartitionProcIds(new_ap) =
-      hypre_CTAlloc(HYPRE_Int,  size, HYPRE_MEMORY_HOST);
-   hypre_StructAssumedPartMyPartitionBoxnums(new_ap) =
-      hypre_CTAlloc(HYPRE_Int,  size, HYPRE_MEMORY_HOST);
-
-   hypre_StructAssumedPartMyPartitionBoxes(new_ap)
-      = hypre_BoxArrayCreate(size, ndim);
-
-   hypre_StructAssumedPartMyPartitionIdsAlloc(new_ap) = size;
->>>>>>> 414fa671
+      hypre_CTAlloc(HYPRE_Int, size, HYPRE_MEMORY_HOST);
    hypre_StructAssumedPartMyPartitionIdsSize(new_ap) = size;
    hypre_StructAssumedPartMyPartitionIdsAlloc(new_ap) = size;
 
