--- conflicted
+++ resolved
@@ -46,14 +46,8 @@
                                           data_indices[b] is the starting index
                                           of data corresponding to boxnum b */
 
-<<<<<<< HEAD
-   HYPRE_Int             num_ghost[2*HYPRE_MAXDIM]; /* Num ghosts in each direction */
+   HYPRE_Int             num_ghost[2 * HYPRE_MAXDIM]; /* Num ghost layers in each direction */
    HYPRE_Int             bghost_not_clear;          /* Are boundary ghosts clear? */
-=======
-   HYPRE_Int             num_ghost[2 * HYPRE_MAXDIM]; /* Num ghost layers in each
-                                                     * direction */
-   HYPRE_Int             bghost_not_clear; /* Are boundary ghosts clear? */
->>>>>>> a2daaf67
 
    HYPRE_BigInt          global_size;  /* Total number coefficients */
 
