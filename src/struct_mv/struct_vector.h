/******************************************************************************
 * Copyright 1998-2019 Lawrence Livermore National Security, LLC and other
 * HYPRE Project Developers. See the top-level COPYRIGHT file for details.
 *
 * SPDX-License-Identifier: (Apache-2.0 OR MIT)
 ******************************************************************************/

/******************************************************************************
 *
 * Header info for the hypre_StructVector structures
 *
 *****************************************************************************/

#ifndef hypre_STRUCT_VECTOR_HEADER
#define hypre_STRUCT_VECTOR_HEADER

/*--------------------------------------------------------------------------
 * hypre_StructVector:
 *
 * Most of the routines currently only work when the base grid and grid are the
 * same (i.e., when nboxes equals the number of boxes in the grid and stride is
 * the unit stride).  The number of boxes in data_space and data_indices is the
 * same as in the base grid, even though nboxes may be smaller.
 *--------------------------------------------------------------------------*/

typedef struct hypre_StructVector_struct
{
   MPI_Comm              comm;

   hypre_StructGrid     *grid;         /* Base grid */
   HYPRE_Int             nboxes;       /* Grid number of boxes */
   HYPRE_Int            *boxnums;      /* Grid boxnums in base grid */
   hypre_Index           stride;       /* Grid coarsening stride */

<<<<<<< HEAD
   HYPRE_Complex        *data;         /* Pointer to vector data */
   hypre_BoxArray       *data_space;   /* Layout of vector data */
   HYPRE_Int             data_alloced; /* Boolean used for freeing data */
   HYPRE_Int             data_size;    /* Size of vector data */
   HYPRE_Int            *data_indices; /* Array of indices into the data array.
                                          data_indices[b] is the starting index
                                          of data corresponding to boxnum b. */
=======
   HYPRE_Complex        *data;         /* Pointer to vector data on device*/
   HYPRE_Int             data_alloced; /* Boolean used for freeing data */
   HYPRE_Int             data_size;    /* Size of vector data */
   HYPRE_Int            *data_indices; /* num-boxes array of indices into
                                          the data array.  data_indices[b]
                                          is the starting index of vector
                                          data corresponding to box b. */
>>>>>>> 414fa671

   HYPRE_Int             num_ghost[2*HYPRE_MAXDIM]; /* Num ghost layers in each
                                                     * direction */
   HYPRE_Int             bghost_not_clear; /* Are boundary ghosts clear? */

<<<<<<< HEAD
   HYPRE_Int             global_size;  /* Total number coefficients */
=======
   HYPRE_BigInt          global_size;  /* Total number coefficients */
>>>>>>> 414fa671

   HYPRE_Int             ref_count;

   /* Information needed to Restore() after Reindex() and Resize() */
   hypre_StructGrid     *save_grid;
   hypre_Index           save_stride;
   HYPRE_Complex        *save_data;
   hypre_BoxArray       *save_data_space;
   HYPRE_Int             save_data_size;

} hypre_StructVector;

/*--------------------------------------------------------------------------
 * Accessor macros: hypre_StructVector
 *--------------------------------------------------------------------------*/

#define hypre_StructVectorComm(vector)          ((vector) -> comm)
#define hypre_StructVectorGrid(vector)          ((vector) -> grid)
#define hypre_StructVectorNBoxes(vector)        ((vector) -> nboxes)
#define hypre_StructVectorBoxnums(vector)       ((vector) -> boxnums)
#define hypre_StructVectorBoxnum(vector, i)     ((vector) -> boxnums[i])
#define hypre_StructVectorStride(vector)        ((vector) -> stride)
#define hypre_StructVectorData(vector)          ((vector) -> data)
#define hypre_StructVectorDataSpace(vector)     ((vector) -> data_space)
#define hypre_StructVectorDataAlloced(vector)   ((vector) -> data_alloced)
#define hypre_StructVectorDataSize(vector)      ((vector) -> data_size)
#define hypre_StructVectorDataIndices(vector)   ((vector) -> data_indices)
#define hypre_StructVectorNumGhost(vector)      ((vector) -> num_ghost)
#define hypre_StructVectorBGhostNotClear(vector)((vector) -> bghost_not_clear)
#define hypre_StructVectorGlobalSize(vector)    ((vector) -> global_size)
#define hypre_StructVectorRefCount(vector)      ((vector) -> ref_count)

<<<<<<< HEAD
#define hypre_StructVectorSaveGrid(vector)      ((vector) -> save_grid)
#define hypre_StructVectorSaveStride(vector)    ((vector) -> save_stride)
#define hypre_StructVectorSaveData(vector)      ((vector) -> save_data)
#define hypre_StructVectorSaveDataSpace(vector) ((vector) -> save_data_space)
#define hypre_StructVectorSaveDataSize(vector)  ((vector) -> save_data_size)

=======
>>>>>>> 414fa671
#define hypre_StructVectorNDim(vector) \
hypre_StructGridNDim(hypre_StructVectorGrid(vector))

#define hypre_StructVectorBox(vector, b) \
hypre_BoxArrayBox(hypre_StructVectorDataSpace(vector), b)

#define hypre_StructVectorBoxData(vector, b) \
(hypre_StructVectorData(vector) + hypre_StructVectorDataIndices(vector)[b])

#define hypre_StructVectorBoxDataValue(vector, b, index) \
(hypre_StructVectorBoxData(vector, b) + \
 hypre_BoxIndexRank(hypre_StructVectorBox(vector, b), index))

#endif<|MERGE_RESOLUTION|>--- conflicted
+++ resolved
@@ -32,7 +32,6 @@
    HYPRE_Int            *boxnums;      /* Grid boxnums in base grid */
    hypre_Index           stride;       /* Grid coarsening stride */
 
-<<<<<<< HEAD
    HYPRE_Complex        *data;         /* Pointer to vector data */
    hypre_BoxArray       *data_space;   /* Layout of vector data */
    HYPRE_Int             data_alloced; /* Boolean used for freeing data */
@@ -40,25 +39,12 @@
    HYPRE_Int            *data_indices; /* Array of indices into the data array.
                                           data_indices[b] is the starting index
                                           of data corresponding to boxnum b. */
-=======
-   HYPRE_Complex        *data;         /* Pointer to vector data on device*/
-   HYPRE_Int             data_alloced; /* Boolean used for freeing data */
-   HYPRE_Int             data_size;    /* Size of vector data */
-   HYPRE_Int            *data_indices; /* num-boxes array of indices into
-                                          the data array.  data_indices[b]
-                                          is the starting index of vector
-                                          data corresponding to box b. */
->>>>>>> 414fa671
 
    HYPRE_Int             num_ghost[2*HYPRE_MAXDIM]; /* Num ghost layers in each
                                                      * direction */
    HYPRE_Int             bghost_not_clear; /* Are boundary ghosts clear? */
 
-<<<<<<< HEAD
-   HYPRE_Int             global_size;  /* Total number coefficients */
-=======
    HYPRE_BigInt          global_size;  /* Total number coefficients */
->>>>>>> 414fa671
 
    HYPRE_Int             ref_count;
 
@@ -91,15 +77,12 @@
 #define hypre_StructVectorGlobalSize(vector)    ((vector) -> global_size)
 #define hypre_StructVectorRefCount(vector)      ((vector) -> ref_count)
 
-<<<<<<< HEAD
 #define hypre_StructVectorSaveGrid(vector)      ((vector) -> save_grid)
 #define hypre_StructVectorSaveStride(vector)    ((vector) -> save_stride)
 #define hypre_StructVectorSaveData(vector)      ((vector) -> save_data)
 #define hypre_StructVectorSaveDataSpace(vector) ((vector) -> save_data_space)
 #define hypre_StructVectorSaveDataSize(vector)  ((vector) -> save_data_size)
 
-=======
->>>>>>> 414fa671
 #define hypre_StructVectorNDim(vector) \
 hypre_StructGridNDim(hypre_StructVectorGrid(vector))
 
