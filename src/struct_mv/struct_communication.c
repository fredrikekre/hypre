--- conflicted
+++ resolved
@@ -255,7 +255,6 @@
             num_entries = cb_num_entries[n];
             if (p != my_proc)
             {
-<<<<<<< HEAD
                comm_type = &comm_types[num_comms+1];
                hypre_CommTypeFirstComm(comm_type) = 1;
                hypre_CommTypeProc(comm_type)      = p;
@@ -264,9 +263,6 @@
                hypre_CommTypeNumBlocks(comm_type) = 1;
                hypre_CommTypeBlocks(comm_type) =
                   hypre_CTAlloc(hypre_CommBlock, 1, HYPRE_MEMORY_HOST);
-=======
-               comm_type = &comm_types[num_comms + 1];
->>>>>>> a2daaf67
                num_comms++;
             }
             else
@@ -293,13 +289,8 @@
          }
 
          hypre_BoxGetStrideVolume(box, send_stride, &size);
-<<<<<<< HEAD
          hypre_CommBlockBufsize(comm_block) += (size*num_values);
          hypre_CommTypeBufsize(comm_type)   += (size*num_values);
-=======
-         hypre_CommTypeBufsize(comm_type) += (size * num_values);
-         comm_bufsize                     += (size * num_values);
->>>>>>> a2daaf67
          rbox_array = hypre_BoxArrayArrayBoxArray(send_rboxes, i);
          data_box = hypre_BoxArrayBox(send_data_space, i);
          if (num_transforms != 0)
@@ -423,7 +414,6 @@
          {
             if (p != my_proc)
             {
-<<<<<<< HEAD
                comm_type = &comm_types[num_comms+1];
                hypre_CommTypeFirstComm(comm_type)  = 1;
                hypre_CommTypeProc(comm_type)       = p;
@@ -432,9 +422,6 @@
                hypre_CommTypeNumBlocks(comm_type)  = 1;
                hypre_CommTypeBlocks(comm_type) =
                   hypre_CTAlloc(hypre_CommBlock, 1, HYPRE_MEMORY_HOST);
-=======
-               comm_type = &comm_types[num_comms + 1];
->>>>>>> a2daaf67
                num_comms++;
             }
             else
@@ -452,15 +439,9 @@
 
          k = hypre_CommBlockNumEntries(comm_block);
          hypre_BoxGetStrideVolume(box, recv_stride, &size);
-<<<<<<< HEAD
          hypre_CommBlockBufsize(comm_block) += (size*num_values);
          hypre_CommTypeBufsize(comm_type)   += (size*num_values);
          hypre_CommBlockNumEntries(comm_block) ++;
-=======
-         hypre_CommTypeBufsize(comm_type) += (size * num_values);
-         comm_bufsize                     += (size * num_values);
-         hypre_CommTypeNumEntries(comm_type) ++;
->>>>>>> a2daaf67
       }
    }
 
@@ -793,11 +774,7 @@
    {
       if (length_array[i] == 1)
       {
-<<<<<<< HEAD
-         for(j = i; j < dim; j++)
-=======
-         for (j = i; j < (dim - 1); j++)
->>>>>>> a2daaf67
+         for (j = i; j < dim; j++)
          {
             length_array[j] = length_array[j + 1];
             stride_array[j] = stride_array[j + 1];
@@ -832,7 +809,6 @@
    }
 #endif
 
-<<<<<<< HEAD
    hypre_CommEntryOffset(comm_entry) = offset;
    hypre_CommEntryDim(comm_entry) = dim;
    entry_imap = hypre_CommBlockIMap(comm_block, comm_num);
@@ -890,10 +866,6 @@
    HYPRE_Int            i, b, num_values, num_entries;
 
    for (i = 0; i < num_sends; i++)
-=======
-   /* if every len was 1 we need to fix to communicate at least one */
-   if (!dim)
->>>>>>> a2daaf67
    {
       comm_type = hypre_CommPkgSendType(comm_pkg, i);
       for (b = 0; b < num_blocks; b++)
@@ -1249,13 +1221,8 @@
    HYPRE_Int            num_values, num_entries;
 
    HYPRE_Int           *length_array;
-<<<<<<< HEAD
    HYPRE_Int           *stride_array;
    HYPRE_Int           *imap;
-=======
-   HYPRE_Int           *stride_array, unitst_array[HYPRE_MAXDIM + 1];
-   HYPRE_Int           *order;
->>>>>>> a2daaf67
 
    HYPRE_Complex       *dptr, *kptr, *lptr;
    HYPRE_Int           *qptr;
@@ -1304,67 +1271,17 @@
 
    /* allocate send buffers */
    send_buffers = hypre_TAlloc(HYPRE_Complex *, num_sends, HYPRE_MEMORY_HOST);
-<<<<<<< HEAD
    send_bufsizes = hypre_TAlloc(HYPRE_Int, num_sends, HYPRE_MEMORY_HOST);
    for (i = 0; i < num_sends; i++)
-=======
-   if (num_sends > 0)
-   {
-      size = hypre_CommPkgSendBufsize(comm_pkg);
-      send_buffers[0] =  hypre_CTAlloc(HYPRE_Complex, size, HYPRE_MEMORY_HOST);
-      for (i = 1; i < num_sends; i++)
-      {
-         comm_type = hypre_CommPkgSendType(comm_pkg, i - 1);
-         size = hypre_CommTypeBufsize(comm_type);
-         send_buffers[i] = send_buffers[i - 1] + size;
-      }
-   }
-
-   /* allocate device send buffer
-    * If boxloops run on GPUs, allocate device buffer,
-    * since cannot access host memory from device */
-   HYPRE_Int alloc_dev_buffer = 0;
-   /* In the case of running on device and cannot access host memory from device */
-#if defined(HYPRE_USING_GPU)
-#if defined(HYPRE_USING_RAJA) || defined(HYPRE_USING_KOKKOS)
-   alloc_dev_buffer = 1;
-#elif defined(HYPRE_USING_CUDA) || defined(HYPRE_USING_HIP) || defined(HYPRE_USING_SYCL)
-   alloc_dev_buffer = (hypre_HandleStructExecPolicy(hypre_handle()) == HYPRE_EXEC_DEVICE);
-#elif defined(HYPRE_USING_DEVICE_OPENMP)
-   alloc_dev_buffer = hypre__global_offload;
-#endif
-#endif
-
-#if defined(HYPRE_USING_GPU)
-   if (alloc_dev_buffer)
->>>>>>> a2daaf67
    {
       comm_type = hypre_CommPkgSendType(comm_pkg, i);
       size = hypre_CommTypeBufsize(comm_type);
       if ( hypre_CommTypeFirstComm(comm_type) )
       {
-<<<<<<< HEAD
          for (b = 0; b < num_blocks; b++)
          {
             comm_block = hypre_CommTypeBlock(comm_type, b);
             size += hypre_CommBlockPfxsize(comm_block);
-=======
-         size = hypre_CommPkgSendBufsize(comm_pkg);
-         if (size > hypre_HandleStructCommSendBufferSize(hypre_handle()))
-         {
-            hypre_TFree(hypre_HandleStructCommSendBuffer(hypre_handle()), HYPRE_MEMORY_DEVICE);
-            hypre_HandleStructCommSendBufferSize(hypre_handle()) = 5 * size;
-            hypre_HandleStructCommSendBuffer(hypre_handle()) =
-               hypre_CTAlloc(HYPRE_Complex, hypre_HandleStructCommSendBufferSize(hypre_handle()),
-                             HYPRE_MEMORY_DEVICE);
-         }
-         send_buffers_device[0] = hypre_HandleStructCommSendBuffer(hypre_handle());
-         for (i = 1; i < num_sends; i++)
-         {
-            comm_type = hypre_CommPkgSendType(comm_pkg, i - 1);
-            size = hypre_CommTypeBufsize(comm_type);
-            send_buffers_device[i] = send_buffers_device[i - 1] + size;
->>>>>>> a2daaf67
          }
       }
       send_buffers[i] = hypre_TAlloc(HYPRE_Complex, size, HYPRE_MEMORY_HOST);
@@ -1373,26 +1290,8 @@
 
    /* allocate recv buffers */
    recv_buffers = hypre_TAlloc(HYPRE_Complex *, num_recvs, HYPRE_MEMORY_HOST);
-<<<<<<< HEAD
    recv_bufsizes = hypre_TAlloc(HYPRE_Int, num_recvs, HYPRE_MEMORY_HOST);
    for (i = 0; i < num_recvs; i++)
-=======
-   if (num_recvs > 0)
-   {
-      size = hypre_CommPkgRecvBufsize(comm_pkg);
-      recv_buffers[0] =  hypre_TAlloc(HYPRE_Complex, size, HYPRE_MEMORY_HOST);
-      for (i = 1; i < num_recvs; i++)
-      {
-         comm_type = hypre_CommPkgRecvType(comm_pkg, i - 1);
-         size = hypre_CommTypeBufsize(comm_type);
-         recv_buffers[i] = recv_buffers[i - 1] + size;
-      }
-   }
-
-   /* allocate device recv buffers */
-#if defined(HYPRE_USING_GPU)
-   if (alloc_dev_buffer)
->>>>>>> a2daaf67
    {
       comm_type = hypre_CommPkgRecvType(comm_pkg, i);
       size = hypre_CommTypeBufsize(comm_type);
@@ -1400,23 +1299,8 @@
       {
          for (b = 0; b < num_blocks; b++)
          {
-<<<<<<< HEAD
             comm_block = hypre_CommTypeBlock(comm_type, b);
             size += hypre_CommBlockPfxsize(comm_block);
-=======
-            hypre_TFree(hypre_HandleStructCommRecvBuffer(hypre_handle()), HYPRE_MEMORY_DEVICE);
-            hypre_HandleStructCommRecvBufferSize(hypre_handle()) = 5 * size;
-            hypre_HandleStructCommRecvBuffer(hypre_handle()) =
-               hypre_CTAlloc(HYPRE_Complex, hypre_HandleStructCommRecvBufferSize(hypre_handle()),
-                             HYPRE_MEMORY_DEVICE);
-         }
-         recv_buffers_device[0] = hypre_HandleStructCommRecvBuffer(hypre_handle());
-         for (i = 1; i < num_recvs; i++)
-         {
-            comm_type = hypre_CommPkgRecvType(comm_pkg, i - 1);
-            size = hypre_CommTypeBufsize(comm_type);
-            recv_buffers_device[i] = recv_buffers_device[i - 1] + size;
->>>>>>> a2daaf67
          }
       }
       recv_buffers[i] = hypre_TAlloc(HYPRE_Complex, size, HYPRE_MEMORY_HOST);
@@ -1437,7 +1321,6 @@
       {
          for (b = 0; b < num_blocks; b++)
          {
-<<<<<<< HEAD
             comm_block = hypre_CommTypeBlock(comm_type, b);
             num_values = hypre_CommBlockNumValues(comm_block);
             num_entries = hypre_CommBlockNumEntries(comm_block);
@@ -1459,9 +1342,6 @@
             hypre_TFree(hypre_CommBlockRemOrders(comm_block), HYPRE_MEMORY_HOST);
 
             dptr += hypre_CommPrefixSize(num_entries, num_values);
-=======
-            unitst_array[d] = unitst_array[d - 1] * length_array[d - 1];
->>>>>>> a2daaf67
          }
       }
 
@@ -1482,16 +1362,7 @@
             lptr = send_data[b] + hypre_CommEntryOffset(comm_entry);
             for (ll = 0; ll < length_array[dim]; ll++)
             {
-<<<<<<< HEAD
                if (imap[ll] > -1)
-=======
-               kptr = lptr + order[ll] * stride_array[ndim];
-
-#define DEVICE_VAR is_device_ptr(dptr,kptr)
-               hypre_BasicBoxLoop2Begin(ndim, length_array,
-                                        stride_array, ki,
-                                        unitst_array, di);
->>>>>>> a2daaf67
                {
                   kptr = lptr + imap[ll]*stride_array[dim];
 
@@ -1550,13 +1421,6 @@
                   memset(dptr, 0, size*sizeof(HYPRE_Complex));
                   dptr += size;
                }
-<<<<<<< HEAD
-=======
-
-               hypre_Memset(dptr, 0, size * sizeof(HYPRE_Complex), HYPRE_MEMORY_DEVICE);
-
-               dptr += size;
->>>>>>> a2daaf67
             }
          }
       }
@@ -1634,7 +1498,6 @@
 HYPRE_Int
 hypre_FinalizeCommunication( hypre_CommHandle *comm_handle )
 {
-<<<<<<< HEAD
    hypre_CommPkg     *comm_pkg     = hypre_CommHandleCommPkg(comm_handle);
    HYPRE_Complex    **recv_data    = hypre_CommHandleRecvData(comm_handle);
    HYPRE_Complex    **send_buffers = hypre_CommHandleSendBuffers(comm_handle);
@@ -1666,36 +1529,6 @@
    HYPRE_Int         *orders;
 
    HYPRE_Int          i, j, b, d, ll, dim;
-=======
-   hypre_CommPkg       *comm_pkg     = hypre_CommHandleCommPkg(comm_handle);
-   HYPRE_Complex      **send_buffers = hypre_CommHandleSendBuffers(comm_handle);
-   HYPRE_Complex      **recv_buffers = hypre_CommHandleRecvBuffers(comm_handle);
-   HYPRE_Int            action       = hypre_CommHandleAction(comm_handle);
-
-   HYPRE_Int            ndim         = hypre_CommPkgNDim(comm_pkg);
-   HYPRE_Int            num_values   = hypre_CommPkgNumValues(comm_pkg);
-   HYPRE_Int            num_sends    = hypre_CommPkgNumSends(comm_pkg);
-   HYPRE_Int            num_recvs    = hypre_CommPkgNumRecvs(comm_pkg);
-
-   hypre_CommType      *comm_type;
-   hypre_CommEntryType *comm_entry;
-   HYPRE_Int            num_entries;
-
-   HYPRE_Int           *length_array;
-   HYPRE_Int           *stride_array, unitst_array[HYPRE_MAXDIM + 1];
-
-   HYPRE_Complex       *kptr, *lptr;
-   HYPRE_Complex       *dptr;
-   HYPRE_Int           *qptr;
-
-   HYPRE_Int           *boxnums;
-   hypre_Box           *boxes;
-
-   HYPRE_Int            i, j, d, ll;
-
-   HYPRE_Complex      **send_buffers_device = hypre_CommHandleSendBuffersDevice(comm_handle);
-   HYPRE_Complex      **recv_buffers_device = hypre_CommHandleRecvBuffersDevice(comm_handle);
->>>>>>> a2daaf67
 
    /*--------------------------------------------------------------------
     * finish communications
@@ -1712,43 +1545,6 @@
     * unpack receive buffer data
     *--------------------------------------------------------------------*/
 
-<<<<<<< HEAD
-=======
-   /* if boxloops run on GPUs, since cannot access host memory from device,
-    * copy the received buffer data in the host buffer to the device buffer,
-    * which was allocated in hypre_InitializeCommunication and has the same size of the host buffer
-    */
-   /* **be cautious to hypre_CommPkgRecvBufsize that is different in the first comm.** */
-
-   HYPRE_Int alloc_dev_buffer = 0;
-#if defined(HYPRE_USING_GPU)
-#if defined(HYPRE_USING_RAJA) || defined(HYPRE_USING_KOKKOS)
-   alloc_dev_buffer = 1;
-#elif defined(HYPRE_USING_CUDA) || defined(HYPRE_USING_HIP) || defined(HYPRE_USING_SYCL)
-   alloc_dev_buffer = (hypre_HandleStructExecPolicy(hypre_handle()) == HYPRE_EXEC_DEVICE);
-#elif defined(HYPRE_USING_DEVICE_OPENMP)
-   alloc_dev_buffer = hypre__global_offload;
-#endif
-#endif
-
-   if (num_recvs > 0 && alloc_dev_buffer)
-   {
-      HYPRE_Complex  *dptr_host;
-      size_t recv_buf_size = hypre_CommPkgFirstComm(comm_pkg) ? hypre_CommPkgRecvBufsizeFirstComm(
-                                comm_pkg) :
-                             hypre_CommPkgRecvBufsize(comm_pkg);
-
-      dptr_host = (HYPRE_Complex *) recv_buffers[0];
-      dptr      = (HYPRE_Complex *) recv_buffers_device[0];
-
-      if (dptr != dptr_host)
-      {
-         hypre_TMemcpy( dptr, dptr_host, HYPRE_Complex, recv_buf_size, HYPRE_MEMORY_DEVICE,
-                        HYPRE_MEMORY_HOST );
-      }
-   }
-
->>>>>>> a2daaf67
    for (i = 0; i < num_recvs; i++)
    {
       comm_type = hypre_CommPkgRecvType(comm_pkg, i);
@@ -1789,7 +1585,6 @@
 
       for (b = 0; b < num_blocks; b++)
       {
-<<<<<<< HEAD
          comm_block = hypre_CommTypeBlock(comm_type, b);
          num_values = hypre_CommBlockNumValues(comm_block);
          num_entries = hypre_CommBlockNumEntries(comm_block);
@@ -1804,27 +1599,6 @@
 
             lptr = recv_data[b] + hypre_CommEntryOffset(comm_entry);
             for (ll = 0; ll < length_array[dim]; ll++)
-=======
-         comm_entry = hypre_CommTypeEntry(comm_type, j);
-         length_array = hypre_CommEntryTypeLengthArray(comm_entry);
-         stride_array = hypre_CommEntryTypeStrideArray(comm_entry);
-         unitst_array[0] = 1;
-         for (d = 1; d <= ndim; d++)
-         {
-            unitst_array[d] = unitst_array[d - 1] * length_array[d - 1];
-         }
-
-         lptr = hypre_CommHandleRecvData(comm_handle) +
-                hypre_CommEntryTypeOffset(comm_entry);
-         for (ll = 0; ll < num_values; ll++)
-         {
-            kptr = lptr + ll * stride_array[ndim];
-
-#define DEVICE_VAR is_device_ptr(kptr,dptr)
-            hypre_BasicBoxLoop2Begin(ndim, length_array,
-                                     stride_array, ki,
-                                     unitst_array, di);
->>>>>>> a2daaf67
             {
                kptr = lptr + imap[ll]*stride_array[dim];
 
@@ -1896,19 +1670,11 @@
    hypre_TFree(hypre_CommHandleStatus(comm_handle), HYPRE_MEMORY_HOST);
    for (i = 0; i < num_sends; i++)
    {
-<<<<<<< HEAD
       hypre_TFree(send_buffers[i], HYPRE_MEMORY_HOST);
-=======
-      hypre_TFree(send_buffers[0], HYPRE_MEMORY_HOST);
->>>>>>> a2daaf67
    }
    for (i = 0; i < num_recvs; i++)
    {
-<<<<<<< HEAD
       hypre_TFree(recv_buffers[i], HYPRE_MEMORY_HOST);
-=======
-      hypre_TFree(recv_buffers[0], HYPRE_MEMORY_HOST);
->>>>>>> a2daaf67
    }
    hypre_TFree(send_buffers, HYPRE_MEMORY_HOST);
    hypre_TFree(recv_buffers, HYPRE_MEMORY_HOST);
@@ -1970,7 +1736,6 @@
          /* copy data only when necessary */
          if (to_dp != fr_dp)
          {
-<<<<<<< HEAD
             dim = hypre_CommEntryDim(copy_fr_entry);
             length_array = hypre_CommEntryLengthArray(copy_fr_entry);
 
@@ -1978,12 +1743,6 @@
             to_stride_array = hypre_CommEntryStrideArray(copy_to_entry);
             fr_imap = hypre_CommEntryIMap(copy_fr_entry);
             to_imap = hypre_CommEntryIMap(copy_to_entry);
-=======
-            if (order[ll] > -1)
-            {
-               fr_dpl = fr_dp + (order[ll]) * fr_stride_array[ndim];
-               to_dpl = to_dp + (      ll ) * to_stride_array[ndim];
->>>>>>> a2daaf67
 
             for (ll = 0; ll < length_array[dim]; ll++)
             {
