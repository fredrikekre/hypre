/******************************************************************************
 * Copyright 1998-2019 Lawrence Livermore National Security, LLC and other
 * HYPRE Project Developers. See the top-level COPYRIGHT file for details.
 *
 * SPDX-License-Identifier: (Apache-2.0 OR MIT)
 ******************************************************************************/

/******************************************************************************
 *
 * Header info for the Box structures
 *
 *****************************************************************************/

#ifndef hypre_BOX_HEADER
#define hypre_BOX_HEADER

#ifndef HYPRE_MAXDIM
#define HYPRE_MAXDIM 3
#endif

#if defined(HYPRE_USING_RAJA) || defined(HYPRE_USING_KOKKOS) || defined(HYPRE_USING_CUDA) || defined(HYPRE_USING_DEVICE_OPENMP)
#define hypre_BoxLoopSetOneBlock()
#else
#define hypre_BoxLoopSetOneBlock zypre_BoxLoopSetOneBlock
#endif
#define hypre_BoxLoopGetIndex    zypre_BoxLoopGetIndex

/*--------------------------------------------------------------------------
 * hypre_Index:
 *
 * This is used to define indices in index space, or dimension sizes of boxes.
 * The hypre_IndexD macro is used to access integer values in each dimension,
 * but it is okay to use standard array syntax, i.e., index[i].
 *--------------------------------------------------------------------------*/

typedef HYPRE_Int  hypre_Index[HYPRE_MAXDIM];
typedef HYPRE_Int *hypre_IndexRef;

/*--------------------------------------------------------------------------
 * hypre_Box:
 *--------------------------------------------------------------------------*/

typedef struct hypre_Box_struct
{
   hypre_Index imin;           /* min bounding indices */
   hypre_Index imax;           /* max bounding indices */
   HYPRE_Int   ndim;           /* number of dimensions */
} hypre_Box;

/*--------------------------------------------------------------------------
 * hypre_BoxArray:
 *   An array of boxes.
 *   Since size can be zero, need to store ndim separately.
 *--------------------------------------------------------------------------*/

typedef struct hypre_BoxArray_struct
{
   hypre_Box  *boxes;         /* Array of boxes */
   HYPRE_Int   size;          /* Size of box array */
   HYPRE_Int   alloc_size;    /* Size of currently alloced space */
   HYPRE_Int   ndim;          /* number of dimensions */
   HYPRE_Int  *ids;           /* box identifiers */
} hypre_BoxArray;

#define hypre_BoxArrayExcess 10

/*--------------------------------------------------------------------------
 * hypre_BoxArrayArray:
 *   An array of box arrays.
 *   Since size can be zero, need to store ndim separately.
 *--------------------------------------------------------------------------*/

typedef struct hypre_BoxArrayArray_struct
{
   hypre_BoxArray  **box_arrays;    /* Array of pointers to box arrays */
   HYPRE_Int         size;          /* Size of box array array */
   HYPRE_Int         alloc_size;    /* Size of currently alloced space */
   HYPRE_Int         ndim;          /* number of dimensions */
   HYPRE_Int        *ids;           /* box array identifiers */
} hypre_BoxArrayArray;

/*--------------------------------------------------------------------------
 * Accessor macros: hypre_Index
 *--------------------------------------------------------------------------*/

#define hypre_IndexD(index, d)  (index[d])

/* Avoid using these macros */
#define hypre_IndexX(index)     hypre_IndexD(index, 0)
#define hypre_IndexY(index)     hypre_IndexD(index, 1)
#define hypre_IndexZ(index)     hypre_IndexD(index, 2)

/*--------------------------------------------------------------------------
 * Member functions: hypre_Index
 *--------------------------------------------------------------------------*/

/*----- Avoid using these Index macros -----*/

#define hypre_SetIndex3(index, ix, iy, iz) \
( hypre_IndexD(index, 0) = ix,\
  hypre_IndexD(index, 1) = iy,\
  hypre_IndexD(index, 2) = iz )

#define hypre_ClearIndex(index)  hypre_SetIndex(index, 0)

/*--------------------------------------------------------------------------
 * Accessor macros: hypre_Box
 *--------------------------------------------------------------------------*/

#define hypre_BoxIMin(box)     ((box) -> imin)
#define hypre_BoxIMax(box)     ((box) -> imax)
#define hypre_BoxNDim(box)     ((box) -> ndim)

#define hypre_BoxIMinD(box, d) (hypre_IndexD(hypre_BoxIMin(box), d))
#define hypre_BoxIMaxD(box, d) (hypre_IndexD(hypre_BoxIMax(box), d))
#define hypre_BoxSizeD(box, d) \
hypre_max(0, (hypre_BoxIMaxD(box, d) - hypre_BoxIMinD(box, d) + 1))

#define hypre_IndexDInBox(index, d, box) \
( hypre_IndexD(index, d) >= hypre_BoxIMinD(box, d) && \
  hypre_IndexD(index, d) <= hypre_BoxIMaxD(box, d) )
#define hypre_BoxSpanIndex(box, index)\
{\
   HYPRE_Int d;\
   for (d = 0; d < hypre_BoxNDim(box); d++)\
   {\
      hypre_BoxIMinD(box, d) =\
         hypre_min(hypre_BoxIMinD(box, d), hypre_IndexD(index, d));\
      hypre_BoxIMaxD(box, d) =\
         hypre_max(hypre_BoxIMaxD(box, d), hypre_IndexD(index, d));\
   }\
}

/* The first hypre_CCBoxIndexRank is better style because it is similar to
   hypre_BoxIndexRank.  The second one sometimes avoids compiler warnings. */
#define hypre_CCBoxIndexRank(box, index) 0
#define hypre_CCBoxIndexRank_noargs() 0
#define hypre_CCBoxOffsetDistance(box, index) 0

/*----- Avoid using these Box macros -----*/

#define hypre_BoxSizeX(box)    hypre_BoxSizeD(box, 0)
#define hypre_BoxSizeY(box)    hypre_BoxSizeD(box, 1)
#define hypre_BoxSizeZ(box)    hypre_BoxSizeD(box, 2)

/*--------------------------------------------------------------------------
 * Accessor macros: hypre_BoxArray
 *--------------------------------------------------------------------------*/

#define hypre_BoxArrayBoxes(box_array)     ((box_array) -> boxes)
#define hypre_BoxArrayBox(box_array, i)    &((box_array) -> boxes[(i)])
#define hypre_BoxArraySize(box_array)      ((box_array) -> size)
#define hypre_BoxArrayAllocSize(box_array) ((box_array) -> alloc_size)
#define hypre_BoxArrayNDim(box_array)      ((box_array) -> ndim)
#define hypre_BoxArrayIDs(box_array)       ((box_array) -> ids)
#define hypre_BoxArrayID(box_array, i)     ((box_array) -> ids[i])

/*--------------------------------------------------------------------------
 * Accessor macros: hypre_BoxArrayArray
 *--------------------------------------------------------------------------*/

#define hypre_BoxArrayArrayBoxArrays(box_array_array) \
((box_array_array) -> box_arrays)
#define hypre_BoxArrayArrayBoxArray(box_array_array, i) \
((box_array_array) -> box_arrays[(i)])
#define hypre_BoxArrayArraySize(box_array_array) \
((box_array_array) -> size)
#define hypre_BoxArrayArrayAllocSize(box_array_array) \
((box_array_array) -> alloc_size)
#define hypre_BoxArrayArrayNDim(box_array_array) \
((box_array_array) -> ndim)
#define hypre_BoxArrayArrayIDs(box_array_array) \
((box_array_array) -> ids)
#define hypre_BoxArrayArrayID(box_array_array, i) \
((box_array_array) -> ids[i])

/*--------------------------------------------------------------------------
 * Looping macros:
 *--------------------------------------------------------------------------*/

#define hypre_ForBoxI(i, box_array) \
for (i = 0; i < hypre_BoxArraySize(box_array); i++)

#define hypre_ForBoxArrayI(i, box_array_array) \
for (i = 0; i < hypre_BoxArrayArraySize(box_array_array); i++)

/*--------------------------------------------------------------------------
 * BoxLoop macros:
 *--------------------------------------------------------------------------*/
<<<<<<< HEAD

#if 0 /* set to 0 to use the new box loops */

#define HYPRE_BOX_PRIVATE hypre__nx,hypre__ny,hypre__nz,hypre__i,hypre__j,hypre__k

#define hypre_BoxLoopDeclareS(dbox, stride, sx, sy, sz) \
HYPRE_Int  sx = (hypre_IndexX(stride));\
HYPRE_Int  sy = (hypre_IndexY(stride)*hypre_BoxSizeX(dbox));\
HYPRE_Int  sz = (hypre_IndexZ(stride)*\
           hypre_BoxSizeX(dbox)*hypre_BoxSizeY(dbox))

#define hypre_BoxLoopDeclareN(loop_size) \
HYPRE_Int  hypre__i, hypre__j, hypre__k;\
HYPRE_Int  hypre__nx = hypre_IndexX(loop_size);\
HYPRE_Int  hypre__ny = hypre_IndexY(loop_size);\
HYPRE_Int  hypre__nz = hypre_IndexZ(loop_size);\
HYPRE_Int  hypre__mx = hypre__nx;\
HYPRE_Int  hypre__my = hypre__ny;\
HYPRE_Int  hypre__mz = hypre__nz;\
HYPRE_Int  hypre__dir, hypre__max;\
HYPRE_Int  hypre__div, hypre__mod;\
HYPRE_Int  hypre__block, hypre__num_blocks;\
hypre__dir = 0;\
hypre__max = hypre__nx;\
if (hypre__ny > hypre__max)\
{\
   hypre__dir = 1;\
   hypre__max = hypre__ny;\
}\
if (hypre__nz > hypre__max)\
{\
   hypre__dir = 2;\
   hypre__max = hypre__nz;\
}\
hypre__num_blocks = hypre_NumThreads();\
if (hypre__max < hypre__num_blocks)\
{\
   hypre__num_blocks = hypre__max;\
}\
if (hypre__num_blocks > 0)\
{\
   hypre__div = hypre__max / hypre__num_blocks;\
   hypre__mod = hypre__max % hypre__num_blocks;\
}

#define hypre_BoxLoopSet(i, j, k) \
i = 0;\
j = 0;\
k = 0;\
hypre__nx = hypre__mx;\
hypre__ny = hypre__my;\
hypre__nz = hypre__mz;\
if (hypre__num_blocks > 1)\
{\
   if (hypre__dir == 0)\
   {\
      i = hypre__block * hypre__div + hypre_min(hypre__mod, hypre__block);\
      hypre__nx = hypre__div + ((hypre__mod > hypre__block) ? 1 : 0);\
   }\
   else if (hypre__dir == 1)\
   {\
      j = hypre__block * hypre__div + hypre_min(hypre__mod, hypre__block);\
      hypre__ny = hypre__div + ((hypre__mod > hypre__block) ? 1 : 0);\
   }\
   else if (hypre__dir == 2)\
   {\
      k = hypre__block * hypre__div + hypre_min(hypre__mod, hypre__block);\
      hypre__nz = hypre__div + ((hypre__mod > hypre__block) ? 1 : 0);\
   }\
}

#define hypre_BoxLoopGetIndex(index) \
index[0] = hypre__i; index[1] = hypre__j; index[2] = hypre__k

/* Use this before the For macros below to force only one block */
#define hypre_BoxLoopSetOneBlock() hypre__num_blocks = 1

/* Use this to get the block iteration inside a BoxLoop */
#define hypre_BoxLoopBlock() hypre__block

/*-----------------------------------*/

#define hypre_BoxLoop0Begin(ndim, loop_size)\
{\
   hypre_BoxLoopDeclareN(loop_size);

#define hypre_BoxLoop0For()\
   hypre__BoxLoop0For(hypre__i, hypre__j, hypre__k)
#define hypre__BoxLoop0For(i, j, k)\
   for (hypre__block = 0; hypre__block < hypre__num_blocks; hypre__block++)\
   {\
   hypre_BoxLoopSet(i, j, k);\
   for (k = 0; k < hypre__nz; k++)\
   {\
      for (j = 0; j < hypre__ny; j++)\
      {\
         for (i = 0; i < hypre__nx; i++)\
         {

#define hypre_BoxLoop0End()\
         }\
      }\
   }\
   }\
}

/*-----------------------------------*/

#define hypre_BoxLoop1Begin(ndim, loop_size,\
                            dbox1, start1, stride1, i1)\
=======
#define hypre_SerialBoxLoop0Begin(ndim, loop_size)\
>>>>>>> 414fa671
{\
   zypre_BoxLoopDeclare();\
   zypre_BoxLoopInit(ndim, loop_size);\
   hypre_BoxLoopSetOneBlock();\
   for (hypre__block = 0; hypre__block < hypre__num_blocks; hypre__block++)\
   {\
      zypre_BoxLoopSet();\
      for (hypre__J = 0; hypre__J < hypre__JN; hypre__J++)\
      {\
         for (hypre__I = 0; hypre__I < hypre__IN; hypre__I++)\
         {

#define hypre_SerialBoxLoop0End()\
         }\
         zypre_BoxLoopInc1();\
         zypre_BoxLoopInc2();\
      }\
   }\
}
<<<<<<< HEAD

/*-----------------------------------*/
=======
>>>>>>> 414fa671

#define hypre_SerialBoxLoop1Begin(ndim, loop_size,\
                                  dbox1, start1, stride1, i1)\
{\
   HYPRE_Int i1;\
   zypre_BoxLoopDeclare();\
   zypre_BoxLoopDeclareK(1);\
   zypre_BoxLoopInit(ndim, loop_size);\
   zypre_BoxLoopInitK(1, dbox1, start1, stride1, i1);\
   zypre_BoxLoopSetOneBlock();\
   for (hypre__block = 0; hypre__block < hypre__num_blocks; hypre__block++)\
   {\
      zypre_BoxLoopSet();\
      zypre_BoxLoopSetK(1, i1);\
      for (hypre__J = 0; hypre__J < hypre__JN; hypre__J++)\
      {\
         for (hypre__I = 0; hypre__I < hypre__IN; hypre__I++)\
         {

#define hypre_SerialBoxLoop1End(i1)\
            i1 += hypre__i0inc1;\
         }\
         zypre_BoxLoopInc1();\
         i1 += hypre__ikinc1[hypre__d];\
         zypre_BoxLoopInc2();\
      }\
   }\
}

#define hypre_SerialBoxLoop2Begin(ndim, loop_size,\
                                  dbox1, start1, stride1, i1,\
                                  dbox2, start2, stride2, i2)\
{\
   HYPRE_Int i1,i2;\
   zypre_BoxLoopDeclare();\
   zypre_BoxLoopDeclareK(1);\
   zypre_BoxLoopDeclareK(2);\
   zypre_BoxLoopInit(ndim, loop_size);\
   zypre_BoxLoopInitK(1, dbox1, start1, stride1, i1);\
   zypre_BoxLoopInitK(2, dbox2, start2, stride2, i2);\
   zypre_BoxLoopSetOneBlock();\
   for (hypre__block = 0; hypre__block < hypre__num_blocks; hypre__block++)\
   {\
      zypre_BoxLoopSet();\
      zypre_BoxLoopSetK(1, i1);\
      zypre_BoxLoopSetK(2, i2);\
      for (hypre__J = 0; hypre__J < hypre__JN; hypre__J++)\
      {\
         for (hypre__I = 0; hypre__I < hypre__IN; hypre__I++)\
         {

#define hypre_SerialBoxLoop2End(i1, i2)\
            i1 += hypre__i0inc1;\
            i2 += hypre__i0inc2;\
         }\
         zypre_BoxLoopInc1();\
         i1 += hypre__ikinc1[hypre__d];\
         i2 += hypre__ikinc2[hypre__d];\
         zypre_BoxLoopInc2();\
      }\
   }\
}

#define ZYPRE_BOX_PRIVATE hypre__IN,hypre__JN,hypre__I,hypre__J,hypre__d,hypre__i
#define HYPRE_BOX_PRIVATE ZYPRE_BOX_PRIVATE

#define zypre_BoxLoopDeclare() \
HYPRE_Int  hypre__tot, hypre__div, hypre__mod;\
HYPRE_Int  hypre__block, hypre__num_blocks;\
HYPRE_Int  hypre__d, hypre__ndim;\
HYPRE_Int  hypre__I, hypre__J, hypre__IN, hypre__JN;\
HYPRE_Int  hypre__i[HYPRE_MAXDIM+1], hypre__n[HYPRE_MAXDIM+1]

#define zypre_BoxLoopDeclareK(k) \
HYPRE_Int  hypre__ikstart##k, hypre__i0inc##k;\
HYPRE_Int  hypre__sk##k[HYPRE_MAXDIM], hypre__ikinc##k[HYPRE_MAXDIM+1]

#define zypre_BoxLoopInit(ndim, loop_size) \
hypre__ndim = ndim;\
hypre__n[0] = loop_size[0];\
hypre__tot = 1;\
for (hypre__d = 1; hypre__d < hypre__ndim; hypre__d++)\
{\
   hypre__n[hypre__d] = loop_size[hypre__d];\
   hypre__tot *= hypre__n[hypre__d];\
}\
hypre__n[hypre__ndim] = 2;\
hypre__num_blocks = hypre_NumThreads();\
if (hypre__tot < hypre__num_blocks)\
{\
   hypre__num_blocks = hypre__tot;\
}\
if (hypre__num_blocks > 0)\
{\
   hypre__div = hypre__tot / hypre__num_blocks;\
   hypre__mod = hypre__tot % hypre__num_blocks;\
}

#define zypre_BoxLoopInitK(k, dboxk, startk, stridek, ik) \
hypre__sk##k[0] = stridek[0];\
hypre__ikinc##k[0] = 0;\
ik = hypre_BoxSizeD(dboxk, 0); /* temporarily use ik */\
for (hypre__d = 1; hypre__d < hypre__ndim; hypre__d++)\
{\
   hypre__sk##k[hypre__d] = ik*stridek[hypre__d];\
   hypre__ikinc##k[hypre__d] = hypre__ikinc##k[hypre__d-1] +\
      hypre__sk##k[hypre__d] - hypre__n[hypre__d-1]*hypre__sk##k[hypre__d-1];\
   ik *= hypre_BoxSizeD(dboxk, hypre__d);\
}\
hypre__i0inc##k = hypre__sk##k[0];\
hypre__ikinc##k[hypre__ndim] = 0;\
hypre__ikstart##k = hypre_BoxIndexRank(dboxk, startk)

#define zypre_BoxLoopSet() \
hypre__IN = hypre__n[0];\
if (hypre__num_blocks > 1)/* in case user sets num_blocks to 1 */\
{\
   hypre__JN = hypre__div + ((hypre__mod > hypre__block) ? 1 : 0);\
   hypre__J = hypre__block * hypre__div + hypre_min(hypre__mod, hypre__block);\
   for (hypre__d = 1; hypre__d < hypre__ndim; hypre__d++)\
   {\
      hypre__i[hypre__d] = hypre__J % hypre__n[hypre__d];\
      hypre__J /= hypre__n[hypre__d];\
   }\
}\
else\
{\
   hypre__JN = hypre__tot;\
   for (hypre__d = 1; hypre__d < hypre__ndim; hypre__d++)\
   {\
      hypre__i[hypre__d] = 0;\
   }\
}\
hypre__i[hypre__ndim] = 0

#define zypre_BoxLoopSetK(k, ik) \
ik = hypre__ikstart##k;\
for (hypre__d = 1; hypre__d < hypre__ndim; hypre__d++)\
{\
   ik += hypre__i[hypre__d]*hypre__sk##k[hypre__d];\
}

#define zypre_BoxLoopInc1() \
hypre__d = 1;\
while ((hypre__i[hypre__d]+2) > hypre__n[hypre__d])\
{\
   hypre__d++;\
}

#define zypre_BoxLoopInc2() \
hypre__i[hypre__d]++;\
while (hypre__d > 1)\
{\
   hypre__d--;\
   hypre__i[hypre__d] = 0;\
}

/* This returns the loop index (of type hypre_Index) for the current iteration,
 * where the numbering starts at 0.  It works even when threading is turned on,
 * as long as 'index' is declared to be private. */
#define zypre_BoxLoopGetIndex(index) \
index[0] = hypre__I;\
for (hypre__d = 1; hypre__d < hypre__ndim; hypre__d++)\
{\
   index[hypre__d] = hypre__i[hypre__d];\
}

/* Use this before the For macros below to force only one block */
#define zypre_BoxLoopSetOneBlock() hypre__num_blocks = 1

/* Use this to get the block iteration inside a BoxLoop */
#define zypre_BoxLoopBlock() hypre__block




/* FIXME: Remove !!! */
/*-----------------------------------*/
#define zypre_BoxLoop0Begin(ndim, loop_size)\
{\
   zypre_BoxLoopDeclare();\
   zypre_BoxLoopInit(ndim, loop_size);

#define zypre_BoxLoop0For()\
   for (hypre__block = 0; hypre__block < hypre__num_blocks; hypre__block++)\
   {\
      zypre_BoxLoopSet();\
      for (hypre__J = 0; hypre__J < hypre__JN; hypre__J++)\
      {\
         for (hypre__I = 0; hypre__I < hypre__IN; hypre__I++)\
         {

#define zypre_BoxLoop0End()\
         }\
         zypre_BoxLoopInc1();\
         zypre_BoxLoopInc2();\
      }\
   }\
}

/*-----------------------------------*/

#define zypre_BoxLoop1Begin(ndim, loop_size,\
                            dbox1, start1, stride1, i1)\
{\
   HYPRE_Int i1;\
   zypre_BoxLoopDeclare();\
   zypre_BoxLoopDeclareK(1);\
   zypre_BoxLoopInit(ndim, loop_size);\
   zypre_BoxLoopInitK(1, dbox1, start1, stride1, i1);

#define zypre_BoxLoop1For(i1)\
   for (hypre__block = 0; hypre__block < hypre__num_blocks; hypre__block++)\
   {\
      HYPRE_Int i1;\
      zypre_BoxLoopSet();\
      zypre_BoxLoopSetK(1, i1);\
      for (hypre__J = 0; hypre__J < hypre__JN; hypre__J++)\
      {\
         for (hypre__I = 0; hypre__I < hypre__IN; hypre__I++)\
         {

#define zypre_BoxLoop1End(i1)\
            i1 += hypre__i0inc1;\
         }\
         zypre_BoxLoopInc1();\
         i1 += hypre__ikinc1[hypre__d];\
         zypre_BoxLoopInc2();\
      }\
   }\
}

/*-----------------------------------*/

#define zypre_BoxLoop2Begin(ndim, loop_size,\
                            dbox1, start1, stride1, i1,\
                            dbox2, start2, stride2, i2)\
{\
   HYPRE_Int i1,i2;\
   zypre_BoxLoopDeclare();\
   zypre_BoxLoopDeclareK(1);\
   zypre_BoxLoopDeclareK(2);\
   zypre_BoxLoopInit(ndim, loop_size);\
   zypre_BoxLoopInitK(1, dbox1, start1, stride1, i1);\
   zypre_BoxLoopInitK(2, dbox2, start2, stride2, i2);

#define zypre_BoxLoop2For(i1, i2)\
   for (hypre__block = 0; hypre__block < hypre__num_blocks; hypre__block++)\
   {\
      HYPRE_Int i1,i2;\
      zypre_BoxLoopSet();\
      zypre_BoxLoopSetK(1, i1);\
      zypre_BoxLoopSetK(2, i2);\
      for (hypre__J = 0; hypre__J < hypre__JN; hypre__J++)\
      {\
         for (hypre__I = 0; hypre__I < hypre__IN; hypre__I++)\
         {

#define zypre_BoxLoop2End(i1, i2)\
            i1 += hypre__i0inc1;\
            i2 += hypre__i0inc2;\
         }\
         zypre_BoxLoopInc1();\
         i1 += hypre__ikinc1[hypre__d];\
         i2 += hypre__ikinc2[hypre__d];\
         zypre_BoxLoopInc2();\
      }\
   }\
}

/*-----------------------------------*/

#define zypre_BoxLoop3Begin(ndim, loop_size,\
                            dbox1, start1, stride1, i1,\
                            dbox2, start2, stride2, i2,\
                            dbox3, start3, stride3, i3)\
{\
   HYPRE_Int i1,i2,i3;\
   zypre_BoxLoopDeclare();\
   zypre_BoxLoopDeclareK(1);\
   zypre_BoxLoopDeclareK(2);\
   zypre_BoxLoopDeclareK(3);\
   zypre_BoxLoopInit(ndim, loop_size);\
   zypre_BoxLoopInitK(1, dbox1, start1, stride1, i1);\
   zypre_BoxLoopInitK(2, dbox2, start2, stride2, i2);\
   zypre_BoxLoopInitK(3, dbox3, start3, stride3, i3);

#define zypre_BoxLoop3For(i1, i2, i3)\
   for (hypre__block = 0; hypre__block < hypre__num_blocks; hypre__block++)\
   {\
      HYPRE_Int i1,i2,i3;\
      zypre_BoxLoopSet();\
      zypre_BoxLoopSetK(1, i1);\
      zypre_BoxLoopSetK(2, i2);\
      zypre_BoxLoopSetK(3, i3);\
      for (hypre__J = 0; hypre__J < hypre__JN; hypre__J++)\
      {\
         for (hypre__I = 0; hypre__I < hypre__IN; hypre__I++)\
         {

#define zypre_BoxLoop3End(i1, i2, i3)\
            i1 += hypre__i0inc1;\
            i2 += hypre__i0inc2;\
            i3 += hypre__i0inc3;\
         }\
         zypre_BoxLoopInc1();\
         i1 += hypre__ikinc1[hypre__d];\
         i2 += hypre__ikinc2[hypre__d];\
         i3 += hypre__ikinc3[hypre__d];\
         zypre_BoxLoopInc2();\
      }\
   }\
}

/*-----------------------------------*/

#define zypre_BoxLoop4Begin(ndim, loop_size,\
                            dbox1, start1, stride1, i1,\
                            dbox2, start2, stride2, i2,\
                            dbox3, start3, stride3, i3,\
                            dbox4, start4, stride4, i4)\
{\
   HYPRE_Int i1,i2,i3,i4;\
   zypre_BoxLoopDeclare();\
   zypre_BoxLoopDeclareK(1);\
   zypre_BoxLoopDeclareK(2);\
   zypre_BoxLoopDeclareK(3);\
   zypre_BoxLoopDeclareK(4);\
   zypre_BoxLoopInit(ndim, loop_size);\
   zypre_BoxLoopInitK(1, dbox1, start1, stride1, i1);\
   zypre_BoxLoopInitK(2, dbox2, start2, stride2, i2);\
   zypre_BoxLoopInitK(3, dbox3, start3, stride3, i3);\
   zypre_BoxLoopInitK(4, dbox4, start4, stride4, i4);

#define zypre_BoxLoop4For(i1, i2, i3, i4)\
   for (hypre__block = 0; hypre__block < hypre__num_blocks; hypre__block++)\
   {\
      HYPRE_Int i1,i2,i3,i4;\
      zypre_BoxLoopSet();\
      zypre_BoxLoopSetK(1, i1);\
      zypre_BoxLoopSetK(2, i2);\
      zypre_BoxLoopSetK(3, i3);\
      zypre_BoxLoopSetK(4, i4);\
      for (hypre__J = 0; hypre__J < hypre__JN; hypre__J++)\
      {\
         for (hypre__I = 0; hypre__I < hypre__IN; hypre__I++)\
         {

#define zypre_BoxLoop4End(i1, i2, i3, i4)\
            i1 += hypre__i0inc1;\
            i2 += hypre__i0inc2;\
            i3 += hypre__i0inc3;\
            i4 += hypre__i0inc4;\
         }\
         zypre_BoxLoopInc1();\
         i1 += hypre__ikinc1[hypre__d];\
         i2 += hypre__ikinc2[hypre__d];\
         i3 += hypre__ikinc3[hypre__d];\
         i4 += hypre__ikinc4[hypre__d];\
         zypre_BoxLoopInc2();\
      }\
   }\
}

/*-----------------------------------*/
/* currently hardcoded for m <= 4 */

#define hypre_BoxLoopMBegin(m, ndim, loop_size,    \
                            dbox, start, stride, i)\
{\
   zypre_BoxLoopDeclare();\
   HYPRE_Int  hypre__ikstart[4], hypre__i0inc[4];\
   HYPRE_Int  hypre__sk[4][HYPRE_MAXDIM], hypre__ikinc[4][HYPRE_MAXDIM+1];\
   HYPRE_Int  hypre__k = 0;\
   HYPRE_Int  hypre__m = m;\
   zypre_BoxLoopInit(ndim, loop_size);\
   for (hypre__k = 0; hypre__k < hypre__m; hypre__k++)\
   {\
      hypre__sk[hypre__k][0] = stride[hypre__k][0];\
      hypre__ikinc[hypre__k][0] = 0;\
      i[hypre__k] = hypre_BoxSizeD(dbox[hypre__k], 0); /* temporarily use i */\
      for (hypre__d = 1; hypre__d < hypre__ndim; hypre__d++)\
      {\
         hypre__sk[hypre__k][hypre__d] = i[hypre__k]*stride[hypre__k][hypre__d];\
         hypre__ikinc[hypre__k][hypre__d] =\
            hypre__ikinc[hypre__k][hypre__d-1] + hypre__sk[hypre__k][hypre__d] -\
            hypre__n[hypre__d-1]*hypre__sk[hypre__k][hypre__d-1];\
         i[hypre__k] *= hypre_BoxSizeD(dbox[hypre__k], hypre__d);\
      }\
      hypre__i0inc[hypre__k] = hypre__sk[hypre__k][0];\
      hypre__ikinc[hypre__k][hypre__ndim] = 0;\
      hypre__ikstart[hypre__k] =\
         hypre_BoxIndexRank(dbox[hypre__k], start[hypre__k]);\
   }

#define hypre_BoxLoopMFor(i)\
   for (hypre__block = 0; hypre__block < hypre__num_blocks; hypre__block++)\
   {\
      zypre_BoxLoopSet();\
      for (hypre__k = 0; hypre__k < hypre__m; hypre__k++)\
      {\
         i[hypre__k] = hypre__ikstart[hypre__k];\
         for (hypre__d = 1; hypre__d < hypre__ndim; hypre__d++)\
         {\
            i[hypre__k] += hypre__i[hypre__d]*hypre__sk[hypre__k][hypre__d];\
         }\
      }\
      for (hypre__J = 0; hypre__J < hypre__JN; hypre__J++)\
      {\
         for (hypre__I = 0; hypre__I < hypre__IN; hypre__I++)\
         {

#define hypre_BoxLoopMEnd(i)\
            for (hypre__k = 0; hypre__k < hypre__m; hypre__k++)\
            {\
               i[hypre__k] += hypre__i0inc[hypre__k];\
            }\
         }\
         zypre_BoxLoopInc1();\
         for (hypre__k = 0; hypre__k < hypre__m; hypre__k++)\
         {\
            i[hypre__k] += hypre__ikinc[hypre__k][hypre__d];\
         }\
         zypre_BoxLoopInc2();\
      }\
   }\
}

/*-----------------------------------*/

#define zypre_BasicBoxLoopInitK(k, stridek) \
hypre__sk##k[0] = stridek[0];\
hypre__ikinc##k[0] = 0;\
for (hypre__d = 1; hypre__d < hypre__ndim; hypre__d++)\
{\
   hypre__sk##k[hypre__d] = stridek[hypre__d];\
   hypre__ikinc##k[hypre__d] = hypre__ikinc##k[hypre__d-1] +\
      hypre__sk##k[hypre__d] - hypre__n[hypre__d-1]*hypre__sk##k[hypre__d-1];\
}\
hypre__i0inc##k = hypre__sk##k[0];\
hypre__ikinc##k[hypre__ndim] = 0;\
hypre__ikstart##k = 0

#define zypre_BasicBoxLoop2Begin(ndim, loop_size,\
                                 stride1, i1,\
                                 stride2, i2)\
{\
   zypre_BoxLoopDeclare();\
   zypre_BoxLoopDeclareK(1);\
   zypre_BoxLoopDeclareK(2);\
   zypre_BoxLoopInit(ndim, loop_size);\
   zypre_BasicBoxLoopInitK(1, stride1);\
   zypre_BasicBoxLoopInitK(2, stride2);

/*-----------------------------------*/

#endif





/*--------------------------------------------------------------------------
 * NOTES - Keep these for reference here and elsewhere in the code
 *--------------------------------------------------------------------------*/

#if 0

#define hypre_BoxLoop2Begin(loop_size,
                            dbox1, start1, stride1, i1,
                            dbox2, start2, stride2, i2)
{
   /* init hypre__i1start */
   HYPRE_Int  hypre__i1start = hypre_BoxIndexRank(dbox1, start1);
   HYPRE_Int  hypre__i2start = hypre_BoxIndexRank(dbox2, start2);
   /* declare and set hypre__s1 */
   hypre_BoxLoopDeclareS(dbox1, stride1, hypre__sx1, hypre__sy1, hypre__sz1);
   hypre_BoxLoopDeclareS(dbox2, stride2, hypre__sx2, hypre__sy2, hypre__sz2);
   /* declare and set hypre__n, hypre__m, hypre__dir, hypre__max,
    *                 hypre__div, hypre__mod, hypre__block, hypre__num_blocks */
   hypre_BoxLoopDeclareN(loop_size);

#define hypre_BoxLoop2For(i, j, k, i1, i2)
   for (hypre__block = 0; hypre__block < hypre__num_blocks; hypre__block++)
   {
   /* set i and hypre__n */
   hypre_BoxLoopSet(i, j, k);
   /* set i1 */
   i1 = hypre__i1start + i*hypre__sx1 + j*hypre__sy1 + k*hypre__sz1;
   i2 = hypre__i2start + i*hypre__sx2 + j*hypre__sy2 + k*hypre__sz2;
   for (k = 0; k < hypre__nz; k++)
   {
      for (j = 0; j < hypre__ny; j++)
      {
         for (i = 0; i < hypre__nx; i++)
         {

#define hypre_BoxLoop2End(i1, i2)
            i1 += hypre__sx1;
            i2 += hypre__sx2;
         }
         i1 += hypre__sy1 - hypre__nx*hypre__sx1;
         i2 += hypre__sy2 - hypre__nx*hypre__sx2;
      }
      i1 += hypre__sz1 - hypre__ny*hypre__sy1;
      i2 += hypre__sz2 - hypre__ny*hypre__sy2;
   }
   }
}

/*----------------------------------------
 * Idea 2: Simple version of Idea 3 below
 *----------------------------------------*/

N = 1;
for (d = 0; d < ndim; d++)
{
   N *= n[d];
   i[d] = 0;
   n[d] -= 2; /* this produces a simpler comparison below */
}
i[ndim] = 0;
n[ndim] = 0;
for (I = 0; I < N; I++)
{
   /* loop body */

   for (d = 0; i[d] > n[d]; d++)
   {
      i[d] = 0;
   }
   i[d]++;
   i1 += s1[d]; /* NOTE: These are different from hypre__sx1, etc. above */
   i2 += s2[d]; /* The lengths of i, n, and s must be (ndim+1) */
}

/*----------------------------------------
 * Idea 3: Approach used in the box loops
 *----------------------------------------*/

N = 1;
for (d = 1; d < ndim; d++)
{
   N *= n[d];
   i[d] = 0;
   n[d] -= 2; /* this produces a simpler comparison below */
}
i[ndim] = 0;
n[ndim] = 0;
for (J = 0; J < N; J++)
{
   for (I = 0; I < n[0]; I++)
   {
      /* loop body */

      i1 += s1[0];
      i2 += s2[0];
   }
   for (d = 1; i[d] > n[d]; d++)
   {
      i[d] = 0;
   }
   i[d]++;
   i1 += s1[d]; /* NOTE: These are different from hypre__sx1, etc. above */
   i2 += s2[d]; /* The lengths of i, n, and s must be (ndim+1) */
}

#endif<|MERGE_RESOLUTION|>--- conflicted
+++ resolved
@@ -27,10 +27,13 @@
 
 /*--------------------------------------------------------------------------
  * hypre_Index:
+ *   This is used to define indices in index space, or dimension
+ *   sizes of boxes.
  *
- * This is used to define indices in index space, or dimension sizes of boxes.
- * The hypre_IndexD macro is used to access integer values in each dimension,
- * but it is okay to use standard array syntax, i.e., index[i].
+ *   The spatial dimensions x, y, and z may be specified by the
+ *   integers 0, 1, and 2, respectively (see the hypre_IndexD macro below).
+ *   This simplifies the code in the hypre_Box class by reducing code
+ *   replication.
  *--------------------------------------------------------------------------*/
 
 typedef HYPRE_Int  hypre_Index[HYPRE_MAXDIM];
@@ -45,6 +48,7 @@
    hypre_Index imin;           /* min bounding indices */
    hypre_Index imax;           /* max bounding indices */
    HYPRE_Int   ndim;           /* number of dimensions */
+
 } hypre_Box;
 
 /*--------------------------------------------------------------------------
@@ -60,6 +64,7 @@
    HYPRE_Int   alloc_size;    /* Size of currently alloced space */
    HYPRE_Int   ndim;          /* number of dimensions */
    HYPRE_Int  *ids;           /* box identifiers */
+
 } hypre_BoxArray;
 
 #define hypre_BoxArrayExcess 10
@@ -77,6 +82,7 @@
    HYPRE_Int         alloc_size;    /* Size of currently alloced space */
    HYPRE_Int         ndim;          /* number of dimensions */
    HYPRE_Int        *ids;           /* box array identifiers */
+
 } hypre_BoxArrayArray;
 
 /*--------------------------------------------------------------------------
@@ -187,120 +193,7 @@
 /*--------------------------------------------------------------------------
  * BoxLoop macros:
  *--------------------------------------------------------------------------*/
-<<<<<<< HEAD
-
-#if 0 /* set to 0 to use the new box loops */
-
-#define HYPRE_BOX_PRIVATE hypre__nx,hypre__ny,hypre__nz,hypre__i,hypre__j,hypre__k
-
-#define hypre_BoxLoopDeclareS(dbox, stride, sx, sy, sz) \
-HYPRE_Int  sx = (hypre_IndexX(stride));\
-HYPRE_Int  sy = (hypre_IndexY(stride)*hypre_BoxSizeX(dbox));\
-HYPRE_Int  sz = (hypre_IndexZ(stride)*\
-           hypre_BoxSizeX(dbox)*hypre_BoxSizeY(dbox))
-
-#define hypre_BoxLoopDeclareN(loop_size) \
-HYPRE_Int  hypre__i, hypre__j, hypre__k;\
-HYPRE_Int  hypre__nx = hypre_IndexX(loop_size);\
-HYPRE_Int  hypre__ny = hypre_IndexY(loop_size);\
-HYPRE_Int  hypre__nz = hypre_IndexZ(loop_size);\
-HYPRE_Int  hypre__mx = hypre__nx;\
-HYPRE_Int  hypre__my = hypre__ny;\
-HYPRE_Int  hypre__mz = hypre__nz;\
-HYPRE_Int  hypre__dir, hypre__max;\
-HYPRE_Int  hypre__div, hypre__mod;\
-HYPRE_Int  hypre__block, hypre__num_blocks;\
-hypre__dir = 0;\
-hypre__max = hypre__nx;\
-if (hypre__ny > hypre__max)\
-{\
-   hypre__dir = 1;\
-   hypre__max = hypre__ny;\
-}\
-if (hypre__nz > hypre__max)\
-{\
-   hypre__dir = 2;\
-   hypre__max = hypre__nz;\
-}\
-hypre__num_blocks = hypre_NumThreads();\
-if (hypre__max < hypre__num_blocks)\
-{\
-   hypre__num_blocks = hypre__max;\
-}\
-if (hypre__num_blocks > 0)\
-{\
-   hypre__div = hypre__max / hypre__num_blocks;\
-   hypre__mod = hypre__max % hypre__num_blocks;\
-}
-
-#define hypre_BoxLoopSet(i, j, k) \
-i = 0;\
-j = 0;\
-k = 0;\
-hypre__nx = hypre__mx;\
-hypre__ny = hypre__my;\
-hypre__nz = hypre__mz;\
-if (hypre__num_blocks > 1)\
-{\
-   if (hypre__dir == 0)\
-   {\
-      i = hypre__block * hypre__div + hypre_min(hypre__mod, hypre__block);\
-      hypre__nx = hypre__div + ((hypre__mod > hypre__block) ? 1 : 0);\
-   }\
-   else if (hypre__dir == 1)\
-   {\
-      j = hypre__block * hypre__div + hypre_min(hypre__mod, hypre__block);\
-      hypre__ny = hypre__div + ((hypre__mod > hypre__block) ? 1 : 0);\
-   }\
-   else if (hypre__dir == 2)\
-   {\
-      k = hypre__block * hypre__div + hypre_min(hypre__mod, hypre__block);\
-      hypre__nz = hypre__div + ((hypre__mod > hypre__block) ? 1 : 0);\
-   }\
-}
-
-#define hypre_BoxLoopGetIndex(index) \
-index[0] = hypre__i; index[1] = hypre__j; index[2] = hypre__k
-
-/* Use this before the For macros below to force only one block */
-#define hypre_BoxLoopSetOneBlock() hypre__num_blocks = 1
-
-/* Use this to get the block iteration inside a BoxLoop */
-#define hypre_BoxLoopBlock() hypre__block
-
-/*-----------------------------------*/
-
-#define hypre_BoxLoop0Begin(ndim, loop_size)\
-{\
-   hypre_BoxLoopDeclareN(loop_size);
-
-#define hypre_BoxLoop0For()\
-   hypre__BoxLoop0For(hypre__i, hypre__j, hypre__k)
-#define hypre__BoxLoop0For(i, j, k)\
-   for (hypre__block = 0; hypre__block < hypre__num_blocks; hypre__block++)\
-   {\
-   hypre_BoxLoopSet(i, j, k);\
-   for (k = 0; k < hypre__nz; k++)\
-   {\
-      for (j = 0; j < hypre__ny; j++)\
-      {\
-         for (i = 0; i < hypre__nx; i++)\
-         {
-
-#define hypre_BoxLoop0End()\
-         }\
-      }\
-   }\
-   }\
-}
-
-/*-----------------------------------*/
-
-#define hypre_BoxLoop1Begin(ndim, loop_size,\
-                            dbox1, start1, stride1, i1)\
-=======
 #define hypre_SerialBoxLoop0Begin(ndim, loop_size)\
->>>>>>> 414fa671
 {\
    zypre_BoxLoopDeclare();\
    zypre_BoxLoopInit(ndim, loop_size);\
@@ -320,11 +213,6 @@
       }\
    }\
 }
-<<<<<<< HEAD
-
-/*-----------------------------------*/
-=======
->>>>>>> 414fa671
 
 #define hypre_SerialBoxLoop1Begin(ndim, loop_size,\
                                   dbox1, start1, stride1, i1)\
@@ -690,70 +578,6 @@
 }
 
 /*-----------------------------------*/
-/* currently hardcoded for m <= 4 */
-
-#define hypre_BoxLoopMBegin(m, ndim, loop_size,    \
-                            dbox, start, stride, i)\
-{\
-   zypre_BoxLoopDeclare();\
-   HYPRE_Int  hypre__ikstart[4], hypre__i0inc[4];\
-   HYPRE_Int  hypre__sk[4][HYPRE_MAXDIM], hypre__ikinc[4][HYPRE_MAXDIM+1];\
-   HYPRE_Int  hypre__k = 0;\
-   HYPRE_Int  hypre__m = m;\
-   zypre_BoxLoopInit(ndim, loop_size);\
-   for (hypre__k = 0; hypre__k < hypre__m; hypre__k++)\
-   {\
-      hypre__sk[hypre__k][0] = stride[hypre__k][0];\
-      hypre__ikinc[hypre__k][0] = 0;\
-      i[hypre__k] = hypre_BoxSizeD(dbox[hypre__k], 0); /* temporarily use i */\
-      for (hypre__d = 1; hypre__d < hypre__ndim; hypre__d++)\
-      {\
-         hypre__sk[hypre__k][hypre__d] = i[hypre__k]*stride[hypre__k][hypre__d];\
-         hypre__ikinc[hypre__k][hypre__d] =\
-            hypre__ikinc[hypre__k][hypre__d-1] + hypre__sk[hypre__k][hypre__d] -\
-            hypre__n[hypre__d-1]*hypre__sk[hypre__k][hypre__d-1];\
-         i[hypre__k] *= hypre_BoxSizeD(dbox[hypre__k], hypre__d);\
-      }\
-      hypre__i0inc[hypre__k] = hypre__sk[hypre__k][0];\
-      hypre__ikinc[hypre__k][hypre__ndim] = 0;\
-      hypre__ikstart[hypre__k] =\
-         hypre_BoxIndexRank(dbox[hypre__k], start[hypre__k]);\
-   }
-
-#define hypre_BoxLoopMFor(i)\
-   for (hypre__block = 0; hypre__block < hypre__num_blocks; hypre__block++)\
-   {\
-      zypre_BoxLoopSet();\
-      for (hypre__k = 0; hypre__k < hypre__m; hypre__k++)\
-      {\
-         i[hypre__k] = hypre__ikstart[hypre__k];\
-         for (hypre__d = 1; hypre__d < hypre__ndim; hypre__d++)\
-         {\
-            i[hypre__k] += hypre__i[hypre__d]*hypre__sk[hypre__k][hypre__d];\
-         }\
-      }\
-      for (hypre__J = 0; hypre__J < hypre__JN; hypre__J++)\
-      {\
-         for (hypre__I = 0; hypre__I < hypre__IN; hypre__I++)\
-         {
-
-#define hypre_BoxLoopMEnd(i)\
-            for (hypre__k = 0; hypre__k < hypre__m; hypre__k++)\
-            {\
-               i[hypre__k] += hypre__i0inc[hypre__k];\
-            }\
-         }\
-         zypre_BoxLoopInc1();\
-         for (hypre__k = 0; hypre__k < hypre__m; hypre__k++)\
-         {\
-            i[hypre__k] += hypre__ikinc[hypre__k][hypre__d];\
-         }\
-         zypre_BoxLoopInc2();\
-      }\
-   }\
-}
-
-/*-----------------------------------*/
 
 #define zypre_BasicBoxLoopInitK(k, stridek) \
 hypre__sk##k[0] = stridek[0];\
