/******************************************************************************
 * Copyright 1998-2019 Lawrence Livermore National Security, LLC and other
 * HYPRE Project Developers. See the top-level COPYRIGHT file for details.
 *
 * SPDX-License-Identifier: (Apache-2.0 OR MIT)
 ******************************************************************************/

/******************************************************************************
 *
 * Header info for the struct assumed partition
 *
 *****************************************************************************/

#ifndef hypre_ASSUMED_PART_HEADER
#define hypre_ASSUMED_PART_HEADER

typedef struct
{
   /* the entries will be the same for all procs */
   HYPRE_Int           ndim;             /* number of dimensions */
   hypre_BoxArray     *regions;          /* areas of the grid with boxes */
   HYPRE_Int           num_regions;      /* how many regions */
   HYPRE_Int          *proc_partitions;  /* proc ids assigned to each region
                                            (this is size num_regions +1) */
   hypre_Index        *divisions;        /* number of proc divisions in each
                                            direction for each region */

   hypre_Index         origin, stride;   /* coarsening parameters for the AP */

   /* these entries are specific to each proc */
   hypre_BoxArray     *my_partition;        /* my portion of grid (at most 2) */
   hypre_BoxArray     *my_partition_boxes;  /* boxes in my portion */
   HYPRE_Int          *my_partition_proc_ids;
<<<<<<< HEAD
=======
   HYPRE_Int          *my_partition_boxnums;
>>>>>>> a2daaf67
   HYPRE_Int           my_partition_ids_size;
   HYPRE_Int           my_partition_ids_alloc;
   HYPRE_Int           my_partition_num_distinct_procs;

} hypre_StructAssumedPart;


/*Accessor macros */

#define hypre_StructAssumedPartNDim(apart) ((apart)->ndim)
#define hypre_StructAssumedPartRegions(apart) ((apart)->regions)
#define hypre_StructAssumedPartNumRegions(apart) ((apart)->num_regions)
#define hypre_StructAssumedPartDivisions(apart) ((apart)->divisions)
#define hypre_StructAssumedPartDivision(apart, i) ((apart)->divisions[i])
#define hypre_StructAssumedPartProcPartitions(apart) ((apart)->proc_partitions)
#define hypre_StructAssumedPartProcPartition(apart, i) ((apart)->proc_partitions[i])
<<<<<<< HEAD
#define hypre_StructAssumedPartOrigin(apart) ((apart)->origin)
#define hypre_StructAssumedPartStride(apart) ((apart)->stride)
=======
>>>>>>> a2daaf67
#define hypre_StructAssumedPartMyPartition(apart) ((apart)->my_partition)
#define hypre_StructAssumedPartMyPartitionBoxes(apart) ((apart)->my_partition_boxes)
#define hypre_StructAssumedPartMyPartitionProcIds(apart) ((apart)->my_partition_proc_ids)
#define hypre_StructAssumedPartMyPartitionIdsSize(apart) ((apart)->my_partition_ids_size)
#define hypre_StructAssumedPartMyPartitionIdsAlloc(apart) ((apart)->my_partition_ids_alloc)
#define hypre_StructAssumedPartMyPartitionNumDistinctProcs(apart) ((apart)->my_partition_num_distinct_procs)

#define hypre_StructAssumedPartMyPartitionProcId(apart, i) ((apart)->my_partition_proc_ids[i])
#endif<|MERGE_RESOLUTION|>--- conflicted
+++ resolved
@@ -31,10 +31,6 @@
    hypre_BoxArray     *my_partition;        /* my portion of grid (at most 2) */
    hypre_BoxArray     *my_partition_boxes;  /* boxes in my portion */
    HYPRE_Int          *my_partition_proc_ids;
-<<<<<<< HEAD
-=======
-   HYPRE_Int          *my_partition_boxnums;
->>>>>>> a2daaf67
    HYPRE_Int           my_partition_ids_size;
    HYPRE_Int           my_partition_ids_alloc;
    HYPRE_Int           my_partition_num_distinct_procs;
@@ -51,17 +47,14 @@
 #define hypre_StructAssumedPartDivision(apart, i) ((apart)->divisions[i])
 #define hypre_StructAssumedPartProcPartitions(apart) ((apart)->proc_partitions)
 #define hypre_StructAssumedPartProcPartition(apart, i) ((apart)->proc_partitions[i])
-<<<<<<< HEAD
 #define hypre_StructAssumedPartOrigin(apart) ((apart)->origin)
 #define hypre_StructAssumedPartStride(apart) ((apart)->stride)
-=======
->>>>>>> a2daaf67
 #define hypre_StructAssumedPartMyPartition(apart) ((apart)->my_partition)
 #define hypre_StructAssumedPartMyPartitionBoxes(apart) ((apart)->my_partition_boxes)
 #define hypre_StructAssumedPartMyPartitionProcIds(apart) ((apart)->my_partition_proc_ids)
 #define hypre_StructAssumedPartMyPartitionIdsSize(apart) ((apart)->my_partition_ids_size)
 #define hypre_StructAssumedPartMyPartitionIdsAlloc(apart) ((apart)->my_partition_ids_alloc)
 #define hypre_StructAssumedPartMyPartitionNumDistinctProcs(apart) ((apart)->my_partition_num_distinct_procs)
+#define hypre_StructAssumedPartMyPartitionProcId(apart, i) ((apart)->my_partition_proc_ids[i])
 
-#define hypre_StructAssumedPartMyPartitionProcId(apart, i) ((apart)->my_partition_proc_ids[i])
 #endif