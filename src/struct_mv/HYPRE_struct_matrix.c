--- conflicted
+++ resolved
@@ -37,7 +37,6 @@
 }
 
 /*--------------------------------------------------------------------------
-<<<<<<< HEAD
  *--------------------------------------------------------------------------*/
 
 /* RDF: Need a good user interface for setting range/domain grids. Maybe a
@@ -64,8 +63,6 @@
 }
 
 /*--------------------------------------------------------------------------
-=======
->>>>>>> 414fa671
  *--------------------------------------------------------------------------*/
 
 HYPRE_Int
@@ -396,21 +393,6 @@
 }
 
 /*--------------------------------------------------------------------------
-<<<<<<< HEAD
-=======
- * Call this function to declare that certain stencil points are constant
- * throughout the mesh.
- * - nentries is the number of array entries
- * - Each HYPRE_Int entries[i] is an index into the shape array of the stencil of the
- * matrix.
- * In the present version, only three possibilites are recognized:
- * - no entries constant                 (constant_coefficient==0)
- * - all entries constant                (constant_coefficient==1)
- * - all but the diagonal entry constant (constant_coefficient==2)
- * If something else is attempted, this function will return a nonzero error.
- * In the present version, if this function is called more than once, only
- * the last call will take effect.
->>>>>>> 414fa671
  *--------------------------------------------------------------------------*/
 
 HYPRE_Int
@@ -451,7 +433,6 @@
 }
 
 /*--------------------------------------------------------------------------
-<<<<<<< HEAD
  *--------------------------------------------------------------------------*/
 
 HYPRE_Int
@@ -504,8 +485,6 @@
 }
 
 /*--------------------------------------------------------------------------
-=======
->>>>>>> 414fa671
  *--------------------------------------------------------------------------*/
 
 HYPRE_Int
