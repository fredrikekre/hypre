/******************************************************************************
 * Copyright 1998-2019 Lawrence Livermore National Security, LLC and other
 * HYPRE Project Developers. See the top-level COPYRIGHT file for details.
 *
 * SPDX-License-Identifier: (Apache-2.0 OR MIT)
 ******************************************************************************/

/******************************************************************************
 *
 * Member functions for hypre_StructGrid class.
 *
 *****************************************************************************/

#include "_hypre_struct_mv.h"

#define DEBUG 0

#if DEBUG
char       filename[255];
FILE      *file;
HYPRE_Int  my_rank;
#endif

static HYPRE_Int time_index = 0;

/*--------------------------------------------------------------------------
 * hypre_StructGridCreate
 *--------------------------------------------------------------------------*/

HYPRE_Int
hypre_StructGridCreate( MPI_Comm           comm,
                        HYPRE_Int          ndim,
                        hypre_StructGrid **grid_ptr)
{
   hypre_StructGrid    *grid;
   HYPRE_Int            i;

   grid = hypre_TAlloc(hypre_StructGrid, 1, HYPRE_MEMORY_HOST);

   hypre_StructGridComm(grid)        = comm;
   hypre_StructGridNDim(grid)        = ndim;
   hypre_StructGridBoxes(grid)       = hypre_BoxArrayCreate(0, ndim);
   hypre_StructGridIDs(grid)         = NULL;

   hypre_SetIndex(hypre_StructGridMaxDistance(grid), 8);

   hypre_StructGridBoundingBox(grid) = NULL;
   hypre_StructGridLocalSize(grid)   = 0;
   hypre_StructGridGlobalSize(grid)  = 0;
   hypre_SetIndex(hypre_StructGridPeriodic(grid), 0);
   hypre_StructGridRefCount(grid)     = 1;
   hypre_StructGridBoxMan(grid)       = NULL;

   hypre_StructGridNumPeriods(grid)   = 1;
   hypre_StructGridPShifts(grid)      = NULL;

   hypre_StructGridGhlocalSize(grid)  = 0;
<<<<<<< HEAD
   for (i = 0; i < ndim; i++)
   {
      hypre_StructGridNumGhost(grid)[2*i]   = 1;
      hypre_StructGridNumGhost(grid)[2*i+1] = 1;
   }
   for (i = ndim; i < HYPRE_MAXDIM; i++)
=======
   for (i = 0; i < 2 * ndim; i++)
>>>>>>> a2daaf67
   {
      hypre_StructGridNumGhost(grid)[2*i]   = 0;
      hypre_StructGridNumGhost(grid)[2*i+1] = 0;
   }

#if 0 //defined(HYPRE_USING_CUDA) || defined(HYPRE_USING_HIP)
   hypre_StructGridDataLocation(grid) = HYPRE_MEMORY_DEVICE;
#endif
   *grid_ptr = grid;

   return hypre_error_flag;
}

/*--------------------------------------------------------------------------
 * hypre_StructGridRef
 *--------------------------------------------------------------------------*/

HYPRE_Int
hypre_StructGridRef( hypre_StructGrid  *grid,
                     hypre_StructGrid **grid_ref)
{
   hypre_StructGridRefCount(grid) ++;
   *grid_ref = grid;

   return hypre_error_flag;
}

/*--------------------------------------------------------------------------
 * hypre_StructGridDestroy
 *--------------------------------------------------------------------------*/

HYPRE_Int
hypre_StructGridDestroy( hypre_StructGrid *grid )
{
   if (grid)
   {
      hypre_StructGridRefCount(grid) --;
      if (hypre_StructGridRefCount(grid) == 0)
      {
         hypre_BoxDestroy(hypre_StructGridBoundingBox(grid));
         hypre_TFree(hypre_StructGridIDs(grid), HYPRE_MEMORY_HOST);
         hypre_BoxArrayDestroy(hypre_StructGridBoxes(grid));

         hypre_BoxManDestroy(hypre_StructGridBoxMan(grid));
         hypre_TFree( hypre_StructGridPShifts(grid), HYPRE_MEMORY_HOST);

         hypre_TFree(grid, HYPRE_MEMORY_HOST);
      }
   }

   return hypre_error_flag;
}


/*--------------------------------------------------------------------------
 * hypre_StructGridSetPeriodic
 *--------------------------------------------------------------------------*/

HYPRE_Int
hypre_StructGridSetPeriodic( hypre_StructGrid  *grid,
                             hypre_Index        periodic)
{
   hypre_CopyIndex(periodic, hypre_StructGridPeriodic(grid));

   return hypre_error_flag;
}

/*--------------------------------------------------------------------------
 * hypre_StructGridSetExtents
 *--------------------------------------------------------------------------*/

HYPRE_Int
hypre_StructGridSetExtents( hypre_StructGrid  *grid,
                            hypre_Index        ilower,
                            hypre_Index        iupper )
{
   hypre_Box   *box;

   box = hypre_BoxCreate(hypre_StructGridNDim(grid));
   hypre_BoxSetExtents(box, ilower, iupper);
   hypre_AppendBox(box, hypre_StructGridBoxes(grid));
   hypre_BoxDestroy(box);

   return hypre_error_flag;
}

/*--------------------------------------------------------------------------
 * hypre_StructGridSetBoxes
 *--------------------------------------------------------------------------*/

HYPRE_Int
hypre_StructGridSetBoxes( hypre_StructGrid *grid,
                          hypre_BoxArray   *boxes )
{

   hypre_TFree(hypre_StructGridBoxes(grid), HYPRE_MEMORY_HOST);
   hypre_StructGridBoxes(grid) = boxes;

   return hypre_error_flag;
}

/*--------------------------------------------------------------------------
 * hypre_StructGridSetBoundingBox
 *--------------------------------------------------------------------------*/

HYPRE_Int
hypre_StructGridSetBoundingBox( hypre_StructGrid *grid,
                                hypre_Box        *new_bb )
{

   hypre_BoxDestroy(hypre_StructGridBoundingBox(grid));
   hypre_StructGridBoundingBox(grid) = hypre_BoxClone(new_bb);

   return hypre_error_flag;
}

/*--------------------------------------------------------------------------
 * hypre_StructGridSetIDs
 *--------------------------------------------------------------------------*/

HYPRE_Int
hypre_StructGridSetIDs( hypre_StructGrid *grid,
                        HYPRE_Int        *ids )
{
   hypre_TFree(hypre_StructGridIDs(grid), HYPRE_MEMORY_HOST);
   hypre_StructGridIDs(grid) = ids;

   return hypre_error_flag;
}

/*--------------------------------------------------------------------------
 * hypre_StructGridSetBoxManager
 *--------------------------------------------------------------------------*/

HYPRE_Int
hypre_StructGridSetBoxManager( hypre_StructGrid *grid,
                               hypre_BoxManager *boxman )
{

   hypre_TFree(hypre_StructGridBoxMan(grid), HYPRE_MEMORY_HOST);
   hypre_StructGridBoxMan(grid) = boxman;

   return hypre_error_flag;
}

/*--------------------------------------------------------------------------
 * hypre_StructGridSetMaxDistance
 *--------------------------------------------------------------------------*/

HYPRE_Int
hypre_StructGridSetMaxDistance( hypre_StructGrid *grid,
                                hypre_Index dist )
{
   hypre_CopyIndex(dist, hypre_StructGridMaxDistance(grid));

   return hypre_error_flag;
}

/*--------------------------------------------------------------------------
 * hypre_StructGridComputeGlobalSize
 *
 * Computes the global size of the grid if it has not been computed before.
 *--------------------------------------------------------------------------*/

HYPRE_Int
hypre_StructGridComputeGlobalSize( hypre_StructGrid *grid )
{
   MPI_Comm       comm        = hypre_StructGridComm(grid);
   HYPRE_BigInt   local_size  = (HYPRE_BigInt) hypre_StructGridLocalSize(grid);
   HYPRE_BigInt   global_size = hypre_StructGridGlobalSize(grid);

   if (!global_size)
   {
      hypre_MPI_Allreduce(&local_size, &global_size, 1, HYPRE_MPI_BIG_INT,
                          hypre_MPI_SUM, comm);
      hypre_StructGridGlobalSize(grid) = global_size;
   }

   return hypre_error_flag;
}

/*--------------------------------------------------------------------------
 * New - hypre_StructGridAssemble
 * AHB 9/06
 * New assemble routine that uses the BoxManager structure
 *
 *   Notes:
 *   1. No longer need a different assemble for the assumed partition case
 *--------------------------------------------------------------------------*/

HYPRE_Int
hypre_StructGridAssemble( hypre_StructGrid *grid )
{
<<<<<<< HEAD
   HYPRE_Int            myid, num_procs;
   HYPRE_Int           *ids = NULL;
   HYPRE_Int            iperiodic, notcenter;
   HYPRE_Int            is_boxman;
   HYPRE_Int            size, ghost_size;
   HYPRE_Int            num_local_boxes;
   HYPRE_Int            box_volume;
   HYPRE_Int            max_nentries;
   HYPRE_Int            info_size;
   HYPRE_Int            num_periods;
   HYPRE_Int            d, k, p, i;
   HYPRE_Int            sendbuf6[2*HYPRE_MAXDIM], recvbuf6[2*HYPRE_MAXDIM];

   hypre_Box           *box;
   hypre_Box           *ghost_box;
   hypre_Box           *grow_box;
   hypre_Box           *periodic_box;
   hypre_Box           *result_box;

   hypre_Index          min_index, max_index, loop_size;
   hypre_Index         *pshifts;
   hypre_IndexRef       pshift;

   void                *entry_info = NULL;
=======

   HYPRE_Int d, k, p, i;

   HYPRE_Int is_boxman;
   HYPRE_Int size, ghostsize;
   HYPRE_Int num_local_boxes;
   HYPRE_Int myid, num_procs;
   HYPRE_BigInt global_size;
   HYPRE_Int max_nentries;
   HYPRE_Int info_size;
   HYPRE_Int num_periods;

   HYPRE_Int *ids = NULL;
   HYPRE_Int  iperiodic, notcenter;

   HYPRE_Int  sendbuf6[2 * HYPRE_MAXDIM], recvbuf6[2 * HYPRE_MAXDIM];

   hypre_Box  *box;
   hypre_Box  *ghostbox;
   hypre_Box  *grow_box;
   hypre_Box  *periodic_box;
   hypre_Box  *result_box;

   hypre_Index min_index, max_index, loop_size;
   hypre_Index *pshifts;
   hypre_IndexRef pshift;

   void *entry_info = NULL;
>>>>>>> a2daaf67

   /*  initialize info from the grid */
   MPI_Comm             comm         = hypre_StructGridComm(grid);
   HYPRE_Int            ndim         = hypre_StructGridNDim(grid);
   hypre_BoxArray      *local_boxes  = hypre_StructGridBoxes(grid);
   hypre_IndexRef       max_distance = hypre_StructGridMaxDistance(grid);
   hypre_Box           *bounding_box = hypre_StructGridBoundingBox(grid);
   hypre_IndexRef       periodic     = hypre_StructGridPeriodic(grid);
   hypre_BoxManager    *boxman       = hypre_StructGridBoxMan(grid);
   HYPRE_Int           *num_ghost    = hypre_StructGridNumGhost(grid);

   if (!time_index)
   {
      time_index = hypre_InitializeTiming("StructGridAssemble");
   }

   hypre_BeginTiming(time_index);

   /* other initializations */
   num_local_boxes = hypre_BoxArraySize(local_boxes);

   hypre_MPI_Comm_size(comm, &num_procs);
   hypre_MPI_Comm_rank(comm, &myid);

   /* has the box manager been created? */
   if (boxman == NULL)
   {
      is_boxman = 0;
   }
   else
   {
      is_boxman = 1;
   }

   /* are the ids known? (these may have been set in coarsen)  - if not we need
      to set them */
   if (hypre_StructGridIDs(grid) == NULL)
   {
<<<<<<< HEAD
      /* TODO: Move IDs to BoxArray data structure */
      ids = hypre_CTAlloc(HYPRE_Int, num_local_boxes, HYPRE_MEMORY_HOST);
=======
      ids = hypre_CTAlloc(HYPRE_Int,  num_local_boxes, HYPRE_MEMORY_HOST);
>>>>>>> a2daaf67
      for (i = 0; i < num_local_boxes; i++)
      {
         ids[i] = i;
      }
      hypre_StructGridIDs(grid) = ids;

      hypre_BoxArrayIDs(local_boxes) = hypre_TReAlloc(hypre_BoxArrayIDs(local_boxes), HYPRE_Int,
                                                      num_local_boxes, HYPRE_MEMORY_HOST);
      for (i = 0; i < num_local_boxes; i++)
      {
         hypre_BoxArrayID(local_boxes, i) = i;
      }
   }
   else
   {
      ids = hypre_StructGridIDs(grid);
   }

   /******** calculate the periodicity information ****************/

   box = hypre_BoxCreate(ndim);
   for (d = 0; d < ndim; d++)
   {
      iperiodic = hypre_IndexD(periodic, d) ? 1 : 0;
      hypre_BoxIMinD(box, d) = -iperiodic;
      hypre_BoxIMaxD(box, d) =  iperiodic;
   }
   num_periods = hypre_BoxVolume(box);

   pshifts = hypre_CTAlloc(hypre_Index, num_periods, HYPRE_MEMORY_HOST);
   pshift = pshifts[0];
   hypre_SetIndex(pshift, 0);
   if (num_periods > 1)
   {
      p = 1;
      hypre_BoxGetSize(box, loop_size);
      hypre_SerialBoxLoop0Begin(ndim, loop_size);
      {
         pshift = pshifts[p];
         zypre_BoxLoopGetIndex(pshift);
         hypre_AddIndexes(pshift, hypre_BoxIMin(box), ndim, pshift);
         notcenter = 0;
         for (d = 0; d < ndim; d++)
         {
            hypre_IndexD(pshift, d) *= hypre_IndexD(periodic, d);
            if (hypre_IndexD(pshift, d))
            {
               notcenter = 1;
            }
         }
         if (notcenter)
         {
            p++;
         }
      }
      hypre_SerialBoxLoop0End();
   }
   hypre_BoxDestroy(box);

   hypre_StructGridNumPeriods(grid) = num_periods;
   hypre_StructGridPShifts(grid)    = pshifts;

   /********calculate local size and the ghost size **************/

   size = 0;
   ghost_size = 0;
   ghost_box  = hypre_BoxCreate(ndim);

   hypre_ForBoxI(i, local_boxes)
   {
      box = hypre_BoxArrayBox(local_boxes, i);
      box_volume = hypre_BoxVolume(box);
      size += box_volume;

      if (box_volume)
      {
         hypre_CopyBox(box, ghost_box);
         hypre_BoxGrowByArray(ghost_box, num_ghost);
         ghost_size += hypre_BoxVolume(ghost_box);
      }
   }

   hypre_StructGridLocalSize(grid)   = size;
   hypre_StructGridGhlocalSize(grid) = ghost_size;
   hypre_StructGridComputeGlobalSize(grid);
   hypre_BoxDestroy(ghost_box);

   /* if the box manager has been created then we don't need to do the
    * following (because it was done through the coarsening routine) */
   if (!is_boxman)
   {
      /*************** set bounding box ***********/
      bounding_box = hypre_BoxCreate(ndim);

      if (num_local_boxes)
      {
         /* initialize min and max index*/
         box = hypre_BoxArrayBox(local_boxes, 0);
         for (d = 0; d < ndim; d++)
         {
            hypre_IndexD(min_index, d) =  hypre_BoxIMinD(box, d);
            hypre_IndexD(max_index, d) =  hypre_BoxIMaxD(box, d);
         }

         hypre_ForBoxI(i, local_boxes)
         {
            box = hypre_BoxArrayBox(local_boxes, i);

            /* find min and max box extents */
            for (d = 0; d < ndim; d++)
            {
               hypre_IndexD(min_index, d) = hypre_min( hypre_IndexD(min_index, d),
                                                       hypre_BoxIMinD(box, d));
               hypre_IndexD(max_index, d) = hypre_max( hypre_IndexD(max_index, d),
                                                       hypre_BoxIMaxD(box, d));
            }
         }
         /*set bounding box (this is still based on local info only) */
         hypre_BoxSetExtents(bounding_box, min_index, max_index);
      }
      else /* no boxes owned*/
      {
         /* initialize min and max */
         for (d = 0; d < ndim; d++)
         {
            hypre_BoxIMinD(bounding_box, d) =  hypre_pow2(30);
            hypre_BoxIMaxD(bounding_box, d) = -hypre_pow2(30);
         }
      }
      /* set the extra dimensions of the bounding box to zero */
      for (d = ndim; d < HYPRE_MAXDIM; d++)
      {
         hypre_BoxIMinD(bounding_box, d) = 0;
         hypre_BoxIMaxD(bounding_box, d) = 0;
      }

      /* communication needed for the bounding box */
      /* pack buffer */
      for (d = 0; d < ndim; d++)
      {
         sendbuf6[d] = hypre_BoxIMinD(bounding_box, d);
         sendbuf6[d + ndim] = -hypre_BoxIMaxD(bounding_box, d);
      }
      hypre_MPI_Allreduce(sendbuf6, recvbuf6, 2 * ndim, HYPRE_MPI_INT,
                          hypre_MPI_MIN, comm);
      /* unpack buffer */
      for (d = 0; d < ndim; d++)
      {
         hypre_BoxIMinD(bounding_box, d) = recvbuf6[d];
         hypre_BoxIMaxD(bounding_box, d) = -recvbuf6[d + ndim];
      }

      hypre_StructGridBoundingBox(grid) = bounding_box;

      /*************** create a box manager *****************/
      max_nentries =  num_local_boxes + 20;
      info_size = 0; /* we don't need an info object */
      hypre_BoxManCreate(max_nentries, info_size, ndim, bounding_box,
                         comm, &boxman);

      /******** populate the box manager with my local boxes and gather neighbor
                information  ******/

      grow_box = hypre_BoxCreate(ndim);
      result_box = hypre_BoxCreate(ndim);
      periodic_box = hypre_BoxCreate(ndim);

      /* now loop through each local box */
      hypre_ForBoxI(i, local_boxes)
      {
         box = hypre_BoxArrayBox(local_boxes, i);
         /* add entry for each local box (the id is the boxnum, and should be sequential */
         hypre_BoxManAddEntry( boxman, hypre_BoxIMin(box), hypre_BoxIMax(box),
                               myid, i, entry_info );

         /* now expand box by max_distance or larger and gather entries */
         hypre_CopyBox(box, grow_box);
         hypre_BoxGrowByIndex(grow_box, max_distance);
         hypre_BoxManGatherEntries(boxman, hypre_BoxIMin(grow_box),
                                   hypre_BoxIMax(grow_box));

         /* now repeat for any periodic boxes - by shifting the grow_box*/
         for (k = 1; k < num_periods; k++) /* k=0 is original box */
         {
            hypre_CopyBox(grow_box, periodic_box);
            pshift = pshifts[k];
            hypre_BoxShiftPos(periodic_box, pshift);

            /* see if the shifted box intersects the domain */
            hypre_IntersectBoxes(periodic_box, bounding_box, result_box);
            /* if so, call gather entries */
            if (hypre_BoxVolume(result_box) > 0)
            {
               hypre_BoxManGatherEntries(boxman, hypre_BoxIMin(periodic_box),
                                         hypre_BoxIMax(periodic_box));
            }
         }
      }/* end of for each local box */

      hypre_BoxDestroy(periodic_box);
      hypre_BoxDestroy(grow_box);
      hypre_BoxDestroy(result_box);

   } /* end of if (!is_boxman) */

   /* boxman was created, but need to get additional neighbor info */
   else if ( hypre_IndexEqual(max_distance, 0, ndim) )
   {
      /* pick a new max distance and set in grid*/
      hypre_SetIndex(hypre_StructGridMaxDistance(grid), 2);
      max_distance =  hypre_StructGridMaxDistance(grid);

      grow_box = hypre_BoxCreate(ndim);
      result_box = hypre_BoxCreate(ndim);
      periodic_box = hypre_BoxCreate(ndim);

      /* now loop through each local box */
      hypre_ForBoxI(i, local_boxes)
      {
         box = hypre_BoxArrayBox(local_boxes, i);

         /* now expand box by max_distance or larger and gather entries */
         hypre_CopyBox(box, grow_box);
         hypre_BoxGrowByIndex(grow_box, max_distance);
         hypre_BoxManGatherEntries(boxman, hypre_BoxIMin(grow_box),
                                   hypre_BoxIMax(grow_box));

         /* now repeat for any periodic boxes - by shifting the grow_box*/
         for (k = 1; k < num_periods; k++) /* k=0 is original box */
         {
            hypre_CopyBox(grow_box, periodic_box);
            pshift = pshifts[k];
            hypre_BoxShiftPos(periodic_box, pshift);

            /* see if the shifted box intersects the domain */
            hypre_IntersectBoxes(periodic_box, bounding_box, result_box);
            /* if so, call gather entries */
            if (hypre_BoxVolume(result_box) > 0)
            {
               hypre_BoxManGatherEntries(boxman, hypre_BoxIMin(periodic_box),
                                         hypre_BoxIMax(periodic_box));
            }
         }
      }/* end of for each local box */

      hypre_BoxDestroy(periodic_box);
      hypre_BoxDestroy(grow_box);
      hypre_BoxDestroy(result_box);
   }

   /***************Assemble the box manager *****************/

   hypre_BoxManAssemble(boxman);

   hypre_StructGridBoxMan(grid) = boxman;

   hypre_EndTiming(time_index);

   return hypre_error_flag;
}

/*--------------------------------------------------------------------------
 * Compute a list of boxnums based on a starting list and a stride, removing
 * boxnums from the list whose corresponding boxes coarsen to size zero.
 *
 * If boxnums == NULL, start with all of the boxes in grid
 *--------------------------------------------------------------------------*/

HYPRE_Int
hypre_StructGridComputeBoxnums( hypre_StructGrid *grid,
                                HYPRE_Int         nboxes,
                                HYPRE_Int        *boxnums,
                                hypre_Index       stride,
                                HYPRE_Int        *new_nboxes_ptr,
                                HYPRE_Int       **new_boxnums_ptr )
{
   HYPRE_Int   new_nboxes, *new_boxnums, i, b;
   hypre_Box  *box;

   box = hypre_BoxCreate(hypre_StructGridNDim(grid));

   if (boxnums == NULL)
   {
      nboxes = hypre_StructGridNumBoxes(grid);
   }

   new_boxnums = hypre_TAlloc(HYPRE_Int, nboxes, HYPRE_MEMORY_HOST);
   new_nboxes = 0;
   for (i = 0; i < nboxes; i++)
   {
      if (boxnums == NULL)
      {
         b = i;
      }
      else
      {
         b = boxnums[i];
      }
      hypre_CopyBox(hypre_StructGridBox(grid, b), box);
      hypre_CoarsenBox(box, NULL, stride);
      if (hypre_BoxVolume(box))
      {
         new_boxnums[new_nboxes++] = b;
      }
   }
   *new_nboxes_ptr  = new_nboxes;
   *new_boxnums_ptr = new_boxnums;

   hypre_BoxDestroy(box);

   return hypre_error_flag;
}

/*--------------------------------------------------------------------------
 * hypre_GatherAllBoxes
 *--------------------------------------------------------------------------*/

HYPRE_Int
hypre_GatherAllBoxes(MPI_Comm         comm,
                     hypre_BoxArray  *boxes,
                     HYPRE_Int        ndim,
                     hypre_BoxArray **all_boxes_ptr,
                     HYPRE_Int      **all_procs_ptr,
                     HYPRE_Int       *first_local_ptr)
{
   hypre_BoxArray    *all_boxes;
   HYPRE_Int         *all_procs;
   HYPRE_Int          first_local;
   HYPRE_Int          all_boxes_size;

   hypre_Box         *box;
   hypre_Index        imin;
   hypre_Index        imax;

   HYPRE_Int          num_all_procs, my_rank;

   HYPRE_Int         *sendbuf;
   HYPRE_Int          sendcount;
   HYPRE_Int         *recvbuf;
   HYPRE_Int         *recvcounts;
   HYPRE_Int         *displs;
   HYPRE_Int          recvbuf_size;
   HYPRE_Int          item_size;

   HYPRE_Int          i, p, b, d;

   /*-----------------------------------------------------
    * Accumulate the box info
    *-----------------------------------------------------*/

   hypre_MPI_Comm_size(comm, &num_all_procs);
   hypre_MPI_Comm_rank(comm, &my_rank);

   /* compute recvcounts and displs */
<<<<<<< HEAD
   item_size = 2*ndim + 1;
   sendcount = item_size*hypre_BoxArraySize(boxes);
   recvcounts = hypre_TAlloc(HYPRE_Int, num_all_procs, HYPRE_MEMORY_HOST);
   displs = hypre_TAlloc(HYPRE_Int, num_all_procs, HYPRE_MEMORY_HOST);
=======
   item_size = 2 * ndim + 1;
   sendcount = item_size * hypre_BoxArraySize(boxes);
   recvcounts =  hypre_TAlloc(HYPRE_Int,  num_all_procs, HYPRE_MEMORY_HOST);
   displs = hypre_TAlloc(HYPRE_Int,  num_all_procs, HYPRE_MEMORY_HOST);
>>>>>>> a2daaf67
   hypre_MPI_Allgather(&sendcount, 1, HYPRE_MPI_INT,
                       recvcounts, 1, HYPRE_MPI_INT, comm);
   displs[0] = 0;
   recvbuf_size = recvcounts[0];
   for (p = 1; p < num_all_procs; p++)
   {
      displs[p] = displs[p - 1] + recvcounts[p - 1];
      recvbuf_size += recvcounts[p];
   }

   /* allocate sendbuf and recvbuf */
   sendbuf = hypre_TAlloc(HYPRE_Int, sendcount, HYPRE_MEMORY_HOST);
   recvbuf = hypre_TAlloc(HYPRE_Int, recvbuf_size, HYPRE_MEMORY_HOST);

   /* put local box extents and process number into sendbuf */
   i = 0;
   for (b = 0; b < hypre_BoxArraySize(boxes); b++)
   {
      sendbuf[i++] = my_rank;

      box = hypre_BoxArrayBox(boxes, b);
      for (d = 0; d < ndim; d++)
      {
         sendbuf[i++] = hypre_BoxIMinD(box, d);
         sendbuf[i++] = hypre_BoxIMaxD(box, d);
      }
   }

   /* get global grid info */
   hypre_MPI_Allgatherv(sendbuf, sendcount, HYPRE_MPI_INT,
                        recvbuf, recvcounts, displs, HYPRE_MPI_INT, comm);

   /* sort recvbuf by process rank? */

   /*-----------------------------------------------------
    * Create all_boxes, etc.
    *-----------------------------------------------------*/

   /* unpack recvbuf box info */
   all_boxes_size = recvbuf_size / item_size;
   all_boxes   = hypre_BoxArrayCreate(all_boxes_size, ndim);
   all_procs   = hypre_TAlloc(HYPRE_Int, all_boxes_size, HYPRE_MEMORY_HOST);
   first_local = -1;
   i = 0;
   b = 0;
   box = hypre_BoxCreate(ndim);
   while (i < recvbuf_size)
   {
      all_procs[b] = recvbuf[i++];
      for (d = 0; d < ndim; d++)
      {
         hypre_IndexD(imin, d) = recvbuf[i++];
         hypre_IndexD(imax, d) = recvbuf[i++];
      }
      hypre_BoxSetExtents(box, imin, imax);
      hypre_CopyBox(box, hypre_BoxArrayBox(all_boxes, b));

      if ((first_local < 0) && (all_procs[b] == my_rank))
      {
         first_local = b;
      }

      b++;
   }
   hypre_BoxDestroy(box);

   /*-----------------------------------------------------
    * Return
    *-----------------------------------------------------*/

   hypre_TFree(sendbuf, HYPRE_MEMORY_HOST);
   hypre_TFree(recvbuf, HYPRE_MEMORY_HOST);
   hypre_TFree(recvcounts, HYPRE_MEMORY_HOST);
   hypre_TFree(displs, HYPRE_MEMORY_HOST);

   *all_boxes_ptr   = all_boxes;
   *all_procs_ptr   = all_procs;
   *first_local_ptr = first_local;

   return hypre_error_flag;
}

/*--------------------------------------------------------------------------
 * hypre_ComputeBoxnums
 *
 * It is assumed that, for any process number in 'procs', all of that
 * processes local boxes appear in the 'boxes' array.
 *
 * It is assumed that the boxes in 'boxes' are ordered by associated
 * process number then by their local ordering on that process.
 *
 *--------------------------------------------------------------------------*/

HYPRE_Int
hypre_ComputeBoxnums(hypre_BoxArray *boxes,
                     HYPRE_Int      *procs,
                     HYPRE_Int     **boxnums_ptr)
{

   HYPRE_Int         *boxnums;
   HYPRE_Int          num_boxes;
   HYPRE_Int          p, b, boxnum;

   /*-----------------------------------------------------
    *-----------------------------------------------------*/

   num_boxes = hypre_BoxArraySize(boxes);
   boxnums = hypre_TAlloc(HYPRE_Int, num_boxes, HYPRE_MEMORY_HOST);

   p = -1;
   for (b = 0; b < num_boxes; b++)
   {
      /* start boxnum count at zero for each new process */
      if (procs[b] != p)
      {
         boxnum = 0;
         p = procs[b];
      }
      boxnums[b] = boxnum;
      boxnum++;
   }

   *boxnums_ptr = boxnums;

   return hypre_error_flag;
}

/*--------------------------------------------------------------------------
 * hypre_StructGridPrintVTK
 *
 * Notes (VPM):
 *      1) hypre_BoxNnodes may overflow?. Use BigInt from future.
 *      2) It assumes that coordinates can be represented as Int32.
 *      3) This is intended for debugging purposes, binary data should be
 *         used for large files.
 *--------------------------------------------------------------------------*/

HYPRE_Int
hypre_StructGridPrintVTK( const char       *filename,
                          hypre_StructGrid *grid )
{
   MPI_Comm        comm = hypre_StructGridComm(grid);
   HYPRE_Int       ndim = hypre_StructGridNDim(grid);
   HYPRE_Int       my_id, num_procs, i, j, d, n[8];
   HYPRE_Int       grid_nnodes, grid_volume;
   HYPRE_Int       box_id, box_volume, offset_id;
   char            vtkfile[80];
   FILE            *fp;
   hypre_Box       *box;
   hypre_BoxArray  *boxes;
   hypre_Index     index, coords, partial_volume, loop_size;
   HYPRE_Int       growth_array[2*HYPRE_MAXDIM];
   HYPRE_Int       shrink_array[2*HYPRE_MAXDIM];
   HYPRE_Int       cell_type, cell_nnodes;
   HYPRE_Int       offset;

   hypre_MPI_Comm_rank(comm, &my_id);
   hypre_MPI_Comm_size(comm, &num_procs);

   /* Compute total number of nodes of grid and its volume */
   boxes = hypre_StructGridBoxes(grid);
   grid_nnodes = 0; grid_volume = 0;
   hypre_ForBoxI(i, boxes)
   {
      box = hypre_BoxArrayBox(boxes, i);
      grid_nnodes += hypre_BoxNnodes(box);
      grid_volume += hypre_BoxVolume(box);
   }

   /* Scan number of boxes */
   hypre_MPI_Scan(&hypre_BoxArraySize(boxes), &offset_id, 1, HYPRE_MPI_INT, hypre_MPI_SUM, comm);
   offset_id = offset_id - hypre_BoxArraySize(boxes);

   /* Temporary stuff */
   for(d = 0; d < ndim; d++)
   {
      growth_array[2*d]   = 0;
      growth_array[2*d+1] = 1;
      shrink_array[2*d]   = 0;
      shrink_array[2*d+1] = -1;
   }

   /* Set VTK cell type */
   switch(ndim)
   {
      case 1:
         cell_type   = 4;  /* VTK_POLY_LINE */
         cell_nnodes = 2;
         break;

      case 2:
         cell_type   = 8;  /* VTK_PIXEL */
         cell_nnodes = 4;
         break;

      case 3:
         cell_type   = 11; /* VTK_VOXEL */
         cell_nnodes = 8;
         break;

      default:
         return hypre_error_flag;
         /* TODO: Handle Error */
   }

   /* Write VTK XML data file */
   hypre_sprintf(vtkfile,"%s.vtu.%05d", filename, my_id);
   fp = fopen(vtkfile, "w");
   hypre_fprintf(fp, "<?xml version=\"1.0\"?>\n");
   hypre_fprintf(fp, "<VTKFile type=\"UnstructuredGrid\" ");
   hypre_fprintf(fp, "version=\"0.1\" ");
   hypre_fprintf(fp, "byte_order=\"LittleEndian\">\n");
   hypre_fprintf(fp, "\t<UnstructuredGrid>\n");
   hypre_fprintf(fp, "\t\t<Piece NumberOfPoints=\"%d\" NumberOfCells=\"%d\">\n", grid_nnodes, grid_volume);
   hypre_fprintf(fp, "\t\t\t<Points>\n");
   hypre_fprintf(fp, "\t\t\t\t<DataArray type=\"Int32\" NumberOfComponents=\"3\" format=\"ascii\">\n");
   switch(ndim)
   {
      case 1:
         hypre_ForBoxI(i, boxes)
         {
            box = hypre_BoxArrayBox(boxes, i);
            hypre_BoxGrowByArray(box, growth_array);

            hypre_BoxGetSize(box, loop_size);
            hypre_SerialBoxLoop0Begin(ndim, loop_size);
            {
               hypre_BoxLoopGetIndex(index);
               hypre_AddIndexes(index, hypre_BoxIMin(box), ndim, coords);
               hypre_fprintf(fp, "\t\t\t\t\t%d 0 0\n", coords[0]);
            }
            hypre_SerialBoxLoop0End();

            hypre_BoxGrowByArray(box, shrink_array);
         }
         break;

      case 2:
         hypre_ForBoxI(i, boxes)
         {
            box = hypre_BoxArrayBox(boxes, i);
            hypre_BoxGrowByArray(box, growth_array);

            hypre_BoxGetSize(box, loop_size);
            hypre_SerialBoxLoop0Begin(ndim, loop_size);
            {
               hypre_BoxLoopGetIndex(index);
               hypre_AddIndexes(index, hypre_BoxIMin(box), ndim, coords);
               hypre_fprintf(fp, "\t\t\t\t\t%d %d 0\n", coords[0], coords[1]);
            }
            hypre_SerialBoxLoop0End();

            hypre_BoxGrowByArray(box, shrink_array);
         }
         break;

      case 3:
         hypre_ForBoxI(i, boxes)
         {
            box = hypre_BoxArrayBox(boxes, i);
            hypre_BoxGrowByArray(box, growth_array);

            hypre_BoxGetSize(box, loop_size);
            hypre_SerialBoxLoop0Begin(ndim, loop_size);
            {
               hypre_BoxLoopGetIndex(index);
               hypre_AddIndexes(index, hypre_BoxIMin(box), ndim, coords);
               hypre_fprintf(fp, "\t\t\t\t\t%d %d %d\n", coords[0], coords[1], coords[2]);
            }
            hypre_SerialBoxLoop0End();

            hypre_BoxGrowByArray(box, shrink_array);
         }
         break;
   }
   hypre_fprintf(fp, "\t\t\t\t</DataArray>\n");
   hypre_fprintf(fp, "\t\t\t</Points>\n");

   hypre_fprintf(fp, "\t\t\t<Cells>\n");
   hypre_fprintf(fp, "\t\t\t\t<DataArray type=\"Int32\" Name=\"connectivity\" format=\"ascii\">\n");
   offset = 0;
   switch(ndim)
   {
      case 1:
         hypre_ForBoxI(i, boxes)
         {
            box = hypre_BoxArrayBox(boxes, i);
            hypre_BoxGrowByArray(box, growth_array);
            hypre_BoxPartialVolume(box, partial_volume);
            hypre_BoxGrowByArray(box, shrink_array);

            hypre_BoxGetSize(box, loop_size);
            hypre_SerialBoxLoop0Begin(ndim, loop_size);
            {
               hypre_BoxLoopGetIndex(index);

               n[0]  = hypre_BoxOffsetDistance(box, index) + offset;
               n[1]  = n[0] + 1;

               hypre_fprintf(fp, "\t\t\t\t\t%d %d\n", n[0], n[1]);
            }
            hypre_SerialBoxLoop0End();

            offset += partial_volume[0];
         }
         break;

      case 2:
         hypre_ForBoxI(i, boxes)
         {
            box = hypre_BoxArrayBox(boxes, i);
            hypre_BoxGrowByArray(box, growth_array);
            hypre_BoxPartialVolume(box, partial_volume);
            hypre_BoxGrowByArray(box, shrink_array);

            hypre_BoxGetSize(box, loop_size);
            hypre_SerialBoxLoop0Begin(ndim, loop_size);
            {
               hypre_BoxLoopGetIndex(index);

               n[0]  = hypre_BoxOffsetDistance(box, index) + hypre_IndexD(index, 1) + offset;
               n[1]  = n[0] + 1;
               n[2]  = n[0] + partial_volume[0];
               n[3]  = n[2] + 1;

               hypre_fprintf(fp, "\t\t\t\t\t");
               hypre_fprintf(fp, "%d", n[0]);
               for(j = 1; j < cell_nnodes; j++) hypre_fprintf(fp, " %d", n[j]);
               hypre_fprintf(fp, "\n");
            }
            hypre_SerialBoxLoop0End();

            offset += partial_volume[1];
         }
         break;

      case 3:
         hypre_ForBoxI(i, boxes)
         {
            box = hypre_BoxArrayBox(boxes, i);
            hypre_BoxGrowByArray(box, growth_array);
            hypre_BoxPartialVolume(box, partial_volume);
            hypre_BoxGrowByArray(box, shrink_array);

            hypre_BoxGetSize(box, loop_size);
            hypre_SerialBoxLoop0Begin(ndim, loop_size);
            {
               hypre_BoxLoopGetIndex(index);

               n[0]  = hypre_BoxOffsetDistance(box, index) + offset;
               n[0] += hypre_IndexD(index, 1);
               n[0] += hypre_IndexD(index, 2)*(partial_volume[0] + hypre_BoxSizeD(box, 1));
               n[1]  = n[0] + 1;
               n[2]  = n[0] + partial_volume[0];
               n[3]  = n[2] + 1;
               n[4]  = n[0] + partial_volume[1];
               n[5]  = n[4] + 1;
               n[6]  = n[4] + partial_volume[0];
               n[7]  = n[6] + 1;

               hypre_fprintf(fp, "\t\t\t\t\t");
               hypre_fprintf(fp, "%d", n[0]);
               for(j = 1; j < cell_nnodes; j++) hypre_fprintf(fp, " %d", n[j]);
               hypre_fprintf(fp, "\n");
            }
            hypre_SerialBoxLoop0End();

            offset += partial_volume[2];
         }
   }
   hypre_fprintf(fp, "\t\t\t\t</DataArray>\n");
   hypre_fprintf(fp, "\t\t\t\t<DataArray type=\"Int32\" Name=\"offsets\" format=\"ascii\">\n");
   for(i = 1; i <= grid_volume; i++)
   {
      hypre_fprintf(fp, "\t\t\t\t\t%d\n", cell_nnodes*i);
   }
   hypre_fprintf(fp, "\t\t\t\t</DataArray>\n");
   hypre_fprintf(fp, "\t\t\t\t<DataArray type=\"Int32\" Name=\"types\" format=\"ascii\">\n");
   for(i = 0; i < grid_volume; i++)
   {
      hypre_fprintf(fp, "\t\t\t\t\t%d\n", cell_type);
   }
   hypre_fprintf(fp, "\t\t\t\t</DataArray>\n");
   hypre_fprintf(fp, "\t\t\t</Cells>\n");
   hypre_fprintf(fp, "\t\t\t<CellData>\n");
   hypre_fprintf(fp, "\t\t\t\t<DataArray type=\"Int32\" Name=\"BoxID\" format=\"ascii\">\n");
   hypre_ForBoxI(i, boxes)
   {
      box = hypre_BoxArrayBox(boxes, i);
      box_id = hypre_StructGridID(grid, i);
      box_volume = hypre_BoxVolume(box);
      for(j = 0; j < box_volume; j++)
      {
         hypre_fprintf(fp, "\t\t\t\t\t%d\n", box_id + offset_id);
      }
   }
   hypre_fprintf(fp, "\t\t\t\t</DataArray>\n");
   hypre_fprintf(fp, "\t\t\t</CellData>\n");
   hypre_fprintf(fp, "\t\t</Piece>\n");
   hypre_fprintf(fp, "\t</UnstructuredGrid>\n");
   hypre_fprintf(fp, "</VTKFile>");
   fclose(fp);

   /* Master process writes the parallel unstructured grid file */
   if(my_id == 0)
   {
      hypre_sprintf(vtkfile,"%s.pvtu", filename);
      fp = fopen(vtkfile, "w");
      hypre_fprintf(fp, "<?xml version=\"1.0\"?>\n");
      hypre_fprintf(fp, "<VTKFile type=\"PUnstructuredGrid\" ");
      hypre_fprintf(fp, "version=\"0.1\" ");
      hypre_fprintf(fp, "byte_order=\"LittleEndian\">\n");
      hypre_fprintf(fp, "\t<PUnstructuredGrid GhostLevel=\"0\">\n");
      hypre_fprintf(fp, "\t\t<PCellData Scalars=\"BoxID\">\n");
      hypre_fprintf(fp, "\t\t\t<PDataArray type=\"Int32\" Name=\"BoxID\" format=\"ascii\"/>\n");
      hypre_fprintf(fp, "\t\t</PCellData>\n");
      hypre_fprintf(fp, "\t\t<PPoints>\n");
      hypre_fprintf(fp, "\t\t\t<PDataArray type=\"Int32\" NumberOfComponents=\"3\" format=\"ascii\"/>\n");
      hypre_fprintf(fp, "\t\t</PPoints>\n");
      for(i = 0; i < num_procs; i++)
      {
         hypre_fprintf(fp, "\t\t<Piece Source=\"%s.vtu.%05d\"/>\n", filename, i);
      }
      hypre_fprintf(fp, "\t</PUnstructuredGrid>\n");
      hypre_fprintf(fp, "</VTKFile>\n");
      fclose(fp);
   }

   return hypre_error_flag;
}

/*--------------------------------------------------------------------------
 * hypre_StructGridPrint
 *--------------------------------------------------------------------------*/

HYPRE_Int
hypre_StructGridPrint( FILE             *file,
                       hypre_StructGrid *grid )
{
   HYPRE_Int   ndim = hypre_StructGridNDim(grid);
   HYPRE_Int   d;

   /* Print box array */
   hypre_BoxArrayPrintToFile(file, hypre_StructGridBoxes(grid));

   /* Print line of the form: "Periodic: %d %d %d\n" */
   hypre_fprintf(file, "\nPeriodic:");
   for (d = 0; d < ndim; d++)
   {
      hypre_fprintf(file, " %d", hypre_StructGridPeriodic(grid)[d]);
   }
   hypre_fprintf(file, "\n");

   return hypre_error_flag;
}

/*--------------------------------------------------------------------------
 * hypre_StructGridRead
 *--------------------------------------------------------------------------*/

HYPRE_Int
hypre_StructGridRead( MPI_Comm           comm,
                      FILE              *file,
                      hypre_StructGrid **grid_ptr )
{

   hypre_StructGrid *grid;

   hypre_Index       ilower;
   hypre_Index       iupper;
   hypre_IndexRef    periodic;

   HYPRE_Int         ndim;
   HYPRE_Int         num_boxes;

   HYPRE_Int         i, d, idummy;

   hypre_fscanf(file, "%d\n", &ndim);
   hypre_StructGridCreate(comm, ndim, &grid);

   hypre_fscanf(file, "%d\n", &num_boxes);

   /* Read lines of the form: "%d:  (%d, %d, %d)  x  (%d, %d, %d)\n" */
   for (i = 0; i < num_boxes; i++)
   {
      hypre_fscanf(file, "%d:  (%d", &idummy, &hypre_IndexD(ilower, 0));
      for (d = 1; d < ndim; d++)
      {
         hypre_fscanf(file, ", %d", &hypre_IndexD(ilower, d));
      }
      hypre_fscanf(file, ")  x  (%d", &hypre_IndexD(iupper, 0));
      for (d = 1; d < ndim; d++)
      {
         hypre_fscanf(file, ", %d", &hypre_IndexD(iupper, d));
      }
      hypre_fscanf(file, ")\n");

      hypre_StructGridSetExtents(grid, ilower, iupper);
   }

   periodic = hypre_StructGridPeriodic(grid);

   /* Read line of the form: "Periodic: %d %d %d\n" */
   hypre_fscanf(file, "Periodic:");
   for (d = 0; d < ndim; d++)
   {
      hypre_fscanf(file, " %d", &hypre_IndexD(periodic, d));
   }
   hypre_fscanf(file, "\n");

   hypre_StructGridAssemble(grid);

   *grid_ptr = grid;

   return hypre_error_flag;
}

/*------------------------------------------------------------------------------
 * GEC0902  hypre_StructGridSetNumGhost
 *
 * the purpose is to set num ghost in the structure grid. It is identical
 * to the function that is used in the structure vector entity.
 *-----------------------------------------------------------------------------*/

HYPRE_Int
hypre_StructGridSetNumGhost( hypre_StructGrid *grid, HYPRE_Int  *num_ghost )
{
   HYPRE_Int  i, ndim = hypre_StructGridNDim(grid);

   for (i = 0; i < 2 * ndim; i++)
   {
      hypre_StructGridNumGhost(grid)[i] = num_ghost[i];
   }

   return hypre_error_flag;
}


#if 0 //defined(HYPRE_USING_CUDA) || defined(HYPRE_USING_HIP)
HYPRE_Int
hypre_StructGridGetMaxBoxSize(hypre_StructGrid *grid)
{
   hypre_Box  *box;
   hypre_BoxArray  *boxes;
   HYPRE_Int box_size;
   HYPRE_Int i;
   HYPRE_Int        max_box_size = 0;
   boxes = hypre_StructGridBoxes(grid);
   hypre_ForBoxI(i, boxes)
   {
      box = hypre_BoxArrayBox(hypre_StructGridBoxes(grid), i);
      box_size = hypre_BoxVolume(box);
      if (box_size > max_box_size)
      {
         max_box_size = box_size;
      }
   }
   return max_box_size;
}

HYPRE_Int
hypre_StructGridSetDataLocation( HYPRE_StructGrid grid, HYPRE_MemoryLocation data_location )
{
   hypre_StructGridDataLocation(grid) = data_location;

   return hypre_error_flag;
}

#endif<|MERGE_RESOLUTION|>--- conflicted
+++ resolved
@@ -55,19 +55,10 @@
    hypre_StructGridPShifts(grid)      = NULL;
 
    hypre_StructGridGhlocalSize(grid)  = 0;
-<<<<<<< HEAD
-   for (i = 0; i < ndim; i++)
-   {
-      hypre_StructGridNumGhost(grid)[2*i]   = 1;
-      hypre_StructGridNumGhost(grid)[2*i+1] = 1;
-   }
-   for (i = ndim; i < HYPRE_MAXDIM; i++)
-=======
-   for (i = 0; i < 2 * ndim; i++)
->>>>>>> a2daaf67
-   {
-      hypre_StructGridNumGhost(grid)[2*i]   = 0;
-      hypre_StructGridNumGhost(grid)[2*i+1] = 0;
+   for (i = 0; i < HYPRE_MAXDIM; i++)
+   {
+      hypre_StructGridNumGhost(grid)[2 * i]   = 0;
+      hypre_StructGridNumGhost(grid)[2 * i + 1] = 0;
    }
 
 #if 0 //defined(HYPRE_USING_CUDA) || defined(HYPRE_USING_HIP)
@@ -258,7 +249,16 @@
 HYPRE_Int
 hypre_StructGridAssemble( hypre_StructGrid *grid )
 {
-<<<<<<< HEAD
+   /*  initialize info from the grid */
+   MPI_Comm             comm         = hypre_StructGridComm(grid);
+   HYPRE_Int            ndim         = hypre_StructGridNDim(grid);
+   hypre_BoxArray      *local_boxes  = hypre_StructGridBoxes(grid);
+   hypre_IndexRef       max_distance = hypre_StructGridMaxDistance(grid);
+   hypre_Box           *bounding_box = hypre_StructGridBoundingBox(grid);
+   hypre_IndexRef       periodic     = hypre_StructGridPeriodic(grid);
+   hypre_BoxManager    *boxman       = hypre_StructGridBoxMan(grid);
+   HYPRE_Int           *num_ghost    = hypre_StructGridNumGhost(grid);
+
    HYPRE_Int            myid, num_procs;
    HYPRE_Int           *ids = NULL;
    HYPRE_Int            iperiodic, notcenter;
@@ -283,46 +283,6 @@
    hypre_IndexRef       pshift;
 
    void                *entry_info = NULL;
-=======
-
-   HYPRE_Int d, k, p, i;
-
-   HYPRE_Int is_boxman;
-   HYPRE_Int size, ghostsize;
-   HYPRE_Int num_local_boxes;
-   HYPRE_Int myid, num_procs;
-   HYPRE_BigInt global_size;
-   HYPRE_Int max_nentries;
-   HYPRE_Int info_size;
-   HYPRE_Int num_periods;
-
-   HYPRE_Int *ids = NULL;
-   HYPRE_Int  iperiodic, notcenter;
-
-   HYPRE_Int  sendbuf6[2 * HYPRE_MAXDIM], recvbuf6[2 * HYPRE_MAXDIM];
-
-   hypre_Box  *box;
-   hypre_Box  *ghostbox;
-   hypre_Box  *grow_box;
-   hypre_Box  *periodic_box;
-   hypre_Box  *result_box;
-
-   hypre_Index min_index, max_index, loop_size;
-   hypre_Index *pshifts;
-   hypre_IndexRef pshift;
-
-   void *entry_info = NULL;
->>>>>>> a2daaf67
-
-   /*  initialize info from the grid */
-   MPI_Comm             comm         = hypre_StructGridComm(grid);
-   HYPRE_Int            ndim         = hypre_StructGridNDim(grid);
-   hypre_BoxArray      *local_boxes  = hypre_StructGridBoxes(grid);
-   hypre_IndexRef       max_distance = hypre_StructGridMaxDistance(grid);
-   hypre_Box           *bounding_box = hypre_StructGridBoundingBox(grid);
-   hypre_IndexRef       periodic     = hypre_StructGridPeriodic(grid);
-   hypre_BoxManager    *boxman       = hypre_StructGridBoxMan(grid);
-   HYPRE_Int           *num_ghost    = hypre_StructGridNumGhost(grid);
 
    if (!time_index)
    {
@@ -351,12 +311,8 @@
       to set them */
    if (hypre_StructGridIDs(grid) == NULL)
    {
-<<<<<<< HEAD
       /* TODO: Move IDs to BoxArray data structure */
       ids = hypre_CTAlloc(HYPRE_Int, num_local_boxes, HYPRE_MEMORY_HOST);
-=======
-      ids = hypre_CTAlloc(HYPRE_Int,  num_local_boxes, HYPRE_MEMORY_HOST);
->>>>>>> a2daaf67
       for (i = 0; i < num_local_boxes; i++)
       {
          ids[i] = i;
@@ -711,17 +667,10 @@
    hypre_MPI_Comm_rank(comm, &my_rank);
 
    /* compute recvcounts and displs */
-<<<<<<< HEAD
-   item_size = 2*ndim + 1;
-   sendcount = item_size*hypre_BoxArraySize(boxes);
-   recvcounts = hypre_TAlloc(HYPRE_Int, num_all_procs, HYPRE_MEMORY_HOST);
-   displs = hypre_TAlloc(HYPRE_Int, num_all_procs, HYPRE_MEMORY_HOST);
-=======
    item_size = 2 * ndim + 1;
    sendcount = item_size * hypre_BoxArraySize(boxes);
-   recvcounts =  hypre_TAlloc(HYPRE_Int,  num_all_procs, HYPRE_MEMORY_HOST);
-   displs = hypre_TAlloc(HYPRE_Int,  num_all_procs, HYPRE_MEMORY_HOST);
->>>>>>> a2daaf67
+   recvcounts =  hypre_TAlloc(HYPRE_Int, num_all_procs, HYPRE_MEMORY_HOST);
+   displs = hypre_TAlloc(HYPRE_Int, num_all_procs, HYPRE_MEMORY_HOST);
    hypre_MPI_Allgather(&sendcount, 1, HYPRE_MPI_INT,
                        recvcounts, 1, HYPRE_MPI_INT, comm);
    displs[0] = 0;
