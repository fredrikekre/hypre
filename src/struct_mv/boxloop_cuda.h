/******************************************************************************
 * Copyright (c) 1998 Lawrence Livermore National Security, LLC and other
 * HYPRE Project Developers. See the top-level COPYRIGHT file for details.
 *
 * SPDX-License-Identifier: (Apache-2.0 OR MIT)
 ******************************************************************************/

/******************************************************************************
 *
 * Header info for the BoxLoop
 *
 *****************************************************************************/

/*--------------------------------------------------------------------------
 * BoxLoop macros:
 *--------------------------------------------------------------------------*/

#ifndef HYPRE_BOXLOOP_CUDA_HEADER
#define HYPRE_BOXLOOP_CUDA_HEADER

#if (defined(HYPRE_USING_CUDA) || defined(HYPRE_USING_HIP)) && !defined(HYPRE_USING_RAJA) && !defined(HYPRE_USING_KOKKOS)

#define HYPRE_LAMBDA [=] __host__  __device__

/* TODO: RL: support 4-D */
typedef struct hypre_Boxloop_struct
{
   HYPRE_Int lsize0, lsize1, lsize2;
   HYPRE_Int strides0, strides1, strides2;
   HYPRE_Int bstart0, bstart1, bstart2;
   HYPRE_Int bsize0, bsize1, bsize2;
} hypre_Boxloop;

#ifdef __cplusplus
extern "C++"
{
#endif

   /* -------------------------
    *     parfor-loop
    * ------------------------*/

   template <typename LOOP_BODY>
   __global__ void
<<<<<<< HEAD
   forall_kernel( hypre_Item & item,
=======
   forall_kernel( hypre_DeviceItem & item,
>>>>>>> 6f3bccb9
                  LOOP_BODY loop_body,
                  HYPRE_Int length )
   {
      const HYPRE_Int idx = hypre_gpu_get_grid_thread_id<1, 1>(item);
<<<<<<< HEAD
      /* const HYPRE_Int number_threads = hypre_cuda_get_grid_num_threads<1,1>(); */
=======
      /* const HYPRE_Int number_threads = hypre_gpu_get_grid_num_threads<1,1>(item); */
>>>>>>> 6f3bccb9

      if (idx < length)
      {
         loop_body(idx);
      }
   }

   template<typename LOOP_BODY>
   void
   BoxLoopforall( HYPRE_Int length,
                  LOOP_BODY loop_body )
   {
      HYPRE_ExecutionPolicy exec_policy = hypre_HandleStructExecPolicy(hypre_handle());

      if (exec_policy == HYPRE_EXEC_HOST)
      {
#ifdef HYPRE_USING_OPENMP
         #pragma omp parallel for HYPRE_SMP_SCHEDULE
#endif
         for (HYPRE_Int idx = 0; idx < length; idx++)
         {
            loop_body(idx);
         }
      }
      else if (exec_policy == HYPRE_EXEC_DEVICE)
      {
         const dim3 bDim = hypre_GetDefaultDeviceBlockDimension();
         const dim3 gDim = hypre_GetDefaultDeviceGridDimension(length, "thread", bDim);

         HYPRE_GPU_LAUNCH( forall_kernel, gDim, bDim, loop_body, length );
      }
   }

   /* ------------------------------
    *     parforreduction-loop
    * -----------------------------*/

   template <typename LOOP_BODY, typename REDUCER>
   __global__ void
<<<<<<< HEAD
   reductionforall_kernel( hypre_Item & item,
=======
   reductionforall_kernel( hypre_DeviceItem & item,
>>>>>>> 6f3bccb9
                           HYPRE_Int length,
                           REDUCER   reducer,
                           LOOP_BODY loop_body )
   {
      const HYPRE_Int thread_id = hypre_gpu_get_grid_thread_id<1, 1>(item);
<<<<<<< HEAD
      const HYPRE_Int n_threads = hypre_cuda_get_grid_num_threads<1, 1>();
=======
      const HYPRE_Int n_threads = hypre_gpu_get_grid_num_threads<1, 1>(item);
>>>>>>> 6f3bccb9

      for (HYPRE_Int idx = thread_id; idx < length; idx += n_threads)
      {
         loop_body(idx, reducer);
      }

      /* reduction in block-level and the save the results in reducer */
      reducer.BlockReduce();
   }

   template<typename LOOP_BODY, typename REDUCER>
   void
   ReductionBoxLoopforall( HYPRE_Int  length,
                           REDUCER   & reducer,
                           LOOP_BODY  loop_body )
   {
      if (length <= 0)
      {
         return;
      }

      HYPRE_ExecutionPolicy exec_policy = hypre_HandleStructExecPolicy(hypre_handle());

      if (exec_policy == HYPRE_EXEC_HOST)
      {
         for (HYPRE_Int idx = 0; idx < length; idx++)
         {
            loop_body(idx, reducer);
         }
      }
      else if (exec_policy == HYPRE_EXEC_DEVICE)
      {
         const dim3 bDim = hypre_GetDefaultDeviceBlockDimension();
         dim3 gDim = hypre_GetDefaultDeviceGridDimension(length, "thread", bDim);

         /* Note: we assume gDim cannot exceed 1024
          *       and bDim < WARP * WARP
          */
         gDim.x = hypre_min(gDim.x, 1024);
         reducer.nblocks = gDim.x;

         /*
         hypre_printf("length= %d, blocksize = %d, gridsize = %d\n", length, bDim.x, gDim.x);
         */

         HYPRE_GPU_LAUNCH( reductionforall_kernel, gDim, bDim, length, reducer, loop_body );
      }
   }

#ifdef __cplusplus
}
#endif

/* Get 1-D length of the loop, in hypre__tot */
#define hypre_newBoxLoopInit(ndim, loop_size)              \
   HYPRE_Int hypre__tot = 1;                               \
   for (HYPRE_Int hypre_d = 0; hypre_d < ndim; hypre_d ++) \
   {                                                       \
      hypre__tot *= loop_size[hypre_d];                    \
   }

/* Initialize struct for box-k */
#define hypre_BoxLoopDataDeclareK(k, ndim, loop_size, dbox, start, stride) \
   hypre_Boxloop databox##k;                                               \
   /* dim 0 */                                                             \
   databox##k.lsize0   = loop_size[0];                                     \
   databox##k.strides0 = stride[0];                                        \
   databox##k.bstart0  = start[0] - dbox->imin[0];                         \
   databox##k.bsize0   = dbox->imax[0] - dbox->imin[0];                    \
   /* dim 1 */                                                             \
   if (ndim > 1)                                                           \
   {                                                                       \
      databox##k.lsize1   = loop_size[1];                                  \
      databox##k.strides1 = stride[1];                                     \
      databox##k.bstart1  = start[1] - dbox->imin[1];                      \
      databox##k.bsize1   = dbox->imax[1] - dbox->imin[1];                 \
   }                                                                       \
   else                                                                    \
   {                                                                       \
      databox##k.lsize1   = 1;                                             \
      databox##k.strides1 = 0;                                             \
      databox##k.bstart1  = 0;                                             \
      databox##k.bsize1   = 0;                                             \
   }                                                                       \
   /* dim 2 */                                                             \
   if (ndim == 3)                                                          \
   {                                                                       \
      databox##k.lsize2   = loop_size[2];                                  \
      databox##k.strides2 = stride[2];                                     \
      databox##k.bstart2  = start[2] - dbox->imin[2];                      \
      databox##k.bsize2   = dbox->imax[2] - dbox->imin[2];                 \
   }                                                                       \
   else                                                                    \
   {                                                                       \
      databox##k.lsize2   = 1;                                             \
      databox##k.strides2 = 0;                                             \
      databox##k.bstart2  = 0;                                             \
      databox##k.bsize2   = 0;                                             \
   }

#define zypre_BasicBoxLoopDataDeclareK(k,ndim,loop_size,stride) \
hypre_Boxloop databox##k;                                       \
databox##k.lsize0   = loop_size[0];                             \
databox##k.strides0 = stride[0];                                \
databox##k.bstart0  = 0;                                        \
databox##k.bsize0   = 0;                                        \
if (ndim > 1)                                                   \
{                                                               \
   databox##k.lsize1   = loop_size[1];                          \
   databox##k.strides1 = stride[1];                             \
   databox##k.bstart1  = 0;                                     \
   databox##k.bsize1   = 0;                                     \
}                                                               \
else                                                            \
{                                                               \
   databox##k.lsize1   = 1;                                     \
   databox##k.strides1 = 0;                                     \
   databox##k.bstart1  = 0;                                     \
   databox##k.bsize1   = 0;                                     \
}                                                               \
if (ndim == 3)                                                  \
{                                                               \
   databox##k.lsize2   = loop_size[2];                          \
   databox##k.strides2 = stride[2];                             \
   databox##k.bstart2  = 0;                                     \
   databox##k.bsize2   = 0;                                     \
}                                                               \
else                                                            \
{                                                               \
    databox##k.lsize2   = 1;                                    \
    databox##k.strides2 = 0;                                    \
    databox##k.bstart2  = 0;                                    \
    databox##k.bsize2   = 0;                                    \
}

/* RL: TODO loop_size out of box struct, bsize +1 */
/* Given input 1-D 'idx' in box, get 3-D 'local_idx' in loop_size */
#define hypre_newBoxLoopDeclare(box)                     \
   hypre_Index local_idx;                                \
   HYPRE_Int idx_local = idx;                            \
   hypre_IndexD(local_idx, 0)  = idx_local % box.lsize0; \
   idx_local = idx_local / box.lsize0;                   \
   hypre_IndexD(local_idx, 1)  = idx_local % box.lsize1; \
   idx_local = idx_local / box.lsize1;                   \
   hypre_IndexD(local_idx, 2)  = idx_local % box.lsize2; \

/* Given input 3-D 'local_idx', get 1-D 'hypre__i' in 'box' */
#define hypre_BoxLoopIncK(k, box, hypre__i)                                               \
   HYPRE_Int hypre_boxD##k = 1;                                                           \
   HYPRE_Int hypre__i = 0;                                                                \
   hypre__i += (hypre_IndexD(local_idx, 0) * box.strides0 + box.bstart0) * hypre_boxD##k; \
   hypre_boxD##k *= hypre_max(0, box.bsize0 + 1);                                         \
   hypre__i += (hypre_IndexD(local_idx, 1) * box.strides1 + box.bstart1) * hypre_boxD##k; \
   hypre_boxD##k *= hypre_max(0, box.bsize1 + 1);                                         \
   hypre__i += (hypre_IndexD(local_idx, 2) * box.strides2 + box.bstart2) * hypre_boxD##k; \
   hypre_boxD##k *= hypre_max(0, box.bsize2 + 1);

/* get 3-D local_idx into 'index' */
#define hypre_BoxLoopGetIndex(index)      \
   index[0] = hypre_IndexD(local_idx, 0); \
   index[1] = hypre_IndexD(local_idx, 1); \
   index[2] = hypre_IndexD(local_idx, 2);

/* BoxLoop 0 */
#define hypre_newBoxLoop0Begin(ndim, loop_size)                                                       \
{                                                                                                     \
   hypre_newBoxLoopInit(ndim, loop_size);                                                             \
   BoxLoopforall(hypre__tot, HYPRE_LAMBDA (HYPRE_Int idx)                                             \
   {

#define hypre_newBoxLoop0End()                                                                        \
   });                                                                                                \
}

/* BoxLoop 1 */
#define hypre_newBoxLoop1Begin(ndim, loop_size, dbox1, start1, stride1, i1)                           \
{                                                                                                     \
   hypre_newBoxLoopInit(ndim, loop_size);                                                             \
   hypre_BoxLoopDataDeclareK(1, ndim, loop_size, dbox1, start1, stride1);                             \
   BoxLoopforall(hypre__tot, HYPRE_LAMBDA (HYPRE_Int idx)                                             \
   {                                                                                                  \
      hypre_newBoxLoopDeclare(databox1);                                                              \
      hypre_BoxLoopIncK(1, databox1, i1);

#define hypre_newBoxLoop1End(i1)                                                                      \
   });                                                                                                \
}

/* BoxLoop 2 */
#define hypre_newBoxLoop2Begin(ndim, loop_size, dbox1, start1, stride1, i1,                           \
                                                dbox2, start2, stride2, i2)                           \
{                                                                                                     \
   hypre_newBoxLoopInit(ndim, loop_size);                                                             \
   hypre_BoxLoopDataDeclareK(1, ndim, loop_size, dbox1, start1, stride1);                             \
   hypre_BoxLoopDataDeclareK(2, ndim, loop_size, dbox2, start2, stride2);                             \
   BoxLoopforall(hypre__tot, HYPRE_LAMBDA (HYPRE_Int idx)                                             \
   {                                                                                                  \
      hypre_newBoxLoopDeclare(databox1);                                                              \
      hypre_BoxLoopIncK(1, databox1, i1);                                                             \
      hypre_BoxLoopIncK(2, databox2, i2);

#define hypre_newBoxLoop2End(i1, i2)                                                                  \
   });                                                                                                \
}

/* BoxLoop 3 */
#define hypre_newBoxLoop3Begin(ndim, loop_size, dbox1, start1, stride1, i1,                           \
                                                dbox2, start2, stride2, i2,                           \
                                                dbox3, start3, stride3, i3)                           \
{                                                                                                     \
   hypre_newBoxLoopInit(ndim, loop_size);                                                             \
   hypre_BoxLoopDataDeclareK(1, ndim,loop_size, dbox1, start1, stride1);                              \
   hypre_BoxLoopDataDeclareK(2, ndim,loop_size, dbox2, start2, stride2);                              \
   hypre_BoxLoopDataDeclareK(3, ndim,loop_size, dbox3, start3, stride3);                              \
   BoxLoopforall(hypre__tot, HYPRE_LAMBDA (HYPRE_Int idx)                                             \
   {                                                                                                  \
      hypre_newBoxLoopDeclare(databox1);                                                              \
      hypre_BoxLoopIncK(1, databox1, i1);                                                             \
      hypre_BoxLoopIncK(2, databox2, i2);                                                             \
      hypre_BoxLoopIncK(3, databox3, i3);

#define hypre_newBoxLoop3End(i1, i2, i3)                                                              \
   });                                                                                                \
}

/* BoxLoop 4 */
#define hypre_newBoxLoop4Begin(ndim, loop_size, dbox1, start1, stride1, i1,                           \
                                                dbox2, start2, stride2, i2,                           \
                                                dbox3, start3, stride3, i3,                           \
                                                dbox4, start4, stride4, i4)                           \
{                                                                                                     \
   hypre_newBoxLoopInit(ndim, loop_size);                                                             \
   hypre_BoxLoopDataDeclareK(1, ndim, loop_size, dbox1, start1, stride1);                             \
   hypre_BoxLoopDataDeclareK(2, ndim, loop_size, dbox2, start2, stride2);                             \
   hypre_BoxLoopDataDeclareK(3, ndim, loop_size, dbox3, start3, stride3);                             \
   hypre_BoxLoopDataDeclareK(4, ndim, loop_size, dbox4, start4, stride4);                             \
   BoxLoopforall(hypre__tot, HYPRE_LAMBDA (HYPRE_Int idx)                                             \
   {                                                                                                  \
      hypre_newBoxLoopDeclare(databox1);                                                              \
      hypre_BoxLoopIncK(1, databox1, i1);                                                             \
      hypre_BoxLoopIncK(2, databox2, i2);                                                             \
      hypre_BoxLoopIncK(3, databox3, i3);                                                             \
      hypre_BoxLoopIncK(4, databox4, i4);

#define hypre_newBoxLoop4End(i1, i2, i3, i4)                                                          \
   });                                                                                                \
}

/* Basic BoxLoops have no boxes */
/* BoxLoop 1 */
#define zypre_newBasicBoxLoop1Begin(ndim, loop_size, stride1, i1)                                     \
{                                                                                                     \
   hypre_newBoxLoopInit(ndim, loop_size);                                                             \
   zypre_BasicBoxLoopDataDeclareK(1, ndim, loop_size, stride1);                                       \
   BoxLoopforall(hypre__tot, HYPRE_LAMBDA (HYPRE_Int idx)                                             \
   {                                                                                                  \
      hypre_newBoxLoopDeclare(databox1);                                                              \
      hypre_BoxLoopIncK(1, databox1, i1);

/* BoxLoop 2 */
#define zypre_newBasicBoxLoop2Begin(ndim, loop_size, stride1, i1, stride2, i2)                        \
{                                                                                                     \
   hypre_newBoxLoopInit(ndim, loop_size);                                                             \
   zypre_BasicBoxLoopDataDeclareK(1, ndim, loop_size, stride1);                                       \
   zypre_BasicBoxLoopDataDeclareK(2, ndim, loop_size, stride2);                                       \
   BoxLoopforall(hypre__tot, HYPRE_LAMBDA (HYPRE_Int idx)                                             \
   {                                                                                                  \
      hypre_newBoxLoopDeclare(databox1);                                                              \
      hypre_BoxLoopIncK(1, databox1, i1);                                                             \
      hypre_BoxLoopIncK(2, databox2, i2);                                                             \

/* TODO: RL just parallel-for, it should not be here, better in utilities */
#define hypre_LoopBegin(size, idx)                                                                    \
{                                                                                                     \
   BoxLoopforall(size, HYPRE_LAMBDA (HYPRE_Int idx)                                                   \
   {

#define hypre_LoopEnd()                                                                               \
   });                                                                                                \
}

/* Reduction BoxLoop1 */
#define hypre_BoxLoop1ReductionBegin(ndim, loop_size, dbox1, start1, stride1, i1, reducesum)                     \
{                                                                                                                \
   hypre_newBoxLoopInit(ndim, loop_size);                                                                        \
   hypre_BoxLoopDataDeclareK(1, ndim, loop_size, dbox1, start1, stride1);                                        \
   ReductionBoxLoopforall(hypre__tot, reducesum, HYPRE_LAMBDA (HYPRE_Int idx, decltype(reducesum) &reducesum)    \
   {                                                                                                             \
      hypre_newBoxLoopDeclare(databox1);                                                                         \
      hypre_BoxLoopIncK(1, databox1, i1);

#define hypre_BoxLoop1ReductionEnd(i1, reducesum)                                                                \
   });                                                                                                           \
}

/* Reduction BoxLoop2 */
#define hypre_BoxLoop2ReductionBegin(ndim, loop_size, dbox1, start1, stride1, i1,                                \
                                                      dbox2, start2, stride2, i2, reducesum)                     \
{                                                                                                                \
   hypre_newBoxLoopInit(ndim, loop_size);                                                                        \
   hypre_BoxLoopDataDeclareK(1, ndim, loop_size, dbox1, start1, stride1);                                        \
   hypre_BoxLoopDataDeclareK(2, ndim, loop_size, dbox2, start2, stride2);                                        \
   ReductionBoxLoopforall(hypre__tot, reducesum, HYPRE_LAMBDA (HYPRE_Int idx, decltype(reducesum) &reducesum)    \
   {                                                                                                             \
      hypre_newBoxLoopDeclare(databox1);                                                                         \
      hypre_BoxLoopIncK(1, databox1, i1);                                                                        \
      hypre_BoxLoopIncK(2, databox2, i2);

#define hypre_BoxLoop2ReductionEnd(i1, i2, reducesum)                                                            \
   });                                                                                                           \
}

/* Renamings */
#define hypre_BoxLoopBlock()       0

#define hypre_BoxLoop0Begin      hypre_newBoxLoop0Begin
#define hypre_BoxLoop0For        hypre_newBoxLoop0For
#define hypre_BoxLoop0End        hypre_newBoxLoop0End
#define hypre_BoxLoop1Begin      hypre_newBoxLoop1Begin
#define hypre_BoxLoop1For        hypre_newBoxLoop1For
#define hypre_BoxLoop1End        hypre_newBoxLoop1End
#define hypre_BoxLoop2Begin      hypre_newBoxLoop2Begin
#define hypre_BoxLoop2For        hypre_newBoxLoop2For
#define hypre_BoxLoop2End        hypre_newBoxLoop2End
#define hypre_BoxLoop3Begin      hypre_newBoxLoop3Begin
#define hypre_BoxLoop3For        hypre_newBoxLoop3For
#define hypre_BoxLoop3End        hypre_newBoxLoop3End
#define hypre_BoxLoop4Begin      hypre_newBoxLoop4Begin
#define hypre_BoxLoop4For        hypre_newBoxLoop4For
#define hypre_BoxLoop4End        hypre_newBoxLoop4End

#define hypre_BasicBoxLoop1Begin zypre_newBasicBoxLoop1Begin
#define hypre_BasicBoxLoop2Begin zypre_newBasicBoxLoop2Begin

#endif

#endif /* #ifndef HYPRE_BOXLOOP_CUDA_HEADER */
<|MERGE_RESOLUTION|>--- conflicted
+++ resolved
@@ -42,20 +42,12 @@
 
    template <typename LOOP_BODY>
    __global__ void
-<<<<<<< HEAD
-   forall_kernel( hypre_Item & item,
-=======
    forall_kernel( hypre_DeviceItem & item,
->>>>>>> 6f3bccb9
                   LOOP_BODY loop_body,
                   HYPRE_Int length )
    {
       const HYPRE_Int idx = hypre_gpu_get_grid_thread_id<1, 1>(item);
-<<<<<<< HEAD
-      /* const HYPRE_Int number_threads = hypre_cuda_get_grid_num_threads<1,1>(); */
-=======
       /* const HYPRE_Int number_threads = hypre_gpu_get_grid_num_threads<1,1>(item); */
->>>>>>> 6f3bccb9
 
       if (idx < length)
       {
@@ -95,21 +87,13 @@
 
    template <typename LOOP_BODY, typename REDUCER>
    __global__ void
-<<<<<<< HEAD
-   reductionforall_kernel( hypre_Item & item,
-=======
    reductionforall_kernel( hypre_DeviceItem & item,
->>>>>>> 6f3bccb9
                            HYPRE_Int length,
                            REDUCER   reducer,
                            LOOP_BODY loop_body )
    {
       const HYPRE_Int thread_id = hypre_gpu_get_grid_thread_id<1, 1>(item);
-<<<<<<< HEAD
-      const HYPRE_Int n_threads = hypre_cuda_get_grid_num_threads<1, 1>();
-=======
       const HYPRE_Int n_threads = hypre_gpu_get_grid_num_threads<1, 1>(item);
->>>>>>> 6f3bccb9
 
       for (HYPRE_Int idx = thread_id; idx < length; idx += n_threads)
       {
