/******************************************************************************
 * Copyright 1998-2019 Lawrence Livermore National Security, LLC and other
 * HYPRE Project Developers. See the top-level COPYRIGHT file for details.
 *
 * SPDX-License-Identifier: (Apache-2.0 OR MIT)
 ******************************************************************************/

/******************************************************************************
 *
 * Header info for the BoxLoop
 *
 *****************************************************************************/

/*--------------------------------------------------------------------------
 * BoxLoop macros:
 *--------------------------------------------------------------------------*/

#ifndef HYPRE_BOXLOOP_CUDA_HEADER
#define HYPRE_BOXLOOP_CUDA_HEADER

#define HYPRE_LAMBDA [=] __host__  __device__

/* TODO: RL: support 4-D */
typedef struct hypre_Boxloop_struct
{
   HYPRE_Int lsize0, lsize1, lsize2;
   HYPRE_Int strides0, strides1, strides2;
   HYPRE_Int bstart0, bstart1, bstart2;
   HYPRE_Int bsize0, bsize1, bsize2;
} hypre_Boxloop;

#ifdef __cplusplus
extern "C++"
{
#endif

   /* -------------------------
    *     parfor-loop
    * ------------------------*/

   template <typename LOOP_BODY>
   __global__ void
   forall_kernel( LOOP_BODY loop_body,
                  HYPRE_Int length )
   {
      const HYPRE_Int idx = hypre_cuda_get_grid_thread_id<1, 1>();
      /* const HYPRE_Int number_threads = hypre_cuda_get_grid_num_threads<1,1>(); */

      if (idx < length)
      {
         loop_body(idx);
      }
   }

   template<typename LOOP_BODY>
   void
   BoxLoopforall( HYPRE_Int length,
                  LOOP_BODY loop_body )
   {
      HYPRE_ExecutionPolicy exec_policy = hypre_HandleStructExecPolicy(hypre_handle());

      if (exec_policy == HYPRE_EXEC_HOST)
      {
#ifdef HYPRE_USING_OPENMP
         #pragma omp parallel for HYPRE_SMP_SCHEDULE
#endif
         for (HYPRE_Int idx = 0; idx < length; idx++)
         {
            loop_body(idx);
         }
      }
      else if (exec_policy == HYPRE_EXEC_DEVICE)
      {
<<<<<<< HEAD
         const dim3 bDim = hypre_GetDefaultCUDABlockDimension();
         const dim3 gDim = hypre_GetDefaultCUDAGridDimension(length, "thread", bDim);
=======
         const dim3 bDim = hypre_GetDefaultDeviceBlockDimension();
         const dim3 gDim = hypre_GetDefaultDeviceGridDimension(length, "thread", bDim);
>>>>>>> dcbee145

         HYPRE_CUDA_LAUNCH( forall_kernel, gDim, bDim, loop_body, length );
      }
   }

   /* ------------------------------
    *     parforreduction-loop
    * -----------------------------*/

   template <typename LOOP_BODY, typename REDUCER>
   __global__ void
   reductionforall_kernel( HYPRE_Int length,
                           REDUCER   reducer,
                           LOOP_BODY loop_body )
   {
      const HYPRE_Int thread_id = hypre_cuda_get_grid_thread_id<1, 1>();
      const HYPRE_Int n_threads = hypre_cuda_get_grid_num_threads<1, 1>();

      for (HYPRE_Int idx = thread_id; idx < length; idx += n_threads)
      {
         loop_body(idx, reducer);
      }

      /* reduction in block-level and the save the results in reducer */
      reducer.BlockReduce();
   }

   template<typename LOOP_BODY, typename REDUCER>
   void
   ReductionBoxLoopforall( HYPRE_Int  length,
                           REDUCER   & reducer,
                           LOOP_BODY  loop_body )
   {
      if (length <= 0)
      {
         return;
      }

      HYPRE_ExecutionPolicy exec_policy = hypre_HandleStructExecPolicy(hypre_handle());

      if (exec_policy == HYPRE_EXEC_HOST)
      {
         for (HYPRE_Int idx = 0; idx < length; idx++)
         {
            loop_body(idx, reducer);
         }
      }
      else if (exec_policy == HYPRE_EXEC_DEVICE)
      {
<<<<<<< HEAD
         const dim3 bDim = hypre_GetDefaultCUDABlockDimension();
         dim3 gDim = hypre_GetDefaultCUDAGridDimension(length, "thread", bDim);
=======
         const dim3 bDim = hypre_GetDefaultDeviceBlockDimension();
         dim3 gDim = hypre_GetDefaultDeviceGridDimension(length, "thread", bDim);
>>>>>>> dcbee145

         /* Note: we assume gDim cannot exceed 1024
          *       and bDim < WARP * WARP
          */
         gDim.x = hypre_min(gDim.x, 1024);
         reducer.nblocks = gDim.x;

         /*
         hypre_printf("length= %d, blocksize = %d, gridsize = %d\n", length, bDim.x, gDim.x);
         */

         HYPRE_CUDA_LAUNCH( reductionforall_kernel, gDim, bDim, length, reducer, loop_body );
      }
   }

#ifdef __cplusplus
}
#endif

/* Get 1-D length of the loop, in hypre__tot */
#define hypre_newBoxLoopInit(ndim, loop_size)              \
   HYPRE_Int hypre__tot = 1;                               \
   for (HYPRE_Int hypre_d = 0; hypre_d < ndim; hypre_d ++) \
   {                                                       \
      hypre__tot *= loop_size[hypre_d];                    \
   }

/* Initialize struct for box-k */
#define hypre_BoxLoopDataDeclareK(k, ndim, loop_size, dbox, start, stride) \
   hypre_Boxloop databox##k;                                               \
   /* dim 0 */                                                             \
   databox##k.lsize0   = loop_size[0];                                     \
   databox##k.strides0 = stride[0];                                        \
   databox##k.bstart0  = start[0] - dbox->imin[0];                         \
   databox##k.bsize0   = dbox->imax[0] - dbox->imin[0];                    \
   /* dim 1 */                                                             \
   if (ndim > 1)                                                           \
   {                                                                       \
      databox##k.lsize1   = loop_size[1];                                  \
      databox##k.strides1 = stride[1];                                     \
      databox##k.bstart1  = start[1] - dbox->imin[1];                      \
      databox##k.bsize1   = dbox->imax[1] - dbox->imin[1];                 \
   }                                                                       \
   else                                                                    \
   {                                                                       \
      databox##k.lsize1   = 1;                                             \
      databox##k.strides1 = 0;                                             \
      databox##k.bstart1  = 0;                                             \
      databox##k.bsize1   = 0;                                             \
   }                                                                       \
   /* dim 2 */                                                             \
   if (ndim == 3)                                                          \
   {                                                                       \
      databox##k.lsize2   = loop_size[2];                                  \
      databox##k.strides2 = stride[2];                                     \
      databox##k.bstart2  = start[2] - dbox->imin[2];                      \
      databox##k.bsize2   = dbox->imax[2] - dbox->imin[2];                 \
   }                                                                       \
   else                                                                    \
   {                                                                       \
      databox##k.lsize2   = 1;                                             \
      databox##k.strides2 = 0;                                             \
      databox##k.bstart2  = 0;                                             \
      databox##k.bsize2   = 0;                                             \
   }

#define zypre_BasicBoxLoopDataDeclareK(k,ndim,loop_size,stride) \
hypre_Boxloop databox##k;                                       \
databox##k.lsize0   = loop_size[0];                             \
databox##k.strides0 = stride[0];                                \
databox##k.bstart0  = 0;                                        \
databox##k.bsize0   = 0;                                        \
if (ndim > 1)                                                   \
{                                                               \
   databox##k.lsize1   = loop_size[1];                          \
   databox##k.strides1 = stride[1];                             \
   databox##k.bstart1  = 0;                                     \
   databox##k.bsize1   = 0;                                     \
}                                                               \
else                                                            \
{                                                               \
   databox##k.lsize1   = 1;                                     \
   databox##k.strides1 = 0;                                     \
   databox##k.bstart1  = 0;                                     \
   databox##k.bsize1   = 0;                                     \
}                                                               \
if (ndim == 3)                                                  \
{                                                               \
   databox##k.lsize2   = loop_size[2];                          \
   databox##k.strides2 = stride[2];                             \
   databox##k.bstart2  = 0;                                     \
   databox##k.bsize2   = 0;                                     \
}                                                               \
else                                                            \
{                                                               \
    databox##k.lsize2   = 1;                                    \
    databox##k.strides2 = 0;                                    \
    databox##k.bstart2  = 0;                                    \
    databox##k.bsize2   = 0;                                    \
}

/* RL: TODO loop_size out of box struct, bsize +1 */
/* Given input 1-D 'idx' in box, get 3-D 'local_idx' in loop_size */
#define hypre_newBoxLoopDeclare(box)                     \
   hypre_Index local_idx;                                \
   HYPRE_Int idx_local = idx;                            \
   hypre_IndexD(local_idx, 0)  = idx_local % box.lsize0; \
   idx_local = idx_local / box.lsize0;                   \
   hypre_IndexD(local_idx, 1)  = idx_local % box.lsize1; \
   idx_local = idx_local / box.lsize1;                   \
   hypre_IndexD(local_idx, 2)  = idx_local % box.lsize2; \

/* Given input 3-D 'local_idx', get 1-D 'hypre__i' in 'box' */
#define hypre_BoxLoopIncK(k, box, hypre__i)                                               \
   HYPRE_Int hypre_boxD##k = 1;                                                           \
   HYPRE_Int hypre__i = 0;                                                                \
   hypre__i += (hypre_IndexD(local_idx, 0) * box.strides0 + box.bstart0) * hypre_boxD##k; \
   hypre_boxD##k *= hypre_max(0, box.bsize0 + 1);                                         \
   hypre__i += (hypre_IndexD(local_idx, 1) * box.strides1 + box.bstart1) * hypre_boxD##k; \
   hypre_boxD##k *= hypre_max(0, box.bsize1 + 1);                                         \
   hypre__i += (hypre_IndexD(local_idx, 2) * box.strides2 + box.bstart2) * hypre_boxD##k; \
   hypre_boxD##k *= hypre_max(0, box.bsize2 + 1);

/* get 3-D local_idx into 'index' */
#define hypre_BoxLoopGetIndex(index)      \
   index[0] = hypre_IndexD(local_idx, 0); \
   index[1] = hypre_IndexD(local_idx, 1); \
   index[2] = hypre_IndexD(local_idx, 2);

/* BoxLoop 0 */
#define hypre_newBoxLoop0Begin(ndim, loop_size)                                                       \
{                                                                                                     \
   hypre_newBoxLoopInit(ndim, loop_size);                                                             \
   BoxLoopforall(hypre__tot, HYPRE_LAMBDA (HYPRE_Int idx)                                             \
   {

#define hypre_newBoxLoop0End()                                                                        \
   });                                                                                                \
}

/* BoxLoop 1 */
#define hypre_newBoxLoop1Begin(ndim, loop_size, dbox1, start1, stride1, i1)                           \
{                                                                                                     \
   hypre_newBoxLoopInit(ndim, loop_size);                                                             \
   hypre_BoxLoopDataDeclareK(1, ndim, loop_size, dbox1, start1, stride1);                             \
   BoxLoopforall(hypre__tot, HYPRE_LAMBDA (HYPRE_Int idx)                                             \
   {                                                                                                  \
      hypre_newBoxLoopDeclare(databox1);                                                              \
      hypre_BoxLoopIncK(1, databox1, i1);

#define hypre_newBoxLoop1End(i1)                                                                      \
   });                                                                                                \
}

/* BoxLoop 2 */
#define hypre_newBoxLoop2Begin(ndim, loop_size, dbox1, start1, stride1, i1,                           \
                                                dbox2, start2, stride2, i2)                           \
{                                                                                                     \
   hypre_newBoxLoopInit(ndim, loop_size);                                                             \
   hypre_BoxLoopDataDeclareK(1, ndim, loop_size, dbox1, start1, stride1);                             \
   hypre_BoxLoopDataDeclareK(2, ndim, loop_size, dbox2, start2, stride2);                             \
   BoxLoopforall(hypre__tot, HYPRE_LAMBDA (HYPRE_Int idx)                                             \
   {                                                                                                  \
      hypre_newBoxLoopDeclare(databox1);                                                              \
      hypre_BoxLoopIncK(1, databox1, i1);                                                             \
      hypre_BoxLoopIncK(2, databox2, i2);

#define hypre_newBoxLoop2End(i1, i2)                                                                  \
   });                                                                                                \
}

/* BoxLoop 3 */
#define hypre_newBoxLoop3Begin(ndim, loop_size, dbox1, start1, stride1, i1,                           \
                                                dbox2, start2, stride2, i2,                           \
                                                dbox3, start3, stride3, i3)                           \
{                                                                                                     \
   hypre_newBoxLoopInit(ndim, loop_size);                                                             \
   hypre_BoxLoopDataDeclareK(1, ndim,loop_size, dbox1, start1, stride1);                              \
   hypre_BoxLoopDataDeclareK(2, ndim,loop_size, dbox2, start2, stride2);                              \
   hypre_BoxLoopDataDeclareK(3, ndim,loop_size, dbox3, start3, stride3);                              \
   BoxLoopforall(hypre__tot, HYPRE_LAMBDA (HYPRE_Int idx)                                             \
   {                                                                                                  \
      hypre_newBoxLoopDeclare(databox1);                                                              \
      hypre_BoxLoopIncK(1, databox1, i1);                                                             \
      hypre_BoxLoopIncK(2, databox2, i2);                                                             \
      hypre_BoxLoopIncK(3, databox3, i3);

#define hypre_newBoxLoop3End(i1, i2, i3)                                                              \
   });                                                                                                \
}

/* BoxLoop 4 */
#define hypre_newBoxLoop4Begin(ndim, loop_size, dbox1, start1, stride1, i1,                           \
                                                dbox2, start2, stride2, i2,                           \
                                                dbox3, start3, stride3, i3,                           \
                                                dbox4, start4, stride4, i4)                           \
{                                                                                                     \
   hypre_newBoxLoopInit(ndim, loop_size);                                                             \
   hypre_BoxLoopDataDeclareK(1, ndim, loop_size, dbox1, start1, stride1);                             \
   hypre_BoxLoopDataDeclareK(2, ndim, loop_size, dbox2, start2, stride2);                             \
   hypre_BoxLoopDataDeclareK(3, ndim, loop_size, dbox3, start3, stride3);                             \
   hypre_BoxLoopDataDeclareK(4, ndim, loop_size, dbox4, start4, stride4);                             \
   BoxLoopforall(hypre__tot, HYPRE_LAMBDA (HYPRE_Int idx)                                             \
   {                                                                                                  \
      hypre_newBoxLoopDeclare(databox1);                                                              \
      hypre_BoxLoopIncK(1, databox1, i1);                                                             \
      hypre_BoxLoopIncK(2, databox2, i2);                                                             \
      hypre_BoxLoopIncK(3, databox3, i3);                                                             \
      hypre_BoxLoopIncK(4, databox4, i4);

#define hypre_newBoxLoop4End(i1, i2, i3, i4)                                                          \
   });                                                                                                \
}

/* Basic BoxLoops have no boxes */
/* BoxLoop 1 */
#define zypre_newBasicBoxLoop1Begin(ndim, loop_size, stride1, i1)                                     \
{                                                                                                     \
   hypre_newBoxLoopInit(ndim, loop_size);                                                             \
   zypre_BasicBoxLoopDataDeclareK(1, ndim, loop_size, stride1);                                       \
   BoxLoopforall(hypre__tot, HYPRE_LAMBDA (HYPRE_Int idx)                                             \
   {                                                                                                  \
      hypre_newBoxLoopDeclare(databox1);                                                              \
      hypre_BoxLoopIncK(1, databox1, i1);

/* BoxLoop 2 */
#define zypre_newBasicBoxLoop2Begin(ndim, loop_size, stride1, i1, stride2, i2)                        \
{                                                                                                     \
   hypre_newBoxLoopInit(ndim, loop_size);                                                             \
   zypre_BasicBoxLoopDataDeclareK(1, ndim, loop_size, stride1);                                       \
   zypre_BasicBoxLoopDataDeclareK(2, ndim, loop_size, stride2);                                       \
   BoxLoopforall(hypre__tot, HYPRE_LAMBDA (HYPRE_Int idx)                                             \
   {                                                                                                  \
      hypre_newBoxLoopDeclare(databox1);                                                              \
      hypre_BoxLoopIncK(1, databox1, i1);                                                             \
      hypre_BoxLoopIncK(2, databox2, i2);                                                             \

/* TODO: RL just parallel-for, it should not be here, better in utilities */
#define hypre_LoopBegin(size, idx)                                                                    \
{                                                                                                     \
   BoxLoopforall(size, HYPRE_LAMBDA (HYPRE_Int idx)                                                   \
   {

#define hypre_LoopEnd()                                                                               \
   });                                                                                                \
}

/* Reduction BoxLoop1 */
#define hypre_BoxLoop1ReductionBegin(ndim, loop_size, dbox1, start1, stride1, i1, reducesum)                     \
{                                                                                                                \
   hypre_newBoxLoopInit(ndim, loop_size);                                                                        \
   hypre_BoxLoopDataDeclareK(1, ndim, loop_size, dbox1, start1, stride1);                                        \
   ReductionBoxLoopforall(hypre__tot, reducesum, HYPRE_LAMBDA (HYPRE_Int idx, decltype(reducesum) &reducesum)    \
   {                                                                                                             \
      hypre_newBoxLoopDeclare(databox1);                                                                         \
      hypre_BoxLoopIncK(1, databox1, i1);

#define hypre_BoxLoop1ReductionEnd(i1, reducesum)                                                                \
   });                                                                                                           \
}

/* Reduction BoxLoop2 */
#define hypre_BoxLoop2ReductionBegin(ndim, loop_size, dbox1, start1, stride1, i1,                                \
                                                      dbox2, start2, stride2, i2, reducesum)                     \
{                                                                                                                \
   hypre_newBoxLoopInit(ndim, loop_size);                                                                        \
   hypre_BoxLoopDataDeclareK(1, ndim, loop_size, dbox1, start1, stride1);                                        \
   hypre_BoxLoopDataDeclareK(2, ndim, loop_size, dbox2, start2, stride2);                                        \
   ReductionBoxLoopforall(hypre__tot, reducesum, HYPRE_LAMBDA (HYPRE_Int idx, decltype(reducesum) &reducesum)    \
   {                                                                                                             \
      hypre_newBoxLoopDeclare(databox1);                                                                         \
      hypre_BoxLoopIncK(1, databox1, i1);                                                                        \
      hypre_BoxLoopIncK(2, databox2, i2);

#define hypre_BoxLoop2ReductionEnd(i1, i2, reducesum)                                                            \
   });                                                                                                           \
}

/* Renamings */
#define hypre_BoxLoopBlock()       0

#define hypre_BoxLoop0Begin      hypre_newBoxLoop0Begin
#define hypre_BoxLoop0For        hypre_newBoxLoop0For
#define hypre_BoxLoop0End        hypre_newBoxLoop0End
#define hypre_BoxLoop1Begin      hypre_newBoxLoop1Begin
#define hypre_BoxLoop1For        hypre_newBoxLoop1For
#define hypre_BoxLoop1End        hypre_newBoxLoop1End
#define hypre_BoxLoop2Begin      hypre_newBoxLoop2Begin
#define hypre_BoxLoop2For        hypre_newBoxLoop2For
#define hypre_BoxLoop2End        hypre_newBoxLoop2End
#define hypre_BoxLoop3Begin      hypre_newBoxLoop3Begin
#define hypre_BoxLoop3For        hypre_newBoxLoop3For
#define hypre_BoxLoop3End        hypre_newBoxLoop3End
#define hypre_BoxLoop4Begin      hypre_newBoxLoop4Begin
#define hypre_BoxLoop4For        hypre_newBoxLoop4For
#define hypre_BoxLoop4End        hypre_newBoxLoop4End

#define hypre_BasicBoxLoop1Begin zypre_newBasicBoxLoop1Begin
#define hypre_BasicBoxLoop2Begin zypre_newBasicBoxLoop2Begin

#endif /* #ifndef HYPRE_BOXLOOP_CUDA_HEADER */<|MERGE_RESOLUTION|>--- conflicted
+++ resolved
@@ -71,13 +71,8 @@
       }
       else if (exec_policy == HYPRE_EXEC_DEVICE)
       {
-<<<<<<< HEAD
-         const dim3 bDim = hypre_GetDefaultCUDABlockDimension();
-         const dim3 gDim = hypre_GetDefaultCUDAGridDimension(length, "thread", bDim);
-=======
          const dim3 bDim = hypre_GetDefaultDeviceBlockDimension();
          const dim3 gDim = hypre_GetDefaultDeviceGridDimension(length, "thread", bDim);
->>>>>>> dcbee145
 
          HYPRE_CUDA_LAUNCH( forall_kernel, gDim, bDim, loop_body, length );
       }
@@ -127,13 +122,8 @@
       }
       else if (exec_policy == HYPRE_EXEC_DEVICE)
       {
-<<<<<<< HEAD
-         const dim3 bDim = hypre_GetDefaultCUDABlockDimension();
-         dim3 gDim = hypre_GetDefaultCUDAGridDimension(length, "thread", bDim);
-=======
          const dim3 bDim = hypre_GetDefaultDeviceBlockDimension();
          dim3 gDim = hypre_GetDefaultDeviceGridDimension(length, "thread", bDim);
->>>>>>> dcbee145
 
          /* Note: we assume gDim cannot exceed 1024
           *       and bDim < WARP * WARP
