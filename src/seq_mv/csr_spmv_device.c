/******************************************************************************
 * Copyright 1998-2019 Lawrence Livermore National Security, LLC and other
 * HYPRE Project Developers. See the top-level COPYRIGHT file for details.
 *
 * SPDX-License-Identifier: (Apache-2.0 OR MIT)
 ******************************************************************************/

/******************************************************************************
 *
 * Matvec functions for hypre_CSRMatrix class.
 *
 *****************************************************************************/

#include "seq_mv.h"
#include "_hypre_utilities.hpp"

#if defined(HYPRE_USING_CUDA) || defined(HYPRE_USING_HIP)

#define SPMV_BLOCKDIM 512
#define VERSION 1

#define SPMV_ADD_SUM(p)                                              \
{                                                                    \
   const HYPRE_Int col = read_only_load(&d_ja[p]);                   \
   if (F == 0)                                                       \
   {                                                                 \
<<<<<<< HEAD
      const T val = d_a ? read_only_load(&d_a[p]) : T(1);            \
=======
      const T val = d_a ? read_only_load(&d_a[p]) : 1.0;             \
>>>>>>> d079a90f
      sum += val * read_only_load(&d_x[col]);                        \
   }                                                                 \
   else if (F == -1)                                                 \
   {                                                                 \
      if (col <= grid_group_id)                                      \
      {                                                              \
<<<<<<< HEAD
         const T val = d_a ? read_only_load(&d_a[p]) : T(1);         \
=======
         const T val = d_a ? read_only_load(&d_a[p]) : 1.0;          \
>>>>>>> d079a90f
         sum += val * read_only_load(&d_x[col]);                     \
      }                                                              \
   }                                                                 \
   else if (F == 1)                                                  \
   {                                                                 \
      if (col >= grid_group_id)                                      \
      {                                                              \
<<<<<<< HEAD
         const T val = d_a ? read_only_load(&d_a[p]) : T(1);         \
=======
         const T val = d_a ? read_only_load(&d_a[p]) : 1.0;          \
>>>>>>> d079a90f
         sum += val * read_only_load(&d_x[col]);                     \
      }                                                              \
   }                                                                 \
   else if (F == -2)                                                 \
   {                                                                 \
      if (col < grid_group_id)                                       \
      {                                                              \
<<<<<<< HEAD
         const T val = d_a ? read_only_load(&d_a[p]) : T(1);         \
=======
         const T val = d_a ? read_only_load(&d_a[p]) : 1.0;          \
>>>>>>> d079a90f
         sum += val * read_only_load(&d_x[col]);                     \
      }                                                              \
   }                                                                 \
   else if (F == 2)                                                  \
   {                                                                 \
      if (col > grid_group_id)                                       \
      {                                                              \
<<<<<<< HEAD
         const T val = d_a ? read_only_load(&d_a[p]) : T(1);         \
=======
         const T val = d_a ? read_only_load(&d_a[p]) : 1.0;          \
>>>>>>> d079a90f
         sum += val * read_only_load(&d_x[col]);                     \
      }                                                              \
   }                                                                 \
}

/* K is the number of threads working on a single row. K = 2, 4, 8, 16, 32 */
template <HYPRE_Int F, HYPRE_Int K, typename T>
__global__ void
hypre_csr_v_k_shuffle(HYPRE_Int     n,
                      T             alpha,
                      HYPRE_Int    *d_ia,
                      HYPRE_Int    *d_ja,
                      T            *d_a,
                      T            *d_x,
                      T             beta,
                      T            *d_y,
                      HYPRE_Int    *d_yind)
{
   /*------------------------------------------------------------*
    *               CSR spmv-vector kernel
    *               warp-shuffle reduction
    *            (Group of K threads) per row
    *------------------------------------------------------------*/
   const HYPRE_Int grid_ngroups = gridDim.x * (SPMV_BLOCKDIM / K);
   HYPRE_Int grid_group_id = (blockIdx.x * SPMV_BLOCKDIM + threadIdx.x) / K;
   const HYPRE_Int group_lane = threadIdx.x & (K - 1);
   const HYPRE_Int warp_lane = threadIdx.x & (HYPRE_WARP_SIZE - 1);
   const HYPRE_Int warp_group_id = warp_lane / K;
   const HYPRE_Int warp_ngroups = HYPRE_WARP_SIZE / K;

   for (; __any_sync(HYPRE_WARP_FULL_MASK, grid_group_id < n); grid_group_id += grid_ngroups)
   {
#if 0
      HYPRE_Int p = 0, q = 0;
      if (grid_group_id < n && group_lane < 2)
      {
         p = read_only_load(&d_ia[grid_group_id + group_lane]);
      }
      q = __shfl_sync(HYPRE_WARP_FULL_MASK, p, 1, K);
      p = __shfl_sync(HYPRE_WARP_FULL_MASK, p, 0, K);
#else
      const HYPRE_Int s = grid_group_id - warp_group_id + warp_lane;
      HYPRE_Int p = 0, q = 0;
      if (s <= n && warp_lane <= warp_ngroups)
      {
         p = read_only_load(&d_ia[s]);
      }
      q = __shfl_sync(HYPRE_WARP_FULL_MASK, p, warp_group_id + 1);
      p = __shfl_sync(HYPRE_WARP_FULL_MASK, p, warp_group_id);
#endif
      T sum = 0.0;
#if VERSION == 1
#pragma unroll 1
      for (p += group_lane; __any_sync(HYPRE_WARP_FULL_MASK, p < q); p += K * 2)
      {
         if (p < q)
         {
            SPMV_ADD_SUM(p)
            if (p + K < q)
            {
               SPMV_ADD_SUM((p + K))
            }
         }
      }
#elif VERSION == 2
#pragma unroll 1
      for (p += group_lane; __any_sync(HYPRE_WARP_FULL_MASK, p < q); p += K)
      {
         if (p < q)
         {
            SPMV_ADD_SUM(p)
         }
      }
#else
#pragma unroll 1
      for (p += group_lane;  p < q; p += K)
      {
         SPMV_ADD_SUM(p)
      }
#endif
      // parallel reduction
#pragma unroll
      for (HYPRE_Int d = K / 2; d > 0; d >>= 1)
      {
         sum += __shfl_down_sync(HYPRE_WARP_FULL_MASK, sum, d);
      }
      if (grid_group_id < n && group_lane == 0)
      {
         HYPRE_Int row = d_yind ? read_only_load(&d_yind[grid_group_id]) : grid_group_id;
         if (beta)
         {
            d_y[row] = alpha * sum + beta * d_y[row];
         }
         else
         {
            d_y[row] = alpha * sum;
         }
      }
   }
}

/* F is fill-mode
 *    0: whole matrix
 *   -1: lower
 *    1: upper
 *   -2: strict lower
 *    2: strict upper
 */
template <HYPRE_Int F, typename T>
HYPRE_Int
<<<<<<< HEAD
hypreDevice_CSRMatrixMatvec( HYPRE_Int  nrows,
                             HYPRE_Int  nnz,
                             T          alpha,
                             HYPRE_Int *d_ia,
                             HYPRE_Int *d_ja,
                             T         *d_a,
                             T         *d_x,
                             T          beta,
                             T         *d_y,
                             HYPRE_Int *d_yind)
=======
hypreDevice_CSRMatrixMatvec( HYPRE_Int      nrows,
                             HYPRE_Int      nnz,
                             HYPRE_Complex  alpha,
                             HYPRE_Int     *d_ia,
                             HYPRE_Int     *d_ja,
                             HYPRE_Complex *d_a,
                             HYPRE_Complex *d_x,
                             HYPRE_Complex  beta,
                             HYPRE_Complex *d_y,
                             HYPRE_Int     *d_yind)
>>>>>>> d079a90f
{
   const HYPRE_Int rownnz = (nnz + nrows - 1) / nrows;
   const dim3 bDim(SPMV_BLOCKDIM);

   if (rownnz >= 64)
   {
      const HYPRE_Int group_size = 32;
      const HYPRE_Int num_groups_per_block = SPMV_BLOCKDIM / group_size;
      const dim3 gDim((nrows + num_groups_per_block - 1) / num_groups_per_block);
<<<<<<< HEAD
      HYPRE_CUDA_LAUNCH( (hypre_csr_v_k_shuffle<F, group_size, T>), gDim, bDim,
=======
      HYPRE_CUDA_LAUNCH( (hypre_csr_v_k_shuffle<F, group_size, HYPRE_Real>), gDim, bDim,
>>>>>>> d079a90f
                         nrows, alpha, d_ia, d_ja, d_a, d_x, beta, d_y, d_yind );
   }
   else if (rownnz >= 32)
   {
      const HYPRE_Int group_size = 16;
      const HYPRE_Int num_groups_per_block = SPMV_BLOCKDIM / group_size;
      const dim3 gDim((nrows + num_groups_per_block - 1) / num_groups_per_block);
<<<<<<< HEAD
      HYPRE_CUDA_LAUNCH( (hypre_csr_v_k_shuffle<F, group_size, T>), gDim, bDim,
=======
      HYPRE_CUDA_LAUNCH( (hypre_csr_v_k_shuffle<F, group_size, HYPRE_Real>), gDim, bDim,
>>>>>>> d079a90f
                         nrows, alpha, d_ia, d_ja, d_a, d_x, beta, d_y, d_yind );
   }
   else if (rownnz >= 16)
   {
      const HYPRE_Int group_size = 8;
      const HYPRE_Int num_groups_per_block = SPMV_BLOCKDIM / group_size;
      const dim3 gDim((nrows + num_groups_per_block - 1) / num_groups_per_block);
<<<<<<< HEAD
      HYPRE_CUDA_LAUNCH( (hypre_csr_v_k_shuffle<F, group_size, T>), gDim, bDim,
=======
      HYPRE_CUDA_LAUNCH( (hypre_csr_v_k_shuffle<F, group_size, HYPRE_Real>), gDim, bDim,
>>>>>>> d079a90f
                         nrows, alpha, d_ia, d_ja, d_a, d_x, beta, d_y, d_yind );
   }
   else if (rownnz >= 8)
   {
      const HYPRE_Int group_size = 4;
      const HYPRE_Int num_groups_per_block = SPMV_BLOCKDIM / group_size;
      const dim3 gDim((nrows + num_groups_per_block - 1) / num_groups_per_block);
<<<<<<< HEAD
      HYPRE_CUDA_LAUNCH( (hypre_csr_v_k_shuffle<F, group_size, T>), gDim, bDim,
=======
      HYPRE_CUDA_LAUNCH( (hypre_csr_v_k_shuffle<F, group_size, HYPRE_Real>), gDim, bDim,
>>>>>>> d079a90f
                         nrows, alpha, d_ia, d_ja, d_a, d_x, beta, d_y, d_yind );
   }
   else
   {
      const HYPRE_Int group_size = 4;
      const HYPRE_Int num_groups_per_block = SPMV_BLOCKDIM / group_size;
      const dim3 gDim((nrows + num_groups_per_block - 1) / num_groups_per_block);
<<<<<<< HEAD
      HYPRE_CUDA_LAUNCH( (hypre_csr_v_k_shuffle<F, group_size, T>), gDim, bDim,
=======
      HYPRE_CUDA_LAUNCH( (hypre_csr_v_k_shuffle<F, group_size, HYPRE_Real>), gDim, bDim,
>>>>>>> d079a90f
                         nrows, alpha, d_ia, d_ja, d_a, d_x, beta, d_y, d_yind );
   }

   return hypre_error_flag;
}

<<<<<<< HEAD
/* ind != NULL, y(ind) = alpha*A*x + beta*y(ind)
 * ind == NULL, y      = alpha*A*x + beta*y
 * Note: if A has no numrical values, assume the values are all ones
=======
/* ind != NULL, y(ind) = alpha*op(B)*x + beta*y(ind)
 * ind == NULL, y      = alpha*op(B)*x + beta*y
 * op(B) = B or B^T
 * the size of y_ind = the number of rows of op(B)
 * Note: if B has no numrical values, assume the values are all ones
>>>>>>> d079a90f
 */
HYPRE_Int
hypre_CSRMatrixSpMVDevice( HYPRE_Int        trans,
                           HYPRE_Complex    alpha,
                           hypre_CSRMatrix *B,
                           hypre_Vector    *x,
                           HYPRE_Complex    beta,
                           hypre_Vector    *y,
                           HYPRE_Int       *y_ind,
                           HYPRE_Int        fill )
{
   HYPRE_Int      nrows = trans ? hypre_CSRMatrixNumCols(B) : hypre_CSRMatrixNumRows(B);
   HYPRE_Int      nnz   = hypre_CSRMatrixNumNonzeros(B);
   HYPRE_Complex *d_y   = hypre_VectorData(y);

   if (nnz <= 0 || alpha == 0.0)
   {
      if (y_ind)
      {
         HYPRE_THRUST_CALL( transform,
                            thrust::make_permutation_iterator(d_y, y_ind),
                            thrust::make_permutation_iterator(d_y, y_ind) + nrows,
                            thrust::make_permutation_iterator(d_y, y_ind),
                            beta * _1 );
      }
      else
      {
         hypre_SeqVectorScale(beta, y);
      }

      return hypre_error_flag;
   }

   hypre_CSRMatrix *A = NULL;

   if (trans)
   {
      hypre_CSRMatrixTransposeDevice(B, &A, hypre_CSRMatrixData(B) != NULL);
   }
   else
   {
      A = B;
   }

   hypre_assert(nrows == hypre_CSRMatrixNumRows(A));
   hypre_assert(nrows > 0);

   HYPRE_Int     *d_ia = hypre_CSRMatrixI(A);
   HYPRE_Int     *d_ja = hypre_CSRMatrixJ(A);
   HYPRE_Complex *d_a  = hypre_CSRMatrixData(A);
   HYPRE_Complex *d_x  = hypre_VectorData(x);

   if (fill == 0)
   {
      return hypreDevice_CSRMatrixMatvec<0>(nrows, nnz, alpha, d_ia, d_ja, d_a, d_x, beta, d_y, y_ind);
   }
   else if (fill == 1)
   {
      return hypreDevice_CSRMatrixMatvec<1>(nrows, nnz, alpha, d_ia, d_ja, d_a, d_x, beta, d_y, y_ind);
   }
   else if (fill == -1)
   {
      return hypreDevice_CSRMatrixMatvec < -1 > (nrows, nnz, alpha, d_ia, d_ja, d_a, d_x, beta, d_y,
                                                 y_ind);
   }
   else if (fill == 2)
   {
      return hypreDevice_CSRMatrixMatvec<2>(nrows, nnz, alpha, d_ia, d_ja, d_a, d_x, beta, d_y, y_ind);
   }
   else if (fill == -2)
   {
      return hypreDevice_CSRMatrixMatvec < -2 > (nrows, nnz, alpha, d_ia, d_ja, d_a, d_x, beta, d_y,
                                                 y_ind);
<<<<<<< HEAD
=======
   }

   if (trans)
   {
      hypre_CSRMatrixDestroy(A);
>>>>>>> d079a90f
   }

   return hypre_error_flag;
}

HYPRE_Int
hypre_CSRMatrixIntSpMVDevice( HYPRE_Int  nrows,
                              HYPRE_Int  nnz,
                              HYPRE_Int  alpha,
                              HYPRE_Int *d_ia,
                              HYPRE_Int *d_ja,
                              HYPRE_Int *d_a,
                              HYPRE_Int *d_x,
                              HYPRE_Int  beta,
                              HYPRE_Int *d_y )
{
   hypreDevice_CSRMatrixMatvec<0, HYPRE_Int>(nrows, nnz, alpha, d_ia, d_ja, d_a, d_x, beta, d_y, NULL);

   return hypre_error_flag;
}
#endif /*#if defined(HYPRE_USING_CUDA)  || defined(HYPRE_USING_HIP) */<|MERGE_RESOLUTION|>--- conflicted
+++ resolved
@@ -24,22 +24,14 @@
    const HYPRE_Int col = read_only_load(&d_ja[p]);                   \
    if (F == 0)                                                       \
    {                                                                 \
-<<<<<<< HEAD
       const T val = d_a ? read_only_load(&d_a[p]) : T(1);            \
-=======
-      const T val = d_a ? read_only_load(&d_a[p]) : 1.0;             \
->>>>>>> d079a90f
       sum += val * read_only_load(&d_x[col]);                        \
    }                                                                 \
    else if (F == -1)                                                 \
    {                                                                 \
       if (col <= grid_group_id)                                      \
       {                                                              \
-<<<<<<< HEAD
          const T val = d_a ? read_only_load(&d_a[p]) : T(1);         \
-=======
-         const T val = d_a ? read_only_load(&d_a[p]) : 1.0;          \
->>>>>>> d079a90f
          sum += val * read_only_load(&d_x[col]);                     \
       }                                                              \
    }                                                                 \
@@ -47,11 +39,7 @@
    {                                                                 \
       if (col >= grid_group_id)                                      \
       {                                                              \
-<<<<<<< HEAD
          const T val = d_a ? read_only_load(&d_a[p]) : T(1);         \
-=======
-         const T val = d_a ? read_only_load(&d_a[p]) : 1.0;          \
->>>>>>> d079a90f
          sum += val * read_only_load(&d_x[col]);                     \
       }                                                              \
    }                                                                 \
@@ -59,11 +47,7 @@
    {                                                                 \
       if (col < grid_group_id)                                       \
       {                                                              \
-<<<<<<< HEAD
          const T val = d_a ? read_only_load(&d_a[p]) : T(1);         \
-=======
-         const T val = d_a ? read_only_load(&d_a[p]) : 1.0;          \
->>>>>>> d079a90f
          sum += val * read_only_load(&d_x[col]);                     \
       }                                                              \
    }                                                                 \
@@ -71,11 +55,7 @@
    {                                                                 \
       if (col > grid_group_id)                                       \
       {                                                              \
-<<<<<<< HEAD
          const T val = d_a ? read_only_load(&d_a[p]) : T(1);         \
-=======
-         const T val = d_a ? read_only_load(&d_a[p]) : 1.0;          \
->>>>>>> d079a90f
          sum += val * read_only_load(&d_x[col]);                     \
       }                                                              \
    }                                                                 \
@@ -186,7 +166,6 @@
  */
 template <HYPRE_Int F, typename T>
 HYPRE_Int
-<<<<<<< HEAD
 hypreDevice_CSRMatrixMatvec( HYPRE_Int  nrows,
                              HYPRE_Int  nnz,
                              T          alpha,
@@ -197,18 +176,6 @@
                              T          beta,
                              T         *d_y,
                              HYPRE_Int *d_yind)
-=======
-hypreDevice_CSRMatrixMatvec( HYPRE_Int      nrows,
-                             HYPRE_Int      nnz,
-                             HYPRE_Complex  alpha,
-                             HYPRE_Int     *d_ia,
-                             HYPRE_Int     *d_ja,
-                             HYPRE_Complex *d_a,
-                             HYPRE_Complex *d_x,
-                             HYPRE_Complex  beta,
-                             HYPRE_Complex *d_y,
-                             HYPRE_Int     *d_yind)
->>>>>>> d079a90f
 {
    const HYPRE_Int rownnz = (nnz + nrows - 1) / nrows;
    const dim3 bDim(SPMV_BLOCKDIM);
@@ -218,11 +185,7 @@
       const HYPRE_Int group_size = 32;
       const HYPRE_Int num_groups_per_block = SPMV_BLOCKDIM / group_size;
       const dim3 gDim((nrows + num_groups_per_block - 1) / num_groups_per_block);
-<<<<<<< HEAD
-      HYPRE_CUDA_LAUNCH( (hypre_csr_v_k_shuffle<F, group_size, T>), gDim, bDim,
-=======
-      HYPRE_CUDA_LAUNCH( (hypre_csr_v_k_shuffle<F, group_size, HYPRE_Real>), gDim, bDim,
->>>>>>> d079a90f
+      HYPRE_CUDA_LAUNCH( (hypre_csr_v_k_shuffle<F, group_size, T>), gDim, bDim,
                          nrows, alpha, d_ia, d_ja, d_a, d_x, beta, d_y, d_yind );
    }
    else if (rownnz >= 32)
@@ -230,11 +193,7 @@
       const HYPRE_Int group_size = 16;
       const HYPRE_Int num_groups_per_block = SPMV_BLOCKDIM / group_size;
       const dim3 gDim((nrows + num_groups_per_block - 1) / num_groups_per_block);
-<<<<<<< HEAD
-      HYPRE_CUDA_LAUNCH( (hypre_csr_v_k_shuffle<F, group_size, T>), gDim, bDim,
-=======
-      HYPRE_CUDA_LAUNCH( (hypre_csr_v_k_shuffle<F, group_size, HYPRE_Real>), gDim, bDim,
->>>>>>> d079a90f
+      HYPRE_CUDA_LAUNCH( (hypre_csr_v_k_shuffle<F, group_size, T>), gDim, bDim,
                          nrows, alpha, d_ia, d_ja, d_a, d_x, beta, d_y, d_yind );
    }
    else if (rownnz >= 16)
@@ -242,11 +201,7 @@
       const HYPRE_Int group_size = 8;
       const HYPRE_Int num_groups_per_block = SPMV_BLOCKDIM / group_size;
       const dim3 gDim((nrows + num_groups_per_block - 1) / num_groups_per_block);
-<<<<<<< HEAD
-      HYPRE_CUDA_LAUNCH( (hypre_csr_v_k_shuffle<F, group_size, T>), gDim, bDim,
-=======
-      HYPRE_CUDA_LAUNCH( (hypre_csr_v_k_shuffle<F, group_size, HYPRE_Real>), gDim, bDim,
->>>>>>> d079a90f
+      HYPRE_CUDA_LAUNCH( (hypre_csr_v_k_shuffle<F, group_size, T>), gDim, bDim,
                          nrows, alpha, d_ia, d_ja, d_a, d_x, beta, d_y, d_yind );
    }
    else if (rownnz >= 8)
@@ -254,11 +209,7 @@
       const HYPRE_Int group_size = 4;
       const HYPRE_Int num_groups_per_block = SPMV_BLOCKDIM / group_size;
       const dim3 gDim((nrows + num_groups_per_block - 1) / num_groups_per_block);
-<<<<<<< HEAD
-      HYPRE_CUDA_LAUNCH( (hypre_csr_v_k_shuffle<F, group_size, T>), gDim, bDim,
-=======
-      HYPRE_CUDA_LAUNCH( (hypre_csr_v_k_shuffle<F, group_size, HYPRE_Real>), gDim, bDim,
->>>>>>> d079a90f
+      HYPRE_CUDA_LAUNCH( (hypre_csr_v_k_shuffle<F, group_size, T>), gDim, bDim,
                          nrows, alpha, d_ia, d_ja, d_a, d_x, beta, d_y, d_yind );
    }
    else
@@ -266,28 +217,18 @@
       const HYPRE_Int group_size = 4;
       const HYPRE_Int num_groups_per_block = SPMV_BLOCKDIM / group_size;
       const dim3 gDim((nrows + num_groups_per_block - 1) / num_groups_per_block);
-<<<<<<< HEAD
-      HYPRE_CUDA_LAUNCH( (hypre_csr_v_k_shuffle<F, group_size, T>), gDim, bDim,
-=======
-      HYPRE_CUDA_LAUNCH( (hypre_csr_v_k_shuffle<F, group_size, HYPRE_Real>), gDim, bDim,
->>>>>>> d079a90f
+      HYPRE_CUDA_LAUNCH( (hypre_csr_v_k_shuffle<F, group_size, T>), gDim, bDim,
                          nrows, alpha, d_ia, d_ja, d_a, d_x, beta, d_y, d_yind );
    }
 
    return hypre_error_flag;
 }
 
-<<<<<<< HEAD
-/* ind != NULL, y(ind) = alpha*A*x + beta*y(ind)
- * ind == NULL, y      = alpha*A*x + beta*y
- * Note: if A has no numrical values, assume the values are all ones
-=======
 /* ind != NULL, y(ind) = alpha*op(B)*x + beta*y(ind)
  * ind == NULL, y      = alpha*op(B)*x + beta*y
  * op(B) = B or B^T
  * the size of y_ind = the number of rows of op(B)
  * Note: if B has no numrical values, assume the values are all ones
->>>>>>> d079a90f
  */
 HYPRE_Int
 hypre_CSRMatrixSpMVDevice( HYPRE_Int        trans,
@@ -361,14 +302,11 @@
    {
       return hypreDevice_CSRMatrixMatvec < -2 > (nrows, nnz, alpha, d_ia, d_ja, d_a, d_x, beta, d_y,
                                                  y_ind);
-<<<<<<< HEAD
-=======
    }
 
    if (trans)
    {
       hypre_CSRMatrixDestroy(A);
->>>>>>> d079a90f
    }
 
    return hypre_error_flag;
