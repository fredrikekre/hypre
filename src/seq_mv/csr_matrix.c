--- conflicted
+++ resolved
@@ -43,17 +43,6 @@
 
    /* set defaults */
    hypre_CSRMatrixOwnsData(matrix)  = 1;
-<<<<<<< HEAD
-   if (num_nonzeros)
-   {
-      hypre_CSRMatrixNumRownnz(matrix) = num_rows;
-   }
-   else
-   {
-      hypre_CSRMatrixNumRownnz(matrix) = 0;
-   }
-=======
->>>>>>> ae362727
 
 #if defined(HYPRE_USING_CUSPARSE)
    hypre_CSRMatrixSortedJ(matrix)    = NULL;
@@ -191,6 +180,7 @@
       hypre_error_w_msg(HYPRE_ERROR_GENERIC,"Error: called hypre_CSRMatrixResize on a matrix that doesn't own the data\n");
       return 1;
    }
+
    hypre_CSRMatrixNumCols(matrix) = new_num_cols;
 
    if (new_num_nonzeros != hypre_CSRMatrixNumNonzeros(matrix))
@@ -198,14 +188,22 @@
       hypre_CSRMatrixNumNonzeros(matrix) = new_num_nonzeros;
 
       if (!hypre_CSRMatrixData(matrix))
+      {
          hypre_CSRMatrixData(matrix) = hypre_CTAlloc(HYPRE_Complex, new_num_nonzeros, memory_location);
+      }
       else
+      {
          hypre_CSRMatrixData(matrix) = hypre_TReAlloc_v2(hypre_CSRMatrixData(matrix), HYPRE_Complex, old_num_nonzeros, HYPRE_Complex, new_num_nonzeros, memory_location);
+      }
 
       if (!hypre_CSRMatrixJ(matrix))
+      {
          hypre_CSRMatrixJ(matrix) = hypre_CTAlloc(HYPRE_Int, new_num_nonzeros, memory_location);
+      }
       else
+      {
          hypre_CSRMatrixJ(matrix) = hypre_TReAlloc_v2(hypre_CSRMatrixJ(matrix), HYPRE_Int, old_num_nonzeros, HYPRE_Int, new_num_nonzeros, memory_location);
+      }
    }
 
    if (new_num_rows != hypre_CSRMatrixNumRows(matrix))
@@ -213,9 +211,13 @@
       hypre_CSRMatrixNumRows(matrix) = new_num_rows;
 
       if (!hypre_CSRMatrixI(matrix))
+      {
          hypre_CSRMatrixI(matrix) = hypre_CTAlloc(HYPRE_Int, new_num_rows + 1, memory_location);
+      }
       else
+      {
          hypre_CSRMatrixI(matrix) = hypre_TReAlloc_v2(hypre_CSRMatrixI(matrix), HYPRE_Int, old_num_rows + 1, HYPRE_Int, new_num_rows + 1, memory_location);
+      }
    }
 
    return 0;
