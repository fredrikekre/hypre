--- conflicted
+++ resolved
@@ -38,11 +38,7 @@
    hypre_CSRMatrixNumRows(matrix)        = num_rows;
    hypre_CSRMatrixNumCols(matrix)        = num_cols;
    hypre_CSRMatrixNumNonzeros(matrix)    = num_nonzeros;
-<<<<<<< HEAD
-   hypre_CSRMatrixMemoryLocation(matrix) = hypre_HandleMemoryLocation(hypre_handle);
-=======
    hypre_CSRMatrixMemoryLocation(matrix) = hypre_HandleMemoryLocation(hypre_handle());
->>>>>>> 249383ad
 
    /* set defaults */
    hypre_CSRMatrixOwnsData(matrix)  = 1;
@@ -306,12 +302,8 @@
    if (hypre_CSRMatrixNumNonzeros(matrix) != nnz)
    {
       ierr = 1;
-<<<<<<< HEAD
-      hypre_printf("warning: CSR matrix nnz was not set properly (!= ia[nrow])\n");
-=======
       hypre_printf("warning: CSR matrix nnz was not set properly (!= ia[nrow], %d %d)\n", hypre_CSRMatrixNumNonzeros(matrix), nnz );
       hypre_assert(0);
->>>>>>> 249383ad
       hypre_CSRMatrixNumNonzeros(matrix) = nnz;
    }
 
