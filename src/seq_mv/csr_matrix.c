/******************************************************************************
 * Copyright (c) 1998 Lawrence Livermore National Security, LLC and other
 * HYPRE Project Developers. See the top-level COPYRIGHT file for details.
 *
 * SPDX-License-Identifier: (Apache-2.0 OR MIT)
 ******************************************************************************/

/******************************************************************************
 *
 * Member functions for hypre_CSRMatrix class.
 *
 *****************************************************************************/

#include "seq_mv.h"

#ifdef HYPRE_PROFILE
HYPRE_Real hypre_profile_times[HYPRE_TIMER_ID_COUNT] = { 0 };
#endif

/*--------------------------------------------------------------------------
 * hypre_CSRMatrixCreate
 *--------------------------------------------------------------------------*/

hypre_CSRMatrix *
hypre_CSRMatrixCreate( HYPRE_Int num_rows,
                       HYPRE_Int num_cols,
                       HYPRE_Int num_nonzeros )
{
   hypre_CSRMatrix  *matrix;

   matrix = hypre_CTAlloc(hypre_CSRMatrix, 1, HYPRE_MEMORY_HOST);

   hypre_CSRMatrixData(matrix)           = NULL;
   hypre_CSRMatrixI(matrix)              = NULL;
   hypre_CSRMatrixJ(matrix)              = NULL;
   hypre_CSRMatrixBigJ(matrix)           = NULL;
   hypre_CSRMatrixRownnz(matrix)         = NULL;
   hypre_CSRMatrixNumRows(matrix)        = num_rows;
   hypre_CSRMatrixNumRownnz(matrix)      = num_rows;
   hypre_CSRMatrixNumCols(matrix)        = num_cols;
   hypre_CSRMatrixNumNonzeros(matrix)    = num_nonzeros;
   hypre_CSRMatrixMemoryLocation(matrix) = hypre_HandleMemoryLocation(hypre_handle());

   /* set defaults */
   hypre_CSRMatrixOwnsData(matrix)       = 1;

#if defined(HYPRE_USING_CUSPARSE) || defined(HYPRE_USING_ROCSPARSE) || defined(HYPRE_USING_ONEMKLSPARSE)
   hypre_CSRMatrixSortedJ(matrix)        = NULL;
   hypre_CSRMatrixSortedData(matrix)     = NULL;
   hypre_CSRMatrixCsrsvData(matrix)      = NULL;
#endif

   return matrix;
}

/*--------------------------------------------------------------------------
 * hypre_CSRMatrixDestroy
 *--------------------------------------------------------------------------*/

HYPRE_Int
hypre_CSRMatrixDestroy( hypre_CSRMatrix *matrix )
{
   if (matrix)
   {
      HYPRE_MemoryLocation memory_location = hypre_CSRMatrixMemoryLocation(matrix);

      hypre_TFree(hypre_CSRMatrixI(matrix),      memory_location);
      hypre_TFree(hypre_CSRMatrixRownnz(matrix), HYPRE_MEMORY_HOST);

      if ( hypre_CSRMatrixOwnsData(matrix) )
      {
         hypre_TFree(hypre_CSRMatrixData(matrix), memory_location);
         hypre_TFree(hypre_CSRMatrixJ(matrix),    memory_location);
         /* RL: TODO There might be cases BigJ cannot be freed FIXME
          * Not so clear how to do it */
         hypre_TFree(hypre_CSRMatrixBigJ(matrix), memory_location);
      }

#if defined(HYPRE_USING_CUSPARSE) || defined(HYPRE_USING_ROCSPARSE) || defined(HYPRE_USING_ONEMKLSPARSE)
      hypre_TFree(hypre_CSRMatrixSortedData(matrix), memory_location);
      hypre_TFree(hypre_CSRMatrixSortedJ(matrix), memory_location);
      hypre_CsrsvDataDestroy(hypre_CSRMatrixCsrsvData(matrix));
      hypre_GpuMatDataDestroy(hypre_CSRMatrixGPUMatData(matrix));
#endif

      hypre_TFree(matrix, HYPRE_MEMORY_HOST);
   }

   return hypre_error_flag;
}

/*--------------------------------------------------------------------------
 * hypre_CSRMatrixInitialize
 *--------------------------------------------------------------------------*/

HYPRE_Int
hypre_CSRMatrixInitialize_v2( hypre_CSRMatrix      *matrix,
                              HYPRE_Int             bigInit,
                              HYPRE_MemoryLocation  memory_location )
{
   HYPRE_Int  num_rows     = hypre_CSRMatrixNumRows(matrix);
   HYPRE_Int  num_nonzeros = hypre_CSRMatrixNumNonzeros(matrix);
   /* HYPRE_Int  num_rownnz = hypre_CSRMatrixNumRownnz(matrix); */

   HYPRE_Int ierr = 0;

   hypre_CSRMatrixMemoryLocation(matrix) = memory_location;

   /* Caveat: for pre-existing i, j, data, their memory location must be guaranteed to be consistent with `memory_location'
    * Otherwise, mismatches will exist and problems will be encountered when being used, and freed */

   if ( !hypre_CSRMatrixData(matrix) && num_nonzeros )
   {
      hypre_CSRMatrixData(matrix) = hypre_CTAlloc(HYPRE_Complex, num_nonzeros, memory_location);
   }
   /*
   else
   {
     //if (PointerAttributes(hypre_CSRMatrixData(matrix))==HYPRE_HOST_POINTER) printf("MATREIX INITIAL WITH JHOST DATA\n");
   }
   */

   if ( !hypre_CSRMatrixI(matrix) )
   {
      hypre_CSRMatrixI(matrix) = hypre_CTAlloc(HYPRE_Int, num_rows + 1, memory_location);
   }

   /*
   if (!hypre_CSRMatrixRownnz(matrix))
   {
      hypre_CSRMatrixRownnz(matrix) = hypre_CTAlloc(HYPRE_Int,  num_rownnz, memory_location);
   }
   */

   if (bigInit)
   {
      if ( !hypre_CSRMatrixBigJ(matrix) && num_nonzeros )
      {
         hypre_CSRMatrixBigJ(matrix) = hypre_CTAlloc(HYPRE_BigInt, num_nonzeros, memory_location);
      }
   }
   else
   {
      if ( !hypre_CSRMatrixJ(matrix) && num_nonzeros )
      {
         hypre_CSRMatrixJ(matrix) = hypre_CTAlloc(HYPRE_Int, num_nonzeros, memory_location);
      }
   }

   return ierr;
}

HYPRE_Int
hypre_CSRMatrixInitialize( hypre_CSRMatrix *matrix )
{
   HYPRE_Int ierr;

   ierr = hypre_CSRMatrixInitialize_v2( matrix, 0, hypre_CSRMatrixMemoryLocation(matrix) );

   return ierr;
}

/*--------------------------------------------------------------------------
 * hypre_CSRMatrixResize
 *--------------------------------------------------------------------------*/

HYPRE_Int
hypre_CSRMatrixResize( hypre_CSRMatrix *matrix, HYPRE_Int new_num_rows, HYPRE_Int new_num_cols,
                       HYPRE_Int new_num_nonzeros )
{
   HYPRE_MemoryLocation memory_location = hypre_CSRMatrixMemoryLocation(matrix);
   HYPRE_Int old_num_nonzeros = hypre_CSRMatrixNumNonzeros(matrix);
   HYPRE_Int old_num_rows = hypre_CSRMatrixNumRows(matrix);

   if (!hypre_CSRMatrixOwnsData(matrix))
   {
      hypre_error_w_msg(HYPRE_ERROR_GENERIC,
                        "Error: called hypre_CSRMatrixResize on a matrix that doesn't own the data\n");
      return 1;
   }

   hypre_CSRMatrixNumCols(matrix) = new_num_cols;

   if (new_num_nonzeros != hypre_CSRMatrixNumNonzeros(matrix))
   {
      hypre_CSRMatrixNumNonzeros(matrix) = new_num_nonzeros;

      if (!hypre_CSRMatrixData(matrix))
      {
         hypre_CSRMatrixData(matrix) = hypre_CTAlloc(HYPRE_Complex, new_num_nonzeros, memory_location);
      }
      else
      {
         hypre_CSRMatrixData(matrix) = hypre_TReAlloc_v2(hypre_CSRMatrixData(matrix), HYPRE_Complex,
                                                         old_num_nonzeros, HYPRE_Complex, new_num_nonzeros, memory_location);
      }

      if (!hypre_CSRMatrixJ(matrix))
      {
         hypre_CSRMatrixJ(matrix) = hypre_CTAlloc(HYPRE_Int, new_num_nonzeros, memory_location);
      }
      else
      {
         hypre_CSRMatrixJ(matrix) = hypre_TReAlloc_v2(hypre_CSRMatrixJ(matrix), HYPRE_Int, old_num_nonzeros,
                                                      HYPRE_Int, new_num_nonzeros, memory_location);
      }
   }

   if (new_num_rows != hypre_CSRMatrixNumRows(matrix))
   {
      hypre_CSRMatrixNumRows(matrix) = new_num_rows;

      if (!hypre_CSRMatrixI(matrix))
      {
         hypre_CSRMatrixI(matrix) = hypre_CTAlloc(HYPRE_Int, new_num_rows + 1, memory_location);
      }
      else
      {
         hypre_CSRMatrixI(matrix) = hypre_TReAlloc_v2(hypre_CSRMatrixI(matrix), HYPRE_Int, old_num_rows + 1,
                                                      HYPRE_Int, new_num_rows + 1, memory_location);
      }
   }

   return 0;
}

/*--------------------------------------------------------------------------
 * hypre_CSRMatrixBigInitialize
 *--------------------------------------------------------------------------*/

HYPRE_Int
hypre_CSRMatrixBigInitialize( hypre_CSRMatrix *matrix )
{
   HYPRE_Int ierr;

   ierr = hypre_CSRMatrixInitialize_v2( matrix, 1, hypre_CSRMatrixMemoryLocation(matrix) );

   return ierr;
}

/*--------------------------------------------------------------------------
 * hypre_CSRMatrixBigJtoJ
 * RL: TODO GPU impl.
 *--------------------------------------------------------------------------*/

HYPRE_Int
hypre_CSRMatrixBigJtoJ( hypre_CSRMatrix *matrix )
{
   HYPRE_Int     num_nonzeros = hypre_CSRMatrixNumNonzeros(matrix);
   HYPRE_BigInt *matrix_big_j = hypre_CSRMatrixBigJ(matrix);
   HYPRE_Int    *matrix_j = NULL;

   if (num_nonzeros && matrix_big_j)
   {
#if defined(HYPRE_MIXEDINT) || defined(HYPRE_BIGINT)
      HYPRE_Int i;
      matrix_j = hypre_TAlloc(HYPRE_Int, num_nonzeros, hypre_CSRMatrixMemoryLocation(matrix));
      for (i = 0; i < num_nonzeros; i++)
      {
         matrix_j[i] = (HYPRE_Int) matrix_big_j[i];
      }
      hypre_TFree(matrix_big_j, hypre_CSRMatrixMemoryLocation(matrix));
#else
      hypre_assert(sizeof(HYPRE_Int) == sizeof(HYPRE_BigInt));
      matrix_j = (HYPRE_Int *) matrix_big_j;
#endif
      hypre_CSRMatrixJ(matrix) = matrix_j;
      hypre_CSRMatrixBigJ(matrix) = NULL;
   }

   return hypre_error_flag;
}

/*--------------------------------------------------------------------------
 * hypre_CSRMatrixJtoBigJ
 * RL: TODO GPU impl.
 *--------------------------------------------------------------------------*/

HYPRE_Int
hypre_CSRMatrixJtoBigJ( hypre_CSRMatrix *matrix )
{
   HYPRE_Int     num_nonzeros = hypre_CSRMatrixNumNonzeros(matrix);
   HYPRE_Int    *matrix_j = hypre_CSRMatrixJ(matrix);
   HYPRE_BigInt *matrix_big_j = NULL;

   if (num_nonzeros && matrix_j)
   {
#if defined(HYPRE_MIXEDINT) || defined(HYPRE_BIGINT)
      HYPRE_Int i;
      matrix_big_j = hypre_TAlloc(HYPRE_BigInt, num_nonzeros, hypre_CSRMatrixMemoryLocation(matrix));
      for (i = 0; i < num_nonzeros; i++)
      {
         matrix_big_j[i] = (HYPRE_BigInt) matrix_j[i];
      }
      hypre_TFree(matrix_j, hypre_CSRMatrixMemoryLocation(matrix));
#else
      hypre_assert(sizeof(HYPRE_Int) == sizeof(HYPRE_BigInt));
      matrix_big_j = (HYPRE_BigInt *) matrix_j;
#endif
      hypre_CSRMatrixBigJ(matrix) = matrix_big_j;
      hypre_CSRMatrixJ(matrix) = NULL;
   }

   return hypre_error_flag;
}

/*--------------------------------------------------------------------------
 * hypre_CSRMatrixSetDataOwner
 *--------------------------------------------------------------------------*/

HYPRE_Int
hypre_CSRMatrixSetDataOwner( hypre_CSRMatrix *matrix,
                             HYPRE_Int        owns_data )
{
   HYPRE_Int ierr = 0;

   hypre_CSRMatrixOwnsData(matrix) = owns_data;

   return ierr;
}

/*--------------------------------------------------------------------------
 * hypre_CSRMatrixSetRownnz
 *
 * function to set the substructure rownnz and num_rowsnnz inside the CSRMatrix
 * it needs the A_i substructure of CSRMatrix to find the nonzero rows.
 * It runs after the create CSR and when A_i is known..It does not check for
 * the existence of A_i or of the CSR matrix.
 *--------------------------------------------------------------------------*/

HYPRE_Int
hypre_CSRMatrixSetRownnzHost( hypre_CSRMatrix *matrix )
{
   HYPRE_Int   num_rows = hypre_CSRMatrixNumRows(matrix);
   HYPRE_Int  *A_i = hypre_CSRMatrixI(matrix);
   HYPRE_Int  *Arownnz = hypre_CSRMatrixRownnz(matrix);

   HYPRE_Int   i;
   HYPRE_Int   irownnz = 0;

   if ((A_i[num_rows] - A_i[0]) > 0)
   {
<<<<<<< HEAD
      for (i = 0; i < num_rows; i++)
=======
      if ((A_i[i + 1] - A_i[i]) > 0)
>>>>>>> edb91b4a
      {
         adiag = A_i[i + 1] - A_i[i];
         if (adiag > 0)
         {
            irownnz++;
         }
      }
   }

   hypre_CSRMatrixNumRownnz(matrix) = irownnz;

   /* Free old rownnz pointer */
   hypre_TFree(Arownnz, HYPRE_MEMORY_HOST);

   /* Set new rownnz pointer */
   if (irownnz == 0 || irownnz == num_rows)
   {
      hypre_CSRMatrixRownnz(matrix) = NULL;
   }
   else
   {
      Arownnz = hypre_CTAlloc(HYPRE_Int, irownnz, HYPRE_MEMORY_HOST);
      irownnz = 0;
      for (i = 0; i < num_rows; i++)
      {
         if ((A_i[i + 1] - A_i[i]) > 0)
         {
            Arownnz[irownnz++] = i;
         }
      }
      hypre_CSRMatrixRownnz(matrix) = Arownnz;
   }

   return hypre_error_flag;
}

HYPRE_Int
hypre_CSRMatrixSetRownnz( hypre_CSRMatrix *matrix )
{
#if defined(HYPRE_USING_CUDA) || defined(HYPRE_USING_HIP)
   HYPRE_ExecutionPolicy exec = hypre_GetExecPolicy1( hypre_CSRMatrixMemoryLocation(matrix) );

   if (exec == HYPRE_EXEC_DEVICE)
   {
      // TODO RL: there's no need currently for having rownnz on GPUs
   }
   else
#endif
   {
      hypre_CSRMatrixSetRownnzHost(matrix);
   }

   return hypre_error_flag;
}

/* check if numnonzeros was properly set to be ia[nrow] */
HYPRE_Int
hypre_CSRMatrixCheckSetNumNonzeros( hypre_CSRMatrix *matrix )
{
   if (!matrix)
   {
      return 0;
   }

   HYPRE_Int nnz, ierr = 0;

   hypre_TMemcpy(&nnz, hypre_CSRMatrixI(matrix) + hypre_CSRMatrixNumRows(matrix),
                 HYPRE_Int, 1, HYPRE_MEMORY_HOST, hypre_CSRMatrixMemoryLocation(matrix));

   if (hypre_CSRMatrixNumNonzeros(matrix) != nnz)
   {
      ierr = 1;
      hypre_printf("warning: CSR matrix nnz was not set properly (!= ia[nrow], %d %d)\n",
                   hypre_CSRMatrixNumNonzeros(matrix), nnz );
      hypre_assert(0);
      hypre_CSRMatrixNumNonzeros(matrix) = nnz;
   }

   return ierr;
}

/*--------------------------------------------------------------------------
 * hypre_CSRMatrixRead
 *--------------------------------------------------------------------------*/

hypre_CSRMatrix *
hypre_CSRMatrixRead( char *file_name )
{
   hypre_CSRMatrix  *matrix;

   FILE    *fp;

   HYPRE_Complex *matrix_data;
   HYPRE_Int     *matrix_i;
   HYPRE_Int     *matrix_j;
   HYPRE_Int      num_rows;
   HYPRE_Int      num_nonzeros;
   HYPRE_Int      max_col = 0;

   HYPRE_Int      file_base = 1;

   HYPRE_Int      j;

   /*----------------------------------------------------------
    * Read in the data
    *----------------------------------------------------------*/
   fp = fopen(file_name, "r");

   hypre_fscanf(fp, "%d", &num_rows);

   matrix_i = hypre_CTAlloc(HYPRE_Int, num_rows + 1, HYPRE_MEMORY_HOST);
   for (j = 0; j < num_rows + 1; j++)
   {
      hypre_fscanf(fp, "%d", &matrix_i[j]);
      matrix_i[j] -= file_base;
   }

   num_nonzeros = matrix_i[num_rows];

   matrix = hypre_CSRMatrixCreate(num_rows, num_rows, matrix_i[num_rows]);
   hypre_CSRMatrixI(matrix) = matrix_i;
   hypre_CSRMatrixInitialize_v2(matrix, 0, HYPRE_MEMORY_HOST);
   matrix_j = hypre_CSRMatrixJ(matrix);

   for (j = 0; j < num_nonzeros; j++)
   {
      hypre_fscanf(fp, "%d", &matrix_j[j]);
      matrix_j[j] -= file_base;

      if (matrix_j[j] > max_col)
      {
         max_col = matrix_j[j];
      }
   }

   matrix_data = hypre_CSRMatrixData(matrix);
   for (j = 0; j < matrix_i[num_rows]; j++)
   {
      hypre_fscanf(fp, "%le", &matrix_data[j]);
   }

   fclose(fp);

   hypre_CSRMatrixNumNonzeros(matrix) = num_nonzeros;
   hypre_CSRMatrixNumCols(matrix) = ++max_col;
   hypre_CSRMatrixSetRownnz(matrix);

   return matrix;
}

/*--------------------------------------------------------------------------
 * hypre_CSRMatrixPrint
 *--------------------------------------------------------------------------*/

HYPRE_Int
hypre_CSRMatrixPrint( hypre_CSRMatrix *matrix,
                      const char      *file_name )
{
   FILE    *fp;

   HYPRE_Complex *matrix_data;
   HYPRE_Int     *matrix_i;
   HYPRE_Int     *matrix_j;
   HYPRE_BigInt  *matrix_bigj;
   HYPRE_Int      num_rows;

   HYPRE_Int      file_base = 1;

   HYPRE_Int      j;

   HYPRE_Int      ierr = 0;

   /*----------------------------------------------------------
    * Print the matrix data
    *----------------------------------------------------------*/

   matrix_data = hypre_CSRMatrixData(matrix);
   matrix_i    = hypre_CSRMatrixI(matrix);
   matrix_j    = hypre_CSRMatrixJ(matrix);
   matrix_bigj = hypre_CSRMatrixBigJ(matrix);
   num_rows    = hypre_CSRMatrixNumRows(matrix);

   fp = fopen(file_name, "w");

   hypre_fprintf(fp, "%d\n", num_rows);

   for (j = 0; j <= num_rows; j++)
   {
      hypre_fprintf(fp, "%d\n", matrix_i[j] + file_base);
   }

   if (matrix_j)
   {
      for (j = 0; j < matrix_i[num_rows]; j++)
      {
         hypre_fprintf(fp, "%d\n", matrix_j[j] + file_base);
      }
   }

   if (matrix_bigj)
   {
      for (j = 0; j < matrix_i[num_rows]; j++)
      {
         hypre_fprintf(fp, "%d\n", matrix_bigj[j] + file_base);
      }
   }

   if (matrix_data)
   {
      for (j = 0; j < matrix_i[num_rows]; j++)
      {
#ifdef HYPRE_COMPLEX
         hypre_fprintf(fp, "%.14e , %.14e\n",
                       hypre_creal(matrix_data[j]), hypre_cimag(matrix_data[j]));
#else
         hypre_fprintf(fp, "%.14e\n", matrix_data[j]);
#endif
      }
   }
   else
   {
      hypre_fprintf(fp, "Warning: No matrix data!\n");
   }

   fclose(fp);

   return ierr;
}

HYPRE_Int
hypre_CSRMatrixPrintMM( hypre_CSRMatrix *matrix,
                        HYPRE_Int        basei,
                        HYPRE_Int        basej,
                        HYPRE_Int        trans,
                        const char      *file_name )
{
   FILE    *fp;

   HYPRE_Complex *matrix_data;
   HYPRE_Int     *matrix_i;
   HYPRE_Int     *matrix_j;
   HYPRE_Int      num_rows, num_cols;

   /* HYPRE_Int      file_base = 1; */

   HYPRE_Int      j, k;

   HYPRE_Int      ierr = 0;

   /*----------------------------------------------------------
    * Print the matrix data
    *----------------------------------------------------------*/

   matrix_data = hypre_CSRMatrixData(matrix);
   matrix_i    = hypre_CSRMatrixI(matrix);
   matrix_j    = hypre_CSRMatrixJ(matrix);
   num_rows    = hypre_CSRMatrixNumRows(matrix);
   num_cols    = hypre_CSRMatrixNumCols(matrix);

   if (file_name)
   {
      fp = fopen(file_name, "w");
   }
   else
   {
      fp = stdout;
   }

   hypre_fprintf(fp, "%%%%MatrixMarket matrix coordinate real general\n");

   hypre_assert(matrix_i[num_rows] == hypre_CSRMatrixNumNonzeros(matrix));

   if (!trans)
   {
      hypre_fprintf(fp, "%d %d %d\n", num_rows, num_cols, hypre_CSRMatrixNumNonzeros(matrix));
   }
   else
   {
      hypre_fprintf(fp, "%d %d %d\n", num_cols, num_rows, hypre_CSRMatrixNumNonzeros(matrix));
   }

   for (j = 0; j < num_rows; j++)
   {
      for (k = matrix_i[j]; k < matrix_i[j + 1]; k++)
      {
         if (!trans)
         {
            hypre_fprintf(fp, "%d %d %.15e\n", j + basei, matrix_j[k] + basej, matrix_data[k]);
         }
         else
         {
            hypre_fprintf(fp, "%d %d %.15e\n", matrix_j[k] + basej, j + basei, matrix_data[k]);
         }
      }
   }

   if (file_name)
   {
      fclose(fp);
   }

   return ierr;
}

HYPRE_Int
hypre_CSRMatrixPrint2( hypre_CSRMatrix *matrix,
                       const char      *file_name )
{
   return hypre_CSRMatrixPrintMM(matrix, 0, 0, 0, file_name);
}

/*--------------------------------------------------------------------------
 * hypre_CSRMatrixPrintHB: print a CSRMatrix in Harwell-Boeing format
 *--------------------------------------------------------------------------*/

HYPRE_Int
hypre_CSRMatrixPrintHB( hypre_CSRMatrix *matrix_input,
                        char            *file_name )
{
   FILE            *fp;
   hypre_CSRMatrix *matrix;
   HYPRE_Complex   *matrix_data;
   HYPRE_Int       *matrix_i;
   HYPRE_Int       *matrix_j;
   HYPRE_Int        num_rows;
   HYPRE_Int        file_base = 1;
   HYPRE_Int        j, totcrd, ptrcrd, indcrd, valcrd, rhscrd;
   HYPRE_Int        ierr = 0;

   /*----------------------------------------------------------
    * Print the matrix data
    *----------------------------------------------------------*/

   /* First transpose the input matrix, since HB is in CSC format */
   hypre_CSRMatrixTranspose(matrix_input, &matrix, 1);

   matrix_data = hypre_CSRMatrixData(matrix);
   matrix_i    = hypre_CSRMatrixI(matrix);
   matrix_j    = hypre_CSRMatrixJ(matrix);
   num_rows    = hypre_CSRMatrixNumRows(matrix);

   fp = fopen(file_name, "w");

   hypre_fprintf(fp, "%-70s  Key     \n", "Title");
   ptrcrd = num_rows;
   indcrd = matrix_i[num_rows];
   valcrd = matrix_i[num_rows];
   rhscrd = 0;
   totcrd = ptrcrd + indcrd + valcrd + rhscrd;
   hypre_fprintf (fp, "%14d%14d%14d%14d%14d\n",
                  totcrd, ptrcrd, indcrd, valcrd, rhscrd);
   hypre_fprintf (fp, "%-14s%14i%14i%14i%14i\n", "RUA",
                  num_rows, num_rows, valcrd, 0);
   hypre_fprintf (fp, "%-16s%-16s%-16s%26s\n", "(1I8)", "(1I8)", "(1E16.8)", "");

   for (j = 0; j <= num_rows; j++)
   {
      hypre_fprintf(fp, "%8d\n", matrix_i[j] + file_base);
   }

   for (j = 0; j < matrix_i[num_rows]; j++)
   {
      hypre_fprintf(fp, "%8d\n", matrix_j[j] + file_base);
   }

   if (matrix_data)
   {
      for (j = 0; j < matrix_i[num_rows]; j++)
      {
#ifdef HYPRE_COMPLEX
         hypre_fprintf(fp, "%16.8e , %16.8e\n",
                       hypre_creal(matrix_data[j]), hypre_cimag(matrix_data[j]));
#else
         hypre_fprintf(fp, "%16.8e\n", matrix_data[j]);
#endif
      }
   }
   else
   {
      hypre_fprintf(fp, "Warning: No matrix data!\n");
   }

   fclose(fp);

   hypre_CSRMatrixDestroy(matrix);

   return ierr;
}

/*--------------------------------------------------------------------------
 * hypre_CSRMatrixCopy: copy A to B,
 *
 * if copy_data = 0 only the structure of A is copied to B.
 * the routine does not check if the dimensions/sparsity of A and B match !!!
 *--------------------------------------------------------------------------*/

HYPRE_Int
hypre_CSRMatrixCopy( hypre_CSRMatrix *A, hypre_CSRMatrix *B, HYPRE_Int copy_data )
{
   HYPRE_Int num_rows = hypre_CSRMatrixNumRows(A);
   HYPRE_Int num_nonzeros = hypre_CSRMatrixNumNonzeros(A);

   HYPRE_Int     *A_i      = hypre_CSRMatrixI(A);
   HYPRE_Int     *A_j      = hypre_CSRMatrixJ(A);
   HYPRE_BigInt  *A_bigj   = hypre_CSRMatrixBigJ(A);
   HYPRE_Int     *A_rownnz = hypre_CSRMatrixRownnz(A);
   HYPRE_Complex *A_data;

   HYPRE_Int     *B_i      = hypre_CSRMatrixI(B);
   HYPRE_Int     *B_j      = hypre_CSRMatrixJ(B);
   HYPRE_BigInt  *B_bigj   = hypre_CSRMatrixBigJ(B);
   HYPRE_Int     *B_rownnz = hypre_CSRMatrixRownnz(B);
   HYPRE_Complex *B_data;

   HYPRE_MemoryLocation memory_location_A = hypre_CSRMatrixMemoryLocation(A);
   HYPRE_MemoryLocation memory_location_B = hypre_CSRMatrixMemoryLocation(B);

   hypre_TMemcpy(B_i, A_i, HYPRE_Int, num_rows + 1, memory_location_B, memory_location_A);

   if (A_rownnz)
   {
      if (!B_rownnz)
      {
         B_rownnz = hypre_TAlloc(HYPRE_Int,
                                 hypre_CSRMatrixNumRownnz(A),
                                 HYPRE_MEMORY_HOST);
         hypre_CSRMatrixRownnz(B) = B_rownnz;
      }
      hypre_TMemcpy(B_rownnz, A_rownnz,
                    HYPRE_Int, hypre_CSRMatrixNumRownnz(A),
                    HYPRE_MEMORY_HOST, HYPRE_MEMORY_HOST);
   }
   hypre_CSRMatrixNumRownnz(B) = hypre_CSRMatrixNumRownnz(A);

   if (A_j && B_j)
   {
      hypre_TMemcpy(B_j, A_j, HYPRE_Int, num_nonzeros, memory_location_B, memory_location_A);
   }

   if (A_bigj && B_bigj)
   {
      hypre_TMemcpy(B_bigj, A_bigj, HYPRE_BigInt, num_nonzeros, memory_location_B, memory_location_A);
   }

   if (copy_data)
   {
      A_data = hypre_CSRMatrixData(A);
      B_data = hypre_CSRMatrixData(B);
      hypre_TMemcpy(B_data, A_data, HYPRE_Complex, num_nonzeros, memory_location_B, memory_location_A);
   }

   return hypre_error_flag;
}

/*--------------------------------------------------------------------------
 * hypre_CSRMatrixClone_v2
 *
 * This function does the same job as hypre_CSRMatrixClone; however, here
 * the user can specify the memory location of the resulting matrix.
 *--------------------------------------------------------------------------*/

hypre_CSRMatrix*
hypre_CSRMatrixClone_v2( hypre_CSRMatrix *A, HYPRE_Int copy_data,
                         HYPRE_MemoryLocation memory_location )
{
   HYPRE_Int num_rows = hypre_CSRMatrixNumRows(A);
   HYPRE_Int num_cols = hypre_CSRMatrixNumCols(A);
   HYPRE_Int num_nonzeros = hypre_CSRMatrixNumNonzeros(A);

   hypre_CSRMatrix *B = hypre_CSRMatrixCreate(num_rows, num_cols, num_nonzeros);

   HYPRE_Int bigInit = hypre_CSRMatrixBigJ(A) != NULL;

   hypre_CSRMatrixInitialize_v2(B, bigInit, memory_location);

   hypre_CSRMatrixCopy(A, B, copy_data);

   return B;
}

/*--------------------------------------------------------------------------
 * hypre_CSRMatrixClone
 *
 * Creates and returns a new copy of the argument, A.
 * Performs a deep copy of information (no pointers are copied);
 * New arrays are created where necessary.
 *--------------------------------------------------------------------------*/

hypre_CSRMatrix*
hypre_CSRMatrixClone( hypre_CSRMatrix *A, HYPRE_Int copy_data )
{
   return hypre_CSRMatrixClone_v2(A, copy_data, hypre_CSRMatrixMemoryLocation(A));
}

/*--------------------------------------------------------------------------
 * hypre_CSRMatrixUnion
 * Creates and returns a matrix whose elements are the union of those of A and B.
 * Data is not computed, only structural information is created.
 * A and B must have the same numbers of rows.
 * Nothing is done about Rownnz.
 *
 * If col_map_offd_A and col_map_offd_B are zero, A and B are expected to have
 * the same column indexing.  Otherwise, col_map_offd_A, col_map_offd_B should
 * be the arrays of that name from two ParCSRMatrices of which A and B are the
 * offd blocks.
 *
 * The algorithm can be expected to have reasonable efficiency only for very
 * sparse matrices (many rows, few nonzeros per row).
 * The nonzeros of a computed row are NOT necessarily in any particular order.
 *--------------------------------------------------------------------------*/

hypre_CSRMatrix*
hypre_CSRMatrixUnion( hypre_CSRMatrix *A,
                      hypre_CSRMatrix *B,
                      HYPRE_BigInt *col_map_offd_A,
                      HYPRE_BigInt *col_map_offd_B,
                      HYPRE_BigInt **col_map_offd_C )
{
   HYPRE_Int num_rows = hypre_CSRMatrixNumRows( A );
   HYPRE_Int num_cols_A = hypre_CSRMatrixNumCols( A );
   HYPRE_Int num_cols_B = hypre_CSRMatrixNumCols( B );
   HYPRE_Int num_cols;
   HYPRE_Int num_nonzeros;
   HYPRE_Int *A_i = hypre_CSRMatrixI(A);
   HYPRE_Int *A_j = hypre_CSRMatrixJ(A);
   HYPRE_Int *B_i = hypre_CSRMatrixI(B);
   HYPRE_Int *B_j = hypre_CSRMatrixJ(B);
   HYPRE_Int *C_i;
   HYPRE_Int *C_j;
   HYPRE_Int *jC = NULL;
   HYPRE_BigInt jBg, big_jA, big_jB;
   HYPRE_Int i, jA, jB;
   HYPRE_Int ma, mb, mc, ma_min, ma_max, match;
   hypre_CSRMatrix* C;

   HYPRE_MemoryLocation memory_location = hypre_CSRMatrixMemoryLocation(A);

   hypre_assert( num_rows == hypre_CSRMatrixNumRows(B) );

   if ( col_map_offd_B )
   {
      hypre_assert( col_map_offd_A );
   }

   if ( col_map_offd_A )
   {
      hypre_assert( col_map_offd_B );
   }

   /* ==== First, go through the columns of A and B to count the columns of C. */
   if ( col_map_offd_A == 0 )
   {
      /* The matrices are diagonal blocks.
         Normally num_cols_A==num_cols_B, col_starts is the same, etc.
      */
      num_cols = hypre_max( num_cols_A, num_cols_B );
   }
   else
   {
      /* The matrices are offdiagonal blocks. */
      jC = hypre_CTAlloc(HYPRE_Int, num_cols_B, HYPRE_MEMORY_HOST);
      num_cols = num_cols_A;  /* initialization; we'll compute the actual value */
      for ( jB = 0; jB < num_cols_B; ++jB )
      {
         match = 0;
         jBg = col_map_offd_B[jB];
         for ( ma = 0; ma < num_cols_A; ++ma )
         {
            if ( col_map_offd_A[ma] == jBg )
            {
               match = 1;
            }
         }
         if ( match == 0 )
         {
            jC[jB] = num_cols;
            ++num_cols;
         }
      }
   }

   /* ==== If we're working on a ParCSRMatrix's offd block,
      make and load col_map_offd_C */
   if ( col_map_offd_A )
   {
      *col_map_offd_C = hypre_CTAlloc( HYPRE_BigInt, num_cols, HYPRE_MEMORY_HOST);
      for ( jA = 0; jA < num_cols_A; ++jA )
      {
         (*col_map_offd_C)[jA] = col_map_offd_A[jA];
      }
      for ( jB = 0; jB < num_cols_B; ++jB )
      {
         match = 0;
         jBg = col_map_offd_B[jB];
         for ( ma = 0; ma < num_cols_A; ++ma )
         {
            if ( col_map_offd_A[ma] == jBg )
            {
               match = 1;
            }
         }
         if ( match == 0 )
         {
            (*col_map_offd_C)[ jC[jB] ] = jBg;
         }
      }
   }


   /* ==== The first run through A and B is to count the number of nonzero elements,
      without HYPRE_Complex-counting duplicates.  Then we can create C. */
   num_nonzeros = hypre_CSRMatrixNumNonzeros(A);
   for ( i = 0; i < num_rows; ++i )
   {
      ma_min = A_i[i];  ma_max = A_i[i + 1];
      for ( mb = B_i[i]; mb < B_i[i + 1]; ++mb )
      {
         jB = B_j[mb];
         if ( col_map_offd_B )
         {
            big_jB = col_map_offd_B[jB];
         }
         match = 0;
         for ( ma = ma_min; ma < ma_max; ++ma )
         {
            jA = A_j[ma];
            if ( col_map_offd_A )
            {
               big_jA = col_map_offd_A[jA];
            }
            if ( big_jB == big_jA )
            {
               match = 1;
               if ( ma == ma_min )
               {
                  ++ma_min;
               }
               break;
            }
         }
         if ( match == 0 )
         {
            ++num_nonzeros;
         }
      }
   }

   C = hypre_CSRMatrixCreate( num_rows, num_cols, num_nonzeros );
   hypre_CSRMatrixInitialize_v2( C, 0, memory_location );

   /* ==== The second run through A and B is to pick out the column numbers
      for each row, and put them in C. */
   C_i = hypre_CSRMatrixI(C);
   C_i[0] = 0;
   C_j = hypre_CSRMatrixJ(C);
   mc = 0;
   for ( i = 0; i < num_rows; ++i )
   {
      ma_min = A_i[i];
      ma_max = A_i[i + 1];
      for ( ma = ma_min; ma < ma_max; ++ma )
      {
         C_j[mc] = A_j[ma];
         ++mc;
      }
      for ( mb = B_i[i]; mb < B_i[i + 1]; ++mb )
      {
         jB = B_j[mb];
         if ( col_map_offd_B )
         {
            big_jB = col_map_offd_B[jB];
         }
         match = 0;
         for ( ma = ma_min; ma < ma_max; ++ma )
         {
            jA = A_j[ma];
            if ( col_map_offd_A )
            {
               big_jA = col_map_offd_A[jA];
            }
            if ( big_jB == big_jA )
            {
               match = 1;
               if ( ma == ma_min )
               {
                  ++ma_min;
               }
               break;
            }
         }
         if ( match == 0 )
         {
            if ( col_map_offd_A )
            {
               C_j[mc] = jC[ B_j[mb] ];
            }
            else
            {
               C_j[mc] = B_j[mb];
            }
            /* ... I don't know whether column indices are required to be in any
               particular order.  If so, we'll need to sort. */
            ++mc;
         }
      }
      C_i[i + 1] = mc;
   }

   hypre_assert( mc == num_nonzeros );

   hypre_TFree(jC, HYPRE_MEMORY_HOST);

   return C;
}

static HYPRE_Int hypre_CSRMatrixGetLoadBalancedPartitionBoundary(hypre_CSRMatrix *A, HYPRE_Int idx)
{
   HYPRE_Int num_nonzerosA = hypre_CSRMatrixNumNonzeros(A);
   HYPRE_Int num_rowsA = hypre_CSRMatrixNumRows(A);
   HYPRE_Int *A_i = hypre_CSRMatrixI(A);

   HYPRE_Int num_threads = hypre_NumActiveThreads();

   HYPRE_Int nonzeros_per_thread = (num_nonzerosA + num_threads - 1) / num_threads;

   if (idx <= 0)
   {
      return 0;
   }
   else if (idx >= num_threads)
   {
      return num_rowsA;
   }
   else
   {
      return (HYPRE_Int)(hypre_LowerBound(A_i, A_i + num_rowsA, nonzeros_per_thread * idx) - A_i);
   }
}

HYPRE_Int hypre_CSRMatrixGetLoadBalancedPartitionBegin(hypre_CSRMatrix *A)
{
   return hypre_CSRMatrixGetLoadBalancedPartitionBoundary(A, hypre_GetThreadNum());
}

HYPRE_Int hypre_CSRMatrixGetLoadBalancedPartitionEnd(hypre_CSRMatrix *A)
{
   return hypre_CSRMatrixGetLoadBalancedPartitionBoundary(A, hypre_GetThreadNum() + 1);
}

HYPRE_Int
hypre_CSRMatrixPrefetch( hypre_CSRMatrix *A, HYPRE_MemoryLocation memory_location )
{
   HYPRE_Int      ierr = 0;

#ifdef HYPRE_USING_UNIFIED_MEMORY
   if (hypre_CSRMatrixMemoryLocation(A) != HYPRE_MEMORY_DEVICE)
   {
      return 1;
   }

   HYPRE_Complex *data = hypre_CSRMatrixData(A);
   HYPRE_Int     *ia   = hypre_CSRMatrixI(A);
   HYPRE_Int     *ja   = hypre_CSRMatrixJ(A);
   HYPRE_Int      nrow = hypre_CSRMatrixNumRows(A);
   HYPRE_Int      nnzA = hypre_CSRMatrixNumNonzeros(A);

   hypre_MemPrefetch(data, sizeof(HYPRE_Complex)*nnzA, memory_location);
   hypre_MemPrefetch(ia,   sizeof(HYPRE_Int) * (nrow + 1), memory_location);
   hypre_MemPrefetch(ja,   sizeof(HYPRE_Int)*nnzA,     memory_location);
#endif

   return ierr;
}

#if defined(HYPRE_USING_CUSPARSE) || defined(HYPRE_USING_ROCSPARSE) || defined(HYPRE_USING_ONEMKLSPARSE)
hypre_GpuMatData *
hypre_CSRMatrixGetGPUMatData(hypre_CSRMatrix *matrix)
{
   if (!matrix)
   {
      return NULL;
   }

   if (!hypre_CSRMatrixGPUMatData(matrix))
   {
      hypre_CSRMatrixGPUMatData(matrix) = hypre_GpuMatDataCreate();
      hypre_GPUMatDataSetCSRData(hypre_CSRMatrixGPUMatData(matrix), matrix);
   }

   return hypre_CSRMatrixGPUMatData(matrix);
}
#endif<|MERGE_RESOLUTION|>--- conflicted
+++ resolved
@@ -340,14 +340,9 @@
 
    if ((A_i[num_rows] - A_i[0]) > 0)
    {
-<<<<<<< HEAD
       for (i = 0; i < num_rows; i++)
-=======
-      if ((A_i[i + 1] - A_i[i]) > 0)
->>>>>>> edb91b4a
-      {
-         adiag = A_i[i + 1] - A_i[i];
-         if (adiag > 0)
+      {
+         if ((A_i[i + 1] - A_i[i]) > 0)
          {
             irownnz++;
          }
