/******************************************************************************
 * Copyright 1998-2019 Lawrence Livermore National Security, LLC and other
 * HYPRE Project Developers. See the top-level COPYRIGHT file for details.
 *
 * SPDX-License-Identifier: (Apache-2.0 OR MIT)
 ******************************************************************************/

#include "seq_mv.h"
#include "csr_spgemm_device.h"
#include "seq_mv.hpp"

<<<<<<< HEAD
//#define HYPRE_SPGEMM_TIMING

#if defined(HYPRE_USING_CUDA) || defined(HYPRE_USING_HIP) || defined(HYPRE_USING_SYCL)
=======
#if defined(HYPRE_USING_CUDA) || defined(HYPRE_USING_HIP)
>>>>>>> dcead56d

HYPRE_Int
hypreDevice_CSRSpGemm(hypre_CSRMatrix  *A,
                      hypre_CSRMatrix  *B,
                      hypre_CSRMatrix **C_ptr)
{
   HYPRE_Complex    *d_a  = hypre_CSRMatrixData(A);
   HYPRE_Int        *d_ia = hypre_CSRMatrixI(A);
   HYPRE_Int        *d_ja = hypre_CSRMatrixJ(A);
   HYPRE_Int         m    = hypre_CSRMatrixNumRows(A);
   HYPRE_Int         k    = hypre_CSRMatrixNumCols(A);
   HYPRE_Int         nnza = hypre_CSRMatrixNumNonzeros(A);
   HYPRE_Complex    *d_b  = hypre_CSRMatrixData(B);
   HYPRE_Int        *d_ib = hypre_CSRMatrixI(B);
   HYPRE_Int        *d_jb = hypre_CSRMatrixJ(B);
   HYPRE_Int         n    = hypre_CSRMatrixNumCols(B);
   HYPRE_Int         nnzb = hypre_CSRMatrixNumNonzeros(B);
   HYPRE_Complex    *d_c;
   HYPRE_Int        *d_ic;
   HYPRE_Int        *d_jc;
   HYPRE_Int         nnzC;
   hypre_CSRMatrix  *C;

   *C_ptr = C = hypre_CSRMatrixCreate(m, n, 0);
   hypre_CSRMatrixMemoryLocation(C) = HYPRE_MEMORY_DEVICE;

   /* trivial case */
   if (nnza == 0 || nnzb == 0)
   {
      hypre_CSRMatrixI(C) = hypre_CTAlloc(HYPRE_Int, m + 1, HYPRE_MEMORY_DEVICE);

      return hypre_error_flag;
   }

#ifdef HYPRE_PROFILE
   hypre_profile_times[HYPRE_TIMER_ID_SPMM] -= hypre_MPI_Wtime();
#endif

#ifdef HYPRE_SPGEMM_TIMING
   hypre_ForceSyncCudaComputeStream(hypre_handle());
   HYPRE_Real ta = hypre_MPI_Wtime();
#endif

   /* use CUSPARSE or rocSPARSE*/
   if (hypre_HandleSpgemmUseVendor(hypre_handle()))
   {
#if defined(HYPRE_USING_CUSPARSE)
      hypreDevice_CSRSpGemmCusparse(m, k, n,
                                    hypre_CSRMatrixGPUMatDescr(A), nnza, d_ia, d_ja, d_a,
                                    hypre_CSRMatrixGPUMatDescr(B), nnzb, d_ib, d_jb, d_b,
                                    hypre_CSRMatrixGPUMatDescr(C), &nnzC, &d_ic, &d_jc, &d_c);
#elif defined(HYPRE_USING_ROCSPARSE)
      hypreDevice_CSRSpGemmRocsparse(m, k, n,
                                     hypre_CSRMatrixGPUMatDescr(A), nnza, d_ia, d_ja, d_a,
                                     hypre_CSRMatrixGPUMatDescr(B), nnzb, d_ib, d_jb, d_b,
                                     hypre_CSRMatrixGPUMatDescr(C), hypre_CSRMatrixGPUMatInfo(C), &nnzC, &d_ic, &d_jc, &d_c);
#elif defined(HYPRE_USING_ONEMKLSPARSE)
      hypreDevice_CSRSpGemmOnemklsparse(m, k, n,
                                        hypre_CSRMatrixGPUMatHandle(A), nnza, d_ia, d_ja, d_a,
                                        hypre_CSRMatrixGPUMatHandle(B), nnzb, d_ib, d_jb, d_b,
                                        hypre_CSRMatrixGPUMatHandle(C), &nnzC, &d_ic, &d_jc, &d_c);
#else
      hypre_error_w_msg(HYPRE_ERROR_GENERIC,
                        "Attempting to use device sparse matrix library for SpGEMM without having compiled support for it!\n");
#endif
   }
   else
   {
<<<<<<< HEAD
      /* WM: todo - sycl implementation when not using oneMKL sparse */
#if !defined(HYPRE_USING_SYCL)
      HYPRE_Int *d_rc = NULL;

      if (hypre_HandleSpgemmAlgorithm(hypre_handle()) == 1)
      {
         d_rc = hypre_TAlloc(HYPRE_Int, 2 * m, HYPRE_MEMORY_DEVICE);
=======
      d_a  = hypre_CSRMatrixPatternOnly(A) ? NULL : d_a;
      d_b  = hypre_CSRMatrixPatternOnly(B) ? NULL : d_b;
>>>>>>> dcead56d

      HYPRE_Int *d_rc = hypre_TAlloc(HYPRE_Int, m, HYPRE_MEMORY_DEVICE);
      const HYPRE_Int alg = hypre_HandleSpgemmAlgorithm(hypre_handle());

      if (hypre_HandleSpgemmAlgorithmNumBin(hypre_handle()) == 0)
      {
         hypreDevice_CSRSpGemmBinnedGetMaxNumBlocks();
      }

      if (alg == 1)
      {
         hypreDevice_CSRSpGemmRownnz
            (m, k, n, nnza, d_ia, d_ja, d_ib, d_jb, 0 /* without input rc */, d_rc);

         hypreDevice_CSRSpGemmNumerWithRownnzUpperbound
            (m, k, n, d_ia, d_ja, d_a, d_ib, d_jb, d_b, d_rc, 1, &d_ic, &d_jc, &d_c, &nnzC);
      }
      else /* if (alg == 3) */
      {
         const HYPRE_Int row_est_mtd = hypre_HandleSpgemmRownnzEstimateMethod(hypre_handle());

         hypreDevice_CSRSpGemmRownnzEstimate(m, k, n, d_ia, d_ja, d_ib, d_jb, d_rc, row_est_mtd);

         HYPRE_Int rownnz_exact;

         hypreDevice_CSRSpGemmRownnzUpperbound
            (m, k, n, d_ia, d_ja, d_ib, d_jb, 1 /* with input rc */, d_rc, &rownnz_exact);

         hypreDevice_CSRSpGemmNumerWithRownnzUpperbound
            (m, k, n, d_ia, d_ja, d_a, d_ib, d_jb, d_b, d_rc, rownnz_exact, &d_ic, &d_jc, &d_c, &nnzC);
      }

      hypre_TFree(d_rc, HYPRE_MEMORY_DEVICE);
#endif /* !defined(HYPRE_USING_SYCL) */
   }

#ifdef HYPRE_SPGEMM_TIMING
   hypre_ForceSyncCudaComputeStream(hypre_handle());
   HYPRE_Real tb = hypre_MPI_Wtime() - ta;
   hypre_printf0("SpGemm time %f\n", tb);
#endif

   hypre_CSRMatrixNumNonzeros(C) = nnzC;
   hypre_CSRMatrixI(C)           = d_ic;
   hypre_CSRMatrixJ(C)           = d_jc;
   hypre_CSRMatrixData(C)        = d_c;

#ifdef HYPRE_PROFILE
   hypre_profile_times[HYPRE_TIMER_ID_SPMM] += hypre_MPI_Wtime();
#endif

   return hypre_error_flag;
}

#endif /* defined(HYPRE_USING_CUDA) || defined(HYPRE_USING_HIP) || defined(HYPRE_USING_SYCL) */
<|MERGE_RESOLUTION|>--- conflicted
+++ resolved
@@ -9,13 +9,7 @@
 #include "csr_spgemm_device.h"
 #include "seq_mv.hpp"
 
-<<<<<<< HEAD
-//#define HYPRE_SPGEMM_TIMING
-
 #if defined(HYPRE_USING_CUDA) || defined(HYPRE_USING_HIP) || defined(HYPRE_USING_SYCL)
-=======
-#if defined(HYPRE_USING_CUDA) || defined(HYPRE_USING_HIP)
->>>>>>> dcead56d
 
 HYPRE_Int
 hypreDevice_CSRSpGemm(hypre_CSRMatrix  *A,
@@ -84,18 +78,10 @@
    }
    else
    {
-<<<<<<< HEAD
       /* WM: todo - sycl implementation when not using oneMKL sparse */
 #if !defined(HYPRE_USING_SYCL)
-      HYPRE_Int *d_rc = NULL;
-
-      if (hypre_HandleSpgemmAlgorithm(hypre_handle()) == 1)
-      {
-         d_rc = hypre_TAlloc(HYPRE_Int, 2 * m, HYPRE_MEMORY_DEVICE);
-=======
       d_a  = hypre_CSRMatrixPatternOnly(A) ? NULL : d_a;
       d_b  = hypre_CSRMatrixPatternOnly(B) ? NULL : d_b;
->>>>>>> dcead56d
 
       HYPRE_Int *d_rc = hypre_TAlloc(HYPRE_Int, m, HYPRE_MEMORY_DEVICE);
       const HYPRE_Int alg = hypre_HandleSpgemmAlgorithm(hypre_handle());
