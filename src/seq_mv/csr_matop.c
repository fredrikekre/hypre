--- conflicted
+++ resolved
@@ -1927,15 +1927,11 @@
             }
             else if (type == 2)
             {
-<<<<<<< HEAD
-               d_i = 1.0 / A_data[j];
-=======
                d_i = 1.0 /(A_data[j]);
             }
             else if (type == 3)
             {
                d_i = 1.0 /(sqrt(A_data[j]));
->>>>>>> 9117fc20
             }
             break;
          }
@@ -1950,10 +1946,7 @@
  * type 0: diag
  *      1: abs diag
  *      2: diag inverse
-<<<<<<< HEAD
-=======
  *      3: diag inverse sqrt
->>>>>>> 9117fc20
  *--------------------------------------------------------------------------*/
 
 void
