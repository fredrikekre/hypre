/******************************************************************************
 * Copyright 1998-2019 Lawrence Livermore National Security, LLC and other
 * HYPRE Project Developers. See the top-level COPYRIGHT file for details.
 *
 * SPDX-License-Identifier: (Apache-2.0 OR MIT)
 ******************************************************************************/

/******************************************************************************
 *
 * Matrix operation functions for hypre_CSRMatrix class.
 *
 *****************************************************************************/

#include "seq_mv.h"
#include "csr_matrix.h"

/*--------------------------------------------------------------------------
 * hypre_CSRMatrixAddFirstPass:
 *
 * Performs the first pass needed for Matrix/Matrix addition (C = A + B).
 * This function:
 *    1) Computes the row pointer of the resulting matrix C_i
 *    2) Allocates memory for the matrix C and returns it to the user
 *
 * Notes: 1) It can be used safely inside OpenMP parallel regions.
 *        2) firstrow, lastrow and marker are private variables.
 *        3) The remaining arguments are shared variables.
 *        4) twspace (thread workspace) must be allocated outside the
 *           parallel region.
 *        5) The mapping arrays map_A2C and map_B2C are used when adding
 *           off-diagonal matrices. They can be set to NULL pointer when
 *           adding diagonal matrices.
 *        6) Assumes that the elements of C_i are initialized to zero.
 *--------------------------------------------------------------------------*/
HYPRE_Int
hypre_CSRMatrixAddFirstPass( HYPRE_Int              firstrow,
                             HYPRE_Int              lastrow,
                             HYPRE_Int             *twspace,
                             HYPRE_Int             *marker,
                             HYPRE_Int             *map_A2C,
                             HYPRE_Int             *map_B2C,
                             hypre_CSRMatrix       *A,
                             hypre_CSRMatrix       *B,
                             HYPRE_Int              nrows_C,
                             HYPRE_Int              nnzrows_C,
                             HYPRE_Int              ncols_C,
                             HYPRE_Int             *rownnz_C,
                             HYPRE_MemoryLocation   memory_location_C,
                             HYPRE_Int             *C_i,
                             hypre_CSRMatrix      **C_ptr )
{
   HYPRE_Int   *A_i = hypre_CSRMatrixI(A);
   HYPRE_Int   *A_j = hypre_CSRMatrixJ(A);
   HYPRE_Int   *B_i = hypre_CSRMatrixI(B);
   HYPRE_Int   *B_j = hypre_CSRMatrixJ(B);

   HYPRE_Int    i, ia, ib, ic, iic, ii, i1;
   HYPRE_Int    jcol, jj;
   HYPRE_Int    num_threads = hypre_NumActiveThreads();
   HYPRE_Int    num_nonzeros;

   /* Initialize marker array */
   for (i = 0; i < ncols_C; i++)
   {
      marker[i] = -1;
   }

   ii = hypre_GetThreadNum();
   num_nonzeros = 0;
   for (ic = firstrow; ic < lastrow; ic++)
   {
      iic = rownnz_C ? rownnz_C[ic] : ic;

      if (map_A2C)
      {
         for (ia = A_i[iic]; ia < A_i[iic + 1]; ia++)
         {
            jcol = map_A2C[A_j[ia]];
            marker[jcol] = iic;
            num_nonzeros++;
         }
      }
      else
      {
         for (ia = A_i[iic]; ia < A_i[iic + 1]; ia++)
         {
            jcol = A_j[ia];
            marker[jcol] = iic;
            num_nonzeros++;
         }
      }

      if (map_B2C)
      {
         for (ib = B_i[iic]; ib < B_i[iic + 1]; ib++)
         {
            jcol = map_B2C[B_j[ib]];
            if (marker[jcol] != iic)
            {
               marker[jcol] = iic;
               num_nonzeros++;
            }
         }
      }
      else
      {
         for (ib = B_i[iic]; ib < B_i[iic + 1]; ib++)
         {
            jcol = B_j[ib];
            if (marker[jcol] != iic)
            {
               marker[jcol] = iic;
               num_nonzeros++;
            }
         }
      }
      C_i[iic + 1] = num_nonzeros;
   }
   twspace[ii] = num_nonzeros;

#ifdef HYPRE_USING_OPENMP
   #pragma omp barrier
#endif

   /* Correct C_i - phase 1 */
   if (ii)
   {
      jj = twspace[0];
      for (i1 = 1; i1 < ii; i1++)
      {
         jj += twspace[i1];
      }

      for (ic = firstrow; ic < lastrow; ic++)
      {
         iic = rownnz_C ? rownnz_C[ic] : ic;
         C_i[iic + 1] += jj;
      }
   }
   else
   {
      num_nonzeros = 0;
      for (i1 = 0; i1 < num_threads; i1++)
      {
         num_nonzeros += twspace[i1];
      }

      *C_ptr = hypre_CSRMatrixCreate(nrows_C, ncols_C, num_nonzeros);
      hypre_CSRMatrixI(*C_ptr) = C_i;
      hypre_CSRMatrixRownnz(*C_ptr) = rownnz_C;
      hypre_CSRMatrixNumRownnz(*C_ptr) = nnzrows_C;
      hypre_CSRMatrixInitialize_v2(*C_ptr, 0, memory_location_C);
   }

   /* Correct C_i - phase 2 */
   if (rownnz_C != NULL)
   {
#ifdef HYPRE_USING_OPENMP
      #pragma omp barrier
#endif
      for (ic = firstrow; ic < (lastrow - 1); ic++)
      {
         for (iic = rownnz_C[ic] + 1; iic < rownnz_C[ic + 1]; iic++)
         {
            hypre_assert(C_i[iic + 1] == 0);
            C_i[iic + 1] = C_i[rownnz_C[ic] + 1];
         }
      }

      if (ii < (num_threads - 1))
      {
         for (iic = rownnz_C[lastrow - 1] + 1; iic < rownnz_C[lastrow]; iic++)
         {
            hypre_assert(C_i[iic + 1] == 0);
            C_i[iic + 1] = C_i[rownnz_C[lastrow - 1] + 1];
         }
      }
      else
      {
         for (iic = rownnz_C[lastrow - 1] + 1; iic < nrows_C; iic++)
         {
            hypre_assert(C_i[iic + 1] == 0);
            C_i[iic + 1] = C_i[rownnz_C[lastrow - 1] + 1];
         }
      }
   }

#ifdef HYPRE_USING_OPENMP
   #pragma omp barrier
#endif

#ifdef HYPRE_DEBUG
   if (!ii)
   {
      for (i = 0; i < nrows_C; i++)
      {
         hypre_assert(C_i[i] <= C_i[i + 1]);
         hypre_assert(((A_i[i + 1] - A_i[i]) +
                       (B_i[i + 1] - B_i[i])) >=
                      (C_i[i + 1] - C_i[i]));
         hypre_assert((C_i[i + 1] - C_i[i]) >= (A_i[i + 1] - A_i[i]));
         hypre_assert((C_i[i + 1] - C_i[i]) >= (B_i[i + 1] - B_i[i]));
      }
      hypre_assert((C_i[nrows_C] - C_i[0]) == num_nonzeros);
   }
#endif

   return hypre_error_flag;
}

/*--------------------------------------------------------------------------
 * hypre_CSRMatrixAddSecondPass:
 *
 * Performs the second pass needed for Matrix/Matrix addition (C = A + B).
 * This function computes C_j and C_data.
 *
 * Notes: see notes for hypre_CSRMatrixAddFirstPass
 *--------------------------------------------------------------------------*/
HYPRE_Int
hypre_CSRMatrixAddSecondPass( HYPRE_Int          firstrow,
                              HYPRE_Int          lastrow,
                              HYPRE_Int         *twspace,
                              HYPRE_Int         *marker,
                              HYPRE_Int         *map_A2C,
                              HYPRE_Int         *map_B2C,
                              HYPRE_Int         *rownnz_C,
                              HYPRE_Complex      alpha,
                              HYPRE_Complex      beta,
                              hypre_CSRMatrix   *A,
                              hypre_CSRMatrix   *B,
                              hypre_CSRMatrix   *C )
{
   HYPRE_Int        *A_i      = hypre_CSRMatrixI(A);
   HYPRE_Int        *A_j      = hypre_CSRMatrixJ(A);
   HYPRE_Complex    *A_data   = hypre_CSRMatrixData(A);
   HYPRE_Int         nnzs_A   = hypre_CSRMatrixNumNonzeros(A);

   HYPRE_Int        *B_i      = hypre_CSRMatrixI(B);
   HYPRE_Int        *B_j      = hypre_CSRMatrixJ(B);
   HYPRE_Complex    *B_data   = hypre_CSRMatrixData(B);
   HYPRE_Int         nnzs_B   = hypre_CSRMatrixNumNonzeros(B);

   HYPRE_Int        *C_i      = hypre_CSRMatrixI(C);
   HYPRE_Int        *C_j      = hypre_CSRMatrixJ(C);
   HYPRE_Complex    *C_data   = hypre_CSRMatrixData(C);
   HYPRE_Int         ncols_C  = hypre_CSRMatrixNumCols(C);

   HYPRE_Int         ia, ib, ic, iic;
   HYPRE_Int         jcol, pos;

   hypre_assert(( map_A2C &&  map_B2C) ||
                (!map_A2C && !map_B2C) ||
                ( map_A2C && (nnzs_B == 0)) ||
                ( map_B2C && (nnzs_A == 0)));

   /* Initialize marker vector */
   for (ia = 0; ia < ncols_C; ia++)
   {
      marker[ia] = -1;
   }

   pos = C_i[rownnz_C ? rownnz_C[firstrow] : firstrow];
   if ((map_A2C && map_B2C) || ( map_A2C && (nnzs_B == 0)) || ( map_B2C && (nnzs_A == 0)))
   {
      for (ic = firstrow; ic < lastrow; ic++)
      {
         iic = rownnz_C ? rownnz_C[ic] : ic;

         for (ia = A_i[iic]; ia < A_i[iic + 1]; ia++)
         {
            jcol = map_A2C[A_j[ia]];
            C_j[pos] = jcol;
            C_data[pos] = alpha * A_data[ia];
            marker[jcol] = pos;
            pos++;
         }

         for (ib = B_i[iic]; ib < B_i[iic + 1]; ib++)
         {
            jcol = map_B2C[B_j[ib]];
            if (marker[jcol] < C_i[iic])
            {
               C_j[pos] = jcol;
               C_data[pos] = beta * B_data[ib];
               marker[jcol] = pos;
               pos++;
            }
            else
            {
               hypre_assert(C_j[marker[jcol]] == jcol);
               C_data[marker[jcol]] += beta * B_data[ib];
            }
         }
         hypre_assert(pos == C_i[iic + 1]);
      } /* end for loop */
   }
   else
   {
      for (ic = firstrow; ic < lastrow; ic++)
      {
         iic = rownnz_C ? rownnz_C[ic] : ic;

         for (ia = A_i[iic]; ia < A_i[iic + 1]; ia++)
         {
            jcol = A_j[ia];
            C_j[pos] = jcol;
            C_data[pos] = alpha * A_data[ia];
            marker[jcol] = pos;
            pos++;
         }

         for (ib = B_i[iic]; ib < B_i[iic + 1]; ib++)
         {
            jcol = B_j[ib];
            if (marker[jcol] < C_i[iic])
            {
               C_j[pos] = jcol;
               C_data[pos] = beta * B_data[ib];
               marker[jcol] = pos;
               pos++;
            }
            else
            {
               hypre_assert(C_j[marker[jcol]] == jcol);
               C_data[marker[jcol]] += beta * B_data[ib];
            }
         }
         hypre_assert(pos == C_i[iic + 1]);
      } /* end for loop */
   }
   hypre_assert(pos == C_i[rownnz_C ? rownnz_C[lastrow - 1] + 1 : lastrow]);

   return hypre_error_flag;
}

/*--------------------------------------------------------------------------
 * hypre_CSRMatrixAdd:
 *
 * Adds two CSR Matrices A and B and returns a CSR Matrix C = alpha*A + beta*B;
 *
 * Note: The routine does not check for 0-elements which might be generated
 *       through cancellation of elements in A and B or already contained
 *       in A and B. To remove those, use hypre_CSRMatrixDeleteZeros
 *--------------------------------------------------------------------------*/

hypre_CSRMatrix*
hypre_CSRMatrixAddHost ( HYPRE_Complex    alpha,
                         hypre_CSRMatrix *A,
                         HYPRE_Complex    beta,
                         hypre_CSRMatrix *B )
{
   /* CSRMatrix A */
   HYPRE_Int        *rownnz_A  = hypre_CSRMatrixRownnz(A);
   HYPRE_Int         nrows_A   = hypre_CSRMatrixNumRows(A);
   HYPRE_Int         nnzrows_A = hypre_CSRMatrixNumRownnz(A);
   HYPRE_Int         ncols_A   = hypre_CSRMatrixNumCols(A);

   /* CSRMatrix B */
   HYPRE_Int        *rownnz_B  = hypre_CSRMatrixRownnz(B);
   HYPRE_Int         nrows_B   = hypre_CSRMatrixNumRows(B);
   HYPRE_Int         nnzrows_B = hypre_CSRMatrixNumRownnz(B);
   HYPRE_Int         ncols_B   = hypre_CSRMatrixNumCols(B);

   /* CSRMatrix C */
   hypre_CSRMatrix  *C;
   HYPRE_Int        *C_i;
   HYPRE_Int        *rownnz_C;
   HYPRE_Int         nnzrows_C;

   HYPRE_Int        *twspace;

   HYPRE_MemoryLocation memory_location_A = hypre_CSRMatrixMemoryLocation(A);
   HYPRE_MemoryLocation memory_location_B = hypre_CSRMatrixMemoryLocation(B);

   /* RL: TODO cannot guarantee, maybe should never assert
   hypre_assert(memory_location_A == memory_location_B);
   */

   /* RL: in the case of A=H, B=D, or A=D, B=H, let C = D,
    * not sure if this is the right thing to do.
    * Also, need something like this in other places
    * TODO */
   HYPRE_MemoryLocation memory_location_C = hypre_max(memory_location_A, memory_location_B);

   if (nrows_A != nrows_B || ncols_A != ncols_B)
   {
      hypre_error_w_msg(HYPRE_ERROR_GENERIC, "Warning! incompatible matrix dimensions!\n");
      return NULL;
   }

   /* Allocate memory */
   twspace = hypre_TAlloc(HYPRE_Int, hypre_NumThreads(), HYPRE_MEMORY_HOST);
   C_i = hypre_CTAlloc(HYPRE_Int, nrows_A + 1, memory_location_C);

   /* Set nonzero rows data of diag_C */
   nnzrows_C = nrows_A;
   if ((nnzrows_A < nrows_A) && (nnzrows_B < nrows_B))
   {
      hypre_MergeOrderedArrays(nnzrows_A, rownnz_A,
                               nnzrows_B, rownnz_B,
                               &nnzrows_C, &rownnz_C);
   }
   else
   {
      rownnz_C = NULL;
   }

#ifdef HYPRE_USING_OPENMP
   #pragma omp parallel
#endif
   {
      HYPRE_Int   ns, ne;
      HYPRE_Int  *marker = NULL;

      hypre_partition1D(nnzrows_C, hypre_NumActiveThreads(), hypre_GetThreadNum(), &ns, &ne);

      marker = hypre_CTAlloc(HYPRE_Int, ncols_A, HYPRE_MEMORY_HOST);

      hypre_CSRMatrixAddFirstPass(ns, ne, twspace, marker, NULL, NULL,
                                  A, B, nrows_A, nnzrows_C, ncols_A, rownnz_C,
                                  memory_location_C, C_i, &C);

      hypre_CSRMatrixAddSecondPass(ns, ne, twspace, marker, NULL, NULL,
                                   rownnz_C, alpha, beta, A, B, C);

      hypre_TFree(marker, HYPRE_MEMORY_HOST);
   } /* end of parallel region */

   /* Free memory */
   hypre_TFree(twspace, HYPRE_MEMORY_HOST);

   return C;
}

hypre_CSRMatrix*
hypre_CSRMatrixAdd( HYPRE_Complex    alpha,
                    hypre_CSRMatrix *A,
                    HYPRE_Complex    beta,
                    hypre_CSRMatrix *B)
{
   hypre_CSRMatrix *C = NULL;

#if defined(HYPRE_USING_CUDA) || defined(HYPRE_USING_HIP)
   HYPRE_ExecutionPolicy exec = hypre_GetExecPolicy2( hypre_CSRMatrixMemoryLocation(A),
                                                      hypre_CSRMatrixMemoryLocation(B) );

   if (exec == HYPRE_EXEC_DEVICE)
   {
      C = hypre_CSRMatrixAddDevice(alpha, A, beta, B);
   }
   else
#endif
   {
      C = hypre_CSRMatrixAddHost(alpha, A, beta, B);
   }

   return C;
}

#if 0
/*--------------------------------------------------------------------------
 * hypre_CSRMatrixBigAdd:
 *
 * RL: comment it out which was used in ams.c. Should be combined with
 *     above hypre_CSRMatrixAddHost whenever it is needed again
 *
 * Adds two CSR Matrices A and B with column indices stored as HYPRE_BigInt
 * and returns a CSR Matrix C;
 *
 * Note: The routine does not check for 0-elements which might be generated
 *       through cancellation of elements in A and B or already contained
 *       in A and B. To remove those, use hypre_CSRMatrixDeleteZeros
 *--------------------------------------------------------------------------*/

hypre_CSRMatrix *
hypre_CSRMatrixBigAdd( hypre_CSRMatrix *A,
                       hypre_CSRMatrix *B )
{
   HYPRE_Complex    *A_data   = hypre_CSRMatrixData(A);
   HYPRE_Int        *A_i      = hypre_CSRMatrixI(A);
   HYPRE_BigInt     *A_j      = hypre_CSRMatrixBigJ(A);
   HYPRE_Int         nrows_A  = hypre_CSRMatrixNumRows(A);
   HYPRE_Int         ncols_A  = hypre_CSRMatrixNumCols(A);

   HYPRE_Complex    *B_data   = hypre_CSRMatrixData(B);
   HYPRE_Int        *B_i      = hypre_CSRMatrixI(B);
   HYPRE_BigInt     *B_j      = hypre_CSRMatrixBigJ(B);
   HYPRE_Int         nrows_B  = hypre_CSRMatrixNumRows(B);
   HYPRE_Int         ncols_B  = hypre_CSRMatrixNumCols(B);

   hypre_CSRMatrix  *C;
   HYPRE_Complex    *C_data;
   HYPRE_Int        *C_i;
   HYPRE_BigInt     *C_j;
   HYPRE_Int        *twspace;

   HYPRE_MemoryLocation memory_location_A = hypre_CSRMatrixMemoryLocation(A);
   HYPRE_MemoryLocation memory_location_B = hypre_CSRMatrixMemoryLocation(B);

   /* RL: TODO cannot guarantee, maybe should never assert
   hypre_assert(memory_location_A == memory_location_B);
   */

   /* RL: in the case of A=H, B=D, or A=D, B=H, let C = D,
    * not sure if this is the right thing to do.
    * Also, need something like this in other places
    * TODO */
   HYPRE_MemoryLocation memory_location_C = hypre_max(memory_location_A, memory_location_B);

   if (nrows_A != nrows_B || ncols_A != ncols_B)
   {
      hypre_error_w_msg(HYPRE_ERROR_GENERIC, "Warning! incompatible matrix dimensions!\n");
      return NULL;
   }

   /* Allocate memory */
   twspace = hypre_TAlloc(HYPRE_Int, hypre_NumThreads(), HYPRE_MEMORY_HOST);
   C_i = hypre_CTAlloc(HYPRE_Int, nrows_A + 1, memory_location_C);

#ifdef HYPRE_USING_OPENMP
   #pragma omp parallel
#endif
   {
      HYPRE_Int     ia, ib, ic, num_nonzeros;
      HYPRE_Int     ns, ne, pos;
      HYPRE_BigInt  jcol;
      HYPRE_Int     ii, num_threads;
      HYPRE_Int     jj;
      HYPRE_Int    *marker = NULL;

      ii = hypre_GetThreadNum();
      num_threads = hypre_NumActiveThreads();
      hypre_partition1D(nrows_A, num_threads, ii, &ns, &ne);

      marker = hypre_CTAlloc(HYPRE_Int, ncols_A, HYPRE_MEMORY_HOST);
      for (ia = 0; ia < ncols_A; ia++)
      {
         marker[ia] = -1;
      }

      /* First pass */
      num_nonzeros = 0;
      for (ic = ns; ic < ne; ic++)
      {
         C_i[ic] = num_nonzeros;
         for (ia = A_i[ic]; ia < A_i[ic + 1]; ia++)
         {
            jcol = A_j[ia];
            marker[jcol] = ic;
            num_nonzeros++;
         }

         for (ib = B_i[ic]; ib < B_i[ic + 1]; ib++)
         {
            jcol = B_j[ib];
            if (marker[jcol] != ic)
            {
               marker[jcol] = ic;
               num_nonzeros++;
            }
         }
         C_i[ic + 1] = num_nonzeros;
      }
      twspace[ii] = num_nonzeros;

#ifdef HYPRE_USING_OPENMP
      #pragma omp barrier
#endif

      /* Correct row pointer */
      if (ii)
      {
         jj = twspace[0];
         for (ic = 1; ic < ii; ic++)
         {
            jj += twspace[ia];
         }

         for (ic = ns; ic < ne; ic++)
         {
            C_i[ic] += jj;
         }
      }
      else
      {
         C_i[nrows_A] = 0;
         for (ic = 0; ic < num_threads; ic++)
         {
            C_i[nrows_A] += twspace[ic];
         }

         C = hypre_CSRMatrixCreate(nrows_A, ncols_A, C_i[nrows_A]);
         hypre_CSRMatrixI(C) = C_i;
         hypre_CSRMatrixInitialize_v2(C, 1, memory_location_C);
         C_j = hypre_CSRMatrixBigJ(C);
         C_data = hypre_CSRMatrixData(C);
      }

      /* Second pass */
      for (ia = 0; ia < ncols_A; ia++)
      {
         marker[ia] = -1;
      }

      pos = C_i[ns];
      for (ic = ns; ic < ne; ic++)
      {
         for (ia = A_i[ic]; ia < A_i[ic + 1]; ia++)
         {
            jcol = A_j[ia];
            C_j[pos] = jcol;
            C_data[pos] = A_data[ia];
            marker[jcol] = pos;
            pos++;
         }

         for (ib = B_i[ic]; ib < B_i[ic + 1]; ib++)
         {
            jcol = B_j[ib];
            if (marker[jcol] < C_i[ic])
            {
               C_j[pos] = jcol;
               C_data[pos] = B_data[ib];
               marker[jcol] = pos;
               pos++;
            }
            else
            {
               C_data[marker[jcol]] += B_data[ib];
            }
         }
      }
      hypre_TFree(marker, HYPRE_MEMORY_HOST);
   } /* end of parallel region */

   /* Free memory */
   hypre_TFree(twspace, HYPRE_MEMORY_HOST);

   return C;
}

#endif

/*--------------------------------------------------------------------------
 * hypre_CSRMatrixMultiplyHost
 *
 * Multiplies two CSR Matrices A and B and returns a CSR Matrix C;
 *
 * Note: The routine does not check for 0-elements which might be generated
 *       through cancellation of elements in A and B or already contained
 *       in A and B. To remove those, use hypre_CSRMatrixDeleteZeros
 *--------------------------------------------------------------------------*/

hypre_CSRMatrix*
hypre_CSRMatrixMultiplyHost( hypre_CSRMatrix *A,
                             hypre_CSRMatrix *B )
{
   HYPRE_Complex        *A_data    = hypre_CSRMatrixData(A);
   HYPRE_Int            *A_i       = hypre_CSRMatrixI(A);
   HYPRE_Int            *A_j       = hypre_CSRMatrixJ(A);
   HYPRE_Int            *rownnz_A  = hypre_CSRMatrixRownnz(A);
   HYPRE_Int             nrows_A   = hypre_CSRMatrixNumRows(A);
   HYPRE_Int             ncols_A   = hypre_CSRMatrixNumCols(A);
   HYPRE_Int             nnzrows_A = hypre_CSRMatrixNumRownnz(A);
   HYPRE_Int             num_nnz_A = hypre_CSRMatrixNumNonzeros(A);

   HYPRE_Complex        *B_data    = hypre_CSRMatrixData(B);
   HYPRE_Int            *B_i       = hypre_CSRMatrixI(B);
   HYPRE_Int            *B_j       = hypre_CSRMatrixJ(B);
   HYPRE_Int             nrows_B   = hypre_CSRMatrixNumRows(B);
   HYPRE_Int             ncols_B   = hypre_CSRMatrixNumCols(B);
   HYPRE_Int             num_nnz_B = hypre_CSRMatrixNumNonzeros(B);

   HYPRE_MemoryLocation  memory_location_A = hypre_CSRMatrixMemoryLocation(A);
   HYPRE_MemoryLocation  memory_location_B = hypre_CSRMatrixMemoryLocation(B);

   hypre_CSRMatrix      *C;
   HYPRE_Complex        *C_data;
   HYPRE_Int            *C_i;
   HYPRE_Int            *C_j;

   HYPRE_Int             ia, ib, ic, ja, jb, num_nonzeros;
   HYPRE_Int             counter;
   HYPRE_Complex         a_entry, b_entry;
   HYPRE_Int             allsquare = 0;
   HYPRE_Int            *twspace;

   /* RL: TODO cannot guarantee, maybe should never assert
   hypre_assert(memory_location_A == memory_location_B);
   */

   /* RL: in the case of A=H, B=D, or A=D, B=H, let C = D,
    * not sure if this is the right thing to do.
    * Also, need something like this in other places
    * TODO */
   HYPRE_MemoryLocation memory_location_C = hypre_max(memory_location_A, memory_location_B);

   if (ncols_A != nrows_B)
   {
      hypre_error_w_msg(HYPRE_ERROR_GENERIC, "Warning! incompatible matrix dimensions!\n");
      return NULL;
   }

   if (nrows_A == ncols_B)
   {
      allsquare = 1;
   }

   if ((num_nnz_A == 0) || (num_nnz_B == 0))
   {
      C = hypre_CSRMatrixCreate(nrows_A, ncols_B, 0);
      hypre_CSRMatrixNumRownnz(C) = 0;
      hypre_CSRMatrixInitialize_v2(C, 0, memory_location_C);

      return C;
   }

   /* Allocate memory */
   twspace = hypre_TAlloc(HYPRE_Int, hypre_NumThreads(), HYPRE_MEMORY_HOST);
   C_i = hypre_CTAlloc(HYPRE_Int, nrows_A + 1, memory_location_C);

#ifdef HYPRE_USING_OPENMP
   #pragma omp parallel private(ia, ib, ic, ja, jb, num_nonzeros, counter, a_entry, b_entry)
#endif
   {
      HYPRE_Int  *B_marker = NULL;
      HYPRE_Int   ns, ne, ii, jj;
      HYPRE_Int   num_threads;
      HYPRE_Int   i1, iic;

      ii = hypre_GetThreadNum();
      num_threads = hypre_NumActiveThreads();
      hypre_partition1D(nnzrows_A, num_threads, ii, &ns, &ne);

      B_marker = hypre_CTAlloc(HYPRE_Int, ncols_B, HYPRE_MEMORY_HOST);
      for (ib = 0; ib < ncols_B; ib++)
      {
         B_marker[ib] = -1;
      }

      HYPRE_ANNOTATE_REGION_BEGIN("%s", "First pass");

      /* First pass: compute sizes of C rows. */
      num_nonzeros = 0;
      for (ic = ns; ic < ne; ic++)
      {
         if (rownnz_A)
         {
            iic = rownnz_A[ic];
            C_i[iic] = num_nonzeros;
         }
         else
         {
            iic = ic;
            C_i[iic] = num_nonzeros;
            if (allsquare)
            {
               B_marker[iic] = iic;
               num_nonzeros++;
            }
         }

         for (ia = A_i[iic]; ia < A_i[iic + 1]; ia++)
         {
            ja = A_j[ia];
            for (ib = B_i[ja]; ib < B_i[ja + 1]; ib++)
            {
               jb = B_j[ib];
               if (B_marker[jb] != iic)
               {
                  B_marker[jb] = iic;
                  num_nonzeros++;
               }
            }
         }
      }
      twspace[ii] = num_nonzeros;

#ifdef HYPRE_USING_OPENMP
      #pragma omp barrier
#endif

      /* Correct C_i - phase 1 */
      if (ii)
      {
         jj = twspace[0];
         for (i1 = 1; i1 < ii; i1++)
         {
            jj += twspace[i1];
         }

         for (i1 = ns; i1 < ne; i1++)
         {
            iic = rownnz_A ? rownnz_A[i1] : i1;
            C_i[iic] += jj;
         }
      }
      else
      {
         C_i[nrows_A] = 0;
         for (i1 = 0; i1 < num_threads; i1++)
         {
            C_i[nrows_A] += twspace[i1];
         }

         C = hypre_CSRMatrixCreate(nrows_A, ncols_B, C_i[nrows_A]);
         hypre_CSRMatrixI(C) = C_i;
         hypre_CSRMatrixInitialize_v2(C, 0, memory_location_C);
         C_j = hypre_CSRMatrixJ(C);
         C_data = hypre_CSRMatrixData(C);
      }

      /* Correct C_i - phase 2 */
      if (rownnz_A != NULL)
      {
#ifdef HYPRE_USING_OPENMP
         #pragma omp barrier
#endif
         for (ic = ns; ic < (ne - 1); ic++)
         {
            for (iic = rownnz_A[ic] + 1; iic < rownnz_A[ic + 1]; iic++)
            {
               C_i[iic] = C_i[rownnz_A[ic + 1]];
            }
         }

         if (ii < (num_threads - 1))
         {
            for (iic = rownnz_A[ne - 1] + 1; iic < rownnz_A[ne]; iic++)
            {
               C_i[iic] = C_i[rownnz_A[ne]];
            }
         }
         else
         {
            for (iic = rownnz_A[ne - 1] + 1; iic < nrows_A; iic++)
            {
               C_i[iic] = C_i[nrows_A];
            }
         }
      }
      /* End of First Pass */
      HYPRE_ANNOTATE_REGION_END("%s", "First pass");

#ifdef HYPRE_USING_OPENMP
      #pragma omp barrier
#endif

      /* Second pass: Fill in C_data and C_j. */
      HYPRE_ANNOTATE_REGION_BEGIN("%s", "Second pass");
      for (ib = 0; ib < ncols_B; ib++)
      {
         B_marker[ib] = -1;
      }

      counter = rownnz_A ? C_i[rownnz_A[ns]] : C_i[ns];
      for (ic = ns; ic < ne; ic++)
      {
         if (rownnz_A)
         {
            iic = rownnz_A[ic];
         }
         else
         {
            iic = ic;
            if (allsquare)
            {
               B_marker[ic] = counter;
               C_data[counter] = 0;
               C_j[counter] = ic;
               counter++;
            }
         }

         for (ia = A_i[iic]; ia < A_i[iic + 1]; ia++)
         {
            ja = A_j[ia];
            a_entry = A_data[ia];
            for (ib = B_i[ja]; ib < B_i[ja + 1]; ib++)
            {
               jb = B_j[ib];
               b_entry = B_data[ib];
               if (B_marker[jb] < C_i[iic])
               {
                  B_marker[jb] = counter;
                  C_j[B_marker[jb]] = jb;
                  C_data[B_marker[jb]] = a_entry * b_entry;
                  counter++;
               }
               else
               {
                  C_data[B_marker[jb]] += a_entry * b_entry;
               }
            }
         }
      }
      HYPRE_ANNOTATE_REGION_END("%s", "Second pass");

      /* End of Second Pass */
      hypre_TFree(B_marker, HYPRE_MEMORY_HOST);
   } /*end parallel region */

#ifdef HYPRE_DEBUG
   for (ic = 0; ic < nrows_A; ic++)
   {
      hypre_assert(C_i[ic] <= C_i[ic + 1]);
   }
#endif

   // Set rownnz and num_rownnz
   hypre_CSRMatrixSetRownnz(C);

   /* Free memory */
   hypre_TFree(twspace, HYPRE_MEMORY_HOST);

   return C;
}

hypre_CSRMatrix*
hypre_CSRMatrixMultiply( hypre_CSRMatrix *A,
                         hypre_CSRMatrix *B)
{
   hypre_CSRMatrix *C = NULL;

#if defined(HYPRE_USING_CUDA) || defined(HYPRE_USING_HIP)
   HYPRE_ExecutionPolicy exec = hypre_GetExecPolicy2( hypre_CSRMatrixMemoryLocation(A),
                                                      hypre_CSRMatrixMemoryLocation(B) );

   if (exec == HYPRE_EXEC_DEVICE)
   {
      C = hypre_CSRMatrixMultiplyDevice(A, B);
   }
   else
#endif
   {
      C = hypre_CSRMatrixMultiplyHost(A, B);
   }

   return C;
}

/*--------------------------------------------------------------------------
 * hypre_CSRMatrixDeleteZeros
 *--------------------------------------------------------------------------*/

hypre_CSRMatrix *
hypre_CSRMatrixDeleteZeros( hypre_CSRMatrix *A,
                            HYPRE_Real       tol )
{
   HYPRE_Complex    *A_data   = hypre_CSRMatrixData(A);
   HYPRE_Int        *A_i      = hypre_CSRMatrixI(A);
   HYPRE_Int        *A_j      = hypre_CSRMatrixJ(A);
   HYPRE_Int         nrows_A  = hypre_CSRMatrixNumRows(A);
   HYPRE_Int         ncols_A  = hypre_CSRMatrixNumCols(A);
   HYPRE_Int         num_nonzeros  = hypre_CSRMatrixNumNonzeros(A);

   hypre_CSRMatrix  *B;
   HYPRE_Complex    *B_data;
   HYPRE_Int        *B_i;
   HYPRE_Int        *B_j;

   HYPRE_Int         zeros;
   HYPRE_Int         i, j;
   HYPRE_Int         pos_A, pos_B;

   zeros = 0;
   for (i = 0; i < num_nonzeros; i++)
   {
      if (hypre_cabs(A_data[i]) <= tol)
      {
         zeros++;
      }
   }

   if (zeros)
   {
      B = hypre_CSRMatrixCreate(nrows_A, ncols_A, num_nonzeros - zeros);
      hypre_CSRMatrixInitialize(B);
      B_i = hypre_CSRMatrixI(B);
      B_j = hypre_CSRMatrixJ(B);
      B_data = hypre_CSRMatrixData(B);
      B_i[0] = 0;
      pos_A = pos_B = 0;
      for (i = 0; i < nrows_A; i++)
      {
         for (j = A_i[i]; j < A_i[i + 1]; j++)
         {
            if (hypre_cabs(A_data[j]) <= tol)
            {
               pos_A++;
            }
            else
            {
               B_data[pos_B] = A_data[pos_A];
               B_j[pos_B] = A_j[pos_A];
               pos_B++;
               pos_A++;
            }
         }
         B_i[i + 1] = pos_B;
      }

      return B;
   }
   else
   {
      return NULL;
   }
}

/******************************************************************************
 *
 * Finds transpose of a hypre_CSRMatrix
 *
 *****************************************************************************/

/**
 * idx = idx2*dim1 + idx1
 * -> ret = idx1*dim2 + idx2
 *        = (idx%dim1)*dim2 + idx/dim1
 */
static inline HYPRE_Int
transpose_idx (HYPRE_Int idx, HYPRE_Int dim1, HYPRE_Int dim2)
{
   return idx % dim1 * dim2 + idx / dim1;
}

/*--------------------------------------------------------------------------
 * hypre_CSRMatrixTransposeHost
 *--------------------------------------------------------------------------*/

HYPRE_Int
hypre_CSRMatrixTransposeHost(hypre_CSRMatrix  *A,
                             hypre_CSRMatrix **AT,
                             HYPRE_Int         data)

{
   HYPRE_Complex        *A_data     = hypre_CSRMatrixData(A);
   HYPRE_Int            *A_i        = hypre_CSRMatrixI(A);
   HYPRE_Int            *A_j        = hypre_CSRMatrixJ(A);
   HYPRE_Int            *rownnz_A   = hypre_CSRMatrixRownnz(A);
   HYPRE_Int             nnzrows_A  = hypre_CSRMatrixNumRownnz(A);
   HYPRE_Int             num_rows_A = hypre_CSRMatrixNumRows(A);
   HYPRE_Int             num_cols_A = hypre_CSRMatrixNumCols(A);
   HYPRE_Int             num_nnzs_A = hypre_CSRMatrixNumNonzeros(A);
   HYPRE_MemoryLocation  memory_location = hypre_CSRMatrixMemoryLocation(A);

   HYPRE_Complex        *AT_data;
   HYPRE_Int            *AT_j;
   HYPRE_Int             num_rows_AT;
   HYPRE_Int             num_cols_AT;
   HYPRE_Int             num_nnzs_AT;

   HYPRE_Int             max_col;
   HYPRE_Int             i, j;

   /*--------------------------------------------------------------
    * First, ascertain that num_cols and num_nonzeros has been set.
    * If not, set them.
    *--------------------------------------------------------------*/
   HYPRE_ANNOTATE_FUNC_BEGIN;

   if (!num_nnzs_A)
   {
      num_nnzs_A = A_i[num_rows_A];
   }

   if (num_rows_A && num_nnzs_A && ! num_cols_A)
   {
      max_col = -1;
      for (i = 0; i < num_rows_A; ++i)
      {
         for (j = A_i[i]; j < A_i[i + 1]; j++)
         {
            if (A_j[j] > max_col)
            {
               max_col = A_j[j];
            }
         }
      }
      num_cols_A = max_col + 1;
   }

   num_rows_AT = num_cols_A;
   num_cols_AT = num_rows_A;
   num_nnzs_AT = num_nnzs_A;

   *AT = hypre_CSRMatrixCreate(num_rows_AT, num_cols_AT, num_nnzs_AT);
   hypre_CSRMatrixMemoryLocation(*AT) = memory_location;

   if (num_cols_A == 0)
   {
      // JSP: parallel counting sorting breaks down
      // when A has no columns
      hypre_CSRMatrixInitialize(*AT);
      HYPRE_ANNOTATE_FUNC_END;

      return hypre_error_flag;
   }

   AT_j = hypre_CTAlloc(HYPRE_Int, num_nnzs_AT, memory_location);
   hypre_CSRMatrixJ(*AT) = AT_j;
   if (data)
   {
      AT_data = hypre_CTAlloc(HYPRE_Complex, num_nnzs_AT, memory_location);
      hypre_CSRMatrixData(*AT) = AT_data;
   }

   /*-----------------------------------------------------------------
    * Parallel count sort
    *-----------------------------------------------------------------*/
   HYPRE_Int *bucket = hypre_CTAlloc(HYPRE_Int, (num_cols_A + 1) * hypre_NumThreads(),
                                     HYPRE_MEMORY_HOST);

#ifdef HYPRE_USING_OPENMP
   #pragma omp parallel
#endif
   {
      HYPRE_Int   ii, num_threads, ns, ne;
      HYPRE_Int   i, j, j0, j1, ir;
      HYPRE_Int   idx, offset;
      HYPRE_Int   transpose_i;
      HYPRE_Int   transpose_i_minus_1;
      HYPRE_Int   transpose_i0;
      HYPRE_Int   transpose_j0;
      HYPRE_Int   transpose_j1;

      ii = hypre_GetThreadNum();
      num_threads = hypre_NumActiveThreads();
      hypre_partition1D(nnzrows_A, num_threads, ii, &ns, &ne);

      /*-----------------------------------------------------------------
       * Count the number of entries that will go into each bucket
       * bucket is used as HYPRE_Int[num_threads][num_colsA] 2D array
       *-----------------------------------------------------------------*/
      if (rownnz_A == NULL)
      {
         for (j = A_i[ns]; j < A_i[ne]; ++j)
         {
            bucket[ii * num_cols_A + A_j[j]]++;
         }
      }
      else
      {
         for (i = ns; i < ne; i++)
         {
            ir = rownnz_A[i];
            for (j = A_i[ir]; j < A_i[ir + 1]; ++j)
            {
               bucket[ii * num_cols_A + A_j[j]]++;
            }
         }
      }

      /*-----------------------------------------------------------------
       * Parallel prefix sum of bucket with length num_colsA * num_threads
       * accessed as if it is transposed as HYPRE_Int[num_colsA][num_threads]
       *-----------------------------------------------------------------*/
#ifdef HYPRE_USING_OPENMP
      #pragma omp barrier
#endif

      for (i = ii * num_cols_A + 1; i < (ii + 1)*num_cols_A; ++i)
      {
         transpose_i = transpose_idx(i, num_threads, num_cols_A);
         transpose_i_minus_1 = transpose_idx(i - 1, num_threads, num_cols_A);

         bucket[transpose_i] += bucket[transpose_i_minus_1];
      }

#ifdef HYPRE_USING_OPENMP
      #pragma omp barrier
      #pragma omp master
#endif
      {
         for (i = 1; i < num_threads; ++i)
         {
            j0 = num_cols_A * i - 1;
            j1 = num_cols_A * (i + 1) - 1;
            transpose_j0 = transpose_idx(j0, num_threads, num_cols_A);
            transpose_j1 = transpose_idx(j1, num_threads, num_cols_A);

            bucket[transpose_j1] += bucket[transpose_j0];
         }
      }
#ifdef HYPRE_USING_OPENMP
      #pragma omp barrier
#endif

      if (ii > 0)
      {
         transpose_i0 = transpose_idx(num_cols_A * ii - 1, num_threads, num_cols_A);
         offset = bucket[transpose_i0];

         for (i = ii * num_cols_A; i < (ii + 1)*num_cols_A - 1; ++i)
         {
            transpose_i = transpose_idx(i, num_threads, num_cols_A);

            bucket[transpose_i] += offset;
         }
      }

#ifdef HYPRE_USING_OPENMP
      #pragma omp barrier
#endif

      /*----------------------------------------------------------------
       * Load the data and column numbers of AT
       *----------------------------------------------------------------*/

      if (data)
      {
         for (i = ne - 1; i >= ns; --i)
         {
            ir = rownnz_A ? rownnz_A[i] : i;
            for (j = A_i[ir + 1] - 1; j >= A_i[ir]; --j)
            {
               idx = A_j[j];
               --bucket[ii * num_cols_A + idx];

               offset = bucket[ii * num_cols_A + idx];
               AT_data[offset] = A_data[j];
               AT_j[offset] = ir;
            }
         }
      }
      else
      {
         for (i = ne - 1; i >= ns; --i)
         {
            ir = rownnz_A ? rownnz_A[i] : i;
            for (j = A_i[ir + 1] - 1; j >= A_i[ir]; --j)
            {
               idx = A_j[j];
               --bucket[ii * num_cols_A + idx];

               offset = bucket[ii * num_cols_A + idx];
               AT_j[offset] = ir;
            }
         }
      }
   } /* end parallel region */

   hypre_CSRMatrixI(*AT) = hypre_TAlloc(HYPRE_Int, num_cols_A + 1, memory_location);
   hypre_TMemcpy(hypre_CSRMatrixI(*AT), bucket, HYPRE_Int, num_cols_A + 1, memory_location,
                 HYPRE_MEMORY_HOST);
   hypre_CSRMatrixI(*AT)[num_cols_A] = num_nnzs_A;
   hypre_TFree(bucket, HYPRE_MEMORY_HOST);

   // Set rownnz and num_rownnz
   if (hypre_CSRMatrixNumRownnz(A) < num_rows_A)
   {
      hypre_CSRMatrixSetRownnz(*AT);
   }

   HYPRE_ANNOTATE_FUNC_END;

   return hypre_error_flag;
}

/*--------------------------------------------------------------------------
 * hypre_CSRMatrixTranspose
 *--------------------------------------------------------------------------*/

HYPRE_Int
hypre_CSRMatrixTranspose(hypre_CSRMatrix  *A,
                         hypre_CSRMatrix **AT,
                         HYPRE_Int         data)
{
   HYPRE_Int ierr = 0;

#if defined(HYPRE_USING_CUDA) || defined(HYPRE_USING_HIP)
   HYPRE_ExecutionPolicy exec = hypre_GetExecPolicy1( hypre_CSRMatrixMemoryLocation(A) );

   if (exec == HYPRE_EXEC_DEVICE)
   {
      ierr = hypre_CSRMatrixTransposeDevice(A, AT, data);
   }
   else
#endif
   {
      ierr = hypre_CSRMatrixTransposeHost(A, AT, data);
   }

   return ierr;
}

/*--------------------------------------------------------------------------
 * hypre_CSRMatrixSplit
 *--------------------------------------------------------------------------*/

/* RL: TODO add memory locations */
HYPRE_Int hypre_CSRMatrixSplit(hypre_CSRMatrix  *Bs_ext,
                               HYPRE_BigInt      first_col_diag_B,
                               HYPRE_BigInt      last_col_diag_B,
                               HYPRE_Int         num_cols_offd_B,
                               HYPRE_BigInt     *col_map_offd_B,
                               HYPRE_Int        *num_cols_offd_C_ptr,
                               HYPRE_BigInt    **col_map_offd_C_ptr,
                               hypre_CSRMatrix **Bext_diag_ptr,
                               hypre_CSRMatrix **Bext_offd_ptr)
{
   HYPRE_Complex   *Bs_ext_data = hypre_CSRMatrixData(Bs_ext);
   HYPRE_Int       *Bs_ext_i    = hypre_CSRMatrixI(Bs_ext);
   HYPRE_BigInt    *Bs_ext_j    = hypre_CSRMatrixBigJ(Bs_ext);
   HYPRE_Int        num_rows_Bext = hypre_CSRMatrixNumRows(Bs_ext);
   HYPRE_Int        B_ext_diag_size = 0;
   HYPRE_Int        B_ext_offd_size = 0;
   HYPRE_Int       *B_ext_diag_i = NULL;
   HYPRE_Int       *B_ext_diag_j = NULL;
   HYPRE_Complex   *B_ext_diag_data = NULL;
   HYPRE_Int       *B_ext_offd_i = NULL;
   HYPRE_Int       *B_ext_offd_j = NULL;
   HYPRE_Complex   *B_ext_offd_data = NULL;
   HYPRE_Int       *my_diag_array;
   HYPRE_Int       *my_offd_array;
   HYPRE_BigInt    *temp;
   HYPRE_Int        max_num_threads;
   HYPRE_Int        cnt = 0;
   hypre_CSRMatrix *Bext_diag = NULL;
   hypre_CSRMatrix *Bext_offd = NULL;
   HYPRE_BigInt    *col_map_offd_C = NULL;
   HYPRE_Int        num_cols_offd_C = 0;

   B_ext_diag_i = hypre_CTAlloc(HYPRE_Int, num_rows_Bext + 1, HYPRE_MEMORY_HOST);
   B_ext_offd_i = hypre_CTAlloc(HYPRE_Int, num_rows_Bext + 1, HYPRE_MEMORY_HOST);

   max_num_threads = hypre_NumThreads();
   my_diag_array = hypre_CTAlloc(HYPRE_Int, max_num_threads, HYPRE_MEMORY_HOST);
   my_offd_array = hypre_CTAlloc(HYPRE_Int, max_num_threads, HYPRE_MEMORY_HOST);

#ifdef HYPRE_USING_OPENMP
   #pragma omp parallel
#endif
   {
      HYPRE_Int ns, ne, ii, num_threads;
      HYPRE_Int i1, i, j;
      HYPRE_Int my_offd_size, my_diag_size;
      HYPRE_Int cnt_offd, cnt_diag;

      ii = hypre_GetThreadNum();
      num_threads = hypre_NumActiveThreads();
      hypre_partition1D(num_rows_Bext, num_threads, ii, &ns, &ne);

      my_diag_size = 0;
      my_offd_size = 0;
      for (i = ns; i < ne; i++)
      {
         B_ext_diag_i[i] = my_diag_size;
         B_ext_offd_i[i] = my_offd_size;
         for (j = Bs_ext_i[i]; j < Bs_ext_i[i + 1]; j++)
         {
            if (Bs_ext_j[j] < first_col_diag_B || Bs_ext_j[j] > last_col_diag_B)
            {
               my_offd_size++;
            }
            else
            {
               my_diag_size++;
            }
         }
      }
      my_diag_array[ii] = my_diag_size;
      my_offd_array[ii] = my_offd_size;

#ifdef HYPRE_USING_OPENMP
      #pragma omp barrier
#endif

      if (ii)
      {
         my_diag_size = my_diag_array[0];
         my_offd_size = my_offd_array[0];
         for (i1 = 1; i1 < ii; i1++)
         {
            my_diag_size += my_diag_array[i1];
            my_offd_size += my_offd_array[i1];
         }

         for (i1 = ns; i1 < ne; i1++)
         {
            B_ext_diag_i[i1] += my_diag_size;
            B_ext_offd_i[i1] += my_offd_size;
         }
      }
      else
      {
         B_ext_diag_size = 0;
         B_ext_offd_size = 0;
         for (i1 = 0; i1 < num_threads; i1++)
         {
            B_ext_diag_size += my_diag_array[i1];
            B_ext_offd_size += my_offd_array[i1];
         }
         B_ext_diag_i[num_rows_Bext] = B_ext_diag_size;
         B_ext_offd_i[num_rows_Bext] = B_ext_offd_size;

         if (B_ext_diag_size)
         {
            B_ext_diag_j    = hypre_CTAlloc(HYPRE_Int,     B_ext_diag_size, HYPRE_MEMORY_HOST);
            B_ext_diag_data = hypre_CTAlloc(HYPRE_Complex, B_ext_diag_size, HYPRE_MEMORY_HOST);
         }
         if (B_ext_offd_size)
         {
            B_ext_offd_j    = hypre_CTAlloc(HYPRE_Int,     B_ext_offd_size, HYPRE_MEMORY_HOST);
            B_ext_offd_data = hypre_CTAlloc(HYPRE_Complex, B_ext_offd_size, HYPRE_MEMORY_HOST);
         }
         if (B_ext_offd_size || num_cols_offd_B)
         {
            temp = hypre_CTAlloc(HYPRE_BigInt, B_ext_offd_size + num_cols_offd_B, HYPRE_MEMORY_HOST);
         }
      }

#ifdef HYPRE_USING_OPENMP
      #pragma omp barrier
#endif

      cnt_offd = B_ext_offd_i[ns];
      cnt_diag = B_ext_diag_i[ns];
      for (i = ns; i < ne; i++)
      {
         for (j = Bs_ext_i[i]; j < Bs_ext_i[i + 1]; j++)
         {
            if (Bs_ext_j[j] < first_col_diag_B || Bs_ext_j[j] > last_col_diag_B)
            {
               temp[cnt_offd] = Bs_ext_j[j];
               B_ext_offd_j[cnt_offd] = Bs_ext_j[j];
               B_ext_offd_data[cnt_offd++] = Bs_ext_data[j];
            }
            else
            {
               B_ext_diag_j[cnt_diag] = Bs_ext_j[j] - first_col_diag_B;
               B_ext_diag_data[cnt_diag++] = Bs_ext_data[j];
            }
         }
      }

      /* This computes the mappings */
#ifdef HYPRE_USING_OPENMP
      #pragma omp barrier
#endif

      if (ii == 0)
      {
         cnt = 0;
         if (B_ext_offd_size || num_cols_offd_B)
         {
            cnt = B_ext_offd_size;
            for (i = 0; i < num_cols_offd_B; i++)
            {
               temp[cnt++] = col_map_offd_B[i];
            }
            if (cnt)
            {
               hypre_BigQsort0(temp, 0, cnt - 1);
               num_cols_offd_C = 1;
               HYPRE_BigInt value = temp[0];
               for (i = 1; i < cnt; i++)
               {
                  if (temp[i] > value)
                  {
                     value = temp[i];
                     temp[num_cols_offd_C++] = value;
                  }
               }
            }

            if (num_cols_offd_C)
            {
               col_map_offd_C = hypre_CTAlloc(HYPRE_BigInt, num_cols_offd_C, HYPRE_MEMORY_HOST);
            }

            for (i = 0; i < num_cols_offd_C; i++)
            {
               col_map_offd_C[i] = temp[i];
            }

            hypre_TFree(temp, HYPRE_MEMORY_HOST);
         }
      }

#ifdef HYPRE_USING_OPENMP
      #pragma omp barrier
#endif

      for (i = ns; i < ne; i++)
      {
         for (j = B_ext_offd_i[i]; j < B_ext_offd_i[i + 1]; j++)
         {
            B_ext_offd_j[j] = hypre_BigBinarySearch(col_map_offd_C, B_ext_offd_j[j], num_cols_offd_C);
         }
      }
   } /* end parallel region */

   hypre_TFree(my_diag_array, HYPRE_MEMORY_HOST);
   hypre_TFree(my_offd_array, HYPRE_MEMORY_HOST);

   Bext_diag = hypre_CSRMatrixCreate(num_rows_Bext, last_col_diag_B - first_col_diag_B + 1,
                                     B_ext_diag_size);
   hypre_CSRMatrixMemoryLocation(Bext_diag) = HYPRE_MEMORY_HOST;
   Bext_offd = hypre_CSRMatrixCreate(num_rows_Bext, num_cols_offd_C, B_ext_offd_size);
   hypre_CSRMatrixMemoryLocation(Bext_offd) = HYPRE_MEMORY_HOST;
   hypre_CSRMatrixI(Bext_diag)    = B_ext_diag_i;
   hypre_CSRMatrixJ(Bext_diag)    = B_ext_diag_j;
   hypre_CSRMatrixData(Bext_diag) = B_ext_diag_data;
   hypre_CSRMatrixI(Bext_offd)    = B_ext_offd_i;
   hypre_CSRMatrixJ(Bext_offd)    = B_ext_offd_j;
   hypre_CSRMatrixData(Bext_offd) = B_ext_offd_data;

   *col_map_offd_C_ptr = col_map_offd_C;
   *Bext_diag_ptr = Bext_diag;
   *Bext_offd_ptr = Bext_offd;
   *num_cols_offd_C_ptr = num_cols_offd_C;

   return hypre_error_flag;
}

/*--------------------------------------------------------------------------
 * hypre_CSRMatrixReorderHost
 *--------------------------------------------------------------------------*/

HYPRE_Int
hypre_CSRMatrixReorderHost(hypre_CSRMatrix *A)
{
   HYPRE_Complex *A_data     = hypre_CSRMatrixData(A);
   HYPRE_Int     *A_i        = hypre_CSRMatrixI(A);
   HYPRE_Int     *A_j        = hypre_CSRMatrixJ(A);
   HYPRE_Int     *rownnz_A   = hypre_CSRMatrixRownnz(A);
   HYPRE_Int      nnzrows_A  = hypre_CSRMatrixNumRownnz(A);
   HYPRE_Int      num_rows_A = hypre_CSRMatrixNumRows(A);
   HYPRE_Int      num_cols_A = hypre_CSRMatrixNumCols(A);

   HYPRE_Int      i, ii, j;

   /* the matrix should be square */
   if (num_rows_A != num_cols_A)
   {
      return -1;
   }

#ifdef HYPRE_USING_OPENMP
   #pragma omp parallel for private(i, ii, j) HYPRE_SMP_SCHEDULE
#endif
   for (i = 0; i < nnzrows_A; i++)
   {
      ii = rownnz_A ? rownnz_A[i] : i;
      for (j = A_i[ii]; j < A_i[ii + 1]; j++)
      {
         if (A_j[j] == ii)
         {
            if (j != A_i[ii])
            {
               hypre_swap(A_j, A_i[ii], j);
               hypre_swap_c(A_data, A_i[ii], j);
            }
            break;
         }
      }
   }

   return hypre_error_flag;
}

/*--------------------------------------------------------------------------
 * hypre_CSRMatrixReorder:
 *
 * Reorders the column and data arrays of a square CSR matrix, such that the
 * first entry in each row is the diagonal one.
 *--------------------------------------------------------------------------*/

HYPRE_Int
hypre_CSRMatrixReorder(hypre_CSRMatrix *A)
{
   HYPRE_Int ierr = 0;

#if defined(HYPRE_USING_CUDA) || defined(HYPRE_USING_HIP)
   HYPRE_ExecutionPolicy exec = hypre_GetExecPolicy1( hypre_CSRMatrixMemoryLocation(A) );

   if (exec == HYPRE_EXEC_DEVICE)
   {
      ierr = hypre_CSRMatrixMoveDiagFirstDevice(A);
   }
   else
#endif
   {
      ierr = hypre_CSRMatrixReorderHost(A);
   }

   return ierr;
}

/*--------------------------------------------------------------------------
 * hypre_CSRMatrixAddPartial:
 * adds matrix rows in the CSR matrix B to the CSR Matrix A, where row_nums[i]
 * defines to which row of A the i-th row of B is added, and returns a CSR Matrix C;
 * Note: The routine does not check for 0-elements which might be generated
 *       through cancellation of elements in A and B or already contained
 *       in A and B. To remove those, use hypre_CSRMatrixDeleteZeros
 *--------------------------------------------------------------------------*/
hypre_CSRMatrix *
hypre_CSRMatrixAddPartial( hypre_CSRMatrix *A,
                           hypre_CSRMatrix *B,
                           HYPRE_Int *row_nums)
{
   HYPRE_Complex    *A_data   = hypre_CSRMatrixData(A);
   HYPRE_Int        *A_i      = hypre_CSRMatrixI(A);
   HYPRE_Int        *A_j      = hypre_CSRMatrixJ(A);
   HYPRE_Int         nrows_A  = hypre_CSRMatrixNumRows(A);
   HYPRE_Int         ncols_A  = hypre_CSRMatrixNumCols(A);
   HYPRE_Complex    *B_data   = hypre_CSRMatrixData(B);
   HYPRE_Int        *B_i      = hypre_CSRMatrixI(B);
   HYPRE_Int        *B_j      = hypre_CSRMatrixJ(B);
   HYPRE_Int         nrows_B  = hypre_CSRMatrixNumRows(B);
   HYPRE_Int         ncols_B  = hypre_CSRMatrixNumCols(B);
   hypre_CSRMatrix  *C;
   HYPRE_Complex    *C_data;
   HYPRE_Int        *C_i;
   HYPRE_Int        *C_j;

   HYPRE_Int         ia, ib, ic, jcol, num_nonzeros;
   HYPRE_Int         pos, i, i2, j, cnt;
   HYPRE_Int         *marker;
   HYPRE_Int         *map;
   HYPRE_Int         *temp;

   HYPRE_MemoryLocation memory_location_A = hypre_CSRMatrixMemoryLocation(A);
   HYPRE_MemoryLocation memory_location_B = hypre_CSRMatrixMemoryLocation(B);

   /* RL: TODO cannot guarantee, maybe should never assert
   hypre_assert(memory_location_A == memory_location_B);
   */

   /* RL: in the case of A=H, B=D, or A=D, B=H, let C = D,
    * not sure if this is the right thing to do.
    * Also, need something like this in other places
    * TODO */
   HYPRE_MemoryLocation memory_location_C = hypre_max(memory_location_A, memory_location_B);

   if (ncols_A != ncols_B)
   {
      hypre_error_w_msg(HYPRE_ERROR_GENERIC, "Warning! incompatible matrix dimensions!\n");
      return NULL;
   }

   map = hypre_CTAlloc(HYPRE_Int, nrows_B, HYPRE_MEMORY_HOST);
   temp = hypre_CTAlloc(HYPRE_Int, nrows_B, HYPRE_MEMORY_HOST);
   for (i = 0; i < nrows_B; i++)
   {
      map[i] = i;
      temp[i] = row_nums[i];
   }

   hypre_qsort2i(temp, map, 0, nrows_B - 1);

   marker = hypre_CTAlloc(HYPRE_Int, ncols_A, HYPRE_MEMORY_HOST);
   C_i = hypre_CTAlloc(HYPRE_Int, nrows_A + 1, memory_location_C);

   for (ia = 0; ia < ncols_A; ia++)
   {
      marker[ia] = -1;
   }

   num_nonzeros = 0;
   C_i[0] = 0;
   cnt = 0;
   for (ic = 0; ic < nrows_A; ic++)
   {
      for (ia = A_i[ic]; ia < A_i[ic + 1]; ia++)
      {
         jcol = A_j[ia];
         marker[jcol] = ic;
         num_nonzeros++;
      }
      if (cnt < nrows_B && temp[cnt] == ic)
      {
         for (j = cnt; j < nrows_B; j++)
         {
            if (temp[j] == ic)
            {
               i2 = map[cnt++];
               for (ib = B_i[i2]; ib < B_i[i2 + 1]; ib++)
               {
                  jcol = B_j[ib];
                  if (marker[jcol] != ic)
                  {
                     marker[jcol] = ic;
                     num_nonzeros++;
                  }
               }
            }
            else
            {
               break;
            }
         }
      }
      C_i[ic + 1] = num_nonzeros;
   }

   C = hypre_CSRMatrixCreate(nrows_A, ncols_A, num_nonzeros);
   hypre_CSRMatrixI(C) = C_i;
   hypre_CSRMatrixInitialize_v2(C, 0, memory_location_C);
   C_j = hypre_CSRMatrixJ(C);
   C_data = hypre_CSRMatrixData(C);

   for (ia = 0; ia < ncols_A; ia++)
   {
      marker[ia] = -1;
   }

   cnt = 0;
   pos = 0;
   for (ic = 0; ic < nrows_A; ic++)
   {
      for (ia = A_i[ic]; ia < A_i[ic + 1]; ia++)
      {
         jcol = A_j[ia];
         C_j[pos] = jcol;
         C_data[pos] = A_data[ia];
         marker[jcol] = pos;
         pos++;
      }
      if (cnt < nrows_B && temp[cnt] == ic)
      {
         for (j = cnt; j < nrows_B; j++)
         {
            if (temp[j] == ic)
            {
               i2 = map[cnt++];
               for (ib = B_i[i2]; ib < B_i[i2 + 1]; ib++)
               {
                  jcol = B_j[ib];
                  if (marker[jcol] < C_i[ic])
                  {
                     C_j[pos] = jcol;
                     C_data[pos] = B_data[ib];
                     marker[jcol] = pos;
                     pos++;
                  }
                  else
                  {
                     C_data[marker[jcol]] += B_data[ib];
                  }
               }
            }
            else
            {
               break;
            }
         }
      }
   }

   hypre_TFree(marker, HYPRE_MEMORY_HOST);
   hypre_TFree(map, HYPRE_MEMORY_HOST);
   hypre_TFree(temp, HYPRE_MEMORY_HOST);

   return C;
}

/*--------------------------------------------------------------------------
 * hypre_CSRMatrixSumElts:
 * Returns the sum of all matrix elements.
 *--------------------------------------------------------------------------*/

HYPRE_Complex
hypre_CSRMatrixSumElts( hypre_CSRMatrix *A )
{
   HYPRE_Complex  sum = 0;
   HYPRE_Complex *data = hypre_CSRMatrixData(A);
   HYPRE_Int      num_nonzeros = hypre_CSRMatrixNumNonzeros(A);
   HYPRE_Int      i;

#ifdef HYPRE_USING_OPENMP
   #pragma omp parallel for private(i) reduction(+:sum) HYPRE_SMP_SCHEDULE
#endif
   for (i = 0; i < num_nonzeros; i++)
   {
      sum += data[i];
   }

   return sum;
}

/*--------------------------------------------------------------------------
 * hypre_CSRMatrixFnorm
 *--------------------------------------------------------------------------*/

HYPRE_Real
hypre_CSRMatrixFnorm( hypre_CSRMatrix *A )
{
   HYPRE_Int       nrows        = hypre_CSRMatrixNumRows(A);
   HYPRE_Int       num_nonzeros = hypre_CSRMatrixNumNonzeros(A);
   HYPRE_Int      *A_i          = hypre_CSRMatrixI(A);
   HYPRE_Complex  *A_data       = hypre_CSRMatrixData(A);
   HYPRE_Int       i;
   HYPRE_Complex   sum = 0;

   hypre_assert(num_nonzeros == A_i[nrows]);

#ifdef HYPRE_USING_OPENMP
   #pragma omp parallel for private(i) reduction(+:sum) HYPRE_SMP_SCHEDULE
#endif
   for (i = 0; i < num_nonzeros; ++i)
   {
      HYPRE_Complex v = A_data[i];
      sum += v * v;
   }

   return sqrt(sum);
}

/*--------------------------------------------------------------------------
 * hypre_CSRMatrixComputeRowSumHost
 *
 * type == 0, sum,
 *         1, abs sum
 *         2, square sum
 *--------------------------------------------------------------------------*/

void
hypre_CSRMatrixComputeRowSumHost( hypre_CSRMatrix *A,
                                  HYPRE_Int       *CF_i,
                                  HYPRE_Int       *CF_j,
                                  HYPRE_Complex   *row_sum,
                                  HYPRE_Int        type,
                                  HYPRE_Complex    scal,
                                  const char      *set_or_add)
{
   HYPRE_Int      nrows  = hypre_CSRMatrixNumRows(A);
   HYPRE_Complex *A_data = hypre_CSRMatrixData(A);
   HYPRE_Int     *A_i    = hypre_CSRMatrixI(A);
   HYPRE_Int     *A_j    = hypre_CSRMatrixJ(A);

   HYPRE_Int i, j;

   for (i = 0; i < nrows; i++)
   {
      HYPRE_Complex row_sum_i = set_or_add[0] == 's' ? 0.0 : row_sum[i];

      for (j = A_i[i]; j < A_i[i + 1]; j++)
      {
         if (CF_i && CF_j && CF_i[i] != CF_j[A_j[j]])
         {
            continue;
         }

         if (type == 0)
         {
            row_sum_i += scal * A_data[j];
         }
         else if (type == 1)
         {
            row_sum_i += scal * fabs(A_data[j]);
         }
         else if (type == 2)
         {
            row_sum_i += scal * A_data[j] * A_data[j];
         }
      }

      row_sum[i] = row_sum_i;
   }
}

/*--------------------------------------------------------------------------
 * hypre_CSRMatrixComputeRowSum
 *--------------------------------------------------------------------------*/

void
hypre_CSRMatrixComputeRowSum( hypre_CSRMatrix *A,
                              HYPRE_Int       *CF_i,
                              HYPRE_Int       *CF_j,
                              HYPRE_Complex   *row_sum,
                              HYPRE_Int        type,
                              HYPRE_Complex    scal,
                              const char      *set_or_add)
{
   hypre_assert( (CF_i && CF_j) || (!CF_i && !CF_j) );

#if defined(HYPRE_USING_CUDA) || defined(HYPRE_USING_HIP)
   HYPRE_ExecutionPolicy exec = hypre_GetExecPolicy1( hypre_CSRMatrixMemoryLocation(A) );

   if (exec == HYPRE_EXEC_DEVICE)
   {
      hypre_CSRMatrixComputeRowSumDevice(A, CF_i, CF_j, row_sum, type, scal, set_or_add);
   }
   else
#endif
   {
      hypre_CSRMatrixComputeRowSumHost(A, CF_i, CF_j, row_sum, type, scal, set_or_add);
   }
}

/*--------------------------------------------------------------------------
 * hypre_CSRMatrixExtractDiagonalHost
 * type 0: diag
 *      1: abs diag
 *      2: diag inverse
 *      3: diag inverse sqrt
 *      4: abs diag inverse sqrt
 *--------------------------------------------------------------------------*/

void
hypre_CSRMatrixExtractDiagonalHost( hypre_CSRMatrix *A,
                                    HYPRE_Complex   *d,
                                    HYPRE_Int        type)
{
   HYPRE_Int      nrows  = hypre_CSRMatrixNumRows(A);
   HYPRE_Complex *A_data = hypre_CSRMatrixData(A);
   HYPRE_Int     *A_i    = hypre_CSRMatrixI(A);
   HYPRE_Int     *A_j    = hypre_CSRMatrixJ(A);
   HYPRE_Int      i, j;
   HYPRE_Complex  d_i;

   for (i = 0; i < nrows; i++)
   {
      d_i = 0.0;
      for (j = A_i[i]; j < A_i[i + 1]; j++)
      {
         if (A_j[j] == i)
         {
            if (type == 0)
            {
               d_i = A_data[j];
            }
            else if (type == 1)
            {
               d_i = fabs(A_data[j]);
            }
            else if (type == 2)
            {
               d_i = 1.0 / (A_data[j]);
            }
            else if (type == 3)
            {
<<<<<<< HEAD
               d_i = 1.0 / (sqrt((HYPRE_Real)A_data[j]));
=======
               d_i = 1.0 / (sqrt(A_data[j]));
>>>>>>> dcbee145
            }
            else if (type == 4)
            {
               d_i = 1.0 / (sqrt(fabs(A_data[j])));
            }
            break;
         }
      }
      d[i] = d_i;
   }
}

/*--------------------------------------------------------------------------
 * hypre_CSRMatrixExtractDiagonal
 *
 * type 0: diag
 *      1: abs diag
 *      2: diag inverse
 *      3: diag inverse sqrt
 *--------------------------------------------------------------------------*/

void
hypre_CSRMatrixExtractDiagonal( hypre_CSRMatrix *A,
                                HYPRE_Complex   *d,
                                HYPRE_Int        type)
{
#if defined(HYPRE_USING_CUDA) || defined(HYPRE_USING_HIP)
   HYPRE_ExecutionPolicy exec = hypre_GetExecPolicy1( hypre_CSRMatrixMemoryLocation(A) );

   if (exec == HYPRE_EXEC_DEVICE)
   {
      hypre_CSRMatrixExtractDiagonalDevice(A, d, type);
   }
   else
#endif
   {
      hypre_CSRMatrixExtractDiagonalHost(A, d, type);
   }
}

/* Scale CSR matrix A = scalar * A
 */
HYPRE_Int
hypre_CSRMatrixScale( hypre_CSRMatrix *A,
                      HYPRE_Complex    scalar)
{
   HYPRE_Complex *data = hypre_CSRMatrixData(A);
   HYPRE_Int      i;
   HYPRE_Int      k = hypre_CSRMatrixNumNonzeros(A);

#if defined(HYPRE_USING_CUDA) || defined(HYPRE_USING_HIP)
   HYPRE_ExecutionPolicy exec = hypre_GetExecPolicy1( hypre_CSRMatrixMemoryLocation(A) );

   if (exec == HYPRE_EXEC_DEVICE)
   {
      hypreDevice_Scalen(data, k, scalar);
   }
   else
#endif
   {
      for (i = 0; i < k; i++)
      {
         data[i] *= scalar;
      }
   }

   return hypre_error_flag;
}

/* diagonal scaling A := diag(ld) * A * diag(rd) */
HYPRE_Int
hypre_CSRMatrixDiagScale( hypre_CSRMatrix *A,
                          hypre_Vector    *ld,
                          hypre_Vector    *rd)
{
   HYPRE_Complex *ldata  = ld ? hypre_VectorData(ld) : NULL;
   HYPRE_Complex *rdata  = rd ? hypre_VectorData(rd) : NULL;

   if (!ldata && !rdata)
   {
      return hypre_error_flag;
   }

#if defined(HYPRE_USING_CUDA) || defined(HYPRE_USING_HIP)
   HYPRE_ExecutionPolicy exec = hypre_GetExecPolicy2( hypre_CSRMatrixMemoryLocation(A),
                                                      hypre_VectorMemoryLocation(ld) );

   if (exec == HYPRE_EXEC_DEVICE)
   {
      hypre_CSRMatrixDiagScaleDevice(A, ld, rd);
   }
   else
#endif
   {
      HYPRE_Int      nrows  = hypre_CSRMatrixNumRows(A);
      HYPRE_Complex *A_data = hypre_CSRMatrixData(A);
      HYPRE_Int     *A_i    = hypre_CSRMatrixI(A);
      HYPRE_Int     *A_j    = hypre_CSRMatrixJ(A);
      HYPRE_Int      i, j;

      for (i = 0; i < nrows; i++)
      {
         HYPRE_Complex sl = ldata ? ldata[i] : 1.0;
         for (j = A_i[i]; j < A_i[i + 1]; j++)
         {
            HYPRE_Complex sr = rdata ? rdata[A_j[j]] : 1.0;
            A_data[j] = sl * A_data[j] * sr;
         }
      }
   }

   return hypre_error_flag;
}

HYPRE_Int
hypre_CSRMatrixSetConstantValues( hypre_CSRMatrix *A,
                                  HYPRE_Complex    value)
{
   HYPRE_Int i;
   HYPRE_Int nnz = hypre_CSRMatrixNumNonzeros(A);

   if (!hypre_CSRMatrixData(A))
   {
      hypre_CSRMatrixData(A) = hypre_TAlloc(HYPRE_Complex, nnz, hypre_CSRMatrixMemoryLocation(A));
   }

#if defined(HYPRE_USING_CUDA) || defined(HYPRE_USING_HIP)
   HYPRE_ExecutionPolicy exec = hypre_GetExecPolicy1( hypre_CSRMatrixMemoryLocation(A) );

   if (exec == HYPRE_EXEC_DEVICE)
   {
      hypreDevice_Filln(hypre_CSRMatrixData(A), nnz, value);
   }
   else
#endif
   {
      for (i = 0; i < nnz; i++)
      {
         hypre_CSRMatrixData(A)[i] = value;
      }
   }

   return hypre_error_flag;
}
<|MERGE_RESOLUTION|>--- conflicted
+++ resolved
@@ -1934,11 +1934,7 @@
             }
             else if (type == 3)
             {
-<<<<<<< HEAD
-               d_i = 1.0 / (sqrt((HYPRE_Real)A_data[j]));
-=======
                d_i = 1.0 / (sqrt(A_data[j]));
->>>>>>> dcbee145
             }
             else if (type == 4)
             {
