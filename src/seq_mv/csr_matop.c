/******************************************************************************
 * Copyright (c) 1998 Lawrence Livermore National Security, LLC and other
 * HYPRE Project Developers. See the top-level COPYRIGHT file for details.
 *
 * SPDX-License-Identifier: (Apache-2.0 OR MIT)
 ******************************************************************************/

/******************************************************************************
 *
 * Matrix operation functions for hypre_CSRMatrix class.
 *
 *****************************************************************************/

#include "seq_mv.h"
#include "csr_matrix.h"

/*--------------------------------------------------------------------------
 * hypre_CSRMatrixAddFirstPass:
 *
 * Performs the first pass needed for Matrix/Matrix addition (C = A + B).
 * This function:
 *    1) Computes the row pointer of the resulting matrix C_i
 *    2) Allocates memory for the matrix C and returns it to the user
 *
 * Notes: 1) It can be used safely inside OpenMP parallel regions.
 *        2) firstrow, lastrow and marker are private variables.
 *        3) The remaining arguments are shared variables.
 *        4) twspace (thread workspace) must be allocated outside the
 *           parallel region.
 *        5) The mapping arrays map_A2C and map_B2C are used when adding
 *           off-diagonal matrices. They can be set to NULL pointer when
 *           adding diagonal matrices.
 *        6) Assumes that the elements of C_i are initialized to zero.
 *--------------------------------------------------------------------------*/
HYPRE_Int
hypre_CSRMatrixAddFirstPass( HYPRE_Int              firstrow,
                             HYPRE_Int              lastrow,
                             HYPRE_Int             *twspace,
                             HYPRE_Int             *marker,
                             HYPRE_Int             *map_A2C,
                             HYPRE_Int             *map_B2C,
                             hypre_CSRMatrix       *A,
                             hypre_CSRMatrix       *B,
                             HYPRE_Int              nrows_C,
                             HYPRE_Int              nnzrows_C,
                             HYPRE_Int              ncols_C,
                             HYPRE_Int             *rownnz_C,
                             HYPRE_MemoryLocation   memory_location_C,
                             HYPRE_Int             *C_i,
                             hypre_CSRMatrix      **C_ptr )
{
   HYPRE_Int   *A_i = hypre_CSRMatrixI(A);
   HYPRE_Int   *A_j = hypre_CSRMatrixJ(A);
   HYPRE_Int   *B_i = hypre_CSRMatrixI(B);
   HYPRE_Int   *B_j = hypre_CSRMatrixJ(B);

   HYPRE_Int    i, ia, ib, ic, iic, ii, i1;
   HYPRE_Int    jcol, jj;
   HYPRE_Int    num_threads = hypre_NumActiveThreads();
   HYPRE_Int    num_nonzeros;

   /* Initialize marker array */
   for (i = 0; i < ncols_C; i++)
   {
      marker[i] = -1;
   }

   ii = hypre_GetThreadNum();
   num_nonzeros = 0;
   for (ic = firstrow; ic < lastrow; ic++)
   {
      iic = rownnz_C ? rownnz_C[ic] : ic;

      if (map_A2C)
      {
         for (ia = A_i[iic]; ia < A_i[iic + 1]; ia++)
         {
            jcol = map_A2C[A_j[ia]];
            marker[jcol] = iic;
            num_nonzeros++;
         }
      }
      else
      {
         for (ia = A_i[iic]; ia < A_i[iic + 1]; ia++)
         {
            jcol = A_j[ia];
            marker[jcol] = iic;
            num_nonzeros++;
         }
      }

      if (map_B2C)
      {
         for (ib = B_i[iic]; ib < B_i[iic + 1]; ib++)
         {
            jcol = map_B2C[B_j[ib]];
            if (marker[jcol] != iic)
            {
               marker[jcol] = iic;
               num_nonzeros++;
            }
         }
      }
      else
      {
         for (ib = B_i[iic]; ib < B_i[iic + 1]; ib++)
         {
            jcol = B_j[ib];
            if (marker[jcol] != iic)
            {
               marker[jcol] = iic;
               num_nonzeros++;
            }
         }
      }
      C_i[iic + 1] = num_nonzeros;
   }
   twspace[ii] = num_nonzeros;

#ifdef HYPRE_USING_OPENMP
   #pragma omp barrier
#endif

   /* Correct C_i - phase 1 */
   if (ii)
   {
      jj = twspace[0];
      for (i1 = 1; i1 < ii; i1++)
      {
         jj += twspace[i1];
      }

      for (ic = firstrow; ic < lastrow; ic++)
      {
         iic = rownnz_C ? rownnz_C[ic] : ic;
         C_i[iic + 1] += jj;
      }
   }
   else
   {
      num_nonzeros = 0;
      for (i1 = 0; i1 < num_threads; i1++)
      {
         num_nonzeros += twspace[i1];
      }

      *C_ptr = hypre_CSRMatrixCreate(nrows_C, ncols_C, num_nonzeros);
      hypre_CSRMatrixI(*C_ptr) = C_i;
      hypre_CSRMatrixRownnz(*C_ptr) = rownnz_C;
      hypre_CSRMatrixNumRownnz(*C_ptr) = nnzrows_C;
      hypre_CSRMatrixInitialize_v2(*C_ptr, 0, memory_location_C);
   }

   /* Correct C_i - phase 2 */
   if (rownnz_C != NULL)
   {
#ifdef HYPRE_USING_OPENMP
      #pragma omp barrier
#endif
      for (ic = firstrow; ic < (lastrow - 1); ic++)
      {
         for (iic = rownnz_C[ic] + 1; iic < rownnz_C[ic + 1]; iic++)
         {
            hypre_assert(C_i[iic + 1] == 0);
            C_i[iic + 1] = C_i[rownnz_C[ic] + 1];
         }
      }

      if (ii < (num_threads - 1))
      {
         for (iic = rownnz_C[lastrow - 1] + 1; iic < rownnz_C[lastrow]; iic++)
         {
            hypre_assert(C_i[iic + 1] == 0);
            C_i[iic + 1] = C_i[rownnz_C[lastrow - 1] + 1];
         }
      }
      else
      {
         for (iic = rownnz_C[lastrow - 1] + 1; iic < nrows_C; iic++)
         {
            hypre_assert(C_i[iic + 1] == 0);
            C_i[iic + 1] = C_i[rownnz_C[lastrow - 1] + 1];
         }
      }
   }

#ifdef HYPRE_USING_OPENMP
   #pragma omp barrier
#endif

#ifdef HYPRE_DEBUG
   if (!ii)
   {
      for (i = 0; i < nrows_C; i++)
      {
         hypre_assert(C_i[i] <= C_i[i + 1]);
         hypre_assert(((A_i[i + 1] - A_i[i]) +
                       (B_i[i + 1] - B_i[i])) >=
                      (C_i[i + 1] - C_i[i]));
         hypre_assert((C_i[i + 1] - C_i[i]) >= (A_i[i + 1] - A_i[i]));
         hypre_assert((C_i[i + 1] - C_i[i]) >= (B_i[i + 1] - B_i[i]));
      }
      hypre_assert((C_i[nrows_C] - C_i[0]) == num_nonzeros);
   }
#endif

   return hypre_error_flag;
}

/*--------------------------------------------------------------------------
 * hypre_CSRMatrixAddSecondPass:
 *
 * Performs the second pass needed for Matrix/Matrix addition (C = A + B).
 * This function computes C_j and C_data.
 *
 * Notes: see notes for hypre_CSRMatrixAddFirstPass
 *--------------------------------------------------------------------------*/
HYPRE_Int
hypre_CSRMatrixAddSecondPass( HYPRE_Int          firstrow,
                              HYPRE_Int          lastrow,
                              HYPRE_Int         *twspace,
                              HYPRE_Int         *marker,
                              HYPRE_Int         *map_A2C,
                              HYPRE_Int         *map_B2C,
                              HYPRE_Int         *rownnz_C,
                              HYPRE_Complex      alpha,
                              HYPRE_Complex      beta,
                              hypre_CSRMatrix   *A,
                              hypre_CSRMatrix   *B,
                              hypre_CSRMatrix   *C )
{
   HYPRE_Int        *A_i      = hypre_CSRMatrixI(A);
   HYPRE_Int        *A_j      = hypre_CSRMatrixJ(A);
   HYPRE_Complex    *A_data   = hypre_CSRMatrixData(A);
   HYPRE_Int         nnzs_A   = hypre_CSRMatrixNumNonzeros(A);

   HYPRE_Int        *B_i      = hypre_CSRMatrixI(B);
   HYPRE_Int        *B_j      = hypre_CSRMatrixJ(B);
   HYPRE_Complex    *B_data   = hypre_CSRMatrixData(B);
   HYPRE_Int         nnzs_B   = hypre_CSRMatrixNumNonzeros(B);

   HYPRE_Int        *C_i      = hypre_CSRMatrixI(C);
   HYPRE_Int        *C_j      = hypre_CSRMatrixJ(C);
   HYPRE_Complex    *C_data   = hypre_CSRMatrixData(C);
   HYPRE_Int         ncols_C  = hypre_CSRMatrixNumCols(C);

   HYPRE_Int         ia, ib, ic, iic;
   HYPRE_Int         jcol, pos;

   hypre_assert(( map_A2C &&  map_B2C) ||
                (!map_A2C && !map_B2C) ||
                ( map_A2C && (nnzs_B == 0)) ||
                ( map_B2C && (nnzs_A == 0)));

   /* Initialize marker vector */
   for (ia = 0; ia < ncols_C; ia++)
   {
      marker[ia] = -1;
   }

   pos = C_i[rownnz_C ? rownnz_C[firstrow] : firstrow];
   if ((map_A2C && map_B2C) || ( map_A2C && (nnzs_B == 0)) || ( map_B2C && (nnzs_A == 0)))
   {
      for (ic = firstrow; ic < lastrow; ic++)
      {
         iic = rownnz_C ? rownnz_C[ic] : ic;

         for (ia = A_i[iic]; ia < A_i[iic + 1]; ia++)
         {
            jcol = map_A2C[A_j[ia]];
            C_j[pos] = jcol;
            C_data[pos] = alpha * A_data[ia];
            marker[jcol] = pos;
            pos++;
         }

         for (ib = B_i[iic]; ib < B_i[iic + 1]; ib++)
         {
            jcol = map_B2C[B_j[ib]];
            if (marker[jcol] < C_i[iic])
            {
               C_j[pos] = jcol;
               C_data[pos] = beta * B_data[ib];
               marker[jcol] = pos;
               pos++;
            }
            else
            {
               hypre_assert(C_j[marker[jcol]] == jcol);
               C_data[marker[jcol]] += beta * B_data[ib];
            }
         }
         hypre_assert(pos == C_i[iic + 1]);
      } /* end for loop */
   }
   else
   {
      for (ic = firstrow; ic < lastrow; ic++)
      {
         iic = rownnz_C ? rownnz_C[ic] : ic;

         for (ia = A_i[iic]; ia < A_i[iic + 1]; ia++)
         {
            jcol = A_j[ia];
            C_j[pos] = jcol;
            C_data[pos] = alpha * A_data[ia];
            marker[jcol] = pos;
            pos++;
         }

         for (ib = B_i[iic]; ib < B_i[iic + 1]; ib++)
         {
            jcol = B_j[ib];
            if (marker[jcol] < C_i[iic])
            {
               C_j[pos] = jcol;
               C_data[pos] = beta * B_data[ib];
               marker[jcol] = pos;
               pos++;
            }
            else
            {
               hypre_assert(C_j[marker[jcol]] == jcol);
               C_data[marker[jcol]] += beta * B_data[ib];
            }
         }
         hypre_assert(pos == C_i[iic + 1]);
      } /* end for loop */
   }
   hypre_assert(pos == C_i[rownnz_C ? rownnz_C[lastrow - 1] + 1 : lastrow]);

   return hypre_error_flag;
}

/*--------------------------------------------------------------------------
 * hypre_CSRMatrixAdd:
 *
 * Adds two CSR Matrices A and B and returns a CSR Matrix C = alpha*A + beta*B;
 *
 * Note: The routine does not check for 0-elements which might be generated
 *       through cancellation of elements in A and B or already contained
 *       in A and B. To remove those, use hypre_CSRMatrixDeleteZeros
 *--------------------------------------------------------------------------*/

hypre_CSRMatrix*
hypre_CSRMatrixAddHost ( HYPRE_Complex    alpha,
                         hypre_CSRMatrix *A,
                         HYPRE_Complex    beta,
                         hypre_CSRMatrix *B )
{
   /* CSRMatrix A */
   HYPRE_Int        *rownnz_A  = hypre_CSRMatrixRownnz(A);
   HYPRE_Int         nrows_A   = hypre_CSRMatrixNumRows(A);
   HYPRE_Int         nnzrows_A = hypre_CSRMatrixNumRownnz(A);
   HYPRE_Int         ncols_A   = hypre_CSRMatrixNumCols(A);

   /* CSRMatrix B */
   HYPRE_Int        *rownnz_B  = hypre_CSRMatrixRownnz(B);
   HYPRE_Int         nrows_B   = hypre_CSRMatrixNumRows(B);
   HYPRE_Int         nnzrows_B = hypre_CSRMatrixNumRownnz(B);
   HYPRE_Int         ncols_B   = hypre_CSRMatrixNumCols(B);

   /* CSRMatrix C */
   hypre_CSRMatrix  *C;
   HYPRE_Int        *C_i;
   HYPRE_Int        *rownnz_C;
   HYPRE_Int         nnzrows_C;

   HYPRE_Int        *twspace;

   HYPRE_MemoryLocation memory_location_A = hypre_CSRMatrixMemoryLocation(A);
   HYPRE_MemoryLocation memory_location_B = hypre_CSRMatrixMemoryLocation(B);

   /* RL: TODO cannot guarantee, maybe should never assert
   hypre_assert(memory_location_A == memory_location_B);
   */

   /* RL: in the case of A=H, B=D, or A=D, B=H, let C = D,
    * not sure if this is the right thing to do.
    * Also, need something like this in other places
    * TODO */
   HYPRE_MemoryLocation memory_location_C = hypre_max(memory_location_A, memory_location_B);

   if (nrows_A != nrows_B || ncols_A != ncols_B)
   {
      hypre_error_w_msg(HYPRE_ERROR_GENERIC, "Warning! incompatible matrix dimensions!\n");
      return NULL;
   }

   /* Allocate memory */
   twspace = hypre_TAlloc(HYPRE_Int, hypre_NumThreads(), HYPRE_MEMORY_HOST);
   C_i = hypre_CTAlloc(HYPRE_Int, nrows_A + 1, memory_location_C);

   /* Set nonzero rows data of diag_C */
   nnzrows_C = nrows_A;
   if ((nnzrows_A < nrows_A) && (nnzrows_B < nrows_B))
   {
      hypre_IntArray arr_A;
      hypre_IntArray arr_B;
      hypre_IntArray arr_C;

      hypre_IntArrayData(&arr_A) = rownnz_A;
      hypre_IntArrayData(&arr_B) = rownnz_B;
      hypre_IntArraySize(&arr_A) = nnzrows_A;
      hypre_IntArraySize(&arr_B) = nnzrows_B;
      hypre_IntArrayMemoryLocation(&arr_C) = memory_location_C;

<<<<<<< HEAD
      hypre_MergeOrderedArrays(&arr_A, &arr_B, &arr_C);
=======
      hypre_IntArrayMergeOrdered(&arr_A, &arr_B, &arr_C);
>>>>>>> 4411530e

      nnzrows_C = hypre_IntArraySize(&arr_C);
      rownnz_C  = hypre_IntArrayData(&arr_C);
   }
   else
   {
      rownnz_C = NULL;
   }

#ifdef HYPRE_USING_OPENMP
   #pragma omp parallel
#endif
   {
      HYPRE_Int   ns, ne;
      HYPRE_Int  *marker = NULL;

      hypre_partition1D(nnzrows_C, hypre_NumActiveThreads(), hypre_GetThreadNum(), &ns, &ne);

      marker = hypre_CTAlloc(HYPRE_Int, ncols_A, HYPRE_MEMORY_HOST);

      hypre_CSRMatrixAddFirstPass(ns, ne, twspace, marker, NULL, NULL,
                                  A, B, nrows_A, nnzrows_C, ncols_A, rownnz_C,
                                  memory_location_C, C_i, &C);

      hypre_CSRMatrixAddSecondPass(ns, ne, twspace, marker, NULL, NULL,
                                   rownnz_C, alpha, beta, A, B, C);

      hypre_TFree(marker, HYPRE_MEMORY_HOST);
   } /* end of parallel region */

   /* Free memory */
   hypre_TFree(twspace, HYPRE_MEMORY_HOST);

   return C;
}

hypre_CSRMatrix*
hypre_CSRMatrixAdd( HYPRE_Complex    alpha,
                    hypre_CSRMatrix *A,
                    HYPRE_Complex    beta,
                    hypre_CSRMatrix *B)
{
   hypre_CSRMatrix *C = NULL;

#if defined(HYPRE_USING_CUDA) || defined(HYPRE_USING_HIP)
   HYPRE_ExecutionPolicy exec = hypre_GetExecPolicy2( hypre_CSRMatrixMemoryLocation(A),
                                                      hypre_CSRMatrixMemoryLocation(B) );

   if (exec == HYPRE_EXEC_DEVICE)
   {
      C = hypre_CSRMatrixAddDevice(alpha, A, beta, B);
   }
   else
#endif
   {
      C = hypre_CSRMatrixAddHost(alpha, A, beta, B);
   }

   return C;
}

#if 0
/*--------------------------------------------------------------------------
 * hypre_CSRMatrixBigAdd:
 *
 * RL: comment it out which was used in ams.c. Should be combined with
 *     above hypre_CSRMatrixAddHost whenever it is needed again
 *
 * Adds two CSR Matrices A and B with column indices stored as HYPRE_BigInt
 * and returns a CSR Matrix C;
 *
 * Note: The routine does not check for 0-elements which might be generated
 *       through cancellation of elements in A and B or already contained
 *       in A and B. To remove those, use hypre_CSRMatrixDeleteZeros
 *--------------------------------------------------------------------------*/

hypre_CSRMatrix *
hypre_CSRMatrixBigAdd( hypre_CSRMatrix *A,
                       hypre_CSRMatrix *B )
{
   HYPRE_Complex    *A_data   = hypre_CSRMatrixData(A);
   HYPRE_Int        *A_i      = hypre_CSRMatrixI(A);
   HYPRE_BigInt     *A_j      = hypre_CSRMatrixBigJ(A);
   HYPRE_Int         nrows_A  = hypre_CSRMatrixNumRows(A);
   HYPRE_Int         ncols_A  = hypre_CSRMatrixNumCols(A);

   HYPRE_Complex    *B_data   = hypre_CSRMatrixData(B);
   HYPRE_Int        *B_i      = hypre_CSRMatrixI(B);
   HYPRE_BigInt     *B_j      = hypre_CSRMatrixBigJ(B);
   HYPRE_Int         nrows_B  = hypre_CSRMatrixNumRows(B);
   HYPRE_Int         ncols_B  = hypre_CSRMatrixNumCols(B);

   hypre_CSRMatrix  *C;
   HYPRE_Complex    *C_data;
   HYPRE_Int        *C_i;
   HYPRE_BigInt     *C_j;
   HYPRE_Int        *twspace;

   HYPRE_MemoryLocation memory_location_A = hypre_CSRMatrixMemoryLocation(A);
   HYPRE_MemoryLocation memory_location_B = hypre_CSRMatrixMemoryLocation(B);

   /* RL: TODO cannot guarantee, maybe should never assert
   hypre_assert(memory_location_A == memory_location_B);
   */

   /* RL: in the case of A=H, B=D, or A=D, B=H, let C = D,
    * not sure if this is the right thing to do.
    * Also, need something like this in other places
    * TODO */
   HYPRE_MemoryLocation memory_location_C = hypre_max(memory_location_A, memory_location_B);

   if (nrows_A != nrows_B || ncols_A != ncols_B)
   {
      hypre_error_w_msg(HYPRE_ERROR_GENERIC, "Warning! incompatible matrix dimensions!\n");
      return NULL;
   }

   /* Allocate memory */
   twspace = hypre_TAlloc(HYPRE_Int, hypre_NumThreads(), HYPRE_MEMORY_HOST);
   C_i = hypre_CTAlloc(HYPRE_Int, nrows_A + 1, memory_location_C);

#ifdef HYPRE_USING_OPENMP
   #pragma omp parallel
#endif
   {
      HYPRE_Int     ia, ib, ic, num_nonzeros;
      HYPRE_Int     ns, ne, pos;
      HYPRE_BigInt  jcol;
      HYPRE_Int     ii, num_threads;
      HYPRE_Int     jj;
      HYPRE_Int    *marker = NULL;

      ii = hypre_GetThreadNum();
      num_threads = hypre_NumActiveThreads();
      hypre_partition1D(nrows_A, num_threads, ii, &ns, &ne);

      marker = hypre_CTAlloc(HYPRE_Int, ncols_A, HYPRE_MEMORY_HOST);
      for (ia = 0; ia < ncols_A; ia++)
      {
         marker[ia] = -1;
      }

      /* First pass */
      num_nonzeros = 0;
      for (ic = ns; ic < ne; ic++)
      {
         C_i[ic] = num_nonzeros;
         for (ia = A_i[ic]; ia < A_i[ic + 1]; ia++)
         {
            jcol = A_j[ia];
            marker[jcol] = ic;
            num_nonzeros++;
         }

         for (ib = B_i[ic]; ib < B_i[ic + 1]; ib++)
         {
            jcol = B_j[ib];
            if (marker[jcol] != ic)
            {
               marker[jcol] = ic;
               num_nonzeros++;
            }
         }
         C_i[ic + 1] = num_nonzeros;
      }
      twspace[ii] = num_nonzeros;

#ifdef HYPRE_USING_OPENMP
      #pragma omp barrier
#endif

      /* Correct row pointer */
      if (ii)
      {
         jj = twspace[0];
         for (ic = 1; ic < ii; ic++)
         {
            jj += twspace[ia];
         }

         for (ic = ns; ic < ne; ic++)
         {
            C_i[ic] += jj;
         }
      }
      else
      {
         C_i[nrows_A] = 0;
         for (ic = 0; ic < num_threads; ic++)
         {
            C_i[nrows_A] += twspace[ic];
         }

         C = hypre_CSRMatrixCreate(nrows_A, ncols_A, C_i[nrows_A]);
         hypre_CSRMatrixI(C) = C_i;
         hypre_CSRMatrixInitialize_v2(C, 1, memory_location_C);
         C_j = hypre_CSRMatrixBigJ(C);
         C_data = hypre_CSRMatrixData(C);
      }

      /* Second pass */
      for (ia = 0; ia < ncols_A; ia++)
      {
         marker[ia] = -1;
      }

      pos = C_i[ns];
      for (ic = ns; ic < ne; ic++)
      {
         for (ia = A_i[ic]; ia < A_i[ic + 1]; ia++)
         {
            jcol = A_j[ia];
            C_j[pos] = jcol;
            C_data[pos] = A_data[ia];
            marker[jcol] = pos;
            pos++;
         }

         for (ib = B_i[ic]; ib < B_i[ic + 1]; ib++)
         {
            jcol = B_j[ib];
            if (marker[jcol] < C_i[ic])
            {
               C_j[pos] = jcol;
               C_data[pos] = B_data[ib];
               marker[jcol] = pos;
               pos++;
            }
            else
            {
               C_data[marker[jcol]] += B_data[ib];
            }
         }
      }
      hypre_TFree(marker, HYPRE_MEMORY_HOST);
   } /* end of parallel region */

   /* Free memory */
   hypre_TFree(twspace, HYPRE_MEMORY_HOST);

   return C;
}

#endif

/*--------------------------------------------------------------------------
 * hypre_CSRMatrixMultiplyHost
 *
 * Multiplies two CSR Matrices A and B and returns a CSR Matrix C;
 *
 * Note: The routine does not check for 0-elements which might be generated
 *       through cancellation of elements in A and B or already contained
 *       in A and B. To remove those, use hypre_CSRMatrixDeleteZeros
 *--------------------------------------------------------------------------*/

hypre_CSRMatrix*
hypre_CSRMatrixMultiplyHost( hypre_CSRMatrix *A,
                             hypre_CSRMatrix *B )
{
   HYPRE_Complex        *A_data    = hypre_CSRMatrixData(A);
   HYPRE_Int            *A_i       = hypre_CSRMatrixI(A);
   HYPRE_Int            *A_j       = hypre_CSRMatrixJ(A);
   HYPRE_Int            *rownnz_A  = hypre_CSRMatrixRownnz(A);
   HYPRE_Int             nrows_A   = hypre_CSRMatrixNumRows(A);
   HYPRE_Int             ncols_A   = hypre_CSRMatrixNumCols(A);
   HYPRE_Int             nnzrows_A = hypre_CSRMatrixNumRownnz(A);
   HYPRE_Int             num_nnz_A = hypre_CSRMatrixNumNonzeros(A);

   HYPRE_Complex        *B_data    = hypre_CSRMatrixData(B);
   HYPRE_Int            *B_i       = hypre_CSRMatrixI(B);
   HYPRE_Int            *B_j       = hypre_CSRMatrixJ(B);
   HYPRE_Int             nrows_B   = hypre_CSRMatrixNumRows(B);
   HYPRE_Int             ncols_B   = hypre_CSRMatrixNumCols(B);
   HYPRE_Int             num_nnz_B = hypre_CSRMatrixNumNonzeros(B);

   HYPRE_MemoryLocation  memory_location_A = hypre_CSRMatrixMemoryLocation(A);
   HYPRE_MemoryLocation  memory_location_B = hypre_CSRMatrixMemoryLocation(B);

   hypre_CSRMatrix      *C;
   HYPRE_Complex        *C_data;
   HYPRE_Int            *C_i;
   HYPRE_Int            *C_j;

   HYPRE_Int             ia, ib, ic, ja, jb, num_nonzeros;
   HYPRE_Int             counter;
   HYPRE_Complex         a_entry, b_entry;
   HYPRE_Int             allsquare = 0;
   HYPRE_Int            *twspace;

   /* RL: TODO cannot guarantee, maybe should never assert
   hypre_assert(memory_location_A == memory_location_B);
   */

   /* RL: in the case of A=H, B=D, or A=D, B=H, let C = D,
    * not sure if this is the right thing to do.
    * Also, need something like this in other places
    * TODO */
   HYPRE_MemoryLocation memory_location_C = hypre_max(memory_location_A, memory_location_B);

   if (ncols_A != nrows_B)
   {
      hypre_error_w_msg(HYPRE_ERROR_GENERIC, "Warning! incompatible matrix dimensions!\n");
      return NULL;
   }

   if (nrows_A == ncols_B)
   {
      allsquare = 1;
   }

   if ((num_nnz_A == 0) || (num_nnz_B == 0))
   {
      C = hypre_CSRMatrixCreate(nrows_A, ncols_B, 0);
      hypre_CSRMatrixNumRownnz(C) = 0;
      hypre_CSRMatrixInitialize_v2(C, 0, memory_location_C);

      return C;
   }

   /* Allocate memory */
   twspace = hypre_TAlloc(HYPRE_Int, hypre_NumThreads(), HYPRE_MEMORY_HOST);
   C_i = hypre_CTAlloc(HYPRE_Int, nrows_A + 1, memory_location_C);

#ifdef HYPRE_USING_OPENMP
   #pragma omp parallel private(ia, ib, ic, ja, jb, num_nonzeros, counter, a_entry, b_entry)
#endif
   {
      HYPRE_Int  *B_marker = NULL;
      HYPRE_Int   ns, ne, ii, jj;
      HYPRE_Int   num_threads;
      HYPRE_Int   i1, iic;

      ii = hypre_GetThreadNum();
      num_threads = hypre_NumActiveThreads();
      hypre_partition1D(nnzrows_A, num_threads, ii, &ns, &ne);

      B_marker = hypre_CTAlloc(HYPRE_Int, ncols_B, HYPRE_MEMORY_HOST);
      for (ib = 0; ib < ncols_B; ib++)
      {
         B_marker[ib] = -1;
      }

      HYPRE_ANNOTATE_REGION_BEGIN("%s", "First pass");

      /* First pass: compute sizes of C rows. */
      num_nonzeros = 0;
      for (ic = ns; ic < ne; ic++)
      {
         if (rownnz_A)
         {
            iic = rownnz_A[ic];
            C_i[iic] = num_nonzeros;
         }
         else
         {
            iic = ic;
            C_i[iic] = num_nonzeros;
            if (allsquare)
            {
               B_marker[iic] = iic;
               num_nonzeros++;
            }
         }

         for (ia = A_i[iic]; ia < A_i[iic + 1]; ia++)
         {
            ja = A_j[ia];
            for (ib = B_i[ja]; ib < B_i[ja + 1]; ib++)
            {
               jb = B_j[ib];
               if (B_marker[jb] != iic)
               {
                  B_marker[jb] = iic;
                  num_nonzeros++;
               }
            }
         }
      }
      twspace[ii] = num_nonzeros;

#ifdef HYPRE_USING_OPENMP
      #pragma omp barrier
#endif

      /* Correct C_i - phase 1 */
      if (ii)
      {
         jj = twspace[0];
         for (i1 = 1; i1 < ii; i1++)
         {
            jj += twspace[i1];
         }

         for (i1 = ns; i1 < ne; i1++)
         {
            iic = rownnz_A ? rownnz_A[i1] : i1;
            C_i[iic] += jj;
         }
      }
      else
      {
         C_i[nrows_A] = 0;
         for (i1 = 0; i1 < num_threads; i1++)
         {
            C_i[nrows_A] += twspace[i1];
         }

         C = hypre_CSRMatrixCreate(nrows_A, ncols_B, C_i[nrows_A]);
         hypre_CSRMatrixI(C) = C_i;
         hypre_CSRMatrixInitialize_v2(C, 0, memory_location_C);
         C_j = hypre_CSRMatrixJ(C);
         C_data = hypre_CSRMatrixData(C);
      }

      /* Correct C_i - phase 2 */
      if (rownnz_A != NULL)
      {
#ifdef HYPRE_USING_OPENMP
         #pragma omp barrier
#endif
         for (ic = ns; ic < (ne - 1); ic++)
         {
            for (iic = rownnz_A[ic] + 1; iic < rownnz_A[ic + 1]; iic++)
            {
               C_i[iic] = C_i[rownnz_A[ic + 1]];
            }
         }

         if (ii < (num_threads - 1))
         {
            for (iic = rownnz_A[ne - 1] + 1; iic < rownnz_A[ne]; iic++)
            {
               C_i[iic] = C_i[rownnz_A[ne]];
            }
         }
         else
         {
            for (iic = rownnz_A[ne - 1] + 1; iic < nrows_A; iic++)
            {
               C_i[iic] = C_i[nrows_A];
            }
         }
      }
      /* End of First Pass */
      HYPRE_ANNOTATE_REGION_END("%s", "First pass");

#ifdef HYPRE_USING_OPENMP
      #pragma omp barrier
#endif

      /* Second pass: Fill in C_data and C_j. */
      HYPRE_ANNOTATE_REGION_BEGIN("%s", "Second pass");
      for (ib = 0; ib < ncols_B; ib++)
      {
         B_marker[ib] = -1;
      }

      counter = rownnz_A ? C_i[rownnz_A[ns]] : C_i[ns];
      for (ic = ns; ic < ne; ic++)
      {
         if (rownnz_A)
         {
            iic = rownnz_A[ic];
         }
         else
         {
            iic = ic;
            if (allsquare)
            {
               B_marker[ic] = counter;
               C_data[counter] = 0;
               C_j[counter] = ic;
               counter++;
            }
         }

         for (ia = A_i[iic]; ia < A_i[iic + 1]; ia++)
         {
            ja = A_j[ia];
            a_entry = A_data[ia];
            for (ib = B_i[ja]; ib < B_i[ja + 1]; ib++)
            {
               jb = B_j[ib];
               b_entry = B_data[ib];
               if (B_marker[jb] < C_i[iic])
               {
                  B_marker[jb] = counter;
                  C_j[B_marker[jb]] = jb;
                  C_data[B_marker[jb]] = a_entry * b_entry;
                  counter++;
               }
               else
               {
                  C_data[B_marker[jb]] += a_entry * b_entry;
               }
            }
         }
      }
      HYPRE_ANNOTATE_REGION_END("%s", "Second pass");

      /* End of Second Pass */
      hypre_TFree(B_marker, HYPRE_MEMORY_HOST);
   } /*end parallel region */

#ifdef HYPRE_DEBUG
   for (ic = 0; ic < nrows_A; ic++)
   {
      hypre_assert(C_i[ic] <= C_i[ic + 1]);
   }
#endif

   // Set rownnz and num_rownnz
   hypre_CSRMatrixSetRownnz(C);

   /* Free memory */
   hypre_TFree(twspace, HYPRE_MEMORY_HOST);

   return C;
}

hypre_CSRMatrix*
hypre_CSRMatrixMultiply( hypre_CSRMatrix *A,
                         hypre_CSRMatrix *B)
{
   hypre_CSRMatrix *C = NULL;

#if defined(HYPRE_USING_CUDA) || defined(HYPRE_USING_HIP) || defined(HYPRE_USING_SYCL)
   HYPRE_ExecutionPolicy exec = hypre_GetExecPolicy2( hypre_CSRMatrixMemoryLocation(A),
                                                      hypre_CSRMatrixMemoryLocation(B) );

   if (exec == HYPRE_EXEC_DEVICE)
   {
      C = hypre_CSRMatrixMultiplyDevice(A, B);
   }
   else
#endif
   {
      C = hypre_CSRMatrixMultiplyHost(A, B);
   }

   return C;
}

/*--------------------------------------------------------------------------
 * hypre_CSRMatrixDeleteZeros
 *--------------------------------------------------------------------------*/

hypre_CSRMatrix *
hypre_CSRMatrixDeleteZeros( hypre_CSRMatrix *A,
                            HYPRE_Real       tol )
{
   HYPRE_Complex    *A_data   = hypre_CSRMatrixData(A);
   HYPRE_Int        *A_i      = hypre_CSRMatrixI(A);
   HYPRE_Int        *A_j      = hypre_CSRMatrixJ(A);
   HYPRE_Int         nrows_A  = hypre_CSRMatrixNumRows(A);
   HYPRE_Int         ncols_A  = hypre_CSRMatrixNumCols(A);
   HYPRE_Int         num_nonzeros  = hypre_CSRMatrixNumNonzeros(A);

   hypre_CSRMatrix  *B;
   HYPRE_Complex    *B_data;
   HYPRE_Int        *B_i;
   HYPRE_Int        *B_j;

   HYPRE_Int         zeros;
   HYPRE_Int         i, j;
   HYPRE_Int         pos_A, pos_B;

   zeros = 0;
   for (i = 0; i < num_nonzeros; i++)
   {
      if (hypre_cabs(A_data[i]) <= tol)
      {
         zeros++;
      }
   }

   if (zeros)
   {
      B = hypre_CSRMatrixCreate(nrows_A, ncols_A, num_nonzeros - zeros);
      hypre_CSRMatrixInitialize(B);
      B_i = hypre_CSRMatrixI(B);
      B_j = hypre_CSRMatrixJ(B);
      B_data = hypre_CSRMatrixData(B);
      B_i[0] = 0;
      pos_A = pos_B = 0;
      for (i = 0; i < nrows_A; i++)
      {
         for (j = A_i[i]; j < A_i[i + 1]; j++)
         {
            if (hypre_cabs(A_data[j]) <= tol)
            {
               pos_A++;
            }
            else
            {
               B_data[pos_B] = A_data[pos_A];
               B_j[pos_B] = A_j[pos_A];
               pos_B++;
               pos_A++;
            }
         }
         B_i[i + 1] = pos_B;
      }

      return B;
   }
   else
   {
      return NULL;
   }
}

/******************************************************************************
 *
 * Finds transpose of a hypre_CSRMatrix
 *
 *****************************************************************************/

/**
 * idx = idx2*dim1 + idx1
 * -> ret = idx1*dim2 + idx2
 *        = (idx%dim1)*dim2 + idx/dim1
 */
static inline HYPRE_Int
transpose_idx (HYPRE_Int idx, HYPRE_Int dim1, HYPRE_Int dim2)
{
   return idx % dim1 * dim2 + idx / dim1;
}

/*--------------------------------------------------------------------------
 * hypre_CSRMatrixTransposeHost
 *--------------------------------------------------------------------------*/

HYPRE_Int
hypre_CSRMatrixTransposeHost(hypre_CSRMatrix  *A,
                             hypre_CSRMatrix **AT,
                             HYPRE_Int         data)

{
   HYPRE_Complex        *A_data     = hypre_CSRMatrixData(A);
   HYPRE_Int            *A_i        = hypre_CSRMatrixI(A);
   HYPRE_Int            *A_j        = hypre_CSRMatrixJ(A);
   HYPRE_Int            *rownnz_A   = hypre_CSRMatrixRownnz(A);
   HYPRE_Int             nnzrows_A  = hypre_CSRMatrixNumRownnz(A);
   HYPRE_Int             num_rows_A = hypre_CSRMatrixNumRows(A);
   HYPRE_Int             num_cols_A = hypre_CSRMatrixNumCols(A);
   HYPRE_Int             num_nnzs_A = hypre_CSRMatrixNumNonzeros(A);
   HYPRE_MemoryLocation  memory_location = hypre_CSRMatrixMemoryLocation(A);

   HYPRE_Complex        *AT_data;
   HYPRE_Int            *AT_j;
   HYPRE_Int             num_rows_AT;
   HYPRE_Int             num_cols_AT;
   HYPRE_Int             num_nnzs_AT;

   HYPRE_Int             max_col;
   HYPRE_Int             i, j;

   /*--------------------------------------------------------------
    * First, ascertain that num_cols and num_nonzeros has been set.
    * If not, set them.
    *--------------------------------------------------------------*/
   HYPRE_ANNOTATE_FUNC_BEGIN;

   if (!num_nnzs_A && A_i)
   {
      num_nnzs_A = A_i[num_rows_A];
   }

   if (num_rows_A && num_nnzs_A && ! num_cols_A)
   {
      max_col = -1;
      for (i = 0; i < num_rows_A; ++i)
      {
         for (j = A_i[i]; j < A_i[i + 1]; j++)
         {
            if (A_j[j] > max_col)
            {
               max_col = A_j[j];
            }
         }
      }
      num_cols_A = max_col + 1;
   }

   num_rows_AT = num_cols_A;
   num_cols_AT = num_rows_A;
   num_nnzs_AT = num_nnzs_A;

   *AT = hypre_CSRMatrixCreate(num_rows_AT, num_cols_AT, num_nnzs_AT);
   hypre_CSRMatrixMemoryLocation(*AT) = memory_location;

   if (num_cols_A == 0)
   {
      // JSP: parallel counting sorting breaks down
      // when A has no columns
      hypre_CSRMatrixInitialize(*AT);
      HYPRE_ANNOTATE_FUNC_END;

      return hypre_error_flag;
   }

   AT_j = hypre_CTAlloc(HYPRE_Int, num_nnzs_AT, memory_location);
   hypre_CSRMatrixJ(*AT) = AT_j;
   if (data)
   {
      AT_data = hypre_CTAlloc(HYPRE_Complex, num_nnzs_AT, memory_location);
      hypre_CSRMatrixData(*AT) = AT_data;
   }

   /*-----------------------------------------------------------------
    * Parallel count sort
    *-----------------------------------------------------------------*/
   HYPRE_Int *bucket = hypre_CTAlloc(HYPRE_Int, (num_cols_A + 1) * hypre_NumThreads(),
                                     HYPRE_MEMORY_HOST);

#ifdef HYPRE_USING_OPENMP
   #pragma omp parallel
#endif
   {
      HYPRE_Int   ii, num_threads, ns, ne;
      HYPRE_Int   i, j, j0, j1, ir;
      HYPRE_Int   idx, offset;
      HYPRE_Int   transpose_i;
      HYPRE_Int   transpose_i_minus_1;
      HYPRE_Int   transpose_i0;
      HYPRE_Int   transpose_j0;
      HYPRE_Int   transpose_j1;

      ii = hypre_GetThreadNum();
      num_threads = hypre_NumActiveThreads();
      hypre_partition1D(nnzrows_A, num_threads, ii, &ns, &ne);

      /*-----------------------------------------------------------------
       * Count the number of entries that will go into each bucket
       * bucket is used as HYPRE_Int[num_threads][num_colsA] 2D array
       *-----------------------------------------------------------------*/
      if (rownnz_A == NULL)
      {
         for (j = A_i[ns]; j < A_i[ne]; ++j)
         {
            bucket[ii * num_cols_A + A_j[j]]++;
         }
      }
      else
      {
         for (i = ns; i < ne; i++)
         {
            ir = rownnz_A[i];
            for (j = A_i[ir]; j < A_i[ir + 1]; ++j)
            {
               bucket[ii * num_cols_A + A_j[j]]++;
            }
         }
      }

      /*-----------------------------------------------------------------
       * Parallel prefix sum of bucket with length num_colsA * num_threads
       * accessed as if it is transposed as HYPRE_Int[num_colsA][num_threads]
       *-----------------------------------------------------------------*/
#ifdef HYPRE_USING_OPENMP
      #pragma omp barrier
#endif

      for (i = ii * num_cols_A + 1; i < (ii + 1)*num_cols_A; ++i)
      {
         transpose_i = transpose_idx(i, num_threads, num_cols_A);
         transpose_i_minus_1 = transpose_idx(i - 1, num_threads, num_cols_A);

         bucket[transpose_i] += bucket[transpose_i_minus_1];
      }

#ifdef HYPRE_USING_OPENMP
      #pragma omp barrier
      #pragma omp master
#endif
      {
         for (i = 1; i < num_threads; ++i)
         {
            j0 = num_cols_A * i - 1;
            j1 = num_cols_A * (i + 1) - 1;
            transpose_j0 = transpose_idx(j0, num_threads, num_cols_A);
            transpose_j1 = transpose_idx(j1, num_threads, num_cols_A);

            bucket[transpose_j1] += bucket[transpose_j0];
         }
      }
#ifdef HYPRE_USING_OPENMP
      #pragma omp barrier
#endif

      if (ii > 0)
      {
         transpose_i0 = transpose_idx(num_cols_A * ii - 1, num_threads, num_cols_A);
         offset = bucket[transpose_i0];

         for (i = ii * num_cols_A; i < (ii + 1)*num_cols_A - 1; ++i)
         {
            transpose_i = transpose_idx(i, num_threads, num_cols_A);

            bucket[transpose_i] += offset;
         }
      }

#ifdef HYPRE_USING_OPENMP
      #pragma omp barrier
#endif

      /*----------------------------------------------------------------
       * Load the data and column numbers of AT
       *----------------------------------------------------------------*/

      if (data)
      {
         for (i = ne - 1; i >= ns; --i)
         {
            ir = rownnz_A ? rownnz_A[i] : i;
            for (j = A_i[ir + 1] - 1; j >= A_i[ir]; --j)
            {
               idx = A_j[j];
               --bucket[ii * num_cols_A + idx];

               offset = bucket[ii * num_cols_A + idx];
               AT_data[offset] = A_data[j];
               AT_j[offset] = ir;
            }
         }
      }
      else
      {
         for (i = ne - 1; i >= ns; --i)
         {
            ir = rownnz_A ? rownnz_A[i] : i;
            for (j = A_i[ir + 1] - 1; j >= A_i[ir]; --j)
            {
               idx = A_j[j];
               --bucket[ii * num_cols_A + idx];

               offset = bucket[ii * num_cols_A + idx];
               AT_j[offset] = ir;
            }
         }
      }
   } /* end parallel region */

   hypre_CSRMatrixI(*AT) = hypre_TAlloc(HYPRE_Int, num_cols_A + 1, memory_location);
   hypre_TMemcpy(hypre_CSRMatrixI(*AT), bucket, HYPRE_Int, num_cols_A + 1, memory_location,
                 HYPRE_MEMORY_HOST);
   hypre_CSRMatrixI(*AT)[num_cols_A] = num_nnzs_A;
   hypre_TFree(bucket, HYPRE_MEMORY_HOST);

   // Set rownnz and num_rownnz
   if (hypre_CSRMatrixNumRownnz(A) < num_rows_A)
   {
      hypre_CSRMatrixSetRownnz(*AT);
   }

   HYPRE_ANNOTATE_FUNC_END;

   return hypre_error_flag;
}

/*--------------------------------------------------------------------------
 * hypre_CSRMatrixTranspose
 *--------------------------------------------------------------------------*/

HYPRE_Int
hypre_CSRMatrixTranspose(hypre_CSRMatrix  *A,
                         hypre_CSRMatrix **AT,
                         HYPRE_Int         data)
{
   HYPRE_Int ierr = 0;

#if defined(HYPRE_USING_CUDA) || defined(HYPRE_USING_HIP) || defined(HYPRE_USING_SYCL)
   HYPRE_ExecutionPolicy exec = hypre_GetExecPolicy1( hypre_CSRMatrixMemoryLocation(A) );

   if (exec == HYPRE_EXEC_DEVICE)
   {
      ierr = hypre_CSRMatrixTransposeDevice(A, AT, data);
   }
   else
#endif
   {
      ierr = hypre_CSRMatrixTransposeHost(A, AT, data);
   }

   hypre_CSRMatrixSetPatternOnly(*AT, hypre_CSRMatrixPatternOnly(A));

   return ierr;
}

/*--------------------------------------------------------------------------
 * hypre_CSRMatrixSplit
 *--------------------------------------------------------------------------*/

/* RL: TODO add memory locations */
HYPRE_Int hypre_CSRMatrixSplit(hypre_CSRMatrix  *Bs_ext,
                               HYPRE_BigInt      first_col_diag_B,
                               HYPRE_BigInt      last_col_diag_B,
                               HYPRE_Int         num_cols_offd_B,
                               HYPRE_BigInt     *col_map_offd_B,
                               HYPRE_Int        *num_cols_offd_C_ptr,
                               HYPRE_BigInt    **col_map_offd_C_ptr,
                               hypre_CSRMatrix **Bext_diag_ptr,
                               hypre_CSRMatrix **Bext_offd_ptr)
{
   HYPRE_Complex   *Bs_ext_data = hypre_CSRMatrixData(Bs_ext);
   HYPRE_Int       *Bs_ext_i    = hypre_CSRMatrixI(Bs_ext);
   HYPRE_BigInt    *Bs_ext_j    = hypre_CSRMatrixBigJ(Bs_ext);
   HYPRE_Int        num_rows_Bext = hypre_CSRMatrixNumRows(Bs_ext);
   HYPRE_Int        B_ext_diag_size = 0;
   HYPRE_Int        B_ext_offd_size = 0;
   HYPRE_Int       *B_ext_diag_i = NULL;
   HYPRE_Int       *B_ext_diag_j = NULL;
   HYPRE_Complex   *B_ext_diag_data = NULL;
   HYPRE_Int       *B_ext_offd_i = NULL;
   HYPRE_Int       *B_ext_offd_j = NULL;
   HYPRE_Complex   *B_ext_offd_data = NULL;
   HYPRE_Int       *my_diag_array;
   HYPRE_Int       *my_offd_array;
   HYPRE_BigInt    *temp;
   HYPRE_Int        max_num_threads;
   HYPRE_Int        cnt = 0;
   hypre_CSRMatrix *Bext_diag = NULL;
   hypre_CSRMatrix *Bext_offd = NULL;
   HYPRE_BigInt    *col_map_offd_C = NULL;
   HYPRE_Int        num_cols_offd_C = 0;

   B_ext_diag_i = hypre_CTAlloc(HYPRE_Int, num_rows_Bext + 1, HYPRE_MEMORY_HOST);
   B_ext_offd_i = hypre_CTAlloc(HYPRE_Int, num_rows_Bext + 1, HYPRE_MEMORY_HOST);

   max_num_threads = hypre_NumThreads();
   my_diag_array = hypre_CTAlloc(HYPRE_Int, max_num_threads, HYPRE_MEMORY_HOST);
   my_offd_array = hypre_CTAlloc(HYPRE_Int, max_num_threads, HYPRE_MEMORY_HOST);

#ifdef HYPRE_USING_OPENMP
   #pragma omp parallel
#endif
   {
      HYPRE_Int ns, ne, ii, num_threads;
      HYPRE_Int i1, i, j;
      HYPRE_Int my_offd_size, my_diag_size;
      HYPRE_Int cnt_offd, cnt_diag;

      ii = hypre_GetThreadNum();
      num_threads = hypre_NumActiveThreads();
      hypre_partition1D(num_rows_Bext, num_threads, ii, &ns, &ne);

      my_diag_size = 0;
      my_offd_size = 0;
      for (i = ns; i < ne; i++)
      {
         B_ext_diag_i[i] = my_diag_size;
         B_ext_offd_i[i] = my_offd_size;
         for (j = Bs_ext_i[i]; j < Bs_ext_i[i + 1]; j++)
         {
            if (Bs_ext_j[j] < first_col_diag_B || Bs_ext_j[j] > last_col_diag_B)
            {
               my_offd_size++;
            }
            else
            {
               my_diag_size++;
            }
         }
      }
      my_diag_array[ii] = my_diag_size;
      my_offd_array[ii] = my_offd_size;

#ifdef HYPRE_USING_OPENMP
      #pragma omp barrier
#endif

      if (ii)
      {
         my_diag_size = my_diag_array[0];
         my_offd_size = my_offd_array[0];
         for (i1 = 1; i1 < ii; i1++)
         {
            my_diag_size += my_diag_array[i1];
            my_offd_size += my_offd_array[i1];
         }

         for (i1 = ns; i1 < ne; i1++)
         {
            B_ext_diag_i[i1] += my_diag_size;
            B_ext_offd_i[i1] += my_offd_size;
         }
      }
      else
      {
         B_ext_diag_size = 0;
         B_ext_offd_size = 0;
         for (i1 = 0; i1 < num_threads; i1++)
         {
            B_ext_diag_size += my_diag_array[i1];
            B_ext_offd_size += my_offd_array[i1];
         }
         B_ext_diag_i[num_rows_Bext] = B_ext_diag_size;
         B_ext_offd_i[num_rows_Bext] = B_ext_offd_size;

         if (B_ext_diag_size)
         {
            B_ext_diag_j    = hypre_CTAlloc(HYPRE_Int,     B_ext_diag_size, HYPRE_MEMORY_HOST);
            B_ext_diag_data = hypre_CTAlloc(HYPRE_Complex, B_ext_diag_size, HYPRE_MEMORY_HOST);
         }
         if (B_ext_offd_size)
         {
            B_ext_offd_j    = hypre_CTAlloc(HYPRE_Int,     B_ext_offd_size, HYPRE_MEMORY_HOST);
            B_ext_offd_data = hypre_CTAlloc(HYPRE_Complex, B_ext_offd_size, HYPRE_MEMORY_HOST);
         }
         if (B_ext_offd_size || num_cols_offd_B)
         {
            temp = hypre_CTAlloc(HYPRE_BigInt, B_ext_offd_size + num_cols_offd_B, HYPRE_MEMORY_HOST);
         }
      }

#ifdef HYPRE_USING_OPENMP
      #pragma omp barrier
#endif

      cnt_offd = B_ext_offd_i[ns];
      cnt_diag = B_ext_diag_i[ns];
      for (i = ns; i < ne; i++)
      {
         for (j = Bs_ext_i[i]; j < Bs_ext_i[i + 1]; j++)
         {
            if (Bs_ext_j[j] < first_col_diag_B || Bs_ext_j[j] > last_col_diag_B)
            {
               temp[cnt_offd] = Bs_ext_j[j];
               B_ext_offd_j[cnt_offd] = Bs_ext_j[j];
               B_ext_offd_data[cnt_offd++] = Bs_ext_data[j];
            }
            else
            {
               B_ext_diag_j[cnt_diag] = Bs_ext_j[j] - first_col_diag_B;
               B_ext_diag_data[cnt_diag++] = Bs_ext_data[j];
            }
         }
      }

      /* This computes the mappings */
#ifdef HYPRE_USING_OPENMP
      #pragma omp barrier
#endif

      if (ii == 0)
      {
         cnt = 0;
         if (B_ext_offd_size || num_cols_offd_B)
         {
            cnt = B_ext_offd_size;
            for (i = 0; i < num_cols_offd_B; i++)
            {
               temp[cnt++] = col_map_offd_B[i];
            }
            if (cnt)
            {
               hypre_BigQsort0(temp, 0, cnt - 1);
               num_cols_offd_C = 1;
               HYPRE_BigInt value = temp[0];
               for (i = 1; i < cnt; i++)
               {
                  if (temp[i] > value)
                  {
                     value = temp[i];
                     temp[num_cols_offd_C++] = value;
                  }
               }
            }

            if (num_cols_offd_C)
            {
               col_map_offd_C = hypre_CTAlloc(HYPRE_BigInt, num_cols_offd_C, HYPRE_MEMORY_HOST);
            }

            for (i = 0; i < num_cols_offd_C; i++)
            {
               col_map_offd_C[i] = temp[i];
            }

            hypre_TFree(temp, HYPRE_MEMORY_HOST);
         }
      }

#ifdef HYPRE_USING_OPENMP
      #pragma omp barrier
#endif

      for (i = ns; i < ne; i++)
      {
         for (j = B_ext_offd_i[i]; j < B_ext_offd_i[i + 1]; j++)
         {
            B_ext_offd_j[j] = hypre_BigBinarySearch(col_map_offd_C, B_ext_offd_j[j], num_cols_offd_C);
         }
      }
   } /* end parallel region */

   hypre_TFree(my_diag_array, HYPRE_MEMORY_HOST);
   hypre_TFree(my_offd_array, HYPRE_MEMORY_HOST);

   Bext_diag = hypre_CSRMatrixCreate(num_rows_Bext, last_col_diag_B - first_col_diag_B + 1,
                                     B_ext_diag_size);
   hypre_CSRMatrixMemoryLocation(Bext_diag) = HYPRE_MEMORY_HOST;
   Bext_offd = hypre_CSRMatrixCreate(num_rows_Bext, num_cols_offd_C, B_ext_offd_size);
   hypre_CSRMatrixMemoryLocation(Bext_offd) = HYPRE_MEMORY_HOST;
   hypre_CSRMatrixI(Bext_diag)    = B_ext_diag_i;
   hypre_CSRMatrixJ(Bext_diag)    = B_ext_diag_j;
   hypre_CSRMatrixData(Bext_diag) = B_ext_diag_data;
   hypre_CSRMatrixI(Bext_offd)    = B_ext_offd_i;
   hypre_CSRMatrixJ(Bext_offd)    = B_ext_offd_j;
   hypre_CSRMatrixData(Bext_offd) = B_ext_offd_data;

   *col_map_offd_C_ptr = col_map_offd_C;
   *Bext_diag_ptr = Bext_diag;
   *Bext_offd_ptr = Bext_offd;
   *num_cols_offd_C_ptr = num_cols_offd_C;

   return hypre_error_flag;
}

/*--------------------------------------------------------------------------
 * hypre_CSRMatrixReorderHost
 *--------------------------------------------------------------------------*/

HYPRE_Int
hypre_CSRMatrixReorderHost(hypre_CSRMatrix *A)
{
   HYPRE_Complex *A_data     = hypre_CSRMatrixData(A);
   HYPRE_Int     *A_i        = hypre_CSRMatrixI(A);
   HYPRE_Int     *A_j        = hypre_CSRMatrixJ(A);
   HYPRE_Int     *rownnz_A   = hypre_CSRMatrixRownnz(A);
   HYPRE_Int      nnzrows_A  = hypre_CSRMatrixNumRownnz(A);
   HYPRE_Int      num_rows_A = hypre_CSRMatrixNumRows(A);
   HYPRE_Int      num_cols_A = hypre_CSRMatrixNumCols(A);

   HYPRE_Int      i, ii, j;

   /* the matrix should be square */
   if (num_rows_A != num_cols_A)
   {
      return -1;
   }

#ifdef HYPRE_USING_OPENMP
   #pragma omp parallel for private(i, ii, j) HYPRE_SMP_SCHEDULE
#endif
   for (i = 0; i < nnzrows_A; i++)
   {
      ii = rownnz_A ? rownnz_A[i] : i;
      for (j = A_i[ii]; j < A_i[ii + 1]; j++)
      {
         if (A_j[j] == ii)
         {
            if (j != A_i[ii])
            {
               hypre_swap(A_j, A_i[ii], j);
               hypre_swap_c(A_data, A_i[ii], j);
            }
            break;
         }
      }
   }

   return hypre_error_flag;
}

/*--------------------------------------------------------------------------
 * hypre_CSRMatrixReorder:
 *
 * Reorders the column and data arrays of a square CSR matrix, such that the
 * first entry in each row is the diagonal one.
 *--------------------------------------------------------------------------*/

HYPRE_Int
hypre_CSRMatrixReorder(hypre_CSRMatrix *A)
{
   HYPRE_Int ierr = 0;

#if defined(HYPRE_USING_CUDA) || defined(HYPRE_USING_HIP) || defined(HYPRE_USING_SYCL)
   HYPRE_ExecutionPolicy exec = hypre_GetExecPolicy1( hypre_CSRMatrixMemoryLocation(A) );

   if (exec == HYPRE_EXEC_DEVICE)
   {
      ierr = hypre_CSRMatrixMoveDiagFirstDevice(A);
   }
   else
#endif
   {
      ierr = hypre_CSRMatrixReorderHost(A);
   }

   return ierr;
}

/*--------------------------------------------------------------------------
 * hypre_CSRMatrixAddPartial:
 * adds matrix rows in the CSR matrix B to the CSR Matrix A, where row_nums[i]
 * defines to which row of A the i-th row of B is added, and returns a CSR Matrix C;
 * Note: The routine does not check for 0-elements which might be generated
 *       through cancellation of elements in A and B or already contained
 *       in A and B. To remove those, use hypre_CSRMatrixDeleteZeros
 *--------------------------------------------------------------------------*/
hypre_CSRMatrix *
hypre_CSRMatrixAddPartial( hypre_CSRMatrix *A,
                           hypre_CSRMatrix *B,
                           HYPRE_Int *row_nums)
{
   HYPRE_Complex    *A_data   = hypre_CSRMatrixData(A);
   HYPRE_Int        *A_i      = hypre_CSRMatrixI(A);
   HYPRE_Int        *A_j      = hypre_CSRMatrixJ(A);
   HYPRE_Int         nrows_A  = hypre_CSRMatrixNumRows(A);
   HYPRE_Int         ncols_A  = hypre_CSRMatrixNumCols(A);
   HYPRE_Complex    *B_data   = hypre_CSRMatrixData(B);
   HYPRE_Int        *B_i      = hypre_CSRMatrixI(B);
   HYPRE_Int        *B_j      = hypre_CSRMatrixJ(B);
   HYPRE_Int         nrows_B  = hypre_CSRMatrixNumRows(B);
   HYPRE_Int         ncols_B  = hypre_CSRMatrixNumCols(B);
   hypre_CSRMatrix  *C;
   HYPRE_Complex    *C_data;
   HYPRE_Int        *C_i;
   HYPRE_Int        *C_j;

   HYPRE_Int         ia, ib, ic, jcol, num_nonzeros;
   HYPRE_Int         pos, i, i2, j, cnt;
   HYPRE_Int         *marker;
   HYPRE_Int         *map;
   HYPRE_Int         *temp;

   HYPRE_MemoryLocation memory_location_A = hypre_CSRMatrixMemoryLocation(A);
   HYPRE_MemoryLocation memory_location_B = hypre_CSRMatrixMemoryLocation(B);

   /* RL: TODO cannot guarantee, maybe should never assert
   hypre_assert(memory_location_A == memory_location_B);
   */

   /* RL: in the case of A=H, B=D, or A=D, B=H, let C = D,
    * not sure if this is the right thing to do.
    * Also, need something like this in other places
    * TODO */
   HYPRE_MemoryLocation memory_location_C = hypre_max(memory_location_A, memory_location_B);

   if (ncols_A != ncols_B)
   {
      hypre_error_w_msg(HYPRE_ERROR_GENERIC, "Warning! incompatible matrix dimensions!\n");
      return NULL;
   }

   map = hypre_CTAlloc(HYPRE_Int, nrows_B, HYPRE_MEMORY_HOST);
   temp = hypre_CTAlloc(HYPRE_Int, nrows_B, HYPRE_MEMORY_HOST);
   for (i = 0; i < nrows_B; i++)
   {
      map[i] = i;
      temp[i] = row_nums[i];
   }

   hypre_qsort2i(temp, map, 0, nrows_B - 1);

   marker = hypre_CTAlloc(HYPRE_Int, ncols_A, HYPRE_MEMORY_HOST);
   C_i = hypre_CTAlloc(HYPRE_Int, nrows_A + 1, memory_location_C);

   for (ia = 0; ia < ncols_A; ia++)
   {
      marker[ia] = -1;
   }

   num_nonzeros = 0;
   C_i[0] = 0;
   cnt = 0;
   for (ic = 0; ic < nrows_A; ic++)
   {
      for (ia = A_i[ic]; ia < A_i[ic + 1]; ia++)
      {
         jcol = A_j[ia];
         marker[jcol] = ic;
         num_nonzeros++;
      }
      if (cnt < nrows_B && temp[cnt] == ic)
      {
         for (j = cnt; j < nrows_B; j++)
         {
            if (temp[j] == ic)
            {
               i2 = map[cnt++];
               for (ib = B_i[i2]; ib < B_i[i2 + 1]; ib++)
               {
                  jcol = B_j[ib];
                  if (marker[jcol] != ic)
                  {
                     marker[jcol] = ic;
                     num_nonzeros++;
                  }
               }
            }
            else
            {
               break;
            }
         }
      }
      C_i[ic + 1] = num_nonzeros;
   }

   C = hypre_CSRMatrixCreate(nrows_A, ncols_A, num_nonzeros);
   hypre_CSRMatrixI(C) = C_i;
   hypre_CSRMatrixInitialize_v2(C, 0, memory_location_C);
   C_j = hypre_CSRMatrixJ(C);
   C_data = hypre_CSRMatrixData(C);

   for (ia = 0; ia < ncols_A; ia++)
   {
      marker[ia] = -1;
   }

   cnt = 0;
   pos = 0;
   for (ic = 0; ic < nrows_A; ic++)
   {
      for (ia = A_i[ic]; ia < A_i[ic + 1]; ia++)
      {
         jcol = A_j[ia];
         C_j[pos] = jcol;
         C_data[pos] = A_data[ia];
         marker[jcol] = pos;
         pos++;
      }
      if (cnt < nrows_B && temp[cnt] == ic)
      {
         for (j = cnt; j < nrows_B; j++)
         {
            if (temp[j] == ic)
            {
               i2 = map[cnt++];
               for (ib = B_i[i2]; ib < B_i[i2 + 1]; ib++)
               {
                  jcol = B_j[ib];
                  if (marker[jcol] < C_i[ic])
                  {
                     C_j[pos] = jcol;
                     C_data[pos] = B_data[ib];
                     marker[jcol] = pos;
                     pos++;
                  }
                  else
                  {
                     C_data[marker[jcol]] += B_data[ib];
                  }
               }
            }
            else
            {
               break;
            }
         }
      }
   }

   hypre_TFree(marker, HYPRE_MEMORY_HOST);
   hypre_TFree(map, HYPRE_MEMORY_HOST);
   hypre_TFree(temp, HYPRE_MEMORY_HOST);

   return C;
}

/*--------------------------------------------------------------------------
 * hypre_CSRMatrixSumElts:
 * Returns the sum of all matrix elements.
 *--------------------------------------------------------------------------*/

HYPRE_Complex
hypre_CSRMatrixSumElts( hypre_CSRMatrix *A )
{
   HYPRE_Complex  sum = 0;
   HYPRE_Complex *data = hypre_CSRMatrixData(A);
   HYPRE_Int      num_nonzeros = hypre_CSRMatrixNumNonzeros(A);
   HYPRE_Int      i;

#ifdef HYPRE_USING_OPENMP
   #pragma omp parallel for private(i) reduction(+:sum) HYPRE_SMP_SCHEDULE
#endif
   for (i = 0; i < num_nonzeros; i++)
   {
      sum += data[i];
   }

   return sum;
}

/*--------------------------------------------------------------------------
 * hypre_CSRMatrixFnorm
 *--------------------------------------------------------------------------*/

HYPRE_Real
hypre_CSRMatrixFnorm( hypre_CSRMatrix *A )
{
   HYPRE_Int       nrows        = hypre_CSRMatrixNumRows(A);
   HYPRE_Int       num_nonzeros = hypre_CSRMatrixNumNonzeros(A);
   HYPRE_Int      *A_i          = hypre_CSRMatrixI(A);
   HYPRE_Complex  *A_data       = hypre_CSRMatrixData(A);
   HYPRE_Int       i;
   HYPRE_Complex   sum = 0;

   hypre_assert(num_nonzeros == A_i[nrows]);

#ifdef HYPRE_USING_OPENMP
   #pragma omp parallel for private(i) reduction(+:sum) HYPRE_SMP_SCHEDULE
#endif
   for (i = 0; i < num_nonzeros; ++i)
   {
      HYPRE_Complex v = A_data[i];
      sum += v * v;
   }

   return sqrt(sum);
}

/*--------------------------------------------------------------------------
 * hypre_CSRMatrixComputeRowSumHost
 *
 * type == 0, sum,
 *         1, abs sum
 *         2, square sum
 *--------------------------------------------------------------------------*/

void
hypre_CSRMatrixComputeRowSumHost( hypre_CSRMatrix *A,
                                  HYPRE_Int       *CF_i,
                                  HYPRE_Int       *CF_j,
                                  HYPRE_Complex   *row_sum,
                                  HYPRE_Int        type,
                                  HYPRE_Complex    scal,
                                  const char      *set_or_add)
{
   HYPRE_Int      nrows  = hypre_CSRMatrixNumRows(A);
   HYPRE_Complex *A_data = hypre_CSRMatrixData(A);
   HYPRE_Int     *A_i    = hypre_CSRMatrixI(A);
   HYPRE_Int     *A_j    = hypre_CSRMatrixJ(A);

   HYPRE_Int i, j;

   for (i = 0; i < nrows; i++)
   {
      HYPRE_Complex row_sum_i = set_or_add[0] == 's' ? 0.0 : row_sum[i];

      for (j = A_i[i]; j < A_i[i + 1]; j++)
      {
         if (CF_i && CF_j && CF_i[i] != CF_j[A_j[j]])
         {
            continue;
         }

         if (type == 0)
         {
            row_sum_i += scal * A_data[j];
         }
         else if (type == 1)
         {
            row_sum_i += scal * hypre_cabs(A_data[j]);
         }
         else if (type == 2)
         {
            row_sum_i += scal * A_data[j] * A_data[j];
         }
      }

      row_sum[i] = row_sum_i;
   }
}

/*--------------------------------------------------------------------------
 * hypre_CSRMatrixComputeRowSum
 *--------------------------------------------------------------------------*/

void
hypre_CSRMatrixComputeRowSum( hypre_CSRMatrix *A,
                              HYPRE_Int       *CF_i,
                              HYPRE_Int       *CF_j,
                              HYPRE_Complex   *row_sum,
                              HYPRE_Int        type,
                              HYPRE_Complex    scal,
                              const char      *set_or_add)
{
   hypre_assert( (CF_i && CF_j) || (!CF_i && !CF_j) );

#if defined(HYPRE_USING_CUDA) || defined(HYPRE_USING_HIP)
   HYPRE_ExecutionPolicy exec = hypre_GetExecPolicy1( hypre_CSRMatrixMemoryLocation(A) );

   if (exec == HYPRE_EXEC_DEVICE)
   {
      hypre_CSRMatrixComputeRowSumDevice(A, CF_i, CF_j, row_sum, type, scal, set_or_add);
   }
   else
#endif
   {
      hypre_CSRMatrixComputeRowSumHost(A, CF_i, CF_j, row_sum, type, scal, set_or_add);
   }
}

/*--------------------------------------------------------------------------
 * hypre_CSRMatrixExtractDiagonalHost
 * type 0: diag
 *      1: abs diag
 *      2: diag inverse
 *      3: diag inverse sqrt
 *      4: abs diag inverse sqrt
 *--------------------------------------------------------------------------*/

void
hypre_CSRMatrixExtractDiagonalHost( hypre_CSRMatrix *A,
                                    HYPRE_Complex   *d,
                                    HYPRE_Int        type)
{
   HYPRE_Int      nrows  = hypre_CSRMatrixNumRows(A);
   HYPRE_Complex *A_data = hypre_CSRMatrixData(A);
   HYPRE_Int     *A_i    = hypre_CSRMatrixI(A);
   HYPRE_Int     *A_j    = hypre_CSRMatrixJ(A);
   HYPRE_Int      i, j;
   HYPRE_Complex  d_i;

   for (i = 0; i < nrows; i++)
   {
      d_i = 0.0;
      for (j = A_i[i]; j < A_i[i + 1]; j++)
      {
         if (A_j[j] == i)
         {
            if (type == 0)
            {
               d_i = A_data[j];
            }
            else if (type == 1)
            {
               d_i = hypre_cabs(A_data[j]);
            }
            else if (type == 2)
            {
               d_i = 1.0 / (A_data[j]);
            }
            else if (type == 3)
            {
               d_i = 1.0 / (sqrt(A_data[j]));
            }
            else if (type == 4)
            {
               d_i = 1.0 / (sqrt(hypre_cabs(A_data[j])));
            }
            break;
         }
      }
      d[i] = d_i;
   }
}

/*--------------------------------------------------------------------------
 * hypre_CSRMatrixExtractDiagonal
 *
 * type 0: diag
 *      1: abs diag
 *      2: diag inverse
 *      3: diag inverse sqrt
 *--------------------------------------------------------------------------*/

void
hypre_CSRMatrixExtractDiagonal( hypre_CSRMatrix *A,
                                HYPRE_Complex   *d,
                                HYPRE_Int        type)
{
#if defined(HYPRE_USING_CUDA) || defined(HYPRE_USING_HIP)
   HYPRE_ExecutionPolicy exec = hypre_GetExecPolicy1( hypre_CSRMatrixMemoryLocation(A) );

   if (exec == HYPRE_EXEC_DEVICE)
   {
      hypre_CSRMatrixExtractDiagonalDevice(A, d, type);
   }
   else
#endif
   {
      hypre_CSRMatrixExtractDiagonalHost(A, d, type);
   }
}

/* Scale CSR matrix A = scalar * A
 */
HYPRE_Int
hypre_CSRMatrixScale( hypre_CSRMatrix *A,
                      HYPRE_Complex    scalar)
{
   HYPRE_Complex *data = hypre_CSRMatrixData(A);
   HYPRE_Int      i;
   HYPRE_Int      k = hypre_CSRMatrixNumNonzeros(A);

#if defined(HYPRE_USING_CUDA) || defined(HYPRE_USING_HIP)
   HYPRE_ExecutionPolicy exec = hypre_GetExecPolicy1( hypre_CSRMatrixMemoryLocation(A) );

   if (exec == HYPRE_EXEC_DEVICE)
   {
      hypreDevice_ComplexScalen(data, k, data, scalar);
   }
   else
#endif
   {
      for (i = 0; i < k; i++)
      {
         data[i] *= scalar;
      }
   }

   return hypre_error_flag;
}

/* diagonal scaling A := diag(ld) * A * diag(rd) */
HYPRE_Int
hypre_CSRMatrixDiagScale( hypre_CSRMatrix *A,
                          hypre_Vector    *ld,
                          hypre_Vector    *rd)
{
   HYPRE_Complex *ldata  = ld ? hypre_VectorData(ld) : NULL;
   HYPRE_Complex *rdata  = rd ? hypre_VectorData(rd) : NULL;

   if (!ldata && !rdata)
   {
      return hypre_error_flag;
   }

#if defined(HYPRE_USING_CUDA) || defined(HYPRE_USING_HIP)
   HYPRE_ExecutionPolicy exec = hypre_GetExecPolicy2( hypre_CSRMatrixMemoryLocation(A),
                                                      hypre_VectorMemoryLocation(ld) );

   if (exec == HYPRE_EXEC_DEVICE)
   {
      hypre_CSRMatrixDiagScaleDevice(A, ld, rd);
   }
   else
#endif
   {
      HYPRE_Int      nrows  = hypre_CSRMatrixNumRows(A);
      HYPRE_Complex *A_data = hypre_CSRMatrixData(A);
      HYPRE_Int     *A_i    = hypre_CSRMatrixI(A);
      HYPRE_Int     *A_j    = hypre_CSRMatrixJ(A);
      HYPRE_Int      i, j;

      for (i = 0; i < nrows; i++)
      {
         HYPRE_Complex sl = ldata ? ldata[i] : 1.0;
         for (j = A_i[i]; j < A_i[i + 1]; j++)
         {
            HYPRE_Complex sr = rdata ? rdata[A_j[j]] : 1.0;
            A_data[j] = sl * A_data[j] * sr;
         }
      }
   }

   return hypre_error_flag;
}

HYPRE_Int
hypre_CSRMatrixSetConstantValues( hypre_CSRMatrix *A,
                                  HYPRE_Complex    value)
{
   HYPRE_Int i;
   HYPRE_Int nnz = hypre_CSRMatrixNumNonzeros(A);

   if (!hypre_CSRMatrixData(A))
   {
      hypre_CSRMatrixData(A) = hypre_TAlloc(HYPRE_Complex, nnz, hypre_CSRMatrixMemoryLocation(A));
   }

#if defined(HYPRE_USING_CUDA) || defined(HYPRE_USING_HIP)
   HYPRE_ExecutionPolicy exec = hypre_GetExecPolicy1( hypre_CSRMatrixMemoryLocation(A) );

   if (exec == HYPRE_EXEC_DEVICE)
   {
      hypreDevice_ComplexFilln(hypre_CSRMatrixData(A), nnz, value);
   }
   else
#endif
   {
      for (i = 0; i < nnz; i++)
      {
         hypre_CSRMatrixData(A)[i] = value;
      }
   }

   return hypre_error_flag;
}<|MERGE_RESOLUTION|>--- conflicted
+++ resolved
@@ -406,11 +406,7 @@
       hypre_IntArraySize(&arr_B) = nnzrows_B;
       hypre_IntArrayMemoryLocation(&arr_C) = memory_location_C;
 
-<<<<<<< HEAD
-      hypre_MergeOrderedArrays(&arr_A, &arr_B, &arr_C);
-=======
       hypre_IntArrayMergeOrdered(&arr_A, &arr_B, &arr_C);
->>>>>>> 4411530e
 
       nnzrows_C = hypre_IntArraySize(&arr_C);
       rownnz_C  = hypre_IntArrayData(&arr_C);
