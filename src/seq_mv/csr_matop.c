/******************************************************************************
 * Copyright 1998-2019 Lawrence Livermore National Security, LLC and other
 * HYPRE Project Developers. See the top-level COPYRIGHT file for details.
 *
 * SPDX-License-Identifier: (Apache-2.0 OR MIT)
 ******************************************************************************/

/******************************************************************************
 *
 * Matrix operation functions for hypre_CSRMatrix class.
 *
 *****************************************************************************/

#include "seq_mv.h"
#include "csr_matrix.h"

/*--------------------------------------------------------------------------
 * hypre_CSRMatrixAdd:
 * adds two CSR Matrices A and B and returns a CSR Matrix C;
 * Note: The routine does not check for 0-elements which might be generated
 *       through cancellation of elements in A and B or already contained
 in A and B. To remove those, use hypre_CSRMatrixDeleteZeros
 *--------------------------------------------------------------------------*/

hypre_CSRMatrix*
hypre_CSRMatrixAddHost ( hypre_CSRMatrix *A,
                         hypre_CSRMatrix *B )
{
   HYPRE_Complex    *A_data   = hypre_CSRMatrixData(A);
   HYPRE_Int        *A_i      = hypre_CSRMatrixI(A);
   HYPRE_Int        *A_j      = hypre_CSRMatrixJ(A);
   HYPRE_Int         nrows_A  = hypre_CSRMatrixNumRows(A);
   HYPRE_Int         ncols_A  = hypre_CSRMatrixNumCols(A);
   HYPRE_Complex    *B_data   = hypre_CSRMatrixData(B);
   HYPRE_Int        *B_i      = hypre_CSRMatrixI(B);
   HYPRE_Int        *B_j      = hypre_CSRMatrixJ(B);
   HYPRE_Int         nrows_B  = hypre_CSRMatrixNumRows(B);
   HYPRE_Int         ncols_B  = hypre_CSRMatrixNumCols(B);
   hypre_CSRMatrix  *C;
   HYPRE_Complex    *C_data;
   HYPRE_Int        *C_i;
   HYPRE_Int        *C_j;

   HYPRE_Int         ia, ib, ic, jcol, num_nonzeros;
   HYPRE_Int         pos;
   HYPRE_Int         *marker;

   HYPRE_MemoryLocation memory_location_A = hypre_CSRMatrixMemoryLocation(A);
   HYPRE_MemoryLocation memory_location_B = hypre_CSRMatrixMemoryLocation(B);

   /* RL: TODO cannot guarantee, maybe should never assert
   hypre_assert(memory_location_A == memory_location_B);
   */

   /* RL: in the case of A=H, B=D, or A=D, B=H, let C = D,
    * not sure if this is the right thing to do.
    * Also, need something like this in other places
    * TODO */
   HYPRE_MemoryLocation memory_location_C = hypre_max(memory_location_A, memory_location_B);

   if (nrows_A != nrows_B || ncols_A != ncols_B)
   {
      hypre_error_w_msg(HYPRE_ERROR_GENERIC,"Warning! incompatible matrix dimensions!\n");
      return NULL;
   }

   marker = hypre_CTAlloc(HYPRE_Int, ncols_A, HYPRE_MEMORY_HOST);
   C_i = hypre_CTAlloc(HYPRE_Int, nrows_A+1, memory_location_C);

   for (ia = 0; ia < ncols_A; ia++)
   {
      marker[ia] = -1;
   }

   num_nonzeros = 0;
   C_i[0] = 0;
   for (ic = 0; ic < nrows_A; ic++)
   {
      for (ia = A_i[ic]; ia < A_i[ic+1]; ia++)
      {
         jcol = A_j[ia];
         marker[jcol] = ic;
         num_nonzeros++;
      }
      for (ib = B_i[ic]; ib < B_i[ic+1]; ib++)
      {
         jcol = B_j[ib];
         if (marker[jcol] != ic)
         {
            marker[jcol] = ic;
            num_nonzeros++;
         }
      }
      C_i[ic+1] = num_nonzeros;
   }

   C = hypre_CSRMatrixCreate(nrows_A, ncols_A, num_nonzeros);
   hypre_CSRMatrixI(C) = C_i;
   hypre_CSRMatrixInitialize_v2(C, 0, memory_location_C);
   C_j = hypre_CSRMatrixJ(C);
   C_data = hypre_CSRMatrixData(C);

   for (ia = 0; ia < ncols_A; ia++)
   {
      marker[ia] = -1;
   }
   pos = 0;
   for (ic = 0; ic < nrows_A; ic++)
   {
      for (ia = A_i[ic]; ia < A_i[ic+1]; ia++)
      {
         jcol = A_j[ia];
         C_j[pos] = jcol;
         C_data[pos] = A_data[ia];
         marker[jcol] = pos;
         pos++;
      }
      for (ib = B_i[ic]; ib < B_i[ic+1]; ib++)
      {
         jcol = B_j[ib];
         if (marker[jcol] < C_i[ic])
         {
            C_j[pos] = jcol;
            C_data[pos] = B_data[ib];
            marker[jcol] = pos;
            pos++;
         }
         else
         {
            C_data[marker[jcol]] += B_data[ib];
         }
      }
   }

   hypre_TFree(marker, HYPRE_MEMORY_HOST);

   return C;
}

hypre_CSRMatrix*
hypre_CSRMatrixAdd( hypre_CSRMatrix *A,
                    hypre_CSRMatrix *B)
{
<<<<<<< HEAD
   HYPRE_ExecuctionPolicy exec = hypre_GetExecPolicy2( hypre_CSRMatrixMemoryLocation(A),
                                                       hypre_CSRMatrixMemoryLocation(B) );

=======
>>>>>>> 249383ad
   hypre_CSRMatrix *C = NULL;

#if defined(HYPRE_USING_CUDA)
   HYPRE_ExecutionPolicy exec = hypre_GetExecPolicy2( hypre_CSRMatrixMemoryLocation(A),
                                                       hypre_CSRMatrixMemoryLocation(B) );

   if (exec == HYPRE_EXEC_DEVICE)
   {
<<<<<<< HEAD
      C = hypre_CSRMatrixAddHost(A, B);
=======
      C = hypre_CSRMatrixAddDevice(A, B);
>>>>>>> 249383ad
   }
   else
#endif
   {
<<<<<<< HEAD
      C = hypre_CSRMatrixAddDevice(A, B);
=======
      C = hypre_CSRMatrixAddHost(A, B);
>>>>>>> 249383ad
   }

   return C;
}

/*--------------------------------------------------------------------------
 * hypre_CSRMatrixBigAdd:
 * adds two CSR Matrices A and B and returns a CSR Matrix C;
 * Note: The routine does not check for 0-elements which might be generated
 *       through cancellation of elements in A and B or already contained
 in A and B. To remove those, use hypre_CSRMatrixDeleteZeros
 *--------------------------------------------------------------------------*/

hypre_CSRMatrix *
hypre_CSRMatrixBigAdd( hypre_CSRMatrix *A,
                       hypre_CSRMatrix *B )
{
   HYPRE_Complex    *A_data   = hypre_CSRMatrixData(A);
   HYPRE_Int        *A_i      = hypre_CSRMatrixI(A);
   HYPRE_BigInt     *A_j      = hypre_CSRMatrixBigJ(A);
   HYPRE_Int         nrows_A  = hypre_CSRMatrixNumRows(A);
   HYPRE_Int         ncols_A  = hypre_CSRMatrixNumCols(A);
   HYPRE_Complex    *B_data   = hypre_CSRMatrixData(B);
   HYPRE_Int        *B_i      = hypre_CSRMatrixI(B);
   HYPRE_BigInt     *B_j      = hypre_CSRMatrixBigJ(B);
   HYPRE_Int         nrows_B  = hypre_CSRMatrixNumRows(B);
   HYPRE_Int         ncols_B  = hypre_CSRMatrixNumCols(B);
   hypre_CSRMatrix  *C;
   HYPRE_Complex    *C_data;
   HYPRE_Int        *C_i;
   HYPRE_BigInt     *C_j;

   HYPRE_Int         ia, ib, ic, num_nonzeros;
   HYPRE_BigInt      jcol;
   HYPRE_Int         pos;
   HYPRE_Int         *marker;

   HYPRE_MemoryLocation memory_location_A = hypre_CSRMatrixMemoryLocation(A);
   HYPRE_MemoryLocation memory_location_B = hypre_CSRMatrixMemoryLocation(B);

   /* RL: TODO cannot guarantee, maybe should never assert
   hypre_assert(memory_location_A == memory_location_B);
   */

   /* RL: in the case of A=H, B=D, or A=D, B=H, let C = D,
    * not sure if this is the right thing to do.
    * Also, need something like this in other places
    * TODO */
   HYPRE_MemoryLocation memory_location_C = hypre_max(memory_location_A, memory_location_B);

   if (nrows_A != nrows_B || ncols_A != ncols_B)
   {
      hypre_error_w_msg(HYPRE_ERROR_GENERIC,"Warning! incompatible matrix dimensions!\n");
      return NULL;
   }

   marker = hypre_CTAlloc(HYPRE_Int, ncols_A, HYPRE_MEMORY_HOST);
   C_i = hypre_CTAlloc(HYPRE_Int, nrows_A+1, memory_location_C);

   for (ia = 0; ia < ncols_A; ia++)
   {
      marker[ia] = -1;
   }

   num_nonzeros = 0;
   C_i[0] = 0;
   for (ic = 0; ic < nrows_A; ic++)
   {
      for (ia = A_i[ic]; ia < A_i[ic+1]; ia++)
      {
         jcol = A_j[ia];
         marker[jcol] = ic;
         num_nonzeros++;
      }
      for (ib = B_i[ic]; ib < B_i[ic+1]; ib++)
      {
         jcol = B_j[ib];
         if (marker[jcol] != ic)
         {
            marker[jcol] = ic;
            num_nonzeros++;
         }
      }
      C_i[ic+1] = num_nonzeros;
   }

   C = hypre_CSRMatrixCreate(nrows_A, ncols_A, num_nonzeros);
   hypre_CSRMatrixI(C) = C_i;
   hypre_CSRMatrixInitialize_v2(C, 1, memory_location_C);
   C_j = hypre_CSRMatrixBigJ(C);
   C_data = hypre_CSRMatrixData(C);

   for (ia = 0; ia < ncols_A; ia++)
   {
      marker[ia] = -1;
   }

   pos = 0;
   for (ic = 0; ic < nrows_A; ic++)
   {
      for (ia = A_i[ic]; ia < A_i[ic+1]; ia++)
      {
         jcol = A_j[ia];
         C_j[pos] = jcol;
         C_data[pos] = A_data[ia];
         marker[jcol] = pos;
         pos++;
      }
      for (ib = B_i[ic]; ib < B_i[ic+1]; ib++)
      {
         jcol = B_j[ib];
         if (marker[jcol] < C_i[ic])
         {
            C_j[pos] = jcol;
            C_data[pos] = B_data[ib];
            marker[jcol] = pos;
            pos++;
         }
         else
         {
            C_data[marker[jcol]] += B_data[ib];
         }
      }
   }

   hypre_TFree(marker, HYPRE_MEMORY_HOST);
   return C;
}

/*--------------------------------------------------------------------------
 * hypre_CSRMatrixMultiply
 * multiplies two CSR Matrices A and B and returns a CSR Matrix C;
 * Note: The routine does not check for 0-elements which might be generated
 *       through cancellation of elements in A and B or already contained
 in A and B. To remove those, use hypre_CSRMatrixDeleteZeros
 *--------------------------------------------------------------------------*/

hypre_CSRMatrix*
hypre_CSRMatrixMultiplyHost( hypre_CSRMatrix *A,
                             hypre_CSRMatrix *B)
{
   HYPRE_Complex    *A_data   = hypre_CSRMatrixData(A);
   HYPRE_Int        *A_i      = hypre_CSRMatrixI(A);
   HYPRE_Int        *A_j      = hypre_CSRMatrixJ(A);
   HYPRE_Int         nrows_A  = hypre_CSRMatrixNumRows(A);
   HYPRE_Int         ncols_A  = hypre_CSRMatrixNumCols(A);
   HYPRE_Complex    *B_data   = hypre_CSRMatrixData(B);
   HYPRE_Int        *B_i      = hypre_CSRMatrixI(B);
   HYPRE_Int        *B_j      = hypre_CSRMatrixJ(B);
   HYPRE_Int         nrows_B  = hypre_CSRMatrixNumRows(B);
   HYPRE_Int         ncols_B  = hypre_CSRMatrixNumCols(B);
   hypre_CSRMatrix  *C;
   HYPRE_Complex    *C_data;
   HYPRE_Int        *C_i;
   HYPRE_Int        *C_j;

   HYPRE_Int         ia, ib, ic, ja, jb, num_nonzeros=0;
   HYPRE_Int         row_start, counter;
   HYPRE_Complex     a_entry, b_entry;
   HYPRE_Int         allsquare = 0;
   HYPRE_Int         max_num_threads;
   HYPRE_Int         *jj_count;

   HYPRE_MemoryLocation memory_location_A = hypre_CSRMatrixMemoryLocation(A);
   HYPRE_MemoryLocation memory_location_B = hypre_CSRMatrixMemoryLocation(B);

   /* RL: TODO cannot guarantee, maybe should never assert
   hypre_assert(memory_location_A == memory_location_B);
   */

   /* RL: in the case of A=H, B=D, or A=D, B=H, let C = D,
    * not sure if this is the right thing to do.
    * Also, need something like this in other places
    * TODO */
   HYPRE_MemoryLocation memory_location_C = hypre_max(memory_location_A, memory_location_B);

   if (ncols_A != nrows_B)
   {
      hypre_error_w_msg(HYPRE_ERROR_GENERIC,"Warning! incompatible matrix dimensions!\n");
      return NULL;
   }

   if (nrows_A == ncols_B)
   {
      allsquare = 1;
   }

   C_i = hypre_CTAlloc(HYPRE_Int, nrows_A+1, memory_location_C);

   max_num_threads = hypre_NumThreads();

   jj_count = hypre_CTAlloc(HYPRE_Int, max_num_threads, HYPRE_MEMORY_HOST);

#ifdef HYPRE_USING_OPENMP
#pragma omp parallel private(ia, ib, ic, ja, jb, num_nonzeros, row_start, counter, a_entry, b_entry)
#endif
   {
      HYPRE_Int *B_marker = NULL;
      HYPRE_Int ns, ne, ii, jj;
      HYPRE_Int size, rest, num_threads;
      HYPRE_Int i1;
      ii = hypre_GetThreadNum();
      num_threads = hypre_NumActiveThreads();

      size = nrows_A/num_threads;
      rest = nrows_A - size*num_threads;
      if (ii < rest)
      {
         ns = ii*size+ii;
         ne = (ii+1)*size+ii+1;
      }
      else
      {
         ns = ii*size+rest;
         ne = (ii+1)*size+rest;
      }

      B_marker = hypre_CTAlloc(HYPRE_Int, ncols_B, HYPRE_MEMORY_HOST);

      for (ib = 0; ib < ncols_B; ib++)
         B_marker[ib] = -1;

      num_nonzeros = 0;
      for (ic = ns; ic < ne; ic++)
      {
         C_i[ic] = num_nonzeros;
         if (allsquare)
         {
            B_marker[ic] = ic;
            num_nonzeros++;
         }
         for (ia = A_i[ic]; ia < A_i[ic+1]; ia++)
         {
            ja = A_j[ia];
            for (ib = B_i[ja]; ib < B_i[ja+1]; ib++)
            {
               jb = B_j[ib];
               if (B_marker[jb] != ic)
               {
                  B_marker[jb] = ic;
                  num_nonzeros++;
               }
            }
         }
      }
      jj_count[ii] = num_nonzeros;

#ifdef HYPRE_USING_OPENMP
#pragma omp barrier
#endif

      if (ii)
      {
         jj = jj_count[0];
         for (i1 = 1; i1 < ii; i1++)
            jj += jj_count[i1];

         for (i1 = ns; i1 < ne; i1++)
            C_i[i1] += jj;
      }
      else
      {
         C_i[nrows_A] = 0;
         for (i1 = 0; i1 < num_threads; i1++)
            C_i[nrows_A] += jj_count[i1];

         C = hypre_CSRMatrixCreate(nrows_A, ncols_B, C_i[nrows_A]);
         hypre_CSRMatrixI(C) = C_i;
         hypre_CSRMatrixInitialize_v2(C, 0, memory_location_C);
         C_j = hypre_CSRMatrixJ(C);
         C_data = hypre_CSRMatrixData(C);
      }

#ifdef HYPRE_USING_OPENMP
#pragma omp barrier
#endif

      for (ib = 0; ib < ncols_B; ib++)
         B_marker[ib] = -1;

      counter = C_i[ns];
      for (ic = ns; ic < ne; ic++)
      {
         row_start = C_i[ic];
         if (allsquare)
         {
            B_marker[ic] = counter;
            C_data[counter] = 0;
            C_j[counter] = ic;
            counter++;
         }
         for (ia = A_i[ic]; ia < A_i[ic+1]; ia++)
         {
            ja = A_j[ia];
            a_entry = A_data[ia];
            for (ib = B_i[ja]; ib < B_i[ja+1]; ib++)
            {
               jb = B_j[ib];
               b_entry = B_data[ib];
               if (B_marker[jb] < row_start)
               {
                  B_marker[jb] = counter;
                  C_j[B_marker[jb]] = jb;
                  C_data[B_marker[jb]] = a_entry*b_entry;
                  counter++;
               }
               else
                  C_data[B_marker[jb]] += a_entry*b_entry;
            }
         }
      }
      hypre_TFree(B_marker, HYPRE_MEMORY_HOST);
   } /*end parallel region */
   hypre_TFree(jj_count, HYPRE_MEMORY_HOST);
   return C;
}

hypre_CSRMatrix*
hypre_CSRMatrixMultiply( hypre_CSRMatrix *A,
                         hypre_CSRMatrix *B)
{
<<<<<<< HEAD
   HYPRE_ExecuctionPolicy exec = hypre_GetExecPolicy2( hypre_CSRMatrixMemoryLocation(A),
                                                       hypre_CSRMatrixMemoryLocation(B) );

=======
>>>>>>> 249383ad
   hypre_CSRMatrix *C = NULL;

#if defined(HYPRE_USING_CUDA)
   HYPRE_ExecutionPolicy exec = hypre_GetExecPolicy2( hypre_CSRMatrixMemoryLocation(A),
                                                       hypre_CSRMatrixMemoryLocation(B) );

   if (exec == HYPRE_EXEC_DEVICE)
   {
      C = hypre_CSRMatrixMultiplyDevice(A,B);
   }
   else
#endif
   {
      C = hypre_CSRMatrixMultiplyHost(A,B);
   }

   return C;
}

hypre_CSRMatrix *
hypre_CSRMatrixDeleteZeros( hypre_CSRMatrix *A, HYPRE_Real tol)
{
   HYPRE_Complex    *A_data   = hypre_CSRMatrixData(A);
   HYPRE_Int        *A_i      = hypre_CSRMatrixI(A);
   HYPRE_Int        *A_j      = hypre_CSRMatrixJ(A);
   HYPRE_Int         nrows_A  = hypre_CSRMatrixNumRows(A);
   HYPRE_Int         ncols_A  = hypre_CSRMatrixNumCols(A);
   HYPRE_Int         num_nonzeros  = hypre_CSRMatrixNumNonzeros(A);

   hypre_CSRMatrix  *B;
   HYPRE_Complex    *B_data;
   HYPRE_Int        *B_i;
   HYPRE_Int        *B_j;

   HYPRE_Int         zeros;
   HYPRE_Int         i, j;
   HYPRE_Int         pos_A, pos_B;

   zeros = 0;
   for (i=0; i < num_nonzeros; i++)
      if (hypre_cabs(A_data[i]) <= tol)
         zeros++;

   if (zeros)
   {
      B = hypre_CSRMatrixCreate(nrows_A,ncols_A,num_nonzeros-zeros);
      hypre_CSRMatrixInitialize(B);
      B_i = hypre_CSRMatrixI(B);
      B_j = hypre_CSRMatrixJ(B);
      B_data = hypre_CSRMatrixData(B);
      B_i[0] = 0;
      pos_A = 0;
      pos_B = 0;
      for (i=0; i < nrows_A; i++)
      {
         for (j = A_i[i]; j < A_i[i+1]; j++)
         {
            if (hypre_cabs(A_data[j]) <= tol)
            {
               pos_A++;
            }
            else
            {
               B_data[pos_B] = A_data[pos_A];
               B_j[pos_B] = A_j[pos_A];
               pos_B++;
               pos_A++;
            }
         }
         B_i[i+1] = pos_B;
      }
      return B;
   }
   else
      return NULL;
}


/******************************************************************************
 *
 * Finds transpose of a hypre_CSRMatrix
 *
 *****************************************************************************/

/**
 * idx = idx2*dim1 + idx1
 * -> ret = idx1*dim2 + idx2
 *        = (idx%dim1)*dim2 + idx/dim1
 */
static inline HYPRE_Int transpose_idx(HYPRE_Int idx, HYPRE_Int dim1, HYPRE_Int dim2)
{
  return idx%dim1*dim2 + idx/dim1;
}

/*--------------------------------------------------------------------------
 * hypre_CSRMatrixTranspose
 *--------------------------------------------------------------------------*/

HYPRE_Int
hypre_CSRMatrixTransposeHost(hypre_CSRMatrix  *A,
                             hypre_CSRMatrix **AT,
                             HYPRE_Int         data)

{
   HYPRE_Complex      *A_data = hypre_CSRMatrixData(A);
   HYPRE_Int          *A_i = hypre_CSRMatrixI(A);
   HYPRE_Int          *A_j = hypre_CSRMatrixJ(A);
   HYPRE_Int           num_rowsA = hypre_CSRMatrixNumRows(A);
   HYPRE_Int           num_colsA = hypre_CSRMatrixNumCols(A);
   HYPRE_Int           num_nonzerosA = hypre_CSRMatrixNumNonzeros(A);

   HYPRE_Complex      *AT_data;
   /*HYPRE_Int          *AT_i;*/
   HYPRE_Int          *AT_j;
   HYPRE_Int           num_rowsAT;
   HYPRE_Int           num_colsAT;
   HYPRE_Int           num_nonzerosAT;

   HYPRE_Int           max_col;
   HYPRE_Int           i, j;

   HYPRE_MemoryLocation memory_location = hypre_CSRMatrixMemoryLocation(A);

   /*--------------------------------------------------------------
    * First, ascertain that num_cols and num_nonzeros has been set.
    * If not, set them.
    *--------------------------------------------------------------*/

   if (!num_nonzerosA)
   {
      num_nonzerosA = A_i[num_rowsA];
   }

   if (num_rowsA && num_nonzerosA && ! num_colsA)
   {
      max_col = -1;
      for (i = 0; i < num_rowsA; ++i)
      {
         for (j = A_i[i]; j < A_i[i+1]; j++)
         {
            if (A_j[j] > max_col)
            {
               max_col = A_j[j];
            }
         }
      }
      num_colsA = max_col+1;
   }

   num_rowsAT = num_colsA;
   num_colsAT = num_rowsA;
   num_nonzerosAT = num_nonzerosA;

   *AT = hypre_CSRMatrixCreate(num_rowsAT, num_colsAT, num_nonzerosAT);
   hypre_CSRMatrixMemoryLocation(*AT) = memory_location;

   if (0 == num_colsA)
   {
      // JSP: parallel counting sorting breaks down
      // when A has no columns
      hypre_CSRMatrixInitialize(*AT);
      return 0;
   }

   AT_j = hypre_CTAlloc(HYPRE_Int, num_nonzerosAT, memory_location);
   hypre_CSRMatrixJ(*AT) = AT_j;
   if (data)
   {
      AT_data = hypre_CTAlloc(HYPRE_Complex, num_nonzerosAT, memory_location);
      hypre_CSRMatrixData(*AT) = AT_data;
   }

   /*-----------------------------------------------------------------
    * Parallel count sort
    *-----------------------------------------------------------------*/
   HYPRE_Int *bucket = hypre_TAlloc(HYPRE_Int, (num_colsA + 1)*hypre_NumThreads(), HYPRE_MEMORY_HOST);

#ifdef HYPRE_USING_OPENMP
#pragma omp parallel
#endif
   {
      HYPRE_Int num_threads = hypre_NumActiveThreads();
      HYPRE_Int my_thread_num = hypre_GetThreadNum();

      HYPRE_Int iBegin = hypre_CSRMatrixGetLoadBalancedPartitionBegin(A);
      HYPRE_Int iEnd = hypre_CSRMatrixGetLoadBalancedPartitionEnd(A);
      hypre_assert(iBegin <= iEnd);
      hypre_assert(iBegin >= 0 && iBegin <= num_rowsA);
      hypre_assert(iEnd >= 0 && iEnd <= num_rowsA);

      HYPRE_Int i, j;
      memset(bucket + my_thread_num*num_colsA, 0, sizeof(HYPRE_Int)*num_colsA);

      /*-----------------------------------------------------------------
       * Count the number of entries that will go into each bucket
       * bucket is used as HYPRE_Int[num_threads][num_colsA] 2D array
       *-----------------------------------------------------------------*/

      for (j = A_i[iBegin]; j < A_i[iEnd]; ++j)
      {
         HYPRE_Int idx = A_j[j];
         bucket[my_thread_num*num_colsA + idx]++;
      }

      /*-----------------------------------------------------------------
       * Parallel prefix sum of bucket with length num_colsA * num_threads
       * accessed as if it is transposed as HYPRE_Int[num_colsA][num_threads]
       *-----------------------------------------------------------------*/
#ifdef HYPRE_USING_OPENMP
#pragma omp barrier
#endif

      for (i = my_thread_num*num_colsA + 1; i < (my_thread_num + 1)*num_colsA; ++i)
      {
         HYPRE_Int transpose_i = transpose_idx(i, num_threads, num_colsA);
         HYPRE_Int transpose_i_minus_1 = transpose_idx(i - 1, num_threads, num_colsA);

         bucket[transpose_i] += bucket[transpose_i_minus_1];
      }

#ifdef HYPRE_USING_OPENMP
#pragma omp barrier
#pragma omp master
#endif
      {
         for (i = 1; i < num_threads; ++i)
         {
            HYPRE_Int j0 = num_colsA*i - 1, j1 = num_colsA*(i + 1) - 1;
            HYPRE_Int transpose_j0 = transpose_idx(j0, num_threads, num_colsA);
            HYPRE_Int transpose_j1 = transpose_idx(j1, num_threads, num_colsA);

            bucket[transpose_j1] += bucket[transpose_j0];
         }
      }
#ifdef HYPRE_USING_OPENMP
#pragma omp barrier
#endif

      if (my_thread_num > 0)
      {
         HYPRE_Int transpose_i0 = transpose_idx(num_colsA*my_thread_num - 1, num_threads, num_colsA);
         HYPRE_Int offset = bucket[transpose_i0];

         for (i = my_thread_num*num_colsA; i < (my_thread_num + 1)*num_colsA - 1; ++i)
         {
            HYPRE_Int transpose_i = transpose_idx(i, num_threads, num_colsA);

            bucket[transpose_i] += offset;
         }
      }

#ifdef HYPRE_USING_OPENMP
#pragma omp barrier
#endif

      /*----------------------------------------------------------------
       * Load the data and column numbers of AT
       *----------------------------------------------------------------*/

      if (data)
      {
         for (i = iEnd - 1; i >= iBegin; --i)
         {
            for (j = A_i[i + 1] - 1; j >= A_i[i]; --j)
            {
               HYPRE_Int idx = A_j[j];
               --bucket[my_thread_num*num_colsA + idx];

               HYPRE_Int offset = bucket[my_thread_num*num_colsA + idx];

               AT_data[offset] = A_data[j];
               AT_j[offset] = i;
            }
         }
      }
      else
      {
         for (i = iEnd - 1; i >= iBegin; --i)
         {
            for (j = A_i[i + 1] - 1; j >= A_i[i]; --j)
            {
               HYPRE_Int idx = A_j[j];
               --bucket[my_thread_num*num_colsA + idx];

               HYPRE_Int offset = bucket[my_thread_num*num_colsA + idx];

               AT_j[offset] = i;
            }
         }
      }
   } /*end parallel region */

   hypre_CSRMatrixI(*AT) = hypre_TAlloc(HYPRE_Int, num_colsA + 1, memory_location);
   hypre_TMemcpy(hypre_CSRMatrixI(*AT), bucket, HYPRE_Int, num_colsA + 1, memory_location, HYPRE_MEMORY_HOST);
   hypre_CSRMatrixI(*AT)[num_colsA] = num_nonzerosA;

   hypre_TFree(bucket, HYPRE_MEMORY_HOST);

   return (0);
}


HYPRE_Int
hypre_CSRMatrixTranspose(hypre_CSRMatrix  *A,
                         hypre_CSRMatrix **AT,
                         HYPRE_Int         data)
{
<<<<<<< HEAD
   HYPRE_ExecuctionPolicy exec = hypre_GetExecPolicy1( hypre_CSRMatrixMemoryLocation(A) );

=======
>>>>>>> 249383ad
   HYPRE_Int ierr = 0;

#if defined(HYPRE_USING_CUDA)
   HYPRE_ExecutionPolicy exec = hypre_GetExecPolicy1( hypre_CSRMatrixMemoryLocation(A) );

   if (exec == HYPRE_EXEC_DEVICE)
   {
      ierr = hypre_CSRMatrixTransposeDevice(A, AT, data);
   }
   else
#endif
   {
      ierr = hypre_CSRMatrixTransposeHost(A, AT, data);
   }

   return ierr;
}


/* RL: TODO add memory locations */
HYPRE_Int hypre_CSRMatrixSplit(hypre_CSRMatrix  *Bs_ext,
                               HYPRE_BigInt      first_col_diag_B,
                               HYPRE_BigInt      last_col_diag_B,
                               HYPRE_Int         num_cols_offd_B,
                               HYPRE_BigInt     *col_map_offd_B,
                               HYPRE_Int        *num_cols_offd_C_ptr,
                               HYPRE_BigInt    **col_map_offd_C_ptr,
                               hypre_CSRMatrix **Bext_diag_ptr,
                               hypre_CSRMatrix **Bext_offd_ptr)
{
   HYPRE_Complex   *Bs_ext_data = hypre_CSRMatrixData(Bs_ext);
   HYPRE_Int       *Bs_ext_i    = hypre_CSRMatrixI(Bs_ext);
   HYPRE_BigInt    *Bs_ext_j    = hypre_CSRMatrixBigJ(Bs_ext);
   HYPRE_Int        num_rows_Bext = hypre_CSRMatrixNumRows(Bs_ext);
   HYPRE_Int        B_ext_diag_size = 0;
   HYPRE_Int        B_ext_offd_size = 0;
   HYPRE_Int       *B_ext_diag_i = NULL;
   HYPRE_Int       *B_ext_diag_j = NULL;
   HYPRE_Complex   *B_ext_diag_data = NULL;
   HYPRE_Int       *B_ext_offd_i = NULL;
   HYPRE_Int       *B_ext_offd_j = NULL;
   HYPRE_Complex   *B_ext_offd_data = NULL;
   HYPRE_Int       *my_diag_array;
   HYPRE_Int       *my_offd_array;
   HYPRE_BigInt    *temp;
   HYPRE_Int        max_num_threads;
   HYPRE_Int        cnt = 0;
   hypre_CSRMatrix *Bext_diag = NULL;
   hypre_CSRMatrix *Bext_offd = NULL;
   HYPRE_BigInt    *col_map_offd_C = NULL;
   HYPRE_Int        num_cols_offd_C = 0;

   B_ext_diag_i = hypre_CTAlloc(HYPRE_Int, num_rows_Bext+1, HYPRE_MEMORY_HOST);
   B_ext_offd_i = hypre_CTAlloc(HYPRE_Int, num_rows_Bext+1, HYPRE_MEMORY_HOST);

   max_num_threads = hypre_NumThreads();
   my_diag_array = hypre_CTAlloc(HYPRE_Int, max_num_threads, HYPRE_MEMORY_HOST);
   my_offd_array = hypre_CTAlloc(HYPRE_Int, max_num_threads, HYPRE_MEMORY_HOST);

#ifdef HYPRE_USING_OPENMP
#pragma omp parallel
#endif
   {
      HYPRE_Int size, rest, ii;
      HYPRE_Int ns, ne;
      HYPRE_Int i1, i, j;
      HYPRE_Int my_offd_size, my_diag_size;
      HYPRE_Int cnt_offd, cnt_diag;
      HYPRE_Int num_threads = hypre_NumActiveThreads();

      size = num_rows_Bext/num_threads;
      rest = num_rows_Bext - size*num_threads;
      ii = hypre_GetThreadNum();
      if (ii < rest)
      {
         ns = ii*size+ii;
         ne = (ii+1)*size+ii+1;
      }
      else
      {
         ns = ii*size+rest;
         ne = (ii+1)*size+rest;
      }

      my_diag_size = 0;
      my_offd_size = 0;
      for (i=ns; i < ne; i++)
      {
         B_ext_diag_i[i] = my_diag_size;
         B_ext_offd_i[i] = my_offd_size;
         for (j = Bs_ext_i[i]; j < Bs_ext_i[i+1]; j++)
         {
            if (Bs_ext_j[j] < first_col_diag_B || Bs_ext_j[j] > last_col_diag_B)
            {
               my_offd_size++;
            }
            else
            {
               my_diag_size++;
            }
         }
      }
      my_diag_array[ii] = my_diag_size;
      my_offd_array[ii] = my_offd_size;

#ifdef HYPRE_USING_OPENMP
#pragma omp barrier
#endif

      if (ii)
      {
         my_diag_size = my_diag_array[0];
         my_offd_size = my_offd_array[0];
         for (i1 = 1; i1 < ii; i1++)
         {
            my_diag_size += my_diag_array[i1];
            my_offd_size += my_offd_array[i1];
         }

         for (i1 = ns; i1 < ne; i1++)
         {
            B_ext_diag_i[i1] += my_diag_size;
            B_ext_offd_i[i1] += my_offd_size;
         }
      }
      else
      {
         B_ext_diag_size = 0;
         B_ext_offd_size = 0;
         for (i1 = 0; i1 < num_threads; i1++)
         {
            B_ext_diag_size += my_diag_array[i1];
            B_ext_offd_size += my_offd_array[i1];
         }
         B_ext_diag_i[num_rows_Bext] = B_ext_diag_size;
         B_ext_offd_i[num_rows_Bext] = B_ext_offd_size;

         if (B_ext_diag_size)
         {
            B_ext_diag_j    = hypre_CTAlloc(HYPRE_Int,     B_ext_diag_size, HYPRE_MEMORY_HOST);
            B_ext_diag_data = hypre_CTAlloc(HYPRE_Complex, B_ext_diag_size, HYPRE_MEMORY_HOST);
         }
         if (B_ext_offd_size)
         {
            B_ext_offd_j    = hypre_CTAlloc(HYPRE_Int,     B_ext_offd_size, HYPRE_MEMORY_HOST);
            B_ext_offd_data = hypre_CTAlloc(HYPRE_Complex, B_ext_offd_size, HYPRE_MEMORY_HOST);
         }
         if (B_ext_offd_size || num_cols_offd_B)
         {
            temp = hypre_CTAlloc(HYPRE_BigInt, B_ext_offd_size + num_cols_offd_B, HYPRE_MEMORY_HOST);
         }
      }

#ifdef HYPRE_USING_OPENMP
#pragma omp barrier
#endif

      cnt_offd = B_ext_offd_i[ns];
      cnt_diag = B_ext_diag_i[ns];
      for (i = ns; i < ne; i++)
      {
         for (j = Bs_ext_i[i]; j < Bs_ext_i[i+1]; j++)
         {
            if (Bs_ext_j[j] < first_col_diag_B || Bs_ext_j[j] > last_col_diag_B)
            {
               temp[cnt_offd] = Bs_ext_j[j];
               B_ext_offd_j[cnt_offd] = Bs_ext_j[j];
               B_ext_offd_data[cnt_offd++] = Bs_ext_data[j];
            }
            else
            {
               B_ext_diag_j[cnt_diag] = Bs_ext_j[j] - first_col_diag_B;
               B_ext_diag_data[cnt_diag++] = Bs_ext_data[j];
            }
         }
      }

      /* This computes the mappings */
#ifdef HYPRE_USING_OPENMP
#pragma omp barrier
#endif

      if (ii == 0)
      {
         cnt = 0;
         if (B_ext_offd_size || num_cols_offd_B)
         {
            cnt = B_ext_offd_size;
            for (i=0; i < num_cols_offd_B; i++)
            {
               temp[cnt++] = col_map_offd_B[i];
            }
            if (cnt)
            {
               hypre_BigQsort0(temp, 0, cnt-1);
               num_cols_offd_C = 1;
               HYPRE_BigInt value = temp[0];
               for (i = 1; i < cnt; i++)
               {
                  if (temp[i] > value)
                  {
                     value = temp[i];
                     temp[num_cols_offd_C++] = value;
                  }
               }
            }

            if (num_cols_offd_C)
            {
               col_map_offd_C = hypre_CTAlloc(HYPRE_BigInt, num_cols_offd_C, HYPRE_MEMORY_HOST);
            }

            for (i = 0; i < num_cols_offd_C; i++)
            {
               col_map_offd_C[i] = temp[i];
            }

            hypre_TFree(temp, HYPRE_MEMORY_HOST);
         }
      }

#ifdef HYPRE_USING_OPENMP
#pragma omp barrier
#endif

      for (i = ns; i < ne; i++)
      {
         for (j = B_ext_offd_i[i]; j < B_ext_offd_i[i+1]; j++)
         {
            B_ext_offd_j[j] = hypre_BigBinarySearch(col_map_offd_C, B_ext_offd_j[j], num_cols_offd_C);
         }
      }
   } /* end parallel region */

   hypre_TFree(my_diag_array, HYPRE_MEMORY_HOST);
   hypre_TFree(my_offd_array, HYPRE_MEMORY_HOST);

   Bext_diag = hypre_CSRMatrixCreate(num_rows_Bext, last_col_diag_B-first_col_diag_B+1, B_ext_diag_size);
   hypre_CSRMatrixMemoryLocation(Bext_diag) = HYPRE_MEMORY_HOST;
   Bext_offd = hypre_CSRMatrixCreate(num_rows_Bext, num_cols_offd_C, B_ext_offd_size);
   hypre_CSRMatrixMemoryLocation(Bext_offd) = HYPRE_MEMORY_HOST;
   hypre_CSRMatrixI(Bext_diag)    = B_ext_diag_i;
   hypre_CSRMatrixJ(Bext_diag)    = B_ext_diag_j;
   hypre_CSRMatrixData(Bext_diag) = B_ext_diag_data;
   hypre_CSRMatrixI(Bext_offd)    = B_ext_offd_i;
   hypre_CSRMatrixJ(Bext_offd)    = B_ext_offd_j;
   hypre_CSRMatrixData(Bext_offd) = B_ext_offd_data;

   *col_map_offd_C_ptr = col_map_offd_C;
   *Bext_diag_ptr = Bext_diag;
   *Bext_offd_ptr = Bext_offd;
   *num_cols_offd_C_ptr = num_cols_offd_C;

   return hypre_error_flag;
}

/*--------------------------------------------------------------------------
 * hypre_CSRMatrixReorder:
 * Reorders the column and data arrays of a square CSR matrix, such that the
 * first entry in each row is the diagonal one.
 *--------------------------------------------------------------------------*/

HYPRE_Int hypre_CSRMatrixReorder(hypre_CSRMatrix *A)
{
   HYPRE_Int     i, j, tempi, row_size;
   HYPRE_Complex tempd;

   HYPRE_Complex *A_data = hypre_CSRMatrixData(A);
   HYPRE_Int     *A_i = hypre_CSRMatrixI(A);
   HYPRE_Int     *A_j = hypre_CSRMatrixJ(A);
   HYPRE_Int      num_rowsA = hypre_CSRMatrixNumRows(A);
   HYPRE_Int      num_colsA = hypre_CSRMatrixNumCols(A);

   /* the matrix should be square */
   if (num_rowsA != num_colsA)
      return -1;

   for (i = 0; i < num_rowsA; i++)
   {
      row_size = A_i[i+1]-A_i[i];

      for (j = 0; j < row_size; j++)
      {
         if (A_j[j] == i)
         {
            if (j != 0)
            {
               tempi = A_j[0];
               A_j[0] = A_j[j];
               A_j[j] = tempi;

               tempd = A_data[0];
               A_data[0] = A_data[j];
               A_data[j] = tempd;
            }
            break;
         }

         /* diagonal element is missing */
         if (j == row_size-1)
            return -2;
      }

      A_j    += row_size;
      A_data += row_size;
   }

   return 0;
}

/*--------------------------------------------------------------------------
 * hypre_CSRMatrixAddPartial:
 * adds matrix rows in the CSR matrix B to the CSR Matrix A, where row_nums[i]
 * defines to which row of A the i-th row of B is added, and returns a CSR Matrix C;
 * Note: The routine does not check for 0-elements which might be generated
 *       through cancellation of elements in A and B or already contained
 *       in A and B. To remove those, use hypre_CSRMatrixDeleteZeros
 *--------------------------------------------------------------------------*/
hypre_CSRMatrix *
hypre_CSRMatrixAddPartial( hypre_CSRMatrix *A,
                           hypre_CSRMatrix *B,
                           HYPRE_Int *row_nums)
{
   HYPRE_Complex    *A_data   = hypre_CSRMatrixData(A);
   HYPRE_Int        *A_i      = hypre_CSRMatrixI(A);
   HYPRE_Int        *A_j      = hypre_CSRMatrixJ(A);
   HYPRE_Int         nrows_A  = hypre_CSRMatrixNumRows(A);
   HYPRE_Int         ncols_A  = hypre_CSRMatrixNumCols(A);
   HYPRE_Complex    *B_data   = hypre_CSRMatrixData(B);
   HYPRE_Int        *B_i      = hypre_CSRMatrixI(B);
   HYPRE_Int        *B_j      = hypre_CSRMatrixJ(B);
   HYPRE_Int         nrows_B  = hypre_CSRMatrixNumRows(B);
   HYPRE_Int         ncols_B  = hypre_CSRMatrixNumCols(B);
   hypre_CSRMatrix  *C;
   HYPRE_Complex    *C_data;
   HYPRE_Int        *C_i;
   HYPRE_Int        *C_j;

   HYPRE_Int         ia, ib, ic, jcol, num_nonzeros;
   HYPRE_Int         pos, i, i2, j, cnt;
   HYPRE_Int         *marker;
   HYPRE_Int         *map;
   HYPRE_Int         *temp;

   HYPRE_MemoryLocation memory_location_A = hypre_CSRMatrixMemoryLocation(A);
   HYPRE_MemoryLocation memory_location_B = hypre_CSRMatrixMemoryLocation(B);

   /* RL: TODO cannot guarantee, maybe should never assert
   hypre_assert(memory_location_A == memory_location_B);
   */

   /* RL: in the case of A=H, B=D, or A=D, B=H, let C = D,
    * not sure if this is the right thing to do.
    * Also, need something like this in other places
    * TODO */
   HYPRE_MemoryLocation memory_location_C = hypre_max(memory_location_A, memory_location_B);

   if (ncols_A != ncols_B)
   {
      hypre_error_w_msg(HYPRE_ERROR_GENERIC,"Warning! incompatible matrix dimensions!\n");
      return NULL;
   }

   map = hypre_CTAlloc(HYPRE_Int, nrows_B, HYPRE_MEMORY_HOST);
   temp = hypre_CTAlloc(HYPRE_Int, nrows_B, HYPRE_MEMORY_HOST);
   for (i=0; i < nrows_B; i++)
   {
      map[i] = i;
      temp[i] = row_nums[i];
   }

   hypre_qsort2i(temp,map,0,nrows_B-1);

   marker = hypre_CTAlloc(HYPRE_Int, ncols_A, HYPRE_MEMORY_HOST);
   C_i = hypre_CTAlloc(HYPRE_Int, nrows_A+1, memory_location_C);

   for (ia = 0; ia < ncols_A; ia++)
   {
      marker[ia] = -1;
   }

   num_nonzeros = 0;
   C_i[0] = 0;
   cnt = 0;
   for (ic = 0; ic < nrows_A; ic++)
   {
      for (ia = A_i[ic]; ia < A_i[ic+1]; ia++)
      {
         jcol = A_j[ia];
         marker[jcol] = ic;
         num_nonzeros++;
      }
      if (cnt < nrows_B && temp[cnt] == ic)
      {
         for (j = cnt; j < nrows_B; j++)
         {
            if (temp[j] == ic)
            {
               i2 = map[cnt++];
               for (ib = B_i[i2]; ib < B_i[i2+1]; ib++)
               {
                  jcol = B_j[ib];
                  if (marker[jcol] != ic)
                  {
                     marker[jcol] = ic;
                     num_nonzeros++;
                  }
               }
            }
            else
            {
               break;
            }
         }
      }
      C_i[ic+1] = num_nonzeros;
   }

   C = hypre_CSRMatrixCreate(nrows_A, ncols_A, num_nonzeros);
   hypre_CSRMatrixI(C) = C_i;
   hypre_CSRMatrixInitialize_v2(C, 0, memory_location_C);
   C_j = hypre_CSRMatrixJ(C);
   C_data = hypre_CSRMatrixData(C);

   for (ia = 0; ia < ncols_A; ia++)
   {
      marker[ia] = -1;
   }

   cnt = 0;
   pos = 0;
   for (ic = 0; ic < nrows_A; ic++)
   {
      for (ia = A_i[ic]; ia < A_i[ic+1]; ia++)
      {
         jcol = A_j[ia];
         C_j[pos] = jcol;
         C_data[pos] = A_data[ia];
         marker[jcol] = pos;
         pos++;
      }
      if (cnt < nrows_B && temp[cnt] == ic)
      {
         for (j = cnt; j < nrows_B; j++)
         {
            if (temp[j] == ic)
            {
               i2 = map[cnt++];
               for (ib = B_i[i2]; ib < B_i[i2+1]; ib++)
               {
                  jcol = B_j[ib];
                  if (marker[jcol] < C_i[ic])
                  {
                     C_j[pos] = jcol;
                     C_data[pos] = B_data[ib];
                     marker[jcol] = pos;
                     pos++;
                  }
                  else
                  {
                     C_data[marker[jcol]] += B_data[ib];
                  }
               }
            }
            else
            {
               break;
            }
         }
      }
   }

   hypre_TFree(marker, HYPRE_MEMORY_HOST);
   hypre_TFree(map, HYPRE_MEMORY_HOST);
   hypre_TFree(temp, HYPRE_MEMORY_HOST);

   return C;
}

/*--------------------------------------------------------------------------
 * hypre_CSRMatrixSumElts:
 * Returns the sum of all matrix elements.
 *--------------------------------------------------------------------------*/

HYPRE_Complex hypre_CSRMatrixSumElts( hypre_CSRMatrix *A )
{
   HYPRE_Complex  sum = 0;
   HYPRE_Complex *data = hypre_CSRMatrixData( A );
   HYPRE_Int      num_nonzeros = hypre_CSRMatrixNumNonzeros(A);
   HYPRE_Int      i;

   for ( i = 0; i < num_nonzeros; ++i )
   {
      sum += data[i];
   }

   return sum;
}

HYPRE_Real hypre_CSRMatrixFnorm( hypre_CSRMatrix *A )
{
   HYPRE_Complex  sum = 0;
   HYPRE_Complex *data = hypre_CSRMatrixData( A );
   HYPRE_Int      num_nonzeros = hypre_CSRMatrixNumNonzeros(A);
   HYPRE_Int      i, nrows, *A_i;

   nrows = hypre_CSRMatrixNumRows(A);
   A_i = hypre_CSRMatrixI(A);

   hypre_assert(num_nonzeros == A_i[nrows]);

   for ( i = 0; i < num_nonzeros; ++i )
   {
      HYPRE_Complex v = data[i];
      sum += v * v;
   }

   return sqrt(sum);
}

/* type == 0, sum,
 *         1, abs sum
 *         2, square sum
 */
void
hypre_CSRMatrixComputeRowSumHost( hypre_CSRMatrix *A,
                                  HYPRE_Int       *CF_i,
                                  HYPRE_Int       *CF_j,
                                  HYPRE_Complex   *row_sum,
                                  HYPRE_Int        type,
                                  HYPRE_Complex    scal,
                                  const char      *set_or_add)
{
   HYPRE_Int      nrows  = hypre_CSRMatrixNumRows(A);
   HYPRE_Complex *A_data = hypre_CSRMatrixData(A);
   HYPRE_Int     *A_i    = hypre_CSRMatrixI(A);
   HYPRE_Int     *A_j    = hypre_CSRMatrixJ(A);

   HYPRE_Int i, j;

   for (i = 0; i < nrows; i++)
   {
      HYPRE_Complex row_sum_i = set_or_add[0] == 's' ? 0.0 : row_sum[i];

      for (j = A_i[i]; j < A_i[i+1]; j++)
      {
         if (CF_i && CF_j && CF_i[i] != CF_j[A_j[j]])
         {
            continue;
         }

         if (type == 0)
         {
            row_sum_i += scal * A_data[j];
         }
         else if (type == 1)
         {
            row_sum_i += scal * fabs(A_data[j]);
         }
         else if (type == 2)
         {
            row_sum_i += scal * A_data[j] * A_data[j];
         }
      }

      row_sum[i] = row_sum_i;
   }
}

void
hypre_CSRMatrixComputeRowSum( hypre_CSRMatrix *A,
                              HYPRE_Int       *CF_i,
                              HYPRE_Int       *CF_j,
                              HYPRE_Complex   *row_sum,
                              HYPRE_Int        type,
                              HYPRE_Complex    scal,
                              const char      *set_or_add)
{
   hypre_assert( (CF_i && CF_j) || (!CF_i && !CF_j) );

<<<<<<< HEAD
   HYPRE_ExecuctionPolicy exec = hypre_GetExecPolicy1( hypre_CSRMatrixMemoryLocation(A) );

   if (exec == HYPRE_EXEC_HOST)
   {
      hypre_CSRMatrixComputeRowSumHost(A, CF_i, CF_j, row_sum, type, scal, set_or_add);
   }
#if defined(HYPRE_USING_CUDA)
   else
   {
      hypre_CSRMatrixComputeRowSumDevice(A, CF_i, CF_j, row_sum, type, scal, set_or_add);
   }
#endif
=======
#if defined(HYPRE_USING_CUDA)
   HYPRE_ExecutionPolicy exec = hypre_GetExecPolicy1( hypre_CSRMatrixMemoryLocation(A) );

   if (exec == HYPRE_EXEC_DEVICE)
   {
      hypre_CSRMatrixComputeRowSumDevice(A, CF_i, CF_j, row_sum, type, scal, set_or_add);
   }
   else
#endif
   {
      hypre_CSRMatrixComputeRowSumHost(A, CF_i, CF_j, row_sum, type, scal, set_or_add);
   }
>>>>>>> 249383ad
}

void
hypre_CSRMatrixExtractDiagonalHost( hypre_CSRMatrix *A,
                                    HYPRE_Complex   *d,
                                    HYPRE_Int        type)
{
   HYPRE_Int      nrows  = hypre_CSRMatrixNumRows(A);
   HYPRE_Complex *A_data = hypre_CSRMatrixData(A);
   HYPRE_Int     *A_i    = hypre_CSRMatrixI(A);
   HYPRE_Int     *A_j    = hypre_CSRMatrixJ(A);
   HYPRE_Int      i, j;
   HYPRE_Complex  d_i;

   for (i = 0; i < nrows; i++)
   {
      d_i = 0.0;
      for (j = A_i[i]; j < A_i[i+1]; j++)
      {
         if (A_j[j] == i)
         {
            if (type == 0)
            {
               d_i = A_data[j];
            }
            else if (type == 1)
            {
               d_i = fabs(A_data[j]);
            }
            break;
         }
      }
      d[i] = d_i;
   }
}

/* type 0: diag
 *      1: abs diag
 */
void
hypre_CSRMatrixExtractDiagonal( hypre_CSRMatrix *A,
                                HYPRE_Complex   *d,
                                HYPRE_Int        type)
{
<<<<<<< HEAD
   HYPRE_ExecuctionPolicy exec = hypre_GetExecPolicy1( hypre_CSRMatrixMemoryLocation(A) );

   if (exec == HYPRE_EXEC_HOST)
   {
      hypre_CSRMatrixExtractDiagonalHost(A, d, type);
   }
#if defined(HYPRE_USING_CUDA)
   else
   {
      hypre_CSRMatrixExtractDiagonalDevice(A, d, type);
   }
#endif
=======
#if defined(HYPRE_USING_CUDA)
   HYPRE_ExecutionPolicy exec = hypre_GetExecPolicy1( hypre_CSRMatrixMemoryLocation(A) );

   if (exec == HYPRE_EXEC_DEVICE)
   {
      hypre_CSRMatrixExtractDiagonalDevice(A, d, type);
   }
   else
#endif
   {
      hypre_CSRMatrixExtractDiagonalHost(A, d, type);
   }
>>>>>>> 249383ad
}
<|MERGE_RESOLUTION|>--- conflicted
+++ resolved
@@ -141,12 +141,6 @@
 hypre_CSRMatrixAdd( hypre_CSRMatrix *A,
                     hypre_CSRMatrix *B)
 {
-<<<<<<< HEAD
-   HYPRE_ExecuctionPolicy exec = hypre_GetExecPolicy2( hypre_CSRMatrixMemoryLocation(A),
-                                                       hypre_CSRMatrixMemoryLocation(B) );
-
-=======
->>>>>>> 249383ad
    hypre_CSRMatrix *C = NULL;
 
 #if defined(HYPRE_USING_CUDA)
@@ -155,20 +149,12 @@
 
    if (exec == HYPRE_EXEC_DEVICE)
    {
-<<<<<<< HEAD
+      C = hypre_CSRMatrixAddDevice(A, B);
+   }
+   else
+#endif
+   {
       C = hypre_CSRMatrixAddHost(A, B);
-=======
-      C = hypre_CSRMatrixAddDevice(A, B);
->>>>>>> 249383ad
-   }
-   else
-#endif
-   {
-<<<<<<< HEAD
-      C = hypre_CSRMatrixAddDevice(A, B);
-=======
-      C = hypre_CSRMatrixAddHost(A, B);
->>>>>>> 249383ad
    }
 
    return C;
@@ -490,12 +476,6 @@
 hypre_CSRMatrixMultiply( hypre_CSRMatrix *A,
                          hypre_CSRMatrix *B)
 {
-<<<<<<< HEAD
-   HYPRE_ExecuctionPolicy exec = hypre_GetExecPolicy2( hypre_CSRMatrixMemoryLocation(A),
-                                                       hypre_CSRMatrixMemoryLocation(B) );
-
-=======
->>>>>>> 249383ad
    hypre_CSRMatrix *C = NULL;
 
 #if defined(HYPRE_USING_CUDA)
@@ -803,11 +783,6 @@
                          hypre_CSRMatrix **AT,
                          HYPRE_Int         data)
 {
-<<<<<<< HEAD
-   HYPRE_ExecuctionPolicy exec = hypre_GetExecPolicy1( hypre_CSRMatrixMemoryLocation(A) );
-
-=======
->>>>>>> 249383ad
    HYPRE_Int ierr = 0;
 
 #if defined(HYPRE_USING_CUDA)
@@ -1388,20 +1363,6 @@
 {
    hypre_assert( (CF_i && CF_j) || (!CF_i && !CF_j) );
 
-<<<<<<< HEAD
-   HYPRE_ExecuctionPolicy exec = hypre_GetExecPolicy1( hypre_CSRMatrixMemoryLocation(A) );
-
-   if (exec == HYPRE_EXEC_HOST)
-   {
-      hypre_CSRMatrixComputeRowSumHost(A, CF_i, CF_j, row_sum, type, scal, set_or_add);
-   }
-#if defined(HYPRE_USING_CUDA)
-   else
-   {
-      hypre_CSRMatrixComputeRowSumDevice(A, CF_i, CF_j, row_sum, type, scal, set_or_add);
-   }
-#endif
-=======
 #if defined(HYPRE_USING_CUDA)
    HYPRE_ExecutionPolicy exec = hypre_GetExecPolicy1( hypre_CSRMatrixMemoryLocation(A) );
 
@@ -1414,7 +1375,6 @@
    {
       hypre_CSRMatrixComputeRowSumHost(A, CF_i, CF_j, row_sum, type, scal, set_or_add);
    }
->>>>>>> 249383ad
 }
 
 void
@@ -1459,20 +1419,6 @@
                                 HYPRE_Complex   *d,
                                 HYPRE_Int        type)
 {
-<<<<<<< HEAD
-   HYPRE_ExecuctionPolicy exec = hypre_GetExecPolicy1( hypre_CSRMatrixMemoryLocation(A) );
-
-   if (exec == HYPRE_EXEC_HOST)
-   {
-      hypre_CSRMatrixExtractDiagonalHost(A, d, type);
-   }
-#if defined(HYPRE_USING_CUDA)
-   else
-   {
-      hypre_CSRMatrixExtractDiagonalDevice(A, d, type);
-   }
-#endif
-=======
 #if defined(HYPRE_USING_CUDA)
    HYPRE_ExecutionPolicy exec = hypre_GetExecPolicy1( hypre_CSRMatrixMemoryLocation(A) );
 
@@ -1485,5 +1431,4 @@
    {
       hypre_CSRMatrixExtractDiagonalHost(A, d, type);
    }
->>>>>>> 249383ad
-}
+}
