/******************************************************************************
 * Copyright 1998-2019 Lawrence Livermore National Security, LLC and other
 * HYPRE Project Developers. See the top-level COPYRIGHT file for details.
 *
 * SPDX-License-Identifier: (Apache-2.0 OR MIT)
 ******************************************************************************/

#include "seq_mv.h"
#include "csr_spgemm_device.h"

#if defined(HYPRE_USING_CUDA) || defined(HYPRE_USING_HIP)

struct row_size : public thrust::unary_function<HYPRE_Int, HYPRE_Int>
{
   HYPRE_Int SHMEM_HASH_SIZE;

   row_size(HYPRE_Int SHMEM_HASH_SIZE_) { SHMEM_HASH_SIZE = SHMEM_HASH_SIZE_; }

   __device__ HYPRE_Int operator()(const HYPRE_Int &x) const
   {
      // RL: ???
      return next_power_of_2(x - SHMEM_HASH_SIZE) + x;
   }
};

/* Assume d_c is of length m and contains the size of each row
 *        d_i has size (m+1) on entry
 * generate (i,j,a) with d_c */
void
hypre_create_ija( HYPRE_Int       m,
                  HYPRE_Int      *row_id, /* length of m, row indices; if null, it is [0,1,2,3,...] */
                  HYPRE_Int      *d_c,    /* d_c[row_id[i]] is the size of ith row */
                  HYPRE_Int      *d_i,
                  HYPRE_Int     **d_j,
                  HYPRE_Complex **d_a,
                  HYPRE_Int
                  *nnz_ptr /* in/out: if input >= 0, it must be the sum of d_c, remain unchanged in output
                                                     if input <  0, it is computed as the sum of d_c and output */)
{
   HYPRE_Int nnz = 0;

   hypre_Memset(d_i, 0, sizeof(HYPRE_Int), HYPRE_MEMORY_DEVICE);

   if (row_id)
   {
      HYPRE_THRUST_CALL(inclusive_scan,
                        thrust::make_permutation_iterator(d_c, row_id),
                        thrust::make_permutation_iterator(d_c, row_id) + m,
                        d_i + 1);
   }
   else
   {
      HYPRE_THRUST_CALL(inclusive_scan,
                        d_c,
                        d_c + m,
                        d_i + 1);
   }

   if (*nnz_ptr >= 0)
   {
#if defined(HYPRE_DEBUG)
      hypre_TMemcpy(&nnz, d_i + m, HYPRE_Int, 1, HYPRE_MEMORY_HOST, HYPRE_MEMORY_DEVICE);
      hypre_assert(nnz == *nnz_ptr);
#endif
      nnz = *nnz_ptr;
   }
   else
   {
      hypre_TMemcpy(&nnz, d_i + m, HYPRE_Int, 1, HYPRE_MEMORY_HOST, HYPRE_MEMORY_DEVICE);
      *nnz_ptr = nnz;
   }

   if (d_j)
   {
      *d_j = hypre_TAlloc(HYPRE_Int, nnz, HYPRE_MEMORY_DEVICE);
   }

   if (d_a)
   {
      *d_a = hypre_TAlloc(HYPRE_Complex, nnz, HYPRE_MEMORY_DEVICE);
   }
}

/* Assume d_c is of length m and contains the size of each row
 *        d_i has size (m+1) on entry
 * generate (i,j,a) with row_size(d_c) see above (over allocation) */
void
hypre_create_ija( HYPRE_Int       SHMEM_HASH_SIZE,
                  HYPRE_Int       m,
                  HYPRE_Int      *row_id,        /* length of m, row indices; if null, it is [0,1,2,3,...] */
                  HYPRE_Int      *d_c,           /* d_c[row_id[i]] is the size of ith row */
                  HYPRE_Int      *d_i,
                  HYPRE_Int     **d_j,
                  HYPRE_Complex **d_a,
                  HYPRE_Int      *nnz_ptr )
{
   HYPRE_Int nnz = 0;

   hypre_Memset(d_i, 0, sizeof(HYPRE_Int), HYPRE_MEMORY_DEVICE);

   if (row_id)
   {
      HYPRE_THRUST_CALL( inclusive_scan,
                         thrust::make_transform_iterator(thrust::make_permutation_iterator(d_c, row_id),
                                                         row_size(SHMEM_HASH_SIZE)),
                         thrust::make_transform_iterator(thrust::make_permutation_iterator(d_c, row_id),
                                                         row_size(SHMEM_HASH_SIZE)) + m,
                         d_i + 1 );
   }
   else
   {
      HYPRE_THRUST_CALL( inclusive_scan,
                         thrust::make_transform_iterator(d_c, row_size(SHMEM_HASH_SIZE)),
                         thrust::make_transform_iterator(d_c, row_size(SHMEM_HASH_SIZE)) + m,
                         d_i + 1 );
   }

   hypre_TMemcpy(&nnz, d_i + m, HYPRE_Int, 1, HYPRE_MEMORY_HOST, HYPRE_MEMORY_DEVICE);

   if (nnz_ptr)
   {
      *nnz_ptr = nnz;
   }

   if (d_j)
   {
      *d_j = hypre_TAlloc(HYPRE_Int, nnz, HYPRE_MEMORY_DEVICE);
   }

   if (d_a)
   {
      *d_a = hypre_TAlloc(HYPRE_Complex, nnz, HYPRE_MEMORY_DEVICE);
   }
}

__global__ void
hypre_SpGemmGhashSize( HYPRE_Int  num_rows,
                       HYPRE_Int *row_id,
                       HYPRE_Int  num_ghash,
                       HYPRE_Int *row_sizes,
                       HYPRE_Int *ghash_sizes,
                       HYPRE_Int  SHMEM_HASH_SIZE )
{
   const HYPRE_Int global_thread_id = hypre_cuda_get_grid_thread_id<1, 1>();

   if (global_thread_id >= num_ghash)
   {
      return;
   }

   HYPRE_Int j = 0;

   for (HYPRE_Int i = global_thread_id; i < num_rows; i += num_ghash)
   {
      const HYPRE_Int rid = row_id ? read_only_load(&row_id[i]) : i;
      const HYPRE_Int rnz = read_only_load(&row_sizes[rid]);
      const HYPRE_Int j1 = next_power_of_2(rnz - SHMEM_HASH_SIZE);
      j = hypre_max(j, j1);
   }

   ghash_sizes[global_thread_id] = j;
}

HYPRE_Int
hypre_SpGemmCreateGlobalHashTable( HYPRE_Int       num_rows,        /* number of rows */
                                   HYPRE_Int      *row_id,          /* row_id[i] is index of ith row; i if row_id == NULL */
                                   HYPRE_Int       num_ghash,       /* number of hash tables <= num_rows */
                                   HYPRE_Int      *row_sizes,       /* row_sizes[rowid[i]] is the size of ith row */
                                   HYPRE_Int       SHMEM_HASH_SIZE,
                                   HYPRE_Int     **ghash_i_ptr,     /* of length num_ghash + 1 */
                                   HYPRE_Int     **ghash_j_ptr,
                                   HYPRE_Complex **ghash_a_ptr,
                                   HYPRE_Int      *ghash_size_ptr )
{
   hypre_assert(num_ghash <= num_rows);

   HYPRE_Int *ghash_i, ghash_size;
   dim3 bDim = hypre_GetDefaultDeviceBlockDimension();

   ghash_i = hypre_TAlloc(HYPRE_Int, num_ghash + 1, HYPRE_MEMORY_DEVICE);
   dim3 gDim = hypre_GetDefaultDeviceGridDimension(num_ghash, "thread", bDim);
   HYPRE_CUDA_LAUNCH( hypre_SpGemmGhashSize, gDim, bDim,
                      num_rows, row_id, num_ghash, row_sizes, ghash_i, SHMEM_HASH_SIZE );

   hypreDevice_IntegerExclusiveScan(num_ghash + 1, ghash_i);

   hypre_TMemcpy(&ghash_size, ghash_i + num_ghash, HYPRE_Int, 1, HYPRE_MEMORY_HOST,
                 HYPRE_MEMORY_DEVICE);

   if (!ghash_size)
   {
      hypre_TFree(ghash_i, HYPRE_MEMORY_DEVICE);  hypre_assert(ghash_i == NULL);
   }

   if (ghash_i_ptr)
   {
      *ghash_i_ptr = ghash_i;
   }

   if (ghash_j_ptr)
   {
      *ghash_j_ptr = hypre_TAlloc(HYPRE_Int, ghash_size, HYPRE_MEMORY_DEVICE);
   }

   if (ghash_a_ptr)
   {
      *ghash_a_ptr = hypre_TAlloc(HYPRE_Complex, ghash_size, HYPRE_MEMORY_DEVICE);
   }

   if (ghash_size_ptr)
   {
      *ghash_size_ptr = ghash_size;
   }

   return hypre_error_flag;
}

template<HYPRE_Int s, HYPRE_Int t, HYPRE_Int u>
HYPRE_Int hypre_SpGemmCreateBins( HYPRE_Int  m,
                                  HYPRE_Int *d_rc,
                                  bool       d_rc_indice_in,
                                  HYPRE_Int *d_rc_indice,
                                  HYPRE_Int *h_bin_ptr )
{
   HYPRE_Int *d_bin_ptr = hypre_TAlloc(HYPRE_Int, HYPRE_SPGEMM_NBIN + 1, HYPRE_MEMORY_DEVICE);

   /* assume there are no more than 127 = 2^7-1 bins, which should be enough */
   char *d_bin_key = hypre_TAlloc(char, m, HYPRE_MEMORY_DEVICE);

   HYPRE_THRUST_CALL( transform,
                      d_rc,
                      d_rc + m,
                      d_bin_key,
                      spgemm_bin_op<HYPRE_Int, s, t, u>() );

   if (!d_rc_indice_in)
   {
      HYPRE_THRUST_CALL( sequence, d_rc_indice, d_rc_indice + m);
   }

   HYPRE_THRUST_CALL( stable_sort_by_key, d_bin_key, d_bin_key + m, d_rc_indice );

   HYPRE_THRUST_CALL( lower_bound,
                      d_bin_key,
                      d_bin_key + m,
                      thrust::make_counting_iterator(1),
                      thrust::make_counting_iterator(HYPRE_SPGEMM_NBIN + 2),
                      d_bin_ptr );

   hypre_TFree(d_bin_key, HYPRE_MEMORY_DEVICE);

   hypre_TMemcpy(h_bin_ptr, d_bin_ptr, HYPRE_Int, HYPRE_SPGEMM_NBIN + 1, HYPRE_MEMORY_HOST,
                 HYPRE_MEMORY_DEVICE);
   hypre_assert(h_bin_ptr[HYPRE_SPGEMM_NBIN] == m);

   hypre_TFree(d_bin_ptr, HYPRE_MEMORY_DEVICE);

   return hypre_error_flag;
}

<<<<<<< HEAD
template HYPRE_Int hypre_SpGemmCreateBins<8,3,HYPRE_SPGEMM_NBIN>( HYPRE_Int m, HYPRE_Int *d_rc, bool d_rc_indice_in, HYPRE_Int *d_rc_indice, HYPRE_Int *h_bin_ptr );
template HYPRE_Int hypre_SpGemmCreateBins<32,3,5>( HYPRE_Int m, HYPRE_Int *d_rc, bool d_rc_indice_in, HYPRE_Int *d_rc_indice, HYPRE_Int *h_bin_ptr );
template HYPRE_Int hypre_SpGemmCreateBins<32,6,HYPRE_SPGEMM_NBIN>( HYPRE_Int m, HYPRE_Int *d_rc, bool d_rc_indice_in, HYPRE_Int *d_rc_indice, HYPRE_Int *h_bin_ptr );
=======
template HYPRE_Int hypre_SpGemmCreateBins<8, 3, HYPRE_SPGEMM_NBIN>( HYPRE_Int m, HYPRE_Int *d_rc,
                                                                    bool d_rc_indice_in, HYPRE_Int *d_rc_indice, HYPRE_Int *h_bin_ptr );
template HYPRE_Int hypre_SpGemmCreateBins<32, 3, 5>( HYPRE_Int m, HYPRE_Int *d_rc,
                                                     bool d_rc_indice_in, HYPRE_Int *d_rc_indice, HYPRE_Int *h_bin_ptr );
template HYPRE_Int hypre_SpGemmCreateBins<32, 6, HYPRE_SPGEMM_NBIN>( HYPRE_Int m, HYPRE_Int *d_rc,
                                                                     bool d_rc_indice_in, HYPRE_Int *d_rc_indice, HYPRE_Int *h_bin_ptr );
>>>>>>> cfc7f7bd

#endif
<|MERGE_RESOLUTION|>--- conflicted
+++ resolved
@@ -258,17 +258,11 @@
    return hypre_error_flag;
 }
 
-<<<<<<< HEAD
-template HYPRE_Int hypre_SpGemmCreateBins<8,3,HYPRE_SPGEMM_NBIN>( HYPRE_Int m, HYPRE_Int *d_rc, bool d_rc_indice_in, HYPRE_Int *d_rc_indice, HYPRE_Int *h_bin_ptr );
-template HYPRE_Int hypre_SpGemmCreateBins<32,3,5>( HYPRE_Int m, HYPRE_Int *d_rc, bool d_rc_indice_in, HYPRE_Int *d_rc_indice, HYPRE_Int *h_bin_ptr );
-template HYPRE_Int hypre_SpGemmCreateBins<32,6,HYPRE_SPGEMM_NBIN>( HYPRE_Int m, HYPRE_Int *d_rc, bool d_rc_indice_in, HYPRE_Int *d_rc_indice, HYPRE_Int *h_bin_ptr );
-=======
 template HYPRE_Int hypre_SpGemmCreateBins<8, 3, HYPRE_SPGEMM_NBIN>( HYPRE_Int m, HYPRE_Int *d_rc,
                                                                     bool d_rc_indice_in, HYPRE_Int *d_rc_indice, HYPRE_Int *h_bin_ptr );
 template HYPRE_Int hypre_SpGemmCreateBins<32, 3, 5>( HYPRE_Int m, HYPRE_Int *d_rc,
                                                      bool d_rc_indice_in, HYPRE_Int *d_rc_indice, HYPRE_Int *h_bin_ptr );
 template HYPRE_Int hypre_SpGemmCreateBins<32, 6, HYPRE_SPGEMM_NBIN>( HYPRE_Int m, HYPRE_Int *d_rc,
                                                                      bool d_rc_indice_in, HYPRE_Int *d_rc_indice, HYPRE_Int *h_bin_ptr );
->>>>>>> cfc7f7bd
 
 #endif
