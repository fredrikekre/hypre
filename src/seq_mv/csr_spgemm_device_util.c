--- conflicted
+++ resolved
@@ -134,7 +134,6 @@
 }
 
 __global__ void
-<<<<<<< HEAD
 hypre_SpGemmGhashSize1( hypre_Item &item,
                         HYPRE_Int  num_rows,
                         HYPRE_Int *row_id,
@@ -142,14 +141,6 @@
                         HYPRE_Int *row_sizes,
                         HYPRE_Int *ghash_sizes,
                         HYPRE_Int  SHMEM_HASH_SIZE )
-=======
-hypre_SpGemmGhashSize( HYPRE_Int  num_rows,
-                       HYPRE_Int *row_id,
-                       HYPRE_Int  num_ghash,
-                       HYPRE_Int *row_sizes,
-                       HYPRE_Int *ghash_sizes,
-                       HYPRE_Int  SHMEM_HASH_SIZE )
->>>>>>> 6b34e985
 {
    const HYPRE_Int global_thread_id = hypre_gpu_get_grid_thread_id<1, 1>(item);
 
@@ -171,28 +162,6 @@
    ghash_sizes[global_thread_id] = j;
 }
 
-<<<<<<< HEAD
-__global__ void
-hypre_SpGemmGhashSize2( hypre_Item &item,
-                        HYPRE_Int  num_rows,
-                        HYPRE_Int *row_id,
-                        HYPRE_Int  num_ghash,
-                        HYPRE_Int *row_sizes,
-                        HYPRE_Int *ghash_sizes,
-                        HYPRE_Int  SHMEM_HASH_SIZE )
-{
-   const HYPRE_Int i = hypre_gpu_get_grid_thread_id<1, 1>(item);
-
-   if (i < num_rows)
-   {
-      const HYPRE_Int rid = row_id ? read_only_load(&row_id[i]) : i;
-      const HYPRE_Int rnz = read_only_load(&row_sizes[rid]);
-      ghash_sizes[rid] = next_power_of_2(rnz - SHMEM_HASH_SIZE);
-   }
-}
-
-=======
->>>>>>> 6b34e985
 HYPRE_Int
 hypre_SpGemmCreateGlobalHashTable( HYPRE_Int       num_rows,        /* number of rows */
                                    HYPRE_Int      *row_id,          /* row_id[i] is index of ith row; i if row_id == NULL */
