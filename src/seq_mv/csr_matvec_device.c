--- conflicted
+++ resolved
@@ -36,11 +36,7 @@
    }
 
 #if defined(HYPRE_USING_CUSPARSE) || defined(HYPRE_USING_ROCSPARSE) || defined(HYPRE_USING_ONEMKLSPARSE)
-<<<<<<< HEAD
-   if ( hypre_HandleSpMVUseCusparse(hypre_handle()) )
-=======
    if ( hypre_HandleSpMVUseVendor(hypre_handle()) )
->>>>>>> e766e36e
    {
 #if defined(HYPRE_USING_CUSPARSE)
       hypre_CSRMatrixMatvecCusparse(trans, alpha, A, x, beta, y, offset);
@@ -54,11 +50,7 @@
 #endif
    {
 #if defined(HYPRE_USING_CUDA) || defined(HYPRE_USING_HIP)
-<<<<<<< HEAD
       hypre_CSRMatrixSpMVDevice(trans, alpha, A, x, beta, y, 0);
-=======
-      hypre_CSRMatrixSpMVDevice(trans, alpha, A, x, beta, y, NULL, 0);
->>>>>>> e766e36e
 #elif defined(HYPRE_USING_DEVICE_OPENMP)
       hypre_CSRMatrixMatvecOMPOffload(trans, alpha, A, x, beta, y, offset);
 #endif
