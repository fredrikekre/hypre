--- conflicted
+++ resolved
@@ -52,11 +52,6 @@
    hypre_CSRMatrixMatvecRocsparse(trans, alpha, A, x, beta, y, offset);
 #elif defined(HYPRE_USING_ONEMKLSPARSE)
    hypre_CSRMatrixMatvecOnemklsparse(trans, alpha, A, x, beta, y, offset);
-<<<<<<< HEAD
-=======
-   // WM: TODO: remove trivial HYPRE_USING_SYCL branch after onemlksparse implementation is in
-#elif defined(HYPRE_USING_SYCL)
->>>>>>> a2daaf67
 #else // #ifdef HYPRE_USING_CUSPARSE
 #error HYPRE SPMV TODO
 #endif
@@ -330,7 +325,6 @@
                                    hypre_Vector    *y,
                                    HYPRE_Int        offset )
 {
-<<<<<<< HEAD
    sycl::queue *compute_queue = hypre_HandleComputeStream(hypre_handle());
    hypre_CSRMatrix *AT;
    oneapi::mkl::sparse::matrix_handle_t matA_handle = hypre_CSRMatrixGPUMatHandle(A);
@@ -354,9 +348,6 @@
       hypre_CSRMatrixDestroy(AT);
    }
 
-=======
-   /* WM: TODO */
->>>>>>> a2daaf67
    return hypre_error_flag;
 }
 #endif // #if defined(HYPRE_USING_ROCSPARSE)
