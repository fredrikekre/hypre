--- conflicted
+++ resolved
@@ -69,10 +69,6 @@
    /* allocate tmp_buffer1 for work estimation */
    tmp_size1_h = hypre_CTAlloc(std::int64_t, 1, HYPRE_MEMORY_HOST);
    hypre_TMemcpy(tmp_size1_h, tmp_size1_d, std::int64_t, 1, HYPRE_MEMORY_HOST, HYPRE_MEMORY_DEVICE);
-<<<<<<< HEAD
-   \
-=======
->>>>>>> 83ddeffe
    tmp_buffer1 = (void*) hypre_CTAlloc(std::uint8_t, *tmp_size1_h, HYPRE_MEMORY_DEVICE);
 
    /* do work_estimation */
@@ -103,10 +99,6 @@
    /* allocate tmp_buffer2 for computation */
    tmp_size2_h = hypre_CTAlloc(std::int64_t, 1, HYPRE_MEMORY_HOST);
    hypre_TMemcpy(tmp_size2_h, tmp_size2_d, std::int64_t, 1, HYPRE_MEMORY_HOST, HYPRE_MEMORY_DEVICE);
-<<<<<<< HEAD
-   \
-=======
->>>>>>> 83ddeffe
    tmp_buffer2 = (void*) hypre_CTAlloc(std::uint8_t, *tmp_size2_h, HYPRE_MEMORY_DEVICE);
 
    /* do the computation */
@@ -137,10 +129,6 @@
    /* allocate col index and data arrays */
    nnzC_h = hypre_CTAlloc(std::int64_t, 1, HYPRE_MEMORY_HOST);
    hypre_TMemcpy(nnzC_h, nnzC_d, std::int64_t, 1, HYPRE_MEMORY_HOST, HYPRE_MEMORY_DEVICE);
-<<<<<<< HEAD
-   \
-=======
->>>>>>> 83ddeffe
    d_jc = hypre_CTAlloc(HYPRE_Int, *nnzC_h, HYPRE_MEMORY_DEVICE);
    d_c = hypre_CTAlloc(HYPRE_Complex, *nnzC_h, HYPRE_MEMORY_DEVICE);
    oneapi::mkl::sparse::set_csr_data(handle_C, m, n, oneapi::mkl::index_base::zero, d_ic, d_jc, d_c);
