/******************************************************************************
 * Copyright 1998-2019 Lawrence Livermore National Security, LLC and other
 * HYPRE Project Developers. See the top-level COPYRIGHT file for details.
 *
 * SPDX-License-Identifier: (Apache-2.0 OR MIT)
 ******************************************************************************/

/* csr_matop.c */
HYPRE_Int hypre_CSRMatrixAddFirstPass ( HYPRE_Int firstrow, HYPRE_Int lastrow, HYPRE_Int *marker,
                                        HYPRE_Int *twspace, HYPRE_Int *map_A2C, HYPRE_Int *map_B2C, hypre_CSRMatrix *A, hypre_CSRMatrix *B,
                                        HYPRE_Int nnzrows_C, HYPRE_Int nrows_C, HYPRE_Int ncols_C, HYPRE_Int *rownnz_C,
                                        HYPRE_MemoryLocation memory_location_C, HYPRE_Int *C_i, hypre_CSRMatrix **C_ptr );
HYPRE_Int hypre_CSRMatrixAddSecondPass ( HYPRE_Int firstrow, HYPRE_Int lastrow, HYPRE_Int *marker,
                                         HYPRE_Int *twspace, HYPRE_Int *map_A2C, HYPRE_Int *map_B2C, HYPRE_Int *rownnz_C,
                                         HYPRE_Complex alpha, HYPRE_Complex beta, hypre_CSRMatrix *A, hypre_CSRMatrix *B,
                                         hypre_CSRMatrix *C);
hypre_CSRMatrix *hypre_CSRMatrixAddHost ( HYPRE_Complex alpha, hypre_CSRMatrix *A,
                                          HYPRE_Complex beta, hypre_CSRMatrix *B );
hypre_CSRMatrix *hypre_CSRMatrixAdd ( HYPRE_Complex alpha, hypre_CSRMatrix *A, HYPRE_Complex beta,
                                      hypre_CSRMatrix *B );
hypre_CSRMatrix *hypre_CSRMatrixBigAdd ( hypre_CSRMatrix *A, hypre_CSRMatrix *B );
hypre_CSRMatrix *hypre_CSRMatrixMultiplyHost ( hypre_CSRMatrix *A, hypre_CSRMatrix *B );
hypre_CSRMatrix *hypre_CSRMatrixMultiply ( hypre_CSRMatrix *A, hypre_CSRMatrix *B );
hypre_CSRMatrix *hypre_CSRMatrixDeleteZeros ( hypre_CSRMatrix *A, HYPRE_Real tol );
HYPRE_Int hypre_CSRMatrixTransposeHost ( hypre_CSRMatrix *A, hypre_CSRMatrix **AT, HYPRE_Int data );
HYPRE_Int hypre_CSRMatrixTranspose ( hypre_CSRMatrix *A, hypre_CSRMatrix **AT, HYPRE_Int data );
HYPRE_Int hypre_CSRMatrixReorder ( hypre_CSRMatrix *A );
HYPRE_Complex hypre_CSRMatrixSumElts ( hypre_CSRMatrix *A );
HYPRE_Real hypre_CSRMatrixFnorm( hypre_CSRMatrix *A );
HYPRE_Int hypre_CSRMatrixSplit(hypre_CSRMatrix *Bs_ext, HYPRE_BigInt first_col_diag_B,
                               HYPRE_BigInt last_col_diag_B, HYPRE_Int num_cols_offd_B, HYPRE_BigInt *col_map_offd_B,
                               HYPRE_Int *num_cols_offd_C_ptr, HYPRE_BigInt **col_map_offd_C_ptr, hypre_CSRMatrix **Bext_diag_ptr,
                               hypre_CSRMatrix **Bext_offd_ptr);
hypre_CSRMatrix * hypre_CSRMatrixAddPartial( hypre_CSRMatrix *A, hypre_CSRMatrix *B,
                                             HYPRE_Int *row_nums);
<<<<<<< HEAD
void hypre_CSRMatrixComputeRowSumHost( hypre_CSRMatrix *A, HYPRE_Int *CF_i, HYPRE_Int *CF_j,
                                       HYPRE_Complex *row_sum, HYPRE_Int type, HYPRE_Complex scal, const char *set_or_add);
=======
>>>>>>> dcbee145
void hypre_CSRMatrixComputeRowSum( hypre_CSRMatrix *A, HYPRE_Int *CF_i, HYPRE_Int *CF_j,
                                   HYPRE_Complex *row_sum, HYPRE_Int type, HYPRE_Complex scal, const char *set_or_add);
void hypre_CSRMatrixExtractDiagonal( hypre_CSRMatrix *A, HYPRE_Complex *d, HYPRE_Int type);
void hypre_CSRMatrixExtractDiagonalHost( hypre_CSRMatrix *A, HYPRE_Complex *d, HYPRE_Int type);
HYPRE_Int hypre_CSRMatrixScale(hypre_CSRMatrix *A, HYPRE_Complex scalar);
HYPRE_Int hypre_CSRMatrixSetConstantValues( hypre_CSRMatrix *A, HYPRE_Complex value);
HYPRE_Int hypre_CSRMatrixDiagScale( hypre_CSRMatrix *A, hypre_Vector *ld, hypre_Vector *rd);

/* csr_matop_device.c */
hypre_CSRMatrix *hypre_CSRMatrixAddDevice ( HYPRE_Complex alpha, hypre_CSRMatrix *A,
                                            HYPRE_Complex beta, hypre_CSRMatrix *B );
hypre_CSRMatrix *hypre_CSRMatrixMultiplyDevice ( hypre_CSRMatrix *A, hypre_CSRMatrix *B );
hypre_CSRMatrix *hypre_CSRMatrixTripleMultiplyDevice ( hypre_CSRMatrix *A, hypre_CSRMatrix *B,
                                                       hypre_CSRMatrix *C );
HYPRE_Int hypre_CSRMatrixSplitDevice_core( HYPRE_Int job, HYPRE_Int num_rows, HYPRE_Int B_ext_nnz,
                                           HYPRE_Int *B_ext_ii, HYPRE_BigInt *B_ext_bigj, HYPRE_Complex *B_ext_data, char *B_ext_xata,
                                           HYPRE_BigInt first_col_diag_B, HYPRE_BigInt last_col_diag_B, HYPRE_Int num_cols_offd_B,
                                           HYPRE_BigInt *col_map_offd_B, HYPRE_Int **map_B_to_C_ptr, HYPRE_Int *num_cols_offd_C_ptr,
                                           HYPRE_BigInt **col_map_offd_C_ptr, HYPRE_Int *B_ext_diag_nnz_ptr, HYPRE_Int *B_ext_diag_ii,
                                           HYPRE_Int *B_ext_diag_j, HYPRE_Complex *B_ext_diag_data, char *B_ext_diag_xata,
                                           HYPRE_Int *B_ext_offd_nnz_ptr, HYPRE_Int *B_ext_offd_ii, HYPRE_Int *B_ext_offd_j,
                                           HYPRE_Complex *B_ext_offd_data, char *B_ext_offd_xata );
HYPRE_Int hypre_CSRMatrixSplitDevice(hypre_CSRMatrix *B_ext, HYPRE_BigInt first_col_diag_B,
                                     HYPRE_BigInt last_col_diag_B, HYPRE_Int num_cols_offd_B, HYPRE_BigInt *col_map_offd_B,
                                     HYPRE_Int **map_B_to_C_ptr, HYPRE_Int *num_cols_offd_C_ptr, HYPRE_BigInt **col_map_offd_C_ptr,
                                     hypre_CSRMatrix **B_ext_diag_ptr, hypre_CSRMatrix **B_ext_offd_ptr);
HYPRE_Int hypre_CSRMatrixTransposeDevice ( hypre_CSRMatrix *A, hypre_CSRMatrix **AT,
                                           HYPRE_Int data );
hypre_CSRMatrix* hypre_CSRMatrixAddPartialDevice( hypre_CSRMatrix *A, hypre_CSRMatrix *B,
                                                  HYPRE_Int *row_nums);
HYPRE_Int hypre_CSRMatrixColNNzRealDevice( hypre_CSRMatrix *A, HYPRE_Real *colnnz);
HYPRE_Int hypre_CSRMatrixMoveDiagFirstDevice( hypre_CSRMatrix  *A );
HYPRE_Int hypre_CSRMatrixCheckDiagFirstDevice( hypre_CSRMatrix  *A );
HYPRE_Int hypre_CSRMatrixFixZeroDiagDevice( hypre_CSRMatrix *A, HYPRE_Complex v, HYPRE_Real tol );
HYPRE_Int hypre_CSRMatrixReplaceDiagDevice( hypre_CSRMatrix *A, HYPRE_Complex *new_diag,
                                            HYPRE_Complex v, HYPRE_Real tol );
void hypre_CSRMatrixComputeRowSumDevice( hypre_CSRMatrix *A, HYPRE_Int *CF_i, HYPRE_Int *CF_j,
                                         HYPRE_Complex *row_sum, HYPRE_Int type, HYPRE_Complex scal, const char *set_or_add);
void hypre_CSRMatrixExtractDiagonalDevice( hypre_CSRMatrix *A, HYPRE_Complex *d, HYPRE_Int type);
hypre_CSRMatrix* hypre_CSRMatrixStack2Device(hypre_CSRMatrix *A, hypre_CSRMatrix *B);
hypre_CSRMatrix* hypre_CSRMatrixIdentityDevice(HYPRE_Int n, HYPRE_Complex alp);
hypre_CSRMatrix* hypre_CSRMatrixDiagMatrixFromVectorDevice(HYPRE_Int n, HYPRE_Complex *v);
hypre_CSRMatrix* hypre_CSRMatrixDiagMatrixFromMatrixDevice(hypre_CSRMatrix *A, HYPRE_Int type);
HYPRE_Int hypre_CSRMatrixRemoveDiagonalDevice(hypre_CSRMatrix *A);
HYPRE_Int hypre_CSRMatrixDropSmallEntriesDevice( hypre_CSRMatrix *A, HYPRE_Real tol,
                                                 HYPRE_Real *elmt_tols);
HYPRE_Int hypre_CSRMatrixSortRow(hypre_CSRMatrix *A);
HYPRE_Int hypre_CSRMatrixTriLowerUpperSolveDevice(char uplo, hypre_CSRMatrix *A,
                                                  HYPRE_Real *l1_norms, hypre_Vector *f, hypre_Vector *u );
HYPRE_Int hypre_CSRMatrixTriLowerUpperSolveRocsparse(char uplo, hypre_CSRMatrix *A,
                                                     HYPRE_Real *l1_norms, hypre_Vector *f, hypre_Vector *u );
HYPRE_Int hypre_CSRMatrixTriLowerUpperSolveCusparse(char uplo, hypre_CSRMatrix *A,
                                                    HYPRE_Real *l1_norms, hypre_Vector *f, hypre_Vector *u );
HYPRE_Int hypre_CSRMatrixIntersectPattern(hypre_CSRMatrix *A, hypre_CSRMatrix *B, HYPRE_Int *markA,
                                          HYPRE_Int diag_option);
<<<<<<< HEAD
HYPRE_Int hypre_CSRMatrixDiagScaleDevice( hypre_CSRMatrix *A, hypre_Vector *ld, hypre_Vector *rd);
=======
>>>>>>> dcbee145

/* csr_matrix.c */
hypre_CSRMatrix *hypre_CSRMatrixCreate ( HYPRE_Int num_rows, HYPRE_Int num_cols,
                                         HYPRE_Int num_nonzeros );
HYPRE_Int hypre_CSRMatrixDestroy ( hypre_CSRMatrix *matrix );
HYPRE_Int hypre_CSRMatrixInitialize_v2( hypre_CSRMatrix *matrix, HYPRE_Int bigInit,
                                        HYPRE_MemoryLocation memory_location );
HYPRE_Int hypre_CSRMatrixInitialize ( hypre_CSRMatrix *matrix );
HYPRE_Int hypre_CSRMatrixBigInitialize ( hypre_CSRMatrix *matrix );
HYPRE_Int hypre_CSRMatrixBigJtoJ ( hypre_CSRMatrix *matrix );
HYPRE_Int hypre_CSRMatrixJtoBigJ ( hypre_CSRMatrix *matrix );
HYPRE_Int hypre_CSRMatrixSetDataOwner ( hypre_CSRMatrix *matrix, HYPRE_Int owns_data );
HYPRE_Int hypre_CSRMatrixSetRownnz ( hypre_CSRMatrix *matrix );
hypre_CSRMatrix *hypre_CSRMatrixRead ( char *file_name );
HYPRE_Int hypre_CSRMatrixPrint ( hypre_CSRMatrix *matrix, const char *file_name );
HYPRE_Int hypre_CSRMatrixPrint2( hypre_CSRMatrix *matrix, const char *file_name );
HYPRE_Int hypre_CSRMatrixPrintHB ( hypre_CSRMatrix *matrix_input, char *file_name );
HYPRE_Int hypre_CSRMatrixPrintMM( hypre_CSRMatrix *matrix, HYPRE_Int basei, HYPRE_Int basej,
                                  HYPRE_Int trans, const char *file_name );
HYPRE_Int hypre_CSRMatrixCopy ( hypre_CSRMatrix *A, hypre_CSRMatrix *B, HYPRE_Int copy_data );
hypre_CSRMatrix *hypre_CSRMatrixClone ( hypre_CSRMatrix *A, HYPRE_Int copy_data );
hypre_CSRMatrix *hypre_CSRMatrixClone_v2( hypre_CSRMatrix *A, HYPRE_Int copy_data,
                                          HYPRE_MemoryLocation memory_location );
hypre_CSRMatrix *hypre_CSRMatrixUnion ( hypre_CSRMatrix *A, hypre_CSRMatrix *B,
                                        HYPRE_BigInt *col_map_offd_A, HYPRE_BigInt *col_map_offd_B, HYPRE_BigInt **col_map_offd_C );
HYPRE_Int hypre_CSRMatrixPrefetch( hypre_CSRMatrix *A, HYPRE_MemoryLocation memory_location);
HYPRE_Int hypre_CSRMatrixCheckSetNumNonzeros( hypre_CSRMatrix *matrix );
HYPRE_Int hypre_CSRMatrixResize( hypre_CSRMatrix *matrix, HYPRE_Int new_num_rows,
                                 HYPRE_Int new_num_cols, HYPRE_Int new_num_nonzeros );

/* csr_matvec.c */
// y[offset:end] = alpha*A[offset:end,:]*x + beta*b[offset:end]
HYPRE_Int hypre_CSRMatrixMatvecOutOfPlace ( HYPRE_Complex alpha, hypre_CSRMatrix *A,
                                            hypre_Vector *x, HYPRE_Complex beta, hypre_Vector *b, hypre_Vector *y, HYPRE_Int offset );
// y = alpha*A + beta*y
HYPRE_Int hypre_CSRMatrixMatvec ( HYPRE_Complex alpha, hypre_CSRMatrix *A, hypre_Vector *x,
                                  HYPRE_Complex beta, hypre_Vector *y );
HYPRE_Int hypre_CSRMatrixMatvecT ( HYPRE_Complex alpha, hypre_CSRMatrix *A, hypre_Vector *x,
                                   HYPRE_Complex beta, hypre_Vector *y );
HYPRE_Int hypre_CSRMatrixMatvec_FF ( HYPRE_Complex alpha, hypre_CSRMatrix *A, hypre_Vector *x,
                                     HYPRE_Complex beta, hypre_Vector *y, HYPRE_Int *CF_marker_x, HYPRE_Int *CF_marker_y,
                                     HYPRE_Int fpt );

/* csr_matvec_device.c */
HYPRE_Int hypre_CSRMatrixMatvecDevice(HYPRE_Int trans, HYPRE_Complex alpha, hypre_CSRMatrix *A,
                                      hypre_Vector *x, HYPRE_Complex beta, hypre_Vector *b, hypre_Vector *y, HYPRE_Int offset );
HYPRE_Int hypre_CSRMatrixMatvecCusparseNewAPI( HYPRE_Int trans, HYPRE_Complex alpha,
                                               hypre_CSRMatrix *A, hypre_Vector *x, HYPRE_Complex beta, hypre_Vector *y, HYPRE_Int offset );
HYPRE_Int hypre_CSRMatrixMatvecCusparseOldAPI( HYPRE_Int trans, HYPRE_Complex alpha,
                                               hypre_CSRMatrix *A, hypre_Vector *x, HYPRE_Complex beta, hypre_Vector *y, HYPRE_Int offset );
HYPRE_Int hypre_CSRMatrixMatvecOMPOffload (HYPRE_Int trans, HYPRE_Complex alpha, hypre_CSRMatrix *A,
                                           hypre_Vector *x, HYPRE_Complex beta, hypre_Vector *y, HYPRE_Int offset );
HYPRE_Int hypre_CSRMatrixMatvecRocsparse (HYPRE_Int trans, HYPRE_Complex alpha, hypre_CSRMatrix *A,
                                          hypre_Vector *x, HYPRE_Complex beta, hypre_Vector *y, HYPRE_Int offset );
<<<<<<< HEAD
=======
HYPRE_Int hypre_CSRMatrixMatvecOnemklsparse (HYPRE_Int trans, HYPRE_Complex alpha,
                                             hypre_CSRMatrix *A,
                                             hypre_Vector *x, HYPRE_Complex beta, hypre_Vector *y, HYPRE_Int offset );
>>>>>>> dcbee145

/* genpart.c */
HYPRE_Int hypre_GeneratePartitioning ( HYPRE_BigInt length, HYPRE_Int num_procs,
                                       HYPRE_BigInt **part_ptr );
HYPRE_Int hypre_GenerateLocalPartitioning ( HYPRE_BigInt length, HYPRE_Int num_procs,
                                            HYPRE_Int myid, HYPRE_BigInt *part );

/* HYPRE_csr_matrix.c */
HYPRE_CSRMatrix HYPRE_CSRMatrixCreate ( HYPRE_Int num_rows, HYPRE_Int num_cols,
                                        HYPRE_Int *row_sizes );
HYPRE_Int HYPRE_CSRMatrixDestroy ( HYPRE_CSRMatrix matrix );
HYPRE_Int HYPRE_CSRMatrixInitialize ( HYPRE_CSRMatrix matrix );
HYPRE_CSRMatrix HYPRE_CSRMatrixRead ( char *file_name );
void HYPRE_CSRMatrixPrint ( HYPRE_CSRMatrix matrix, char *file_name );
HYPRE_Int HYPRE_CSRMatrixGetNumRows ( HYPRE_CSRMatrix matrix, HYPRE_Int *num_rows );

/* HYPRE_mapped_matrix.c */
HYPRE_MappedMatrix HYPRE_MappedMatrixCreate ( void );
HYPRE_Int HYPRE_MappedMatrixDestroy ( HYPRE_MappedMatrix matrix );
HYPRE_Int HYPRE_MappedMatrixLimitedDestroy ( HYPRE_MappedMatrix matrix );
HYPRE_Int HYPRE_MappedMatrixInitialize ( HYPRE_MappedMatrix matrix );
HYPRE_Int HYPRE_MappedMatrixAssemble ( HYPRE_MappedMatrix matrix );
void HYPRE_MappedMatrixPrint ( HYPRE_MappedMatrix matrix );
HYPRE_Int HYPRE_MappedMatrixGetColIndex ( HYPRE_MappedMatrix matrix, HYPRE_Int j );
void *HYPRE_MappedMatrixGetMatrix ( HYPRE_MappedMatrix matrix );
HYPRE_Int HYPRE_MappedMatrixSetMatrix ( HYPRE_MappedMatrix matrix, void *matrix_data );
HYPRE_Int HYPRE_MappedMatrixSetColMap ( HYPRE_MappedMatrix matrix, HYPRE_Int (*ColMap )(HYPRE_Int,
                                                                                        void *));
HYPRE_Int HYPRE_MappedMatrixSetMapData ( HYPRE_MappedMatrix matrix, void *MapData );

/* HYPRE_multiblock_matrix.c */
HYPRE_MultiblockMatrix HYPRE_MultiblockMatrixCreate ( void );
HYPRE_Int HYPRE_MultiblockMatrixDestroy ( HYPRE_MultiblockMatrix matrix );
HYPRE_Int HYPRE_MultiblockMatrixLimitedDestroy ( HYPRE_MultiblockMatrix matrix );
HYPRE_Int HYPRE_MultiblockMatrixInitialize ( HYPRE_MultiblockMatrix matrix );
HYPRE_Int HYPRE_MultiblockMatrixAssemble ( HYPRE_MultiblockMatrix matrix );
void HYPRE_MultiblockMatrixPrint ( HYPRE_MultiblockMatrix matrix );
HYPRE_Int HYPRE_MultiblockMatrixSetNumSubmatrices ( HYPRE_MultiblockMatrix matrix, HYPRE_Int n );
HYPRE_Int HYPRE_MultiblockMatrixSetSubmatrixType ( HYPRE_MultiblockMatrix matrix, HYPRE_Int j,
                                                   HYPRE_Int type );

/* HYPRE_vector.c */
HYPRE_Vector HYPRE_VectorCreate ( HYPRE_Int size );
HYPRE_Int HYPRE_VectorDestroy ( HYPRE_Vector vector );
HYPRE_Int HYPRE_VectorInitialize ( HYPRE_Vector vector );
HYPRE_Int HYPRE_VectorPrint ( HYPRE_Vector vector, char *file_name );
HYPRE_Vector HYPRE_VectorRead ( char *file_name );

/* mapped_matrix.c */
hypre_MappedMatrix *hypre_MappedMatrixCreate ( void );
HYPRE_Int hypre_MappedMatrixDestroy ( hypre_MappedMatrix *matrix );
HYPRE_Int hypre_MappedMatrixLimitedDestroy ( hypre_MappedMatrix *matrix );
HYPRE_Int hypre_MappedMatrixInitialize ( hypre_MappedMatrix *matrix );
HYPRE_Int hypre_MappedMatrixAssemble ( hypre_MappedMatrix *matrix );
void hypre_MappedMatrixPrint ( hypre_MappedMatrix *matrix );
HYPRE_Int hypre_MappedMatrixGetColIndex ( hypre_MappedMatrix *matrix, HYPRE_Int j );
void *hypre_MappedMatrixGetMatrix ( hypre_MappedMatrix *matrix );
HYPRE_Int hypre_MappedMatrixSetMatrix ( hypre_MappedMatrix *matrix, void *matrix_data );
HYPRE_Int hypre_MappedMatrixSetColMap ( hypre_MappedMatrix *matrix, HYPRE_Int (*ColMap )(HYPRE_Int,
                                                                                         void *));
HYPRE_Int hypre_MappedMatrixSetMapData ( hypre_MappedMatrix *matrix, void *map_data );

/* multiblock_matrix.c */
hypre_MultiblockMatrix *hypre_MultiblockMatrixCreate ( void );
HYPRE_Int hypre_MultiblockMatrixDestroy ( hypre_MultiblockMatrix *matrix );
HYPRE_Int hypre_MultiblockMatrixLimitedDestroy ( hypre_MultiblockMatrix *matrix );
HYPRE_Int hypre_MultiblockMatrixInitialize ( hypre_MultiblockMatrix *matrix );
HYPRE_Int hypre_MultiblockMatrixAssemble ( hypre_MultiblockMatrix *matrix );
void hypre_MultiblockMatrixPrint ( hypre_MultiblockMatrix *matrix );
HYPRE_Int hypre_MultiblockMatrixSetNumSubmatrices ( hypre_MultiblockMatrix *matrix, HYPRE_Int n );
HYPRE_Int hypre_MultiblockMatrixSetSubmatrixType ( hypre_MultiblockMatrix *matrix, HYPRE_Int j,
                                                   HYPRE_Int type );
HYPRE_Int hypre_MultiblockMatrixSetSubmatrix ( hypre_MultiblockMatrix *matrix, HYPRE_Int j,
                                               void *submatrix );

/* vector.c */
hypre_Vector *hypre_SeqVectorCreate ( HYPRE_Int size );
hypre_Vector *hypre_SeqMultiVectorCreate ( HYPRE_Int size, HYPRE_Int num_vectors );
HYPRE_Int hypre_SeqVectorDestroy ( hypre_Vector *vector );
HYPRE_Int hypre_SeqVectorInitialize_v2( hypre_Vector *vector,
                                        HYPRE_MemoryLocation memory_location );
HYPRE_Int hypre_SeqVectorInitialize ( hypre_Vector *vector );
HYPRE_Int hypre_SeqVectorSetDataOwner ( hypre_Vector *vector, HYPRE_Int owns_data );
hypre_Vector *hypre_SeqVectorRead ( char *file_name );
HYPRE_Int hypre_SeqVectorPrint ( hypre_Vector *vector, char *file_name );
HYPRE_Int hypre_SeqVectorSetConstantValues ( hypre_Vector *v, HYPRE_Complex value );
HYPRE_Int hypre_SeqVectorSetRandomValues ( hypre_Vector *v, HYPRE_Int seed );
HYPRE_Int hypre_SeqVectorCopy ( hypre_Vector *x, hypre_Vector *y );
hypre_Vector *hypre_SeqVectorCloneDeep ( hypre_Vector *x );
hypre_Vector *hypre_SeqVectorCloneDeep_v2( hypre_Vector *x, HYPRE_MemoryLocation memory_location );
hypre_Vector *hypre_SeqVectorCloneShallow ( hypre_Vector *x );
HYPRE_Int hypre_SeqVectorScale( HYPRE_Complex alpha, hypre_Vector *y );

HYPRE_Int hypre_SeqVectorAxpy ( HYPRE_Complex alpha, hypre_Vector *x, hypre_Vector *y );
HYPRE_Real hypre_SeqVectorInnerProd ( hypre_Vector *x, hypre_Vector *y );
HYPRE_Int hypre_SeqVectorMassInnerProd(hypre_Vector *x, hypre_Vector **y, HYPRE_Int k,
                                       HYPRE_Int unroll, HYPRE_Real *result);
HYPRE_Int hypre_SeqVectorMassInnerProd4(hypre_Vector *x, hypre_Vector **y, HYPRE_Int k,
                                        HYPRE_Real *result);
HYPRE_Int hypre_SeqVectorMassInnerProd8(hypre_Vector *x, hypre_Vector **y, HYPRE_Int k,
                                        HYPRE_Real *result);
HYPRE_Int hypre_SeqVectorMassDotpTwo(hypre_Vector *x, hypre_Vector *y, hypre_Vector **z,
                                     HYPRE_Int k, HYPRE_Int unroll,  HYPRE_Real *result_x, HYPRE_Real *result_y);
HYPRE_Int hypre_SeqVectorMassDotpTwo4(hypre_Vector *x, hypre_Vector *y, hypre_Vector **z,
                                      HYPRE_Int k, HYPRE_Real *result_x, HYPRE_Real *result_y);
HYPRE_Int hypre_SeqVectorMassDotpTwo8(hypre_Vector *x, hypre_Vector *y, hypre_Vector **z,
                                      HYPRE_Int k,  HYPRE_Real *result_x, HYPRE_Real *result_y);
HYPRE_Int hypre_SeqVectorMassAxpy(HYPRE_Complex *alpha, hypre_Vector **x, hypre_Vector *y,
                                  HYPRE_Int k, HYPRE_Int unroll);
HYPRE_Int hypre_SeqVectorMassAxpy4(HYPRE_Complex *alpha, hypre_Vector **x, hypre_Vector *y,
                                   HYPRE_Int k);
HYPRE_Int hypre_SeqVectorMassAxpy8(HYPRE_Complex *alpha, hypre_Vector **x, hypre_Vector *y,
                                   HYPRE_Int k);
HYPRE_Complex hypre_SeqVectorSumElts ( hypre_Vector *vector );
HYPRE_Int hypre_SeqVectorPrefetch(hypre_Vector *x, HYPRE_MemoryLocation memory_location);
//HYPRE_Int hypre_SeqVectorMax( HYPRE_Complex alpha, hypre_Vector *x, HYPRE_Complex beta, hypre_Vector *y );

HYPRE_Int hypreDevice_CSRSpAdd(HYPRE_Int ma, HYPRE_Int mb, HYPRE_Int n, HYPRE_Int nnzA,
                               HYPRE_Int nnzB, HYPRE_Int *d_ia, HYPRE_Int *d_ja, HYPRE_Complex alpha, HYPRE_Complex *d_aa,
                               HYPRE_Int *d_ja_map, HYPRE_Int *d_ib, HYPRE_Int *d_jb, HYPRE_Complex beta, HYPRE_Complex *d_ab,
                               HYPRE_Int *d_jb_map, HYPRE_Int *d_num_b, HYPRE_Int *nnzC_out, HYPRE_Int **d_ic_out,
                               HYPRE_Int **d_jc_out, HYPRE_Complex **d_ac_out);

HYPRE_Int hypreDevice_CSRSpTrans(HYPRE_Int m, HYPRE_Int n, HYPRE_Int nnzA, HYPRE_Int *d_ia,
                                 HYPRE_Int *d_ja, HYPRE_Complex *d_aa, HYPRE_Int **d_ic_out, HYPRE_Int **d_jc_out,
                                 HYPRE_Complex **d_ac_out, HYPRE_Int want_data);

HYPRE_Int hypreDevice_CSRSpTransCusparse(HYPRE_Int m, HYPRE_Int n, HYPRE_Int nnzA, HYPRE_Int *d_ia,
                                         HYPRE_Int *d_ja, HYPRE_Complex *d_aa, HYPRE_Int **d_ic_out, HYPRE_Int **d_jc_out,
                                         HYPRE_Complex **d_ac_out, HYPRE_Int want_data);

HYPRE_Int hypreDevice_CSRSpTransRocsparse(HYPRE_Int m, HYPRE_Int n, HYPRE_Int nnzA, HYPRE_Int *d_ia,
                                          HYPRE_Int *d_ja, HYPRE_Complex *d_aa, HYPRE_Int **d_ic_out, HYPRE_Int **d_jc_out,
                                          HYPRE_Complex **d_ac_out, HYPRE_Int want_data);
<<<<<<< HEAD
=======

HYPRE_Int hypreDevice_CSRSpTransOnemklsparse(HYPRE_Int m, HYPRE_Int n, HYPRE_Int nnzA,
                                             HYPRE_Int *d_ia, HYPRE_Int *d_ja, HYPRE_Complex *d_aa, HYPRE_Int **d_ic_out, HYPRE_Int **d_jc_out,
                                             HYPRE_Complex **d_ac_out, HYPRE_Int want_data);
>>>>>>> dcbee145

HYPRE_Int hypreDevice_CSRSpGemm(hypre_CSRMatrix *A, hypre_CSRMatrix *B, hypre_CSRMatrix **C_ptr);

HYPRE_Int hypreDevice_CSRSpGemmRownnzEstimate(HYPRE_Int m, HYPRE_Int k, HYPRE_Int n,
                                              HYPRE_Int *d_ia, HYPRE_Int *d_ja, HYPRE_Int *d_ib, HYPRE_Int *d_jb, HYPRE_Int *d_rc);

HYPRE_Int hypreDevice_CSRSpGemmRownnzUpperbound(HYPRE_Int m, HYPRE_Int k, HYPRE_Int n,
                                                HYPRE_Int *d_ia, HYPRE_Int *d_ja, HYPRE_Int *d_ib, HYPRE_Int *d_jb, HYPRE_Int in_rc,
                                                HYPRE_Int *d_rc, HYPRE_Int *d_rf);

HYPRE_Int hypreDevice_CSRSpGemmRownnz(HYPRE_Int m, HYPRE_Int k, HYPRE_Int n, HYPRE_Int *d_ia,
                                      HYPRE_Int *d_ja, HYPRE_Int *d_ib, HYPRE_Int *d_jb, HYPRE_Int in_rc, HYPRE_Int *d_rc);

HYPRE_Int hypreDevice_CSRSpGemmNumerWithRownnzUpperbound(HYPRE_Int m, HYPRE_Int k, HYPRE_Int n,
                                                         HYPRE_Int *d_ia, HYPRE_Int *d_ja, HYPRE_Complex *d_a, HYPRE_Int *d_ib, HYPRE_Int *d_jb,
                                                         HYPRE_Complex *d_b, HYPRE_Int *d_rc, HYPRE_Int exact_rownnz, HYPRE_Int **d_ic_out,
                                                         HYPRE_Int **d_jc_out, HYPRE_Complex **d_c_out, HYPRE_Int *nnzC);

HYPRE_Int hypreDevice_CSRSpGemmNumerWithRownnzEstimate(HYPRE_Int m, HYPRE_Int k, HYPRE_Int n,
                                                       HYPRE_Int *d_ia, HYPRE_Int *d_ja, HYPRE_Complex *d_a, HYPRE_Int *d_ib, HYPRE_Int *d_jb,
                                                       HYPRE_Complex *d_b, HYPRE_Int *d_rc, HYPRE_Int **d_ic_out, HYPRE_Int **d_jc_out,
                                                       HYPRE_Complex **d_c_out, HYPRE_Int *nnzC);

HYPRE_Int hypreDevice_CSRSpGemmCusparseGenericAPI(HYPRE_Int m, HYPRE_Int k, HYPRE_Int n,
                                                  HYPRE_Int nnzA, HYPRE_Int *d_ia, HYPRE_Int *d_ja, HYPRE_Complex *d_a, HYPRE_Int nnzB,
                                                  HYPRE_Int *d_ib, HYPRE_Int *d_jb, HYPRE_Complex *d_b, HYPRE_Int *nnzC_out, HYPRE_Int **d_ic_out,
                                                  HYPRE_Int **d_jc_out, HYPRE_Complex **d_c_out);

HYPRE_Int hypre_SeqVectorElmdivpy( hypre_Vector *x, hypre_Vector *b, hypre_Vector *y );
HYPRE_Int hypre_SeqVectorElmdivpyMarked( hypre_Vector *x, hypre_Vector *b, hypre_Vector *y,
                                         HYPRE_Int *marker, HYPRE_Int marker_val );

HYPRE_Int hypre_CSRMatrixSpMVDevice( HYPRE_Complex alpha, hypre_CSRMatrix *A, hypre_Vector *x,
                                     HYPRE_Complex beta, hypre_Vector *y, HYPRE_Int fill );

#if defined(HYPRE_USING_CUSPARSE) || defined(HYPRE_USING_ROCSPARSE)
hypre_CsrsvData* hypre_CsrsvDataCreate();
void hypre_CsrsvDataDestroy(hypre_CsrsvData *data);
hypre_GpuMatData* hypre_GpuMatDataCreate();
void hypre_GpuMatDataDestroy(hypre_GpuMatData *data);
hypre_GpuMatData* hypre_CSRMatrixGetGPUMatData(hypre_CSRMatrix *matrix);
#define hypre_CSRMatrixGPUMatDescr(matrix)       ( hypre_GpuMatDataMatDecsr(hypre_CSRMatrixGetGPUMatData(matrix)) )
#define hypre_CSRMatrixGPUMatInfo(matrix)        ( hypre_GpuMatDataMatInfo (hypre_CSRMatrixGetGPUMatData(matrix)) )
#define hypre_CSRMatrixGPUMatSpMVBuffer(matrix)  ( hypre_GpuMatDataSpMVBuffer (hypre_CSRMatrixGetGPUMatData(matrix)) )
#endif
void hypre_CSRMatrixGpuSpMVAnalysis(hypre_CSRMatrix *matrix);<|MERGE_RESOLUTION|>--- conflicted
+++ resolved
@@ -33,11 +33,8 @@
                                hypre_CSRMatrix **Bext_offd_ptr);
 hypre_CSRMatrix * hypre_CSRMatrixAddPartial( hypre_CSRMatrix *A, hypre_CSRMatrix *B,
                                              HYPRE_Int *row_nums);
-<<<<<<< HEAD
 void hypre_CSRMatrixComputeRowSumHost( hypre_CSRMatrix *A, HYPRE_Int *CF_i, HYPRE_Int *CF_j,
                                        HYPRE_Complex *row_sum, HYPRE_Int type, HYPRE_Complex scal, const char *set_or_add);
-=======
->>>>>>> dcbee145
 void hypre_CSRMatrixComputeRowSum( hypre_CSRMatrix *A, HYPRE_Int *CF_i, HYPRE_Int *CF_j,
                                    HYPRE_Complex *row_sum, HYPRE_Int type, HYPRE_Complex scal, const char *set_or_add);
 void hypre_CSRMatrixExtractDiagonal( hypre_CSRMatrix *A, HYPRE_Complex *d, HYPRE_Int type);
@@ -93,10 +90,7 @@
                                                     HYPRE_Real *l1_norms, hypre_Vector *f, hypre_Vector *u );
 HYPRE_Int hypre_CSRMatrixIntersectPattern(hypre_CSRMatrix *A, hypre_CSRMatrix *B, HYPRE_Int *markA,
                                           HYPRE_Int diag_option);
-<<<<<<< HEAD
 HYPRE_Int hypre_CSRMatrixDiagScaleDevice( hypre_CSRMatrix *A, hypre_Vector *ld, hypre_Vector *rd);
-=======
->>>>>>> dcbee145
 
 /* csr_matrix.c */
 hypre_CSRMatrix *hypre_CSRMatrixCreate ( HYPRE_Int num_rows, HYPRE_Int num_cols,
@@ -151,12 +145,9 @@
                                            hypre_Vector *x, HYPRE_Complex beta, hypre_Vector *y, HYPRE_Int offset );
 HYPRE_Int hypre_CSRMatrixMatvecRocsparse (HYPRE_Int trans, HYPRE_Complex alpha, hypre_CSRMatrix *A,
                                           hypre_Vector *x, HYPRE_Complex beta, hypre_Vector *y, HYPRE_Int offset );
-<<<<<<< HEAD
-=======
 HYPRE_Int hypre_CSRMatrixMatvecOnemklsparse (HYPRE_Int trans, HYPRE_Complex alpha,
                                              hypre_CSRMatrix *A,
                                              hypre_Vector *x, HYPRE_Complex beta, hypre_Vector *y, HYPRE_Int offset );
->>>>>>> dcbee145
 
 /* genpart.c */
 HYPRE_Int hypre_GeneratePartitioning ( HYPRE_BigInt length, HYPRE_Int num_procs,
@@ -291,13 +282,10 @@
 HYPRE_Int hypreDevice_CSRSpTransRocsparse(HYPRE_Int m, HYPRE_Int n, HYPRE_Int nnzA, HYPRE_Int *d_ia,
                                           HYPRE_Int *d_ja, HYPRE_Complex *d_aa, HYPRE_Int **d_ic_out, HYPRE_Int **d_jc_out,
                                           HYPRE_Complex **d_ac_out, HYPRE_Int want_data);
-<<<<<<< HEAD
-=======
 
 HYPRE_Int hypreDevice_CSRSpTransOnemklsparse(HYPRE_Int m, HYPRE_Int n, HYPRE_Int nnzA,
                                              HYPRE_Int *d_ia, HYPRE_Int *d_ja, HYPRE_Complex *d_aa, HYPRE_Int **d_ic_out, HYPRE_Int **d_jc_out,
                                              HYPRE_Complex **d_ac_out, HYPRE_Int want_data);
->>>>>>> dcbee145
 
 HYPRE_Int hypreDevice_CSRSpGemm(hypre_CSRMatrix *A, hypre_CSRMatrix *B, hypre_CSRMatrix **C_ptr);
 
