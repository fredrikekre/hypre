--- conflicted
+++ resolved
@@ -305,14 +305,10 @@
 
 HYPRE_Int hypre_CSRMatrixSpMVDevice( HYPRE_Int trans, HYPRE_Complex alpha, hypre_CSRMatrix *A,
                                      hypre_Vector *x,
-<<<<<<< HEAD
-                                     HYPRE_Complex beta, hypre_Vector *y, HYPRE_Int *y_ind, HYPRE_Int fill );
-=======
                                      HYPRE_Complex beta, hypre_Vector *y, HYPRE_Int fill );
 
 HYPRE_Int hypre_CSRMatrixIntSpMVDevice( HYPRE_Int nrows, HYPRE_Int nnz, HYPRE_Int alpha,
                                         HYPRE_Int *d_ia, HYPRE_Int *d_ja, HYPRE_Int *d_a, HYPRE_Int *d_x, HYPRE_Int beta, HYPRE_Int *d_y );
->>>>>>> 48280ec5
 
 #if defined(HYPRE_USING_CUSPARSE) || defined(HYPRE_USING_ROCSPARSE) || defined(HYPRE_USING_ONEMKLSPARSE)
 hypre_CsrsvData* hypre_CsrsvDataCreate();
