--- conflicted
+++ resolved
@@ -87,11 +87,7 @@
    d_at_cp = (HYPRE_Complex *) work_mem;
    work_mem += sizeof(HYPRE_Complex) * nnzT2;
 
-<<<<<<< HEAD
-   hypre_assert(work_mem - work_mem_saved == (4*sizeof(HYPRE_Int)+2*sizeof(HYPRE_Complex))*nnzT2);
-=======
    hypre_assert( (size_t) (work_mem - work_mem_saved) == (4*sizeof(HYPRE_Int)+2*sizeof(HYPRE_Complex))*((size_t)nnzT2) );
->>>>>>> 249383ad
 
    /* sort: lexicographical order (row, col): hypreDevice_StableSortByTupleKey */
    hypreDevice_StableSortByTupleKey(nnzT, d_it, d_jt, d_at, 0);
