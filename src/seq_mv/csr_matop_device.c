/******************************************************************************
 * Copyright 1998-2019 Lawrence Livermore National Security, LLC and other
 * HYPRE Project Developers. See the top-level COPYRIGHT file for details.
 *
 * SPDX-License-Identifier: (Apache-2.0 OR MIT)
 ******************************************************************************/

/******************************************************************************
 *
 * Matrix operation functions for hypre_CSRMatrix class.
 *
 *****************************************************************************/

#include "seq_mv.h"
#include "_hypre_utilities.hpp"
#include "seq_mv.hpp"

#if defined(HYPRE_USING_CUSPARSE) || defined(HYPRE_USING_ROCSPARSE)
hypre_CsrsvData*
hypre_CsrsvDataCreate()
{
   hypre_CsrsvData *data = hypre_CTAlloc(hypre_CsrsvData, 1, HYPRE_MEMORY_HOST);

   return data;
}

void
hypre_CsrsvDataDestroy(hypre_CsrsvData* data)
{
   if (!data)
   {
      return;
   }

   if ( hypre_CsrsvDataInfoL(data) )
   {
#if defined(HYPRE_USING_CUSPARSE)
      HYPRE_CUSPARSE_CALL( cusparseDestroyCsrsv2Info( hypre_CsrsvDataInfoL(data) ) );
#elif defined(HYPRE_USING_ROCSPARSE)
      HYPRE_ROCSPARSE_CALL( rocsparse_destroy_mat_info( hypre_CsrsvDataInfoL(data) ) );
#endif
   }

   if ( hypre_CsrsvDataInfoU(data) )
   {
#if defined(HYPRE_USING_CUSPARSE)
      HYPRE_CUSPARSE_CALL( cusparseDestroyCsrsv2Info( hypre_CsrsvDataInfoU(data) ) );
#elif defined(HYPRE_USING_ROCSPARSE)
      HYPRE_ROCSPARSE_CALL( rocsparse_destroy_mat_info( hypre_CsrsvDataInfoU(data) ) );
#endif
   }

   if ( hypre_CsrsvDataBuffer(data) )
   {
      hypre_TFree(hypre_CsrsvDataBuffer(data), HYPRE_MEMORY_DEVICE);
   }

   hypre_TFree(data, HYPRE_MEMORY_HOST);
}

hypre_GpuMatData *
hypre_GpuMatDataCreate()
{
   hypre_GpuMatData *data = hypre_CTAlloc(hypre_GpuMatData, 1, HYPRE_MEMORY_HOST);

#if defined(HYPRE_USING_CUSPARSE)
   cusparseMatDescr_t mat_descr;
   HYPRE_CUSPARSE_CALL( cusparseCreateMatDescr(&mat_descr) );
   HYPRE_CUSPARSE_CALL( cusparseSetMatType(mat_descr, CUSPARSE_MATRIX_TYPE_GENERAL) );
   HYPRE_CUSPARSE_CALL( cusparseSetMatIndexBase(mat_descr, CUSPARSE_INDEX_BASE_ZERO) );
   hypre_GpuMatDataMatDecsr(data) = mat_descr;
#endif

#if defined(HYPRE_USING_ROCSPARSE)
   rocsparse_mat_descr mat_descr;
   rocsparse_mat_info  info;
   HYPRE_ROCSPARSE_CALL( rocsparse_create_mat_descr(&mat_descr) );
   HYPRE_ROCSPARSE_CALL( rocsparse_set_mat_type(mat_descr, rocsparse_matrix_type_general) );
   HYPRE_ROCSPARSE_CALL( rocsparse_set_mat_index_base(mat_descr, rocsparse_index_base_zero) );
   hypre_GpuMatDataMatDecsr(data) = mat_descr;
   HYPRE_ROCSPARSE_CALL( rocsparse_create_mat_info(&info) );
   hypre_GpuMatDataMatInfo(data) = info;
#endif

   return data;
}

void
hypre_GpuMatDataDestroy(hypre_GpuMatData *data)
{
   if (!data)
   {
      return;
   }

#if defined(HYPRE_USING_CUSPARSE)
   HYPRE_CUSPARSE_CALL( cusparseDestroyMatDescr(hypre_GpuMatDataMatDecsr(data)) );
   hypre_TFree(hypre_GpuMatDataSpMVBuffer(data), HYPRE_MEMORY_DEVICE);
#endif

#if defined(HYPRE_USING_ROCSPARSE)
   HYPRE_ROCSPARSE_CALL( rocsparse_destroy_mat_descr(hypre_GpuMatDataMatDecsr(data)) );
   HYPRE_ROCSPARSE_CALL( rocsparse_destroy_mat_info(hypre_GpuMatDataMatInfo(data)) );
#endif

   hypre_TFree(data, HYPRE_MEMORY_HOST);
}

#endif /* #if defined(HYPRE_USING_CUSPARSE) || defined(HYPRE_USING_ROCSPARSE) */

#if defined(HYPRE_USING_CUDA) || defined(HYPRE_USING_HIP)

hypre_CSRMatrix*
hypre_CSRMatrixAddDevice ( HYPRE_Complex    alpha,
                           hypre_CSRMatrix *A,
                           HYPRE_Complex    beta,
                           hypre_CSRMatrix *B     )
{
   HYPRE_Complex    *A_data   = hypre_CSRMatrixData(A);
   HYPRE_Int        *A_i      = hypre_CSRMatrixI(A);
   HYPRE_Int        *A_j      = hypre_CSRMatrixJ(A);
   HYPRE_Int         nrows_A  = hypre_CSRMatrixNumRows(A);
   HYPRE_Int         ncols_A  = hypre_CSRMatrixNumCols(A);
   HYPRE_Int         nnz_A    = hypre_CSRMatrixNumNonzeros(A);
   HYPRE_Complex    *B_data   = hypre_CSRMatrixData(B);
   HYPRE_Int        *B_i      = hypre_CSRMatrixI(B);
   HYPRE_Int        *B_j      = hypre_CSRMatrixJ(B);
   HYPRE_Int         nrows_B  = hypre_CSRMatrixNumRows(B);
   HYPRE_Int         ncols_B  = hypre_CSRMatrixNumCols(B);
   HYPRE_Int         nnz_B    = hypre_CSRMatrixNumNonzeros(B);
   HYPRE_Complex    *C_data;
   HYPRE_Int        *C_i;
   HYPRE_Int        *C_j;
   HYPRE_Int         nnzC;
   hypre_CSRMatrix  *C;

   if (nrows_A != nrows_B || ncols_A != ncols_B)
   {
      hypre_error_w_msg(HYPRE_ERROR_GENERIC, "Warning! Incompatible matrix dimensions!\n");

      return NULL;
   }

   hypreDevice_CSRSpAdd(nrows_A, nrows_B, ncols_A, nnz_A, nnz_B,
                        A_i, A_j, alpha, A_data, NULL, B_i, B_j, beta, B_data, NULL, NULL,
                        &nnzC, &C_i, &C_j, &C_data);

   C = hypre_CSRMatrixCreate(nrows_A, ncols_B, nnzC);
   hypre_CSRMatrixI(C) = C_i;
   hypre_CSRMatrixJ(C) = C_j;
   hypre_CSRMatrixData(C) = C_data;
   hypre_CSRMatrixMemoryLocation(C) = HYPRE_MEMORY_DEVICE;

   hypre_SyncCudaComputeStream(hypre_handle());

   return C;
}

hypre_CSRMatrix*
hypre_CSRMatrixMultiplyDevice( hypre_CSRMatrix *A,
                               hypre_CSRMatrix *B)
{
   HYPRE_Int         ncols_A  = hypre_CSRMatrixNumCols(A);
   HYPRE_Int         nrows_B  = hypre_CSRMatrixNumRows(B);
   hypre_CSRMatrix  *C;

   if (ncols_A != nrows_B)
   {
      hypre_printf("Warning! incompatible matrix dimensions!\n");
      hypre_error_w_msg(HYPRE_ERROR_GENERIC, "Warning! incompatible matrix dimensions!\n");

      return NULL;
   }

   hypreDevice_CSRSpGemm(A, B, &C);

   hypre_SyncCudaComputeStream(hypre_handle());

   return C;
}

hypre_CSRMatrix*
hypre_CSRMatrixTripleMultiplyDevice ( hypre_CSRMatrix *A,
                                      hypre_CSRMatrix *B,
                                      hypre_CSRMatrix *C )
{
   hypre_CSRMatrix *BC  = hypre_CSRMatrixMultiplyDevice(B, C);
   hypre_CSRMatrix *ABC = hypre_CSRMatrixMultiplyDevice(A, BC);

   hypre_CSRMatrixDestroy(BC);

   return ABC;
}

HYPRE_Int
hypre_CSRMatrixTriLowerUpperSolveDevice(char             uplo,
                                        hypre_CSRMatrix *A,
                                        HYPRE_Real      *l1_norms,
                                        hypre_Vector    *f,
                                        hypre_Vector    *u )
{
#if defined(HYPRE_USING_CUSPARSE)
   hypre_CSRMatrixTriLowerUpperSolveCusparse(uplo, A, l1_norms, f, u);
#elif defined(HYPRE_USING_ROCSPARSE)
   hypre_CSRMatrixTriLowerUpperSolveRocsparse(uplo, A, l1_norms, f, u);
#else
   hypre_error_w_msg(HYPRE_ERROR_GENERIC,
                     "hypre_CSRMatrixTriLowerUpperSolveDevice requires configuration with either cusparse or rocsparse\n");
#endif
   return hypre_error_flag;
}

/* split CSR matrix B_ext (extended rows of parcsr B) into diag part and offd part
 * corresponding to B.
 * Input  col_map_offd_B:
 * Output col_map_offd_C: union of col_map_offd_B and offd-indices of Bext_offd
 *        map_B_to_C: mapping from col_map_offd_B to col_map_offd_C
 */

HYPRE_Int
hypre_CSRMatrixSplitDevice( hypre_CSRMatrix  *B_ext,
                            HYPRE_BigInt      first_col_diag_B,
                            HYPRE_BigInt      last_col_diag_B,
                            HYPRE_Int         num_cols_offd_B,
                            HYPRE_BigInt     *col_map_offd_B,
                            HYPRE_Int       **map_B_to_C_ptr,
                            HYPRE_Int        *num_cols_offd_C_ptr,
                            HYPRE_BigInt    **col_map_offd_C_ptr,
                            hypre_CSRMatrix **B_ext_diag_ptr,
                            hypre_CSRMatrix **B_ext_offd_ptr )
{
   HYPRE_Int num_rows = hypre_CSRMatrixNumRows(B_ext);
   HYPRE_Int B_ext_nnz = hypre_CSRMatrixNumNonzeros(B_ext);

   HYPRE_Int *B_ext_ii = hypre_TAlloc(HYPRE_Int, B_ext_nnz, HYPRE_MEMORY_DEVICE);
   hypreDevice_CsrRowPtrsToIndices_v2(num_rows, B_ext_nnz, hypre_CSRMatrixI(B_ext), B_ext_ii);

   HYPRE_Int B_ext_diag_nnz;
   HYPRE_Int B_ext_offd_nnz;
   HYPRE_Int ierr;

   ierr = hypre_CSRMatrixSplitDevice_core( 0,
                                           num_rows,
                                           B_ext_nnz,
                                           NULL,
                                           hypre_CSRMatrixBigJ(B_ext),
                                           NULL,
                                           NULL,
                                           first_col_diag_B,
                                           last_col_diag_B,
                                           num_cols_offd_B,
                                           NULL,
                                           NULL,
                                           NULL,
                                           NULL,
                                           &B_ext_diag_nnz,
                                           NULL,
                                           NULL,
                                           NULL,
                                           NULL,
                                           &B_ext_offd_nnz,
                                           NULL,
                                           NULL,
                                           NULL,
                                           NULL );

   HYPRE_Int     *B_ext_diag_ii = hypre_TAlloc(HYPRE_Int,     B_ext_diag_nnz, HYPRE_MEMORY_DEVICE);
   HYPRE_Int     *B_ext_diag_j  = hypre_TAlloc(HYPRE_Int,     B_ext_diag_nnz, HYPRE_MEMORY_DEVICE);
   HYPRE_Complex *B_ext_diag_a  = hypre_TAlloc(HYPRE_Complex, B_ext_diag_nnz, HYPRE_MEMORY_DEVICE);

   HYPRE_Int     *B_ext_offd_ii = hypre_TAlloc(HYPRE_Int,     B_ext_offd_nnz, HYPRE_MEMORY_DEVICE);
   HYPRE_Int     *B_ext_offd_j  = hypre_TAlloc(HYPRE_Int,     B_ext_offd_nnz, HYPRE_MEMORY_DEVICE);
   HYPRE_Complex *B_ext_offd_a  = hypre_TAlloc(HYPRE_Complex, B_ext_offd_nnz, HYPRE_MEMORY_DEVICE);

   ierr = hypre_CSRMatrixSplitDevice_core( 1,
                                           num_rows,
                                           B_ext_nnz,
                                           B_ext_ii,
                                           hypre_CSRMatrixBigJ(B_ext),
                                           hypre_CSRMatrixData(B_ext),
                                           NULL,
                                           first_col_diag_B,
                                           last_col_diag_B,
                                           num_cols_offd_B,
                                           col_map_offd_B,
                                           map_B_to_C_ptr,
                                           num_cols_offd_C_ptr,
                                           col_map_offd_C_ptr,
                                           &B_ext_diag_nnz,
                                           B_ext_diag_ii,
                                           B_ext_diag_j,
                                           B_ext_diag_a,
                                           NULL,
                                           &B_ext_offd_nnz,
                                           B_ext_offd_ii,
                                           B_ext_offd_j,
                                           B_ext_offd_a,
                                           NULL );

   hypre_TFree(B_ext_ii, HYPRE_MEMORY_DEVICE);

   /* convert to row ptrs */
   HYPRE_Int *B_ext_diag_i = hypreDevice_CsrRowIndicesToPtrs(num_rows, B_ext_diag_nnz, B_ext_diag_ii);
   HYPRE_Int *B_ext_offd_i = hypreDevice_CsrRowIndicesToPtrs(num_rows, B_ext_offd_nnz, B_ext_offd_ii);

   hypre_TFree(B_ext_diag_ii, HYPRE_MEMORY_DEVICE);
   hypre_TFree(B_ext_offd_ii, HYPRE_MEMORY_DEVICE);

   /* create diag and offd CSR */
   hypre_CSRMatrix *B_ext_diag = hypre_CSRMatrixCreate(num_rows,
                                                       last_col_diag_B - first_col_diag_B + 1, B_ext_diag_nnz);
   hypre_CSRMatrix *B_ext_offd = hypre_CSRMatrixCreate(num_rows, *num_cols_offd_C_ptr, B_ext_offd_nnz);

   hypre_CSRMatrixI(B_ext_diag) = B_ext_diag_i;
   hypre_CSRMatrixJ(B_ext_diag) = B_ext_diag_j;
   hypre_CSRMatrixData(B_ext_diag) = B_ext_diag_a;
   hypre_CSRMatrixNumNonzeros(B_ext_diag) = B_ext_diag_nnz;
   hypre_CSRMatrixMemoryLocation(B_ext_diag) = HYPRE_MEMORY_DEVICE;

   hypre_CSRMatrixI(B_ext_offd) = B_ext_offd_i;
   hypre_CSRMatrixJ(B_ext_offd) = B_ext_offd_j;
   hypre_CSRMatrixData(B_ext_offd) = B_ext_offd_a;
   hypre_CSRMatrixNumNonzeros(B_ext_offd) = B_ext_offd_nnz;
   hypre_CSRMatrixMemoryLocation(B_ext_offd) = HYPRE_MEMORY_DEVICE;

   *B_ext_diag_ptr = B_ext_diag;
   *B_ext_offd_ptr = B_ext_offd;

   hypre_SyncCudaComputeStream(hypre_handle());

   return ierr;
}

HYPRE_Int
hypre_CSRMatrixSplitDevice_core( HYPRE_Int
                                 job,                 /* 0: query B_ext_diag_nnz and B_ext_offd_nnz; 1: the real computation */
                                 HYPRE_Int         num_rows,
                                 HYPRE_Int         B_ext_nnz,
                                 HYPRE_Int
                                 *B_ext_ii,            /* Note: this is NOT row pointers as in CSR but row indices as in COO */
                                 HYPRE_BigInt     *B_ext_bigj,          /* Note: [BigInt] global column indices */
                                 HYPRE_Complex    *B_ext_data,
                                 char             *B_ext_xata,          /* companion data with B_ext_data; NULL if none */
                                 HYPRE_BigInt      first_col_diag_B,
                                 HYPRE_BigInt      last_col_diag_B,
                                 HYPRE_Int         num_cols_offd_B,
                                 HYPRE_BigInt     *col_map_offd_B,
                                 HYPRE_Int       **map_B_to_C_ptr,
                                 HYPRE_Int        *num_cols_offd_C_ptr,
                                 HYPRE_BigInt    **col_map_offd_C_ptr,
                                 HYPRE_Int        *B_ext_diag_nnz_ptr,
                                 HYPRE_Int        *B_ext_diag_ii,       /* memory allocated outside */
                                 HYPRE_Int        *B_ext_diag_j,
                                 HYPRE_Complex    *B_ext_diag_data,
                                 char             *B_ext_diag_xata,     /* companion with B_ext_diag_data_ptr; NULL if none */
                                 HYPRE_Int        *B_ext_offd_nnz_ptr,
                                 HYPRE_Int        *B_ext_offd_ii,       /* memory allocated outside */
                                 HYPRE_Int        *B_ext_offd_j,
                                 HYPRE_Complex    *B_ext_offd_data,
                                 char             *B_ext_offd_xata      /* companion with B_ext_offd_data_ptr; NULL if none */ )
{
   HYPRE_Int      B_ext_diag_nnz;
   HYPRE_Int      B_ext_offd_nnz;
   HYPRE_BigInt  *B_ext_diag_bigj = NULL;
   HYPRE_BigInt  *B_ext_offd_bigj = NULL;
   HYPRE_BigInt  *col_map_offd_C;
   HYPRE_Int     *map_B_to_C = NULL;
   HYPRE_Int      num_cols_offd_C;

   in_range<HYPRE_BigInt> pred1(first_col_diag_B, last_col_diag_B);

   /* get diag and offd nnz */
   if (job == 0)
   {
      /* query the nnz's */
      B_ext_diag_nnz = HYPRE_THRUST_CALL( count_if,
                                          B_ext_bigj,
                                          B_ext_bigj + B_ext_nnz,
                                          pred1 );
      B_ext_offd_nnz = B_ext_nnz - B_ext_diag_nnz;

      *B_ext_diag_nnz_ptr = B_ext_diag_nnz;
      *B_ext_offd_nnz_ptr = B_ext_offd_nnz;

      return hypre_error_flag;
   }
   else
   {
      B_ext_diag_nnz = *B_ext_diag_nnz_ptr;
      B_ext_offd_nnz = *B_ext_offd_nnz_ptr;
   }

   /* copy to diag */
   B_ext_diag_bigj = hypre_TAlloc(HYPRE_BigInt, B_ext_diag_nnz, HYPRE_MEMORY_DEVICE);

   if (B_ext_diag_xata)
   {
      auto new_end = HYPRE_THRUST_CALL(
                        copy_if,
                        thrust::make_zip_iterator(thrust::make_tuple(B_ext_ii,      B_ext_bigj,      B_ext_data,
                                                                     B_ext_xata)),             /* first */
                        thrust::make_zip_iterator(thrust::make_tuple(B_ext_ii,      B_ext_bigj,      B_ext_data,
                                                                     B_ext_xata)) + B_ext_nnz, /* last */
                        B_ext_bigj,                                                                                                          /* stencil */
                        thrust::make_zip_iterator(thrust::make_tuple(B_ext_diag_ii, B_ext_diag_bigj, B_ext_diag_data,
                                                                     B_ext_diag_xata)),     /* result */
                        pred1 );

      hypre_assert( thrust::get<0>(new_end.get_iterator_tuple()) == B_ext_diag_ii + B_ext_diag_nnz );
   }
   else
   {
      auto new_end = HYPRE_THRUST_CALL(
                        copy_if,
                        thrust::make_zip_iterator(thrust::make_tuple(B_ext_ii,      B_ext_bigj,
                                                                     B_ext_data)),             /* first */
                        thrust::make_zip_iterator(thrust::make_tuple(B_ext_ii,      B_ext_bigj,
                                                                     B_ext_data)) + B_ext_nnz, /* last */
                        B_ext_bigj,                                                                                            /* stencil */
                        thrust::make_zip_iterator(thrust::make_tuple(B_ext_diag_ii, B_ext_diag_bigj,
                                                                     B_ext_diag_data)),        /* result */
                        pred1 );

      hypre_assert( thrust::get<0>(new_end.get_iterator_tuple()) == B_ext_diag_ii + B_ext_diag_nnz );
   }

   HYPRE_THRUST_CALL( transform,
                      B_ext_diag_bigj,
                      B_ext_diag_bigj + B_ext_diag_nnz,
                      thrust::make_constant_iterator(first_col_diag_B),
                      B_ext_diag_j,
                      thrust::minus<HYPRE_BigInt>());

   hypre_TFree(B_ext_diag_bigj, HYPRE_MEMORY_DEVICE);

   /* copy to offd */
   B_ext_offd_bigj = hypre_TAlloc(HYPRE_BigInt, B_ext_offd_nnz, HYPRE_MEMORY_DEVICE);

   if (B_ext_offd_xata)
   {
      auto new_end = HYPRE_THRUST_CALL(
                        copy_if,
                        thrust::make_zip_iterator(thrust::make_tuple(B_ext_ii,      B_ext_bigj,      B_ext_data,
                                                                     B_ext_xata)),             /* first */
                        thrust::make_zip_iterator(thrust::make_tuple(B_ext_ii,      B_ext_bigj,      B_ext_data,
                                                                     B_ext_xata)) + B_ext_nnz, /* last */
                        B_ext_bigj,                                                                                                          /* stencil */
                        thrust::make_zip_iterator(thrust::make_tuple(B_ext_offd_ii, B_ext_offd_bigj, B_ext_offd_data,
                                                                     B_ext_offd_xata)),     /* result */
                        thrust::not1(pred1) );

      hypre_assert( thrust::get<0>(new_end.get_iterator_tuple()) == B_ext_offd_ii + B_ext_offd_nnz );
   }
   else
   {
      auto new_end = HYPRE_THRUST_CALL(
                        copy_if,
                        thrust::make_zip_iterator(thrust::make_tuple(B_ext_ii,      B_ext_bigj,
                                                                     B_ext_data)),             /* first */
                        thrust::make_zip_iterator(thrust::make_tuple(B_ext_ii,      B_ext_bigj,
                                                                     B_ext_data)) + B_ext_nnz, /* last */
                        B_ext_bigj,                                                                                            /* stencil */
                        thrust::make_zip_iterator(thrust::make_tuple(B_ext_offd_ii, B_ext_offd_bigj,
                                                                     B_ext_offd_data)),        /* result */
                        thrust::not1(pred1) );

      hypre_assert( thrust::get<0>(new_end.get_iterator_tuple()) == B_ext_offd_ii + B_ext_offd_nnz );
   }

   /* offd map of B_ext_offd Union col_map_offd_B */
   col_map_offd_C = hypre_TAlloc(HYPRE_BigInt, B_ext_offd_nnz + num_cols_offd_B, HYPRE_MEMORY_DEVICE);
   hypre_TMemcpy(col_map_offd_C,                  B_ext_offd_bigj, HYPRE_BigInt, B_ext_offd_nnz,
                 HYPRE_MEMORY_DEVICE, HYPRE_MEMORY_DEVICE);
   hypre_TMemcpy(col_map_offd_C + B_ext_offd_nnz, col_map_offd_B,  HYPRE_BigInt, num_cols_offd_B,
                 HYPRE_MEMORY_DEVICE, HYPRE_MEMORY_DEVICE);

   HYPRE_THRUST_CALL( sort,
                      col_map_offd_C,
                      col_map_offd_C + B_ext_offd_nnz + num_cols_offd_B );

   HYPRE_BigInt *new_end = HYPRE_THRUST_CALL( unique,
                                              col_map_offd_C,
                                              col_map_offd_C + B_ext_offd_nnz + num_cols_offd_B );

   num_cols_offd_C = new_end - col_map_offd_C;

#if 1
   HYPRE_BigInt *tmp = hypre_TAlloc(HYPRE_BigInt, num_cols_offd_C, HYPRE_MEMORY_DEVICE);
   hypre_TMemcpy(tmp, col_map_offd_C, HYPRE_BigInt, num_cols_offd_C, HYPRE_MEMORY_DEVICE,
                 HYPRE_MEMORY_DEVICE);
   hypre_TFree(col_map_offd_C, HYPRE_MEMORY_DEVICE);
   col_map_offd_C = tmp;
#else
   col_map_offd_C = hypre_TReAlloc_v2(col_map_offd_C, HYPRE_BigInt, B_ext_offd_nnz + num_cols_offd_B,
                                      HYPRE_Int, num_cols_offd_C, HYPRE_MEMORY_DEVICE);
#endif

   /* create map from col_map_offd_B */
   if (num_cols_offd_B)
   {
      map_B_to_C = hypre_TAlloc(HYPRE_Int, num_cols_offd_B, HYPRE_MEMORY_DEVICE);
      HYPRE_THRUST_CALL( lower_bound,
                         col_map_offd_C,
                         col_map_offd_C + num_cols_offd_C,
                         col_map_offd_B,
                         col_map_offd_B + num_cols_offd_B,
                         map_B_to_C );
   }

   HYPRE_THRUST_CALL( lower_bound,
                      col_map_offd_C,
                      col_map_offd_C + num_cols_offd_C,
                      B_ext_offd_bigj,
                      B_ext_offd_bigj + B_ext_offd_nnz,
                      B_ext_offd_j );

   hypre_TFree(B_ext_offd_bigj, HYPRE_MEMORY_DEVICE);

   if (map_B_to_C_ptr)
   {
      *map_B_to_C_ptr   = map_B_to_C;
   }
   *num_cols_offd_C_ptr = num_cols_offd_C;
   *col_map_offd_C_ptr  = col_map_offd_C;

   return hypre_error_flag;
}

/*--------------------------------------------------------------------------
 * hypre_CSRMatrixAddPartial:
 * adds matrix rows in the CSR matrix B to the CSR Matrix A, where row_nums[i]
 * defines to which row of A the i-th row of B is added, and returns a CSR Matrix C;
 * Repeated row indices are allowed in row_nums
 * Note: The routine does not check for 0-elements which might be generated
 *       through cancellation of elements in A and B or already contained
 *       in A and B. To remove those, use hypre_CSRMatrixDeleteZeros
 *--------------------------------------------------------------------------*/

hypre_CSRMatrix*
hypre_CSRMatrixAddPartialDevice( hypre_CSRMatrix *A,
                                 hypre_CSRMatrix *B,
                                 HYPRE_Int       *row_nums)
{
   HYPRE_Complex    *A_data   = hypre_CSRMatrixData(A);
   HYPRE_Int        *A_i      = hypre_CSRMatrixI(A);
   HYPRE_Int        *A_j      = hypre_CSRMatrixJ(A);
   HYPRE_Int         nrows_A  = hypre_CSRMatrixNumRows(A);
   HYPRE_Int         ncols_A  = hypre_CSRMatrixNumCols(A);
   HYPRE_Int         nnz_A    = hypre_CSRMatrixNumNonzeros(A);
   HYPRE_Complex    *B_data   = hypre_CSRMatrixData(B);
   HYPRE_Int        *B_i      = hypre_CSRMatrixI(B);
   HYPRE_Int        *B_j      = hypre_CSRMatrixJ(B);
   HYPRE_Int         nrows_B  = hypre_CSRMatrixNumRows(B);
   HYPRE_Int         ncols_B  = hypre_CSRMatrixNumCols(B);
   HYPRE_Int         nnz_B    = hypre_CSRMatrixNumNonzeros(B);
   HYPRE_Complex    *C_data;
   HYPRE_Int        *C_i;
   HYPRE_Int        *C_j;
   HYPRE_Int         nnzC;
   hypre_CSRMatrix  *C;

   if (ncols_A != ncols_B)
   {
      hypre_error_w_msg(HYPRE_ERROR_GENERIC, "Warning! incompatible matrix dimensions!\n");

      return NULL;
   }

   hypreDevice_CSRSpAdd(nrows_A, nrows_B, ncols_A, nnz_A, nnz_B, A_i, A_j, 1.0, A_data, NULL, B_i, B_j,
                        1.0, B_data, NULL, row_nums,
                        &nnzC, &C_i, &C_j, &C_data);

   C = hypre_CSRMatrixCreate(nrows_A, ncols_B, nnzC);
   hypre_CSRMatrixI(C) = C_i;
   hypre_CSRMatrixJ(C) = C_j;
   hypre_CSRMatrixData(C) = C_data;
   hypre_CSRMatrixMemoryLocation(C) = HYPRE_MEMORY_DEVICE;

   hypre_SyncCudaComputeStream(hypre_handle());

   return C;
}

HYPRE_Int
hypre_CSRMatrixColNNzRealDevice( hypre_CSRMatrix  *A,
                                 HYPRE_Real       *colnnz)
{
   HYPRE_Int *A_j      = hypre_CSRMatrixJ(A);
   HYPRE_Int  ncols_A  = hypre_CSRMatrixNumCols(A);
   HYPRE_Int  nnz_A    = hypre_CSRMatrixNumNonzeros(A);
   HYPRE_Int *A_j_sorted;
   HYPRE_Int  num_reduced_col_indices;
   HYPRE_Int *reduced_col_indices;
   HYPRE_Int *reduced_col_nnz;

   A_j_sorted = hypre_TAlloc(HYPRE_Int, nnz_A, HYPRE_MEMORY_DEVICE);
   hypre_TMemcpy(A_j_sorted, A_j, HYPRE_Int, nnz_A, HYPRE_MEMORY_DEVICE, HYPRE_MEMORY_DEVICE);
   HYPRE_THRUST_CALL(sort, A_j_sorted, A_j_sorted + nnz_A);

   reduced_col_indices = hypre_TAlloc(HYPRE_Int, ncols_A, HYPRE_MEMORY_DEVICE);
   reduced_col_nnz     = hypre_TAlloc(HYPRE_Int, ncols_A, HYPRE_MEMORY_DEVICE);

   thrust::pair<HYPRE_Int*, HYPRE_Int*> new_end =
      HYPRE_THRUST_CALL(reduce_by_key, A_j_sorted, A_j_sorted + nnz_A,
                        thrust::make_constant_iterator(1),
                        reduced_col_indices,
                        reduced_col_nnz);

   hypre_assert(new_end.first - reduced_col_indices == new_end.second - reduced_col_nnz);

   num_reduced_col_indices = new_end.first - reduced_col_indices;

   hypre_Memset(colnnz, 0, ncols_A * sizeof(HYPRE_Real), HYPRE_MEMORY_DEVICE);
   HYPRE_THRUST_CALL(scatter, reduced_col_nnz, reduced_col_nnz + num_reduced_col_indices,
                     reduced_col_indices, colnnz);

   hypre_TFree(A_j_sorted,          HYPRE_MEMORY_DEVICE);
   hypre_TFree(reduced_col_indices, HYPRE_MEMORY_DEVICE);
   hypre_TFree(reduced_col_nnz,     HYPRE_MEMORY_DEVICE);

   hypre_SyncCudaComputeStream(hypre_handle());

   return hypre_error_flag;
}

__global__ void
hypreCUDAKernel_CSRMoveDiagFirst( HYPRE_Int      nrows,
                                  HYPRE_Int     *ia,
                                  HYPRE_Int     *ja,
                                  HYPRE_Complex *aa )
{
   HYPRE_Int row = hypre_cuda_get_grid_warp_id<1, 1>();

   if (row >= nrows)
   {
      return;
   }

   HYPRE_Int lane = hypre_cuda_get_lane_id<1>();
   HYPRE_Int p = 0, q = 0;

   if (lane < 2)
   {
      p = read_only_load(ia + row + lane);
   }
   q = __shfl_sync(HYPRE_WARP_FULL_MASK, p, 1);
   p = __shfl_sync(HYPRE_WARP_FULL_MASK, p, 0);

   for (HYPRE_Int j = p + lane + 1; __any_sync(HYPRE_WARP_FULL_MASK, j < q); j += HYPRE_WARP_SIZE)
   {
      hypre_int find_diag = j < q && ja[j] == row;

      if (find_diag)
      {
         ja[j] = ja[p];
         ja[p] = row;
         HYPRE_Complex tmp = aa[p];
         aa[p] = aa[j];
         aa[j] = tmp;
      }

      if ( __any_sync(HYPRE_WARP_FULL_MASK, find_diag) )
      {
         break;
      }
   }
}

HYPRE_Int
hypre_CSRMatrixMoveDiagFirstDevice( hypre_CSRMatrix  *A )
{
   HYPRE_Int      nrows  = hypre_CSRMatrixNumRows(A);
   HYPRE_Complex *A_data = hypre_CSRMatrixData(A);
   HYPRE_Int     *A_i    = hypre_CSRMatrixI(A);
   HYPRE_Int     *A_j    = hypre_CSRMatrixJ(A);
   dim3           bDim, gDim;

   bDim = hypre_GetDefaultDeviceBlockDimension();
   gDim = hypre_GetDefaultDeviceGridDimension(nrows, "warp", bDim);

   HYPRE_CUDA_LAUNCH(hypreCUDAKernel_CSRMoveDiagFirst, gDim, bDim,
                     nrows, A_i, A_j, A_data);

   hypre_SyncCudaComputeStream(hypre_handle());

   return hypre_error_flag;
}

/* check if diagonal entry is the first one at each row
 * Return: the number of rows that do not have the first entry as diagonal
 * RL: only check if it's a non-empty row
 */
__global__ void
hypreCUDAKernel_CSRCheckDiagFirst( HYPRE_Int  nrows,
                                   HYPRE_Int *ia,
                                   HYPRE_Int *ja,
                                   HYPRE_Int *result )
{
   const HYPRE_Int row = hypre_cuda_get_grid_thread_id<1, 1>();
   if (row < nrows)
   {
      result[row] = (ia[row + 1] > ia[row]) && (ja[ia[row]] != row);
   }
}

HYPRE_Int
hypre_CSRMatrixCheckDiagFirstDevice( hypre_CSRMatrix *A )
{
   if (hypre_CSRMatrixNumRows(A) != hypre_CSRMatrixNumCols(A))
   {
      return 0;
   }

   dim3 bDim = hypre_GetDefaultDeviceBlockDimension();
   dim3 gDim = hypre_GetDefaultDeviceGridDimension(hypre_CSRMatrixNumRows(A), "thread", bDim);

   HYPRE_Int *result = hypre_TAlloc(HYPRE_Int, hypre_CSRMatrixNumRows(A), HYPRE_MEMORY_DEVICE);
   HYPRE_CUDA_LAUNCH( hypreCUDAKernel_CSRCheckDiagFirst, gDim, bDim,
                      hypre_CSRMatrixNumRows(A),
                      hypre_CSRMatrixI(A), hypre_CSRMatrixJ(A), result );

   HYPRE_Int ierr = HYPRE_THRUST_CALL( reduce,
                                       result,
                                       result + hypre_CSRMatrixNumRows(A) );

   hypre_TFree(result, HYPRE_MEMORY_DEVICE);

   hypre_SyncCudaComputeStream(hypre_handle());

   return ierr;
}

__global__ void
hypreCUDAKernel_CSRMatrixFixZeroDiagDevice( HYPRE_Complex  v,
                                            HYPRE_Int      nrows,
                                            HYPRE_Int     *ia,
                                            HYPRE_Int     *ja,
                                            HYPRE_Complex *data,
                                            HYPRE_Real     tol,
                                            HYPRE_Int     *result )
{
   const HYPRE_Int row = hypre_cuda_get_grid_warp_id<1, 1>();

   if (row >= nrows)
   {
      return;
   }

   HYPRE_Int lane = hypre_cuda_get_lane_id<1>();
   HYPRE_Int p = 0, q = 0;
   bool has_diag = false;

   if (lane < 2)
   {
      p = read_only_load(ia + row + lane);
   }
   q = __shfl_sync(HYPRE_WARP_FULL_MASK, p, 1);
   p = __shfl_sync(HYPRE_WARP_FULL_MASK, p, 0);

   for (HYPRE_Int j = p + lane; __any_sync(HYPRE_WARP_FULL_MASK, j < q); j += HYPRE_WARP_SIZE)
   {
      hypre_int find_diag = j < q && read_only_load(&ja[j]) == row;

      if (find_diag)
      {
         if (fabs(data[j]) <= tol)
         {
            data[j] = v;
         }
      }

      if ( __any_sync(HYPRE_WARP_FULL_MASK, find_diag) )
      {
         has_diag = true;
         break;
      }
   }

   if (result && !has_diag && lane == 0)
   {
      result[row] = 1;
   }
}

/* For square A, find numerical zeros (absolute values <= tol) on its diagonal and replace with v
 * Does NOT assume diagonal is the first entry of each row of A
 * In debug mode:
 *    Returns the number of rows that do not have diag in the pattern
 *    (i.e., structural zeroes on the diagonal)
 */
HYPRE_Int
hypre_CSRMatrixFixZeroDiagDevice( hypre_CSRMatrix *A,
                                  HYPRE_Complex    v,
                                  HYPRE_Real       tol )
{
   HYPRE_Int ierr = 0;

   if (hypre_CSRMatrixNumRows(A) != hypre_CSRMatrixNumCols(A))
   {
      return ierr;
   }

   dim3 bDim = hypre_GetDefaultDeviceBlockDimension();
   dim3 gDim = hypre_GetDefaultDeviceGridDimension(hypre_CSRMatrixNumRows(A), "warp", bDim);

#if HYPRE_DEBUG
   HYPRE_Int *result = hypre_CTAlloc(HYPRE_Int, hypre_CSRMatrixNumRows(A), HYPRE_MEMORY_DEVICE);
#else
   HYPRE_Int *result = NULL;
#endif

   HYPRE_CUDA_LAUNCH( hypreCUDAKernel_CSRMatrixFixZeroDiagDevice, gDim, bDim,
                      v, hypre_CSRMatrixNumRows(A),
                      hypre_CSRMatrixI(A), hypre_CSRMatrixJ(A), hypre_CSRMatrixData(A),
                      tol, result );

#if HYPRE_DEBUG
   ierr = HYPRE_THRUST_CALL( reduce,
                             result,
                             result + hypre_CSRMatrixNumRows(A) );

   hypre_TFree(result, HYPRE_MEMORY_DEVICE);
#endif

   hypre_SyncCudaComputeStream(hypre_handle());

   return ierr;
}

__global__ void
hypreCUDAKernel_CSRMatrixReplaceDiagDevice( HYPRE_Complex *new_diag,
                                            HYPRE_Complex  v,
                                            HYPRE_Int      nrows,
                                            HYPRE_Int     *ia,
                                            HYPRE_Int     *ja,
                                            HYPRE_Complex *data,
                                            HYPRE_Real     tol,
                                            HYPRE_Int     *result )
{
   const HYPRE_Int row = hypre_cuda_get_grid_warp_id<1, 1>();

   if (row >= nrows)
   {
      return;
   }

   HYPRE_Int lane = hypre_cuda_get_lane_id<1>();
   HYPRE_Int p = 0, q = 0;
   bool has_diag = false;

   if (lane < 2)
   {
      p = read_only_load(ia + row + lane);
   }
   q = __shfl_sync(HYPRE_WARP_FULL_MASK, p, 1);
   p = __shfl_sync(HYPRE_WARP_FULL_MASK, p, 0);

   for (HYPRE_Int j = p + lane; __any_sync(HYPRE_WARP_FULL_MASK, j < q); j += HYPRE_WARP_SIZE)
   {
      hypre_int find_diag = j < q && read_only_load(&ja[j]) == row;

      if (find_diag)
      {
         HYPRE_Complex d = read_only_load(&new_diag[row]);
         if (fabs(d) <= tol)
         {
            d = v;
         }
         data[j] = d;
      }

      if ( __any_sync(HYPRE_WARP_FULL_MASK, find_diag) )
      {
         has_diag = true;
         break;
      }
   }

   if (result && !has_diag && lane == 0)
   {
      result[row] = 1;
   }
}

HYPRE_Int
hypre_CSRMatrixReplaceDiagDevice( hypre_CSRMatrix *A,
                                  HYPRE_Complex   *new_diag,
                                  HYPRE_Complex    v,
                                  HYPRE_Real       tol )
{
   HYPRE_Int ierr = 0;

   if (hypre_CSRMatrixNumRows(A) != hypre_CSRMatrixNumCols(A))
   {
      return ierr;
   }

   dim3 bDim = hypre_GetDefaultDeviceBlockDimension();
   dim3 gDim = hypre_GetDefaultDeviceGridDimension(hypre_CSRMatrixNumRows(A), "warp", bDim);

#if HYPRE_DEBUG
   HYPRE_Int *result = hypre_CTAlloc(HYPRE_Int, hypre_CSRMatrixNumRows(A), HYPRE_MEMORY_DEVICE);
#else
   HYPRE_Int *result = NULL;
#endif

   HYPRE_CUDA_LAUNCH( hypreCUDAKernel_CSRMatrixReplaceDiagDevice, gDim, bDim,
                      new_diag, v, hypre_CSRMatrixNumRows(A),
                      hypre_CSRMatrixI(A), hypre_CSRMatrixJ(A), hypre_CSRMatrixData(A),
                      tol, result );

#if HYPRE_DEBUG
   ierr = HYPRE_THRUST_CALL( reduce,
                             result,
                             result + hypre_CSRMatrixNumRows(A) );

   hypre_TFree(result, HYPRE_MEMORY_DEVICE);
#endif

   hypre_SyncCudaComputeStream(hypre_handle());

   return ierr;
}

typedef thrust::tuple<HYPRE_Int, HYPRE_Int> Int2;
struct Int2Unequal : public thrust::unary_function<Int2, bool>
{
   __host__ __device__
   bool operator()(const Int2& t) const
   {
      return (thrust::get<0>(t) != thrust::get<1>(t));
   }
};

HYPRE_Int
hypre_CSRMatrixRemoveDiagonalDevice(hypre_CSRMatrix *A)
{
   HYPRE_Int      nrows  = hypre_CSRMatrixNumRows(A);
   HYPRE_Int      nnz    = hypre_CSRMatrixNumNonzeros(A);
   HYPRE_Int     *A_i    = hypre_CSRMatrixI(A);
   HYPRE_Int     *A_j    = hypre_CSRMatrixJ(A);
   HYPRE_Complex *A_data = hypre_CSRMatrixData(A);
   HYPRE_Int     *A_ii   = hypreDevice_CsrRowPtrsToIndices(nrows, nnz, A_i);
   HYPRE_Int      new_nnz;
   HYPRE_Int     *new_ii;
   HYPRE_Int     *new_j;
   HYPRE_Complex *new_data;

   new_nnz = HYPRE_THRUST_CALL( count_if,
                                thrust::make_zip_iterator(thrust::make_tuple(A_ii, A_j)),
                                thrust::make_zip_iterator(thrust::make_tuple(A_ii, A_j)) + nnz,
                                Int2Unequal() );

   if (new_nnz == nnz)
   {
      /* no diagonal entries found */
      hypre_TFree(A_ii, HYPRE_MEMORY_DEVICE);
      return hypre_error_flag;
   }

   new_ii = hypre_TAlloc(HYPRE_Int, new_nnz, HYPRE_MEMORY_DEVICE);
   new_j = hypre_TAlloc(HYPRE_Int, new_nnz, HYPRE_MEMORY_DEVICE);

   if (A_data)
   {
      new_data = hypre_TAlloc(HYPRE_Complex, new_nnz, HYPRE_MEMORY_DEVICE);

      thrust::zip_iterator< thrust::tuple<HYPRE_Int*, HYPRE_Int*, HYPRE_Complex*> > new_end;

      new_end = HYPRE_THRUST_CALL( copy_if,
                                   thrust::make_zip_iterator(thrust::make_tuple(A_ii, A_j, A_data)),
                                   thrust::make_zip_iterator(thrust::make_tuple(A_ii, A_j, A_data)) + nnz,
                                   thrust::make_zip_iterator(thrust::make_tuple(A_ii, A_j)),
                                   thrust::make_zip_iterator(thrust::make_tuple(new_ii, new_j, new_data)),
                                   Int2Unequal() );

      hypre_assert( thrust::get<0>(new_end.get_iterator_tuple()) == new_ii + new_nnz );
   }
   else
   {
      new_data = NULL;

      thrust::zip_iterator< thrust::tuple<HYPRE_Int*, HYPRE_Int*> > new_end;

      new_end = HYPRE_THRUST_CALL( copy_if,
                                   thrust::make_zip_iterator(thrust::make_tuple(A_ii, A_j)),
                                   thrust::make_zip_iterator(thrust::make_tuple(A_ii, A_j)) + nnz,
                                   thrust::make_zip_iterator(thrust::make_tuple(A_ii, A_j)),
                                   thrust::make_zip_iterator(thrust::make_tuple(new_ii, new_j)),
                                   Int2Unequal() );

      hypre_assert( thrust::get<0>(new_end.get_iterator_tuple()) == new_ii + new_nnz );
   }

   hypre_TFree(A_ii,   HYPRE_MEMORY_DEVICE);
   hypre_TFree(A_i,    HYPRE_MEMORY_DEVICE);
   hypre_TFree(A_j,    HYPRE_MEMORY_DEVICE);
   hypre_TFree(A_data, HYPRE_MEMORY_DEVICE);

   hypre_CSRMatrixNumNonzeros(A) = new_nnz;
   hypre_CSRMatrixI(A) = hypreDevice_CsrRowIndicesToPtrs(nrows, new_nnz, new_ii);
   hypre_CSRMatrixJ(A) = new_j;
   hypre_CSRMatrixData(A) = new_data;
   hypre_TFree(new_ii, HYPRE_MEMORY_DEVICE);

   return hypre_error_flag;
}

/* type == 0, sum,
 *         1, abs sum (l-1)
 *         2, square sum (l-2)
 */
template<HYPRE_Int type>
__global__ void
hypreCUDAKernel_CSRRowSum( HYPRE_Int      nrows,
                           HYPRE_Int     *ia,
                           HYPRE_Int     *ja,
                           HYPRE_Complex *aa,
                           HYPRE_Int     *CF_i,
                           HYPRE_Int     *CF_j,
                           HYPRE_Complex *row_sum,
                           HYPRE_Complex  scal,
                           HYPRE_Int      set)
{
   HYPRE_Int row_i = hypre_cuda_get_grid_warp_id<1, 1>();

   if (row_i >= nrows)
   {
      return;
   }

   HYPRE_Int lane = hypre_cuda_get_lane_id<1>();
   HYPRE_Int p = 0, q = 0;

   if (lane < 2)
   {
      p = read_only_load(ia + row_i + lane);
   }
   q = __shfl_sync(HYPRE_WARP_FULL_MASK, p, 1);
   p = __shfl_sync(HYPRE_WARP_FULL_MASK, p, 0);

   HYPRE_Complex row_sum_i = 0.0;

   for (HYPRE_Int j = p + lane; __any_sync(HYPRE_WARP_FULL_MASK, j < q); j += HYPRE_WARP_SIZE)
   {
      if ( j >= q || (CF_i && CF_j && read_only_load(&CF_i[row_i]) != read_only_load(&CF_j[ja[j]])) )
      {
         continue;
      }

      HYPRE_Complex aii = aa[j];

      if (type == 0)
      {
         row_sum_i += aii;
      }
      else if (type == 1)
      {
         row_sum_i += fabs(aii);
      }
      else if (type == 2)
      {
         row_sum_i += aii * aii;
      }
   }

   row_sum_i = warp_reduce_sum(row_sum_i);

   if (lane == 0)
   {
      if (set)
      {
         row_sum[row_i] = scal * row_sum_i;
      }
      else
      {
         row_sum[row_i] += scal * row_sum_i;
      }
   }
}

void
hypre_CSRMatrixComputeRowSumDevice( hypre_CSRMatrix *A,
                                    HYPRE_Int       *CF_i,
                                    HYPRE_Int       *CF_j,
                                    HYPRE_Complex   *row_sum,
                                    HYPRE_Int        type,
                                    HYPRE_Complex    scal,
                                    const char      *set_or_add)
{
   HYPRE_Int      nrows  = hypre_CSRMatrixNumRows(A);
   HYPRE_Complex *A_data = hypre_CSRMatrixData(A);
   HYPRE_Int     *A_i    = hypre_CSRMatrixI(A);
   HYPRE_Int     *A_j    = hypre_CSRMatrixJ(A);
   dim3           bDim, gDim;

   bDim = hypre_GetDefaultDeviceBlockDimension();
   gDim = hypre_GetDefaultDeviceGridDimension(nrows, "warp", bDim);

   if (type == 0)
   {
      HYPRE_CUDA_LAUNCH( hypreCUDAKernel_CSRRowSum<0>, gDim, bDim, nrows, A_i, A_j, A_data, CF_i, CF_j,
                         row_sum, scal, set_or_add[0] == 's' );
   }
   else if (type == 1)
   {
      HYPRE_CUDA_LAUNCH( hypreCUDAKernel_CSRRowSum<1>, gDim, bDim, nrows, A_i, A_j, A_data, CF_i, CF_j,
                         row_sum, scal, set_or_add[0] == 's' );
   }
   else if (type == 2)
   {
      HYPRE_CUDA_LAUNCH( hypreCUDAKernel_CSRRowSum<2>, gDim, bDim, nrows, A_i, A_j, A_data, CF_i, CF_j,
                         row_sum, scal, set_or_add[0] == 's' );
   }

   hypre_SyncCudaComputeStream(hypre_handle());
}

/* type 0: diag
 *      1: abs diag
 *      2: diag inverse
 *      3: diag inverse sqrt
 *      4: abs diag inverse sqrt
 */
__global__ void
hypreCUDAKernel_CSRExtractDiag( HYPRE_Int      nrows,
                                HYPRE_Int     *ia,
                                HYPRE_Int     *ja,
                                HYPRE_Complex *aa,
                                HYPRE_Complex *d,
                                HYPRE_Int      type)
{
   HYPRE_Int row = hypre_cuda_get_grid_warp_id<1, 1>();

   if (row >= nrows)
   {
      return;
   }

   HYPRE_Int lane = hypre_cuda_get_lane_id<1>();
   HYPRE_Int p = 0, q = 0;

   if (lane < 2)
   {
      p = read_only_load(ia + row + lane);
   }
   q = __shfl_sync(HYPRE_WARP_FULL_MASK, p, 1);
   p = __shfl_sync(HYPRE_WARP_FULL_MASK, p, 0);

   HYPRE_Int has_diag = 0;

   for (HYPRE_Int j = p + lane; __any_sync(HYPRE_WARP_FULL_MASK, j < q); j += HYPRE_WARP_SIZE)
   {
      hypre_int find_diag = j < q && ja[j] == row;

      if (find_diag)
      {
         if (type == 0)
         {
            d[row] = aa[j];
         }
         else if (type == 1)
         {
            d[row] = fabs(aa[j]);
         }
         else if (type == 2)
         {
            d[row] = 1.0 / aa[j];
         }
         else if (type == 3)
         {
            d[row] = 1.0 / sqrt(aa[j]);
         }
         else if (type == 4)
         {
            d[row] = 1.0 / sqrt(fabs(aa[j]));
         }
      }

      if ( __any_sync(HYPRE_WARP_FULL_MASK, find_diag) )
      {
         has_diag = 1;
         break;
      }
   }

   if (!has_diag && lane == 0)
   {
      d[row] = 0.0;
   }
}

void
hypre_CSRMatrixExtractDiagonalDevice( hypre_CSRMatrix *A,
                                      HYPRE_Complex   *d,
                                      HYPRE_Int        type)
{
   HYPRE_Int      nrows  = hypre_CSRMatrixNumRows(A);
   HYPRE_Complex *A_data = hypre_CSRMatrixData(A);
   HYPRE_Int     *A_i    = hypre_CSRMatrixI(A);
   HYPRE_Int     *A_j    = hypre_CSRMatrixJ(A);
   dim3           bDim, gDim;

   bDim = hypre_GetDefaultDeviceBlockDimension();
   gDim = hypre_GetDefaultDeviceGridDimension(nrows, "warp", bDim);

   HYPRE_CUDA_LAUNCH( hypreCUDAKernel_CSRExtractDiag, gDim, bDim, nrows, A_i, A_j, A_data, d, type );

   hypre_SyncCudaComputeStream(hypre_handle());
}

/* return C = [A; B] */
hypre_CSRMatrix*
hypre_CSRMatrixStack2Device(hypre_CSRMatrix *A, hypre_CSRMatrix *B)
{
   hypre_assert( hypre_CSRMatrixNumCols(A) == hypre_CSRMatrixNumCols(B) );

   hypre_CSRMatrix *C = hypre_CSRMatrixCreate( hypre_CSRMatrixNumRows(A) + hypre_CSRMatrixNumRows(B),
                                               hypre_CSRMatrixNumCols(A),
                                               hypre_CSRMatrixNumNonzeros(A) + hypre_CSRMatrixNumNonzeros(B) );

   HYPRE_Int     *C_i = hypre_TAlloc(HYPRE_Int,     hypre_CSRMatrixNumRows(C) + 1,
                                     HYPRE_MEMORY_DEVICE);
   HYPRE_Int     *C_j = hypre_TAlloc(HYPRE_Int,     hypre_CSRMatrixNumNonzeros(C),
                                     HYPRE_MEMORY_DEVICE);
   HYPRE_Complex *C_a = hypre_TAlloc(HYPRE_Complex, hypre_CSRMatrixNumNonzeros(C),
                                     HYPRE_MEMORY_DEVICE);

   hypre_TMemcpy(C_i, hypre_CSRMatrixI(A), HYPRE_Int, hypre_CSRMatrixNumRows(A) + 1,
                 HYPRE_MEMORY_DEVICE, HYPRE_MEMORY_DEVICE);
   hypre_TMemcpy(C_i + hypre_CSRMatrixNumRows(A) + 1, hypre_CSRMatrixI(B) + 1, HYPRE_Int,
                 hypre_CSRMatrixNumRows(B),
                 HYPRE_MEMORY_DEVICE, HYPRE_MEMORY_DEVICE);
   HYPRE_THRUST_CALL( transform,
                      C_i + hypre_CSRMatrixNumRows(A) + 1,
                      C_i + hypre_CSRMatrixNumRows(C) + 1,
                      thrust::make_constant_iterator(hypre_CSRMatrixNumNonzeros(A)),
                      C_i + hypre_CSRMatrixNumRows(A) + 1,
                      thrust::plus<HYPRE_Int>() );

   hypre_TMemcpy(C_j, hypre_CSRMatrixJ(A), HYPRE_Int, hypre_CSRMatrixNumNonzeros(A),
                 HYPRE_MEMORY_DEVICE, HYPRE_MEMORY_DEVICE);
   hypre_TMemcpy(C_j + hypre_CSRMatrixNumNonzeros(A), hypre_CSRMatrixJ(B), HYPRE_Int,
                 hypre_CSRMatrixNumNonzeros(B),
                 HYPRE_MEMORY_DEVICE, HYPRE_MEMORY_DEVICE);

   hypre_TMemcpy(C_a, hypre_CSRMatrixData(A), HYPRE_Complex, hypre_CSRMatrixNumNonzeros(A),
                 HYPRE_MEMORY_DEVICE, HYPRE_MEMORY_DEVICE);
   hypre_TMemcpy(C_a + hypre_CSRMatrixNumNonzeros(A), hypre_CSRMatrixData(B), HYPRE_Complex,
                 hypre_CSRMatrixNumNonzeros(B),
                 HYPRE_MEMORY_DEVICE, HYPRE_MEMORY_DEVICE);

   hypre_CSRMatrixI(C) = C_i;
   hypre_CSRMatrixJ(C) = C_j;
   hypre_CSRMatrixData(C) = C_a;
   hypre_CSRMatrixMemoryLocation(C) = HYPRE_MEMORY_DEVICE;

   return C;
}

/* A = alp * I */
hypre_CSRMatrix *
hypre_CSRMatrixIdentityDevice(HYPRE_Int n, HYPRE_Complex alp)
{
   hypre_CSRMatrix *A = hypre_CSRMatrixCreate(n, n, n);

   hypre_CSRMatrixInitialize_v2(A, 0, HYPRE_MEMORY_DEVICE);

   HYPRE_THRUST_CALL( sequence,
                      hypre_CSRMatrixI(A),
                      hypre_CSRMatrixI(A) + n + 1,
                      0  );

   HYPRE_THRUST_CALL( sequence,
                      hypre_CSRMatrixJ(A),
                      hypre_CSRMatrixJ(A) + n,
                      0  );

   HYPRE_THRUST_CALL( fill,
                      hypre_CSRMatrixData(A),
                      hypre_CSRMatrixData(A) + n,
                      alp );

   return A;
}

/* A = diag(v) */
hypre_CSRMatrix *
hypre_CSRMatrixDiagMatrixFromVectorDevice(HYPRE_Int n, HYPRE_Complex *v)
{
   hypre_CSRMatrix *A = hypre_CSRMatrixCreate(n, n, n);

   hypre_CSRMatrixInitialize_v2(A, 0, HYPRE_MEMORY_DEVICE);

   HYPRE_THRUST_CALL( sequence,
                      hypre_CSRMatrixI(A),
                      hypre_CSRMatrixI(A) + n + 1,
                      0  );

   HYPRE_THRUST_CALL( sequence,
                      hypre_CSRMatrixJ(A),
                      hypre_CSRMatrixJ(A) + n,
                      0  );

   HYPRE_THRUST_CALL( copy,
                      v,
                      v + n,
                      hypre_CSRMatrixData(A) );

   return A;
}

/* B = diagm(A) */
hypre_CSRMatrix *
hypre_CSRMatrixDiagMatrixFromMatrixDevice(hypre_CSRMatrix *A, HYPRE_Int type)
{
   HYPRE_Int      nrows  = hypre_CSRMatrixNumRows(A);
   HYPRE_Complex  *diag = hypre_CTAlloc(HYPRE_Complex, nrows, HYPRE_MEMORY_DEVICE);
   hypre_CSRMatrixExtractDiagonalDevice(A, diag, type);

   hypre_CSRMatrix *diag_mat = hypre_CSRMatrixDiagMatrixFromVectorDevice(nrows, diag);

   hypre_TFree(diag, HYPRE_MEMORY_DEVICE);
   return diag_mat;
}

/* this predicate compares first and second element in a tuple in absolute value */
/* first is assumed to be complex, second to be real > 0 */
struct cabsfirst_greaterthan_second_pred : public
   thrust::unary_function<thrust::tuple<HYPRE_Complex, HYPRE_Real>, bool>
{
   __host__ __device__
   bool operator()(const thrust::tuple<HYPRE_Complex, HYPRE_Real>& t) const
   {
      const HYPRE_Complex i = thrust::get<0>(t);
      const HYPRE_Real j = thrust::get<1>(t);

      return hypre_cabs(i) > j;
   }
};

/* drop the entries that are smaller than:
 *    tol if elmt_tols == null,
 *    elmt_tols[j] otherwise where j = 0...NumNonzeros(A) */
HYPRE_Int
hypre_CSRMatrixDropSmallEntriesDevice( hypre_CSRMatrix *A,
                                       HYPRE_Real       tol,
                                       HYPRE_Real      *elmt_tols)
{
   HYPRE_Int      nrows  = hypre_CSRMatrixNumRows(A);
   HYPRE_Int      nnz    = hypre_CSRMatrixNumNonzeros(A);
   HYPRE_Int     *A_i    = hypre_CSRMatrixI(A);
   HYPRE_Int     *A_j    = hypre_CSRMatrixJ(A);
   HYPRE_Complex *A_data = hypre_CSRMatrixData(A);
   HYPRE_Int     *A_ii   = NULL;
   HYPRE_Int      new_nnz = 0;
   HYPRE_Int     *new_ii;
   HYPRE_Int     *new_j;
   HYPRE_Complex *new_data;

   if (elmt_tols == NULL)
   {
      new_nnz = HYPRE_THRUST_CALL( count_if,
                                   A_data,
                                   A_data + nnz,
                                   thrust::not1(less_than<HYPRE_Complex>(tol)) );
   }
   else
   {
      new_nnz = HYPRE_THRUST_CALL( count_if,
                                   thrust::make_zip_iterator(thrust::make_tuple(A_data, elmt_tols)),
                                   thrust::make_zip_iterator(thrust::make_tuple(A_data, elmt_tols)) + nnz,
                                   cabsfirst_greaterthan_second_pred() );
   }

   if (new_nnz == nnz)
   {
      hypre_TFree(A_ii, HYPRE_MEMORY_DEVICE);
      return hypre_error_flag;
   }

   if (!A_ii)
   {
      A_ii = hypreDevice_CsrRowPtrsToIndices(nrows, nnz, A_i);
   }
   new_ii = hypre_TAlloc(HYPRE_Int, new_nnz, HYPRE_MEMORY_DEVICE);
   new_j = hypre_TAlloc(HYPRE_Int, new_nnz, HYPRE_MEMORY_DEVICE);
   new_data = hypre_TAlloc(HYPRE_Complex, new_nnz, HYPRE_MEMORY_DEVICE);

   thrust::zip_iterator< thrust::tuple<HYPRE_Int*, HYPRE_Int*, HYPRE_Complex*> > new_end;

   if (elmt_tols == NULL)
   {
      new_end = HYPRE_THRUST_CALL( copy_if,
                                   thrust::make_zip_iterator(thrust::make_tuple(A_ii, A_j, A_data)),
                                   thrust::make_zip_iterator(thrust::make_tuple(A_ii, A_j, A_data)) + nnz,
                                   A_data,
                                   thrust::make_zip_iterator(thrust::make_tuple(new_ii, new_j, new_data)),
                                   thrust::not1(less_than<HYPRE_Complex>(tol)) );
   }
   else
   {
      new_end = HYPRE_THRUST_CALL( copy_if,
                                   thrust::make_zip_iterator(thrust::make_tuple(A_ii, A_j, A_data)),
                                   thrust::make_zip_iterator(thrust::make_tuple(A_ii, A_j, A_data)) + nnz,
                                   thrust::make_zip_iterator(thrust::make_tuple(A_data, elmt_tols)),
                                   thrust::make_zip_iterator(thrust::make_tuple(new_ii, new_j, new_data)),
                                   cabsfirst_greaterthan_second_pred() );
   }

   hypre_assert( thrust::get<0>(new_end.get_iterator_tuple()) == new_ii + new_nnz );

   hypre_TFree(A_ii,   HYPRE_MEMORY_DEVICE);
   hypre_TFree(A_i,    HYPRE_MEMORY_DEVICE);
   hypre_TFree(A_j,    HYPRE_MEMORY_DEVICE);
   hypre_TFree(A_data, HYPRE_MEMORY_DEVICE);

   hypre_CSRMatrixNumNonzeros(A) = new_nnz;
   hypre_CSRMatrixI(A) = hypreDevice_CsrRowIndicesToPtrs(nrows, new_nnz, new_ii);
   hypre_CSRMatrixJ(A) = new_j;
   hypre_CSRMatrixData(A) = new_data;
   hypre_TFree(new_ii, HYPRE_MEMORY_DEVICE);

   return hypre_error_flag;
}

/* mark is of size nA
 * diag_option: 1: special treatment for diag entries, mark as -2
 */
__global__ void
hypreCUDAKernel_CSRMatrixIntersectPattern(HYPRE_Int  n,
                                          HYPRE_Int  nA,
                                          HYPRE_Int *rowid,
                                          HYPRE_Int *colid,
                                          HYPRE_Int *idx,
                                          HYPRE_Int *mark,
                                          HYPRE_Int  diag_option)
{
   HYPRE_Int i = hypre_cuda_get_grid_thread_id<1, 1>();

   if (i >= n)
   {
      return;
   }

   HYPRE_Int r1 = read_only_load(&rowid[i]);
   HYPRE_Int c1 = read_only_load(&colid[i]);
   HYPRE_Int j = read_only_load(&idx[i]);

   if (0 == diag_option)
   {
      if (j < nA)
      {
         HYPRE_Int r2 = i < n - 1 ? read_only_load(&rowid[i + 1]) : -1;
         HYPRE_Int c2 = i < n - 1 ? read_only_load(&colid[i + 1]) : -1;
         if (r1 == r2 && c1 == c2)
         {
            mark[j] = c1;
         }
         else
         {
            mark[j] = -1;
         }
      }
   }
   else if (1 == diag_option)
   {
      if (j < nA)
      {
         if (r1 == c1)
         {
            mark[j] = -2;
         }
         else
         {
            HYPRE_Int r2 = i < n - 1 ? read_only_load(&rowid[i + 1]) : -1;
            HYPRE_Int c2 = i < n - 1 ? read_only_load(&colid[i + 1]) : -1;
            if (r1 == r2 && c1 == c2)
            {
               mark[j] = c1;
            }
            else
            {
               mark[j] = -1;
            }
         }
      }
   }
}

/* markA: array of size nnz(A), for pattern of (A and B), markA is the column indices as in A_J
 * Otherwise, mark pattern not in A-B as -1 in markA
 * Note the special treatment for diagonal entries of A (marked as -2) */
HYPRE_Int
hypre_CSRMatrixIntersectPattern(hypre_CSRMatrix *A,
                                hypre_CSRMatrix *B,
                                HYPRE_Int       *markA,
                                HYPRE_Int        diag_opt)
{
   HYPRE_Int nrows = hypre_CSRMatrixNumRows(A);
   HYPRE_Int nnzA  = hypre_CSRMatrixNumNonzeros(A);
   HYPRE_Int nnzB  = hypre_CSRMatrixNumNonzeros(B);

   HYPRE_Int *Cii = hypre_TAlloc(HYPRE_Int, nnzA + nnzB, HYPRE_MEMORY_DEVICE);
   HYPRE_Int *Cjj = hypre_TAlloc(HYPRE_Int, nnzA + nnzB, HYPRE_MEMORY_DEVICE);
   HYPRE_Int *idx = hypre_TAlloc(HYPRE_Int, nnzA + nnzB, HYPRE_MEMORY_DEVICE);

   hypreDevice_CsrRowPtrsToIndices_v2(nrows, nnzA, hypre_CSRMatrixI(A), Cii);
   hypreDevice_CsrRowPtrsToIndices_v2(nrows, nnzB, hypre_CSRMatrixI(B), Cii + nnzA);
   hypre_TMemcpy(Cjj,        hypre_CSRMatrixJ(A), HYPRE_Int, nnzA, HYPRE_MEMORY_DEVICE,
                 HYPRE_MEMORY_DEVICE);
   hypre_TMemcpy(Cjj + nnzA, hypre_CSRMatrixJ(B), HYPRE_Int, nnzB, HYPRE_MEMORY_DEVICE,
                 HYPRE_MEMORY_DEVICE);
   HYPRE_THRUST_CALL( sequence, idx, idx + nnzA + nnzB );

   HYPRE_THRUST_CALL( stable_sort_by_key,
                      thrust::make_zip_iterator(thrust::make_tuple(Cii, Cjj)),
                      thrust::make_zip_iterator(thrust::make_tuple(Cii, Cjj)) + nnzA + nnzB,
                      idx );

   hypre_TMemcpy(markA, hypre_CSRMatrixJ(A), HYPRE_Int, nnzA, HYPRE_MEMORY_DEVICE,
                 HYPRE_MEMORY_DEVICE);

   dim3 bDim = hypre_GetDefaultDeviceBlockDimension();
   dim3 gDim = hypre_GetDefaultDeviceGridDimension(nnzA + nnzB, "thread", bDim);

   HYPRE_CUDA_LAUNCH( hypreCUDAKernel_CSRMatrixIntersectPattern, gDim, bDim,
                      nnzA + nnzB, nnzA, Cii, Cjj, idx, markA, diag_opt );

   hypre_TFree(Cii, HYPRE_MEMORY_DEVICE);
   hypre_TFree(Cjj, HYPRE_MEMORY_DEVICE);
   hypre_TFree(idx, HYPRE_MEMORY_DEVICE);

   return hypre_error_flag;
}

__global__ void
hypreCUDAKernel_CSRDiagScale( HYPRE_Int      nrows,
                              HYPRE_Int     *ia,
                              HYPRE_Int     *ja,
                              HYPRE_Complex *aa,
                              HYPRE_Complex *ld,
                              HYPRE_Complex *rd)
{
   HYPRE_Int row = hypre_cuda_get_grid_warp_id<1, 1>();

   if (row >= nrows)
   {
      return;
   }

   HYPRE_Int lane = hypre_cuda_get_lane_id<1>();
   HYPRE_Int p = 0, q = 0;

   if (lane < 2)
   {
      p = read_only_load(ia + row + lane);
   }
   q = __shfl_sync(HYPRE_WARP_FULL_MASK, p, 1);
   p = __shfl_sync(HYPRE_WARP_FULL_MASK, p, 0);

   HYPRE_Complex sl = 1.0;

   if (ld)
   {
      if (!lane)
      {
         sl = read_only_load(ld + row);
      }
      sl = __shfl_sync(HYPRE_WARP_FULL_MASK, sl, 0);
   }

   if (rd)
   {
      for (HYPRE_Int i = p + lane; i < q; i += HYPRE_WARP_SIZE)
      {
         const HYPRE_Int col = read_only_load(ja + i);
         const HYPRE_Complex sr = read_only_load(rd + col);
         aa[i] = sl * aa[i] * sr;
      }
   }
   else if (sl != 1.0)
   {
      for (HYPRE_Int i = p + lane; i < q; i += HYPRE_WARP_SIZE)
      {
         aa[i] = sl * aa[i];
      }
   }
}

HYPRE_Int
hypre_CSRMatrixDiagScaleDevice( hypre_CSRMatrix *A,
                                hypre_Vector    *ld,
                                hypre_Vector    *rd)
{
   HYPRE_Int      nrows  = hypre_CSRMatrixNumRows(A);
   HYPRE_Complex *A_data = hypre_CSRMatrixData(A);
   HYPRE_Int     *A_i    = hypre_CSRMatrixI(A);
   HYPRE_Int     *A_j    = hypre_CSRMatrixJ(A);
   HYPRE_Complex *ldata  = ld ? hypre_VectorData(ld) : NULL;
   HYPRE_Complex *rdata  = rd ? hypre_VectorData(rd) : NULL;
   dim3           bDim, gDim;

   bDim = hypre_GetDefaultCUDABlockDimension();
   gDim = hypre_GetDefaultCUDAGridDimension(nrows, "warp", bDim);

   HYPRE_CUDA_LAUNCH(hypreCUDAKernel_CSRDiagScale, gDim, bDim,
                     nrows, A_i, A_j, A_data, ldata, rdata);

   hypre_SyncCudaComputeStream(hypre_handle());

   return hypre_error_flag;
}

#endif /* HYPRE_USING_CUDA || defined(HYPRE_USING_HIP) */

#if defined(HYPRE_USING_GPU)

HYPRE_Int
hypre_CSRMatrixTransposeDevice(hypre_CSRMatrix  *A,
                               hypre_CSRMatrix **AT_ptr,
                               HYPRE_Int         data)
{
   HYPRE_Complex    *A_data   = hypre_CSRMatrixData(A);
   HYPRE_Int        *A_i      = hypre_CSRMatrixI(A);
   HYPRE_Int        *A_j      = hypre_CSRMatrixJ(A);
   HYPRE_Int         nrows_A  = hypre_CSRMatrixNumRows(A);
   HYPRE_Int         ncols_A  = hypre_CSRMatrixNumCols(A);
   HYPRE_Int         nnz_A    = hypre_CSRMatrixNumNonzeros(A);
   HYPRE_Complex    *C_data;
   HYPRE_Int        *C_i;
   HYPRE_Int        *C_j;
   hypre_CSRMatrix  *C;


   /* trivial case */
   if (nnz_A == 0)
   {
      C_i =    hypre_CTAlloc(HYPRE_Int,     ncols_A + 1, HYPRE_MEMORY_DEVICE);
      C_j =    hypre_CTAlloc(HYPRE_Int,     0,           HYPRE_MEMORY_DEVICE);
      C_data = hypre_CTAlloc(HYPRE_Complex, 0,           HYPRE_MEMORY_DEVICE);
   }
   else
   {
#if defined(HYPRE_USING_CUSPARSE)
      hypreDevice_CSRSpTransCusparse(nrows_A, ncols_A, nnz_A, A_i, A_j, A_data, &C_i, &C_j, &C_data,
                                     data);
#elif defined(HYPRE_USING_ROCSPARSE)
      hypreDevice_CSRSpTransRocsparse(nrows_A, ncols_A, nnz_A, A_i, A_j, A_data, &C_i, &C_j, &C_data,
                                      data);
<<<<<<< HEAD
=======
#elif defined(HYPRE_USING_ONEMKLSPARSE)
      hypreDevice_CSRSpTransOnemklsparse(nrows_A, ncols_A, nnz_A, A_i, A_j, A_data, &C_i, &C_j, &C_data,
                                         data);
>>>>>>> dcbee145
#else
      hypreDevice_CSRSpTrans(nrows_A, ncols_A, nnz_A, A_i, A_j, A_data, &C_i, &C_j, &C_data, data);
#endif
   }

   C = hypre_CSRMatrixCreate(ncols_A, nrows_A, nnz_A);
   hypre_CSRMatrixI(C) = C_i;
   hypre_CSRMatrixJ(C) = C_j;
   hypre_CSRMatrixData(C) = C_data;
   hypre_CSRMatrixMemoryLocation(C) = HYPRE_MEMORY_DEVICE;

   *AT_ptr = C;

   hypre_SyncCudaComputeStream(hypre_handle());

   return hypre_error_flag;
}

#endif /* #if defined(HYPRE_USING_GPU) */

HYPRE_Int
hypre_CSRMatrixSortRow(hypre_CSRMatrix *A)
{
#if defined(HYPRE_USING_CUSPARSE)
   hypre_SortCSRCusparse(hypre_CSRMatrixNumRows(A), hypre_CSRMatrixNumCols(A),
                         hypre_CSRMatrixNumNonzeros(A), hypre_CSRMatrixGPUMatDescr(A),
                         hypre_CSRMatrixI(A), hypre_CSRMatrixJ(A), hypre_CSRMatrixData(A));
#elif defined(HYPRE_USING_ROCSPARSE)
   hypre_SortCSRRocsparse(hypre_CSRMatrixNumRows(A), hypre_CSRMatrixNumCols(A),
                          hypre_CSRMatrixNumNonzeros(A), hypre_CSRMatrixGPUMatDescr(A),
                          hypre_CSRMatrixI(A), hypre_CSRMatrixJ(A), hypre_CSRMatrixData(A));
#else
   hypre_error_w_msg(HYPRE_ERROR_GENERIC,
                     "hypre_CSRMatrixSortRow only implemented for cuSPARSE/rocSPARSE!\n");
#endif

   return hypre_error_flag;
}

#if defined(HYPRE_USING_CUSPARSE)
/* @brief This functions sorts values and column indices in each row in ascending order INPLACE
 * @param[in] n Number of rows
 * @param[in] m Number of columns
 * @param[in] nnzA Number of nonzeroes
 * @param[in] *d_ia (Unsorted) Row indices
 * @param[in,out] *d_ja_sorted On Start: Unsorted column indices. On return: Sorted column indices
 * @param[in,out] *d_a_sorted On Start: Unsorted values. On Return: Sorted values corresponding with column indices
 */
void
hypre_SortCSRCusparse(       HYPRE_Int      n,
                             HYPRE_Int      m,
                             HYPRE_Int      nnzA,
                             cusparseMatDescr_t descrA,
                             const HYPRE_Int     *d_ia,
                             HYPRE_Int     *d_ja_sorted,
                             HYPRE_Complex *d_a_sorted )
{
   cusparseHandle_t cusparsehandle = hypre_HandleCusparseHandle(hypre_handle());

   size_t pBufferSizeInBytes = 0;
   void *pBuffer = NULL;

   csru2csrInfo_t sortInfoA;
   HYPRE_CUSPARSE_CALL( cusparseCreateCsru2csrInfo(&sortInfoA) );

   HYPRE_Int isDoublePrecision = sizeof(HYPRE_Complex) == sizeof(hypre_double);
   HYPRE_Int isSinglePrecision = sizeof(HYPRE_Complex) == sizeof(hypre_double) / 2;

   if (isDoublePrecision)
   {
      HYPRE_CUSPARSE_CALL( cusparseDcsru2csr_bufferSizeExt(cusparsehandle,
                                                           n, m, nnzA, d_a_sorted, d_ia, d_ja_sorted,
                                                           sortInfoA, &pBufferSizeInBytes) );

      pBuffer = hypre_TAlloc(char, pBufferSizeInBytes, HYPRE_MEMORY_DEVICE);

      HYPRE_CUSPARSE_CALL( cusparseDcsru2csr(cusparsehandle,
                                             n, m, nnzA, descrA, d_a_sorted, d_ia, d_ja_sorted,
                                             sortInfoA, pBuffer) );
   }
   else if (isSinglePrecision)
   {
      HYPRE_CUSPARSE_CALL( cusparseScsru2csr_bufferSizeExt(cusparsehandle,
                                                           n, m, nnzA, (float *) d_a_sorted, d_ia, d_ja_sorted,
                                                           sortInfoA, &pBufferSizeInBytes));

      pBuffer = hypre_TAlloc(char, pBufferSizeInBytes, HYPRE_MEMORY_DEVICE);

      HYPRE_CUSPARSE_CALL( cusparseScsru2csr(cusparsehandle,
                                             n, m, nnzA, descrA, (float *)d_a_sorted, d_ia, d_ja_sorted,
                                             sortInfoA, pBuffer) );
   }

   hypre_TFree(pBuffer, HYPRE_MEMORY_DEVICE);
   HYPRE_CUSPARSE_CALL(cusparseDestroyCsru2csrInfo(sortInfoA));
}

HYPRE_Int
hypre_CSRMatrixTriLowerUpperSolveCusparse(char             uplo,
                                          hypre_CSRMatrix *A,
                                          HYPRE_Real      *l1_norms,
                                          hypre_Vector    *f,
                                          hypre_Vector    *u )
{
   HYPRE_Int      nrow   = hypre_CSRMatrixNumRows(A);
   HYPRE_Int      ncol   = hypre_CSRMatrixNumCols(A);
   HYPRE_Int      nnzA   = hypre_CSRMatrixNumNonzeros(A);
   HYPRE_Int     *A_i    = hypre_CSRMatrixI(A);
   HYPRE_Int     *A_j    = hypre_CSRMatrixJ(A);
   HYPRE_Complex *A_a    = hypre_CSRMatrixData(A);
   HYPRE_Int     *A_sj   = hypre_CSRMatrixSortedJ(A);
   HYPRE_Complex *A_sa   = hypre_CSRMatrixSortedData(A);
   HYPRE_Complex *f_data = hypre_VectorData(f);
   HYPRE_Complex *u_data = hypre_VectorData(u);
   HYPRE_Complex  alpha  = 1.0;
   hypre_int      buffer_size;
   hypre_int      structural_zero;

   if (nrow != ncol)
   {
      hypre_assert(0);
      hypre_error_in_arg(1);
      return hypre_error_flag;
   }

   if (nrow <= 0)
   {
      return hypre_error_flag;
   }

   if (nnzA <= 0)
   {
      hypre_assert(0);
      hypre_error_in_arg(1);
      return hypre_error_flag;
   }

   cusparseHandle_t handle = hypre_HandleCusparseHandle(hypre_handle());
   cusparseMatDescr_t descr = hypre_CSRMatrixGPUMatDescr(A);

   if ( !A_sj && !A_sa )
   {
      hypre_CSRMatrixSortedJ(A) = A_sj = hypre_TAlloc(HYPRE_Int, nnzA, HYPRE_MEMORY_DEVICE);
      hypre_CSRMatrixSortedData(A) = A_sa = hypre_TAlloc(HYPRE_Complex, nnzA, HYPRE_MEMORY_DEVICE);
      hypre_TMemcpy(A_sj, A_j, HYPRE_Int, nnzA, HYPRE_MEMORY_DEVICE, HYPRE_MEMORY_DEVICE);
      hypre_TMemcpy(A_sa, A_a, HYPRE_Complex, nnzA, HYPRE_MEMORY_DEVICE, HYPRE_MEMORY_DEVICE);

#if defined(HYPRE_USING_CUDA)
      hypre_CSRMatrixData(A) = A_sa;
      HYPRE_Int err = 0;
      if (l1_norms)
      {
         err = hypre_CSRMatrixReplaceDiagDevice(A, l1_norms, INFINITY, 0.0);
      }
      else
      {
         err = hypre_CSRMatrixFixZeroDiagDevice(A, INFINITY, 0.0);
      }
      hypre_CSRMatrixData(A) = A_a;
      if (err)
      {
         hypre_error_w_msg(1, "structural zero in hypre_CSRMatrixTriLowerUpperSolveCusparse");
         //hypre_assert(0);
      }
#endif

      hypre_SortCSRCusparse(nrow, ncol, nnzA, descr, A_i, A_sj, A_sa);
   }

   HYPRE_CUSPARSE_CALL( cusparseSetMatDiagType(descr, CUSPARSE_DIAG_TYPE_NON_UNIT) );

   if (!hypre_CSRMatrixCsrsvData(A))
   {
      hypre_CSRMatrixCsrsvData(A) = hypre_CsrsvDataCreate();
   }
   hypre_CsrsvData *csrsv_data = hypre_CSRMatrixCsrsvData(A);

   if (uplo == 'L')
   {
      HYPRE_CUSPARSE_CALL( cusparseSetMatFillMode(descr, CUSPARSE_FILL_MODE_LOWER) );

      if (!hypre_CsrsvDataInfoL(csrsv_data))
      {
         HYPRE_CUSPARSE_CALL( cusparseCreateCsrsv2Info(&hypre_CsrsvDataInfoL(csrsv_data)) );

         HYPRE_CUSPARSE_CALL( cusparseDcsrsv2_bufferSize(handle, CUSPARSE_OPERATION_NON_TRANSPOSE,
                                                         nrow, nnzA, descr, A_sa, A_i, A_sj, hypre_CsrsvDataInfoL(csrsv_data), &buffer_size) );

         if (hypre_CsrsvDataBufferSize(csrsv_data) < buffer_size)
         {
            hypre_CsrsvDataBuffer(csrsv_data) = hypre_TReAlloc_v2(hypre_CsrsvDataBuffer(csrsv_data),
                                                                  char, hypre_CsrsvDataBufferSize(csrsv_data),
                                                                  char, buffer_size,
                                                                  HYPRE_MEMORY_DEVICE);
            hypre_CsrsvDataBufferSize(csrsv_data) = buffer_size;
         }

         HYPRE_CUSPARSE_CALL( cusparseDcsrsv2_analysis(handle, CUSPARSE_OPERATION_NON_TRANSPOSE,
                                                       nrow, nnzA, descr, A_sa, A_i, A_sj,
                                                       hypre_CsrsvDataInfoL(csrsv_data), CUSPARSE_SOLVE_POLICY_USE_LEVEL,
                                                       hypre_CsrsvDataBuffer(csrsv_data)) );

         cusparseStatus_t status = cusparseXcsrsv2_zeroPivot(handle, hypre_CsrsvDataInfoL(csrsv_data),
                                                             &structural_zero);
         if (CUSPARSE_STATUS_ZERO_PIVOT == status)
         {
            char msg[256];
            hypre_sprintf(msg, "hypre_CSRMatrixTriLowerUpperSolveCusparse A(%d,%d) is missing\n",
                          structural_zero, structural_zero);
            hypre_error_w_msg(1, msg);
            //hypre_assert(0);
         }
      }

      HYPRE_CUSPARSE_CALL( cusparseDcsrsv2_solve(handle, CUSPARSE_OPERATION_NON_TRANSPOSE,
                                                 nrow, nnzA, &alpha, descr, A_sa, A_i, A_sj,
                                                 hypre_CsrsvDataInfoL(csrsv_data), f_data, u_data,
                                                 CUSPARSE_SOLVE_POLICY_USE_LEVEL,
                                                 hypre_CsrsvDataBuffer(csrsv_data)) );
   }
   else
   {
      HYPRE_CUSPARSE_CALL( cusparseSetMatFillMode(descr, CUSPARSE_FILL_MODE_UPPER) );

      if (!hypre_CsrsvDataInfoU(csrsv_data))
      {
         HYPRE_CUSPARSE_CALL( cusparseCreateCsrsv2Info(&hypre_CsrsvDataInfoU(csrsv_data)) );

         HYPRE_CUSPARSE_CALL( cusparseDcsrsv2_bufferSize(handle, CUSPARSE_OPERATION_NON_TRANSPOSE,
                                                         nrow, nnzA, descr, A_sa, A_i, A_sj, hypre_CsrsvDataInfoU(csrsv_data), &buffer_size) );

         if (hypre_CsrsvDataBufferSize(csrsv_data) < buffer_size)
         {
            hypre_CsrsvDataBuffer(csrsv_data) = hypre_TReAlloc_v2(hypre_CsrsvDataBuffer(csrsv_data),
                                                                  char, hypre_CsrsvDataBufferSize(csrsv_data),
                                                                  char, buffer_size,
                                                                  HYPRE_MEMORY_DEVICE);
            hypre_CsrsvDataBufferSize(csrsv_data) = buffer_size;
         }

         HYPRE_CUSPARSE_CALL( cusparseDcsrsv2_analysis(handle, CUSPARSE_OPERATION_NON_TRANSPOSE,
                                                       nrow, nnzA, descr, A_sa, A_i, A_sj,
                                                       hypre_CsrsvDataInfoU(csrsv_data), CUSPARSE_SOLVE_POLICY_USE_LEVEL,
                                                       hypre_CsrsvDataBuffer(csrsv_data)) );

         cusparseStatus_t status = cusparseXcsrsv2_zeroPivot(handle, hypre_CsrsvDataInfoU(csrsv_data),
                                                             &structural_zero);
         if (CUSPARSE_STATUS_ZERO_PIVOT == status)
         {
            char msg[256];
            hypre_sprintf(msg, "hypre_CSRMatrixTriLowerUpperSolveCusparse A(%d,%d) is missing\n",
                          structural_zero, structural_zero);
            hypre_error_w_msg(1, msg);
            //hypre_assert(0);
         }
      }

      HYPRE_CUSPARSE_CALL( cusparseDcsrsv2_solve(handle, CUSPARSE_OPERATION_NON_TRANSPOSE,
                                                 nrow, nnzA, &alpha, descr, A_sa, A_i, A_sj,
                                                 hypre_CsrsvDataInfoU(csrsv_data), f_data, u_data,
                                                 CUSPARSE_SOLVE_POLICY_USE_LEVEL,
                                                 hypre_CsrsvDataBuffer(csrsv_data)) );
   }

   return hypre_error_flag;
}

#endif /* #if defined(HYPRE_USING_CUSPARSE) */


#if defined(HYPRE_USING_ROCSPARSE)
HYPRE_Int
hypre_CSRMatrixTriLowerUpperSolveRocsparse(char              uplo,
                                           hypre_CSRMatrix * A,
                                           HYPRE_Real      * l1_norms,
                                           hypre_Vector    * f,
                                           hypre_Vector    * u )
{
   HYPRE_Int      nrow   = hypre_CSRMatrixNumRows(A);
   HYPRE_Int      ncol   = hypre_CSRMatrixNumCols(A);
   HYPRE_Int      nnzA   = hypre_CSRMatrixNumNonzeros(A);
   HYPRE_Int     *A_i    = hypre_CSRMatrixI(A);
   HYPRE_Int     *A_j    = hypre_CSRMatrixJ(A);
   HYPRE_Complex *A_a    = hypre_CSRMatrixData(A);
   HYPRE_Int     *A_sj   = hypre_CSRMatrixSortedJ(A);
   HYPRE_Complex *A_sa   = hypre_CSRMatrixSortedData(A);
   HYPRE_Complex *f_data = hypre_VectorData(f);
   HYPRE_Complex *u_data = hypre_VectorData(u);
   HYPRE_Complex  alpha  = 1.0;
   size_t         buffer_size;
   hypre_int      structural_zero;

   if (nrow != ncol)
   {
      hypre_assert(0);
      hypre_error_in_arg(1);
      return hypre_error_flag;
   }

   if (nrow <= 0)
   {
      return hypre_error_flag;
   }

   if (nnzA <= 0)
   {
      hypre_assert(0);
      hypre_error_in_arg(1);
      return hypre_error_flag;
   }

   rocsparse_handle handle = hypre_HandleCusparseHandle(hypre_handle());
   rocsparse_mat_descr descr = hypre_CSRMatrixGPUMatDescr(A);

   if ( !A_sj && !A_sa )
   {
      hypre_CSRMatrixSortedJ(A) = A_sj = hypre_TAlloc(HYPRE_Int, nnzA, HYPRE_MEMORY_DEVICE);
      hypre_CSRMatrixSortedData(A) = A_sa = hypre_TAlloc(HYPRE_Complex, nnzA, HYPRE_MEMORY_DEVICE);
      hypre_TMemcpy(A_sj, A_j, HYPRE_Int, nnzA, HYPRE_MEMORY_DEVICE, HYPRE_MEMORY_DEVICE);
      hypre_TMemcpy(A_sa, A_a, HYPRE_Complex, nnzA, HYPRE_MEMORY_DEVICE, HYPRE_MEMORY_DEVICE);

#if defined(HYPRE_USING_HIP)
      hypre_CSRMatrixData(A) = A_sa;
      HYPRE_Int err = 0;
      if (l1_norms)
      {
         err = hypre_CSRMatrixReplaceDiagDevice(A, l1_norms, INFINITY, 0.0);
      }
      else
      {
         err = hypre_CSRMatrixFixZeroDiagDevice(A, INFINITY, 0.0);
      }
      hypre_CSRMatrixData(A) = A_a;
      if (err)
      {
         hypre_error_w_msg(1, "structural zero in hypre_CSRMatrixTriLowerUpperSolveRocsparse");
         //hypre_assert(0);
      }
#endif

      hypre_SortCSRRocsparse(nrow, ncol, nnzA, descr, A_i, A_sj, A_sa);
   }

   HYPRE_ROCSPARSE_CALL( rocsparse_set_mat_diag_type(descr, rocsparse_diag_type_non_unit) );

   if (!hypre_CSRMatrixCsrsvData(A))
   {
      hypre_CSRMatrixCsrsvData(A) = hypre_CsrsvDataCreate();
   }
   hypre_CsrsvData *csrsv_data = hypre_CSRMatrixCsrsvData(A);

   if (uplo == 'L')
   {
      HYPRE_ROCSPARSE_CALL( rocsparse_set_mat_fill_mode(descr, rocsparse_fill_mode_lower) );

      if (!hypre_CsrsvDataInfoL(csrsv_data))
      {
         HYPRE_ROCSPARSE_CALL( rocsparse_create_mat_info(&hypre_CsrsvDataInfoL(csrsv_data)) );

         HYPRE_ROCSPARSE_CALL( rocsparse_dcsrsv_buffer_size(handle, rocsparse_operation_none,
                                                            nrow, nnzA, descr, A_sa, A_i, A_sj, hypre_CsrsvDataInfoL(csrsv_data), &buffer_size) );

         if (hypre_CsrsvDataBufferSize(csrsv_data) < buffer_size)
         {
            hypre_CsrsvDataBuffer(csrsv_data) = hypre_TReAlloc_v2(hypre_CsrsvDataBuffer(csrsv_data),
                                                                  char, hypre_CsrsvDataBufferSize(csrsv_data),
                                                                  char, buffer_size,
                                                                  HYPRE_MEMORY_DEVICE);
            hypre_CsrsvDataBufferSize(csrsv_data) = buffer_size;
         }

         HYPRE_ROCSPARSE_CALL( rocsparse_dcsrsv_analysis(handle, rocsparse_operation_none,
                                                         nrow, nnzA, descr, A_sa, A_i, A_sj,
                                                         hypre_CsrsvDataInfoL(csrsv_data), rocsparse_analysis_policy_reuse,
                                                         rocsparse_solve_policy_auto, hypre_CsrsvDataBuffer(csrsv_data)) );

         rocsparse_status status = rocsparse_csrsv_zero_pivot(handle, descr,
                                                              hypre_CsrsvDataInfoL(csrsv_data), &structural_zero);
         if (rocsparse_status_zero_pivot == status)
         {
            char msg[256];
            hypre_sprintf(msg, "hypre_CSRMatrixTriLowerUpperSolveRocsparse A(%d,%d) is missing\n",
                          structural_zero, structural_zero);
            hypre_error_w_msg(1, msg);
            //hypre_assert(0);
         }
      }

      HYPRE_ROCSPARSE_CALL( rocsparse_dcsrsv_solve(handle, rocsparse_operation_none,
                                                   nrow, nnzA, &alpha, descr, A_sa, A_i, A_sj,
                                                   hypre_CsrsvDataInfoL(csrsv_data), f_data, u_data,
                                                   rocsparse_solve_policy_auto,
                                                   hypre_CsrsvDataBuffer(csrsv_data)) );
   }
   else
   {
      HYPRE_ROCSPARSE_CALL( rocsparse_set_mat_fill_mode(descr, rocsparse_fill_mode_upper) );

      if (!hypre_CsrsvDataInfoU(csrsv_data))
      {
         HYPRE_ROCSPARSE_CALL( rocsparse_create_mat_info(&hypre_CsrsvDataInfoU(csrsv_data)) );

         HYPRE_ROCSPARSE_CALL( rocsparse_dcsrsv_buffer_size(handle, rocsparse_operation_none,
                                                            nrow, nnzA, descr, A_sa, A_i, A_sj, hypre_CsrsvDataInfoU(csrsv_data), &buffer_size) );

         if (hypre_CsrsvDataBufferSize(csrsv_data) < buffer_size)
         {
            hypre_CsrsvDataBuffer(csrsv_data) = hypre_TReAlloc_v2(hypre_CsrsvDataBuffer(csrsv_data),
                                                                  char, hypre_CsrsvDataBufferSize(csrsv_data),
                                                                  char, buffer_size,
                                                                  HYPRE_MEMORY_DEVICE);
            hypre_CsrsvDataBufferSize(csrsv_data) = buffer_size;
         }

         HYPRE_ROCSPARSE_CALL( rocsparse_dcsrsv_analysis(handle, rocsparse_operation_none,
                                                         nrow, nnzA, descr, A_sa, A_i, A_sj,
                                                         hypre_CsrsvDataInfoU(csrsv_data), rocsparse_analysis_policy_reuse,
                                                         rocsparse_solve_policy_auto, hypre_CsrsvDataBuffer(csrsv_data)) );

         rocsparse_status status = rocsparse_csrsv_zero_pivot(handle, descr,
                                                              hypre_CsrsvDataInfoU(csrsv_data), &structural_zero);
         if (rocsparse_status_zero_pivot == status)
         {
            char msg[256];
            hypre_sprintf(msg, "hypre_CSRMatrixTriLowerUpperSolveRocsparse A(%d,%d) is missing\n",
                          structural_zero, structural_zero);
            hypre_error_w_msg(1, msg);
            //hypre_assert(0);
         }
      }

      HYPRE_ROCSPARSE_CALL( rocsparse_dcsrsv_solve(handle, rocsparse_operation_none,
                                                   nrow, nnzA, &alpha, descr, A_sa, A_i, A_sj,
                                                   hypre_CsrsvDataInfoU(csrsv_data), f_data, u_data,
                                                   rocsparse_solve_policy_auto,
                                                   hypre_CsrsvDataBuffer(csrsv_data)) );
   }

   return hypre_error_flag;
}

/* @brief This functions sorts values and column indices in each row in ascending order OUT-OF-PLACE
 * @param[in] n Number of rows
 * @param[in] m Number of columns
 * @param[in] nnzA Number of nonzeroes
 * @param[in] *d_ia (Unsorted) Row indices
 * @param[in,out] *d_ja_sorted On Start: Unsorted column indices. On return: Sorted column indices
 * @param[in,out] *d_a_sorted On Start: Unsorted values. On Return: Sorted values corresponding with column indices
 */
void
hypre_SortCSRRocsparse(       HYPRE_Int      n,
                              HYPRE_Int      m,
                              HYPRE_Int      nnzA,
                              rocsparse_mat_descr descrA,
                              const HYPRE_Int     *d_ia,
                              HYPRE_Int     *d_ja_sorted,
                              HYPRE_Complex *d_a_sorted )
{
   rocsparse_handle handle = hypre_HandleCusparseHandle(hypre_handle());

   size_t pBufferSizeInBytes = 0;
   void *pBuffer = NULL;
   HYPRE_Int *P = NULL;

   HYPRE_Int isDoublePrecision = sizeof(HYPRE_Complex) == sizeof(hypre_double);
   HYPRE_Int isSinglePrecision = sizeof(HYPRE_Complex) == sizeof(hypre_double) / 2;

   // FIXME: There is not in-place version of csr sort in rocSPARSE currently, so we make
   //        a temporary copy of the data for gthr, sort that, and then copy the sorted values
   //        back to the array being returned. Where there is an in-place version available,
   //        we should use it.
   HYPRE_Complex *d_a_tmp;
   d_a_tmp  = hypre_TAlloc(HYPRE_Complex, nnzA, HYPRE_MEMORY_DEVICE);

   HYPRE_ROCSPARSE_CALL( rocsparse_csrsort_buffer_size(handle, n, m, nnzA, d_ia, d_ja_sorted,
                                                       &pBufferSizeInBytes) );

   pBuffer = hypre_TAlloc(char, pBufferSizeInBytes, HYPRE_MEMORY_DEVICE);
   P       = hypre_TAlloc(HYPRE_Int, nnzA, HYPRE_MEMORY_DEVICE);

   HYPRE_ROCSPARSE_CALL( rocsparse_create_identity_permutation(handle, nnzA, P) );
   HYPRE_ROCSPARSE_CALL( rocsparse_csrsort(handle, n, m, nnzA, descrA, d_ia, d_ja_sorted, P,
                                           pBuffer) );

   if (isDoublePrecision)
   {
      HYPRE_ROCSPARSE_CALL( rocsparse_dgthr(handle, nnzA, d_a_sorted, d_a_tmp, P,
                                            rocsparse_index_base_zero) );
   }
   else if (isSinglePrecision)
   {
      HYPRE_ROCSPARSE_CALL( rocsparse_sgthr(handle, nnzA, (float *) d_a_sorted, (float *) d_a_tmp, P,
                                            rocsparse_index_base_zero) );
   }

   hypre_TFree(pBuffer, HYPRE_MEMORY_DEVICE);
   hypre_TFree(P, HYPRE_MEMORY_DEVICE);

   hypre_TMemcpy(d_a_sorted, d_a_tmp, HYPRE_Complex, nnzA, HYPRE_MEMORY_DEVICE, HYPRE_MEMORY_DEVICE);

   hypre_TFree(d_a_tmp, HYPRE_MEMORY_DEVICE);
}
#endif // #if defined(HYPRE_USING_ROCSPARSE)

void hypre_CSRMatrixGpuSpMVAnalysis(hypre_CSRMatrix *matrix)
{
#if defined(HYPRE_USING_ROCSPARSE)

   HYPRE_ROCSPARSE_CALL( rocsparse_dcsrmv_analysis(hypre_HandleCusparseHandle(hypre_handle()),
                                                   rocsparse_operation_none,
                                                   hypre_CSRMatrixNumRows(matrix),
                                                   hypre_CSRMatrixNumCols(matrix),
                                                   hypre_CSRMatrixNumNonzeros(matrix),
                                                   hypre_CSRMatrixGPUMatDescr(matrix),
                                                   hypre_CSRMatrixData(matrix),
                                                   hypre_CSRMatrixI(matrix),
                                                   hypre_CSRMatrixJ(matrix),
                                                   hypre_CSRMatrixGPUMatInfo(matrix)) );

#endif // #if defined(HYPRE_USING_ROCSPARSE)
}<|MERGE_RESOLUTION|>--- conflicted
+++ resolved
@@ -1601,8 +1601,8 @@
    HYPRE_Complex *rdata  = rd ? hypre_VectorData(rd) : NULL;
    dim3           bDim, gDim;
 
-   bDim = hypre_GetDefaultCUDABlockDimension();
-   gDim = hypre_GetDefaultCUDAGridDimension(nrows, "warp", bDim);
+   bDim = hypre_GetDefaultDeviceBlockDimension();
+   gDim = hypre_GetDefaultDeviceGridDimension(nrows, "warp", bDim);
 
    HYPRE_CUDA_LAUNCH(hypreCUDAKernel_CSRDiagScale, gDim, bDim,
                      nrows, A_i, A_j, A_data, ldata, rdata);
@@ -1648,12 +1648,9 @@
 #elif defined(HYPRE_USING_ROCSPARSE)
       hypreDevice_CSRSpTransRocsparse(nrows_A, ncols_A, nnz_A, A_i, A_j, A_data, &C_i, &C_j, &C_data,
                                       data);
-<<<<<<< HEAD
-=======
 #elif defined(HYPRE_USING_ONEMKLSPARSE)
       hypreDevice_CSRSpTransOnemklsparse(nrows_A, ncols_A, nnz_A, A_i, A_j, A_data, &C_i, &C_j, &C_data,
                                          data);
->>>>>>> dcbee145
 #else
       hypreDevice_CSRSpTrans(nrows_A, ncols_A, nnz_A, A_i, A_j, A_data, &C_i, &C_j, &C_data, data);
 #endif
