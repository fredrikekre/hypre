/******************************************************************************
 * Copyright 1998-2019 Lawrence Livermore National Security, LLC and other
 * HYPRE Project Developers. See the top-level COPYRIGHT file for details.
 *
 * SPDX-License-Identifier: (Apache-2.0 OR MIT)
 ******************************************************************************/

/******************************************************************************
 *
 * Matrix operation functions for hypre_CSRMatrix class.
 *
 *****************************************************************************/

#include "seq_mv.h"
#include "_hypre_utilities.hpp"
#include "seq_mv.hpp"

#if defined(HYPRE_USING_CUSPARSE) || defined(HYPRE_USING_ROCSPARSE)
hypre_CsrsvData*
hypre_CsrsvDataCreate()
{
   hypre_CsrsvData *data = hypre_CTAlloc(hypre_CsrsvData, 1, HYPRE_MEMORY_HOST);

   return data;
}

void
hypre_CsrsvDataDestroy(hypre_CsrsvData* data)
{
   if (!data)
   {
      return;
   }

   if ( hypre_CsrsvDataInfoL(data) )
   {
#if defined(HYPRE_USING_CUSPARSE)
      HYPRE_CUSPARSE_CALL( cusparseDestroyCsrsv2Info( hypre_CsrsvDataInfoL(data) ) );
#elif defined(HYPRE_USING_ROCSPARSE)
      HYPRE_ROCSPARSE_CALL( rocsparse_destroy_mat_info( hypre_CsrsvDataInfoL(data) ) );
#endif
   }

   if ( hypre_CsrsvDataInfoU(data) )
   {
#if defined(HYPRE_USING_CUSPARSE)
      HYPRE_CUSPARSE_CALL( cusparseDestroyCsrsv2Info( hypre_CsrsvDataInfoU(data) ) );
#elif defined(HYPRE_USING_ROCSPARSE)
      HYPRE_ROCSPARSE_CALL( rocsparse_destroy_mat_info( hypre_CsrsvDataInfoU(data) ) );
#endif
   }

   if ( hypre_CsrsvDataBuffer(data) )
   {
      hypre_TFree(hypre_CsrsvDataBuffer(data), HYPRE_MEMORY_DEVICE);
   }

   hypre_TFree(data, HYPRE_MEMORY_HOST);
}

hypre_GpuMatData *
hypre_GpuMatDataCreate()
{
   hypre_GpuMatData *data = hypre_CTAlloc(hypre_GpuMatData, 1, HYPRE_MEMORY_HOST);

#if defined(HYPRE_USING_CUSPARSE)
   cusparseMatDescr_t mat_descr;
   HYPRE_CUSPARSE_CALL( cusparseCreateMatDescr(&mat_descr) );
   HYPRE_CUSPARSE_CALL( cusparseSetMatType(mat_descr, CUSPARSE_MATRIX_TYPE_GENERAL) );
   HYPRE_CUSPARSE_CALL( cusparseSetMatIndexBase(mat_descr, CUSPARSE_INDEX_BASE_ZERO) );
   hypre_GpuMatDataMatDecsr(data) = mat_descr;
#endif

#if defined(HYPRE_USING_ROCSPARSE)
   rocsparse_mat_descr mat_descr;
   rocsparse_mat_info  info;
   HYPRE_ROCSPARSE_CALL( rocsparse_create_mat_descr(&mat_descr) );
   HYPRE_ROCSPARSE_CALL( rocsparse_set_mat_type(mat_descr, rocsparse_matrix_type_general) );
   HYPRE_ROCSPARSE_CALL( rocsparse_set_mat_index_base(mat_descr, rocsparse_index_base_zero) );
   hypre_GpuMatDataMatDecsr(data) = mat_descr;
   HYPRE_ROCSPARSE_CALL( rocsparse_create_mat_info(&info) );
   hypre_GpuMatDataMatInfo(data) = info;
#endif

   return data;
}

void
hypre_GpuMatDataDestroy(hypre_GpuMatData *data)
{
   if (!data)
   {
      return;
   }

#if defined(HYPRE_USING_CUSPARSE)
   HYPRE_CUSPARSE_CALL( cusparseDestroyMatDescr(hypre_GpuMatDataMatDecsr(data)) );
#endif

#if defined(HYPRE_USING_ROCSPARSE)
   HYPRE_ROCSPARSE_CALL( rocsparse_destroy_mat_descr(hypre_GpuMatDataMatDecsr(data)) );
   HYPRE_ROCSPARSE_CALL( rocsparse_destroy_mat_info(hypre_GpuMatDataMatInfo(data)) );
#endif

  hypre_TFree(data, HYPRE_MEMORY_HOST);
}

#endif /* #if defined(HYPRE_USING_CUSPARSE) || defined(HYPRE_USING_ROCSPARSE) */

#if defined(HYPRE_USING_CUDA) || defined(HYPRE_USING_HIP)

hypre_CSRMatrix*
hypre_CSRMatrixAddDevice ( HYPRE_Complex    alpha,
                           hypre_CSRMatrix *A,
                           HYPRE_Complex    beta,
                           hypre_CSRMatrix *B     )
{
   HYPRE_Complex    *A_data   = hypre_CSRMatrixData(A);
   HYPRE_Int        *A_i      = hypre_CSRMatrixI(A);
   HYPRE_Int        *A_j      = hypre_CSRMatrixJ(A);
   HYPRE_Int         nrows_A  = hypre_CSRMatrixNumRows(A);
   HYPRE_Int         ncols_A  = hypre_CSRMatrixNumCols(A);
   HYPRE_Int         nnz_A    = hypre_CSRMatrixNumNonzeros(A);
   HYPRE_Complex    *B_data   = hypre_CSRMatrixData(B);
   HYPRE_Int        *B_i      = hypre_CSRMatrixI(B);
   HYPRE_Int        *B_j      = hypre_CSRMatrixJ(B);
   HYPRE_Int         nrows_B  = hypre_CSRMatrixNumRows(B);
   HYPRE_Int         ncols_B  = hypre_CSRMatrixNumCols(B);
   HYPRE_Int         nnz_B    = hypre_CSRMatrixNumNonzeros(B);
   HYPRE_Complex    *C_data;
   HYPRE_Int        *C_i;
   HYPRE_Int        *C_j;
   HYPRE_Int         nnzC;
   hypre_CSRMatrix  *C;

   if (nrows_A != nrows_B || ncols_A != ncols_B)
   {
      hypre_error_w_msg(HYPRE_ERROR_GENERIC,"Warning! Incompatible matrix dimensions!\n");

      return NULL;
   }

   hypreDevice_CSRSpAdd(nrows_A, nrows_B, ncols_A, nnz_A, nnz_B,
                        A_i, A_j, alpha, A_data, NULL, B_i, B_j, beta, B_data, NULL, NULL,
                        &nnzC, &C_i, &C_j, &C_data);

   C = hypre_CSRMatrixCreate(nrows_A, ncols_B, nnzC);
   hypre_CSRMatrixI(C) = C_i;
   hypre_CSRMatrixJ(C) = C_j;
   hypre_CSRMatrixData(C) = C_data;
   hypre_CSRMatrixMemoryLocation(C) = HYPRE_MEMORY_DEVICE;

   hypre_SyncCudaComputeStream(hypre_handle());

   return C;
}

hypre_CSRMatrix*
hypre_CSRMatrixMultiplyDevice( hypre_CSRMatrix *A,
                               hypre_CSRMatrix *B)
{
   HYPRE_Int         ncols_A  = hypre_CSRMatrixNumCols(A);
   HYPRE_Int         nrows_B  = hypre_CSRMatrixNumRows(B);
   hypre_CSRMatrix  *C;

   if (ncols_A != nrows_B)
   {
      hypre_printf("Warning! incompatible matrix dimensions!\n");
      hypre_error_w_msg(HYPRE_ERROR_GENERIC,"Warning! incompatible matrix dimensions!\n");

      return NULL;
   }

   hypreDevice_CSRSpGemm(A, B, &C);

   hypre_SyncCudaComputeStream(hypre_handle());

   return C;
}

hypre_CSRMatrix*
hypre_CSRMatrixTripleMultiplyDevice ( hypre_CSRMatrix *A,
                                      hypre_CSRMatrix *B,
                                      hypre_CSRMatrix *C )
{
   hypre_CSRMatrix *BC  = hypre_CSRMatrixMultiplyDevice(B, C);
   hypre_CSRMatrix *ABC = hypre_CSRMatrixMultiplyDevice(A, BC);

   hypre_CSRMatrixDestroy(BC);

   return ABC;
}

HYPRE_Int
hypre_CSRMatrixTriLowerUpperSolveDevice(char             uplo,
                                        hypre_CSRMatrix *A,
                                        HYPRE_Real      *l1_norms,
                                        hypre_Vector    *f,
                                        hypre_Vector    *u )
{
#if defined(HYPRE_USING_CUSPARSE)
   hypre_CSRMatrixTriLowerUpperSolveCusparse(uplo, A, l1_norms, f, u);
#elif defined(HYPRE_USING_ROCSPARSE)
   hypre_CSRMatrixTriLowerUpperSolveRocsparse(uplo, A, l1_norms, f, u);
#else
   hypre_error_w_msg(HYPRE_ERROR_GENERIC, "hypre_CSRMatrixTriLowerUpperSolveDevice requires configuration with either cusparse or rocsparse\n");
#endif
   return hypre_error_flag;
}

/* split CSR matrix B_ext (extended rows of parcsr B) into diag part and offd part
 * corresponding to B.
 * Input  col_map_offd_B:
 * Output col_map_offd_C: union of col_map_offd_B and offd-indices of Bext_offd
 *        map_B_to_C: mapping from col_map_offd_B to col_map_offd_C
 */

HYPRE_Int
hypre_CSRMatrixSplitDevice( hypre_CSRMatrix  *B_ext,
                            HYPRE_BigInt      first_col_diag_B,
                            HYPRE_BigInt      last_col_diag_B,
                            HYPRE_Int         num_cols_offd_B,
                            HYPRE_BigInt     *col_map_offd_B,
                            HYPRE_Int       **map_B_to_C_ptr,
                            HYPRE_Int        *num_cols_offd_C_ptr,
                            HYPRE_BigInt    **col_map_offd_C_ptr,
                            hypre_CSRMatrix **B_ext_diag_ptr,
                            hypre_CSRMatrix **B_ext_offd_ptr )
{
   HYPRE_Int num_rows = hypre_CSRMatrixNumRows(B_ext);
   HYPRE_Int B_ext_nnz = hypre_CSRMatrixNumNonzeros(B_ext);

   HYPRE_Int *B_ext_ii = hypre_TAlloc(HYPRE_Int, B_ext_nnz, HYPRE_MEMORY_DEVICE);
   hypreDevice_CsrRowPtrsToIndices_v2(num_rows, B_ext_nnz, hypre_CSRMatrixI(B_ext), B_ext_ii);

   HYPRE_Int B_ext_diag_nnz;
   HYPRE_Int B_ext_offd_nnz;
   HYPRE_Int ierr;

   ierr = hypre_CSRMatrixSplitDevice_core( 0,
                                           num_rows,
                                           B_ext_nnz,
                                           NULL,
                                           hypre_CSRMatrixBigJ(B_ext),
                                           NULL,
                                           NULL,
                                           first_col_diag_B,
                                           last_col_diag_B,
                                           num_cols_offd_B,
                                           NULL,
                                           NULL,
                                           NULL,
                                           NULL,
                                           &B_ext_diag_nnz,
                                           NULL,
                                           NULL,
                                           NULL,
                                           NULL,
                                           &B_ext_offd_nnz,
                                           NULL,
                                           NULL,
                                           NULL,
                                           NULL );

   HYPRE_Int     *B_ext_diag_ii = hypre_TAlloc(HYPRE_Int,     B_ext_diag_nnz, HYPRE_MEMORY_DEVICE);
   HYPRE_Int     *B_ext_diag_j  = hypre_TAlloc(HYPRE_Int,     B_ext_diag_nnz, HYPRE_MEMORY_DEVICE);
   HYPRE_Complex *B_ext_diag_a  = hypre_TAlloc(HYPRE_Complex, B_ext_diag_nnz, HYPRE_MEMORY_DEVICE);

   HYPRE_Int     *B_ext_offd_ii = hypre_TAlloc(HYPRE_Int,     B_ext_offd_nnz, HYPRE_MEMORY_DEVICE);
   HYPRE_Int     *B_ext_offd_j  = hypre_TAlloc(HYPRE_Int,     B_ext_offd_nnz, HYPRE_MEMORY_DEVICE);
   HYPRE_Complex *B_ext_offd_a  = hypre_TAlloc(HYPRE_Complex, B_ext_offd_nnz, HYPRE_MEMORY_DEVICE);

   ierr = hypre_CSRMatrixSplitDevice_core( 1,
                                           num_rows,
                                           B_ext_nnz,
                                           B_ext_ii,
                                           hypre_CSRMatrixBigJ(B_ext),
                                           hypre_CSRMatrixData(B_ext),
                                           NULL,
                                           first_col_diag_B,
                                           last_col_diag_B,
                                           num_cols_offd_B,
                                           col_map_offd_B,
                                           map_B_to_C_ptr,
                                           num_cols_offd_C_ptr,
                                           col_map_offd_C_ptr,
                                           &B_ext_diag_nnz,
                                           B_ext_diag_ii,
                                           B_ext_diag_j,
                                           B_ext_diag_a,
                                           NULL,
                                           &B_ext_offd_nnz,
                                           B_ext_offd_ii,
                                           B_ext_offd_j,
                                           B_ext_offd_a,
                                           NULL );

   hypre_TFree(B_ext_ii, HYPRE_MEMORY_DEVICE);

   /* convert to row ptrs */
   HYPRE_Int *B_ext_diag_i = hypreDevice_CsrRowIndicesToPtrs(num_rows, B_ext_diag_nnz, B_ext_diag_ii);
   HYPRE_Int *B_ext_offd_i = hypreDevice_CsrRowIndicesToPtrs(num_rows, B_ext_offd_nnz, B_ext_offd_ii);

   hypre_TFree(B_ext_diag_ii, HYPRE_MEMORY_DEVICE);
   hypre_TFree(B_ext_offd_ii, HYPRE_MEMORY_DEVICE);

   /* create diag and offd CSR */
   hypre_CSRMatrix *B_ext_diag = hypre_CSRMatrixCreate(num_rows, last_col_diag_B - first_col_diag_B + 1, B_ext_diag_nnz);
   hypre_CSRMatrix *B_ext_offd = hypre_CSRMatrixCreate(num_rows, *num_cols_offd_C_ptr, B_ext_offd_nnz);

   hypre_CSRMatrixI(B_ext_diag) = B_ext_diag_i;
   hypre_CSRMatrixJ(B_ext_diag) = B_ext_diag_j;
   hypre_CSRMatrixData(B_ext_diag) = B_ext_diag_a;
   hypre_CSRMatrixNumNonzeros(B_ext_diag) = B_ext_diag_nnz;
   hypre_CSRMatrixMemoryLocation(B_ext_diag) = HYPRE_MEMORY_DEVICE;

   hypre_CSRMatrixI(B_ext_offd) = B_ext_offd_i;
   hypre_CSRMatrixJ(B_ext_offd) = B_ext_offd_j;
   hypre_CSRMatrixData(B_ext_offd) = B_ext_offd_a;
   hypre_CSRMatrixNumNonzeros(B_ext_offd) = B_ext_offd_nnz;
   hypre_CSRMatrixMemoryLocation(B_ext_offd) = HYPRE_MEMORY_DEVICE;

   *B_ext_diag_ptr = B_ext_diag;
   *B_ext_offd_ptr = B_ext_offd;

   hypre_SyncCudaComputeStream(hypre_handle());

   return ierr;
}

HYPRE_Int
hypre_CSRMatrixSplitDevice_core( HYPRE_Int         job,                 /* 0: query B_ext_diag_nnz and B_ext_offd_nnz; 1: the real computation */
                                 HYPRE_Int         num_rows,
                                 HYPRE_Int         B_ext_nnz,
                                 HYPRE_Int        *B_ext_ii,            /* Note: this is NOT row pointers as in CSR but row indices as in COO */
                                 HYPRE_BigInt     *B_ext_bigj,          /* Note: [BigInt] global column indices */
                                 HYPRE_Complex    *B_ext_data,
                                 char             *B_ext_xata,          /* companion data with B_ext_data; NULL if none */
                                 HYPRE_BigInt      first_col_diag_B,
                                 HYPRE_BigInt      last_col_diag_B,
                                 HYPRE_Int         num_cols_offd_B,
                                 HYPRE_BigInt     *col_map_offd_B,
                                 HYPRE_Int       **map_B_to_C_ptr,
                                 HYPRE_Int        *num_cols_offd_C_ptr,
                                 HYPRE_BigInt    **col_map_offd_C_ptr,
                                 HYPRE_Int        *B_ext_diag_nnz_ptr,
                                 HYPRE_Int        *B_ext_diag_ii,       /* memory allocated outside */
                                 HYPRE_Int        *B_ext_diag_j,
                                 HYPRE_Complex    *B_ext_diag_data,
                                 char             *B_ext_diag_xata,     /* companion with B_ext_diag_data_ptr; NULL if none */
                                 HYPRE_Int        *B_ext_offd_nnz_ptr,
                                 HYPRE_Int        *B_ext_offd_ii,       /* memory allocated outside */
                                 HYPRE_Int        *B_ext_offd_j,
                                 HYPRE_Complex    *B_ext_offd_data,
                                 char             *B_ext_offd_xata      /* companion with B_ext_offd_data_ptr; NULL if none */ )
{
   HYPRE_Int      B_ext_diag_nnz;
   HYPRE_Int      B_ext_offd_nnz;
   HYPRE_BigInt  *B_ext_diag_bigj = NULL;
   HYPRE_BigInt  *B_ext_offd_bigj = NULL;
   HYPRE_BigInt  *col_map_offd_C;
   HYPRE_Int     *map_B_to_C = NULL;
   HYPRE_Int      num_cols_offd_C;

   in_range<HYPRE_BigInt> pred1(first_col_diag_B, last_col_diag_B);

   /* get diag and offd nnz */
   if (job == 0)
   {
      /* query the nnz's */
      B_ext_diag_nnz = HYPRE_THRUST_CALL( count_if,
                                          B_ext_bigj,
                                          B_ext_bigj + B_ext_nnz,
                                          pred1 );
      B_ext_offd_nnz = B_ext_nnz - B_ext_diag_nnz;

      *B_ext_diag_nnz_ptr = B_ext_diag_nnz;
      *B_ext_offd_nnz_ptr = B_ext_offd_nnz;

      return hypre_error_flag;
   }
   else
   {
      B_ext_diag_nnz = *B_ext_diag_nnz_ptr;
      B_ext_offd_nnz = *B_ext_offd_nnz_ptr;
   }

   /* copy to diag */
   B_ext_diag_bigj = hypre_TAlloc(HYPRE_BigInt, B_ext_diag_nnz, HYPRE_MEMORY_DEVICE);

   if (B_ext_diag_xata)
   {
      auto new_end = HYPRE_THRUST_CALL(
         copy_if,
         thrust::make_zip_iterator(thrust::make_tuple(B_ext_ii,      B_ext_bigj,      B_ext_data,   B_ext_xata)),             /* first */
         thrust::make_zip_iterator(thrust::make_tuple(B_ext_ii,      B_ext_bigj,      B_ext_data,   B_ext_xata)) + B_ext_nnz, /* last */
         B_ext_bigj,                                                                                                          /* stencil */
         thrust::make_zip_iterator(thrust::make_tuple(B_ext_diag_ii, B_ext_diag_bigj, B_ext_diag_data, B_ext_diag_xata)),     /* result */
         pred1 );

      hypre_assert( thrust::get<0>(new_end.get_iterator_tuple()) == B_ext_diag_ii + B_ext_diag_nnz );
   }
   else
   {
      auto new_end = HYPRE_THRUST_CALL(
         copy_if,
         thrust::make_zip_iterator(thrust::make_tuple(B_ext_ii,      B_ext_bigj,      B_ext_data)),             /* first */
         thrust::make_zip_iterator(thrust::make_tuple(B_ext_ii,      B_ext_bigj,      B_ext_data)) + B_ext_nnz, /* last */
         B_ext_bigj,                                                                                            /* stencil */
         thrust::make_zip_iterator(thrust::make_tuple(B_ext_diag_ii, B_ext_diag_bigj, B_ext_diag_data)),        /* result */
         pred1 );

      hypre_assert( thrust::get<0>(new_end.get_iterator_tuple()) == B_ext_diag_ii + B_ext_diag_nnz );
   }

   HYPRE_THRUST_CALL( transform,
                      B_ext_diag_bigj,
                      B_ext_diag_bigj + B_ext_diag_nnz,
                      thrust::make_constant_iterator(first_col_diag_B),
                      B_ext_diag_j,
                      thrust::minus<HYPRE_BigInt>());

   hypre_TFree(B_ext_diag_bigj, HYPRE_MEMORY_DEVICE);

   /* copy to offd */
   B_ext_offd_bigj = hypre_TAlloc(HYPRE_BigInt, B_ext_offd_nnz, HYPRE_MEMORY_DEVICE);

   if (B_ext_offd_xata)
   {
      auto new_end = HYPRE_THRUST_CALL(
         copy_if,
         thrust::make_zip_iterator(thrust::make_tuple(B_ext_ii,      B_ext_bigj,      B_ext_data,   B_ext_xata)),             /* first */
         thrust::make_zip_iterator(thrust::make_tuple(B_ext_ii,      B_ext_bigj,      B_ext_data,   B_ext_xata)) + B_ext_nnz, /* last */
         B_ext_bigj,                                                                                                          /* stencil */
         thrust::make_zip_iterator(thrust::make_tuple(B_ext_offd_ii, B_ext_offd_bigj, B_ext_offd_data, B_ext_offd_xata)),     /* result */
         thrust::not1(pred1) );

      hypre_assert( thrust::get<0>(new_end.get_iterator_tuple()) == B_ext_offd_ii + B_ext_offd_nnz );
   }
   else
   {
      auto new_end = HYPRE_THRUST_CALL(
         copy_if,
         thrust::make_zip_iterator(thrust::make_tuple(B_ext_ii,      B_ext_bigj,      B_ext_data)),             /* first */
         thrust::make_zip_iterator(thrust::make_tuple(B_ext_ii,      B_ext_bigj,      B_ext_data)) + B_ext_nnz, /* last */
         B_ext_bigj,                                                                                            /* stencil */
         thrust::make_zip_iterator(thrust::make_tuple(B_ext_offd_ii, B_ext_offd_bigj, B_ext_offd_data)),        /* result */
         thrust::not1(pred1) );

      hypre_assert( thrust::get<0>(new_end.get_iterator_tuple()) == B_ext_offd_ii + B_ext_offd_nnz );
   }

   /* offd map of B_ext_offd Union col_map_offd_B */
   col_map_offd_C = hypre_TAlloc(HYPRE_BigInt, B_ext_offd_nnz + num_cols_offd_B, HYPRE_MEMORY_DEVICE);
   hypre_TMemcpy(col_map_offd_C,                  B_ext_offd_bigj, HYPRE_BigInt, B_ext_offd_nnz,  HYPRE_MEMORY_DEVICE, HYPRE_MEMORY_DEVICE);
   hypre_TMemcpy(col_map_offd_C + B_ext_offd_nnz, col_map_offd_B,  HYPRE_BigInt, num_cols_offd_B, HYPRE_MEMORY_DEVICE, HYPRE_MEMORY_DEVICE);

   HYPRE_THRUST_CALL( sort,
                      col_map_offd_C,
                      col_map_offd_C + B_ext_offd_nnz + num_cols_offd_B );

   HYPRE_BigInt *new_end = HYPRE_THRUST_CALL( unique,
                                              col_map_offd_C,
                                              col_map_offd_C + B_ext_offd_nnz + num_cols_offd_B );

   num_cols_offd_C = new_end - col_map_offd_C;

#if 1
   HYPRE_BigInt *tmp = hypre_TAlloc(HYPRE_BigInt, num_cols_offd_C, HYPRE_MEMORY_DEVICE);
   hypre_TMemcpy(tmp, col_map_offd_C, HYPRE_BigInt, num_cols_offd_C, HYPRE_MEMORY_DEVICE, HYPRE_MEMORY_DEVICE);
   hypre_TFree(col_map_offd_C, HYPRE_MEMORY_DEVICE);
   col_map_offd_C = tmp;
#else
   col_map_offd_C = hypre_TReAlloc_v2(col_map_offd_C, HYPRE_BigInt, B_ext_offd_nnz + num_cols_offd_B, HYPRE_Int, num_cols_offd_C, HYPRE_MEMORY_DEVICE);
#endif

   /* create map from col_map_offd_B */
   if (num_cols_offd_B)
   {
      map_B_to_C = hypre_TAlloc(HYPRE_Int, num_cols_offd_B, HYPRE_MEMORY_DEVICE);
      HYPRE_THRUST_CALL( lower_bound,
                         col_map_offd_C,
                         col_map_offd_C + num_cols_offd_C,
                         col_map_offd_B,
                         col_map_offd_B + num_cols_offd_B,
                         map_B_to_C );
   }

   HYPRE_THRUST_CALL( lower_bound,
                      col_map_offd_C,
                      col_map_offd_C + num_cols_offd_C,
                      B_ext_offd_bigj,
                      B_ext_offd_bigj + B_ext_offd_nnz,
                      B_ext_offd_j );

   hypre_TFree(B_ext_offd_bigj, HYPRE_MEMORY_DEVICE);

   if (map_B_to_C_ptr)
   {
      *map_B_to_C_ptr   = map_B_to_C;
   }
   *num_cols_offd_C_ptr = num_cols_offd_C;
   *col_map_offd_C_ptr  = col_map_offd_C;

   return hypre_error_flag;
}

/*--------------------------------------------------------------------------
 * hypre_CSRMatrixAddPartial:
 * adds matrix rows in the CSR matrix B to the CSR Matrix A, where row_nums[i]
 * defines to which row of A the i-th row of B is added, and returns a CSR Matrix C;
 * Repeated row indices are allowed in row_nums
 * Note: The routine does not check for 0-elements which might be generated
 *       through cancellation of elements in A and B or already contained
 *       in A and B. To remove those, use hypre_CSRMatrixDeleteZeros
 *--------------------------------------------------------------------------*/

hypre_CSRMatrix*
hypre_CSRMatrixAddPartialDevice( hypre_CSRMatrix *A,
                                 hypre_CSRMatrix *B,
                                 HYPRE_Int       *row_nums)
{
   HYPRE_Complex    *A_data   = hypre_CSRMatrixData(A);
   HYPRE_Int        *A_i      = hypre_CSRMatrixI(A);
   HYPRE_Int        *A_j      = hypre_CSRMatrixJ(A);
   HYPRE_Int         nrows_A  = hypre_CSRMatrixNumRows(A);
   HYPRE_Int         ncols_A  = hypre_CSRMatrixNumCols(A);
   HYPRE_Int         nnz_A    = hypre_CSRMatrixNumNonzeros(A);
   HYPRE_Complex    *B_data   = hypre_CSRMatrixData(B);
   HYPRE_Int        *B_i      = hypre_CSRMatrixI(B);
   HYPRE_Int        *B_j      = hypre_CSRMatrixJ(B);
   HYPRE_Int         nrows_B  = hypre_CSRMatrixNumRows(B);
   HYPRE_Int         ncols_B  = hypre_CSRMatrixNumCols(B);
   HYPRE_Int         nnz_B    = hypre_CSRMatrixNumNonzeros(B);
   HYPRE_Complex    *C_data;
   HYPRE_Int        *C_i;
   HYPRE_Int        *C_j;
   HYPRE_Int         nnzC;
   hypre_CSRMatrix  *C;

   if (ncols_A != ncols_B)
   {
      hypre_error_w_msg(HYPRE_ERROR_GENERIC,"Warning! incompatible matrix dimensions!\n");

      return NULL;
   }

   hypreDevice_CSRSpAdd(nrows_A, nrows_B, ncols_A, nnz_A, nnz_B, A_i, A_j, 1.0, A_data, NULL, B_i, B_j, 1.0, B_data, NULL, row_nums,
                        &nnzC, &C_i, &C_j, &C_data);

   C = hypre_CSRMatrixCreate(nrows_A, ncols_B, nnzC);
   hypre_CSRMatrixI(C) = C_i;
   hypre_CSRMatrixJ(C) = C_j;
   hypre_CSRMatrixData(C) = C_data;
   hypre_CSRMatrixMemoryLocation(C) = HYPRE_MEMORY_DEVICE;

   hypre_SyncCudaComputeStream(hypre_handle());

   return C;
}

HYPRE_Int
hypre_CSRMatrixColNNzRealDevice( hypre_CSRMatrix  *A,
                                 HYPRE_Real       *colnnz)
{
   HYPRE_Int *A_j      = hypre_CSRMatrixJ(A);
   HYPRE_Int  ncols_A  = hypre_CSRMatrixNumCols(A);
   HYPRE_Int  nnz_A    = hypre_CSRMatrixNumNonzeros(A);
   HYPRE_Int *A_j_sorted;
   HYPRE_Int  num_reduced_col_indices;
   HYPRE_Int *reduced_col_indices;
   HYPRE_Int *reduced_col_nnz;

   A_j_sorted = hypre_TAlloc(HYPRE_Int, nnz_A, HYPRE_MEMORY_DEVICE);
   hypre_TMemcpy(A_j_sorted, A_j, HYPRE_Int, nnz_A, HYPRE_MEMORY_DEVICE, HYPRE_MEMORY_DEVICE);
   HYPRE_THRUST_CALL(sort, A_j_sorted, A_j_sorted + nnz_A);

   reduced_col_indices = hypre_TAlloc(HYPRE_Int, ncols_A, HYPRE_MEMORY_DEVICE);
   reduced_col_nnz     = hypre_TAlloc(HYPRE_Int, ncols_A, HYPRE_MEMORY_DEVICE);

   thrust::pair<HYPRE_Int*, HYPRE_Int*> new_end =
   HYPRE_THRUST_CALL(reduce_by_key, A_j_sorted, A_j_sorted + nnz_A,
                     thrust::make_constant_iterator(1),
                     reduced_col_indices,
                     reduced_col_nnz);

   hypre_assert(new_end.first - reduced_col_indices == new_end.second - reduced_col_nnz);

   num_reduced_col_indices = new_end.first - reduced_col_indices;

   hypre_Memset(colnnz, 0, ncols_A * sizeof(HYPRE_Real), HYPRE_MEMORY_DEVICE);
   HYPRE_THRUST_CALL(scatter, reduced_col_nnz, reduced_col_nnz + num_reduced_col_indices,
                     reduced_col_indices, colnnz);

   hypre_TFree(A_j_sorted,          HYPRE_MEMORY_DEVICE);
   hypre_TFree(reduced_col_indices, HYPRE_MEMORY_DEVICE);
   hypre_TFree(reduced_col_nnz,     HYPRE_MEMORY_DEVICE);

   hypre_SyncCudaComputeStream(hypre_handle());

   return hypre_error_flag;
}

__global__ void
hypreCUDAKernel_CSRMoveDiagFirst( HYPRE_Int      nrows,
                                  HYPRE_Int     *ia,
                                  HYPRE_Int     *ja,
                                  HYPRE_Complex *aa )
{
   HYPRE_Int row = hypre_cuda_get_grid_warp_id<1,1>();

   if (row >= nrows)
   {
      return;
   }

   HYPRE_Int lane = hypre_cuda_get_lane_id<1>();
   HYPRE_Int p = 0, q = 0;

   if (lane < 2)
   {
      p = read_only_load(ia + row + lane);
   }
   q = __shfl_sync(HYPRE_WARP_FULL_MASK, p, 1);
   p = __shfl_sync(HYPRE_WARP_FULL_MASK, p, 0);

   for (HYPRE_Int j = p + lane + 1; __any_sync(HYPRE_WARP_FULL_MASK, j < q); j += HYPRE_WARP_SIZE)
   {
      hypre_int find_diag = j < q && ja[j] == row;

      if (find_diag)
      {
         ja[j] = ja[p];
         ja[p] = row;
         HYPRE_Complex tmp = aa[p];
         aa[p] = aa[j];
         aa[j] = tmp;
      }

      if ( __any_sync(HYPRE_WARP_FULL_MASK, find_diag) )
      {
         break;
      }
   }
}

HYPRE_Int
hypre_CSRMatrixMoveDiagFirstDevice( hypre_CSRMatrix  *A )
{
   HYPRE_Int      nrows  = hypre_CSRMatrixNumRows(A);
   HYPRE_Complex *A_data = hypre_CSRMatrixData(A);
   HYPRE_Int     *A_i    = hypre_CSRMatrixI(A);
   HYPRE_Int     *A_j    = hypre_CSRMatrixJ(A);
   dim3           bDim, gDim;

   bDim = hypre_GetDefaultCUDABlockDimension();
   gDim = hypre_GetDefaultCUDAGridDimension(nrows, "warp", bDim);

   HYPRE_CUDA_LAUNCH(hypreCUDAKernel_CSRMoveDiagFirst, gDim, bDim,
                     nrows, A_i, A_j, A_data);

   hypre_SyncCudaComputeStream(hypre_handle());

   return hypre_error_flag;
}

/* check if diagonal entry is the first one at each row
 * Return: the number of rows that do not have the first entry as diagonal
 * RL: only check if it's a non-empty row
 */
__global__ void
hypreCUDAKernel_CSRCheckDiagFirst( HYPRE_Int  nrows,
                                   HYPRE_Int *ia,
                                   HYPRE_Int *ja,
                                   HYPRE_Int *result )
{
   const HYPRE_Int row = hypre_cuda_get_grid_thread_id<1,1>();
   if (row < nrows)
   {
      result[row] = (ia[row+1] > ia[row]) && (ja[ia[row]] != row);
   }
}

HYPRE_Int
hypre_CSRMatrixCheckDiagFirstDevice( hypre_CSRMatrix *A )
{
   if (hypre_CSRMatrixNumRows(A) != hypre_CSRMatrixNumCols(A))
   {
      return 0;
   }

   dim3 bDim = hypre_GetDefaultCUDABlockDimension();
   dim3 gDim = hypre_GetDefaultCUDAGridDimension(hypre_CSRMatrixNumRows(A), "thread", bDim);

   HYPRE_Int *result = hypre_TAlloc(HYPRE_Int, hypre_CSRMatrixNumRows(A), HYPRE_MEMORY_DEVICE);
   HYPRE_CUDA_LAUNCH( hypreCUDAKernel_CSRCheckDiagFirst, gDim, bDim,
                      hypre_CSRMatrixNumRows(A),
                      hypre_CSRMatrixI(A), hypre_CSRMatrixJ(A), result );

   HYPRE_Int ierr = HYPRE_THRUST_CALL( reduce,
                                       result,
                                       result + hypre_CSRMatrixNumRows(A) );

   hypre_TFree(result, HYPRE_MEMORY_DEVICE);

   hypre_SyncCudaComputeStream(hypre_handle());

   return ierr;
}

__global__ void
hypreCUDAKernel_CSRMatrixFixZeroDiagDevice( HYPRE_Complex  v,
                                            HYPRE_Int      nrows,
                                            HYPRE_Int     *ia,
                                            HYPRE_Int     *ja,
                                            HYPRE_Complex *data,
                                            HYPRE_Real     tol,
                                            HYPRE_Int     *result )
{
   const HYPRE_Int row = hypre_cuda_get_grid_warp_id<1,1>();

   if (row >= nrows)
   {
      return;
   }

   HYPRE_Int lane = hypre_cuda_get_lane_id<1>();
   HYPRE_Int p = 0, q = 0;
   bool has_diag = false;

   if (lane < 2)
   {
      p = read_only_load(ia + row + lane);
   }
   q = __shfl_sync(HYPRE_WARP_FULL_MASK, p, 1);
   p = __shfl_sync(HYPRE_WARP_FULL_MASK, p, 0);

   for (HYPRE_Int j = p + lane; __any_sync(HYPRE_WARP_FULL_MASK, j < q); j += HYPRE_WARP_SIZE)
   {
      hypre_int find_diag = j < q && read_only_load(&ja[j]) == row;

      if (find_diag)
      {
         if (fabs(data[j]) <= tol)
         {
            data[j] = v;
         }
      }

      if ( __any_sync(HYPRE_WARP_FULL_MASK, find_diag) )
      {
         has_diag = true;
         break;
      }
   }

   if (result && !has_diag && lane == 0)
   {
      result[row] = 1;
   }
}

/* For square A, find numerical zeros (absolute values <= tol) on its diagonal and replace with v
 * Does NOT assume diagonal is the first entry of each row of A
 * In debug mode:
 *    Returns the number of rows that do not have diag in the pattern
 *    (i.e., structural zeroes on the diagonal)
 */
HYPRE_Int
hypre_CSRMatrixFixZeroDiagDevice( hypre_CSRMatrix *A,
                                  HYPRE_Complex    v,
                                  HYPRE_Real       tol )
{
   HYPRE_Int ierr = 0;

   if (hypre_CSRMatrixNumRows(A) != hypre_CSRMatrixNumCols(A))
   {
      return ierr;
   }

   dim3 bDim = hypre_GetDefaultCUDABlockDimension();
   dim3 gDim = hypre_GetDefaultCUDAGridDimension(hypre_CSRMatrixNumRows(A), "warp", bDim);

#if HYPRE_DEBUG
   HYPRE_Int *result = hypre_CTAlloc(HYPRE_Int, hypre_CSRMatrixNumRows(A), HYPRE_MEMORY_DEVICE);
#else
   HYPRE_Int *result = NULL;
#endif

   HYPRE_CUDA_LAUNCH( hypreCUDAKernel_CSRMatrixFixZeroDiagDevice, gDim, bDim,
                      v, hypre_CSRMatrixNumRows(A),
                      hypre_CSRMatrixI(A), hypre_CSRMatrixJ(A), hypre_CSRMatrixData(A),
                      tol, result );

#if HYPRE_DEBUG
   ierr = HYPRE_THRUST_CALL( reduce,
                             result,
                             result + hypre_CSRMatrixNumRows(A) );

   hypre_TFree(result, HYPRE_MEMORY_DEVICE);
#endif

   hypre_SyncCudaComputeStream(hypre_handle());

   return ierr;
}

__global__ void
hypreCUDAKernel_CSRMatrixReplaceDiagDevice( HYPRE_Complex *new_diag,
                                            HYPRE_Complex  v,
                                            HYPRE_Int      nrows,
                                            HYPRE_Int     *ia,
                                            HYPRE_Int     *ja,
                                            HYPRE_Complex *data,
                                            HYPRE_Real     tol,
                                            HYPRE_Int     *result )
{
   const HYPRE_Int row = hypre_cuda_get_grid_warp_id<1,1>();

   if (row >= nrows)
   {
      return;
   }

   HYPRE_Int lane = hypre_cuda_get_lane_id<1>();
   HYPRE_Int p = 0, q = 0;
   bool has_diag = false;

   if (lane < 2)
   {
      p = read_only_load(ia + row + lane);
   }
   q = __shfl_sync(HYPRE_WARP_FULL_MASK, p, 1);
   p = __shfl_sync(HYPRE_WARP_FULL_MASK, p, 0);

   for (HYPRE_Int j = p + lane; __any_sync(HYPRE_WARP_FULL_MASK, j < q); j += HYPRE_WARP_SIZE)
   {
      hypre_int find_diag = j < q && read_only_load(&ja[j]) == row;

      if (find_diag)
      {
         HYPRE_Complex d = read_only_load(&new_diag[row]);
         if (fabs(d) <= tol)
         {
            d = v;
         }
         data[j] = d;
      }

      if ( __any_sync(HYPRE_WARP_FULL_MASK, find_diag) )
      {
         has_diag = true;
         break;
      }
   }

   if (result && !has_diag && lane == 0)
   {
      result[row] = 1;
   }
}

HYPRE_Int
hypre_CSRMatrixReplaceDiagDevice( hypre_CSRMatrix *A,
                                  HYPRE_Complex   *new_diag,
                                  HYPRE_Complex    v,
                                  HYPRE_Real       tol )
{
   HYPRE_Int ierr = 0;

   if (hypre_CSRMatrixNumRows(A) != hypre_CSRMatrixNumCols(A))
   {
      return ierr;
   }

   dim3 bDim = hypre_GetDefaultCUDABlockDimension();
   dim3 gDim = hypre_GetDefaultCUDAGridDimension(hypre_CSRMatrixNumRows(A), "warp", bDim);

#if HYPRE_DEBUG
   HYPRE_Int *result = hypre_CTAlloc(HYPRE_Int, hypre_CSRMatrixNumRows(A), HYPRE_MEMORY_DEVICE);
#else
   HYPRE_Int *result = NULL;
#endif

   HYPRE_CUDA_LAUNCH( hypreCUDAKernel_CSRMatrixReplaceDiagDevice, gDim, bDim,
                      new_diag, v, hypre_CSRMatrixNumRows(A),
                      hypre_CSRMatrixI(A), hypre_CSRMatrixJ(A), hypre_CSRMatrixData(A),
                      tol, result );

#if HYPRE_DEBUG
   ierr = HYPRE_THRUST_CALL( reduce,
                             result,
                             result + hypre_CSRMatrixNumRows(A) );

   hypre_TFree(result, HYPRE_MEMORY_DEVICE);
#endif

   hypre_SyncCudaComputeStream(hypre_handle());

   return ierr;
}

typedef thrust::tuple<HYPRE_Int, HYPRE_Int> Int2;
struct Int2Unequal : public thrust::unary_function<Int2, bool>
{
   __host__ __device__
   bool operator()(const Int2& t) const
   {
      return (thrust::get<0>(t) != thrust::get<1>(t));
   }
};

HYPRE_Int
hypre_CSRMatrixRemoveDiagonalDevice(hypre_CSRMatrix *A)
{
   HYPRE_Int      nrows  = hypre_CSRMatrixNumRows(A);
   HYPRE_Int      nnz    = hypre_CSRMatrixNumNonzeros(A);
   HYPRE_Int     *A_i    = hypre_CSRMatrixI(A);
   HYPRE_Int     *A_j    = hypre_CSRMatrixJ(A);
   HYPRE_Complex *A_data = hypre_CSRMatrixData(A);
   HYPRE_Int     *A_ii   = hypreDevice_CsrRowPtrsToIndices(nrows, nnz, A_i);
   HYPRE_Int      new_nnz;
   HYPRE_Int     *new_ii;
   HYPRE_Int     *new_j;
   HYPRE_Complex *new_data;

   new_nnz = HYPRE_THRUST_CALL( count_if,
                                thrust::make_zip_iterator(thrust::make_tuple(A_ii, A_j)),
                                thrust::make_zip_iterator(thrust::make_tuple(A_ii, A_j)) + nnz,
                                Int2Unequal() );

   if (new_nnz == nnz)
   {
      /* no diagonal entries found */
      hypre_TFree(A_ii, HYPRE_MEMORY_DEVICE);
      return hypre_error_flag;
   }

   new_ii = hypre_TAlloc(HYPRE_Int, new_nnz, HYPRE_MEMORY_DEVICE);
   new_j = hypre_TAlloc(HYPRE_Int, new_nnz, HYPRE_MEMORY_DEVICE);

   if (A_data)
   {
      new_data = hypre_TAlloc(HYPRE_Complex, new_nnz, HYPRE_MEMORY_DEVICE);

      thrust::zip_iterator< thrust::tuple<HYPRE_Int*, HYPRE_Int*, HYPRE_Complex*> > new_end;

      new_end = HYPRE_THRUST_CALL( copy_if,
                                   thrust::make_zip_iterator(thrust::make_tuple(A_ii, A_j, A_data)),
                                   thrust::make_zip_iterator(thrust::make_tuple(A_ii, A_j, A_data)) + nnz,
                                   thrust::make_zip_iterator(thrust::make_tuple(A_ii, A_j)),
                                   thrust::make_zip_iterator(thrust::make_tuple(new_ii, new_j, new_data)),
                                   Int2Unequal() );

      hypre_assert( thrust::get<0>(new_end.get_iterator_tuple()) == new_ii + new_nnz );
   }
   else
   {
      new_data = NULL;

      thrust::zip_iterator< thrust::tuple<HYPRE_Int*, HYPRE_Int*> > new_end;

      new_end = HYPRE_THRUST_CALL( copy_if,
                                   thrust::make_zip_iterator(thrust::make_tuple(A_ii, A_j)),
                                   thrust::make_zip_iterator(thrust::make_tuple(A_ii, A_j)) + nnz,
                                   thrust::make_zip_iterator(thrust::make_tuple(A_ii, A_j)),
                                   thrust::make_zip_iterator(thrust::make_tuple(new_ii, new_j)),
                                   Int2Unequal() );

      hypre_assert( thrust::get<0>(new_end.get_iterator_tuple()) == new_ii + new_nnz );
   }

   hypre_TFree(A_ii,   HYPRE_MEMORY_DEVICE);
   hypre_TFree(A_i,    HYPRE_MEMORY_DEVICE);
   hypre_TFree(A_j,    HYPRE_MEMORY_DEVICE);
   hypre_TFree(A_data, HYPRE_MEMORY_DEVICE);

   hypre_CSRMatrixNumNonzeros(A) = new_nnz;
   hypre_CSRMatrixI(A) = hypreDevice_CsrRowIndicesToPtrs(nrows, new_nnz, new_ii);
   hypre_CSRMatrixJ(A) = new_j;
   hypre_CSRMatrixData(A) = new_data;
   hypre_TFree(new_ii, HYPRE_MEMORY_DEVICE);

   return hypre_error_flag;
}

/* type == 0, sum,
 *         1, abs sum (l-1)
 *         2, square sum (l-2)
 */
template<HYPRE_Int type>
__global__ void
hypreCUDAKernel_CSRRowSum( HYPRE_Int      nrows,
                           HYPRE_Int     *ia,
                           HYPRE_Int     *ja,
                           HYPRE_Complex *aa,
                           HYPRE_Int     *CF_i,
                           HYPRE_Int     *CF_j,
                           HYPRE_Complex *row_sum,
                           HYPRE_Complex  scal,
                           HYPRE_Int      set)
{
   HYPRE_Int row_i = hypre_cuda_get_grid_warp_id<1,1>();

   if (row_i >= nrows)
   {
      return;
   }

   HYPRE_Int lane = hypre_cuda_get_lane_id<1>();
   HYPRE_Int p = 0, q = 0;

   if (lane < 2)
   {
      p = read_only_load(ia + row_i + lane);
   }
   q = __shfl_sync(HYPRE_WARP_FULL_MASK, p, 1);
   p = __shfl_sync(HYPRE_WARP_FULL_MASK, p, 0);

   HYPRE_Complex row_sum_i = 0.0;

   for (HYPRE_Int j = p + lane; __any_sync(HYPRE_WARP_FULL_MASK, j < q); j += HYPRE_WARP_SIZE)
   {
      if ( j >= q || (CF_i && CF_j && read_only_load(&CF_i[row_i]) != read_only_load(&CF_j[ja[j]])) )
      {
         continue;
      }

      HYPRE_Complex aii = aa[j];

      if (type == 0)
      {
         row_sum_i += aii;
      }
      else if (type == 1)
      {
         row_sum_i += fabs(aii);
      }
      else if (type == 2)
      {
         row_sum_i += aii * aii;
      }
   }

   row_sum_i = warp_reduce_sum(row_sum_i);

   if (lane == 0)
   {
      if (set)
      {
         row_sum[row_i] = scal * row_sum_i;
      }
      else
      {
         row_sum[row_i] += scal * row_sum_i;
      }
   }
}

void
hypre_CSRMatrixComputeRowSumDevice( hypre_CSRMatrix *A,
                                    HYPRE_Int       *CF_i,
                                    HYPRE_Int       *CF_j,
                                    HYPRE_Complex   *row_sum,
                                    HYPRE_Int        type,
                                    HYPRE_Complex    scal,
                                    const char      *set_or_add)
{
   HYPRE_Int      nrows  = hypre_CSRMatrixNumRows(A);
   HYPRE_Complex *A_data = hypre_CSRMatrixData(A);
   HYPRE_Int     *A_i    = hypre_CSRMatrixI(A);
   HYPRE_Int     *A_j    = hypre_CSRMatrixJ(A);
   dim3           bDim, gDim;

   bDim = hypre_GetDefaultCUDABlockDimension();
   gDim = hypre_GetDefaultCUDAGridDimension(nrows, "warp", bDim);

   if (type == 0)
   {
      HYPRE_CUDA_LAUNCH( hypreCUDAKernel_CSRRowSum<0>, gDim, bDim, nrows, A_i, A_j, A_data, CF_i, CF_j,
                         row_sum, scal, set_or_add[0] == 's' );
   }
   else if (type == 1)
   {
      HYPRE_CUDA_LAUNCH( hypreCUDAKernel_CSRRowSum<1>, gDim, bDim, nrows, A_i, A_j, A_data, CF_i, CF_j,
                         row_sum, scal, set_or_add[0] == 's' );
   }
   else if (type == 2)
   {
      HYPRE_CUDA_LAUNCH( hypreCUDAKernel_CSRRowSum<2>, gDim, bDim, nrows, A_i, A_j, A_data, CF_i, CF_j,
                         row_sum, scal, set_or_add[0] == 's' );
   }

   hypre_SyncCudaComputeStream(hypre_handle());
}

/* type 0: diag
 *      1: abs diag
 *      2: diag inverse
<<<<<<< HEAD
 *      3: negative diag
 *      4: negative diag inverse
=======
 *      3: diag inverse sqrt
 *      4: abs diag inverse sqrt
>>>>>>> 5622749a
 */
__global__ void
hypreCUDAKernel_CSRExtractDiag( HYPRE_Int      nrows,
                                HYPRE_Int     *ia,
                                HYPRE_Int     *ja,
                                HYPRE_Complex *aa,
                                HYPRE_Complex *d,
                                HYPRE_Int      type)
{
   HYPRE_Int row = hypre_cuda_get_grid_warp_id<1,1>();

   if (row >= nrows)
   {
      return;
   }

   HYPRE_Int lane = hypre_cuda_get_lane_id<1>();
   HYPRE_Int p = 0, q = 0;

   if (lane < 2)
   {
      p = read_only_load(ia + row + lane);
   }
   q = __shfl_sync(HYPRE_WARP_FULL_MASK, p, 1);
   p = __shfl_sync(HYPRE_WARP_FULL_MASK, p, 0);

   HYPRE_Int has_diag = 0;

   for (HYPRE_Int j = p + lane; __any_sync(HYPRE_WARP_FULL_MASK, j < q); j += HYPRE_WARP_SIZE)
   {
      hypre_int find_diag = j < q && ja[j] == row;

      if (find_diag)
      {
         if (type == 0)
         {
            d[row] = aa[j];
         }
         else if (type == 1)
         {
            d[row] = fabs(aa[j]);
         }
         else if (type == 2)
         {
            d[row] = 1.0 / aa[j];
         }
         else if (type == 3)
         {
<<<<<<< HEAD
            d[row] = -aa[j];
         }
         else if (type == 4)
         {
            d[row] = -1.0 / aa[j];
=======
            d[row] = 1.0 / sqrt(aa[j]);
         }
         else if (type == 4)
         {
            d[row] = 1.0 / sqrt(fabs(aa[j]));
>>>>>>> 5622749a
         }
      }

      if ( __any_sync(HYPRE_WARP_FULL_MASK, find_diag) )
      {
         has_diag = 1;
         break;
      }
   }

   if (!has_diag && lane == 0)
   {
      d[row] = 0.0;
   }
}

void
hypre_CSRMatrixExtractDiagonalDevice( hypre_CSRMatrix *A,
                                      HYPRE_Complex   *d,
                                      HYPRE_Int        type)
{
   HYPRE_Int      nrows  = hypre_CSRMatrixNumRows(A);
   HYPRE_Complex *A_data = hypre_CSRMatrixData(A);
   HYPRE_Int     *A_i    = hypre_CSRMatrixI(A);
   HYPRE_Int     *A_j    = hypre_CSRMatrixJ(A);
   dim3           bDim, gDim;

   bDim = hypre_GetDefaultCUDABlockDimension();
   gDim = hypre_GetDefaultCUDAGridDimension(nrows, "warp", bDim);

   HYPRE_CUDA_LAUNCH( hypreCUDAKernel_CSRExtractDiag, gDim, bDim, nrows, A_i, A_j, A_data, d, type );

   hypre_SyncCudaComputeStream(hypre_handle());
}

/* return C = [A; B] */
hypre_CSRMatrix*
hypre_CSRMatrixStack2Device(hypre_CSRMatrix *A, hypre_CSRMatrix *B)
{
   hypre_assert( hypre_CSRMatrixNumCols(A) == hypre_CSRMatrixNumCols(B) );

   hypre_CSRMatrix *C = hypre_CSRMatrixCreate( hypre_CSRMatrixNumRows(A) + hypre_CSRMatrixNumRows(B),
                                               hypre_CSRMatrixNumCols(A),
                                               hypre_CSRMatrixNumNonzeros(A) + hypre_CSRMatrixNumNonzeros(B) );

   HYPRE_Int     *C_i = hypre_TAlloc(HYPRE_Int,     hypre_CSRMatrixNumRows(C) + 1, HYPRE_MEMORY_DEVICE);
   HYPRE_Int     *C_j = hypre_TAlloc(HYPRE_Int,     hypre_CSRMatrixNumNonzeros(C), HYPRE_MEMORY_DEVICE);
   HYPRE_Complex *C_a = hypre_TAlloc(HYPRE_Complex, hypre_CSRMatrixNumNonzeros(C), HYPRE_MEMORY_DEVICE);

   hypre_TMemcpy(C_i, hypre_CSRMatrixI(A), HYPRE_Int, hypre_CSRMatrixNumRows(A) + 1,
                 HYPRE_MEMORY_DEVICE, HYPRE_MEMORY_DEVICE);
   hypre_TMemcpy(C_i + hypre_CSRMatrixNumRows(A) + 1, hypre_CSRMatrixI(B) + 1, HYPRE_Int, hypre_CSRMatrixNumRows(B),
                 HYPRE_MEMORY_DEVICE, HYPRE_MEMORY_DEVICE);
   HYPRE_THRUST_CALL( transform,
                      C_i + hypre_CSRMatrixNumRows(A) + 1,
                      C_i + hypre_CSRMatrixNumRows(C) + 1,
                      thrust::make_constant_iterator(hypre_CSRMatrixNumNonzeros(A)),
                      C_i + hypre_CSRMatrixNumRows(A) + 1,
                      thrust::plus<HYPRE_Int>() );

   hypre_TMemcpy(C_j, hypre_CSRMatrixJ(A), HYPRE_Int, hypre_CSRMatrixNumNonzeros(A),
                 HYPRE_MEMORY_DEVICE, HYPRE_MEMORY_DEVICE);
   hypre_TMemcpy(C_j + hypre_CSRMatrixNumNonzeros(A), hypre_CSRMatrixJ(B), HYPRE_Int, hypre_CSRMatrixNumNonzeros(B),
                 HYPRE_MEMORY_DEVICE, HYPRE_MEMORY_DEVICE);

   hypre_TMemcpy(C_a, hypre_CSRMatrixData(A), HYPRE_Complex, hypre_CSRMatrixNumNonzeros(A),
                 HYPRE_MEMORY_DEVICE, HYPRE_MEMORY_DEVICE);
   hypre_TMemcpy(C_a + hypre_CSRMatrixNumNonzeros(A), hypre_CSRMatrixData(B), HYPRE_Complex, hypre_CSRMatrixNumNonzeros(B),
                 HYPRE_MEMORY_DEVICE, HYPRE_MEMORY_DEVICE);

   hypre_CSRMatrixI(C) = C_i;
   hypre_CSRMatrixJ(C) = C_j;
   hypre_CSRMatrixData(C) = C_a;
   hypre_CSRMatrixMemoryLocation(C) = HYPRE_MEMORY_DEVICE;

   return C;
}

/* A = alp * I */
hypre_CSRMatrix *
hypre_CSRMatrixIdentityDevice(HYPRE_Int n, HYPRE_Complex alp)
{
   hypre_CSRMatrix *A = hypre_CSRMatrixCreate(n, n, n);

   hypre_CSRMatrixInitialize_v2(A, 0, HYPRE_MEMORY_DEVICE);

   HYPRE_THRUST_CALL( sequence,
                      hypre_CSRMatrixI(A),
                      hypre_CSRMatrixI(A) + n + 1,
                      0  );

   HYPRE_THRUST_CALL( sequence,
                      hypre_CSRMatrixJ(A),
                      hypre_CSRMatrixJ(A) + n,
                      0  );

   HYPRE_THRUST_CALL( fill,
                      hypre_CSRMatrixData(A),
                      hypre_CSRMatrixData(A) + n,
                      alp );

   return A;
}

<<<<<<< HEAD
/* A = diag(v) */
hypre_CSRMatrix *
hypre_CSRMatrixDiagMatrixFromVectorDevice(HYPRE_Int n, HYPRE_Complex *v)
{
   hypre_CSRMatrix *A = hypre_CSRMatrixCreate(n, n, n);

   hypre_CSRMatrixInitialize_v2(A, 0, HYPRE_MEMORY_DEVICE);

   HYPRE_THRUST_CALL( sequence,
                      hypre_CSRMatrixI(A),
                      hypre_CSRMatrixI(A) + n + 1,
                      0  );

   HYPRE_THRUST_CALL( sequence,
                      hypre_CSRMatrixJ(A),
                      hypre_CSRMatrixJ(A) + n,
                      0  );

   HYPRE_THRUST_CALL( copy,
                      v,
                      v + n,
                      hypre_CSRMatrixData(A) );

   return A;
}

/* B = diagm(A) */
hypre_CSRMatrix *
hypre_CSRMatrixDiagMatrixFromMatrixDevice(hypre_CSRMatrix *A, HYPRE_Int type)
{
  HYPRE_Int      nrows  = hypre_CSRMatrixNumRows(A);
  HYPRE_Complex  *diag = hypre_CTAlloc(HYPRE_Complex, nrows, HYPRE_MEMORY_DEVICE);
  hypre_CSRMatrixExtractDiagonalDevice(A, diag, type);

  hypre_CSRMatrix *diag_mat = hypre_CSRMatrixDiagMatrixFromVectorDevice(nrows, diag);

  hypre_TFree(diag, HYPRE_MEMORY_DEVICE);
  return diag_mat;
}

/* abs    == 1, use absolute values
 * option == 0, drop all the entries that are smaller than tol
 * TODO more options
 */
=======
/* this predicate compares first and second element in a tuple in absolute value */
/* first is assumed to be complex, second to be real > 0 */
struct cabsfirst_greaterthan_second_pred : public thrust::unary_function<thrust::tuple<HYPRE_Complex, HYPRE_Real>,bool>
{
   __host__ __device__
   bool operator()(const thrust::tuple<HYPRE_Complex, HYPRE_Real>& t) const
   {
      const HYPRE_Complex i = thrust::get<0>(t);
      const HYPRE_Real j = thrust::get<1>(t);

      return hypre_cabs(i) > j;
   }
};

/* drop the entries that are smaller than:
 *    tol if elmt_tols == null,
 *    elmt_tols[j] otherwise where j = 0...NumNonzeros(A) */
>>>>>>> 5622749a
HYPRE_Int
hypre_CSRMatrixDropSmallEntriesDevice( hypre_CSRMatrix *A,
                                       HYPRE_Real       tol,
                                       HYPRE_Real      *elmt_tols)
{
   HYPRE_Int      nrows  = hypre_CSRMatrixNumRows(A);
   HYPRE_Int      nnz    = hypre_CSRMatrixNumNonzeros(A);
   HYPRE_Int     *A_i    = hypre_CSRMatrixI(A);
   HYPRE_Int     *A_j    = hypre_CSRMatrixJ(A);
   HYPRE_Complex *A_data = hypre_CSRMatrixData(A);
   HYPRE_Int     *A_ii   = NULL;
   HYPRE_Int      new_nnz = 0;
   HYPRE_Int     *new_ii;
   HYPRE_Int     *new_j;
   HYPRE_Complex *new_data;

<<<<<<< HEAD
   out_of_range<HYPRE_Real> pred1(-tol, tol);

   if (abs == 0)
=======
   if (elmt_tols == NULL)
>>>>>>> 5622749a
   {
      new_nnz = HYPRE_THRUST_CALL( count_if,
                                   A_data,
                                   A_data + nnz,
                                   thrust::not1(less_than<HYPRE_Complex>(tol)) );
   }
   else
   {
      new_nnz = HYPRE_THRUST_CALL( count_if,
                                   thrust::make_zip_iterator(thrust::make_tuple(A_data, elmt_tols)),
                                   thrust::make_zip_iterator(thrust::make_tuple(A_data, elmt_tols)) + nnz,
                                   cabsfirst_greaterthan_second_pred() );
   }
   else if (abs == 1)
   {
      if (option == 0)
      {
         new_nnz = HYPRE_THRUST_CALL( count_if,
                                      A_data,
                                      A_data + nnz,
                                      pred1 );
      }
   }

   if (new_nnz == nnz)
   {
      hypre_TFree(A_ii, HYPRE_MEMORY_DEVICE);
      return hypre_error_flag;
   }

   if (!A_ii)
   {
      A_ii = hypreDevice_CsrRowPtrsToIndices(nrows, nnz, A_i);
   }
   new_ii = hypre_TAlloc(HYPRE_Int, new_nnz, HYPRE_MEMORY_DEVICE);
   new_j = hypre_TAlloc(HYPRE_Int, new_nnz, HYPRE_MEMORY_DEVICE);
   new_data = hypre_TAlloc(HYPRE_Complex, new_nnz, HYPRE_MEMORY_DEVICE);

   thrust::zip_iterator< thrust::tuple<HYPRE_Int*, HYPRE_Int*, HYPRE_Complex*> > new_end;

   if (elmt_tols == NULL)
   {
      new_end = HYPRE_THRUST_CALL( copy_if,
                                   thrust::make_zip_iterator(thrust::make_tuple(A_ii, A_j, A_data)),
                                   thrust::make_zip_iterator(thrust::make_tuple(A_ii, A_j, A_data)) + nnz,
                                   A_data,
                                   thrust::make_zip_iterator(thrust::make_tuple(new_ii, new_j, new_data)),
                                   thrust::not1(less_than<HYPRE_Complex>(tol)) );
   }
   else
   {
      new_end = HYPRE_THRUST_CALL( copy_if,
                                   thrust::make_zip_iterator(thrust::make_tuple(A_ii, A_j, A_data)),
                                   thrust::make_zip_iterator(thrust::make_tuple(A_ii, A_j, A_data)) + nnz,
                                   thrust::make_zip_iterator(thrust::make_tuple(A_data, elmt_tols)),
                                   thrust::make_zip_iterator(thrust::make_tuple(new_ii, new_j, new_data)),
                                   cabsfirst_greaterthan_second_pred() );
   }
   else if (abs == 1)
   {
      if (option == 0)
      {
         new_end = HYPRE_THRUST_CALL( copy_if,
                                      thrust::make_zip_iterator(thrust::make_tuple(A_ii, A_j, A_data)),
                                      thrust::make_zip_iterator(thrust::make_tuple(A_ii, A_j, A_data)) + nnz,
                                      A_data,
                                      thrust::make_zip_iterator(thrust::make_tuple(new_ii, new_j, new_data)),
                                      pred1 );

      }
   }
   hypre_assert( thrust::get<0>(new_end.get_iterator_tuple()) == new_ii + new_nnz );

   hypre_TFree(A_ii,   HYPRE_MEMORY_DEVICE);
   hypre_TFree(A_i,    HYPRE_MEMORY_DEVICE);
   hypre_TFree(A_j,    HYPRE_MEMORY_DEVICE);
   hypre_TFree(A_data, HYPRE_MEMORY_DEVICE);

   hypre_CSRMatrixNumNonzeros(A) = new_nnz;
   hypre_CSRMatrixI(A) = hypreDevice_CsrRowIndicesToPtrs(nrows, new_nnz, new_ii);
   hypre_CSRMatrixJ(A) = new_j;
   hypre_CSRMatrixData(A) = new_data;
   hypre_TFree(new_ii, HYPRE_MEMORY_DEVICE);

   return hypre_error_flag;
}

/* mark is of size nA
 * diag_option: 1: special treatment for diag entries, mark as -2
 */
__global__ void
hypreCUDAKernel_CSRMatrixIntersectPattern(HYPRE_Int  n,
                                          HYPRE_Int  nA,
                                          HYPRE_Int *rowid,
                                          HYPRE_Int *colid,
                                          HYPRE_Int *idx,
                                          HYPRE_Int *mark,
                                          HYPRE_Int  diag_option)
{
   HYPRE_Int i = hypre_cuda_get_grid_thread_id<1,1>();

   if (i >= n)
   {
      return;
   }

   HYPRE_Int r1 = read_only_load(&rowid[i]);
   HYPRE_Int c1 = read_only_load(&colid[i]);
   HYPRE_Int j = read_only_load(&idx[i]);

   if (0 == diag_option)
   {
      if (j < nA)
      {
         HYPRE_Int r2 = i < n - 1 ? read_only_load(&rowid[i + 1]) : -1;
         HYPRE_Int c2 = i < n - 1 ? read_only_load(&colid[i + 1]) : -1;
         if (r1 == r2 && c1 == c2)
         {
            mark[j] = c1;
         }
         else
         {
            mark[j] = -1;
         }
      }
   }
   else if (1 == diag_option)
   {
      if (j < nA)
      {
         if (r1 == c1)
         {
            mark[j] = -2;
         }
         else
         {
            HYPRE_Int r2 = i < n - 1 ? read_only_load(&rowid[i + 1]) : -1;
            HYPRE_Int c2 = i < n - 1 ? read_only_load(&colid[i + 1]) : -1;
            if (r1 == r2 && c1 == c2)
            {
               mark[j] = c1;
            }
            else
            {
               mark[j] = -1;
            }
         }
      }
   }
}

/* markA: array of size nnz(A), for pattern of (A and B), markA is the column indices as in A_J
 * Otherwise, mark pattern not in A-B as -1 in markA
 * Note the special treatment for diagonal entries of A (marked as -2) */
HYPRE_Int
hypre_CSRMatrixIntersectPattern(hypre_CSRMatrix *A,
                                hypre_CSRMatrix *B,
                                HYPRE_Int       *markA,
                                HYPRE_Int        diag_opt)
{
   HYPRE_Int nrows = hypre_CSRMatrixNumRows(A);
   HYPRE_Int nnzA  = hypre_CSRMatrixNumNonzeros(A);
   HYPRE_Int nnzB  = hypre_CSRMatrixNumNonzeros(B);

   HYPRE_Int *Cii = hypre_TAlloc(HYPRE_Int, nnzA + nnzB, HYPRE_MEMORY_DEVICE);
   HYPRE_Int *Cjj = hypre_TAlloc(HYPRE_Int, nnzA + nnzB, HYPRE_MEMORY_DEVICE);
   HYPRE_Int *idx = hypre_TAlloc(HYPRE_Int, nnzA + nnzB, HYPRE_MEMORY_DEVICE);

   hypreDevice_CsrRowPtrsToIndices_v2(nrows, nnzA, hypre_CSRMatrixI(A), Cii);
   hypreDevice_CsrRowPtrsToIndices_v2(nrows, nnzB, hypre_CSRMatrixI(B), Cii + nnzA);
   hypre_TMemcpy(Cjj,        hypre_CSRMatrixJ(A), HYPRE_Int, nnzA, HYPRE_MEMORY_DEVICE, HYPRE_MEMORY_DEVICE);
   hypre_TMemcpy(Cjj + nnzA, hypre_CSRMatrixJ(B), HYPRE_Int, nnzB, HYPRE_MEMORY_DEVICE, HYPRE_MEMORY_DEVICE);
   HYPRE_THRUST_CALL( sequence, idx, idx + nnzA + nnzB );

   HYPRE_THRUST_CALL( stable_sort_by_key,
                      thrust::make_zip_iterator(thrust::make_tuple(Cii, Cjj)),
                      thrust::make_zip_iterator(thrust::make_tuple(Cii, Cjj)) + nnzA + nnzB,
                      idx );

   hypre_TMemcpy(markA, hypre_CSRMatrixJ(A), HYPRE_Int, nnzA, HYPRE_MEMORY_DEVICE, HYPRE_MEMORY_DEVICE);

   dim3 bDim = hypre_GetDefaultCUDABlockDimension();
   dim3 gDim = hypre_GetDefaultCUDAGridDimension(nnzA + nnzB, "thread", bDim);

   HYPRE_CUDA_LAUNCH( hypreCUDAKernel_CSRMatrixIntersectPattern, gDim, bDim,
                      nnzA + nnzB, nnzA, Cii, Cjj, idx, markA, diag_opt );

   hypre_TFree(Cii, HYPRE_MEMORY_DEVICE);
   hypre_TFree(Cjj, HYPRE_MEMORY_DEVICE);
   hypre_TFree(idx, HYPRE_MEMORY_DEVICE);

   return hypre_error_flag;
}

#endif /* HYPRE_USING_CUDA || defined(HYPRE_USING_HIP) */

#if defined(HYPRE_USING_GPU)

HYPRE_Int
hypre_CSRMatrixTransposeDevice(hypre_CSRMatrix  *A,
                               hypre_CSRMatrix **AT_ptr,
                               HYPRE_Int         data)
{
   HYPRE_Complex    *A_data   = hypre_CSRMatrixData(A);
   HYPRE_Int        *A_i      = hypre_CSRMatrixI(A);
   HYPRE_Int        *A_j      = hypre_CSRMatrixJ(A);
   HYPRE_Int         nrows_A  = hypre_CSRMatrixNumRows(A);
   HYPRE_Int         ncols_A  = hypre_CSRMatrixNumCols(A);
   HYPRE_Int         nnz_A    = hypre_CSRMatrixNumNonzeros(A);
   HYPRE_Complex    *C_data;
   HYPRE_Int        *C_i;
   HYPRE_Int        *C_j;
   hypre_CSRMatrix  *C;


   /* trivial case */
   if (nnz_A == 0)
   {
      C_i =    hypre_CTAlloc(HYPRE_Int,     ncols_A + 1, HYPRE_MEMORY_DEVICE);
      C_j =    hypre_CTAlloc(HYPRE_Int,     0,           HYPRE_MEMORY_DEVICE);
      C_data = hypre_CTAlloc(HYPRE_Complex, 0,           HYPRE_MEMORY_DEVICE);
   }
   else
   {
#if defined(HYPRE_USING_CUSPARSE)
      hypreDevice_CSRSpTransCusparse(nrows_A, ncols_A, nnz_A, A_i, A_j, A_data, &C_i, &C_j, &C_data, data);
#elif defined(HYPRE_USING_ROCSPARSE)
      hypreDevice_CSRSpTransRocsparse(nrows_A, ncols_A, nnz_A, A_i, A_j, A_data, &C_i, &C_j, &C_data, data);
#else
      hypreDevice_CSRSpTrans(nrows_A, ncols_A, nnz_A, A_i, A_j, A_data, &C_i, &C_j, &C_data, data);
#endif
   }

   C = hypre_CSRMatrixCreate(ncols_A, nrows_A, nnz_A);
   hypre_CSRMatrixI(C) = C_i;
   hypre_CSRMatrixJ(C) = C_j;
   hypre_CSRMatrixData(C) = C_data;
   hypre_CSRMatrixMemoryLocation(C) = HYPRE_MEMORY_DEVICE;

   *AT_ptr = C;

   hypre_SyncCudaComputeStream(hypre_handle());

   return hypre_error_flag;
}

#endif /* #if defined(HYPRE_USING_GPU) */

HYPRE_Int
hypre_CSRMatrixSortRow(hypre_CSRMatrix *A)
{
#if defined(HYPRE_USING_CUSPARSE)
   hypre_SortCSRCusparse(hypre_CSRMatrixNumRows(A), hypre_CSRMatrixNumCols(A), hypre_CSRMatrixNumNonzeros(A), hypre_CSRMatrixGPUMatDescr(A),
                         hypre_CSRMatrixI(A), hypre_CSRMatrixJ(A), hypre_CSRMatrixData(A));
#elif defined(HYPRE_USING_ROCSPARSE)
   hypre_SortCSRRocsparse(hypre_CSRMatrixNumRows(A), hypre_CSRMatrixNumCols(A), hypre_CSRMatrixNumNonzeros(A), hypre_CSRMatrixGPUMatDescr(A),
                          hypre_CSRMatrixI(A), hypre_CSRMatrixJ(A), hypre_CSRMatrixData(A));
#else
   hypre_error_w_msg(HYPRE_ERROR_GENERIC,"hypre_CSRMatrixSortRow only implemented for cuSPARSE/rocSPARSE!\n");
#endif

   return hypre_error_flag;
}

#if defined(HYPRE_USING_CUSPARSE)
/* @brief This functions sorts values and column indices in each row in ascending order INPLACE
 * @param[in] n Number of rows
 * @param[in] m Number of columns
 * @param[in] nnzA Number of nonzeroes
 * @param[in] *d_ia (Unsorted) Row indices
 * @param[in,out] *d_ja_sorted On Start: Unsorted column indices. On return: Sorted column indices
 * @param[in,out] *d_a_sorted On Start: Unsorted values. On Return: Sorted values corresponding with column indices
 */
void
hypre_SortCSRCusparse(       HYPRE_Int      n,
                             HYPRE_Int      m,
                             HYPRE_Int      nnzA,
                             cusparseMatDescr_t descrA,
                       const HYPRE_Int     *d_ia,
                             HYPRE_Int     *d_ja_sorted,
                             HYPRE_Complex *d_a_sorted )
{
   cusparseHandle_t cusparsehandle = hypre_HandleCusparseHandle(hypre_handle());

   size_t pBufferSizeInBytes = 0;
   void *pBuffer = NULL;

   csru2csrInfo_t sortInfoA;
   HYPRE_CUSPARSE_CALL( cusparseCreateCsru2csrInfo(&sortInfoA) );

   HYPRE_Int isDoublePrecision = sizeof(HYPRE_Complex) == sizeof(hypre_double);
   HYPRE_Int isSinglePrecision = sizeof(HYPRE_Complex) == sizeof(hypre_double) / 2;

   if (isDoublePrecision)
   {
      HYPRE_CUSPARSE_CALL( cusparseDcsru2csr_bufferSizeExt(cusparsehandle,
                                                           n, m, nnzA, d_a_sorted, d_ia, d_ja_sorted,
                                                           sortInfoA, &pBufferSizeInBytes) );

      pBuffer = hypre_TAlloc(char, pBufferSizeInBytes, HYPRE_MEMORY_DEVICE);

      HYPRE_CUSPARSE_CALL( cusparseDcsru2csr(cusparsehandle,
                                             n, m, nnzA, descrA, d_a_sorted, d_ia, d_ja_sorted,
                                             sortInfoA, pBuffer) );
   }
   else if (isSinglePrecision)
   {
      HYPRE_CUSPARSE_CALL( cusparseScsru2csr_bufferSizeExt(cusparsehandle,
                                                           n, m, nnzA, (float *) d_a_sorted, d_ia, d_ja_sorted,
                                                           sortInfoA, &pBufferSizeInBytes));

      pBuffer = hypre_TAlloc(char, pBufferSizeInBytes, HYPRE_MEMORY_DEVICE);

      HYPRE_CUSPARSE_CALL( cusparseScsru2csr(cusparsehandle,
                                             n, m, nnzA, descrA, (float *)d_a_sorted, d_ia, d_ja_sorted,
                                             sortInfoA, pBuffer) );
   }

   hypre_TFree(pBuffer, HYPRE_MEMORY_DEVICE);
   HYPRE_CUSPARSE_CALL(cusparseDestroyCsru2csrInfo(sortInfoA));
}

HYPRE_Int
hypre_CSRMatrixTriLowerUpperSolveCusparse(char             uplo,
                                          hypre_CSRMatrix *A,
                                          HYPRE_Real      *l1_norms,
                                          hypre_Vector    *f,
                                          hypre_Vector    *u )
{
   HYPRE_Int      nrow   = hypre_CSRMatrixNumRows(A);
   HYPRE_Int      ncol   = hypre_CSRMatrixNumCols(A);
   HYPRE_Int      nnzA   = hypre_CSRMatrixNumNonzeros(A);
   HYPRE_Int     *A_i    = hypre_CSRMatrixI(A);
   HYPRE_Int     *A_j    = hypre_CSRMatrixJ(A);
   HYPRE_Complex *A_a    = hypre_CSRMatrixData(A);
   HYPRE_Int     *A_sj   = hypre_CSRMatrixSortedJ(A);
   HYPRE_Complex *A_sa   = hypre_CSRMatrixSortedData(A);
   HYPRE_Complex *f_data = hypre_VectorData(f);
   HYPRE_Complex *u_data = hypre_VectorData(u);
   HYPRE_Complex  alpha  = 1.0;
   hypre_int      buffer_size;
   hypre_int      structural_zero;

   if (nrow != ncol)
   {
      hypre_assert(0);
      hypre_error_in_arg(1);
      return hypre_error_flag;
   }

   if (nrow <= 0)
   {
      return hypre_error_flag;
   }

   if (nnzA <= 0)
   {
      hypre_assert(0);
      hypre_error_in_arg(1);
      return hypre_error_flag;
   }

   cusparseHandle_t handle = hypre_HandleCusparseHandle(hypre_handle());
   cusparseMatDescr_t descr = hypre_CSRMatrixGPUMatDescr(A);

   if ( !A_sj && !A_sa )
   {
      hypre_CSRMatrixSortedJ(A) = A_sj = hypre_TAlloc(HYPRE_Int, nnzA, HYPRE_MEMORY_DEVICE);
      hypre_CSRMatrixSortedData(A) = A_sa = hypre_TAlloc(HYPRE_Complex, nnzA, HYPRE_MEMORY_DEVICE);
      hypre_TMemcpy(A_sj, A_j, HYPRE_Int, nnzA, HYPRE_MEMORY_DEVICE, HYPRE_MEMORY_DEVICE);
      hypre_TMemcpy(A_sa, A_a, HYPRE_Complex, nnzA, HYPRE_MEMORY_DEVICE, HYPRE_MEMORY_DEVICE);

#if defined(HYPRE_USING_CUDA)
      hypre_CSRMatrixData(A) = A_sa;
      HYPRE_Int err = 0;
      if (l1_norms)
      {
         err = hypre_CSRMatrixReplaceDiagDevice(A, l1_norms, INFINITY, 0.0);
      }
      else
      {
         err = hypre_CSRMatrixFixZeroDiagDevice(A, INFINITY, 0.0);
      }
      hypre_CSRMatrixData(A) = A_a;
      if (err)
      {
         hypre_error_w_msg(1, "structural zero in hypre_CSRMatrixTriLowerUpperSolveCusparse");
         //hypre_assert(0);
      }
#endif

      hypre_SortCSRCusparse(nrow, ncol, nnzA, descr, A_i, A_sj, A_sa);
   }

   HYPRE_CUSPARSE_CALL( cusparseSetMatDiagType(descr, CUSPARSE_DIAG_TYPE_NON_UNIT) );

   if (!hypre_CSRMatrixCsrsvData(A))
   {
      hypre_CSRMatrixCsrsvData(A) = hypre_CsrsvDataCreate();
   }
   hypre_CsrsvData *csrsv_data = hypre_CSRMatrixCsrsvData(A);

   if (uplo == 'L')
   {
      HYPRE_CUSPARSE_CALL( cusparseSetMatFillMode(descr, CUSPARSE_FILL_MODE_LOWER) );

      if (!hypre_CsrsvDataInfoL(csrsv_data))
      {
         HYPRE_CUSPARSE_CALL( cusparseCreateCsrsv2Info(&hypre_CsrsvDataInfoL(csrsv_data)) );

         HYPRE_CUSPARSE_CALL( cusparseDcsrsv2_bufferSize(handle, CUSPARSE_OPERATION_NON_TRANSPOSE,
                              nrow, nnzA, descr, A_sa, A_i, A_sj, hypre_CsrsvDataInfoL(csrsv_data), &buffer_size) );

         if (hypre_CsrsvDataBufferSize(csrsv_data) < buffer_size)
         {
            hypre_CsrsvDataBuffer(csrsv_data) = hypre_TReAlloc_v2(hypre_CsrsvDataBuffer(csrsv_data),
                                                                  char, hypre_CsrsvDataBufferSize(csrsv_data),
                                                                  char, buffer_size,
                                                                  HYPRE_MEMORY_DEVICE);
            hypre_CsrsvDataBufferSize(csrsv_data) = buffer_size;
         }

         HYPRE_CUSPARSE_CALL( cusparseDcsrsv2_analysis(handle, CUSPARSE_OPERATION_NON_TRANSPOSE,
                                                       nrow, nnzA, descr, A_sa, A_i, A_sj,
                                                       hypre_CsrsvDataInfoL(csrsv_data), CUSPARSE_SOLVE_POLICY_USE_LEVEL,
                                                       hypre_CsrsvDataBuffer(csrsv_data)) );

         cusparseStatus_t status = cusparseXcsrsv2_zeroPivot(handle, hypre_CsrsvDataInfoL(csrsv_data), &structural_zero);
         if (CUSPARSE_STATUS_ZERO_PIVOT == status)
         {
            char msg[256];
            hypre_sprintf(msg, "hypre_CSRMatrixTriLowerUpperSolveCusparse A(%d,%d) is missing\n",
                          structural_zero, structural_zero);
            hypre_error_w_msg(1, msg);
            //hypre_assert(0);
         }
      }

      HYPRE_CUSPARSE_CALL( cusparseDcsrsv2_solve(handle, CUSPARSE_OPERATION_NON_TRANSPOSE,
                                                 nrow, nnzA, &alpha, descr, A_sa, A_i, A_sj,
                                                 hypre_CsrsvDataInfoL(csrsv_data), f_data, u_data,
                                                 CUSPARSE_SOLVE_POLICY_USE_LEVEL,
                                                 hypre_CsrsvDataBuffer(csrsv_data)) );
   }
   else
   {
      HYPRE_CUSPARSE_CALL( cusparseSetMatFillMode(descr, CUSPARSE_FILL_MODE_UPPER) );

      if (!hypre_CsrsvDataInfoU(csrsv_data))
      {
         HYPRE_CUSPARSE_CALL( cusparseCreateCsrsv2Info(&hypre_CsrsvDataInfoU(csrsv_data)) );

         HYPRE_CUSPARSE_CALL( cusparseDcsrsv2_bufferSize(handle, CUSPARSE_OPERATION_NON_TRANSPOSE,
                              nrow, nnzA, descr, A_sa, A_i, A_sj, hypre_CsrsvDataInfoU(csrsv_data), &buffer_size) );

         if (hypre_CsrsvDataBufferSize(csrsv_data) < buffer_size)
         {
            hypre_CsrsvDataBuffer(csrsv_data) = hypre_TReAlloc_v2(hypre_CsrsvDataBuffer(csrsv_data),
                                                                  char, hypre_CsrsvDataBufferSize(csrsv_data),
                                                                  char, buffer_size,
                                                                  HYPRE_MEMORY_DEVICE);
            hypre_CsrsvDataBufferSize(csrsv_data) = buffer_size;
         }

         HYPRE_CUSPARSE_CALL( cusparseDcsrsv2_analysis(handle, CUSPARSE_OPERATION_NON_TRANSPOSE,
                                                       nrow, nnzA, descr, A_sa, A_i, A_sj,
                                                       hypre_CsrsvDataInfoU(csrsv_data), CUSPARSE_SOLVE_POLICY_USE_LEVEL,
                                                       hypre_CsrsvDataBuffer(csrsv_data)) );

         cusparseStatus_t status = cusparseXcsrsv2_zeroPivot(handle, hypre_CsrsvDataInfoU(csrsv_data), &structural_zero);
         if (CUSPARSE_STATUS_ZERO_PIVOT == status)
         {
            char msg[256];
            hypre_sprintf(msg, "hypre_CSRMatrixTriLowerUpperSolveCusparse A(%d,%d) is missing\n",
                          structural_zero, structural_zero);
            hypre_error_w_msg(1, msg);
            //hypre_assert(0);
         }
      }

      HYPRE_CUSPARSE_CALL( cusparseDcsrsv2_solve(handle, CUSPARSE_OPERATION_NON_TRANSPOSE,
                                                 nrow, nnzA, &alpha, descr, A_sa, A_i, A_sj,
                                                 hypre_CsrsvDataInfoU(csrsv_data), f_data, u_data,
                                                 CUSPARSE_SOLVE_POLICY_USE_LEVEL,
                                                 hypre_CsrsvDataBuffer(csrsv_data)) );
   }

   return hypre_error_flag;
}

#endif /* #if defined(HYPRE_USING_CUSPARSE) */


#if defined(HYPRE_USING_ROCSPARSE)
HYPRE_Int
hypre_CSRMatrixTriLowerUpperSolveRocsparse(char              uplo,
                                           hypre_CSRMatrix * A,
                                           HYPRE_Real      * l1_norms,
                                           hypre_Vector    * f,
                                           hypre_Vector    * u )
{
   HYPRE_Int      nrow   = hypre_CSRMatrixNumRows(A);
   HYPRE_Int      ncol   = hypre_CSRMatrixNumCols(A);
   HYPRE_Int      nnzA   = hypre_CSRMatrixNumNonzeros(A);
   HYPRE_Int     *A_i    = hypre_CSRMatrixI(A);
   HYPRE_Int     *A_j    = hypre_CSRMatrixJ(A);
   HYPRE_Complex *A_a    = hypre_CSRMatrixData(A);
   HYPRE_Int     *A_sj   = hypre_CSRMatrixSortedJ(A);
   HYPRE_Complex *A_sa   = hypre_CSRMatrixSortedData(A);
   HYPRE_Complex *f_data = hypre_VectorData(f);
   HYPRE_Complex *u_data = hypre_VectorData(u);
   HYPRE_Complex  alpha  = 1.0;
   size_t         buffer_size;
   hypre_int      structural_zero;

   if (nrow != ncol)
   {
      hypre_assert(0);
      hypre_error_in_arg(1);
      return hypre_error_flag;
   }

   if (nrow <= 0)
   {
      return hypre_error_flag;
   }

   if (nnzA <= 0)
   {
      hypre_assert(0);
      hypre_error_in_arg(1);
      return hypre_error_flag;
   }

   rocsparse_handle handle = hypre_HandleCusparseHandle(hypre_handle());
   rocsparse_mat_descr descr = hypre_CSRMatrixGPUMatDescr(A);

   if ( !A_sj && !A_sa )
   {
      hypre_CSRMatrixSortedJ(A) = A_sj = hypre_TAlloc(HYPRE_Int, nnzA, HYPRE_MEMORY_DEVICE);
      hypre_CSRMatrixSortedData(A) = A_sa = hypre_TAlloc(HYPRE_Complex, nnzA, HYPRE_MEMORY_DEVICE);
      hypre_TMemcpy(A_sj, A_j, HYPRE_Int, nnzA, HYPRE_MEMORY_DEVICE, HYPRE_MEMORY_DEVICE);
      hypre_TMemcpy(A_sa, A_a, HYPRE_Complex, nnzA, HYPRE_MEMORY_DEVICE, HYPRE_MEMORY_DEVICE);

#if defined(HYPRE_USING_HIP)
      hypre_CSRMatrixData(A) = A_sa;
      HYPRE_Int err = 0;
      if (l1_norms)
      {
         err = hypre_CSRMatrixReplaceDiagDevice(A, l1_norms, INFINITY, 0.0);
      }
      else
      {
         err = hypre_CSRMatrixFixZeroDiagDevice(A, INFINITY, 0.0);
      }
      hypre_CSRMatrixData(A) = A_a;
      if (err)
      {
         hypre_error_w_msg(1, "structural zero in hypre_CSRMatrixTriLowerUpperSolveRocsparse");
         //hypre_assert(0);
      }
#endif

      hypre_SortCSRRocsparse(nrow, ncol, nnzA, descr, A_i, A_sj, A_sa);
   }

   HYPRE_ROCSPARSE_CALL( rocsparse_set_mat_diag_type(descr, rocsparse_diag_type_non_unit) );

   if (!hypre_CSRMatrixCsrsvData(A))
   {
      hypre_CSRMatrixCsrsvData(A) = hypre_CsrsvDataCreate();
   }
   hypre_CsrsvData *csrsv_data = hypre_CSRMatrixCsrsvData(A);

   if (uplo == 'L')
   {
      HYPRE_ROCSPARSE_CALL( rocsparse_set_mat_fill_mode(descr, rocsparse_fill_mode_lower) );

      if (!hypre_CsrsvDataInfoL(csrsv_data))
      {
         HYPRE_ROCSPARSE_CALL( rocsparse_create_mat_info(&hypre_CsrsvDataInfoL(csrsv_data)) );

         HYPRE_ROCSPARSE_CALL( rocsparse_dcsrsv_buffer_size(handle, rocsparse_operation_none,
                               nrow, nnzA, descr, A_sa, A_i, A_sj, hypre_CsrsvDataInfoL(csrsv_data), &buffer_size) );

         if (hypre_CsrsvDataBufferSize(csrsv_data) < buffer_size)
         {
            hypre_CsrsvDataBuffer(csrsv_data) = hypre_TReAlloc_v2(hypre_CsrsvDataBuffer(csrsv_data),
                                                                  char, hypre_CsrsvDataBufferSize(csrsv_data),
                                                                  char, buffer_size,
                                                                  HYPRE_MEMORY_DEVICE);
            hypre_CsrsvDataBufferSize(csrsv_data) = buffer_size;
         }

         HYPRE_ROCSPARSE_CALL( rocsparse_dcsrsv_analysis(handle, rocsparse_operation_none,
                                                         nrow, nnzA, descr, A_sa, A_i, A_sj,
                                                         hypre_CsrsvDataInfoL(csrsv_data), rocsparse_analysis_policy_reuse,
                                                         rocsparse_solve_policy_auto, hypre_CsrsvDataBuffer(csrsv_data)) );

         rocsparse_status status = rocsparse_csrsv_zero_pivot(handle, descr, hypre_CsrsvDataInfoL(csrsv_data), &structural_zero);
         if (rocsparse_status_zero_pivot == status)
         {
            char msg[256];
            hypre_sprintf(msg, "hypre_CSRMatrixTriLowerUpperSolveRocsparse A(%d,%d) is missing\n",
                          structural_zero, structural_zero);
            hypre_error_w_msg(1, msg);
            //hypre_assert(0);
         }
      }

      HYPRE_ROCSPARSE_CALL( rocsparse_dcsrsv_solve(handle, rocsparse_operation_none,
                                                   nrow, nnzA, &alpha, descr, A_sa, A_i, A_sj,
                                                   hypre_CsrsvDataInfoL(csrsv_data), f_data, u_data,
                                                   rocsparse_solve_policy_auto,
                                                   hypre_CsrsvDataBuffer(csrsv_data)) );
   }
   else
   {
      HYPRE_ROCSPARSE_CALL( rocsparse_set_mat_fill_mode(descr, rocsparse_fill_mode_upper) );

      if (!hypre_CsrsvDataInfoU(csrsv_data))
      {
         HYPRE_ROCSPARSE_CALL( rocsparse_create_mat_info(&hypre_CsrsvDataInfoU(csrsv_data)) );

         HYPRE_ROCSPARSE_CALL( rocsparse_dcsrsv_buffer_size(handle, rocsparse_operation_none,
                               nrow, nnzA, descr, A_sa, A_i, A_sj, hypre_CsrsvDataInfoU(csrsv_data), &buffer_size) );

         if (hypre_CsrsvDataBufferSize(csrsv_data) < buffer_size)
         {
            hypre_CsrsvDataBuffer(csrsv_data) = hypre_TReAlloc_v2(hypre_CsrsvDataBuffer(csrsv_data),
                                                                  char, hypre_CsrsvDataBufferSize(csrsv_data),
                                                                  char, buffer_size,
                                                                  HYPRE_MEMORY_DEVICE);
            hypre_CsrsvDataBufferSize(csrsv_data) = buffer_size;
         }

         HYPRE_ROCSPARSE_CALL( rocsparse_dcsrsv_analysis(handle, rocsparse_operation_none,
                                                         nrow, nnzA, descr, A_sa, A_i, A_sj,
                                                         hypre_CsrsvDataInfoU(csrsv_data), rocsparse_analysis_policy_reuse,
                                                         rocsparse_solve_policy_auto, hypre_CsrsvDataBuffer(csrsv_data)) );

         rocsparse_status status = rocsparse_csrsv_zero_pivot(handle, descr, hypre_CsrsvDataInfoU(csrsv_data), &structural_zero);
         if (rocsparse_status_zero_pivot == status)
         {
            char msg[256];
            hypre_sprintf(msg, "hypre_CSRMatrixTriLowerUpperSolveRocsparse A(%d,%d) is missing\n",
                          structural_zero, structural_zero);
            hypre_error_w_msg(1, msg);
            //hypre_assert(0);
         }
      }

      HYPRE_ROCSPARSE_CALL( rocsparse_dcsrsv_solve(handle, rocsparse_operation_none,
                                                   nrow, nnzA, &alpha, descr, A_sa, A_i, A_sj,
                                                   hypre_CsrsvDataInfoU(csrsv_data), f_data, u_data,
                                                   rocsparse_solve_policy_auto,
                                                   hypre_CsrsvDataBuffer(csrsv_data)) );
   }

   return hypre_error_flag;
}

/* @brief This functions sorts values and column indices in each row in ascending order OUT-OF-PLACE
 * @param[in] n Number of rows
 * @param[in] m Number of columns
 * @param[in] nnzA Number of nonzeroes
 * @param[in] *d_ia (Unsorted) Row indices
 * @param[in,out] *d_ja_sorted On Start: Unsorted column indices. On return: Sorted column indices
 * @param[in,out] *d_a_sorted On Start: Unsorted values. On Return: Sorted values corresponding with column indices
 */
void
hypre_SortCSRRocsparse(       HYPRE_Int      n,
                              HYPRE_Int      m,
                              HYPRE_Int      nnzA,
                              rocsparse_mat_descr descrA,
                        const HYPRE_Int     *d_ia,
                              HYPRE_Int     *d_ja_sorted,
                              HYPRE_Complex *d_a_sorted )
{
   rocsparse_handle handle = hypre_HandleCusparseHandle(hypre_handle());

   size_t pBufferSizeInBytes = 0;
   void *pBuffer = NULL;
   HYPRE_Int *P = NULL;

   HYPRE_Int isDoublePrecision = sizeof(HYPRE_Complex) == sizeof(hypre_double);
   HYPRE_Int isSinglePrecision = sizeof(HYPRE_Complex) == sizeof(hypre_double) / 2;

   // FIXME: There is not in-place version of csr sort in rocSPARSE currently, so we make
   //        a temporary copy of the data for gthr, sort that, and then copy the sorted values
   //        back to the array being returned. Where there is an in-place version available,
   //        we should use it.
   HYPRE_Complex *d_a_tmp;
   d_a_tmp  = hypre_TAlloc(HYPRE_Complex, nnzA, HYPRE_MEMORY_DEVICE);

   HYPRE_ROCSPARSE_CALL( rocsparse_csrsort_buffer_size(handle, n, m, nnzA, d_ia, d_ja_sorted, &pBufferSizeInBytes) );

   pBuffer = hypre_TAlloc(char, pBufferSizeInBytes, HYPRE_MEMORY_DEVICE);
   P       = hypre_TAlloc(HYPRE_Int, nnzA, HYPRE_MEMORY_DEVICE);

   HYPRE_ROCSPARSE_CALL( rocsparse_create_identity_permutation(handle, nnzA, P) );
   HYPRE_ROCSPARSE_CALL( rocsparse_csrsort(handle, n, m, nnzA, descrA, d_ia, d_ja_sorted, P, pBuffer) );

   if (isDoublePrecision)
   {
      HYPRE_ROCSPARSE_CALL( rocsparse_dgthr(handle, nnzA, d_a_sorted, d_a_tmp, P, rocsparse_index_base_zero) );
   }
   else if (isSinglePrecision)
   {
      HYPRE_ROCSPARSE_CALL( rocsparse_sgthr(handle, nnzA, (float *) d_a_sorted, (float *) d_a_tmp, P, rocsparse_index_base_zero) );
   }

   hypre_TFree(pBuffer, HYPRE_MEMORY_DEVICE);
   hypre_TFree(P, HYPRE_MEMORY_DEVICE);

   hypre_TMemcpy(d_a_sorted, d_a_tmp, HYPRE_Complex, nnzA, HYPRE_MEMORY_DEVICE, HYPRE_MEMORY_DEVICE);

   hypre_TFree(d_a_tmp, HYPRE_MEMORY_DEVICE);
}
#endif // #if defined(HYPRE_USING_ROCSPARSE)

void hypre_CSRMatrixGpuSpMVAnalysis(hypre_CSRMatrix *matrix)
{
#if defined(HYPRE_USING_ROCSPARSE)

  HYPRE_ROCSPARSE_CALL( rocsparse_dcsrmv_analysis(hypre_HandleCusparseHandle(hypre_handle()),
                                                  rocsparse_operation_none,
                                                  hypre_CSRMatrixNumRows(matrix),
                                                  hypre_CSRMatrixNumCols(matrix),
                                                  hypre_CSRMatrixNumNonzeros(matrix),
                                                  hypre_CSRMatrixGPUMatDescr(matrix),
                                                  hypre_CSRMatrixData(matrix),
                                                  hypre_CSRMatrixI(matrix),
                                                  hypre_CSRMatrixJ(matrix),
                                                  hypre_CSRMatrixGPUMatInfo(matrix)) );

#endif // #if defined(HYPRE_USING_ROCSPARSE)
}<|MERGE_RESOLUTION|>--- conflicted
+++ resolved
@@ -1097,13 +1097,8 @@
 /* type 0: diag
  *      1: abs diag
  *      2: diag inverse
-<<<<<<< HEAD
- *      3: negative diag
- *      4: negative diag inverse
-=======
  *      3: diag inverse sqrt
  *      4: abs diag inverse sqrt
->>>>>>> 5622749a
  */
 __global__ void
 hypreCUDAKernel_CSRExtractDiag( HYPRE_Int      nrows,
@@ -1152,19 +1147,11 @@
          }
          else if (type == 3)
          {
-<<<<<<< HEAD
-            d[row] = -aa[j];
-         }
-         else if (type == 4)
-         {
-            d[row] = -1.0 / aa[j];
-=======
             d[row] = 1.0 / sqrt(aa[j]);
          }
          else if (type == 4)
          {
             d[row] = 1.0 / sqrt(fabs(aa[j]));
->>>>>>> 5622749a
          }
       }
 
@@ -1269,7 +1256,6 @@
    return A;
 }
 
-<<<<<<< HEAD
 /* A = diag(v) */
 hypre_CSRMatrix *
 hypre_CSRMatrixDiagMatrixFromVectorDevice(HYPRE_Int n, HYPRE_Complex *v)
@@ -1310,11 +1296,6 @@
   return diag_mat;
 }
 
-/* abs    == 1, use absolute values
- * option == 0, drop all the entries that are smaller than tol
- * TODO more options
- */
-=======
 /* this predicate compares first and second element in a tuple in absolute value */
 /* first is assumed to be complex, second to be real > 0 */
 struct cabsfirst_greaterthan_second_pred : public thrust::unary_function<thrust::tuple<HYPRE_Complex, HYPRE_Real>,bool>
@@ -1332,7 +1313,6 @@
 /* drop the entries that are smaller than:
  *    tol if elmt_tols == null,
  *    elmt_tols[j] otherwise where j = 0...NumNonzeros(A) */
->>>>>>> 5622749a
 HYPRE_Int
 hypre_CSRMatrixDropSmallEntriesDevice( hypre_CSRMatrix *A,
                                        HYPRE_Real       tol,
@@ -1349,13 +1329,7 @@
    HYPRE_Int     *new_j;
    HYPRE_Complex *new_data;
 
-<<<<<<< HEAD
-   out_of_range<HYPRE_Real> pred1(-tol, tol);
-
-   if (abs == 0)
-=======
    if (elmt_tols == NULL)
->>>>>>> 5622749a
    {
       new_nnz = HYPRE_THRUST_CALL( count_if,
                                    A_data,
@@ -1368,16 +1342,6 @@
                                    thrust::make_zip_iterator(thrust::make_tuple(A_data, elmt_tols)),
                                    thrust::make_zip_iterator(thrust::make_tuple(A_data, elmt_tols)) + nnz,
                                    cabsfirst_greaterthan_second_pred() );
-   }
-   else if (abs == 1)
-   {
-      if (option == 0)
-      {
-         new_nnz = HYPRE_THRUST_CALL( count_if,
-                                      A_data,
-                                      A_data + nnz,
-                                      pred1 );
-      }
    }
 
    if (new_nnz == nnz)
@@ -1414,19 +1378,7 @@
                                    thrust::make_zip_iterator(thrust::make_tuple(new_ii, new_j, new_data)),
                                    cabsfirst_greaterthan_second_pred() );
    }
-   else if (abs == 1)
-   {
-      if (option == 0)
-      {
-         new_end = HYPRE_THRUST_CALL( copy_if,
-                                      thrust::make_zip_iterator(thrust::make_tuple(A_ii, A_j, A_data)),
-                                      thrust::make_zip_iterator(thrust::make_tuple(A_ii, A_j, A_data)) + nnz,
-                                      A_data,
-                                      thrust::make_zip_iterator(thrust::make_tuple(new_ii, new_j, new_data)),
-                                      pred1 );
-
-      }
-   }
+
    hypre_assert( thrust::get<0>(new_end.get_iterator_tuple()) == new_ii + new_nnz );
 
    hypre_TFree(A_ii,   HYPRE_MEMORY_DEVICE);
