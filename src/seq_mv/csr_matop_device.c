--- conflicted
+++ resolved
@@ -1529,14 +1529,10 @@
       hypreDevice_CSRSpTransCusparse(nrows_A, ncols_A, nnz_A, A_i, A_j, A_data, &C_i, &C_j, &C_data,
                                      data);
 #elif defined(HYPRE_USING_ROCSPARSE)
-<<<<<<< HEAD
-      hypreDevice_CSRSpTransRocsparse(nrows_A, ncols_A, nnz_A, A_i, A_j, A_data, &C_i, &C_j, &C_data, data);
+      hypreDevice_CSRSpTransRocsparse(nrows_A, ncols_A, nnz_A, A_i, A_j, A_data, &C_i, &C_j, &C_data,
+                                      data);
 #elif defined(HYPRE_USING_ONEMKLSPARSE)
       hypreDevice_CSRSpTransOnemklsparse(nrows_A, ncols_A, nnz_A, A_i, A_j, A_data, &C_i, &C_j, &C_data, data);
-=======
-      hypreDevice_CSRSpTransRocsparse(nrows_A, ncols_A, nnz_A, A_i, A_j, A_data, &C_i, &C_j, &C_data,
-                                      data);
->>>>>>> 805ee77b
 #else
       hypreDevice_CSRSpTrans(nrows_A, ncols_A, nnz_A, A_i, A_j, A_data, &C_i, &C_j, &C_data, data);
 #endif
