/******************************************************************************
 * Copyright (c) 1998 Lawrence Livermore National Security, LLC and other
 * HYPRE Project Developers. See the top-level COPYRIGHT file for details.
 *
 * SPDX-License-Identifier: (Apache-2.0 OR MIT)
 ******************************************************************************/

/******************************************************************************
 *
 * Matrix operation functions for hypre_CSRMatrix class.
 *
 *****************************************************************************/

#include "_hypre_onedpl.hpp"
#include "seq_mv.h"
#include "_hypre_utilities.hpp"
#include "seq_mv.hpp"

#if defined(HYPRE_USING_CUSPARSE) || defined(HYPRE_USING_ROCSPARSE) || defined(HYPRE_USING_ONEMKLSPARSE)
hypre_CsrsvData*
hypre_CsrsvDataCreate()
{
   hypre_CsrsvData *data = hypre_CTAlloc(hypre_CsrsvData, 1, HYPRE_MEMORY_HOST);

   return data;
}

void
hypre_CsrsvDataDestroy(hypre_CsrsvData* data)
{
   if (!data)
   {
      return;
   }

   if ( hypre_CsrsvDataInfoL(data) )
   {
#if defined(HYPRE_USING_CUSPARSE)
      HYPRE_CUSPARSE_CALL( cusparseDestroyCsrsv2Info( hypre_CsrsvDataInfoL(data) ) );
#elif defined(HYPRE_USING_ROCSPARSE)
      HYPRE_ROCSPARSE_CALL( rocsparse_destroy_mat_info( hypre_CsrsvDataInfoL(data) ) );
#endif
   }

   if ( hypre_CsrsvDataInfoU(data) )
   {
#if defined(HYPRE_USING_CUSPARSE)
      HYPRE_CUSPARSE_CALL( cusparseDestroyCsrsv2Info( hypre_CsrsvDataInfoU(data) ) );
#elif defined(HYPRE_USING_ROCSPARSE)
      HYPRE_ROCSPARSE_CALL( rocsparse_destroy_mat_info( hypre_CsrsvDataInfoU(data) ) );
#endif
   }

   if ( hypre_CsrsvDataBuffer(data) )
   {
      hypre_TFree(hypre_CsrsvDataBuffer(data), HYPRE_MEMORY_DEVICE);
   }

   hypre_TFree(data, HYPRE_MEMORY_HOST);
}

hypre_GpuMatData *
hypre_GpuMatDataCreate()
{
   hypre_GpuMatData *data = hypre_CTAlloc(hypre_GpuMatData, 1, HYPRE_MEMORY_HOST);

#if defined(HYPRE_USING_CUSPARSE)
   cusparseMatDescr_t mat_descr;
   HYPRE_CUSPARSE_CALL( cusparseCreateMatDescr(&mat_descr) );
   HYPRE_CUSPARSE_CALL( cusparseSetMatType(mat_descr, CUSPARSE_MATRIX_TYPE_GENERAL) );
   HYPRE_CUSPARSE_CALL( cusparseSetMatIndexBase(mat_descr, CUSPARSE_INDEX_BASE_ZERO) );
   hypre_GpuMatDataMatDecsr(data) = mat_descr;
#endif

#if defined(HYPRE_USING_ROCSPARSE)
   rocsparse_mat_descr mat_descr;
   rocsparse_mat_info  info;
   HYPRE_ROCSPARSE_CALL( rocsparse_create_mat_descr(&mat_descr) );
   HYPRE_ROCSPARSE_CALL( rocsparse_set_mat_type(mat_descr, rocsparse_matrix_type_general) );
   HYPRE_ROCSPARSE_CALL( rocsparse_set_mat_index_base(mat_descr, rocsparse_index_base_zero) );
   hypre_GpuMatDataMatDecsr(data) = mat_descr;
   HYPRE_ROCSPARSE_CALL( rocsparse_create_mat_info(&info) );
   hypre_GpuMatDataMatInfo(data) = info;
#endif

#if defined(HYPRE_USING_ONEMKLSPARSE)
   oneapi::mkl::sparse::matrix_handle_t mat_handle;
   HYPRE_ONEMKL_CALL( oneapi::mkl::sparse::init_matrix_handle(&mat_handle) );
   hypre_GpuMatDataMatHandle(data) = mat_handle;
#endif

   return data;
}

void
hypre_GPUMatDataSetCSRData( hypre_GpuMatData *data,
                            hypre_CSRMatrix *matrix)
{

#if defined(HYPRE_USING_ONEMKLSPARSE)
   oneapi::mkl::sparse::matrix_handle_t mat_handle = hypre_GpuMatDataMatHandle(data);
   HYPRE_ONEMKL_CALL( oneapi::mkl::sparse::set_csr_data(mat_handle,
                                                        hypre_CSRMatrixNumRows(matrix),
                                                        hypre_CSRMatrixNumCols(matrix),
                                                        oneapi::mkl::index_base::zero,
                                                        hypre_CSRMatrixI(matrix),
                                                        hypre_CSRMatrixJ(matrix),
                                                        hypre_CSRMatrixData(matrix)) );
#endif

}

void
hypre_GpuMatDataDestroy(hypre_GpuMatData *data)
{
   if (!data)
   {
      return;
   }

#if defined(HYPRE_USING_CUSPARSE)
   HYPRE_CUSPARSE_CALL( cusparseDestroyMatDescr(hypre_GpuMatDataMatDecsr(data)) );
   hypre_TFree(hypre_GpuMatDataSpMVBuffer(data), HYPRE_MEMORY_DEVICE);
#endif

#if defined(HYPRE_USING_ROCSPARSE)
   HYPRE_ROCSPARSE_CALL( rocsparse_destroy_mat_descr(hypre_GpuMatDataMatDecsr(data)) );
   HYPRE_ROCSPARSE_CALL( rocsparse_destroy_mat_info(hypre_GpuMatDataMatInfo(data)) );
#endif

#if defined(HYPRE_USING_ONEMKLSPARSE)
   HYPRE_ONEMKL_CALL( oneapi::mkl::sparse::release_matrix_handle(&hypre_GpuMatDataMatHandle(data)) );
#endif

   hypre_TFree(data, HYPRE_MEMORY_HOST);
}

#endif /* #if defined(HYPRE_USING_CUSPARSE) || defined(HYPRE_USING_ROCSPARSE) || defined(HYPRE_USING_ONEMKLSPARSE) */

#if defined(HYPRE_USING_CUDA) || defined(HYPRE_USING_HIP)

hypre_CSRMatrix*
hypre_CSRMatrixAddDevice ( HYPRE_Complex    alpha,
                           hypre_CSRMatrix *A,
                           HYPRE_Complex    beta,
                           hypre_CSRMatrix *B     )
{
   HYPRE_Complex    *A_data   = hypre_CSRMatrixData(A);
   HYPRE_Int        *A_i      = hypre_CSRMatrixI(A);
   HYPRE_Int        *A_j      = hypre_CSRMatrixJ(A);
   HYPRE_Int         nrows_A  = hypre_CSRMatrixNumRows(A);
   HYPRE_Int         ncols_A  = hypre_CSRMatrixNumCols(A);
   HYPRE_Int         nnz_A    = hypre_CSRMatrixNumNonzeros(A);
   HYPRE_Complex    *B_data   = hypre_CSRMatrixData(B);
   HYPRE_Int        *B_i      = hypre_CSRMatrixI(B);
   HYPRE_Int        *B_j      = hypre_CSRMatrixJ(B);
   HYPRE_Int         nrows_B  = hypre_CSRMatrixNumRows(B);
   HYPRE_Int         ncols_B  = hypre_CSRMatrixNumCols(B);
   HYPRE_Int         nnz_B    = hypre_CSRMatrixNumNonzeros(B);
   HYPRE_Complex    *C_data;
   HYPRE_Int        *C_i;
   HYPRE_Int        *C_j;
   HYPRE_Int         nnzC;
   hypre_CSRMatrix  *C;

   if (nrows_A != nrows_B || ncols_A != ncols_B)
   {
      hypre_error_w_msg(HYPRE_ERROR_GENERIC, "Warning! Incompatible matrix dimensions!\n");

      return NULL;
   }

   hypreDevice_CSRSpAdd(nrows_A, nrows_B, ncols_A, nnz_A, nnz_B,
                        A_i, A_j, alpha, A_data, NULL, B_i, B_j, beta, B_data, NULL, NULL,
                        &nnzC, &C_i, &C_j, &C_data);

   C = hypre_CSRMatrixCreate(nrows_A, ncols_B, nnzC);
   hypre_CSRMatrixI(C) = C_i;
   hypre_CSRMatrixJ(C) = C_j;
   hypre_CSRMatrixData(C) = C_data;
   hypre_CSRMatrixMemoryLocation(C) = HYPRE_MEMORY_DEVICE;

   hypre_SyncComputeStream(hypre_handle());

   return C;
}

#endif /* defined(HYPRE_USING_CUDA) || defined(HYPRE_USING_HIP) */

#if defined(HYPRE_USING_CUDA) || defined(HYPRE_USING_HIP) || defined(HYPRE_USING_SYCL)

hypre_CSRMatrix*
hypre_CSRMatrixMultiplyDevice( hypre_CSRMatrix *A,
                               hypre_CSRMatrix *B)
{
   HYPRE_Int         ncols_A  = hypre_CSRMatrixNumCols(A);
   HYPRE_Int         nrows_B  = hypre_CSRMatrixNumRows(B);
   hypre_CSRMatrix  *C;

   if (ncols_A != nrows_B)
   {
      hypre_printf("Warning! incompatible matrix dimensions!\n");
      hypre_error_w_msg(HYPRE_ERROR_GENERIC, "Warning! incompatible matrix dimensions!\n");

      return NULL;
   }

   hypre_GpuProfilingPushRange("CSRMatrixMultiply");

   hypreDevice_CSRSpGemm(A, B, &C);

   hypre_SyncComputeStream(hypre_handle());

   hypre_GpuProfilingPopRange();

   return C;
}

hypre_CSRMatrix*
hypre_CSRMatrixTripleMultiplyDevice ( hypre_CSRMatrix *A,
                                      hypre_CSRMatrix *B,
                                      hypre_CSRMatrix *C )
{
   hypre_CSRMatrix *BC  = hypre_CSRMatrixMultiplyDevice(B, C);
   hypre_CSRMatrix *ABC = hypre_CSRMatrixMultiplyDevice(A, BC);

   hypre_CSRMatrixDestroy(BC);

   return ABC;
}

/* split CSR matrix B_ext (extended rows of parcsr B) into diag part and offd part
 * corresponding to B.
 * Input  col_map_offd_B:
 * Output col_map_offd_C: union of col_map_offd_B and offd-indices of Bext_offd
 *        map_B_to_C: mapping from col_map_offd_B to col_map_offd_C
 */

HYPRE_Int
hypre_CSRMatrixSplitDevice( hypre_CSRMatrix  *B_ext,
                            HYPRE_BigInt      first_col_diag_B,
                            HYPRE_BigInt      last_col_diag_B,
                            HYPRE_Int         num_cols_offd_B,
                            HYPRE_BigInt     *col_map_offd_B,
                            HYPRE_Int       **map_B_to_C_ptr,
                            HYPRE_Int        *num_cols_offd_C_ptr,
                            HYPRE_BigInt    **col_map_offd_C_ptr,
                            hypre_CSRMatrix **B_ext_diag_ptr,
                            hypre_CSRMatrix **B_ext_offd_ptr )
{
   HYPRE_Int num_rows = hypre_CSRMatrixNumRows(B_ext);
   HYPRE_Int B_ext_nnz = hypre_CSRMatrixNumNonzeros(B_ext);

   HYPRE_Int *B_ext_ii = hypre_TAlloc(HYPRE_Int, B_ext_nnz, HYPRE_MEMORY_DEVICE);
   hypreDevice_CsrRowPtrsToIndices_v2(num_rows, B_ext_nnz, hypre_CSRMatrixI(B_ext), B_ext_ii);

   HYPRE_Int B_ext_diag_nnz;
   HYPRE_Int B_ext_offd_nnz;
   HYPRE_Int ierr;

   ierr = hypre_CSRMatrixSplitDevice_core( 0,
                                           num_rows,
                                           B_ext_nnz,
                                           NULL,
                                           hypre_CSRMatrixBigJ(B_ext),
                                           NULL,
                                           NULL,
                                           first_col_diag_B,
                                           last_col_diag_B,
                                           num_cols_offd_B,
                                           NULL,
                                           NULL,
                                           NULL,
                                           NULL,
                                           &B_ext_diag_nnz,
                                           NULL,
                                           NULL,
                                           NULL,
                                           NULL,
                                           &B_ext_offd_nnz,
                                           NULL,
                                           NULL,
                                           NULL,
                                           NULL );

   HYPRE_Int     *B_ext_diag_ii = hypre_TAlloc(HYPRE_Int,     B_ext_diag_nnz, HYPRE_MEMORY_DEVICE);
   HYPRE_Int     *B_ext_diag_j  = hypre_TAlloc(HYPRE_Int,     B_ext_diag_nnz, HYPRE_MEMORY_DEVICE);
   HYPRE_Complex *B_ext_diag_a  = hypre_TAlloc(HYPRE_Complex, B_ext_diag_nnz, HYPRE_MEMORY_DEVICE);

   HYPRE_Int     *B_ext_offd_ii = hypre_TAlloc(HYPRE_Int,     B_ext_offd_nnz, HYPRE_MEMORY_DEVICE);
   HYPRE_Int     *B_ext_offd_j  = hypre_TAlloc(HYPRE_Int,     B_ext_offd_nnz, HYPRE_MEMORY_DEVICE);
   HYPRE_Complex *B_ext_offd_a  = hypre_TAlloc(HYPRE_Complex, B_ext_offd_nnz, HYPRE_MEMORY_DEVICE);

   ierr = hypre_CSRMatrixSplitDevice_core( 1,
                                           num_rows,
                                           B_ext_nnz,
                                           B_ext_ii,
                                           hypre_CSRMatrixBigJ(B_ext),
                                           hypre_CSRMatrixData(B_ext),
                                           NULL,
                                           first_col_diag_B,
                                           last_col_diag_B,
                                           num_cols_offd_B,
                                           col_map_offd_B,
                                           map_B_to_C_ptr,
                                           num_cols_offd_C_ptr,
                                           col_map_offd_C_ptr,
                                           &B_ext_diag_nnz,
                                           B_ext_diag_ii,
                                           B_ext_diag_j,
                                           B_ext_diag_a,
                                           NULL,
                                           &B_ext_offd_nnz,
                                           B_ext_offd_ii,
                                           B_ext_offd_j,
                                           B_ext_offd_a,
                                           NULL );

   hypre_TFree(B_ext_ii, HYPRE_MEMORY_DEVICE);

   /* convert to row ptrs */
   HYPRE_Int *B_ext_diag_i = hypreDevice_CsrRowIndicesToPtrs(num_rows, B_ext_diag_nnz, B_ext_diag_ii);
   HYPRE_Int *B_ext_offd_i = hypreDevice_CsrRowIndicesToPtrs(num_rows, B_ext_offd_nnz, B_ext_offd_ii);

   hypre_TFree(B_ext_diag_ii, HYPRE_MEMORY_DEVICE);
   hypre_TFree(B_ext_offd_ii, HYPRE_MEMORY_DEVICE);

   /* create diag and offd CSR */
   hypre_CSRMatrix *B_ext_diag = hypre_CSRMatrixCreate(num_rows,
                                                       last_col_diag_B - first_col_diag_B + 1, B_ext_diag_nnz);
   hypre_CSRMatrix *B_ext_offd = hypre_CSRMatrixCreate(num_rows, *num_cols_offd_C_ptr, B_ext_offd_nnz);

   hypre_CSRMatrixI(B_ext_diag) = B_ext_diag_i;
   hypre_CSRMatrixJ(B_ext_diag) = B_ext_diag_j;
   hypre_CSRMatrixData(B_ext_diag) = B_ext_diag_a;
   hypre_CSRMatrixNumNonzeros(B_ext_diag) = B_ext_diag_nnz;
   hypre_CSRMatrixMemoryLocation(B_ext_diag) = HYPRE_MEMORY_DEVICE;

   hypre_CSRMatrixI(B_ext_offd) = B_ext_offd_i;
   hypre_CSRMatrixJ(B_ext_offd) = B_ext_offd_j;
   hypre_CSRMatrixData(B_ext_offd) = B_ext_offd_a;
   hypre_CSRMatrixNumNonzeros(B_ext_offd) = B_ext_offd_nnz;
   hypre_CSRMatrixMemoryLocation(B_ext_offd) = HYPRE_MEMORY_DEVICE;

   *B_ext_diag_ptr = B_ext_diag;
   *B_ext_offd_ptr = B_ext_offd;

   hypre_SyncComputeStream(hypre_handle());

   return ierr;
}

HYPRE_Int
hypre_CSRMatrixMergeColMapOffd( HYPRE_Int      num_cols_offd_B,
                                HYPRE_BigInt  *col_map_offd_B,
                                HYPRE_Int      B_ext_offd_nnz,
                                HYPRE_BigInt  *B_ext_offd_bigj,
                                HYPRE_Int     *num_cols_offd_C_ptr,
                                HYPRE_BigInt **col_map_offd_C_ptr,
                                HYPRE_Int    **map_B_to_C_ptr )
{
   /* offd map of B_ext_offd Union col_map_offd_B */
   HYPRE_BigInt *col_map_offd_C = hypre_TAlloc(HYPRE_BigInt, B_ext_offd_nnz + num_cols_offd_B,
                                               HYPRE_MEMORY_DEVICE);

   hypre_TMemcpy(col_map_offd_C, B_ext_offd_bigj, HYPRE_BigInt, B_ext_offd_nnz,
                 HYPRE_MEMORY_DEVICE, HYPRE_MEMORY_DEVICE);

   hypre_TMemcpy(col_map_offd_C + B_ext_offd_nnz, col_map_offd_B, HYPRE_BigInt, num_cols_offd_B,
                 HYPRE_MEMORY_DEVICE, HYPRE_MEMORY_DEVICE);

#if defined(HYPRE_USING_SYCL)
   HYPRE_ONEDPL_CALL( std::sort,
                      col_map_offd_C,
                      col_map_offd_C + B_ext_offd_nnz + num_cols_offd_B );

   HYPRE_BigInt *new_end = HYPRE_ONEDPL_CALL( std::unique,
                                              col_map_offd_C,
                                              col_map_offd_C + B_ext_offd_nnz + num_cols_offd_B );
#else
   HYPRE_THRUST_CALL( sort,
                      col_map_offd_C,
                      col_map_offd_C + B_ext_offd_nnz + num_cols_offd_B );

   HYPRE_BigInt *new_end = HYPRE_THRUST_CALL( unique,
                                              col_map_offd_C,
                                              col_map_offd_C + B_ext_offd_nnz + num_cols_offd_B );
#endif

   HYPRE_Int num_cols_offd_C = new_end - col_map_offd_C;

#if 1
   HYPRE_BigInt *tmp = hypre_TAlloc(HYPRE_BigInt, num_cols_offd_C, HYPRE_MEMORY_DEVICE);
   hypre_TMemcpy(tmp, col_map_offd_C, HYPRE_BigInt, num_cols_offd_C, HYPRE_MEMORY_DEVICE,
                 HYPRE_MEMORY_DEVICE);
   hypre_TFree(col_map_offd_C, HYPRE_MEMORY_DEVICE);
   col_map_offd_C = tmp;
#else
   col_map_offd_C = hypre_TReAlloc_v2(col_map_offd_C, HYPRE_BigInt, B_ext_offd_nnz + num_cols_offd_B,
                                      HYPRE_Int, num_cols_offd_C, HYPRE_MEMORY_DEVICE);
#endif

   /* create map from col_map_offd_B */
   HYPRE_Int *map_B_to_C = hypre_TAlloc(HYPRE_Int, num_cols_offd_B, HYPRE_MEMORY_DEVICE);

   if (num_cols_offd_B)
   {
#if defined(HYPRE_USING_SYCL)
      /* WM: NOTE - onedpl lower bound currently does not accept zero length input */
      if (num_cols_offd_C > 0)
      {
         HYPRE_ONEDPL_CALL( oneapi::dpl::lower_bound,
                            col_map_offd_C,
                            col_map_offd_C + num_cols_offd_C,
                            col_map_offd_B,
                            col_map_offd_B + num_cols_offd_B,
                            map_B_to_C );
      }
#else
      HYPRE_THRUST_CALL( lower_bound,
                         col_map_offd_C,
                         col_map_offd_C + num_cols_offd_C,
                         col_map_offd_B,
                         col_map_offd_B + num_cols_offd_B,
                         map_B_to_C );
#endif
   }

   *map_B_to_C_ptr = map_B_to_C;
   *num_cols_offd_C_ptr = num_cols_offd_C;
   *col_map_offd_C_ptr  = col_map_offd_C;

   return hypre_error_flag;
}

/* job = 0: query B_ext_diag/offd_nnz; 1: real computation */
HYPRE_Int
hypre_CSRMatrixSplitDevice_core( HYPRE_Int      job,
                                 HYPRE_Int      num_rows,
                                 HYPRE_Int      B_ext_nnz,
                                 HYPRE_Int     *B_ext_ii,            /* Note: NOT row pointers of CSR but row indices of COO */
                                 HYPRE_BigInt  *B_ext_bigj,          /* Note: [BigInt] global column indices */
                                 HYPRE_Complex *B_ext_data,
                                 char          *B_ext_xata,          /* companion data with B_ext_data; NULL if none */
                                 HYPRE_BigInt   first_col_diag_B,
                                 HYPRE_BigInt   last_col_diag_B,
                                 HYPRE_Int      num_cols_offd_B,
                                 HYPRE_BigInt  *col_map_offd_B,
                                 HYPRE_Int    **map_B_to_C_ptr,
                                 HYPRE_Int     *num_cols_offd_C_ptr,
                                 HYPRE_BigInt **col_map_offd_C_ptr,
                                 HYPRE_Int     *B_ext_diag_nnz_ptr,
                                 HYPRE_Int     *B_ext_diag_ii,       /* memory allocated outside */
                                 HYPRE_Int     *B_ext_diag_j,
                                 HYPRE_Complex *B_ext_diag_data,
                                 char          *B_ext_diag_xata,     /* companion with B_ext_diag_data_ptr; NULL if none */
                                 HYPRE_Int     *B_ext_offd_nnz_ptr,
                                 HYPRE_Int     *B_ext_offd_ii,       /* memory allocated outside */
                                 HYPRE_Int     *B_ext_offd_j,
                                 HYPRE_Complex *B_ext_offd_data,
                                 char          *B_ext_offd_xata      /* companion with B_ext_offd_data_ptr; NULL if none */ )
{
   HYPRE_Int      B_ext_diag_nnz;
   HYPRE_Int      B_ext_offd_nnz;
   HYPRE_BigInt  *B_ext_diag_bigj = NULL;
   HYPRE_BigInt  *B_ext_offd_bigj = NULL;
   HYPRE_BigInt  *col_map_offd_C;
   HYPRE_Int     *map_B_to_C = NULL;
   HYPRE_Int      num_cols_offd_C;

   hypre_GpuProfilingPushRange("CSRMatrixSplitDevice_core");

   in_range<HYPRE_BigInt> pred1(first_col_diag_B, last_col_diag_B);

   /* get diag and offd nnz */
   if (job == 0)
   {
      /* query the nnz's */
#if defined(HYPRE_USING_SYCL)
      B_ext_diag_nnz = HYPRE_ONEDPL_CALL( std::count_if,
                                          B_ext_bigj,
                                          B_ext_bigj + B_ext_nnz,
                                          pred1 );
#else
      B_ext_diag_nnz = HYPRE_THRUST_CALL( count_if,
                                          B_ext_bigj,
                                          B_ext_bigj + B_ext_nnz,
                                          pred1 );
#endif
      B_ext_offd_nnz = B_ext_nnz - B_ext_diag_nnz;

      *B_ext_diag_nnz_ptr = B_ext_diag_nnz;
      *B_ext_offd_nnz_ptr = B_ext_offd_nnz;

      hypre_GpuProfilingPopRange();

      return hypre_error_flag;
   }
   else
   {
      B_ext_diag_nnz = *B_ext_diag_nnz_ptr;
      B_ext_offd_nnz = *B_ext_offd_nnz_ptr;
   }

   /* copy to diag */
   B_ext_diag_bigj = hypre_TAlloc(HYPRE_BigInt, B_ext_diag_nnz, HYPRE_MEMORY_DEVICE);

   if (B_ext_diag_xata)
   {
#if defined(HYPRE_USING_SYCL)
      auto first = oneapi::dpl::make_zip_iterator(B_ext_ii, B_ext_bigj, B_ext_data, B_ext_xata);
      auto new_end = hypreSycl_copy_if(
                        first,                                                             /* first   */
                        first + B_ext_nnz,                                                 /* last    */
                        B_ext_bigj,                                                        /* stencil */
                        oneapi::dpl::make_zip_iterator(B_ext_diag_ii, B_ext_diag_bigj, B_ext_diag_data,
                                                       B_ext_diag_xata),                   /* result  */
                        pred1 );
      hypre_assert( std::get<0>(new_end.base()) == B_ext_diag_ii + B_ext_diag_nnz );
#else
      auto new_end = HYPRE_THRUST_CALL(
                        copy_if,
                        thrust::make_zip_iterator(thrust::make_tuple(B_ext_ii,      B_ext_bigj,      B_ext_data,
                                                                     B_ext_xata)),             /* first */
                        thrust::make_zip_iterator(thrust::make_tuple(B_ext_ii,      B_ext_bigj,      B_ext_data,
                                                                     B_ext_xata)) + B_ext_nnz, /* last */
                        B_ext_bigj,                                                            /* stencil */
                        thrust::make_zip_iterator(thrust::make_tuple(B_ext_diag_ii, B_ext_diag_bigj, B_ext_diag_data,
                                                                     B_ext_diag_xata)),        /* result */
                        pred1 );

      hypre_assert( thrust::get<0>(new_end.get_iterator_tuple()) == B_ext_diag_ii + B_ext_diag_nnz );
#endif
   }
   else
   {
#if defined(HYPRE_USING_SYCL)
      auto first = oneapi::dpl::make_zip_iterator(B_ext_ii, B_ext_bigj, B_ext_data);
      auto new_end = hypreSycl_copy_if(
                        first,                                                                /* first   */
                        first + B_ext_nnz,                                                    /* last    */
                        B_ext_bigj,                                                           /* stencil */
                        oneapi::dpl::make_zip_iterator(B_ext_diag_ii, B_ext_diag_bigj, B_ext_diag_data),   /* result  */
                        pred1 );
      hypre_assert( std::get<0>(new_end.base()) == B_ext_diag_ii + B_ext_diag_nnz );
#else
      auto new_end = HYPRE_THRUST_CALL(
                        copy_if,
                        thrust::make_zip_iterator(thrust::make_tuple(B_ext_ii,      B_ext_bigj,
                                                                     B_ext_data)),             /* first */
                        thrust::make_zip_iterator(thrust::make_tuple(B_ext_ii,      B_ext_bigj,
                                                                     B_ext_data)) + B_ext_nnz, /* last */
                        B_ext_bigj,                                                            /* stencil */
                        thrust::make_zip_iterator(thrust::make_tuple(B_ext_diag_ii, B_ext_diag_bigj,
                                                                     B_ext_diag_data)),        /* result */
                        pred1 );

      hypre_assert( thrust::get<0>(new_end.get_iterator_tuple()) == B_ext_diag_ii + B_ext_diag_nnz );
#endif
   }

#if defined(HYPRE_USING_SYCL)
   HYPRE_ONEDPL_CALL( std::transform,
                      B_ext_diag_bigj,
                      B_ext_diag_bigj + B_ext_diag_nnz,
                      B_ext_diag_j,
   [const_val = first_col_diag_B](const auto & x) {return x - const_val;} );
#else
   HYPRE_THRUST_CALL( transform,
                      B_ext_diag_bigj,
                      B_ext_diag_bigj + B_ext_diag_nnz,
                      thrust::make_constant_iterator(first_col_diag_B),
                      B_ext_diag_j,
                      thrust::minus<HYPRE_BigInt>());
#endif
   hypre_TFree(B_ext_diag_bigj, HYPRE_MEMORY_DEVICE);

   /* copy to offd */
   B_ext_offd_bigj = hypre_TAlloc(HYPRE_BigInt, B_ext_offd_nnz, HYPRE_MEMORY_DEVICE);

   if (B_ext_offd_xata)
   {
#if defined(HYPRE_USING_SYCL)
      auto first = oneapi::dpl::make_zip_iterator(B_ext_ii, B_ext_bigj, B_ext_data, B_ext_xata);
      auto new_end = hypreSycl_copy_if(
                        first,                                           /* first */
                        first + B_ext_nnz,                               /* last */
                        B_ext_bigj,                                      /* stencil */
                        oneapi::dpl::make_zip_iterator(B_ext_offd_ii, B_ext_offd_bigj, B_ext_offd_data,
                                                       B_ext_offd_xata), /* result */
                        std::not_fn(pred1) );
      hypre_assert( std::get<0>(new_end.base()) == B_ext_offd_ii + B_ext_offd_nnz );
#else
      auto new_end = HYPRE_THRUST_CALL(
                        copy_if,
                        thrust::make_zip_iterator(thrust::make_tuple(B_ext_ii,      B_ext_bigj,      B_ext_data,
                                                                     B_ext_xata)),             /* first */
                        thrust::make_zip_iterator(thrust::make_tuple(B_ext_ii,      B_ext_bigj,      B_ext_data,
                                                                     B_ext_xata)) + B_ext_nnz, /* last */
                        B_ext_bigj,                                                            /* stencil */
                        thrust::make_zip_iterator(thrust::make_tuple(B_ext_offd_ii, B_ext_offd_bigj, B_ext_offd_data,
                                                                     B_ext_offd_xata)),        /* result */
                        thrust::not1(pred1) );

      hypre_assert( thrust::get<0>(new_end.get_iterator_tuple()) == B_ext_offd_ii + B_ext_offd_nnz );
#endif
   }
   else
   {
#if defined(HYPRE_USING_SYCL)
      auto first = oneapi::dpl::make_zip_iterator(B_ext_ii, B_ext_bigj, B_ext_data);
      auto new_end = hypreSycl_copy_if(
                        first,                                                              /* first   */
                        first + B_ext_nnz,                                                  /* last    */
                        B_ext_bigj,                                                         /* stencil */
                        oneapi::dpl::make_zip_iterator(B_ext_offd_ii, B_ext_offd_bigj, B_ext_offd_data), /* result  */
                        std::not_fn(pred1) );
      hypre_assert( std::get<0>(new_end.base()) == B_ext_offd_ii + B_ext_offd_nnz );
#else
      auto new_end = HYPRE_THRUST_CALL(
                        copy_if,
                        thrust::make_zip_iterator(thrust::make_tuple(B_ext_ii,      B_ext_bigj,
                                                                     B_ext_data)),             /* first */
                        thrust::make_zip_iterator(thrust::make_tuple(B_ext_ii,      B_ext_bigj,
                                                                     B_ext_data)) + B_ext_nnz, /* last */
                        B_ext_bigj,                                                            /* stencil */
                        thrust::make_zip_iterator(thrust::make_tuple(B_ext_offd_ii, B_ext_offd_bigj,
                                                                     B_ext_offd_data)),        /* result */
                        thrust::not1(pred1) );

      hypre_assert( thrust::get<0>(new_end.get_iterator_tuple()) == B_ext_offd_ii + B_ext_offd_nnz );
#endif
   }

   hypre_CSRMatrixMergeColMapOffd(num_cols_offd_B, col_map_offd_B, B_ext_offd_nnz, B_ext_offd_bigj,
                                  &num_cols_offd_C, &col_map_offd_C, &map_B_to_C);

#if defined(HYPRE_USING_SYCL)
   if (num_cols_offd_C > 0 && B_ext_offd_nnz > 0)
   {
      HYPRE_ONEDPL_CALL( oneapi::dpl::lower_bound,
                         col_map_offd_C,
                         col_map_offd_C + num_cols_offd_C,
                         B_ext_offd_bigj,
                         B_ext_offd_bigj + B_ext_offd_nnz,
                         B_ext_offd_j );
   }
#else
   HYPRE_THRUST_CALL( lower_bound,
                      col_map_offd_C,
                      col_map_offd_C + num_cols_offd_C,
                      B_ext_offd_bigj,
                      B_ext_offd_bigj + B_ext_offd_nnz,
                      B_ext_offd_j );
#endif

   hypre_TFree(B_ext_offd_bigj, HYPRE_MEMORY_DEVICE);

   *map_B_to_C_ptr = map_B_to_C;
   *num_cols_offd_C_ptr = num_cols_offd_C;
   *col_map_offd_C_ptr  = col_map_offd_C;

   hypre_GpuProfilingPopRange();

   return hypre_error_flag;
}

#endif /* defined(HYPRE_USING_CUDA) || defined(HYPRE_USING_HIP) || defined(HYPRE_USING_SYCL) */

#if defined(HYPRE_USING_CUDA) || defined(HYPRE_USING_HIP)

HYPRE_Int
hypre_CSRMatrixTriLowerUpperSolveDevice(char             uplo,
                                        hypre_CSRMatrix *A,
                                        HYPRE_Real      *l1_norms,
                                        hypre_Vector    *f,
                                        hypre_Vector    *u )
{
#if defined(HYPRE_USING_CUSPARSE)
   hypre_CSRMatrixTriLowerUpperSolveCusparse(uplo, A, l1_norms, f, u);
#elif defined(HYPRE_USING_ROCSPARSE)
   hypre_CSRMatrixTriLowerUpperSolveRocsparse(uplo, A, l1_norms, f, u);
#else
   hypre_error_w_msg(HYPRE_ERROR_GENERIC,
                     "hypre_CSRMatrixTriLowerUpperSolveDevice requires configuration with either cusparse or rocsparse\n");
#endif
   return hypre_error_flag;
}

/*--------------------------------------------------------------------------
 * hypre_CSRMatrixAddPartial:
 * adds matrix rows in the CSR matrix B to the CSR Matrix A, where row_nums[i]
 * defines to which row of A the i-th row of B is added, and returns a CSR Matrix C;
 * Repeated row indices are allowed in row_nums
 * Note: The routine does not check for 0-elements which might be generated
 *       through cancellation of elements in A and B or already contained
 *       in A and B. To remove those, use hypre_CSRMatrixDeleteZeros
 *--------------------------------------------------------------------------*/

hypre_CSRMatrix*
hypre_CSRMatrixAddPartialDevice( hypre_CSRMatrix *A,
                                 hypre_CSRMatrix *B,
                                 HYPRE_Int       *row_nums)
{
   HYPRE_Complex    *A_data   = hypre_CSRMatrixData(A);
   HYPRE_Int        *A_i      = hypre_CSRMatrixI(A);
   HYPRE_Int        *A_j      = hypre_CSRMatrixJ(A);
   HYPRE_Int         nrows_A  = hypre_CSRMatrixNumRows(A);
   HYPRE_Int         ncols_A  = hypre_CSRMatrixNumCols(A);
   HYPRE_Int         nnz_A    = hypre_CSRMatrixNumNonzeros(A);
   HYPRE_Complex    *B_data   = hypre_CSRMatrixData(B);
   HYPRE_Int        *B_i      = hypre_CSRMatrixI(B);
   HYPRE_Int        *B_j      = hypre_CSRMatrixJ(B);
   HYPRE_Int         nrows_B  = hypre_CSRMatrixNumRows(B);
   HYPRE_Int         ncols_B  = hypre_CSRMatrixNumCols(B);
   HYPRE_Int         nnz_B    = hypre_CSRMatrixNumNonzeros(B);
   HYPRE_Complex    *C_data;
   HYPRE_Int        *C_i;
   HYPRE_Int        *C_j;
   HYPRE_Int         nnzC;
   hypre_CSRMatrix  *C;

   if (ncols_A != ncols_B)
   {
      hypre_error_w_msg(HYPRE_ERROR_GENERIC, "Warning! incompatible matrix dimensions!\n");

      return NULL;
   }

   hypreDevice_CSRSpAdd(nrows_A, nrows_B, ncols_A, nnz_A, nnz_B, A_i, A_j, 1.0, A_data, NULL, B_i, B_j,
                        1.0, B_data, NULL, row_nums,
                        &nnzC, &C_i, &C_j, &C_data);

   C = hypre_CSRMatrixCreate(nrows_A, ncols_B, nnzC);
   hypre_CSRMatrixI(C) = C_i;
   hypre_CSRMatrixJ(C) = C_j;
   hypre_CSRMatrixData(C) = C_data;
   hypre_CSRMatrixMemoryLocation(C) = HYPRE_MEMORY_DEVICE;

   hypre_SyncComputeStream(hypre_handle());

   return C;
}

#endif /* defined(HYPRE_USING_CUDA) || defined(HYPRE_USING_HIP) */

#if defined(HYPRE_USING_CUDA) || defined(HYPRE_USING_HIP) || defined(HYPRE_USING_SYCL)

HYPRE_Int
hypre_CSRMatrixColNNzRealDevice( hypre_CSRMatrix  *A,
                                 HYPRE_Real       *colnnz)
{
   HYPRE_Int *A_j      = hypre_CSRMatrixJ(A);
   HYPRE_Int  ncols_A  = hypre_CSRMatrixNumCols(A);
   HYPRE_Int  nnz_A    = hypre_CSRMatrixNumNonzeros(A);
   HYPRE_Int *A_j_sorted;
   HYPRE_Int  num_reduced_col_indices;
   HYPRE_Int *reduced_col_indices;
   HYPRE_Int *reduced_col_nnz;

   A_j_sorted = hypre_TAlloc(HYPRE_Int, nnz_A, HYPRE_MEMORY_DEVICE);
   hypre_TMemcpy(A_j_sorted, A_j, HYPRE_Int, nnz_A, HYPRE_MEMORY_DEVICE, HYPRE_MEMORY_DEVICE);
#if defined(HYPRE_USING_SYCL)
   HYPRE_ONEDPL_CALL(std::sort, A_j_sorted, A_j_sorted + nnz_A);
#else
   HYPRE_THRUST_CALL(sort, A_j_sorted, A_j_sorted + nnz_A);
#endif

   reduced_col_indices = hypre_TAlloc(HYPRE_Int, ncols_A, HYPRE_MEMORY_DEVICE);
   reduced_col_nnz     = hypre_TAlloc(HYPRE_Int, ncols_A, HYPRE_MEMORY_DEVICE);

#if defined(HYPRE_USING_SYCL)

   /* WM: onedpl reduce_by_segment currently does not accept zero length input */
   /* WM: todo - is this really the right way to guard against this? */
   if (nnz_A > 0)
   {
      /* WM: better way to get around lack of constant iterator in DPL? */
      HYPRE_Int *ones = hypre_TAlloc(HYPRE_Int, nnz_A, HYPRE_MEMORY_DEVICE);
      HYPRE_ONEDPL_CALL( std::fill_n, ones, nnz_A, 1 );
      /* WM: there's something weird going on with dpl reduce_by_segment where if I have it */
      /*     in the library multiple times, I get a CL_INVALID_ARG_VALUE on one of the calls... */
      /* auto new_end = HYPRE_ONEDPL_CALL( oneapi::dpl::reduce_by_segment, */
      /*                                   A_j_sorted, */
      /*                                   A_j_sorted + nnz_A, */
      /*                                   ones, */
      /*                                   reduced_col_indices, */
      /*                                   reduced_col_nnz); */

      /* WM: this also doesn't work for me */
      /* std::equal_to<HYPRE_Int> pred; */
      /* std::plus<HYPRE_Int> func; */

      /* auto new_end = HYPRE_ONEDPL_CALL(oneapi::dpl::reduce_by_segment, */
      /*                                      A_j_sorted, */
      /*                                      A_j_sorted + nnz_A, */
      /*                                      ones, */
      /*                                      reduced_col_indices, */
      /*                                      reduced_col_nnz, */
      /*                                      pred, */
      /*                                      func); */



      /* WM: this works? Mysterious... */
      std::pair<HYPRE_Int*, HYPRE_Int*> new_end = oneapi::dpl::reduce_by_segment(
                                         oneapi::dpl::execution::make_device_policy<class devutils>(*hypre_HandleComputeStream( hypre_handle())),
                                         A_j_sorted,
                                         A_j_sorted + nnz_A,
                                         ones,
                                         reduced_col_indices,
                                         reduced_col_nnz);



      hypre_TFree(ones, HYPRE_MEMORY_DEVICE);
      hypre_assert(new_end.first - reduced_col_indices == new_end.second - reduced_col_nnz);
      num_reduced_col_indices = new_end.first - reduced_col_indices;
   }
   else
   {
      num_reduced_col_indices = 0;
   }
#else
   thrust::pair<HYPRE_Int*, HYPRE_Int*> new_end =
      HYPRE_THRUST_CALL(reduce_by_key, A_j_sorted, A_j_sorted + nnz_A,
                        thrust::make_constant_iterator(1),
                        reduced_col_indices,
                        reduced_col_nnz);
   hypre_assert(new_end.first - reduced_col_indices == new_end.second - reduced_col_nnz);
   num_reduced_col_indices = new_end.first - reduced_col_indices;
#endif


   hypre_Memset(colnnz, 0, ncols_A * sizeof(HYPRE_Real), HYPRE_MEMORY_DEVICE);
#if defined(HYPRE_USING_SYCL)
   HYPRE_ONEDPL_CALL( oneapi::dpl::copy, reduced_col_nnz, reduced_col_nnz + num_reduced_col_indices,
                      oneapi::dpl::make_permutation_iterator(colnnz, reduced_col_indices) );
#else
   HYPRE_THRUST_CALL(scatter, reduced_col_nnz, reduced_col_nnz + num_reduced_col_indices,
                     reduced_col_indices, colnnz);
#endif

   hypre_TFree(A_j_sorted,          HYPRE_MEMORY_DEVICE);
   hypre_TFree(reduced_col_indices, HYPRE_MEMORY_DEVICE);
   hypre_TFree(reduced_col_nnz,     HYPRE_MEMORY_DEVICE);

   hypre_SyncComputeStream(hypre_handle());

   return hypre_error_flag;
}

__global__ void
<<<<<<< HEAD
hypreGPUKernel_CSRMoveDiagFirst( hypre_Item    &item,
=======
hypreGPUKernel_CSRMoveDiagFirst( hypre_DeviceItem    &item,
>>>>>>> 6f3bccb9
                                 HYPRE_Int      nrows,
                                 HYPRE_Int     *ia,
                                 HYPRE_Int     *ja,
                                 HYPRE_Complex *aa )
{
   HYPRE_Int row  = hypre_gpu_get_grid_warp_id<1, 1>(item);
   HYPRE_Int lane = hypre_gpu_get_lane_id<1>(item);

   if (row >= nrows)
   {
      return;
   }

   HYPRE_Int p = 0, q = 0;

   if (lane < 2)
   {
      p = read_only_load(ia + row + lane);
   }

   q = warp_shuffle_sync(item, HYPRE_WARP_FULL_MASK, p, 1);
   p = warp_shuffle_sync(item, HYPRE_WARP_FULL_MASK, p, 0);

   for (HYPRE_Int j = p + lane + 1; warp_any_sync(item, HYPRE_WARP_FULL_MASK, j < q);
        j += HYPRE_WARP_SIZE)
   {
      hypre_int find_diag = j < q && ja[j] == row;

      if (find_diag)
      {
         ja[j] = ja[p];
         ja[p] = row;
         HYPRE_Complex tmp = aa[p];
         aa[p] = aa[j];
         aa[j] = tmp;
      }

      if ( warp_any_sync(item, HYPRE_WARP_FULL_MASK, find_diag) )
      {
         break;
      }
   }
}

HYPRE_Int
hypre_CSRMatrixMoveDiagFirstDevice( hypre_CSRMatrix  *A )
{
   HYPRE_Int      nrows  = hypre_CSRMatrixNumRows(A);
   HYPRE_Complex *A_data = hypre_CSRMatrixData(A);
   HYPRE_Int     *A_i    = hypre_CSRMatrixI(A);
   HYPRE_Int     *A_j    = hypre_CSRMatrixJ(A);

   dim3 bDim = hypre_GetDefaultDeviceBlockDimension();
   dim3 gDim = hypre_GetDefaultDeviceGridDimension(nrows, "warp", bDim);

   HYPRE_GPU_LAUNCH(hypreGPUKernel_CSRMoveDiagFirst, gDim, bDim,
                    nrows, A_i, A_j, A_data);

   hypre_SyncComputeStream(hypre_handle());

   return hypre_error_flag;
}

/* return C = [A; B] */
hypre_CSRMatrix*
hypre_CSRMatrixStack2Device(hypre_CSRMatrix *A, hypre_CSRMatrix *B)
{
   hypre_GpuProfilingPushRange("CSRMatrixStack2");

   hypre_assert( hypre_CSRMatrixNumCols(A) == hypre_CSRMatrixNumCols(B) );

   hypre_CSRMatrix *C = hypre_CSRMatrixCreate( hypre_CSRMatrixNumRows(A) + hypre_CSRMatrixNumRows(B),
                                               hypre_CSRMatrixNumCols(A),
                                               hypre_CSRMatrixNumNonzeros(A) + hypre_CSRMatrixNumNonzeros(B) );

   HYPRE_Int     *C_i = hypre_TAlloc(HYPRE_Int,     hypre_CSRMatrixNumRows(C) + 1,
                                     HYPRE_MEMORY_DEVICE);
   HYPRE_Int     *C_j = hypre_TAlloc(HYPRE_Int,     hypre_CSRMatrixNumNonzeros(C),
                                     HYPRE_MEMORY_DEVICE);
   HYPRE_Complex *C_a = hypre_TAlloc(HYPRE_Complex, hypre_CSRMatrixNumNonzeros(C),
                                     HYPRE_MEMORY_DEVICE);

   hypre_TMemcpy(C_i, hypre_CSRMatrixI(A), HYPRE_Int, hypre_CSRMatrixNumRows(A) + 1,
                 HYPRE_MEMORY_DEVICE, HYPRE_MEMORY_DEVICE);
   hypre_TMemcpy(C_i + hypre_CSRMatrixNumRows(A) + 1, hypre_CSRMatrixI(B) + 1, HYPRE_Int,
                 hypre_CSRMatrixNumRows(B),
                 HYPRE_MEMORY_DEVICE, HYPRE_MEMORY_DEVICE);
#if defined(HYPRE_USING_SYCL)
   HYPRE_ONEDPL_CALL( std::transform,
                      C_i + hypre_CSRMatrixNumRows(A) + 1,
                      C_i + hypre_CSRMatrixNumRows(C) + 1,
                      C_i + hypre_CSRMatrixNumRows(A) + 1,
   [const_val = hypre_CSRMatrixNumNonzeros(A)] (const auto & x) {return x + const_val;} );
#else
   HYPRE_THRUST_CALL( transform,
                      C_i + hypre_CSRMatrixNumRows(A) + 1,
                      C_i + hypre_CSRMatrixNumRows(C) + 1,
                      thrust::make_constant_iterator(hypre_CSRMatrixNumNonzeros(A)),
                      C_i + hypre_CSRMatrixNumRows(A) + 1,
                      thrust::plus<HYPRE_Int>() );
#endif

   hypre_TMemcpy(C_j, hypre_CSRMatrixJ(A), HYPRE_Int, hypre_CSRMatrixNumNonzeros(A),
                 HYPRE_MEMORY_DEVICE, HYPRE_MEMORY_DEVICE);
   hypre_TMemcpy(C_j + hypre_CSRMatrixNumNonzeros(A), hypre_CSRMatrixJ(B), HYPRE_Int,
                 hypre_CSRMatrixNumNonzeros(B),
                 HYPRE_MEMORY_DEVICE, HYPRE_MEMORY_DEVICE);

   hypre_TMemcpy(C_a, hypre_CSRMatrixData(A), HYPRE_Complex, hypre_CSRMatrixNumNonzeros(A),
                 HYPRE_MEMORY_DEVICE, HYPRE_MEMORY_DEVICE);
   hypre_TMemcpy(C_a + hypre_CSRMatrixNumNonzeros(A), hypre_CSRMatrixData(B), HYPRE_Complex,
                 hypre_CSRMatrixNumNonzeros(B),
                 HYPRE_MEMORY_DEVICE, HYPRE_MEMORY_DEVICE);

   hypre_CSRMatrixI(C) = C_i;
   hypre_CSRMatrixJ(C) = C_j;
   hypre_CSRMatrixData(C) = C_a;
   hypre_CSRMatrixMemoryLocation(C) = HYPRE_MEMORY_DEVICE;

   hypre_GpuProfilingPopRange();

   return C;
}

/* type == 0, sum,
 *         1, abs sum (l-1)
 *         2, square sum (l-2)
 */
template<HYPRE_Int type>
__global__ void
<<<<<<< HEAD
hypreCUDAKernel_CSRRowSum( hypre_Item    &item,
=======
hypreCUDAKernel_CSRRowSum( hypre_DeviceItem    &item,
>>>>>>> 6f3bccb9
                           HYPRE_Int      nrows,
                           HYPRE_Int     *ia,
                           HYPRE_Int     *ja,
                           HYPRE_Complex *aa,
                           HYPRE_Int     *CF_i,
                           HYPRE_Int     *CF_j,
                           HYPRE_Complex *row_sum,
                           HYPRE_Complex  scal,
                           HYPRE_Int      set)
{
   HYPRE_Int row_i = hypre_gpu_get_grid_warp_id<1, 1>(item);

   if (row_i >= nrows)
   {
      return;
   }

   HYPRE_Int lane = hypre_gpu_get_lane_id<1>(item);
   HYPRE_Int p = 0, q = 0;

   if (lane < 2)
   {
      p = read_only_load(ia + row_i + lane);
   }
   q = warp_shuffle_sync(item, HYPRE_WARP_FULL_MASK, p, 1);
   p = warp_shuffle_sync(item, HYPRE_WARP_FULL_MASK, p, 0);

   HYPRE_Complex row_sum_i = 0.0;

<<<<<<< HEAD
   for (HYPRE_Int j = p + lane; warp_any_sync(item, HYPRE_WARP_FULL_MASK, j < q); j += HYPRE_WARP_SIZE)
   {
      if ( j >= q || (CF_i && CF_j && read_only_load(&CF_i[row_i]) != read_only_load(&CF_j[ja[j]])) )
=======
   for (HYPRE_Int j = p + lane; j < q; j += HYPRE_WARP_SIZE)
   {
      if ( CF_i && CF_j && read_only_load(&CF_i[row_i]) != read_only_load(&CF_j[ja[j]]) )
>>>>>>> 6f3bccb9
      {
         continue;
      }

      HYPRE_Complex aii = aa[j];

      if (type == 0)
      {
         row_sum_i += aii;
      }
      else if (type == 1)
      {
         row_sum_i += fabs(aii);
      }
      else if (type == 2)
      {
         row_sum_i += aii * aii;
      }
   }

   row_sum_i = warp_reduce_sum(item, row_sum_i);

   if (lane == 0)
   {
      if (set)
      {
         row_sum[row_i] = scal * row_sum_i;
      }
      else
      {
         row_sum[row_i] += scal * row_sum_i;
      }
   }
}

void
hypre_CSRMatrixComputeRowSumDevice( hypre_CSRMatrix *A,
                                    HYPRE_Int       *CF_i,
                                    HYPRE_Int       *CF_j,
                                    HYPRE_Complex   *row_sum,
                                    HYPRE_Int        type,
                                    HYPRE_Complex    scal,
                                    const char      *set_or_add)
{
   HYPRE_Int      nrows  = hypre_CSRMatrixNumRows(A);
   HYPRE_Complex *A_data = hypre_CSRMatrixData(A);
   HYPRE_Int     *A_i    = hypre_CSRMatrixI(A);
   HYPRE_Int     *A_j    = hypre_CSRMatrixJ(A);

   dim3 bDim = hypre_GetDefaultDeviceBlockDimension();
   dim3 gDim = hypre_GetDefaultDeviceGridDimension(nrows, "warp", bDim);

   HYPRE_Int set = set_or_add[0] == 's';
   if (type == 0)
   {
      HYPRE_GPU_LAUNCH( hypreCUDAKernel_CSRRowSum<0>, gDim, bDim, nrows, A_i, A_j, A_data, CF_i, CF_j,
                        row_sum, scal, set );
   }
   else if (type == 1)
   {
      HYPRE_GPU_LAUNCH( hypreCUDAKernel_CSRRowSum<1>, gDim, bDim, nrows, A_i, A_j, A_data, CF_i, CF_j,
                        row_sum, scal, set );
   }
   else if (type == 2)
   {
      HYPRE_GPU_LAUNCH( hypreCUDAKernel_CSRRowSum<2>, gDim, bDim, nrows, A_i, A_j, A_data, CF_i, CF_j,
                        row_sum, scal, set );
   }

   hypre_SyncComputeStream(hypre_handle());
}

/* mark is of size nA
 * diag_option: 1: special treatment for diag entries, mark as -2
 */
__global__ void
<<<<<<< HEAD
hypreCUDAKernel_CSRMatrixIntersectPattern(hypre_Item &item,
=======
hypreCUDAKernel_CSRMatrixIntersectPattern(hypre_DeviceItem &item,
>>>>>>> 6f3bccb9
                                          HYPRE_Int  n,
                                          HYPRE_Int  nA,
                                          HYPRE_Int *rowid,
                                          HYPRE_Int *colid,
                                          HYPRE_Int *idx,
                                          HYPRE_Int *mark,
                                          HYPRE_Int  diag_option)
{
   HYPRE_Int i = hypre_gpu_get_grid_thread_id<1, 1>(item);

   if (i >= n)
   {
      return;
   }

   HYPRE_Int r1 = read_only_load(&rowid[i]);
   HYPRE_Int c1 = read_only_load(&colid[i]);
   HYPRE_Int j = read_only_load(&idx[i]);

   if (0 == diag_option)
   {
      if (j < nA)
      {
         HYPRE_Int r2 = i < n - 1 ? read_only_load(&rowid[i + 1]) : -1;
         HYPRE_Int c2 = i < n - 1 ? read_only_load(&colid[i + 1]) : -1;
         if (r1 == r2 && c1 == c2)
         {
            mark[j] = c1;
         }
         else
         {
            mark[j] = -1;
         }
      }
   }
   else if (1 == diag_option)
   {
      if (j < nA)
      {
         if (r1 == c1)
         {
            mark[j] = -2;
         }
         else
         {
            HYPRE_Int r2 = i < n - 1 ? read_only_load(&rowid[i + 1]) : -1;
            HYPRE_Int c2 = i < n - 1 ? read_only_load(&colid[i + 1]) : -1;
            if (r1 == r2 && c1 == c2)
            {
               mark[j] = c1;
            }
            else
            {
               mark[j] = -1;
            }
         }
      }
   }
}

/* markA: array of size nnz(A), for pattern of (A and B), markA is the column indices as in A_J
 * Otherwise, mark pattern not in A-B as -1 in markA
 * Note the special treatment for diagonal entries of A (marked as -2) */
HYPRE_Int
hypre_CSRMatrixIntersectPattern(hypre_CSRMatrix *A,
                                hypre_CSRMatrix *B,
                                HYPRE_Int       *markA,
                                HYPRE_Int        diag_opt)
{
   HYPRE_Int nrows = hypre_CSRMatrixNumRows(A);
   HYPRE_Int nnzA  = hypre_CSRMatrixNumNonzeros(A);
   HYPRE_Int nnzB  = hypre_CSRMatrixNumNonzeros(B);

   HYPRE_Int *Cii = hypre_TAlloc(HYPRE_Int, nnzA + nnzB, HYPRE_MEMORY_DEVICE);
   HYPRE_Int *Cjj = hypre_TAlloc(HYPRE_Int, nnzA + nnzB, HYPRE_MEMORY_DEVICE);
   HYPRE_Int *idx = hypre_TAlloc(HYPRE_Int, nnzA + nnzB, HYPRE_MEMORY_DEVICE);

   hypreDevice_CsrRowPtrsToIndices_v2(nrows, nnzA, hypre_CSRMatrixI(A), Cii);
   hypreDevice_CsrRowPtrsToIndices_v2(nrows, nnzB, hypre_CSRMatrixI(B), Cii + nnzA);
   hypre_TMemcpy(Cjj,        hypre_CSRMatrixJ(A), HYPRE_Int, nnzA, HYPRE_MEMORY_DEVICE,
                 HYPRE_MEMORY_DEVICE);
   hypre_TMemcpy(Cjj + nnzA, hypre_CSRMatrixJ(B), HYPRE_Int, nnzB, HYPRE_MEMORY_DEVICE,
                 HYPRE_MEMORY_DEVICE);

#if defined(HYPRE_USING_SYCL)
   hypreSycl_sequence(idx, idx + nnzA + nnzB, 0);

   auto zipped_begin = oneapi::dpl::make_zip_iterator(Cii, Cjj, idx);
   HYPRE_ONEDPL_CALL( std::stable_sort, zipped_begin, zipped_begin + nnzA + nnzB,
   [](auto lhs, auto rhs) { return std::get<0>(lhs) < std::get<0>(rhs); } );
#else
   HYPRE_THRUST_CALL( sequence, idx, idx + nnzA + nnzB );

   HYPRE_THRUST_CALL( stable_sort_by_key,
                      thrust::make_zip_iterator(thrust::make_tuple(Cii, Cjj)),
                      thrust::make_zip_iterator(thrust::make_tuple(Cii, Cjj)) + nnzA + nnzB,
                      idx );
#endif

   hypre_TMemcpy(markA, hypre_CSRMatrixJ(A), HYPRE_Int, nnzA, HYPRE_MEMORY_DEVICE,
                 HYPRE_MEMORY_DEVICE);

   dim3 bDim = hypre_GetDefaultDeviceBlockDimension();
   dim3 gDim = hypre_GetDefaultDeviceGridDimension(nnzA + nnzB, "thread", bDim);

   HYPRE_GPU_LAUNCH( hypreCUDAKernel_CSRMatrixIntersectPattern, gDim, bDim,
                     nnzA + nnzB, nnzA, Cii, Cjj, idx, markA, diag_opt );

   hypre_TFree(Cii, HYPRE_MEMORY_DEVICE);
   hypre_TFree(Cjj, HYPRE_MEMORY_DEVICE);
   hypre_TFree(idx, HYPRE_MEMORY_DEVICE);

   return hypre_error_flag;
}

#endif /* defined(HYPRE_USING_CUDA) || defined(HYPRE_USING_HIP) || defined(HYPRE_USING_SYCL) */

#if defined(HYPRE_USING_CUDA) || defined(HYPRE_USING_HIP)

/* check if diagonal entry is the first one at each row
 * Return: the number of rows that do not have the first entry as diagonal
 * RL: only check if it's a non-empty row
 */
__global__ void
<<<<<<< HEAD
hypreCUDAKernel_CSRCheckDiagFirst( hypre_Item &item,
=======
hypreCUDAKernel_CSRCheckDiagFirst( hypre_DeviceItem &item,
>>>>>>> 6f3bccb9
                                   HYPRE_Int  nrows,
                                   HYPRE_Int *ia,
                                   HYPRE_Int *ja,
                                   HYPRE_Int *result )
{
   const HYPRE_Int row = hypre_gpu_get_grid_thread_id<1, 1>(item);
   if (row < nrows)
   {
      result[row] = (ia[row + 1] > ia[row]) && (ja[ia[row]] != row);
   }
}

HYPRE_Int
hypre_CSRMatrixCheckDiagFirstDevice( hypre_CSRMatrix *A )
{
   if (hypre_CSRMatrixNumRows(A) != hypre_CSRMatrixNumCols(A))
   {
      return 0;
   }

   dim3 bDim = hypre_GetDefaultDeviceBlockDimension();
   dim3 gDim = hypre_GetDefaultDeviceGridDimension(hypre_CSRMatrixNumRows(A), "thread", bDim);

   HYPRE_Int *result = hypre_TAlloc(HYPRE_Int, hypre_CSRMatrixNumRows(A), HYPRE_MEMORY_DEVICE);
   HYPRE_GPU_LAUNCH( hypreCUDAKernel_CSRCheckDiagFirst, gDim, bDim,
                     hypre_CSRMatrixNumRows(A),
                     hypre_CSRMatrixI(A), hypre_CSRMatrixJ(A), result );

   HYPRE_Int ierr = HYPRE_THRUST_CALL( reduce,
                                       result,
                                       result + hypre_CSRMatrixNumRows(A) );

   hypre_TFree(result, HYPRE_MEMORY_DEVICE);

   hypre_SyncComputeStream(hypre_handle());

   return ierr;
}

__global__ void
<<<<<<< HEAD
hypreCUDAKernel_CSRMatrixFixZeroDiagDevice( hypre_Item    &item,
=======
hypreCUDAKernel_CSRMatrixFixZeroDiagDevice( hypre_DeviceItem    &item,
>>>>>>> 6f3bccb9
                                            HYPRE_Complex  v,
                                            HYPRE_Int      nrows,
                                            HYPRE_Int     *ia,
                                            HYPRE_Int     *ja,
                                            HYPRE_Complex *data,
                                            HYPRE_Real     tol,
                                            HYPRE_Int     *result )
{
   const HYPRE_Int row = hypre_gpu_get_grid_warp_id<1, 1>(item);

   if (row >= nrows)
   {
      return;
   }

   HYPRE_Int lane = hypre_gpu_get_lane_id<1>(item);
   HYPRE_Int p = 0, q = 0;
   bool has_diag = false;

   if (lane < 2)
   {
      p = read_only_load(ia + row + lane);
   }
   q = warp_shuffle_sync(item, HYPRE_WARP_FULL_MASK, p, 1);
   p = warp_shuffle_sync(item, HYPRE_WARP_FULL_MASK, p, 0);

   for (HYPRE_Int j = p + lane; warp_any_sync(item, HYPRE_WARP_FULL_MASK, j < q); j += HYPRE_WARP_SIZE)
   {
      hypre_int find_diag = j < q && read_only_load(&ja[j]) == row;

      if (find_diag)
      {
         if (fabs(data[j]) <= tol)
         {
            data[j] = v;
         }
      }

      if ( warp_any_sync(item, HYPRE_WARP_FULL_MASK, find_diag) )
      {
         has_diag = true;
         break;
      }
   }

   if (result && !has_diag && lane == 0)
   {
      result[row] = 1;
   }
}

/* For square A, find numerical zeros (absolute values <= tol) on its diagonal and replace with v
 * Does NOT assume diagonal is the first entry of each row of A
 * In debug mode:
 *    Returns the number of rows that do not have diag in the pattern
 *    (i.e., structural zeroes on the diagonal)
 */
HYPRE_Int
hypre_CSRMatrixFixZeroDiagDevice( hypre_CSRMatrix *A,
                                  HYPRE_Complex    v,
                                  HYPRE_Real       tol )
{
   HYPRE_Int ierr = 0;

   if (hypre_CSRMatrixNumRows(A) != hypre_CSRMatrixNumCols(A))
   {
      return ierr;
   }

   dim3 bDim = hypre_GetDefaultDeviceBlockDimension();
   dim3 gDim = hypre_GetDefaultDeviceGridDimension(hypre_CSRMatrixNumRows(A), "warp", bDim);

#if HYPRE_DEBUG
   HYPRE_Int *result = hypre_CTAlloc(HYPRE_Int, hypre_CSRMatrixNumRows(A), HYPRE_MEMORY_DEVICE);
#else
   HYPRE_Int *result = NULL;
#endif

   HYPRE_GPU_LAUNCH( hypreCUDAKernel_CSRMatrixFixZeroDiagDevice, gDim, bDim,
                     v, hypre_CSRMatrixNumRows(A),
                     hypre_CSRMatrixI(A), hypre_CSRMatrixJ(A), hypre_CSRMatrixData(A),
                     tol, result );

#if HYPRE_DEBUG
   ierr = HYPRE_THRUST_CALL( reduce,
                             result,
                             result + hypre_CSRMatrixNumRows(A) );

   hypre_TFree(result, HYPRE_MEMORY_DEVICE);
#endif

   hypre_SyncComputeStream(hypre_handle());

   return ierr;
}

__global__ void
<<<<<<< HEAD
hypreCUDAKernel_CSRMatrixReplaceDiagDevice( hypre_Item    &item,
=======
hypreCUDAKernel_CSRMatrixReplaceDiagDevice( hypre_DeviceItem    &item,
>>>>>>> 6f3bccb9
                                            HYPRE_Complex *new_diag,
                                            HYPRE_Complex  v,
                                            HYPRE_Int      nrows,
                                            HYPRE_Int     *ia,
                                            HYPRE_Int     *ja,
                                            HYPRE_Complex *data,
                                            HYPRE_Real     tol,
                                            HYPRE_Int     *result )
{
   const HYPRE_Int row = hypre_gpu_get_grid_warp_id<1, 1>(item);

   if (row >= nrows)
   {
      return;
   }

   HYPRE_Int lane = hypre_gpu_get_lane_id<1>(item);
   HYPRE_Int p = 0, q = 0;
   bool has_diag = false;

   if (lane < 2)
   {
      p = read_only_load(ia + row + lane);
   }
   q = warp_shuffle_sync(item, HYPRE_WARP_FULL_MASK, p, 1);
   p = warp_shuffle_sync(item, HYPRE_WARP_FULL_MASK, p, 0);

   for (HYPRE_Int j = p + lane; warp_any_sync(item, HYPRE_WARP_FULL_MASK, j < q); j += HYPRE_WARP_SIZE)
   {
      hypre_int find_diag = j < q && read_only_load(&ja[j]) == row;

      if (find_diag)
      {
         HYPRE_Complex d = read_only_load(&new_diag[row]);
         if (fabs(d) <= tol)
         {
            d = v;
         }
         data[j] = d;
      }

      if ( warp_any_sync(item, HYPRE_WARP_FULL_MASK, find_diag) )
      {
         has_diag = true;
         break;
      }
   }

   if (result && !has_diag && lane == 0)
   {
      result[row] = 1;
   }
}

HYPRE_Int
hypre_CSRMatrixReplaceDiagDevice( hypre_CSRMatrix *A,
                                  HYPRE_Complex   *new_diag,
                                  HYPRE_Complex    v,
                                  HYPRE_Real       tol )
{
   HYPRE_Int ierr = 0;

   if (hypre_CSRMatrixNumRows(A) != hypre_CSRMatrixNumCols(A))
   {
      return ierr;
   }

   dim3 bDim = hypre_GetDefaultDeviceBlockDimension();
   dim3 gDim = hypre_GetDefaultDeviceGridDimension(hypre_CSRMatrixNumRows(A), "warp", bDim);

#if HYPRE_DEBUG
   HYPRE_Int *result = hypre_CTAlloc(HYPRE_Int, hypre_CSRMatrixNumRows(A), HYPRE_MEMORY_DEVICE);
#else
   HYPRE_Int *result = NULL;
#endif

   HYPRE_GPU_LAUNCH( hypreCUDAKernel_CSRMatrixReplaceDiagDevice, gDim, bDim,
                     new_diag, v, hypre_CSRMatrixNumRows(A),
                     hypre_CSRMatrixI(A), hypre_CSRMatrixJ(A), hypre_CSRMatrixData(A),
                     tol, result );

#if HYPRE_DEBUG
   ierr = HYPRE_THRUST_CALL( reduce,
                             result,
                             result + hypre_CSRMatrixNumRows(A) );

   hypre_TFree(result, HYPRE_MEMORY_DEVICE);
#endif

   hypre_SyncComputeStream(hypre_handle());

   return ierr;
}

typedef thrust::tuple<HYPRE_Int, HYPRE_Int> Int2;
struct Int2Unequal : public thrust::unary_function<Int2, bool>
{
   __host__ __device__
   bool operator()(const Int2& t) const
   {
      return (thrust::get<0>(t) != thrust::get<1>(t));
   }
};

HYPRE_Int
hypre_CSRMatrixRemoveDiagonalDevice(hypre_CSRMatrix *A)
{
   HYPRE_Int      nrows  = hypre_CSRMatrixNumRows(A);
   HYPRE_Int      nnz    = hypre_CSRMatrixNumNonzeros(A);
   HYPRE_Int     *A_i    = hypre_CSRMatrixI(A);
   HYPRE_Int     *A_j    = hypre_CSRMatrixJ(A);
   HYPRE_Complex *A_data = hypre_CSRMatrixData(A);
   HYPRE_Int     *A_ii   = hypreDevice_CsrRowPtrsToIndices(nrows, nnz, A_i);
   HYPRE_Int      new_nnz;
   HYPRE_Int     *new_ii;
   HYPRE_Int     *new_j;
   HYPRE_Complex *new_data;

   new_nnz = HYPRE_THRUST_CALL( count_if,
                                thrust::make_zip_iterator(thrust::make_tuple(A_ii, A_j)),
                                thrust::make_zip_iterator(thrust::make_tuple(A_ii, A_j)) + nnz,
                                Int2Unequal() );

   if (new_nnz == nnz)
   {
      /* no diagonal entries found */
      hypre_TFree(A_ii, HYPRE_MEMORY_DEVICE);
      return hypre_error_flag;
   }

   new_ii = hypre_TAlloc(HYPRE_Int, new_nnz, HYPRE_MEMORY_DEVICE);
   new_j = hypre_TAlloc(HYPRE_Int, new_nnz, HYPRE_MEMORY_DEVICE);

   if (A_data)
   {
      new_data = hypre_TAlloc(HYPRE_Complex, new_nnz, HYPRE_MEMORY_DEVICE);

      thrust::zip_iterator< thrust::tuple<HYPRE_Int*, HYPRE_Int*, HYPRE_Complex*> > new_end;

      new_end = HYPRE_THRUST_CALL( copy_if,
                                   thrust::make_zip_iterator(thrust::make_tuple(A_ii, A_j, A_data)),
                                   thrust::make_zip_iterator(thrust::make_tuple(A_ii, A_j, A_data)) + nnz,
                                   thrust::make_zip_iterator(thrust::make_tuple(A_ii, A_j)),
                                   thrust::make_zip_iterator(thrust::make_tuple(new_ii, new_j, new_data)),
                                   Int2Unequal() );

      hypre_assert( thrust::get<0>(new_end.get_iterator_tuple()) == new_ii + new_nnz );
   }
   else
   {
      new_data = NULL;

      thrust::zip_iterator< thrust::tuple<HYPRE_Int*, HYPRE_Int*> > new_end;

      new_end = HYPRE_THRUST_CALL( copy_if,
                                   thrust::make_zip_iterator(thrust::make_tuple(A_ii, A_j)),
                                   thrust::make_zip_iterator(thrust::make_tuple(A_ii, A_j)) + nnz,
                                   thrust::make_zip_iterator(thrust::make_tuple(A_ii, A_j)),
                                   thrust::make_zip_iterator(thrust::make_tuple(new_ii, new_j)),
                                   Int2Unequal() );

      hypre_assert( thrust::get<0>(new_end.get_iterator_tuple()) == new_ii + new_nnz );
   }

   hypre_TFree(A_ii,   HYPRE_MEMORY_DEVICE);
   hypre_TFree(A_i,    HYPRE_MEMORY_DEVICE);
   hypre_TFree(A_j,    HYPRE_MEMORY_DEVICE);
   hypre_TFree(A_data, HYPRE_MEMORY_DEVICE);

   hypre_CSRMatrixNumNonzeros(A) = new_nnz;
   hypre_CSRMatrixI(A) = hypreDevice_CsrRowIndicesToPtrs(nrows, new_nnz, new_ii);
   hypre_CSRMatrixJ(A) = new_j;
   hypre_CSRMatrixData(A) = new_data;
   hypre_TFree(new_ii, HYPRE_MEMORY_DEVICE);

   return hypre_error_flag;
}

/* type 0: diag
 *      1: abs diag
 *      2: diag inverse
 *      3: diag inverse sqrt
 *      4: abs diag inverse sqrt
 */
__global__ void
<<<<<<< HEAD
hypreCUDAKernel_CSRExtractDiag( hypre_Item    &item,
=======
hypreCUDAKernel_CSRExtractDiag( hypre_DeviceItem    &item,
>>>>>>> 6f3bccb9
                                HYPRE_Int      nrows,
                                HYPRE_Int     *ia,
                                HYPRE_Int     *ja,
                                HYPRE_Complex *aa,
                                HYPRE_Complex *d,
                                HYPRE_Int      type)
{
   HYPRE_Int row = hypre_gpu_get_grid_warp_id<1, 1>(item);

   if (row >= nrows)
   {
      return;
   }

   HYPRE_Int lane = hypre_gpu_get_lane_id<1>(item);
   HYPRE_Int p = 0, q = 0;

   if (lane < 2)
   {
      p = read_only_load(ia + row + lane);
   }
   q = warp_shuffle_sync(item, HYPRE_WARP_FULL_MASK, p, 1);
   p = warp_shuffle_sync(item, HYPRE_WARP_FULL_MASK, p, 0);

   HYPRE_Int has_diag = 0;

   for (HYPRE_Int j = p + lane; warp_any_sync(item, HYPRE_WARP_FULL_MASK, j < q); j += HYPRE_WARP_SIZE)
   {
      hypre_int find_diag = j < q && ja[j] == row;

      if (find_diag)
      {
         if (type == 0)
         {
            d[row] = aa[j];
         }
         else if (type == 1)
         {
            d[row] = fabs(aa[j]);
         }
         else if (type == 2)
         {
            d[row] = 1.0 / aa[j];
         }
         else if (type == 3)
         {
            d[row] = 1.0 / sqrt(aa[j]);
         }
         else if (type == 4)
         {
            d[row] = 1.0 / sqrt(fabs(aa[j]));
         }
      }

      if ( warp_any_sync(item, HYPRE_WARP_FULL_MASK, find_diag) )
      {
         has_diag = 1;
         break;
      }
   }

   if (!has_diag && lane == 0)
   {
      d[row] = 0.0;
   }
}

void
hypre_CSRMatrixExtractDiagonalDevice( hypre_CSRMatrix *A,
                                      HYPRE_Complex   *d,
                                      HYPRE_Int        type)
{
   HYPRE_Int      nrows  = hypre_CSRMatrixNumRows(A);
   HYPRE_Complex *A_data = hypre_CSRMatrixData(A);
   HYPRE_Int     *A_i    = hypre_CSRMatrixI(A);
   HYPRE_Int     *A_j    = hypre_CSRMatrixJ(A);
   dim3           bDim, gDim;

   bDim = hypre_GetDefaultDeviceBlockDimension();
   gDim = hypre_GetDefaultDeviceGridDimension(nrows, "warp", bDim);

   HYPRE_GPU_LAUNCH( hypreCUDAKernel_CSRExtractDiag, gDim, bDim, nrows, A_i, A_j, A_data, d, type );

   hypre_SyncComputeStream(hypre_handle());
}

/* A = alp * I */
hypre_CSRMatrix *
hypre_CSRMatrixIdentityDevice(HYPRE_Int n, HYPRE_Complex alp)
{
   hypre_CSRMatrix *A = hypre_CSRMatrixCreate(n, n, n);

   hypre_CSRMatrixInitialize_v2(A, 0, HYPRE_MEMORY_DEVICE);

   HYPRE_THRUST_CALL( sequence,
                      hypre_CSRMatrixI(A),
                      hypre_CSRMatrixI(A) + n + 1,
                      0  );

   HYPRE_THRUST_CALL( sequence,
                      hypre_CSRMatrixJ(A),
                      hypre_CSRMatrixJ(A) + n,
                      0  );

   HYPRE_THRUST_CALL( fill,
                      hypre_CSRMatrixData(A),
                      hypre_CSRMatrixData(A) + n,
                      alp );

   return A;
}

/* A = diag(v) */
hypre_CSRMatrix *
hypre_CSRMatrixDiagMatrixFromVectorDevice(HYPRE_Int n, HYPRE_Complex *v)
{
   hypre_CSRMatrix *A = hypre_CSRMatrixCreate(n, n, n);

   hypre_CSRMatrixInitialize_v2(A, 0, HYPRE_MEMORY_DEVICE);

   HYPRE_THRUST_CALL( sequence,
                      hypre_CSRMatrixI(A),
                      hypre_CSRMatrixI(A) + n + 1,
                      0  );

   HYPRE_THRUST_CALL( sequence,
                      hypre_CSRMatrixJ(A),
                      hypre_CSRMatrixJ(A) + n,
                      0  );

   HYPRE_THRUST_CALL( copy,
                      v,
                      v + n,
                      hypre_CSRMatrixData(A) );

   return A;
}

/* B = diagm(A) */
hypre_CSRMatrix *
hypre_CSRMatrixDiagMatrixFromMatrixDevice(hypre_CSRMatrix *A, HYPRE_Int type)
{
   HYPRE_Int      nrows  = hypre_CSRMatrixNumRows(A);
   HYPRE_Complex  *diag = hypre_CTAlloc(HYPRE_Complex, nrows, HYPRE_MEMORY_DEVICE);
   hypre_CSRMatrixExtractDiagonalDevice(A, diag, type);

   hypre_CSRMatrix *diag_mat = hypre_CSRMatrixDiagMatrixFromVectorDevice(nrows, diag);

   hypre_TFree(diag, HYPRE_MEMORY_DEVICE);
   return diag_mat;
}

/* this predicate compares first and second element in a tuple in absolute value */
/* first is assumed to be complex, second to be real > 0 */
struct cabsfirst_greaterthan_second_pred : public
   thrust::unary_function<thrust::tuple<HYPRE_Complex, HYPRE_Real>, bool>
{
   __host__ __device__
   bool operator()(const thrust::tuple<HYPRE_Complex, HYPRE_Real>& t) const
   {
      const HYPRE_Complex i = thrust::get<0>(t);
      const HYPRE_Real j = thrust::get<1>(t);

      return hypre_cabs(i) > j;
   }
};

/* drop the entries that are smaller than:
 *    tol if elmt_tols == null,
 *    elmt_tols[j] otherwise where j = 0...NumNonzeros(A) */
HYPRE_Int
hypre_CSRMatrixDropSmallEntriesDevice( hypre_CSRMatrix *A,
                                       HYPRE_Real       tol,
                                       HYPRE_Real      *elmt_tols)
{
   HYPRE_Int      nrows  = hypre_CSRMatrixNumRows(A);
   HYPRE_Int      nnz    = hypre_CSRMatrixNumNonzeros(A);
   HYPRE_Int     *A_i    = hypre_CSRMatrixI(A);
   HYPRE_Int     *A_j    = hypre_CSRMatrixJ(A);
   HYPRE_Complex *A_data = hypre_CSRMatrixData(A);
   HYPRE_Int     *A_ii   = NULL;
   HYPRE_Int      new_nnz = 0;
   HYPRE_Int     *new_ii;
   HYPRE_Int     *new_j;
   HYPRE_Complex *new_data;

   if (elmt_tols == NULL)
   {
      new_nnz = HYPRE_THRUST_CALL( count_if,
                                   A_data,
                                   A_data + nnz,
                                   thrust::not1(less_than<HYPRE_Complex>(tol)) );
   }
   else
   {
      new_nnz = HYPRE_THRUST_CALL( count_if,
                                   thrust::make_zip_iterator(thrust::make_tuple(A_data, elmt_tols)),
                                   thrust::make_zip_iterator(thrust::make_tuple(A_data, elmt_tols)) + nnz,
                                   cabsfirst_greaterthan_second_pred() );
   }

   if (new_nnz == nnz)
   {
      hypre_TFree(A_ii, HYPRE_MEMORY_DEVICE);
      return hypre_error_flag;
   }

   if (!A_ii)
   {
      A_ii = hypreDevice_CsrRowPtrsToIndices(nrows, nnz, A_i);
   }
   new_ii = hypre_TAlloc(HYPRE_Int, new_nnz, HYPRE_MEMORY_DEVICE);
   new_j = hypre_TAlloc(HYPRE_Int, new_nnz, HYPRE_MEMORY_DEVICE);
   new_data = hypre_TAlloc(HYPRE_Complex, new_nnz, HYPRE_MEMORY_DEVICE);

   thrust::zip_iterator< thrust::tuple<HYPRE_Int*, HYPRE_Int*, HYPRE_Complex*> > new_end;

   if (elmt_tols == NULL)
   {
      new_end = HYPRE_THRUST_CALL( copy_if,
                                   thrust::make_zip_iterator(thrust::make_tuple(A_ii, A_j, A_data)),
                                   thrust::make_zip_iterator(thrust::make_tuple(A_ii, A_j, A_data)) + nnz,
                                   A_data,
                                   thrust::make_zip_iterator(thrust::make_tuple(new_ii, new_j, new_data)),
                                   thrust::not1(less_than<HYPRE_Complex>(tol)) );
   }
   else
   {
      new_end = HYPRE_THRUST_CALL( copy_if,
                                   thrust::make_zip_iterator(thrust::make_tuple(A_ii, A_j, A_data)),
                                   thrust::make_zip_iterator(thrust::make_tuple(A_ii, A_j, A_data)) + nnz,
                                   thrust::make_zip_iterator(thrust::make_tuple(A_data, elmt_tols)),
                                   thrust::make_zip_iterator(thrust::make_tuple(new_ii, new_j, new_data)),
                                   cabsfirst_greaterthan_second_pred() );
   }

   hypre_assert( thrust::get<0>(new_end.get_iterator_tuple()) == new_ii + new_nnz );

   hypre_TFree(A_ii,   HYPRE_MEMORY_DEVICE);
   hypre_TFree(A_i,    HYPRE_MEMORY_DEVICE);
   hypre_TFree(A_j,    HYPRE_MEMORY_DEVICE);
   hypre_TFree(A_data, HYPRE_MEMORY_DEVICE);

   hypre_CSRMatrixNumNonzeros(A) = new_nnz;
   hypre_CSRMatrixI(A) = hypreDevice_CsrRowIndicesToPtrs(nrows, new_nnz, new_ii);
   hypre_CSRMatrixJ(A) = new_j;
   hypre_CSRMatrixData(A) = new_data;
   hypre_TFree(new_ii, HYPRE_MEMORY_DEVICE);

   return hypre_error_flag;
}

__global__ void
<<<<<<< HEAD
hypreCUDAKernel_CSRDiagScale( hypre_Item    &item,
=======
hypreCUDAKernel_CSRDiagScale( hypre_DeviceItem    &item,
>>>>>>> 6f3bccb9
                              HYPRE_Int      nrows,
                              HYPRE_Int     *ia,
                              HYPRE_Int     *ja,
                              HYPRE_Complex *aa,
                              HYPRE_Complex *ld,
                              HYPRE_Complex *rd)
{
   HYPRE_Int row = hypre_gpu_get_grid_warp_id<1, 1>(item);

   if (row >= nrows)
   {
      return;
   }

   HYPRE_Int lane = hypre_gpu_get_lane_id<1>(item);
   HYPRE_Int p = 0, q = 0;

   if (lane < 2)
   {
      p = read_only_load(ia + row + lane);
   }
   q = warp_shuffle_sync(item, HYPRE_WARP_FULL_MASK, p, 1);
   p = warp_shuffle_sync(item, HYPRE_WARP_FULL_MASK, p, 0);

   HYPRE_Complex sl = 1.0;

   if (ld)
   {
      if (!lane)
      {
         sl = read_only_load(ld + row);
      }
      sl = warp_shuffle_sync(item, HYPRE_WARP_FULL_MASK, sl, 0);
   }

   if (rd)
   {
      for (HYPRE_Int i = p + lane; i < q; i += HYPRE_WARP_SIZE)
      {
         const HYPRE_Int col = read_only_load(ja + i);
         const HYPRE_Complex sr = read_only_load(rd + col);
         aa[i] = sl * aa[i] * sr;
      }
   }
   else if (sl != 1.0)
   {
      for (HYPRE_Int i = p + lane; i < q; i += HYPRE_WARP_SIZE)
      {
         aa[i] = sl * aa[i];
      }
   }
}

HYPRE_Int
hypre_CSRMatrixDiagScaleDevice( hypre_CSRMatrix *A,
                                hypre_Vector    *ld,
                                hypre_Vector    *rd)
{
   HYPRE_Int      nrows  = hypre_CSRMatrixNumRows(A);
   HYPRE_Complex *A_data = hypre_CSRMatrixData(A);
   HYPRE_Int     *A_i    = hypre_CSRMatrixI(A);
   HYPRE_Int     *A_j    = hypre_CSRMatrixJ(A);
   HYPRE_Complex *ldata  = ld ? hypre_VectorData(ld) : NULL;
   HYPRE_Complex *rdata  = rd ? hypre_VectorData(rd) : NULL;
   dim3           bDim, gDim;

   bDim = hypre_GetDefaultDeviceBlockDimension();
   gDim = hypre_GetDefaultDeviceGridDimension(nrows, "warp", bDim);

   HYPRE_GPU_LAUNCH(hypreCUDAKernel_CSRDiagScale, gDim, bDim,
                    nrows, A_i, A_j, A_data, ldata, rdata);

   hypre_SyncComputeStream(hypre_handle());

   return hypre_error_flag;
}

#endif /* HYPRE_USING_CUDA || defined(HYPRE_USING_HIP) */

#if defined(HYPRE_USING_GPU)

HYPRE_Int
hypre_CSRMatrixTransposeDevice(hypre_CSRMatrix  *A,
                               hypre_CSRMatrix **AT_ptr,
                               HYPRE_Int         data)
{
   hypre_GpuProfilingPushRange("CSRMatrixTranspose");

   HYPRE_Complex    *A_data   = hypre_CSRMatrixData(A);
   HYPRE_Int        *A_i      = hypre_CSRMatrixI(A);
   HYPRE_Int        *A_j      = hypre_CSRMatrixJ(A);
   HYPRE_Int         nrows_A  = hypre_CSRMatrixNumRows(A);
   HYPRE_Int         ncols_A  = hypre_CSRMatrixNumCols(A);
   HYPRE_Int         nnz_A    = hypre_CSRMatrixNumNonzeros(A);
   HYPRE_Complex    *C_data;
   HYPRE_Int        *C_i;
   HYPRE_Int        *C_j;
   hypre_CSRMatrix  *C;


   /* trivial case */
   if (nnz_A == 0)
   {
      C_i =    hypre_CTAlloc(HYPRE_Int,     ncols_A + 1, HYPRE_MEMORY_DEVICE);
      C_j =    hypre_CTAlloc(HYPRE_Int,     0,           HYPRE_MEMORY_DEVICE);
      C_data = hypre_CTAlloc(HYPRE_Complex, 0,           HYPRE_MEMORY_DEVICE);
   }
   else
   {
      if ( !hypre_HandleSpTransUseVendor(hypre_handle()) )
      {
#if defined(HYPRE_USING_CUDA) || defined(HYPRE_USING_HIP) || defined(HYPRE_USING_SYCL)
         hypreDevice_CSRSpTrans(nrows_A, ncols_A, nnz_A, A_i, A_j, A_data, &C_i, &C_j, &C_data, data);
#endif
      }
      else
      {
#if defined(HYPRE_USING_CUSPARSE)
         hypreDevice_CSRSpTransCusparse(nrows_A, ncols_A, nnz_A, A_i, A_j, A_data, &C_i, &C_j, &C_data,
                                        data);
#elif defined(HYPRE_USING_ROCSPARSE)
         hypreDevice_CSRSpTransRocsparse(nrows_A, ncols_A, nnz_A, A_i, A_j, A_data, &C_i, &C_j, &C_data,
                                         data);
#elif defined(HYPRE_USING_CUDA) || defined(HYPRE_USING_HIP) || defined(HYPRE_USING_SYCL)
         hypreDevice_CSRSpTrans(nrows_A, ncols_A, nnz_A, A_i, A_j, A_data, &C_i, &C_j, &C_data, data);
#endif
      }
   }

   C = hypre_CSRMatrixCreate(ncols_A, nrows_A, nnz_A);
   hypre_CSRMatrixI(C) = C_i;
   hypre_CSRMatrixJ(C) = C_j;
   hypre_CSRMatrixData(C) = C_data;
   hypre_CSRMatrixMemoryLocation(C) = HYPRE_MEMORY_DEVICE;

   *AT_ptr = C;

   hypre_SyncComputeStream(hypre_handle());

   hypre_GpuProfilingPopRange();

   return hypre_error_flag;
}

#endif /* #if defined(HYPRE_USING_GPU) */

HYPRE_Int
hypre_CSRMatrixSortRow(hypre_CSRMatrix *A)
{
#if defined(HYPRE_USING_CUSPARSE)
   hypre_SortCSRCusparse(hypre_CSRMatrixNumRows(A), hypre_CSRMatrixNumCols(A),
                         hypre_CSRMatrixNumNonzeros(A), hypre_CSRMatrixGPUMatDescr(A),
                         hypre_CSRMatrixI(A), hypre_CSRMatrixJ(A), hypre_CSRMatrixData(A));
#elif defined(HYPRE_USING_ROCSPARSE)
   hypre_SortCSRRocsparse(hypre_CSRMatrixNumRows(A), hypre_CSRMatrixNumCols(A),
                          hypre_CSRMatrixNumNonzeros(A), hypre_CSRMatrixGPUMatDescr(A),
                          hypre_CSRMatrixI(A), hypre_CSRMatrixJ(A), hypre_CSRMatrixData(A));
#else
   hypre_error_w_msg(HYPRE_ERROR_GENERIC,
                     "hypre_CSRMatrixSortRow only implemented for cuSPARSE/rocSPARSE!\n");
#endif

   return hypre_error_flag;
}

#if defined(HYPRE_USING_CUSPARSE)
/* @brief This functions sorts values and column indices in each row in ascending order INPLACE
 * @param[in] n Number of rows
 * @param[in] m Number of columns
 * @param[in] nnzA Number of nonzeroes
 * @param[in] *d_ia (Unsorted) Row indices
 * @param[in,out] *d_ja_sorted On Start: Unsorted column indices. On return: Sorted column indices
 * @param[in,out] *d_a_sorted On Start: Unsorted values. On Return: Sorted values corresponding with column indices
 */
void
hypre_SortCSRCusparse( HYPRE_Int           n,
                       HYPRE_Int           m,
                       HYPRE_Int           nnzA,
                       cusparseMatDescr_t  descrA,
                       const HYPRE_Int     *d_ia,
                       HYPRE_Int           *d_ja_sorted,
                       HYPRE_Complex       *d_a_sorted )
{
   cusparseHandle_t cusparsehandle = hypre_HandleCusparseHandle(hypre_handle());

   size_t pBufferSizeInBytes = 0;
   void *pBuffer = NULL;

   csru2csrInfo_t sortInfoA;
   HYPRE_CUSPARSE_CALL( cusparseCreateCsru2csrInfo(&sortInfoA) );

   HYPRE_CUSPARSE_CALL( hypre_cusparse_csru2csr_bufferSizeExt(cusparsehandle,
                                                              n, m, nnzA, d_a_sorted, d_ia, d_ja_sorted,
                                                              sortInfoA, &pBufferSizeInBytes) );

   pBuffer = hypre_TAlloc(char, pBufferSizeInBytes, HYPRE_MEMORY_DEVICE);

   HYPRE_CUSPARSE_CALL( hypre_cusparse_csru2csr(cusparsehandle,
                                                n, m, nnzA, descrA, d_a_sorted, d_ia, d_ja_sorted,
                                                sortInfoA, pBuffer) );

   hypre_TFree(pBuffer, HYPRE_MEMORY_DEVICE);
   HYPRE_CUSPARSE_CALL(cusparseDestroyCsru2csrInfo(sortInfoA));
}

HYPRE_Int
hypre_CSRMatrixTriLowerUpperSolveCusparse(char             uplo,
                                          hypre_CSRMatrix *A,
                                          HYPRE_Real      *l1_norms,
                                          hypre_Vector    *f,
                                          hypre_Vector    *u )
{
   HYPRE_Int      nrow   = hypre_CSRMatrixNumRows(A);
   HYPRE_Int      ncol   = hypre_CSRMatrixNumCols(A);
   HYPRE_Int      nnzA   = hypre_CSRMatrixNumNonzeros(A);
   HYPRE_Int     *A_i    = hypre_CSRMatrixI(A);
   HYPRE_Int     *A_j    = hypre_CSRMatrixJ(A);
   HYPRE_Complex *A_a    = hypre_CSRMatrixData(A);
   HYPRE_Int     *A_sj   = hypre_CSRMatrixSortedJ(A);
   HYPRE_Complex *A_sa   = hypre_CSRMatrixSortedData(A);
   HYPRE_Complex *f_data = hypre_VectorData(f);
   HYPRE_Complex *u_data = hypre_VectorData(u);
   HYPRE_Complex  alpha  = 1.0;
   hypre_int      buffer_size;
   hypre_int      structural_zero;

   if (nrow != ncol)
   {
      hypre_assert(0);
      hypre_error_in_arg(1);
      return hypre_error_flag;
   }

   if (nrow <= 0)
   {
      return hypre_error_flag;
   }

   if (nnzA <= 0)
   {
      hypre_assert(0);
      hypre_error_in_arg(1);
      return hypre_error_flag;
   }

   cusparseHandle_t handle = hypre_HandleCusparseHandle(hypre_handle());
   cusparseMatDescr_t descr = hypre_CSRMatrixGPUMatDescr(A);

   if ( !A_sj && !A_sa )
   {
      hypre_CSRMatrixSortedJ(A) = A_sj = hypre_TAlloc(HYPRE_Int, nnzA, HYPRE_MEMORY_DEVICE);
      hypre_CSRMatrixSortedData(A) = A_sa = hypre_TAlloc(HYPRE_Complex, nnzA, HYPRE_MEMORY_DEVICE);
      hypre_TMemcpy(A_sj, A_j, HYPRE_Int, nnzA, HYPRE_MEMORY_DEVICE, HYPRE_MEMORY_DEVICE);
      hypre_TMemcpy(A_sa, A_a, HYPRE_Complex, nnzA, HYPRE_MEMORY_DEVICE, HYPRE_MEMORY_DEVICE);

#if defined(HYPRE_USING_CUDA)
      hypre_CSRMatrixData(A) = A_sa;
      HYPRE_Int err = 0;
      if (l1_norms)
      {
         err = hypre_CSRMatrixReplaceDiagDevice(A, l1_norms, INFINITY, 0.0);
      }
      else
      {
         err = hypre_CSRMatrixFixZeroDiagDevice(A, INFINITY, 0.0);
      }
      hypre_CSRMatrixData(A) = A_a;
      if (err)
      {
         hypre_error_w_msg(1, "structural zero in hypre_CSRMatrixTriLowerUpperSolveCusparse");
         //hypre_assert(0);
      }
#endif

      hypre_SortCSRCusparse(nrow, ncol, nnzA, descr, A_i, A_sj, A_sa);
   }

   HYPRE_CUSPARSE_CALL( cusparseSetMatDiagType(descr, CUSPARSE_DIAG_TYPE_NON_UNIT) );

   if (!hypre_CSRMatrixCsrsvData(A))
   {
      hypre_CSRMatrixCsrsvData(A) = hypre_CsrsvDataCreate();
   }
   hypre_CsrsvData *csrsv_data = hypre_CSRMatrixCsrsvData(A);

   if (uplo == 'L')
   {
      HYPRE_CUSPARSE_CALL( cusparseSetMatFillMode(descr, CUSPARSE_FILL_MODE_LOWER) );

      if (!hypre_CsrsvDataInfoL(csrsv_data))
      {
         HYPRE_CUSPARSE_CALL( cusparseCreateCsrsv2Info(&hypre_CsrsvDataInfoL(csrsv_data)) );

         HYPRE_CUSPARSE_CALL( hypre_cusparse_csrsv2_bufferSize(handle, CUSPARSE_OPERATION_NON_TRANSPOSE,
                                                               nrow, nnzA, descr, A_sa, A_i, A_sj, hypre_CsrsvDataInfoL(csrsv_data), &buffer_size) );

         if (hypre_CsrsvDataBufferSize(csrsv_data) < buffer_size)
         {
            hypre_CsrsvDataBuffer(csrsv_data) = hypre_TReAlloc_v2(hypre_CsrsvDataBuffer(csrsv_data),
                                                                  char, hypre_CsrsvDataBufferSize(csrsv_data),
                                                                  char, buffer_size,
                                                                  HYPRE_MEMORY_DEVICE);
            hypre_CsrsvDataBufferSize(csrsv_data) = buffer_size;
         }

         HYPRE_CUSPARSE_CALL( hypre_cusparse_csrsv2_analysis(handle, CUSPARSE_OPERATION_NON_TRANSPOSE,
                                                             nrow, nnzA, descr, A_sa, A_i, A_sj,
                                                             hypre_CsrsvDataInfoL(csrsv_data), CUSPARSE_SOLVE_POLICY_USE_LEVEL,
                                                             hypre_CsrsvDataBuffer(csrsv_data)) );

         cusparseStatus_t status = cusparseXcsrsv2_zeroPivot(handle, hypre_CsrsvDataInfoL(csrsv_data),
                                                             &structural_zero);
         if (CUSPARSE_STATUS_ZERO_PIVOT == status)
         {
            char msg[256];
            hypre_sprintf(msg, "hypre_CSRMatrixTriLowerUpperSolveCusparse A(%d,%d) is missing\n",
                          structural_zero, structural_zero);
            hypre_error_w_msg(1, msg);
            //hypre_assert(0);
         }
      }

      HYPRE_CUSPARSE_CALL( hypre_cusparse_csrsv2_solve(handle, CUSPARSE_OPERATION_NON_TRANSPOSE,
                                                       nrow, nnzA, &alpha, descr, A_sa, A_i, A_sj,
                                                       hypre_CsrsvDataInfoL(csrsv_data), f_data, u_data,
                                                       CUSPARSE_SOLVE_POLICY_USE_LEVEL,
                                                       hypre_CsrsvDataBuffer(csrsv_data)) );
   }
   else
   {
      HYPRE_CUSPARSE_CALL( cusparseSetMatFillMode(descr, CUSPARSE_FILL_MODE_UPPER) );

      if (!hypre_CsrsvDataInfoU(csrsv_data))
      {
         HYPRE_CUSPARSE_CALL( cusparseCreateCsrsv2Info(&hypre_CsrsvDataInfoU(csrsv_data)) );

         HYPRE_CUSPARSE_CALL( hypre_cusparse_csrsv2_bufferSize(handle, CUSPARSE_OPERATION_NON_TRANSPOSE,
                                                               nrow, nnzA, descr, A_sa, A_i, A_sj, hypre_CsrsvDataInfoU(csrsv_data), &buffer_size) );

         if (hypre_CsrsvDataBufferSize(csrsv_data) < buffer_size)
         {
            hypre_CsrsvDataBuffer(csrsv_data) = hypre_TReAlloc_v2(hypre_CsrsvDataBuffer(csrsv_data),
                                                                  char, hypre_CsrsvDataBufferSize(csrsv_data),
                                                                  char, buffer_size,
                                                                  HYPRE_MEMORY_DEVICE);
            hypre_CsrsvDataBufferSize(csrsv_data) = buffer_size;
         }

         HYPRE_CUSPARSE_CALL( hypre_cusparse_csrsv2_analysis(handle, CUSPARSE_OPERATION_NON_TRANSPOSE,
                                                             nrow, nnzA, descr, A_sa, A_i, A_sj,
                                                             hypre_CsrsvDataInfoU(csrsv_data), CUSPARSE_SOLVE_POLICY_USE_LEVEL,
                                                             hypre_CsrsvDataBuffer(csrsv_data)) );

         cusparseStatus_t status = cusparseXcsrsv2_zeroPivot(handle, hypre_CsrsvDataInfoU(csrsv_data),
                                                             &structural_zero);
         if (CUSPARSE_STATUS_ZERO_PIVOT == status)
         {
            char msg[256];
            hypre_sprintf(msg, "hypre_CSRMatrixTriLowerUpperSolveCusparse A(%d,%d) is missing\n",
                          structural_zero, structural_zero);
            hypre_error_w_msg(1, msg);
         }
      }

      HYPRE_CUSPARSE_CALL( hypre_cusparse_csrsv2_solve(handle, CUSPARSE_OPERATION_NON_TRANSPOSE,
                                                       nrow, nnzA, &alpha, descr, A_sa, A_i, A_sj,
                                                       hypre_CsrsvDataInfoU(csrsv_data), f_data, u_data,
                                                       CUSPARSE_SOLVE_POLICY_USE_LEVEL,
                                                       hypre_CsrsvDataBuffer(csrsv_data)) );
   }

   return hypre_error_flag;
}

#endif /* #if defined(HYPRE_USING_CUSPARSE) */


#if defined(HYPRE_USING_ROCSPARSE)
HYPRE_Int
hypre_CSRMatrixTriLowerUpperSolveRocsparse(char              uplo,
                                           hypre_CSRMatrix * A,
                                           HYPRE_Real      * l1_norms,
                                           hypre_Vector    * f,
                                           hypre_Vector    * u )
{
   HYPRE_Int      nrow   = hypre_CSRMatrixNumRows(A);
   HYPRE_Int      ncol   = hypre_CSRMatrixNumCols(A);
   HYPRE_Int      nnzA   = hypre_CSRMatrixNumNonzeros(A);
   HYPRE_Int     *A_i    = hypre_CSRMatrixI(A);
   HYPRE_Int     *A_j    = hypre_CSRMatrixJ(A);
   HYPRE_Complex *A_a    = hypre_CSRMatrixData(A);
   HYPRE_Int     *A_sj   = hypre_CSRMatrixSortedJ(A);
   HYPRE_Complex *A_sa   = hypre_CSRMatrixSortedData(A);
   HYPRE_Complex *f_data = hypre_VectorData(f);
   HYPRE_Complex *u_data = hypre_VectorData(u);
   HYPRE_Complex  alpha  = 1.0;
   size_t         buffer_size;
   hypre_int      structural_zero;

   if (nrow != ncol)
   {
      hypre_assert(0);
      hypre_error_in_arg(1);
      return hypre_error_flag;
   }

   if (nrow <= 0)
   {
      return hypre_error_flag;
   }

   if (nnzA <= 0)
   {
      hypre_assert(0);
      hypre_error_in_arg(1);
      return hypre_error_flag;
   }

   rocsparse_handle handle = hypre_HandleCusparseHandle(hypre_handle());
   rocsparse_mat_descr descr = hypre_CSRMatrixGPUMatDescr(A);

   if ( !A_sj && !A_sa )
   {
      hypre_CSRMatrixSortedJ(A) = A_sj = hypre_TAlloc(HYPRE_Int, nnzA, HYPRE_MEMORY_DEVICE);
      hypre_CSRMatrixSortedData(A) = A_sa = hypre_TAlloc(HYPRE_Complex, nnzA, HYPRE_MEMORY_DEVICE);
      hypre_TMemcpy(A_sj, A_j, HYPRE_Int, nnzA, HYPRE_MEMORY_DEVICE, HYPRE_MEMORY_DEVICE);
      hypre_TMemcpy(A_sa, A_a, HYPRE_Complex, nnzA, HYPRE_MEMORY_DEVICE, HYPRE_MEMORY_DEVICE);

#if defined(HYPRE_USING_HIP)
      hypre_CSRMatrixData(A) = A_sa;
      HYPRE_Int err = 0;
      if (l1_norms)
      {
         err = hypre_CSRMatrixReplaceDiagDevice(A, l1_norms, INFINITY, 0.0);
      }
      else
      {
         err = hypre_CSRMatrixFixZeroDiagDevice(A, INFINITY, 0.0);
      }
      hypre_CSRMatrixData(A) = A_a;
      if (err)
      {
         hypre_error_w_msg(1, "structural zero in hypre_CSRMatrixTriLowerUpperSolveRocsparse");
         //hypre_assert(0);
      }
#endif

      hypre_SortCSRRocsparse(nrow, ncol, nnzA, descr, A_i, A_sj, A_sa);
   }

   HYPRE_ROCSPARSE_CALL( rocsparse_set_mat_diag_type(descr, rocsparse_diag_type_non_unit) );

   if (!hypre_CSRMatrixCsrsvData(A))
   {
      hypre_CSRMatrixCsrsvData(A) = hypre_CsrsvDataCreate();
   }
   hypre_CsrsvData *csrsv_data = hypre_CSRMatrixCsrsvData(A);

   if (uplo == 'L')
   {
      HYPRE_ROCSPARSE_CALL( rocsparse_set_mat_fill_mode(descr, rocsparse_fill_mode_lower) );

      if (!hypre_CsrsvDataInfoL(csrsv_data))
      {
         HYPRE_ROCSPARSE_CALL( rocsparse_create_mat_info(&hypre_CsrsvDataInfoL(csrsv_data)) );

         HYPRE_ROCSPARSE_CALL( hypre_rocsparse_csrsv_buffer_size(handle, rocsparse_operation_none,
                                                                 nrow, nnzA, descr, A_sa, A_i, A_sj, hypre_CsrsvDataInfoL(csrsv_data), &buffer_size) );

         if (hypre_CsrsvDataBufferSize(csrsv_data) < buffer_size)
         {
            hypre_CsrsvDataBuffer(csrsv_data) = hypre_TReAlloc_v2(hypre_CsrsvDataBuffer(csrsv_data),
                                                                  char, hypre_CsrsvDataBufferSize(csrsv_data),
                                                                  char, buffer_size,
                                                                  HYPRE_MEMORY_DEVICE);
            hypre_CsrsvDataBufferSize(csrsv_data) = buffer_size;
         }

         HYPRE_ROCSPARSE_CALL( hypre_rocsparse_csrsv_analysis(handle, rocsparse_operation_none,
                                                              nrow, nnzA, descr, A_sa, A_i, A_sj,
                                                              hypre_CsrsvDataInfoL(csrsv_data), rocsparse_analysis_policy_reuse,
                                                              rocsparse_solve_policy_auto, hypre_CsrsvDataBuffer(csrsv_data)) );

         rocsparse_status status = rocsparse_csrsv_zero_pivot(handle, descr,
                                                              hypre_CsrsvDataInfoL(csrsv_data), &structural_zero);
         if (rocsparse_status_zero_pivot == status)
         {
            char msg[256];
            hypre_sprintf(msg, "hypre_CSRMatrixTriLowerUpperSolveRocsparse A(%d,%d) is missing\n",
                          structural_zero, structural_zero);
            hypre_error_w_msg(1, msg);
            //hypre_assert(0);
         }
      }

      HYPRE_ROCSPARSE_CALL( hypre_rocsparse_csrsv_solve(handle, rocsparse_operation_none,
                                                        nrow, nnzA, &alpha, descr, A_sa, A_i, A_sj,
                                                        hypre_CsrsvDataInfoL(csrsv_data), f_data, u_data,
                                                        rocsparse_solve_policy_auto,
                                                        hypre_CsrsvDataBuffer(csrsv_data)) );
   }
   else
   {
      HYPRE_ROCSPARSE_CALL( rocsparse_set_mat_fill_mode(descr, rocsparse_fill_mode_upper) );

      if (!hypre_CsrsvDataInfoU(csrsv_data))
      {
         HYPRE_ROCSPARSE_CALL( rocsparse_create_mat_info(&hypre_CsrsvDataInfoU(csrsv_data)) );

         HYPRE_ROCSPARSE_CALL( hypre_rocsparse_csrsv_buffer_size(handle, rocsparse_operation_none,
                                                                 nrow, nnzA, descr, A_sa, A_i, A_sj, hypre_CsrsvDataInfoU(csrsv_data), &buffer_size) );

         if (hypre_CsrsvDataBufferSize(csrsv_data) < buffer_size)
         {
            hypre_CsrsvDataBuffer(csrsv_data) = hypre_TReAlloc_v2(hypre_CsrsvDataBuffer(csrsv_data),
                                                                  char, hypre_CsrsvDataBufferSize(csrsv_data),
                                                                  char, buffer_size,
                                                                  HYPRE_MEMORY_DEVICE);
            hypre_CsrsvDataBufferSize(csrsv_data) = buffer_size;
         }

         HYPRE_ROCSPARSE_CALL( hypre_rocsparse_csrsv_analysis(handle, rocsparse_operation_none,
                                                              nrow, nnzA, descr, A_sa, A_i, A_sj,
                                                              hypre_CsrsvDataInfoU(csrsv_data), rocsparse_analysis_policy_reuse,
                                                              rocsparse_solve_policy_auto, hypre_CsrsvDataBuffer(csrsv_data)) );

         rocsparse_status status = rocsparse_csrsv_zero_pivot(handle, descr,
                                                              hypre_CsrsvDataInfoU(csrsv_data), &structural_zero);
         if (rocsparse_status_zero_pivot == status)
         {
            char msg[256];
            hypre_sprintf(msg, "hypre_CSRMatrixTriLowerUpperSolveRocsparse A(%d,%d) is missing\n",
                          structural_zero, structural_zero);
            hypre_error_w_msg(1, msg);
            //hypre_assert(0);
         }
      }

      HYPRE_ROCSPARSE_CALL( hypre_rocsparse_csrsv_solve(handle, rocsparse_operation_none,
                                                        nrow, nnzA, &alpha, descr, A_sa, A_i, A_sj,
                                                        hypre_CsrsvDataInfoU(csrsv_data), f_data, u_data,
                                                        rocsparse_solve_policy_auto,
                                                        hypre_CsrsvDataBuffer(csrsv_data)) );
   }

   return hypre_error_flag;
}

/* @brief This functions sorts values and column indices in each row in ascending order OUT-OF-PLACE
 * @param[in] n Number of rows
 * @param[in] m Number of columns
 * @param[in] nnzA Number of nonzeroes
 * @param[in] *d_ia (Unsorted) Row indices
 * @param[in,out] *d_ja_sorted On Start: Unsorted column indices. On return: Sorted column indices
 * @param[in,out] *d_a_sorted On Start: Unsorted values. On Return: Sorted values corresponding with column indices
 */
void
hypre_SortCSRRocsparse( HYPRE_Int            n,
                        HYPRE_Int            m,
                        HYPRE_Int            nnzA,
                        rocsparse_mat_descr  descrA,
                        const HYPRE_Int     *d_ia,
                        HYPRE_Int           *d_ja_sorted,
                        HYPRE_Complex       *d_a_sorted )
{
   rocsparse_handle handle = hypre_HandleCusparseHandle(hypre_handle());

   size_t pBufferSizeInBytes = 0;
   void *pBuffer = NULL;
   HYPRE_Int *P = NULL;

   // FIXME: There is not in-place version of csr sort in rocSPARSE currently, so we make
   //        a temporary copy of the data for gthr, sort that, and then copy the sorted values
   //        back to the array being returned. Where there is an in-place version available,
   //        we should use it.
   HYPRE_Complex *d_a_tmp;
   d_a_tmp  = hypre_TAlloc(HYPRE_Complex, nnzA, HYPRE_MEMORY_DEVICE);

   HYPRE_ROCSPARSE_CALL( rocsparse_csrsort_buffer_size(handle, n, m, nnzA, d_ia, d_ja_sorted,
                                                       &pBufferSizeInBytes) );

   pBuffer = hypre_TAlloc(char, pBufferSizeInBytes, HYPRE_MEMORY_DEVICE);
   P       = hypre_TAlloc(HYPRE_Int, nnzA, HYPRE_MEMORY_DEVICE);

   HYPRE_ROCSPARSE_CALL( rocsparse_create_identity_permutation(handle, nnzA, P) );
   HYPRE_ROCSPARSE_CALL( rocsparse_csrsort(handle, n, m, nnzA, descrA, d_ia, d_ja_sorted, P,
                                           pBuffer) );

   HYPRE_ROCSPARSE_CALL( hypre_rocsparse_gthr(handle, nnzA, d_a_sorted, d_a_tmp, P,
                                              rocsparse_index_base_zero) );

   hypre_TFree(pBuffer, HYPRE_MEMORY_DEVICE);
   hypre_TFree(P, HYPRE_MEMORY_DEVICE);

   hypre_TMemcpy(d_a_sorted, d_a_tmp, HYPRE_Complex, nnzA, HYPRE_MEMORY_DEVICE, HYPRE_MEMORY_DEVICE);

   hypre_TFree(d_a_tmp, HYPRE_MEMORY_DEVICE);
}
#endif // #if defined(HYPRE_USING_ROCSPARSE)

void hypre_CSRMatrixGpuSpMVAnalysis(hypre_CSRMatrix *matrix)
{
#if defined(HYPRE_USING_ROCSPARSE)
   HYPRE_ROCSPARSE_CALL( hypre_rocsparse_csrmv_analysis(hypre_HandleCusparseHandle(hypre_handle()),
                                                        rocsparse_operation_none,
                                                        hypre_CSRMatrixNumRows(matrix),
                                                        hypre_CSRMatrixNumCols(matrix),
                                                        hypre_CSRMatrixNumNonzeros(matrix),
                                                        hypre_CSRMatrixGPUMatDescr(matrix),
                                                        hypre_CSRMatrixData(matrix),
                                                        hypre_CSRMatrixI(matrix),
                                                        hypre_CSRMatrixJ(matrix),
                                                        hypre_CSRMatrixGPUMatInfo(matrix)) );
#endif // #if defined(HYPRE_USING_ROCSPARSE)
}<|MERGE_RESOLUTION|>--- conflicted
+++ resolved
@@ -851,11 +851,7 @@
 }
 
 __global__ void
-<<<<<<< HEAD
-hypreGPUKernel_CSRMoveDiagFirst( hypre_Item    &item,
-=======
 hypreGPUKernel_CSRMoveDiagFirst( hypre_DeviceItem    &item,
->>>>>>> 6f3bccb9
                                  HYPRE_Int      nrows,
                                  HYPRE_Int     *ia,
                                  HYPRE_Int     *ja,
@@ -986,11 +982,7 @@
  */
 template<HYPRE_Int type>
 __global__ void
-<<<<<<< HEAD
-hypreCUDAKernel_CSRRowSum( hypre_Item    &item,
-=======
 hypreCUDAKernel_CSRRowSum( hypre_DeviceItem    &item,
->>>>>>> 6f3bccb9
                            HYPRE_Int      nrows,
                            HYPRE_Int     *ia,
                            HYPRE_Int     *ja,
@@ -1020,15 +1012,9 @@
 
    HYPRE_Complex row_sum_i = 0.0;
 
-<<<<<<< HEAD
-   for (HYPRE_Int j = p + lane; warp_any_sync(item, HYPRE_WARP_FULL_MASK, j < q); j += HYPRE_WARP_SIZE)
-   {
-      if ( j >= q || (CF_i && CF_j && read_only_load(&CF_i[row_i]) != read_only_load(&CF_j[ja[j]])) )
-=======
    for (HYPRE_Int j = p + lane; j < q; j += HYPRE_WARP_SIZE)
    {
       if ( CF_i && CF_j && read_only_load(&CF_i[row_i]) != read_only_load(&CF_j[ja[j]]) )
->>>>>>> 6f3bccb9
       {
          continue;
       }
@@ -1105,11 +1091,7 @@
  * diag_option: 1: special treatment for diag entries, mark as -2
  */
 __global__ void
-<<<<<<< HEAD
-hypreCUDAKernel_CSRMatrixIntersectPattern(hypre_Item &item,
-=======
 hypreCUDAKernel_CSRMatrixIntersectPattern(hypre_DeviceItem &item,
->>>>>>> 6f3bccb9
                                           HYPRE_Int  n,
                                           HYPRE_Int  nA,
                                           HYPRE_Int *rowid,
@@ -1234,11 +1216,7 @@
  * RL: only check if it's a non-empty row
  */
 __global__ void
-<<<<<<< HEAD
-hypreCUDAKernel_CSRCheckDiagFirst( hypre_Item &item,
-=======
 hypreCUDAKernel_CSRCheckDiagFirst( hypre_DeviceItem &item,
->>>>>>> 6f3bccb9
                                    HYPRE_Int  nrows,
                                    HYPRE_Int *ia,
                                    HYPRE_Int *ja,
@@ -1279,11 +1257,7 @@
 }
 
 __global__ void
-<<<<<<< HEAD
-hypreCUDAKernel_CSRMatrixFixZeroDiagDevice( hypre_Item    &item,
-=======
 hypreCUDAKernel_CSRMatrixFixZeroDiagDevice( hypre_DeviceItem    &item,
->>>>>>> 6f3bccb9
                                             HYPRE_Complex  v,
                                             HYPRE_Int      nrows,
                                             HYPRE_Int     *ia,
@@ -1381,11 +1355,7 @@
 }
 
 __global__ void
-<<<<<<< HEAD
-hypreCUDAKernel_CSRMatrixReplaceDiagDevice( hypre_Item    &item,
-=======
 hypreCUDAKernel_CSRMatrixReplaceDiagDevice( hypre_DeviceItem    &item,
->>>>>>> 6f3bccb9
                                             HYPRE_Complex *new_diag,
                                             HYPRE_Complex  v,
                                             HYPRE_Int      nrows,
@@ -1571,11 +1541,7 @@
  *      4: abs diag inverse sqrt
  */
 __global__ void
-<<<<<<< HEAD
-hypreCUDAKernel_CSRExtractDiag( hypre_Item    &item,
-=======
 hypreCUDAKernel_CSRExtractDiag( hypre_DeviceItem    &item,
->>>>>>> 6f3bccb9
                                 HYPRE_Int      nrows,
                                 HYPRE_Int     *ia,
                                 HYPRE_Int     *ja,
@@ -1829,11 +1795,7 @@
 }
 
 __global__ void
-<<<<<<< HEAD
-hypreCUDAKernel_CSRDiagScale( hypre_Item    &item,
-=======
 hypreCUDAKernel_CSRDiagScale( hypre_DeviceItem    &item,
->>>>>>> 6f3bccb9
                               HYPRE_Int      nrows,
                               HYPRE_Int     *ia,
                               HYPRE_Int     *ja,
