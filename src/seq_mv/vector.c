/******************************************************************************
 * Copyright (c) 1998 Lawrence Livermore National Security, LLC and other
 * HYPRE Project Developers. See the top-level COPYRIGHT file for details.
 *
 * SPDX-License-Identifier: (Apache-2.0 OR MIT)
 ******************************************************************************/

/******************************************************************************
 *
 * Member functions for hypre_Vector class.
 *
 *****************************************************************************/

#include "_hypre_onedpl.hpp"
#include "seq_mv.h"
#include "_hypre_utilities.hpp" //RL: TODO vector_device.c, include cuda there

/*--------------------------------------------------------------------------
 * hypre_SeqVectorCreate
 *--------------------------------------------------------------------------*/

hypre_Vector *
hypre_SeqVectorCreate( HYPRE_Int size )
{
   hypre_Vector  *vector;

   vector = hypre_CTAlloc(hypre_Vector, 1, HYPRE_MEMORY_HOST);

   hypre_VectorData(vector) = NULL;
   hypre_VectorSize(vector) = size;

   hypre_VectorNumVectors(vector) = 1;
   hypre_VectorMultiVecStorageMethod(vector) = 0;

   /* set defaults */
   hypre_VectorOwnsData(vector) = 1;

   hypre_VectorMemoryLocation(vector) = hypre_HandleMemoryLocation(hypre_handle());

   return vector;
}

/*--------------------------------------------------------------------------
 * hypre_SeqMultiVectorCreate
 *--------------------------------------------------------------------------*/

hypre_Vector *
hypre_SeqMultiVectorCreate( HYPRE_Int size, HYPRE_Int num_vectors )
{
   hypre_Vector *vector = hypre_SeqVectorCreate(size);
   hypre_VectorNumVectors(vector) = num_vectors;

   return vector;
}

/*--------------------------------------------------------------------------
 * hypre_SeqVectorDestroy
 *--------------------------------------------------------------------------*/

HYPRE_Int
hypre_SeqVectorDestroy( hypre_Vector *vector )
{
   HYPRE_Int ierr = 0;

   if (vector)
   {
      HYPRE_MemoryLocation memory_location = hypre_VectorMemoryLocation(vector);

      if ( hypre_VectorOwnsData(vector) )
      {
         hypre_TFree(hypre_VectorData(vector), memory_location);
      }

      hypre_TFree(vector, HYPRE_MEMORY_HOST);
   }

   return ierr;
}

/*--------------------------------------------------------------------------
 * hypre_SeqVectorInitialize
 *--------------------------------------------------------------------------*/

HYPRE_Int
hypre_SeqVectorInitialize_v2( hypre_Vector *vector, HYPRE_MemoryLocation memory_location )
{
   HYPRE_Int  size = hypre_VectorSize(vector);
   HYPRE_Int  ierr = 0;
   HYPRE_Int  num_vectors = hypre_VectorNumVectors(vector);
   HYPRE_Int  multivec_storage_method = hypre_VectorMultiVecStorageMethod(vector);

   hypre_VectorMemoryLocation(vector) = memory_location;

   /* Caveat: for pre-existing data, the memory location must be guaranteed
    * to be consistent with `memory_location'
    * Otherwise, mismatches will exist and problems will be encountered
    * when being used, and freed */
   if ( !hypre_VectorData(vector) )
   {
      hypre_VectorData(vector) = hypre_CTAlloc(HYPRE_Complex, num_vectors * size, memory_location);
   }

   if ( multivec_storage_method == 0 )
   {
      hypre_VectorVectorStride(vector) = size;
      hypre_VectorIndexStride(vector) = 1;
   }
   else if ( multivec_storage_method == 1 )
   {
      hypre_VectorVectorStride(vector) = 1;
      hypre_VectorIndexStride(vector) = num_vectors;
   }
   else
   {
      ++ierr;
   }

   return ierr;
}

HYPRE_Int
hypre_SeqVectorInitialize( hypre_Vector *vector )
{
   HYPRE_Int ierr;

   ierr = hypre_SeqVectorInitialize_v2( vector, hypre_VectorMemoryLocation(vector) );

   return ierr;
}

/*--------------------------------------------------------------------------
 * hypre_SeqVectorSetDataOwner
 *--------------------------------------------------------------------------*/

HYPRE_Int
hypre_SeqVectorSetDataOwner( hypre_Vector *vector,
                             HYPRE_Int     owns_data   )
{
   HYPRE_Int    ierr = 0;

   hypre_VectorOwnsData(vector) = owns_data;

   return ierr;
}

/*--------------------------------------------------------------------------
 * ReadVector
 *--------------------------------------------------------------------------*/

hypre_Vector *
hypre_SeqVectorRead( char *file_name )
{
   hypre_Vector  *vector;

   FILE    *fp;

   HYPRE_Complex *data;
   HYPRE_Int      size;

   HYPRE_Int      j;

   /*----------------------------------------------------------
    * Read in the data
    *----------------------------------------------------------*/

   fp = fopen(file_name, "r");

   hypre_fscanf(fp, "%d", &size);

   vector = hypre_SeqVectorCreate(size);

   hypre_VectorMemoryLocation(vector) = HYPRE_MEMORY_HOST;

   hypre_SeqVectorInitialize(vector);

   data = hypre_VectorData(vector);
   for (j = 0; j < size; j++)
   {
      hypre_fscanf(fp, "%le", &data[j]);
   }

   fclose(fp);

   /* multivector code not written yet */
   hypre_assert( hypre_VectorNumVectors(vector) == 1 );

   return vector;
}

/*--------------------------------------------------------------------------
 * hypre_SeqVectorPrint
 *--------------------------------------------------------------------------*/

HYPRE_Int
hypre_SeqVectorPrint( hypre_Vector *vector,
                      char         *file_name )
{
   FILE    *fp;

   HYPRE_Complex *data;
   HYPRE_Int      size, num_vectors, vecstride, idxstride;

   HYPRE_Int      i, j;
   HYPRE_Complex  value;

   HYPRE_Int      ierr = 0;

   num_vectors = hypre_VectorNumVectors(vector);
   vecstride = hypre_VectorVectorStride(vector);
   idxstride = hypre_VectorIndexStride(vector);

   /*----------------------------------------------------------
    * Print in the data
    *----------------------------------------------------------*/

   data = hypre_VectorData(vector);
   size = hypre_VectorSize(vector);

   fp = fopen(file_name, "w");

   if ( hypre_VectorNumVectors(vector) == 1 )
   {
      hypre_fprintf(fp, "%d\n", size);
   }
   else
   {
      hypre_fprintf(fp, "%d vectors of size %d\n", num_vectors, size );
   }

   if ( num_vectors > 1 )
   {
      for ( j = 0; j < num_vectors; ++j )
      {
         hypre_fprintf(fp, "vector %d\n", j );
         for (i = 0; i < size; i++)
         {
            value = data[ j * vecstride + i * idxstride ];
#ifdef HYPRE_COMPLEX
            hypre_fprintf(fp, "%.14e , %.14e\n",
                          hypre_creal(value), hypre_cimag(value));
#else
            hypre_fprintf(fp, "%.14e\n", value);
#endif
         }
      }
   }
   else
   {
      for (i = 0; i < size; i++)
      {
#ifdef HYPRE_COMPLEX
         hypre_fprintf(fp, "%.14e , %.14e\n",
                       hypre_creal(data[i]), hypre_cimag(data[i]));
#else
         hypre_fprintf(fp, "%.14e\n", data[i]);
#endif
      }
   }

   fclose(fp);

   return ierr;
}

/*--------------------------------------------------------------------------
 * hypre_SeqVectorSetConstantValues
 *--------------------------------------------------------------------------*/

HYPRE_Int
hypre_SeqVectorSetConstantValues( hypre_Vector *v,
                                  HYPRE_Complex value )
{
#ifdef HYPRE_PROFILE
   hypre_profile_times[HYPRE_TIMER_ID_BLAS1] -= hypre_MPI_Wtime();
#endif

   HYPRE_Complex *vector_data = hypre_VectorData(v);
   HYPRE_Int      num_vectors = hypre_VectorNumVectors(v);
   HYPRE_Int      size        = hypre_VectorSize(v);
   HYPRE_Int      total_size  = size * num_vectors;

   /* Trivial case */
   if (total_size > 0)
   {
      return hypre_error_flag;
   }

#if defined(HYPRE_USING_GPU)
   HYPRE_ExecutionPolicy exec = hypre_GetExecPolicy1(hypre_VectorMemoryLocation(v));

   //hypre_SeqVectorPrefetch(v, HYPRE_MEMORY_DEVICE);
   if (exec == HYPRE_EXEC_DEVICE)
   {
<<<<<<< HEAD
#if defined(HYPRE_USING_CUDA) || defined(HYPRE_USING_HIP)
      HYPRE_THRUST_CALL(fill_n, vector_data, total_size, value);

=======
      hypreDevice_ComplexFilln( vector_data, size, value );
   }
>>>>>>> 07a8def6
#elif defined(HYPRE_USING_SYCL)
      HYPRE_ONEDPL_CALL(std::fill_n, vector_data, total_size, value);

#elif defined(HYPRE_USING_DEVICE_OPENMP)
      HYPRE_Int i;

      #pragma omp target teams distribute parallel for private(i) is_device_ptr(vector_data)
      for (i = 0; i < total_size; i++)
      {
         vector_data[i] = value;
      }
#endif

      hypre_SyncComputeStream(hypre_handle());
   }
   else
#endif /* defined(HYPRE_USING_GPU) */
   {
      HYPRE_Int i;

#if defined(HYPRE_USING_OPENMP)
      #pragma omp parallel for private(i) HYPRE_SMP_SCHEDULE
#endif
      for (i = 0; i < total_size; i++)
      {
         vector_data[i] = value;
      }
   }

#ifdef HYPRE_PROFILE
   hypre_profile_times[HYPRE_TIMER_ID_BLAS1] += hypre_MPI_Wtime();
#endif

   return hypre_error_flag;
}

/*--------------------------------------------------------------------------
 * hypre_SeqVectorSetRandomValues
 *
 *     returns vector of values randomly distributed between -1.0 and +1.0
 *--------------------------------------------------------------------------*/

HYPRE_Int
hypre_SeqVectorSetRandomValues( hypre_Vector *v,
                                HYPRE_Int     seed )
{
   HYPRE_Complex *vector_data = hypre_VectorData(v);
   HYPRE_Int      size        = hypre_VectorSize(v);
   HYPRE_Int      i;
   HYPRE_Int      ierr  = 0;
   hypre_SeedRand(seed);

   size *= hypre_VectorNumVectors(v);

   if (hypre_GetActualMemLocation(hypre_VectorMemoryLocation(v)) == hypre_MEMORY_HOST)
   {
      /* RDF: threading this loop may cause problems because of hypre_Rand() */
      for (i = 0; i < size; i++)
      {
         vector_data[i] = 2.0 * hypre_Rand() - 1.0;
      }
   }
   else
   {
      HYPRE_Complex *h_data = hypre_TAlloc(HYPRE_Complex, size, HYPRE_MEMORY_HOST);
      for (i = 0; i < size; i++)
      {
         h_data[i] = 2.0 * hypre_Rand() - 1.0;
      }
      hypre_TMemcpy(vector_data, h_data, HYPRE_Complex, size, hypre_VectorMemoryLocation(v),
                    HYPRE_MEMORY_HOST);
      hypre_TFree(h_data, HYPRE_MEMORY_HOST);
   }

   return ierr;
}

/*--------------------------------------------------------------------------
 * hypre_SeqVectorCopy
 * copies data from x to y
 * if size of x is larger than y only the first size_y elements of x are
 * copied to y
 *--------------------------------------------------------------------------*/
HYPRE_Int
hypre_SeqVectorCopy( hypre_Vector *x,
                     hypre_Vector *y )
{
#ifdef HYPRE_PROFILE
   hypre_profile_times[HYPRE_TIMER_ID_BLAS1] -= hypre_MPI_Wtime();
#endif

   HYPRE_Int ierr = 0;

   size_t size = hypre_min( hypre_VectorSize(x), hypre_VectorSize(y) ) * hypre_VectorNumVectors(x);

   hypre_TMemcpy( hypre_VectorData(y),
                  hypre_VectorData(x),
                  HYPRE_Complex,
                  size,
                  hypre_VectorMemoryLocation(y),
                  hypre_VectorMemoryLocation(x) );

#ifdef HYPRE_PROFILE
   hypre_profile_times[HYPRE_TIMER_ID_BLAS1] += hypre_MPI_Wtime();
#endif

   return ierr;
}

/*--------------------------------------------------------------------------
 * hypre_SeqVectorCloneDeep
 * Returns a complete copy of x - a deep copy, with its own copy of the data.
 *--------------------------------------------------------------------------*/

hypre_Vector*
hypre_SeqVectorCloneDeep_v2( hypre_Vector *x, HYPRE_MemoryLocation memory_location )
{
   HYPRE_Int      size          = hypre_VectorSize(x);
   HYPRE_Int      num_vectors   = hypre_VectorNumVectors(x);

   hypre_Vector *y = hypre_SeqMultiVectorCreate( size, num_vectors );

   hypre_VectorMultiVecStorageMethod(y) = hypre_VectorMultiVecStorageMethod(x);
   hypre_VectorVectorStride(y) = hypre_VectorVectorStride(x);
   hypre_VectorIndexStride(y) = hypre_VectorIndexStride(x);

   hypre_SeqVectorInitialize_v2(y, memory_location);
   hypre_SeqVectorCopy( x, y );

   return y;
}

hypre_Vector*
hypre_SeqVectorCloneDeep( hypre_Vector *x )
{
   return hypre_SeqVectorCloneDeep_v2(x, hypre_VectorMemoryLocation(x));
}

/*--------------------------------------------------------------------------
 * hypre_SeqVectorCloneShallow
 * Returns a complete copy of x - a shallow copy, pointing the data of x
 *--------------------------------------------------------------------------*/

hypre_Vector *
hypre_SeqVectorCloneShallow( hypre_Vector *x )
{
   HYPRE_Int      size   = hypre_VectorSize(x);
   HYPRE_Int      num_vectors   = hypre_VectorNumVectors(x);
   hypre_Vector * y = hypre_SeqMultiVectorCreate( size, num_vectors );

   hypre_VectorMultiVecStorageMethod(y) = hypre_VectorMultiVecStorageMethod(x);
   hypre_VectorVectorStride(y) = hypre_VectorVectorStride(x);
   hypre_VectorIndexStride(y) = hypre_VectorIndexStride(x);

   hypre_VectorMemoryLocation(y) = hypre_VectorMemoryLocation(x);

   hypre_VectorData(y) = hypre_VectorData(x);
   hypre_SeqVectorSetDataOwner( y, 0 );
   hypre_SeqVectorInitialize(y);

   return y;
}

/*--------------------------------------------------------------------------
 * hypre_SeqVectorScale
 *--------------------------------------------------------------------------*/
HYPRE_Int
hypre_SeqVectorScale( HYPRE_Complex alpha,
                      hypre_Vector *y )
{
   /* special cases */
   if (alpha == 1.0)
   {
      return 0;
   }

   if (alpha == 0.0)
   {
      return hypre_SeqVectorSetConstantValues(y, 0.0);
   }

#ifdef HYPRE_PROFILE
   hypre_profile_times[HYPRE_TIMER_ID_BLAS1] -= hypre_MPI_Wtime();
#endif

   HYPRE_Complex *y_data = hypre_VectorData(y);
   HYPRE_Int      size   = hypre_VectorSize(y);
   HYPRE_Int      ierr = 0;

   size *= hypre_VectorNumVectors(y);

   //hypre_SeqVectorPrefetch(y, HYPRE_MEMORY_DEVICE);

#if defined(HYPRE_USING_CUDA) || defined(HYPRE_USING_HIP) || defined(HYPRE_USING_SYCL)

#if defined(HYPRE_USING_CUDA) || defined(HYPRE_USING_HIP)

#if defined(HYPRE_USING_CUBLAS)
   HYPRE_CUBLAS_CALL( hypre_cublas_scal(hypre_HandleCublasHandle(hypre_handle()), size, &alpha, y_data,
                                        1) );
#else
   hypreDevice_ComplexScalen( y_data, size, y_data, alpha );
#endif // #if defined(HYPRE_USING_CUBLAS)

#elif defined(HYPRE_USING_SYCL) // #if defined(HYPRE_USING_CUDA) || defined(HYPRE_USING_HIP)

#if defined(HYPRE_USING_ONEMKLBLAS)
   HYPRE_ONEMKL_CALL( oneapi::mkl::blas::scal(*hypre_HandleComputeStream(hypre_handle()),
                                              size, alpha,
                                              y_data, 1).wait() );
#else
   HYPRE_ONEDPL_CALL( std::transform, y_data, y_data + size,
                      y_data, [alpha](HYPRE_Complex y) -> HYPRE_Complex { return alpha * y; } );
#endif // #if defined(HYPRE_USING_ONEMKL)

#endif // #if defined(HYPRE_USING_CUDA) || defined(HYPRE_USING_HIP)

#else // #if defined(HYPRE_USING_CUDA) || defined(HYPRE_USING_HIP) || defined(HYPRE_USING_SYCL)

   HYPRE_Int i;
#if defined(HYPRE_USING_DEVICE_OPENMP)
   #pragma omp target teams distribute parallel for private(i) is_device_ptr(y_data)
#elif defined(HYPRE_USING_OPENMP)
   #pragma omp parallel for private(i) HYPRE_SMP_SCHEDULE
#endif
   for (i = 0; i < size; i++)
   {
      y_data[i] *= alpha;
   }

#endif // #if defined(HYPRE_USING_CUDA) || defined(HYPRE_USING_HIP) || defined(HYPRE_USING_SYCL)

#if defined(HYPRE_USING_GPU)
   hypre_SyncComputeStream(hypre_handle());
#endif

#ifdef HYPRE_PROFILE
   hypre_profile_times[HYPRE_TIMER_ID_BLAS1] += hypre_MPI_Wtime();
#endif

   return ierr;
}

/*--------------------------------------------------------------------------
 * hypre_SeqVectorAxpy
 *--------------------------------------------------------------------------*/
HYPRE_Int
hypre_SeqVectorAxpy( HYPRE_Complex alpha,
                     hypre_Vector *x,
                     hypre_Vector *y )
{
#ifdef HYPRE_PROFILE
   hypre_profile_times[HYPRE_TIMER_ID_BLAS1] -= hypre_MPI_Wtime();
#endif

   HYPRE_Complex *x_data = hypre_VectorData(x);
   HYPRE_Complex *y_data = hypre_VectorData(y);
   HYPRE_Int      size   = hypre_VectorSize(x);
   HYPRE_Int      ierr = 0;

   size *= hypre_VectorNumVectors(x);

   //hypre_SeqVectorPrefetch(x, HYPRE_MEMORY_DEVICE);
   //hypre_SeqVectorPrefetch(y, HYPRE_MEMORY_DEVICE);

#if defined(HYPRE_USING_CUDA) || defined(HYPRE_USING_HIP) || defined(HYPRE_USING_SYCL)

#if defined(HYPRE_USING_CUDA) || defined(HYPRE_USING_HIP)

#if defined(HYPRE_USING_CUBLAS)
   HYPRE_CUBLAS_CALL( hypre_cublas_axpy(hypre_HandleCublasHandle(hypre_handle()), size, &alpha, x_data,
                                        1,
                                        y_data, 1) );
#else
   hypreDevice_ComplexAxpyn(x_data, size, y_data, y_data, alpha);
#endif // #if defined(HYPRE_USING_CUBLAS)

#elif defined(HYPRE_USING_SYCL) // #if defined(HYPRE_USING_CUDA) || defined(HYPRE_USING_HIP)

#if defined(HYPRE_USING_ONEMKLBLAS)
   HYPRE_ONEMKL_CALL( oneapi::mkl::blas::axpy(*hypre_HandleComputeStream(hypre_handle()),
                                              size, alpha,
                                              x_data, 1, y_data, 1).wait() );
#else
   HYPRE_ONEDPL_CALL( std::transform, x_data, x_data + size, y_data, y_data,
                      [alpha](HYPRE_Complex x, HYPRE_Complex y) -> HYPRE_Complex { return alpha * x + y; } );
#endif // #if defined(HYPRE_USING_ONEMKL)

#endif // #if defined(HYPRE_USING_CUDA)  || defined(HYPRE_USING_HIP)

#else // #if defined(HYPRE_USING_CUDA) || defined(HYPRE_USING_HIP) || defined(HYPRE_USING_SYCL)

   HYPRE_Int i;
#if defined(HYPRE_USING_DEVICE_OPENMP)
   #pragma omp target teams distribute parallel for private(i) is_device_ptr(y_data, x_data)
#elif defined(HYPRE_USING_OPENMP)
   #pragma omp parallel for private(i) HYPRE_SMP_SCHEDULE
#endif
   for (i = 0; i < size; i++)
   {
      y_data[i] += alpha * x_data[i];
   }

#endif // #if defined(HYPRE_USING_CUDA) || defined(HYPRE_USING_HIP) || defined(HYPRE_USING_SYCL)

#if defined(HYPRE_USING_GPU)
   hypre_SyncComputeStream(hypre_handle());
#endif

#ifdef HYPRE_PROFILE
   hypre_profile_times[HYPRE_TIMER_ID_BLAS1] += hypre_MPI_Wtime();
#endif

   return ierr;
}

/* y = y + x ./ b */
HYPRE_Int
hypre_SeqVectorElmdivpy( hypre_Vector *x,
                         hypre_Vector *b,
                         hypre_Vector *y )
{
#ifdef HYPRE_PROFILE
   hypre_profile_times[HYPRE_TIMER_ID_BLAS1] -= hypre_MPI_Wtime();
#endif

   HYPRE_Complex *x_data = hypre_VectorData(x);
   HYPRE_Complex *b_data = hypre_VectorData(b);
   HYPRE_Complex *y_data = hypre_VectorData(y);
   HYPRE_Int      size   = hypre_VectorSize(b);

#if defined(HYPRE_USING_CUDA) || defined(HYPRE_USING_HIP) || defined(HYPRE_USING_SYCL)
   //HYPRE_ExecutionPolicy exec = hypre_GetExecPolicy2( hypre_VectorMemoryLocation(x), hypre_VectorMemoryLocation(b) );
   //RL: TODO back to hypre_GetExecPolicy2 later
   HYPRE_ExecutionPolicy exec = HYPRE_EXEC_DEVICE;
   if (exec == HYPRE_EXEC_DEVICE)
   {
      //TODO
      //hypre_SeqVectorElmdivpyDevice(x, b, y);
      /*
      #if defined(HYPRE_USING_DEVICE_OPENMP)
      #pragma omp target teams distribute parallel for private(i) is_device_ptr(u_data,v_data,l1_norms)
      #endif
      */
      hypreDevice_IVAXPY(size, b_data, x_data, y_data);
   }
   else
#endif
   {
      HYPRE_Int i;
#ifdef HYPRE_USING_OPENMP
      #pragma omp parallel for private(i) HYPRE_SMP_SCHEDULE
#endif
      for (i = 0; i < size; i++)
      {
         y_data[i] += x_data[i] / b_data[i];
      }
   }

#if defined(HYPRE_USING_GPU)
   hypre_SyncComputeStream(hypre_handle());
#endif

#ifdef HYPRE_PROFILE
   hypre_profile_times[HYPRE_TIMER_ID_BLAS1] += hypre_MPI_Wtime();
#endif

   return hypre_error_flag;
}

/* y[i] += x[i] / b[i] where marker[i] == marker_val */
HYPRE_Int
hypre_SeqVectorElmdivpyMarked( hypre_Vector *x,
                               hypre_Vector *b,
                               hypre_Vector *y,
                               HYPRE_Int    *marker,
                               HYPRE_Int     marker_val)
{
#ifdef HYPRE_PROFILE
   hypre_profile_times[HYPRE_TIMER_ID_BLAS1] -= hypre_MPI_Wtime();
#endif

   HYPRE_Complex *x_data = hypre_VectorData(x);
   HYPRE_Complex *b_data = hypre_VectorData(b);
   HYPRE_Complex *y_data = hypre_VectorData(y);
   HYPRE_Int      size   = hypre_VectorSize(b);

#if defined(HYPRE_USING_CUDA) || defined(HYPRE_USING_HIP)
   HYPRE_ExecutionPolicy exec = hypre_GetExecPolicy2( hypre_VectorMemoryLocation(x),
                                                      hypre_VectorMemoryLocation(b) );
   if (exec == HYPRE_EXEC_DEVICE)
   {
      hypreDevice_IVAXPYMarked(size, b_data, x_data, y_data, marker, marker_val);
   }
   else
#endif
   {
      HYPRE_Int i;
#ifdef HYPRE_USING_OPENMP
      #pragma omp parallel for private(i) HYPRE_SMP_SCHEDULE
#endif
      for (i = 0; i < size; i++)
      {
         if (marker[i] == marker_val)
         {
            y_data[i] += x_data[i] / b_data[i];
         }
      }
   }

#if defined(HYPRE_USING_GPU)
   hypre_SyncComputeStream(hypre_handle());
#endif

#ifdef HYPRE_PROFILE
   hypre_profile_times[HYPRE_TIMER_ID_BLAS1] += hypre_MPI_Wtime();
#endif

   return hypre_error_flag;
}

/*--------------------------------------------------------------------------
 * hypre_SeqVectorInnerProd
 *--------------------------------------------------------------------------*/
HYPRE_Real
hypre_SeqVectorInnerProd( hypre_Vector *x,
                          hypre_Vector *y )
{
#ifdef HYPRE_PROFILE
   hypre_profile_times[HYPRE_TIMER_ID_BLAS1] -= hypre_MPI_Wtime();
#endif

   HYPRE_Complex *x_data = hypre_VectorData(x);
   HYPRE_Complex *y_data = hypre_VectorData(y);
   HYPRE_Int      size   = hypre_VectorSize(x);
   HYPRE_Real     result = 0.0;

   size *= hypre_VectorNumVectors(x);

   //hypre_SeqVectorPrefetch(x, HYPRE_MEMORY_DEVICE);
   //hypre_SeqVectorPrefetch(y, HYPRE_MEMORY_DEVICE);

#if defined(HYPRE_USING_CUDA) || defined(HYPRE_USING_HIP) || defined(HYPRE_USING_SYCL)

#ifndef HYPRE_COMPLEX

#if defined(HYPRE_USING_CUDA) || defined(HYPRE_USING_HIP)

#if defined(HYPRE_USING_CUBLAS)
   HYPRE_CUBLAS_CALL( hypre_cublas_dot(hypre_HandleCublasHandle(hypre_handle()), size, x_data, 1,
                                       y_data, 1,
                                       &result) );
#else
   result = HYPRE_THRUST_CALL( inner_product, x_data, x_data + size, y_data, 0.0 );
#endif // #if defined(HYPRE_USING_CUBLAS)

#elif defined(HYPRE_USING_SYCL) // #if defined(HYPRE_USING_CUDA) || defined(HYPRE_USING_HIP)

#if defined(HYPRE_USING_ONEMKLBLAS)
   HYPRE_Real *result_dev = hypre_CTAlloc(HYPRE_Real, 1, HYPRE_MEMORY_DEVICE);
   HYPRE_ONEMKL_CALL( oneapi::mkl::blas::dot(*hypre_HandleComputeStream(hypre_handle()),
                                             size, x_data, 1,
                                             y_data, 1, result_dev).wait() );
   hypre_TMemcpy(&result, result_dev, HYPRE_Real, 1, HYPRE_MEMORY_HOST, HYPRE_MEMORY_DEVICE);
   hypre_TFree(result_dev, HYPRE_MEMORY_DEVICE);
#else
   result = HYPRE_ONEDPL_CALL( std::transform_reduce, x_data, x_data + size, y_data, 0.0 );
#endif // #if defined(HYPRE_USING_ONEMKLBLAS)

#endif // #if defined(HYPRE_USING_CUDA) || defined(HYPRE_USING_HIP)

#else // #ifndef HYPRE_COMPLEX
   /* TODO */
#error "Complex inner product"
#endif // #ifndef HYPRE_COMPLEX

#else // #if defined(HYPRE_USING_CUDA) || defined(HYPRE_USING_HIP) || defined(HYPRE_USING_SYCL)

   HYPRE_Int i;
#if defined(HYPRE_USING_DEVICE_OPENMP)
   #pragma omp target teams  distribute  parallel for private(i) reduction(+:result) is_device_ptr(y_data,x_data) map(result)
#elif defined(HYPRE_USING_OPENMP)
   #pragma omp parallel for private(i) reduction(+:result) HYPRE_SMP_SCHEDULE
#endif
   for (i = 0; i < size; i++)
   {
      result += hypre_conj(y_data[i]) * x_data[i];
   }

#endif // #if defined(HYPRE_USING_CUDA) || defined(HYPRE_USING_HIP) || defined(HYPRE_USING_SYCL)

#if defined(HYPRE_USING_GPU)
   hypre_SyncComputeStream(hypre_handle());
#endif

#ifdef HYPRE_PROFILE
   hypre_profile_times[HYPRE_TIMER_ID_BLAS1] += hypre_MPI_Wtime();
#endif

   return result;
}

//TODO

/*--------------------------------------------------------------------------
 * hypre_VectorSumElts:
 * Returns the sum of all vector elements.
 *--------------------------------------------------------------------------*/

HYPRE_Complex hypre_SeqVectorSumElts( hypre_Vector *vector )
{
   HYPRE_Complex  sum = 0;
   HYPRE_Complex *data = hypre_VectorData( vector );
   HYPRE_Int      size = hypre_VectorSize( vector );
   HYPRE_Int      i;

#ifdef HYPRE_USING_OPENMP
   #pragma omp parallel for private(i) reduction(+:sum) HYPRE_SMP_SCHEDULE
#endif
   for ( i = 0; i < size; ++i ) { sum += data[i]; }

   return sum;
}

HYPRE_Int
hypre_SeqVectorPrefetch( hypre_Vector *x, HYPRE_MemoryLocation memory_location)
{
   HYPRE_Int      ierr = 0;
#ifdef HYPRE_USING_UNIFIED_MEMORY
   if (hypre_VectorMemoryLocation(x) != HYPRE_MEMORY_DEVICE)
   {
      /* hypre_error_w_msg(HYPRE_ERROR_GENERIC," Error! CUDA Prefetch with non-unified momory\n");*/
      return 1;
   }

   HYPRE_Complex *x_data = hypre_VectorData(x);
   HYPRE_Int      size   = hypre_VectorSize(x) * hypre_VectorNumVectors(x);

   if (size == 0)
   {
      return ierr;
   }

   hypre_MemPrefetch(x_data, sizeof(HYPRE_Complex)*size, memory_location);
#endif

   return ierr;
}

#if 0
/* y[i] = max(alpha*x[i], beta*y[i]) */
HYPRE_Int
hypre_SeqVectorMax( HYPRE_Complex alpha,
                    hypre_Vector *x,
                    HYPRE_Complex beta,
                    hypre_Vector *y     )
{
#ifdef HYPRE_PROFILE
   hypre_profile_times[HYPRE_TIMER_ID_BLAS1] -= hypre_MPI_Wtime();
#endif

   HYPRE_Complex *x_data = hypre_VectorData(x);
   HYPRE_Complex *y_data = hypre_VectorData(y);
   HYPRE_Int      size   = hypre_VectorSize(x);
   HYPRE_Int      ierr = 0;

   size *= hypre_VectorNumVectors(x);

   //hypre_SeqVectorPrefetch(x, HYPRE_MEMORY_DEVICE);
   //hypre_SeqVectorPrefetch(y, HYPRE_MEMORY_DEVICE);

   thrust::maximum<HYPRE_Complex> mx;

#if defined(HYPRE_USING_CUDA) || defined(HYPRE_USING_HIP)
   HYPRE_THRUST_CALL( transform,
                      thrust::make_transform_iterator(x_data,        alpha * _1),
                      thrust::make_transform_iterator(x_data + size, alpha * _1),
                      thrust::make_transform_iterator(y_data,        beta  * _1),
                      y_data,
                      mx );
#else
   HYPRE_Int i;
#if defined(HYPRE_USING_DEVICE_OPENMP)
   #pragma omp target teams distribute parallel for private(i) is_device_ptr(y_data, x_data)
#elif defined(HYPRE_USING_OPENMP)
   #pragma omp parallel for private(i) HYPRE_SMP_SCHEDULE
#endif
   for (i = 0; i < size; i++)
   {
      y_data[i] += hypre_max(alpha * x_data[i], beta * y_data[i]);
   }

#endif /* defined(HYPRE_USING_CUDA) || defined(HYPRE_USING_HIP) */

   hypre_SyncComputeStream(hypre_handle());

#ifdef HYPRE_PROFILE
   hypre_profile_times[HYPRE_TIMER_ID_BLAS1] += hypre_MPI_Wtime();
#endif

   return ierr;
}
#endif<|MERGE_RESOLUTION|>--- conflicted
+++ resolved
@@ -280,7 +280,7 @@
    HYPRE_Int      total_size  = size * num_vectors;
 
    /* Trivial case */
-   if (total_size > 0)
+   if (total_size <= 0)
    {
       return hypre_error_flag;
    }
@@ -291,14 +291,9 @@
    //hypre_SeqVectorPrefetch(v, HYPRE_MEMORY_DEVICE);
    if (exec == HYPRE_EXEC_DEVICE)
    {
-<<<<<<< HEAD
 #if defined(HYPRE_USING_CUDA) || defined(HYPRE_USING_HIP)
-      HYPRE_THRUST_CALL(fill_n, vector_data, total_size, value);
-
-=======
-      hypreDevice_ComplexFilln( vector_data, size, value );
-   }
->>>>>>> 07a8def6
+      hypreDevice_ComplexFilln(vector_data, total_size, value);
+
 #elif defined(HYPRE_USING_SYCL)
       HYPRE_ONEDPL_CALL(std::fill_n, vector_data, total_size, value);
 
