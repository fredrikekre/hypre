/******************************************************************************
 * Copyright (c) 1998 Lawrence Livermore National Security, LLC and other
 * HYPRE Project Developers. See the top-level COPYRIGHT file for details.
 *
 * SPDX-License-Identifier: (Apache-2.0 OR MIT)
 ******************************************************************************/

/*- - - - - - - - - - - - - - - - - - - - - - - - - - *
                Row size estimations
 *- - - - - - - - - - - - - - - - - - - - - - - - - - */

#include "seq_mv.h"
#include "csr_spgemm_device.h"

#if defined(HYPRE_USING_CUDA) || defined(HYPRE_USING_HIP)

/*- - - - - - - - - - - - - - - - - - - - - - - - - - *
                       NAIVE
 *- - - - - - - - - - - - - - - - - - - - - - - - - - */
template <char type>
static __device__ __forceinline__
void hypre_rownnz_naive_rowi( HYPRE_Int  rowi,
                              HYPRE_Int  lane_id,
                              HYPRE_Int *ia,
                              HYPRE_Int *ja,
                              HYPRE_Int *ib,
                              HYPRE_Int &row_nnz_sum,
                              HYPRE_Int &row_nnz_max )
{
   /* load the start and end position of row i of A */
   HYPRE_Int j = -1;
   if (lane_id < 2)
   {
      j = read_only_load(ia + rowi + lane_id);
   }
   const HYPRE_Int istart = __shfl_sync(HYPRE_WARP_FULL_MASK, j, 0);
   const HYPRE_Int iend   = __shfl_sync(HYPRE_WARP_FULL_MASK, j, 1);

   row_nnz_sum = 0;
   row_nnz_max = 0;

   /* load column idx and values of row i of A */
   for (HYPRE_Int i = istart; i < iend; i += HYPRE_WARP_SIZE)
   {
      if (i + lane_id < iend)
      {
         HYPRE_Int colA = read_only_load(ja + i + lane_id);
         HYPRE_Int rowB_start = read_only_load(ib + colA);
         HYPRE_Int rowB_end   = read_only_load(ib + colA + 1);
         if (type == 'U' || type == 'B')
         {
            row_nnz_sum += rowB_end - rowB_start;
         }
         if (type == 'L' || type == 'B')
         {
            row_nnz_max = max(row_nnz_max, rowB_end - rowB_start);
         }
      }
   }
}

template <char type, HYPRE_Int NUM_WARPS_PER_BLOCK>
__global__
void hypre_spgemm_rownnz_naive( hypre_DeviceItem &item,
                                HYPRE_Int  M,
                                HYPRE_Int  N,
                                HYPRE_Int *ia,
                                HYPRE_Int *ja,
                                HYPRE_Int *ib,
                                HYPRE_Int *jb,
                                HYPRE_Int *rcL,
                                HYPRE_Int *rcU )
{
   const HYPRE_Int num_warps = NUM_WARPS_PER_BLOCK * gridDim.x;
   /* warp id inside the block */
   const HYPRE_Int warp_id = get_group_id();
   /* lane id inside the warp */
   volatile const HYPRE_Int lane_id = get_group_lane_id(item);

   hypre_device_assert(blockDim.x * blockDim.y == HYPRE_WARP_SIZE);

   for (HYPRE_Int i = blockIdx.x * NUM_WARPS_PER_BLOCK + warp_id;
        i < M;
        i += num_warps)
   {
      HYPRE_Int jU, jL;

      hypre_rownnz_naive_rowi<type>(i, lane_id, ia, ja, ib, jU, jL);

      if (type == 'U' || type == 'B')
      {
<<<<<<< HEAD
         jU = warp_reduce_sum(NULL, jU);
=======
         jU = warp_reduce_sum(item, jU);
>>>>>>> 6f3bccb9
         jU = min(jU, N);
      }

      if (type == 'L' || type == 'B')
      {
<<<<<<< HEAD
         jL = warp_reduce_max(NULL, jL);
=======
         jL = warp_reduce_max(item, jL);
>>>>>>> 6f3bccb9
      }

      if (lane_id == 0)
      {
         if (type == 'L' || type == 'B')
         {
            rcL[i] = jL;
         }

         if (type == 'U' || type == 'B')
         {
            rcU[i] = jU;
         }
      }
   }
}

/*- - - - - - - - - - - - - - - - - - - - - - - - - - *
                       COHEN
 *- - - - - - - - - - - - - - - - - - - - - - - - - - */
__global__
<<<<<<< HEAD
void expdistfromuniform(hypre_Item &item,
                        HYPRE_Int   n,
                        float      *x)
=======
void hypre_expdistfromuniform( hypre_DeviceItem &item,
                               HYPRE_Int   n,
                               float      *x )
>>>>>>> 6f3bccb9
{
   const HYPRE_Int global_thread_id  = hypre_gpu_get_grid_thread_id<3, 1>(item);
   const HYPRE_Int total_num_threads = hypre_gpu_get_grid_num_threads<3, 1>(item);

   hypre_device_assert(blockDim.x * blockDim.y == HYPRE_WARP_SIZE);

   for (HYPRE_Int i = global_thread_id; i < n; i += total_num_threads)
   {
      x[i] = -logf(x[i]);
   }
}

/* T = float: single precision should be enough */
template <typename T, HYPRE_Int NUM_WARPS_PER_BLOCK, HYPRE_Int SHMEM_SIZE_PER_WARP, HYPRE_Int layer>
__global__
<<<<<<< HEAD
void cohen_rowest_kernel(hypre_Item &item,
                         HYPRE_Int  nrow,
                         HYPRE_Int *rowptr,
                         HYPRE_Int *colidx,
                         T         *V_in,
                         T         *V_out,
                         HYPRE_Int *rc,
                         HYPRE_Int  nsamples,
                         HYPRE_Int *low,
                         HYPRE_Int *upp,
                         T          mult)
=======
void hypre_cohen_rowest_kernel( hypre_DeviceItem &item,
                                HYPRE_Int  nrow,
                                HYPRE_Int *rowptr,
                                HYPRE_Int *colidx,
                                T         *V_in,
                                T         *V_out,
                                HYPRE_Int *rc,
                                HYPRE_Int  nsamples,
                                HYPRE_Int *low,
                                HYPRE_Int *upp,
                                T          mult )
>>>>>>> 6f3bccb9
{
   const HYPRE_Int num_warps = NUM_WARPS_PER_BLOCK * gridDim.x;
   /* warp id inside the block */
   const HYPRE_Int warp_id = get_group_id();
   /* lane id inside the warp */
   volatile HYPRE_Int lane_id = get_group_lane_id(item);
#if COHEN_USE_SHMEM
   __shared__ volatile HYPRE_Int s_col[NUM_WARPS_PER_BLOCK * SHMEM_SIZE_PER_WARP];
   volatile HYPRE_Int  *warp_s_col = s_col + warp_id * SHMEM_SIZE_PER_WARP;
#endif

   hypre_device_assert(blockDim.z              == NUM_WARPS_PER_BLOCK);
   hypre_device_assert(blockDim.x * blockDim.y == HYPRE_WARP_SIZE);
   hypre_device_assert(sizeof(T) == sizeof(float));

   for (HYPRE_Int i = blockIdx.x * NUM_WARPS_PER_BLOCK + warp_id;
        i < nrow;
        i += num_warps)
   {
      /* load the start and end position of row i */
      HYPRE_Int tmp = -1;
      if (lane_id < 2)
      {
         tmp = read_only_load(rowptr + i + lane_id);
      }
      const HYPRE_Int istart = warp_shuffle_sync(item, HYPRE_WARP_FULL_MASK, tmp, 0);
      const HYPRE_Int iend   = warp_shuffle_sync(item, HYPRE_WARP_FULL_MASK, tmp, 1);

      /* works on WARP_SIZE samples at a time */
      for (HYPRE_Int r = 0; r < nsamples; r += HYPRE_WARP_SIZE)
      {
         T vmin = HYPRE_FLT_LARGE;
         for (HYPRE_Int j = istart; j < iend; j += HYPRE_WARP_SIZE)
         {
            HYPRE_Int col = -1;
            const HYPRE_Int j1 = j + lane_id;
#if COHEN_USE_SHMEM
            const HYPRE_Int j2 = j1 - istart;
            if (r == 0)
            {
               if (j1 < iend)
               {
                  col = read_only_load(colidx + j1);
                  if (j2 < SHMEM_SIZE_PER_WARP)
                  {
                     warp_s_col[j2] = col;
                  }
               }

            }
            else
            {
               if (j1 < iend)
               {
                  if (j2 < SHMEM_SIZE_PER_WARP)
                  {
                     col = warp_s_col[j2];
                  }
                  else
                  {
                     col = read_only_load(colidx + j1);
                  }
               }
            }
#else
            if (j1 < iend)
            {
               col = read_only_load(colidx + j1);
            }
#endif

            for (HYPRE_Int k = 0; k < HYPRE_WARP_SIZE; k++)
            {
               HYPRE_Int colk = warp_shuffle_sync(item, HYPRE_WARP_FULL_MASK, col, k);
               if (colk == -1)
               {
                  hypre_device_assert(j + HYPRE_WARP_SIZE >= iend);

                  break;
               }
               if (r + lane_id < nsamples)
               {
                  T val = read_only_load(V_in + r + lane_id + colk * nsamples);
                  vmin = min(vmin, val);
               }
            }
         }

         if (layer == 2)
         {
            if (r + lane_id < nsamples)
            {
               V_out[r + lane_id + i * nsamples] = vmin;
            }
         }
         else if (layer == 1)
         {
            if (r + lane_id >= nsamples)
            {
               vmin = 0.0;
            }

            /* partial sum along r */
<<<<<<< HEAD
            vmin = warp_reduce_sum(NULL, vmin);
=======
            vmin = warp_reduce_sum(item, vmin);
>>>>>>> 6f3bccb9

            if (lane_id == 0)
            {
               if (r == 0)
               {
                  V_out[i] = vmin;
               }
               else
               {
                  V_out[i] += vmin;
               }
            }
         }
      } /* for (r = 0; ...) */

      if (layer == 1)
      {
         if (lane_id == 0)
         {
            /* estimated length of row i*/
            HYPRE_Int len = rintf( (nsamples - 1) / V_out[i] * mult );

            if (low)
            {
               len = max(low[i], len);
            }
            if (upp)
            {
               len = min(upp[i], len);
            }
            if (rc)
            {
               rc[i] = len;
            }
         }
      }
   } /* for (i = ...) */
}

template <typename T, HYPRE_Int BDIMX, HYPRE_Int BDIMY, HYPRE_Int NUM_WARPS_PER_BLOCK, HYPRE_Int SHMEM_SIZE_PER_WARP>
void hypre_spgemm_rownnz_cohen( HYPRE_Int  M,
                                HYPRE_Int  K,
                                HYPRE_Int  N,
                                HYPRE_Int *d_ia,
                                HYPRE_Int *d_ja,
                                HYPRE_Int *d_ib,
                                HYPRE_Int *d_jb,
                                HYPRE_Int *d_low,
                                HYPRE_Int *d_upp,
                                HYPRE_Int *d_rc,
                                HYPRE_Int  nsamples,
                                T          mult_factor,
                                T         *work )
{
   dim3 bDim(BDIMX, BDIMY, NUM_WARPS_PER_BLOCK);
   hypre_assert(bDim.x * bDim.y == HYPRE_WARP_SIZE);

   T *d_V1, *d_V2, *d_V3;

   d_V1 = work;
   d_V2 = d_V1 + nsamples * N;
   //d_V1 = hypre_TAlloc(T, nsamples*N, HYPRE_MEMORY_DEVICE);
   //d_V2 = hypre_TAlloc(T, nsamples*K, HYPRE_MEMORY_DEVICE);

#ifdef HYPRE_SPGEMM_TIMING
   HYPRE_Real t1, t2;
   t1 = hypre_MPI_Wtime();
#endif

   /* random V1: uniform --> exp */
   hypre_CurandUniformSingle(nsamples * N, d_V1, 0, 0, 0, 0);

#ifdef HYPRE_SPGEMM_TIMING
   hypre_ForceSyncComputeStream(hypre_handle());
   t2 = hypre_MPI_Wtime() - t1;
   HYPRE_SPGEMM_PRINT("Curand time %f\n", t2);
#endif

   dim3 gDim( (nsamples * N + bDim.z * HYPRE_WARP_SIZE - 1) / (bDim.z * HYPRE_WARP_SIZE) );

   HYPRE_GPU_LAUNCH( hypre_expdistfromuniform, gDim, bDim, nsamples * N, d_V1 );

   /* step-1: layer 3-2 */
   gDim.x = (K + bDim.z - 1) / bDim.z;
   HYPRE_GPU_LAUNCH( (hypre_cohen_rowest_kernel<T, NUM_WARPS_PER_BLOCK, SHMEM_SIZE_PER_WARP, 2>),
                     gDim, bDim,
                     K, d_ib, d_jb, d_V1, d_V2, NULL, nsamples, NULL, NULL, -1.0);

   //hypre_TFree(d_V1, HYPRE_MEMORY_DEVICE);

   /* step-2: layer 2-1 */
   d_V3 = (T*) d_rc;

   gDim.x = (M + bDim.z - 1) / bDim.z;
   HYPRE_GPU_LAUNCH( (hypre_cohen_rowest_kernel<T, NUM_WARPS_PER_BLOCK, SHMEM_SIZE_PER_WARP, 1>),
                     gDim, bDim,
                     M, d_ia, d_ja, d_V2, d_V3, d_rc, nsamples, d_low, d_upp, mult_factor);

   /* done */
   //hypre_TFree(d_V2, HYPRE_MEMORY_DEVICE);
}


HYPRE_Int
hypreDevice_CSRSpGemmRownnzEstimate( HYPRE_Int  m,
                                     HYPRE_Int  k,
                                     HYPRE_Int  n,
                                     HYPRE_Int *d_ia,
                                     HYPRE_Int *d_ja,
                                     HYPRE_Int *d_ib,
                                     HYPRE_Int *d_jb,
                                     HYPRE_Int *d_rc,
                                     HYPRE_Int  row_est_mtd )
{
#ifdef HYPRE_SPGEMM_NVTX
   hypre_GpuProfilingPushRange("CSRSpGemmRowEstimate");
#endif

#ifdef HYPRE_PROFILE
   hypre_profile_times[HYPRE_TIMER_ID_SPGEMM_ROWNNZ] -= hypre_MPI_Wtime();
#endif

#ifdef HYPRE_SPGEMM_TIMING
   HYPRE_Real t1 = hypre_MPI_Wtime();
#endif

   const HYPRE_Int num_warps_per_block =  16;
   const HYPRE_Int shmem_size_per_warp = 128;
   const HYPRE_Int BDIMX               =   2;
   const HYPRE_Int BDIMY               = HYPRE_WARP_SIZE / BDIMX;

   /* CUDA kernel configurations */
   dim3 bDim(BDIMX, BDIMY, num_warps_per_block);
   hypre_assert(bDim.x * bDim.y == HYPRE_WARP_SIZE);
   // for cases where one WARP works on a row
   dim3 gDim( (m + bDim.z - 1) / bDim.z );

   size_t cohen_nsamples = hypre_HandleSpgemmRownnzEstimateNsamples(hypre_handle());
   float  cohen_mult     = hypre_HandleSpgemmRownnzEstimateMultFactor(hypre_handle());

   //hypre_printf("Cohen Nsamples %d, mult %f\n", cohen_nsamples, cohen_mult);

   if (row_est_mtd == 1)
   {
      /* naive overestimate */
      HYPRE_GPU_LAUNCH( (hypre_spgemm_rownnz_naive<'U', num_warps_per_block>), gDim, bDim,
                        m, /*k,*/ n, d_ia, d_ja, d_ib, d_jb, NULL, d_rc );
   }
   else if (row_est_mtd == 2)
   {
      /* naive underestimate */
      HYPRE_GPU_LAUNCH( (hypre_spgemm_rownnz_naive<'L', num_warps_per_block>), gDim, bDim,
                        m, /*k,*/ n, d_ia, d_ja, d_ib, d_jb, d_rc, NULL );
   }
   else if (row_est_mtd == 3)
   {
      /* [optional] first run naive estimate for naive lower and upper bounds,
                    which will be given to Cohen's alg as corrections */
      char *work_mem = hypre_TAlloc(char,
                                    cohen_nsamples * (n + k) * sizeof(float) + 2 * m * sizeof(HYPRE_Int),
                                    HYPRE_MEMORY_DEVICE);
      char *work_mem_saved = work_mem;

      //HYPRE_Int *d_low_upp = hypre_TAlloc(HYPRE_Int, 2 * m, HYPRE_MEMORY_DEVICE);
      HYPRE_Int *d_low_upp = (HYPRE_Int *) work_mem;
      work_mem += 2 * m * sizeof(HYPRE_Int);

      HYPRE_Int *d_low = d_low_upp;
      HYPRE_Int *d_upp = d_low_upp + m;

      HYPRE_GPU_LAUNCH( (hypre_spgemm_rownnz_naive<'B', num_warps_per_block>), gDim, bDim,
                        m, /*k,*/ n, d_ia, d_ja, d_ib, d_jb, d_low, d_upp );

      /* Cohen's algorithm, stochastic approach */
      hypre_spgemm_rownnz_cohen<float, BDIMX, BDIMY, num_warps_per_block, shmem_size_per_warp>
      (m, k, n, d_ia, d_ja, d_ib, d_jb, d_low, d_upp, d_rc, cohen_nsamples, cohen_mult,
       (float *)work_mem);

      //hypre_TFree(d_low_upp, HYPRE_MEMORY_DEVICE);
      hypre_TFree(work_mem_saved, HYPRE_MEMORY_DEVICE);
   }
   else
   {
      char msg[256];
      hypre_sprintf(msg, "Unknown row nnz estimation method %d! \n", row_est_mtd);
      hypre_error_w_msg(HYPRE_ERROR_GENERIC, msg);
   }

#ifdef HYPRE_SPGEMM_TIMING
   hypre_ForceSyncComputeStream(hypre_handle());
   HYPRE_Real t2 = hypre_MPI_Wtime() - t1;
   HYPRE_SPGEMM_PRINT("RownnzEst time %f\n", t2);
#endif

#ifdef HYPRE_PROFILE
   hypre_profile_times[HYPRE_TIMER_ID_SPGEMM_ROWNNZ] += hypre_MPI_Wtime();
#endif

#ifdef HYPRE_SPGEMM_NVTX
   hypre_GpuProfilingPopRange();
#endif

   return hypre_error_flag;
}

#endif /* HYPRE_USING_CUDA  || defined(HYPRE_USING_HIP) */
<|MERGE_RESOLUTION|>--- conflicted
+++ resolved
@@ -89,21 +89,13 @@
 
       if (type == 'U' || type == 'B')
       {
-<<<<<<< HEAD
-         jU = warp_reduce_sum(NULL, jU);
-=======
          jU = warp_reduce_sum(item, jU);
->>>>>>> 6f3bccb9
          jU = min(jU, N);
       }
 
       if (type == 'L' || type == 'B')
       {
-<<<<<<< HEAD
-         jL = warp_reduce_max(NULL, jL);
-=======
          jL = warp_reduce_max(item, jL);
->>>>>>> 6f3bccb9
       }
 
       if (lane_id == 0)
@@ -125,15 +117,9 @@
                        COHEN
  *- - - - - - - - - - - - - - - - - - - - - - - - - - */
 __global__
-<<<<<<< HEAD
-void expdistfromuniform(hypre_Item &item,
-                        HYPRE_Int   n,
-                        float      *x)
-=======
 void hypre_expdistfromuniform( hypre_DeviceItem &item,
                                HYPRE_Int   n,
                                float      *x )
->>>>>>> 6f3bccb9
 {
    const HYPRE_Int global_thread_id  = hypre_gpu_get_grid_thread_id<3, 1>(item);
    const HYPRE_Int total_num_threads = hypre_gpu_get_grid_num_threads<3, 1>(item);
@@ -149,19 +135,6 @@
 /* T = float: single precision should be enough */
 template <typename T, HYPRE_Int NUM_WARPS_PER_BLOCK, HYPRE_Int SHMEM_SIZE_PER_WARP, HYPRE_Int layer>
 __global__
-<<<<<<< HEAD
-void cohen_rowest_kernel(hypre_Item &item,
-                         HYPRE_Int  nrow,
-                         HYPRE_Int *rowptr,
-                         HYPRE_Int *colidx,
-                         T         *V_in,
-                         T         *V_out,
-                         HYPRE_Int *rc,
-                         HYPRE_Int  nsamples,
-                         HYPRE_Int *low,
-                         HYPRE_Int *upp,
-                         T          mult)
-=======
 void hypre_cohen_rowest_kernel( hypre_DeviceItem &item,
                                 HYPRE_Int  nrow,
                                 HYPRE_Int *rowptr,
@@ -173,7 +146,6 @@
                                 HYPRE_Int *low,
                                 HYPRE_Int *upp,
                                 T          mult )
->>>>>>> 6f3bccb9
 {
    const HYPRE_Int num_warps = NUM_WARPS_PER_BLOCK * gridDim.x;
    /* warp id inside the block */
@@ -277,11 +249,7 @@
             }
 
             /* partial sum along r */
-<<<<<<< HEAD
-            vmin = warp_reduce_sum(NULL, vmin);
-=======
             vmin = warp_reduce_sum(item, vmin);
->>>>>>> 6f3bccb9
 
             if (lane_id == 0)
             {
