--- conflicted
+++ resolved
@@ -350,12 +350,8 @@
       /* [optional] first run naive estimate for naive lower and upper bounds,
                     which will be given to Cohen's alg as corrections */
       char *work_mem = hypre_TAlloc(char,
-<<<<<<< HEAD
-                                    cohen_nsamples * (n + k) * sizeof(float) +2 * m * sizeof(HYPRE_Int), HYPRE_MEMORY_DEVICE);
-=======
                                     cohen_nsamples * (n + k) * sizeof(float) +2 * m * sizeof(HYPRE_Int),
                                     HYPRE_MEMORY_DEVICE);
->>>>>>> 805ee77b
       char *work_mem_saved = work_mem;
 
       //HYPRE_Int *d_low_upp = hypre_TAlloc(HYPRE_Int, 2 * m, HYPRE_MEMORY_DEVICE);
