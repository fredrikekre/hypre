--- conflicted
+++ resolved
@@ -19,11 +19,6 @@
  *- - - - - - - - - - - - - - - - - - - - - - - - - - */
 template <char type>
 static __device__ __forceinline__
-<<<<<<< HEAD
-void rownnz_naive_rowi(HYPRE_Int rowi, HYPRE_Int lane_id, 
-                       HYPRE_Int *ia, HYPRE_Int *ja, HYPRE_Int *ib,
-                       HYPRE_Int &row_nnz_sum, HYPRE_Int &row_nnz_max)
-=======
 void rownnz_naive_rowi(HYPRE_Int  rowi,
                        HYPRE_Int  lane_id,
                        HYPRE_Int *ia,
@@ -31,7 +26,6 @@
                        HYPRE_Int *ib,
                        HYPRE_Int &row_nnz_sum,
                        HYPRE_Int &row_nnz_max)
->>>>>>> 6b34e985
 {
    /* load the start and end position of row i of A */
    HYPRE_Int j = -1;
@@ -67,10 +61,6 @@
 
 template <char type, HYPRE_Int NUM_WARPS_PER_BLOCK>
 __global__
-<<<<<<< HEAD
-void csr_spmm_rownnz_naive(hypre_Item &item, HYPRE_Int M, /*HYPRE_Int K,*/ HYPRE_Int N, HYPRE_Int *ia, HYPRE_Int *ja,
-                           HYPRE_Int *ib, HYPRE_Int *jb, HYPRE_Int *rcL, HYPRE_Int *rcU)
-=======
 void csr_spmm_rownnz_naive(HYPRE_Int  M,
                            HYPRE_Int  N,
                            HYPRE_Int *ia,
@@ -79,7 +69,6 @@
                            HYPRE_Int *jb,
                            HYPRE_Int *rcL,
                            HYPRE_Int *rcU)
->>>>>>> 6b34e985
 {
    const HYPRE_Int num_warps = NUM_WARPS_PER_BLOCK * gridDim.x;
    /* warp id inside the block */
@@ -127,12 +116,9 @@
                        COHEN
  *- - - - - - - - - - - - - - - - - - - - - - - - - - */
 __global__
-<<<<<<< HEAD
-void expdistfromuniform(hypre_Item &item, HYPRE_Int n, float *x)
-=======
-void expdistfromuniform(HYPRE_Int n,
-                        float    *x)
->>>>>>> 6b34e985
+void expdistfromuniform(hypre_Item &item,
+                        HYPRE_Int   n,
+                        float      *x)
 {
    const HYPRE_Int global_thread_id  = blockIdx.x * get_block_size() + get_thread_id();
    const HYPRE_Int total_num_threads = gridDim.x  * get_block_size();
@@ -148,11 +134,8 @@
 /* T = float: single precision should be enough */
 template <typename T, HYPRE_Int NUM_WARPS_PER_BLOCK, HYPRE_Int SHMEM_SIZE_PER_WARP, HYPRE_Int layer>
 __global__
-<<<<<<< HEAD
-void cohen_rowest_kernel(hypre_Item &item, HYPRE_Int nrow, HYPRE_Int *rowptr, HYPRE_Int *colidx, T *V_in, T *V_out,
-                         HYPRE_Int *rc, HYPRE_Int nsamples, HYPRE_Int *low, HYPRE_Int *upp, T mult)
-=======
-void cohen_rowest_kernel(HYPRE_Int  nrow,
+void cohen_rowest_kernel(hypre_Item &item,
+                         HYPRE_Int  nrow,
                          HYPRE_Int *rowptr,
                          HYPRE_Int *colidx,
                          T         *V_in,
@@ -162,7 +145,6 @@
                          HYPRE_Int *low,
                          HYPRE_Int *upp,
                          T          mult)
->>>>>>> 6b34e985
 {
    const HYPRE_Int num_warps = NUM_WARPS_PER_BLOCK * gridDim.x;
    /* warp id inside the block */
