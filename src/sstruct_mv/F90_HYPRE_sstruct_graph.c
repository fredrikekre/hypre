/******************************************************************************
 * Copyright 1998-2019 Lawrence Livermore National Security, LLC and other
 * HYPRE Project Developers. See the top-level COPYRIGHT file for details.
 *
 * SPDX-License-Identifier: (Apache-2.0 OR MIT)
 ******************************************************************************/

/******************************************************************************
 *
 * HYPRE_SStructGraph interface
 *
 *****************************************************************************/

#include "_hypre_sstruct_mv.h"
#include "fortran.h"

#ifdef __cplusplus
extern "C" {
#endif

/*--------------------------------------------------------------------------
 * HYPRE_SStructGraphCreate
 *--------------------------------------------------------------------------*/

void
hypre_F90_IFACE(hypre_sstructgraphcreate, HYPRE_SSTRUCTGRAPHCREATE)
<<<<<<< HEAD
   (hypre_F90_Comm *comm,
    hypre_F90_Obj  *grid,
    hypre_F90_Obj  *graph_ptr,
    hypre_F90_Int  *ierr)
=======
(hypre_F90_Comm *comm,
 hypre_F90_Obj *grid,
 hypre_F90_Obj *graph_ptr,
 hypre_F90_Int *ierr)
>>>>>>> a2daaf67
{
   *ierr = (hypre_F90_Int)
           (HYPRE_SStructGraphCreate(
               hypre_F90_PassComm (comm),
               hypre_F90_PassObj (HYPRE_SStructGrid, grid),
               hypre_F90_PassObjRef (HYPRE_SStructGraph, graph_ptr) ) );
}

/*--------------------------------------------------------------------------
 * HYPRE_SStructGraphDestroy
 *--------------------------------------------------------------------------*/

void
hypre_F90_IFACE(hypre_sstructgraphdestroy, HYPRE_SSTRUCTGRAPHDESTROY)
(hypre_F90_Obj *graph,
 hypre_F90_Int *ierr)
{
   *ierr = (hypre_F90_Int)
           (HYPRE_SStructGraphDestroy(
               hypre_F90_PassObj (HYPRE_SStructGraph, graph) ) );
}

/*--------------------------------------------------------------------------
 * HYPRE_SStructGraphSetDomainGrid
 *--------------------------------------------------------------------------*/

void
hypre_F90_IFACE(hypre_sstructgraphsetdomaingrid, HYPRE_SSTRUCTGRAPHSETDOMAINGRID)
(hypre_F90_Obj *graph,
 hypre_F90_Obj *domain_grid,
 hypre_F90_Int *ierr)
{
   *ierr = (hypre_F90_Int)
           (HYPRE_SStructGraphSetDomainGrid(
               hypre_F90_PassObj (HYPRE_SStructGraph, graph),
               hypre_F90_PassObj (HYPRE_SStructGrid, domain_grid) ) );
}

/*--------------------------------------------------------------------------
 * HYPRE_SStructGraphSetStencil
 *--------------------------------------------------------------------------*/

void
hypre_F90_IFACE(hypre_sstructgraphsetstencil, HYPRE_SSTRUCTGRAPHSETSTENCIL)
(hypre_F90_Obj *graph,
 hypre_F90_Int *part,
 hypre_F90_Int *var,
 hypre_F90_Obj *stencil,
 hypre_F90_Int *ierr)
{
   *ierr = (hypre_F90_Int)
           (HYPRE_SStructGraphSetStencil(
               hypre_F90_PassObj (HYPRE_SStructGraph, graph),
               hypre_F90_PassInt (part),
               hypre_F90_PassInt (var),
               hypre_F90_PassObj (HYPRE_SStructStencil, stencil) ) );
}

/*--------------------------------------------------------------------------
 * HYPRE_SStructGraphSetFEM
 *--------------------------------------------------------------------------*/

void
hypre_F90_IFACE(hypre_sstructgraphsetfem, HYPRE_SSTRUCTGRAPHSETFEM)
(hypre_F90_Obj *graph,
 hypre_F90_Int *part,
 hypre_F90_Int *ierr)
{
   *ierr = (hypre_F90_Int)
           (HYPRE_SStructGraphSetFEM(
               hypre_F90_PassObj (HYPRE_SStructGraph, graph),
               hypre_F90_PassInt (part) ) );
}

/*--------------------------------------------------------------------------
 * HYPRE_SStructGraphSetFEMSparsity
 *--------------------------------------------------------------------------*/

void
hypre_F90_IFACE(hypre_sstructgraphsetfemsparsity, HYPRE_SSTRUCTGRAPHSETFEMSPARSITY)
(hypre_F90_Obj *graph,
 hypre_F90_Int *part,
 hypre_F90_Int *nsparse,
 hypre_F90_IntArray *sparsity,
 hypre_F90_Int *ierr)
{
   *ierr = (hypre_F90_Int)
           (HYPRE_SStructGraphSetFEMSparsity(
               hypre_F90_PassObj (HYPRE_SStructGraph, graph),
               hypre_F90_PassInt (part),
               hypre_F90_PassInt (nsparse),
               hypre_F90_PassIntArray (sparsity) ) );
}

/*--------------------------------------------------------------------------
 * HYPRE_SStructGraphAddEntries-
 *   THIS IS FOR A NON-OVERLAPPING GRID GRAPH.
 *--------------------------------------------------------------------------*/

void
hypre_F90_IFACE(hypre_sstructgraphaddentries, HYPRE_SSTRUCTGRAPHADDENTRIES)
(hypre_F90_Obj *graph,
 hypre_F90_Int *part,
 hypre_F90_IntArray *index,
 hypre_F90_Int *var,
 hypre_F90_Int *to_part,
 hypre_F90_IntArray *to_index,
 hypre_F90_Int *to_var,
 hypre_F90_Int *ierr)
{
   *ierr = (hypre_F90_Int)
           (HYPRE_SStructGraphAddEntries(
               hypre_F90_PassObj (HYPRE_SStructGraph, graph),
               hypre_F90_PassInt (part),
               hypre_F90_PassIntArray (index),
               hypre_F90_PassInt (var),
               hypre_F90_PassInt (to_part),
               hypre_F90_PassIntArray (to_index),
               hypre_F90_PassInt (to_var) ) );
}

/*--------------------------------------------------------------------------
 * HYPRE_SStructGraphAssemble
 *--------------------------------------------------------------------------*/

void
hypre_F90_IFACE(hypre_sstructgraphassemble, HYPRE_SSTRUCTGRAPHASSEMBLE)
(hypre_F90_Obj *graph,
 hypre_F90_Int *ierr)
{
   *ierr = (hypre_F90_Int)
           (HYPRE_SStructGraphAssemble(
               hypre_F90_PassObj (HYPRE_SStructGraph, graph) ) );
}

/*--------------------------------------------------------------------------
 * HYPRE_SStructGraphSetObjectType
 *--------------------------------------------------------------------------*/

void
hypre_F90_IFACE(hypre_sstructgraphsetobjecttype, HYPRE_SSTRUCTGRAPHSETOBJECTTYPE)
(hypre_F90_Obj *graph,
 hypre_F90_Int *type,
 hypre_F90_Int *ierr)
{
   *ierr = (hypre_F90_Int)
           (HYPRE_SStructGraphSetObjectType(
               hypre_F90_PassObj (HYPRE_SStructGraph, graph),
               hypre_F90_PassInt (type) ) );
}

#ifdef __cplusplus
}
#endif<|MERGE_RESOLUTION|>--- conflicted
+++ resolved
@@ -24,17 +24,10 @@
 
 void
 hypre_F90_IFACE(hypre_sstructgraphcreate, HYPRE_SSTRUCTGRAPHCREATE)
-<<<<<<< HEAD
-   (hypre_F90_Comm *comm,
-    hypre_F90_Obj  *grid,
-    hypre_F90_Obj  *graph_ptr,
-    hypre_F90_Int  *ierr)
-=======
 (hypre_F90_Comm *comm,
  hypre_F90_Obj *grid,
  hypre_F90_Obj *graph_ptr,
  hypre_F90_Int *ierr)
->>>>>>> a2daaf67
 {
    *ierr = (hypre_F90_Int)
            (HYPRE_SStructGraphCreate(
