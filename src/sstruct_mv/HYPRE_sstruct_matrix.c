/******************************************************************************
 * Copyright 1998-2019 Lawrence Livermore National Security, LLC and other
 * HYPRE Project Developers. See the top-level COPYRIGHT file for details.
 *
 * SPDX-License-Identifier: (Apache-2.0 OR MIT)
 ******************************************************************************/

/******************************************************************************
 *
 * HYPRE_SStructMatrix interface
 *
 *****************************************************************************/

#include "_hypre_sstruct_mv.h"

/*--------------------------------------------------------------------------
 *--------------------------------------------------------------------------*/

HYPRE_Int
HYPRE_SStructMatrixCreate( MPI_Comm              comm,
                           HYPRE_SStructGraph    graph,
                           HYPRE_SStructMatrix  *matrix_ptr )
{
   hypre_SStructGrid      *grid     = hypre_SStructGraphGrid(graph);
   hypre_SStructStencil ***stencils = hypre_SStructGraphStencils(graph);
   HYPRE_Int               nparts   = hypre_SStructGraphNParts(graph);

   hypre_SStructMatrix    *matrix;
   hypre_SStructPMatrix  **pmatrices;
   HYPRE_Int            ***splits;
   HYPRE_Int            ***symmetric;
   HYPRE_Int            ***num_centries;
   HYPRE_Int           ****centries;
   hypre_Index            *dom_stride;
   hypre_Index            *ran_stride;

   hypre_SStructPGrid     *pgrid;
   HYPRE_Int               nvars;

   HYPRE_Int               stencil_size;
   HYPRE_Int              *stencil_vars;
   HYPRE_Int               pstencil_size;

   HYPRE_SStructVariable   vitype, vjtype;
   HYPRE_Int               part, vi, vj, i;
   HYPRE_Int               size, usize;

   matrix = hypre_TAlloc(hypre_SStructMatrix, 1, HYPRE_MEMORY_HOST);

   hypre_SStructMatrixComm(matrix)  = comm;
   hypre_SStructMatrixNDim(matrix)  = hypre_SStructGraphNDim(graph);
   hypre_SStructGraphRef(graph, &hypre_SStructMatrixGraph(matrix));

   /* compute S/U-matrix split */
   hypre_SStructMatrixNParts(matrix) = nparts;
   splits = hypre_TAlloc(HYPRE_Int **, nparts, HYPRE_MEMORY_HOST);
   hypre_SStructMatrixSplits(matrix) = splits;
   pmatrices = hypre_TAlloc(hypre_SStructPMatrix *, nparts, HYPRE_MEMORY_HOST);
   hypre_SStructMatrixPMatrices(matrix) = pmatrices;
   symmetric = hypre_TAlloc(HYPRE_Int **, nparts, HYPRE_MEMORY_HOST);
   hypre_SStructMatrixSymmetric(matrix) = symmetric;
   num_centries = hypre_TAlloc(HYPRE_Int **, nparts, HYPRE_MEMORY_HOST);
   hypre_SStructMatrixNumCEntries(matrix) = num_centries;
   centries = hypre_TAlloc(HYPRE_Int ***, nparts, HYPRE_MEMORY_HOST);
   hypre_SStructMatrixCEntries(matrix) = centries;
   dom_stride = hypre_TAlloc(hypre_Index, nparts, HYPRE_MEMORY_HOST);
   hypre_SStructMatrixDomainStride(matrix) = dom_stride;
   ran_stride = hypre_TAlloc(hypre_Index, nparts, HYPRE_MEMORY_HOST);
   hypre_SStructMatrixRangeStride(matrix) = ran_stride;

   size = 0;
   for (part = 0; part < nparts; part++)
   {
      pgrid              = hypre_SStructGridPGrid(grid, part);
      nvars              = hypre_SStructPGridNVars(pgrid);
      splits[part]       = hypre_TAlloc(HYPRE_Int *, nvars, HYPRE_MEMORY_HOST);
      symmetric[part]    = hypre_TAlloc(HYPRE_Int *, nvars, HYPRE_MEMORY_HOST);
      num_centries[part] = hypre_TAlloc(HYPRE_Int *, nvars, HYPRE_MEMORY_HOST);
      centries[part]     = hypre_TAlloc(HYPRE_Int **, nvars, HYPRE_MEMORY_HOST);

      for (vi = 0; vi < nvars; vi++)
      {
         pstencil_size          = 0;
         stencil_size           = hypre_SStructStencilSize(stencils[part][vi]);
         stencil_vars           = hypre_SStructStencilVars(stencils[part][vi]);
         splits[part][vi]       = hypre_TAlloc(HYPRE_Int, stencil_size, HYPRE_MEMORY_HOST);
         symmetric[part][vi]    = hypre_TAlloc(HYPRE_Int, nvars, HYPRE_MEMORY_HOST);
         num_centries[part][vi] = hypre_TAlloc(HYPRE_Int, nvars, HYPRE_MEMORY_HOST);
         centries[part][vi]     = hypre_TAlloc(HYPRE_Int *, nvars, HYPRE_MEMORY_HOST);

         size = hypre_max(size, stencil_size);

         for (i = 0; i < stencil_size; i++)
         {
            vj = stencil_vars[i];
            vitype = hypre_SStructPGridVarType(pgrid, vi);
            vjtype = hypre_SStructPGridVarType(pgrid, vj);
            if (vjtype == vitype)
            {
               splits[part][vi][i] = pstencil_size;
               pstencil_size++;
            }
            else
            {
               splits[part][vi][i] = -1;
            }
         }

         for (vj = 0; vj < nvars; vj++)
         {
            symmetric[part][vi][vj]    = 0;
            num_centries[part][vi][vj] = 0;
         }

         hypre_SetIndex(dom_stride[part], 1);
         hypre_SetIndex(ran_stride[part], 1);
      }
   }
   usize = size + hypre_SStructGraphUEMaxSize(graph);

   for (part = 0; part < nparts; part++)
   {
      pgrid = hypre_SStructGridPGrid(grid, part);
      nvars = hypre_SStructPGridNVars(pgrid);

      for (vi = 0; vi < nvars; vi++)
      {
         for (vj = 0; vj < nvars; vj++)
         {
            centries[part][vi][vj] = hypre_CTAlloc(HYPRE_Int , size, HYPRE_MEMORY_HOST);
         }
      }
   }

   hypre_SStructMatrixIJMatrix(matrix)       = NULL;
   hypre_SStructMatrixParCSRMatrix(matrix)   = NULL;
   hypre_SStructMatrixSEntries(matrix)       = hypre_TAlloc(HYPRE_Int, size, HYPRE_MEMORY_HOST);
   hypre_SStructMatrixUEntries(matrix)       = hypre_TAlloc(HYPRE_Int, usize, HYPRE_MEMORY_HOST);
   hypre_SStructMatrixEntriesSize(matrix)    = usize;
   hypre_SStructMatrixTmpColCoords(matrix)   = NULL;
   hypre_SStructMatrixTmpCoeffs(matrix)      = NULL;
   hypre_SStructMatrixNSSymmetric(matrix)    = 0;
   hypre_SStructMatrixGlobalSize(matrix)     = 0;
   hypre_SStructMatrixRefCount(matrix)       = 1;

   /* GEC0902 setting the default of the object_type to HYPRE_SSTRUCT */
   hypre_SStructMatrixObjectType(matrix) = HYPRE_SSTRUCT;

   *matrix_ptr = matrix;

   return hypre_error_flag;
}

/*--------------------------------------------------------------------------
 *--------------------------------------------------------------------------*/

HYPRE_Int
HYPRE_SStructMatrixDestroy( HYPRE_SStructMatrix matrix )
{
   hypre_SStructGraph     *graph;
   HYPRE_Int            ***splits;
   HYPRE_Int               nparts;
   hypre_SStructPMatrix  **pmatrices;
   HYPRE_Int            ***symmetric;
   HYPRE_Int            ***num_centries;
   HYPRE_Int           ****centries;
   hypre_Index            *dom_stride;
   hypre_Index            *ran_stride;
   HYPRE_BigInt           *tmp_col_coords;
   HYPRE_Complex          *tmp_coeffs;

   HYPRE_Int               nvars;
   HYPRE_Int               part, vi, vj;

   if (matrix)
   {
      hypre_SStructMatrixRefCount(matrix) --;
      if (hypre_SStructMatrixRefCount(matrix) == 0)
      {
         graph          = hypre_SStructMatrixGraph(matrix);
         splits         = hypre_SStructMatrixSplits(matrix);
         nparts         = hypre_SStructMatrixNParts(matrix);
         pmatrices      = hypre_SStructMatrixPMatrices(matrix);
         symmetric      = hypre_SStructMatrixSymmetric(matrix);
         num_centries   = hypre_SStructMatrixNumCEntries(matrix);
         centries       = hypre_SStructMatrixCEntries(matrix);
         dom_stride     = hypre_SStructMatrixDomainStride(matrix);
         ran_stride     = hypre_SStructMatrixRangeStride(matrix);
         tmp_col_coords = hypre_SStructMatrixTmpColCoords(matrix);
         tmp_coeffs     = hypre_SStructMatrixTmpCoeffs(matrix);

         for (part = 0; part < nparts; part++)
         {
            nvars = hypre_SStructPMatrixNVars(pmatrices[part]);
            for (vi = 0; vi < nvars; vi++)
            {
               for (vj = 0; vj < nvars; vj++)
               {
                  hypre_TFree(centries[part][vi][vj], HYPRE_MEMORY_HOST);
               }
               hypre_TFree(splits[part][vi], HYPRE_MEMORY_HOST);
               hypre_TFree(symmetric[part][vi], HYPRE_MEMORY_HOST);
               hypre_TFree(num_centries[part][vi], HYPRE_MEMORY_HOST);
               hypre_TFree(centries[part][vi], HYPRE_MEMORY_HOST);
            }
            hypre_TFree(splits[part], HYPRE_MEMORY_HOST);
            hypre_TFree(symmetric[part], HYPRE_MEMORY_HOST);
            hypre_TFree(num_centries[part], HYPRE_MEMORY_HOST);
            hypre_TFree(centries[part], HYPRE_MEMORY_HOST);
            hypre_SStructPMatrixDestroy(pmatrices[part]);
         }
         HYPRE_SStructGraphDestroy(graph);
         hypre_TFree(splits, HYPRE_MEMORY_HOST);
         hypre_TFree(pmatrices, HYPRE_MEMORY_HOST);
         hypre_TFree(symmetric, HYPRE_MEMORY_HOST);
         hypre_TFree(num_centries, HYPRE_MEMORY_HOST);
         hypre_TFree(centries, HYPRE_MEMORY_HOST);
         hypre_TFree(dom_stride, HYPRE_MEMORY_HOST);
         hypre_TFree(ran_stride, HYPRE_MEMORY_HOST);
         hypre_TFree(tmp_col_coords, HYPRE_MEMORY_HOST);
         hypre_TFree(tmp_coeffs, HYPRE_MEMORY_HOST);
         HYPRE_IJMatrixDestroy(hypre_SStructMatrixIJMatrix(matrix));
         hypre_TFree(hypre_SStructMatrixSEntries(matrix), HYPRE_MEMORY_HOST);
         hypre_TFree(hypre_SStructMatrixUEntries(matrix), HYPRE_MEMORY_HOST);
         hypre_TFree(matrix, HYPRE_MEMORY_HOST);
      }
   }

   return hypre_error_flag;
}

/*--------------------------------------------------------------------------
 *--------------------------------------------------------------------------*/

HYPRE_Int
HYPRE_SStructMatrixInitialize( HYPRE_SStructMatrix matrix )
{
   MPI_Comm                comm         = hypre_SStructMatrixComm(matrix);
   HYPRE_Int               ndim         = hypre_SStructMatrixNDim(matrix);
   HYPRE_Int               nparts       = hypre_SStructMatrixNParts(matrix);
   hypre_SStructPMatrix  **pmatrices    = hypre_SStructMatrixPMatrices(matrix);
   HYPRE_Int            ***symmetric    = hypre_SStructMatrixSymmetric(matrix);
   HYPRE_Int            ***num_centries = hypre_SStructMatrixNumCEntries(matrix);
   HYPRE_Int           ****centries     = hypre_SStructMatrixCEntries(matrix);
   HYPRE_Int               matrix_type  = hypre_SStructMatrixObjectType(matrix);
   hypre_Index            *dom_stride   = hypre_SStructMatrixDomainStride(matrix);
   hypre_Index            *ran_stride   = hypre_SStructMatrixRangeStride(matrix);
   hypre_SStructGraph     *graph        = hypre_SStructMatrixGraph(matrix);
   hypre_SStructStencil ***stencils     = hypre_SStructGraphStencils(graph);
   hypre_SStructGrid      *grid         = hypre_SStructGraphGrid(graph);

   HYPRE_Int              *split;

   hypre_SStructPGrid     *pgrid;
   hypre_StructGrid       *sgrid;
   hypre_SStructStencil  **pstencils;
   HYPRE_Int               nvars;

   HYPRE_Int               stencil_size;
   hypre_Index            *stencil_shape;
   HYPRE_Int              *stencil_vars;
   HYPRE_Int               pstencil_ndim;
   HYPRE_Int               pstencil_size;

   HYPRE_Int               part, var, i, vi, vj;

   hypre_BoxArray         *boxes;
   hypre_Box              *box;
   HYPRE_Int              *num_ghost;
   HYPRE_Int               nrows, ncols;
   HYPRE_Int               ilower, iupper, jlower, jupper;

   /* S-matrix */
   for (part = 0; part < nparts; part++)
   {
      pgrid = hypre_SStructGridPGrid(grid, part);
      nvars = hypre_SStructPGridNVars(pgrid);
      pstencils = hypre_TAlloc(hypre_SStructStencil *, nvars, HYPRE_MEMORY_HOST);

      for (var = 0; var < nvars; var++)
      {
         split = hypre_SStructMatrixSplit(matrix, part, var);
         stencil_size  = hypre_SStructStencilSize(stencils[part][var]);
         stencil_shape = hypre_SStructStencilShape(stencils[part][var]);
         stencil_vars  = hypre_SStructStencilVars(stencils[part][var]);
         pstencil_ndim = hypre_SStructStencilNDim(stencils[part][var]);
         pstencil_size = 0;
         for (i = 0; i < stencil_size; i++)
         {
            if (split[i] > -1)
            {
               pstencil_size++;
            }
         }
         HYPRE_SStructStencilCreate(pstencil_ndim, pstencil_size,
                                    &pstencils[var]);
         for (i = 0; i < stencil_size; i++)
         {
            if (split[i] > -1)
            {
               HYPRE_SStructStencilSetEntry(pstencils[var], split[i],
                                            stencil_shape[i],
                                            stencil_vars[i]);
            }
         }
      }
      comm = hypre_SStructPGridComm(pgrid);
      hypre_SStructPMatrixCreate(comm, pgrid, pstencils, &pmatrices[part]);
      for (vi = 0; vi < nvars; vi++)
      {
         for (vj = 0; vj < nvars; vj++)
         {
            hypre_SStructPMatrixSetSymmetric(pmatrices[part],
                                             vi, vj,
                                             symmetric[part][vj][vj]);
            hypre_SStructPMatrixSetCEntries(pmatrices[part],
                                            vi, vj,
                                            num_centries[part][vi][vj],
                                            centries[part][vi][vj]);
         }
      }

      hypre_SStructPMatrixSetDomainStride(pmatrices[part], dom_stride[part]);
      hypre_SStructPMatrixSetRangeStride(pmatrices[part], ran_stride[part]);
      hypre_SStructPMatrixInitialize(pmatrices[part]);
   }

   /* U-matrix */

   /* GEC0902  knowing the kind of matrix we can create the IJMATRIX with the
    *  the right dimension (HYPRE_PARCSR without ghosts) */

<<<<<<< HEAD
   // TODO: Move this to assemble?
   ilower = iupper = 0;
   jlower = jupper = 0;
   nrows  = ncols  = 0;
   box = hypre_BoxCreate(ndim);
   if (matrix_type == HYPRE_PARCSR)
   {
      for (part = 0; part < nparts; part++)
      {
         pgrid = hypre_SStructGridPGrid(grid, part);
         nvars = hypre_SStructPGridNVars(pgrid);
         for (var = 0; var < nvars; var++)
         {
            sgrid  = hypre_SStructPGridSGrid(pgrid, var);
            boxes  = hypre_StructGridBoxes(sgrid);
            hypre_ForBoxI(i, boxes)
            {
               /* Range grid (rows) */
               hypre_CopyBox(hypre_BoxArrayBox(boxes, i), box);
               hypre_CoarsenBox(box, NULL, ran_stride[part]);
               nrows += hypre_BoxVolume(box);

               /* Domain grid (cols) */
               hypre_CopyBox(hypre_BoxArrayBox(boxes, i), box);
               hypre_CoarsenBox(box, NULL, dom_stride[part]);
               ncols += hypre_BoxVolume(box);
            }
         }
      }
   }
   else /* matrix_type == HYPRE_SSTRUCT || matrix_type == HYPRE_STRUCT */
   {
      for (part = 0; part < nparts; part++)
      {
         pgrid = hypre_SStructGridPGrid(grid, part);
         nvars = hypre_SStructPGridNVars(pgrid);
         for (var = 0; var < nvars; var++)
         {
            sgrid     = hypre_SStructPGridSGrid(pgrid, var);
            boxes     = hypre_StructGridBoxes(sgrid);
            num_ghost = hypre_StructGridNumGhost(sgrid);
            hypre_ForBoxI(i, boxes)
            {
               /* Range grid (rows) */
               hypre_CopyBox(hypre_BoxArrayBox(boxes, i), box);
               hypre_CoarsenBox(box, NULL, ran_stride[part]);
               if (hypre_BoxVolume(box))
               {
                  hypre_BoxGrowByArray(box, num_ghost);
                  nrows += hypre_BoxVolume(box);
               }

               /* Domain grid (columns) */
               hypre_CopyBox(hypre_BoxArrayBox(boxes, i), box);
               hypre_CoarsenBox(box, NULL, dom_stride[part]);
               if (hypre_BoxVolume(box))
               {
                  hypre_BoxGrowByArray(box, num_ghost);
                  ncols += hypre_BoxVolume(box);
               }
            }
         }
      }
=======
   grid = hypre_SStructGraphGrid(graph);
   domain_grid = hypre_SStructGraphDomainGrid(graph);
   comm =  hypre_SStructMatrixComm(matrix);

   if (matrix_type == HYPRE_PARCSR)
   {
      ilower = hypre_SStructGridStartRank(grid);
      iupper = ilower + hypre_SStructGridLocalSize(grid) - 1;
      jlower = hypre_SStructGridStartRank(domain_grid);
      jupper = jlower + hypre_SStructGridLocalSize(domain_grid) - 1;
   }

   if (matrix_type == HYPRE_SSTRUCT || matrix_type == HYPRE_STRUCT)
   {
      ilower = hypre_SStructGridGhstartRank(grid);
      iupper = ilower + hypre_SStructGridGhlocalSize(grid) - 1;
      jlower = hypre_SStructGridGhstartRank(domain_grid);
      jupper = jlower + hypre_SStructGridGhlocalSize(domain_grid) - 1;
>>>>>>> a2daaf67
   }
   hypre_BoxDestroy(box);
   hypre_MPI_Scan(&nrows, &iupper, 1, HYPRE_MPI_INT, hypre_MPI_SUM, comm);
   hypre_MPI_Scan(&ncols, &jupper, 1, HYPRE_MPI_INT, hypre_MPI_SUM, comm);

   ilower = iupper - nrows;
   jlower = jupper - ncols;
   iupper--; jupper--;
   HYPRE_IJMatrixCreate(comm, ilower, iupper, jlower, jupper,
                        &hypre_SStructMatrixIJMatrix(matrix));
   hypre_SStructUMatrixInitialize(matrix);

   return hypre_error_flag;
}

/*--------------------------------------------------------------------------
 *--------------------------------------------------------------------------*/

HYPRE_Int
HYPRE_SStructMatrixSetValues( HYPRE_SStructMatrix  matrix,
                              HYPRE_Int            part,
                              HYPRE_Int           *index,
                              HYPRE_Int            var,
                              HYPRE_Int            nentries,
                              HYPRE_Int           *entries,
                              HYPRE_Complex       *values )
{
   hypre_SStructMatrixSetValues(matrix, part, index, var,
                                nentries, entries, values, 0);

   return hypre_error_flag;
}

/*--------------------------------------------------------------------------
 *--------------------------------------------------------------------------*/

HYPRE_Int
HYPRE_SStructMatrixAddToValues( HYPRE_SStructMatrix  matrix,
                                HYPRE_Int            part,
                                HYPRE_Int           *index,
                                HYPRE_Int            var,
                                HYPRE_Int            nentries,
                                HYPRE_Int           *entries,
                                HYPRE_Complex       *values )
{
   hypre_SStructMatrixSetValues(matrix, part, index, var,
                                nentries, entries, values, 1);

   return hypre_error_flag;
}

/*--------------------------------------------------------------------------
 *--------------------------------------------------------------------------*/

/* ONLY3D */

HYPRE_Int
HYPRE_SStructMatrixAddFEMValues( HYPRE_SStructMatrix  matrix,
                                 HYPRE_Int            part,
                                 HYPRE_Int           *index,
                                 HYPRE_Complex       *values )
{
   HYPRE_Int           ndim         = hypre_SStructMatrixNDim(matrix);
   hypre_SStructGraph *graph        = hypre_SStructMatrixGraph(matrix);
   hypre_SStructGrid  *grid         = hypre_SStructGraphGrid(graph);
   HYPRE_Int           fem_nsparse  = hypre_SStructGraphFEMPNSparse(graph, part);
   HYPRE_Int          *fem_sparse_i = hypre_SStructGraphFEMPSparseI(graph, part);
   HYPRE_Int          *fem_entries  = hypre_SStructGraphFEMPEntries(graph, part);
   HYPRE_Int          *fem_vars     = hypre_SStructGridFEMPVars(grid, part);
   hypre_Index        *fem_offsets  = hypre_SStructGridFEMPOffsets(grid, part);
   HYPRE_Int           s, i, d, vindex[3];

   for (s = 0; s < fem_nsparse; s++)
   {
      i = fem_sparse_i[s];
      for (d = 0; d < ndim; d++)
      {
         /* note: these offsets are different from what the user passes in */
         vindex[d] = index[d] + hypre_IndexD(fem_offsets[i], d);
      }
      HYPRE_SStructMatrixAddToValues(
         matrix, part, vindex, fem_vars[i], 1, &fem_entries[s], &values[s]);
   }

   return hypre_error_flag;
}

/*--------------------------------------------------------------------------
 *--------------------------------------------------------------------------*/

HYPRE_Int
HYPRE_SStructMatrixGetValues( HYPRE_SStructMatrix  matrix,
                              HYPRE_Int            part,
                              HYPRE_Int           *index,
                              HYPRE_Int            var,
                              HYPRE_Int            nentries,
                              HYPRE_Int           *entries,
                              HYPRE_Complex       *values )
{
   hypre_SStructMatrixSetValues(matrix, part, index, var,
                                nentries, entries, values, -1);

   return hypre_error_flag;
}

/*--------------------------------------------------------------------------
 *--------------------------------------------------------------------------*/

/* ONLY3D */

HYPRE_Int
HYPRE_SStructMatrixGetFEMValues( HYPRE_SStructMatrix  matrix,
                                 HYPRE_Int            part,
                                 HYPRE_Int           *index,
                                 HYPRE_Complex       *values )
{
   HYPRE_Int           ndim         = hypre_SStructMatrixNDim(matrix);
   hypre_SStructGraph *graph        = hypre_SStructMatrixGraph(matrix);
   hypre_SStructGrid  *grid         = hypre_SStructGraphGrid(graph);
   HYPRE_Int           fem_nsparse  = hypre_SStructGraphFEMPNSparse(graph, part);
   HYPRE_Int          *fem_sparse_i = hypre_SStructGraphFEMPSparseI(graph, part);
   HYPRE_Int          *fem_entries  = hypre_SStructGraphFEMPEntries(graph, part);
   HYPRE_Int          *fem_vars     = hypre_SStructGridFEMPVars(grid, part);
   hypre_Index        *fem_offsets  = hypre_SStructGridFEMPOffsets(grid, part);
   HYPRE_Int           s, i, d, vindex[3];

   for (s = 0; s < fem_nsparse; s++)
   {
      i = fem_sparse_i[s];
      for (d = 0; d < ndim; d++)
      {
         /* note: these offsets are different from what the user passes in */
         vindex[d] = index[d] + hypre_IndexD(fem_offsets[i], d);
      }
      hypre_SStructMatrixSetValues(
         matrix, part, vindex, fem_vars[i], 1, &fem_entries[s], &values[s], -1);
   }

   return hypre_error_flag;
}

/*--------------------------------------------------------------------------
 *--------------------------------------------------------------------------*/

HYPRE_Int
HYPRE_SStructMatrixSetBoxValues( HYPRE_SStructMatrix  matrix,
                                 HYPRE_Int            part,
                                 HYPRE_Int           *ilower,
                                 HYPRE_Int           *iupper,
                                 HYPRE_Int            var,
                                 HYPRE_Int            nentries,
                                 HYPRE_Int           *entries,
                                 HYPRE_Complex       *values )
{
   HYPRE_SStructMatrixSetBoxValues2(matrix, part, ilower, iupper, var, nentries, entries,
                                    ilower, iupper, values);

   return hypre_error_flag;
}

/*--------------------------------------------------------------------------
 *--------------------------------------------------------------------------*/

HYPRE_Int
HYPRE_SStructMatrixAddToBoxValues( HYPRE_SStructMatrix  matrix,
                                   HYPRE_Int            part,
                                   HYPRE_Int           *ilower,
                                   HYPRE_Int           *iupper,
                                   HYPRE_Int            var,
                                   HYPRE_Int            nentries,
                                   HYPRE_Int           *entries,
                                   HYPRE_Complex       *values )
{
   HYPRE_SStructMatrixAddToBoxValues2(matrix, part, ilower, iupper, var, nentries, entries,
                                      ilower, iupper, values);

   return hypre_error_flag;
}

/*--------------------------------------------------------------------------
 *--------------------------------------------------------------------------*/

HYPRE_Int
HYPRE_SStructMatrixGetBoxValues( HYPRE_SStructMatrix  matrix,
                                 HYPRE_Int            part,
                                 HYPRE_Int           *ilower,
                                 HYPRE_Int           *iupper,
                                 HYPRE_Int            var,
                                 HYPRE_Int            nentries,
                                 HYPRE_Int           *entries,
                                 HYPRE_Complex       *values )
{
   HYPRE_SStructMatrixGetBoxValues2(matrix, part, ilower, iupper, var, nentries, entries,
                                    ilower, iupper, values);

   return hypre_error_flag;
}

/*--------------------------------------------------------------------------
 *--------------------------------------------------------------------------*/

HYPRE_Int
HYPRE_SStructMatrixSetBoxValues2( HYPRE_SStructMatrix  matrix,
                                  HYPRE_Int            part,
                                  HYPRE_Int           *ilower,
                                  HYPRE_Int           *iupper,
                                  HYPRE_Int            var,
                                  HYPRE_Int            nentries,
                                  HYPRE_Int           *entries,
                                  HYPRE_Int           *vilower,
                                  HYPRE_Int           *viupper,
                                  HYPRE_Complex       *values )
{
   hypre_Box  *set_box, *value_box;
   HYPRE_Int   d, ndim = hypre_SStructMatrixNDim(matrix);

   /* This creates boxes with zeroed-out extents */
   set_box = hypre_BoxCreate(ndim);
   value_box = hypre_BoxCreate(ndim);

   for (d = 0; d < ndim; d++)
   {
      hypre_BoxIMinD(set_box, d) = ilower[d];
      hypre_BoxIMaxD(set_box, d) = iupper[d];
      hypre_BoxIMinD(value_box, d) = vilower[d];
      hypre_BoxIMaxD(value_box, d) = viupper[d];
   }

   hypre_SStructMatrixSetBoxValues(matrix, part, set_box, var, nentries, entries,
                                   value_box, values, 0);

   hypre_BoxDestroy(set_box);
   hypre_BoxDestroy(value_box);

   return hypre_error_flag;
}

/*--------------------------------------------------------------------------
 *--------------------------------------------------------------------------*/

HYPRE_Int
HYPRE_SStructMatrixAddToBoxValues2( HYPRE_SStructMatrix  matrix,
                                    HYPRE_Int            part,
                                    HYPRE_Int           *ilower,
                                    HYPRE_Int           *iupper,
                                    HYPRE_Int            var,
                                    HYPRE_Int            nentries,
                                    HYPRE_Int           *entries,
                                    HYPRE_Int           *vilower,
                                    HYPRE_Int           *viupper,
                                    HYPRE_Complex       *values )
{
   hypre_Box  *set_box, *value_box;
   HYPRE_Int   d, ndim = hypre_SStructMatrixNDim(matrix);

   /* This creates boxes with zeroed-out extents */
   set_box = hypre_BoxCreate(ndim);
   value_box = hypre_BoxCreate(ndim);

   for (d = 0; d < ndim; d++)
   {
      hypre_BoxIMinD(set_box, d) = ilower[d];
      hypre_BoxIMaxD(set_box, d) = iupper[d];
      hypre_BoxIMinD(value_box, d) = vilower[d];
      hypre_BoxIMaxD(value_box, d) = viupper[d];
   }

   hypre_SStructMatrixSetBoxValues(matrix, part, set_box, var, nentries, entries,
                                   value_box, values, 1);

   hypre_BoxDestroy(set_box);
   hypre_BoxDestroy(value_box);

   return hypre_error_flag;
}

/*--------------------------------------------------------------------------
 *--------------------------------------------------------------------------*/

HYPRE_Int
HYPRE_SStructMatrixGetBoxValues2( HYPRE_SStructMatrix  matrix,
                                  HYPRE_Int            part,
                                  HYPRE_Int           *ilower,
                                  HYPRE_Int           *iupper,
                                  HYPRE_Int            var,
                                  HYPRE_Int            nentries,
                                  HYPRE_Int           *entries,
                                  HYPRE_Int           *vilower,
                                  HYPRE_Int           *viupper,
                                  HYPRE_Complex       *values )
{
   hypre_Box  *set_box, *value_box;
   HYPRE_Int   d, ndim = hypre_SStructMatrixNDim(matrix);

   /* This creates boxes with zeroed-out extents */
   set_box = hypre_BoxCreate(ndim);
   value_box = hypre_BoxCreate(ndim);

   for (d = 0; d < ndim; d++)
   {
      hypre_BoxIMinD(set_box, d) = ilower[d];
      hypre_BoxIMaxD(set_box, d) = iupper[d];
      hypre_BoxIMinD(value_box, d) = vilower[d];
      hypre_BoxIMaxD(value_box, d) = viupper[d];
   }

   hypre_SStructMatrixSetBoxValues(matrix, part, set_box, var, nentries, entries,
                                   value_box, values, -1);

   hypre_BoxDestroy(set_box);
   hypre_BoxDestroy(value_box);

   return hypre_error_flag;
}

/*--------------------------------------------------------------------------
 *--------------------------------------------------------------------------*/

HYPRE_Int
HYPRE_SStructMatrixAssemble( HYPRE_SStructMatrix matrix )
{
   HYPRE_Int               ndim            = hypre_SStructMatrixNDim(matrix);
   hypre_SStructGraph     *graph           = hypre_SStructMatrixGraph(matrix);
   HYPRE_Int               nparts          = hypre_SStructMatrixNParts(matrix);
   hypre_SStructPMatrix  **pmatrices       = hypre_SStructMatrixPMatrices(matrix);
   hypre_SStructGrid      *grid            = hypre_SStructGraphGrid(graph);
   hypre_SStructCommInfo **vnbor_comm_info = hypre_SStructGridVNborCommInfo(grid);
   HYPRE_Int               vnbor_ncomms    = hypre_SStructGridVNborNComms(grid);

   HYPRE_Int               part;

   hypre_CommInfo         *comm_info;
   HYPRE_Int               send_part,    recv_part;
   HYPRE_Int               send_var,     recv_var;
   hypre_StructMatrix     *send_matrix, *recv_matrix;
   hypre_CommPkg          *comm_pkg, **comm_pkgs;
   HYPRE_Complex         **send_data, **recv_data;
   hypre_CommHandle       *comm_handle;
   HYPRE_Int               ci, num_comm_pkgs;

   HYPRE_ANNOTATE_FUNC_BEGIN;

   /*------------------------------------------------------
    * NOTE: Inter-part couplings were taken care of earlier.
    *------------------------------------------------------*/

   /*------------------------------------------------------
    * Communicate and accumulate within parts
    *------------------------------------------------------*/

   for (part = 0; part < nparts; part++)
   {
      hypre_SStructPMatrixAccumulate(pmatrices[part]);
   }

   /*------------------------------------------------------
    * Communicate and accumulate between parts
    *------------------------------------------------------*/

   send_data = hypre_TAlloc(HYPRE_Complex *, vnbor_ncomms, HYPRE_MEMORY_HOST);
   recv_data = hypre_TAlloc(HYPRE_Complex *, vnbor_ncomms, HYPRE_MEMORY_HOST);
   comm_pkgs = hypre_TAlloc(hypre_CommPkg *, vnbor_ncomms, HYPRE_MEMORY_HOST);

   num_comm_pkgs = 0;
   for (ci = 0; ci < vnbor_ncomms; ci++)
   {
      comm_info = hypre_SStructCommInfoCommInfo(vnbor_comm_info[ci]);
      send_part = hypre_SStructCommInfoSendPart(vnbor_comm_info[ci]);
      recv_part = hypre_SStructCommInfoRecvPart(vnbor_comm_info[ci]);
      send_var  = hypre_SStructCommInfoSendVar(vnbor_comm_info[ci]);
      recv_var  = hypre_SStructCommInfoRecvVar(vnbor_comm_info[ci]);

      send_matrix = hypre_SStructPMatrixSMatrix(
                       hypre_SStructMatrixPMatrix(matrix, send_part), send_var, send_var);
      recv_matrix = hypre_SStructPMatrixSMatrix(
                       hypre_SStructMatrixPMatrix(matrix, recv_part), recv_var, recv_var);

      if ((send_matrix != NULL) && (recv_matrix != NULL))
      {
         hypre_StructStencil *send_stencil = hypre_StructMatrixStencil(send_matrix);
         hypre_StructStencil *recv_stencil = hypre_StructMatrixStencil(recv_matrix);
         HYPRE_Int            num_values, stencil_size, num_transforms;
         HYPRE_Int           *symm;
         HYPRE_Int           *v_to_s, *s_to_v;
         hypre_Index         *coords, *dirs;
         HYPRE_Int          **orders, *order;
         hypre_IndexRef       sentry0;
         hypre_Index          sentry1;
         HYPRE_Int            ti, si, i, j;

         /* to compute 'orders', remember that we are doing reverse communication */
         num_values = hypre_StructMatrixNumValues(recv_matrix);
         symm = hypre_StructMatrixSymmEntries(recv_matrix);
         stencil_size = hypre_StructStencilSize(recv_stencil);
         v_to_s = hypre_TAlloc(HYPRE_Int, num_values, HYPRE_MEMORY_HOST);
         s_to_v = hypre_TAlloc(HYPRE_Int, stencil_size, HYPRE_MEMORY_HOST);
         for (si = 0, i = 0; si < stencil_size; si++)
         {
            s_to_v[si] = -1;
            if (symm[si] < 0)  /* this is a stored coefficient */
            {
               v_to_s[i] = si;
               s_to_v[si] = i;
               i++;
            }
         }
         hypre_CommInfoGetTransforms(comm_info, &num_transforms, &coords, &dirs);
         orders = hypre_TAlloc(HYPRE_Int *, num_transforms, HYPRE_MEMORY_HOST);
         order = hypre_TAlloc(HYPRE_Int, num_values, HYPRE_MEMORY_HOST);
         for (ti = 0; ti < num_transforms; ti++)
         {
            for (i = 0; i < num_values; i++)
            {
               si = v_to_s[i];
               sentry0 = hypre_StructStencilOffset(recv_stencil, si);
               for (j = 0; j < ndim; j++)
               {
                  hypre_IndexD(sentry1, hypre_IndexD(coords[ti], j)) =
                     hypre_IndexD(sentry0, j) * hypre_IndexD(dirs[ti], j);
               }
               order[i] = hypre_StructStencilOffsetEntry(send_stencil, sentry1);
               /* currently, both send and recv transforms are parsed */
               if (order[i] > -1)
               {
                  order[i] = s_to_v[order[i]];
               }
            }
            /* want order to indicate the natural order on the remote process */
            orders[ti] = hypre_TAlloc(HYPRE_Int, num_values, HYPRE_MEMORY_HOST);
            for (i = 0; i < num_values; i++)
            {
               orders[ti][i] = -1;
            }
            for (i = 0; i < num_values; i++)
            {
               if (order[i] > -1)
               {
                  orders[ti][order[i]] = i;
               }
            }
         }
         hypre_TFree(v_to_s, HYPRE_MEMORY_HOST);
         hypre_TFree(s_to_v, HYPRE_MEMORY_HOST);
         hypre_TFree(order, HYPRE_MEMORY_HOST);

         /* want to communicate and add ghost data to real data */
         hypre_CommPkgCreate(comm_info,
                             hypre_StructMatrixDataSpace(send_matrix),
                             hypre_StructMatrixDataSpace(recv_matrix),
                             num_values, orders, 1,
                             hypre_StructMatrixComm(send_matrix),
                             &comm_pkgs[num_comm_pkgs]);
         send_data[num_comm_pkgs] = hypre_StructMatrixVData(send_matrix);
         recv_data[num_comm_pkgs] = hypre_StructMatrixVData(recv_matrix);
         num_comm_pkgs++;

         for (ti = 0; ti < num_transforms; ti++)
         {
            hypre_TFree(orders[ti], HYPRE_MEMORY_HOST);
         }
         hypre_TFree(orders, HYPRE_MEMORY_HOST);
      }
   }

   /* Communicate */
   if (num_comm_pkgs > 0)
   {
      /* Agglomerate comm_pkgs into one comm_pkg */
      if (num_comm_pkgs > 1)
      {
         hypre_CommPkgAgglomerate(num_comm_pkgs, comm_pkgs, &comm_pkg);
         for (ci = 0; ci < num_comm_pkgs; ci++)
         {
            hypre_CommPkgDestroy(comm_pkgs[ci]);
         }
      }
      else if (num_comm_pkgs > 0)
      {
         comm_pkg = comm_pkgs[0];
      }

      /* Note reversal of send/recv data */
      hypre_InitializeCommunication(comm_pkg, recv_data, send_data, 1, 0,
                                    &comm_handle);
      hypre_FinalizeCommunication(comm_handle);
      hypre_CommPkgDestroy(comm_pkg);
   }

   hypre_TFree(comm_pkgs, HYPRE_MEMORY_HOST);
   hypre_TFree(send_data, HYPRE_MEMORY_HOST);
   hypre_TFree(recv_data, HYPRE_MEMORY_HOST);

   /*------------------------------------------------------
    * Assemble P and U matrices
    *------------------------------------------------------*/

   for (part = 0; part < nparts; part++)
   {
      hypre_SStructPMatrixAssemble(pmatrices[part]);
   }

   /* U-matrix */
   hypre_SStructUMatrixAssemble(matrix);

   HYPRE_ANNOTATE_FUNC_END;

   return hypre_error_flag;
}

/*--------------------------------------------------------------------------
 * NOTE: Same as observed for HYPRE_SStructMatrixSetSymmetric
 *
 * Should set things up so that this information can be passed
 * immediately to the PMatrix.  Unfortunately, the PMatrix is
 * currently not created until the SStructMatrix is initialized.
 *--------------------------------------------------------------------------*/

HYPRE_Int
HYPRE_SStructMatrixSetDomainStride( HYPRE_SStructMatrix matrix,
                                    HYPRE_Int           part,
                                    HYPRE_Int          *dom_stride )
{
   HYPRE_Int             ndim        = hypre_SStructMatrixNDim(matrix);
   hypre_Index          *mdom_stride = hypre_SStructMatrixDomainStride(matrix);
   HYPRE_Int             pstart = part;
   HYPRE_Int             psize  = 1;
   HYPRE_Int             p;

   if (part == -1)
   {
      pstart = 0;
      psize  = hypre_SStructMatrixNParts(matrix);
   }

   for (p = pstart; p < (pstart + psize); p++)
   {
      hypre_CopyToIndex(dom_stride, ndim, mdom_stride[p]);
   }

   return hypre_error_flag;
}

/*--------------------------------------------------------------------------
 * NOTE: Same as observed for HYPRE_SStructMatrixSetSymmetric
 *
 * Should set things up so that this information can be passed
 * immediately to the PMatrix.  Unfortunately, the PMatrix is
 * currently not created until the SStructMatrix is initialized.
 *--------------------------------------------------------------------------*/

HYPRE_Int
HYPRE_SStructMatrixSetRangeStride( HYPRE_SStructMatrix matrix,
                                   HYPRE_Int           part,
                                   HYPRE_Int          *ran_stride )
{
   HYPRE_Int             ndim        = hypre_SStructMatrixNDim(matrix);
   hypre_Index          *mran_stride = hypre_SStructMatrixRangeStride(matrix);
   HYPRE_Int             pstart = part;
   HYPRE_Int             psize  = 1;
   HYPRE_Int             p;

   if (part == -1)
   {
      pstart = 0;
      psize  = hypre_SStructMatrixNParts(matrix);
   }

   for (p = pstart; p < (pstart + psize); p++)
   {
      hypre_CopyToIndex(ran_stride, ndim, mran_stride[p]);
   }

   return hypre_error_flag;
}

/*--------------------------------------------------------------------------
 * NOTE: Should set things up so that this information can be passed
 * immediately to the PMatrix.  Unfortunately, the PMatrix is
 * currently not created until the SStructMatrix is initialized.
 *--------------------------------------------------------------------------*/

HYPRE_Int
HYPRE_SStructMatrixSetSymmetric( HYPRE_SStructMatrix matrix,
                                 HYPRE_Int           part,
                                 HYPRE_Int           var,
                                 HYPRE_Int           to_var,
                                 HYPRE_Int           symmetric )
{
   HYPRE_Int          ***msymmetric = hypre_SStructMatrixSymmetric(matrix);
   hypre_SStructGraph   *graph      = hypre_SStructMatrixGraph(matrix);
   hypre_SStructPGrid   *pgrid;

   HYPRE_Int             pstart = part;
   HYPRE_Int             psize  = 1;
   HYPRE_Int             vstart = var;
   HYPRE_Int             vsize  = 1;
   HYPRE_Int             tstart = to_var;
   HYPRE_Int             tsize  = 1;
   HYPRE_Int             p, v, t;

   if (part == -1)
   {
      pstart = 0;
      psize  = hypre_SStructMatrixNParts(matrix);
   }

   for (p = pstart; p < (pstart + psize); p++)
   {
      pgrid = hypre_SStructGraphPGrid(graph, p);
      if (var == -1)
      {
         vstart = 0;
         vsize  = hypre_SStructPGridNVars(pgrid);
      }
      if (to_var == -1)
      {
         tstart = 0;
         tsize  = hypre_SStructPGridNVars(pgrid);
      }

      for (v = vstart; v < (vstart + vsize); v++)
      {
         for (t = tstart; t < (tstart + tsize); t++)
         {
            msymmetric[p][v][t] = symmetric;
         }
      }
   }

   return hypre_error_flag;
}

/*--------------------------------------------------------------------------
 *--------------------------------------------------------------------------*/

HYPRE_Int
HYPRE_SStructMatrixSetConstantEntries( HYPRE_SStructMatrix matrix,
                                       HYPRE_Int           part,
                                       HYPRE_Int           var,
                                       HYPRE_Int           to_var,
                                       HYPRE_Int           nentries,
                                       HYPRE_Int          *centries )
{
   HYPRE_Int            ***mnum_centries = hypre_SStructMatrixNumCEntries(matrix);
   HYPRE_Int           ****mcentries     = hypre_SStructMatrixCEntries(matrix);
   hypre_SStructGraph     *graph         = hypre_SStructMatrixGraph(matrix);
   hypre_SStructPGrid     *pgrid         = hypre_SStructGraphPGrid(graph, part);

   HYPRE_Int               pstart = part;
   HYPRE_Int               psize  = 1;
   HYPRE_Int               vstart = var;
   HYPRE_Int               vsize  = 1;
   HYPRE_Int               tstart = to_var;
   HYPRE_Int               tsize  = 1;
   HYPRE_Int               i, p, v, t;

   if (part == -1)
   {
      pstart = 0;
      psize  = hypre_SStructMatrixNParts(matrix);
   }

   for (p = pstart; p < (pstart + psize); p++)
   {
      if (var == -1)
      {
         vstart = 0;
         vsize  = hypre_SStructPGridNVars(pgrid);
      }
      if (to_var == -1)
      {
         tstart = 0;
         tsize  = hypre_SStructPGridNVars(pgrid);
      }

      for (v = vstart; v < (vstart + vsize); v++)
      {
         for (t = tstart; t < (tstart + tsize); t++)
         {
            mnum_centries[p][v][t] = nentries;
            for (i = 0; i < nentries; i++)
            {
               mcentries[p][v][t][i] = centries[i];
            }
         }
      }
   }

   return hypre_error_flag;
}

/*--------------------------------------------------------------------------
 *--------------------------------------------------------------------------*/

HYPRE_Int
HYPRE_SStructMatrixSetNSSymmetric( HYPRE_SStructMatrix matrix,
                                   HYPRE_Int           symmetric )
{
   hypre_SStructMatrixNSSymmetric(matrix) = symmetric;

   return hypre_error_flag;
}

/*--------------------------------------------------------------------------
 *--------------------------------------------------------------------------*/

HYPRE_Int
HYPRE_SStructMatrixSetObjectType( HYPRE_SStructMatrix  matrix,
                                  HYPRE_Int            type )
{
   hypre_SStructGraph     *graph    = hypre_SStructMatrixGraph(matrix);
   HYPRE_Int            ***splits   = hypre_SStructMatrixSplits(matrix);
   HYPRE_Int               nparts   = hypre_SStructMatrixNParts(matrix);
   hypre_SStructStencil ***stencils = hypre_SStructGraphStencils(graph);

   hypre_SStructPGrid     *pgrid;
   HYPRE_Int               nvars;
   HYPRE_Int               stencil_size;
   HYPRE_Int               part, var, i;

   hypre_SStructMatrixObjectType(matrix) = type ;

   /* RDF: This and all other modifications to 'split' really belong
    * in the Initialize routine */
   if (type != HYPRE_SSTRUCT && type != HYPRE_STRUCT)
   {
      for (part = 0; part < nparts; part++)
      {
         pgrid = hypre_SStructGraphPGrid(graph, part);
         nvars = hypre_SStructPGridNVars(pgrid);
         for (var = 0; var < nvars; var++)
         {
            stencil_size = hypre_SStructStencilSize(stencils[part][var]);
            for (i = 0; i < stencil_size; i++)
            {
               splits[part][var][i] = -1;
            }
         }
      }
   }

   return hypre_error_flag;
}

/*--------------------------------------------------------------------------
 *--------------------------------------------------------------------------*/

HYPRE_Int
HYPRE_SStructMatrixGetObject( HYPRE_SStructMatrix   matrix,
                              void                **object )
{
   HYPRE_Int             type = hypre_SStructMatrixObjectType(matrix);
   hypre_SStructPMatrix *pmatrix;
   hypre_StructMatrix   *smatrix;
   HYPRE_Int             part, var;

   if (type == HYPRE_SSTRUCT)
   {
      *object = matrix;
   }
   else if (type == HYPRE_PARCSR)
   {
      *object = hypre_SStructMatrixParCSRMatrix(matrix);
   }
   else if (type == HYPRE_STRUCT)
   {
      /* only one part & one variable */
      part = var = 0;
      pmatrix = hypre_SStructMatrixPMatrix(matrix, part);
      smatrix = hypre_SStructPMatrixSMatrix(pmatrix, var, var);
<<<<<<< HEAD
     *object  = smatrix;
=======
      *object = smatrix;
>>>>>>> a2daaf67
   }

   return hypre_error_flag;
}

/*--------------------------------------------------------------------------
 *--------------------------------------------------------------------------*/

HYPRE_Int
HYPRE_SStructMatrixPrint( const char          *filename,
                          HYPRE_SStructMatrix  matrix,
                          HYPRE_Int            all )
{
   HYPRE_Int  nparts = hypre_SStructMatrixNParts(matrix);
   HYPRE_Int  part;
   char new_filename[255];

   for (part = 0; part < nparts; part++)
   {
//      hypre_sprintf(new_filename, "%s.p%02d", filename, part);
      hypre_sprintf(new_filename, "%s.%02d", filename, part);
      hypre_SStructPMatrixPrint(new_filename,
                                hypre_SStructMatrixPMatrix(matrix, part),
                                all);
   }

   /* U-matrix */
   hypre_sprintf(new_filename, "%s.UMatrix", filename);
   HYPRE_IJMatrixPrint(hypre_SStructMatrixIJMatrix(matrix), new_filename);

   return hypre_error_flag;
}

/*--------------------------------------------------------------------------
 *--------------------------------------------------------------------------*/

HYPRE_Int
HYPRE_SStructMatrixMatvec( HYPRE_Complex       alpha,
                           HYPRE_SStructMatrix A,
                           HYPRE_SStructVector x,
                           HYPRE_Complex       beta,
                           HYPRE_SStructVector y     )
{
   hypre_SStructMatvec(alpha, A, x, beta, y);

   return hypre_error_flag;
}

/*--------------------------------------------------------------------------
 *--------------------------------------------------------------------------*/

HYPRE_Int
HYPRE_SStructMatrixToIJMatrix( HYPRE_SStructMatrix  matrix,
                               HYPRE_Int            fill_diagonal,
                               HYPRE_IJMatrix      *ijmatrix )
{
   HYPRE_IJMatrix      ij_s;
   HYPRE_IJMatrix      ij_u;
   HYPRE_ParCSRMatrix  parcsr_u;
   HYPRE_ParCSRMatrix  parcsr_s;
   HYPRE_ParCSRMatrix  parcsr_ss;

   HYPRE_BigInt        nrows_ss;
   HYPRE_BigInt        ncols_ss;

   if (!matrix)
   {
      hypre_error_in_arg(1);
      return hypre_error_flag;
   }

   HYPRE_ANNOTATE_FUNC_BEGIN;

   if (hypre_SStructMatrixObjectType(matrix) != HYPRE_PARCSR)
   {
      ij_s = (HYPRE_IJMatrix)
             hypre_SStructMatrixToUMatrix((hypre_SStructMatrix *) matrix, fill_diagonal);

      /* Add the unstructured part */
      ij_u = hypre_SStructMatrixIJMatrix(matrix);
      if (ij_u)
      {
         HYPRE_IJMatrixGetObject(ij_u, (void **) &parcsr_u);
         HYPRE_IJMatrixGetObject(ij_s, (void **) &parcsr_s);

         hypre_ParCSRMatrixAdd(1.0, parcsr_u, 1.0, parcsr_s, &parcsr_ss);

         /* For square matrices, the first row entry is the diagonal coefficient */
         nrows_ss = hypre_ParCSRMatrixGlobalNumRows(parcsr_ss);
         ncols_ss = hypre_ParCSRMatrixGlobalNumCols(parcsr_ss);
         if (nrows_ss == ncols_ss)
         {
            hypre_ParCSRMatrixReorder(parcsr_ss);
         }

         HYPRE_IJMatrixDestroy(ij_s);
         HYPRE_IJMatrixCreate(hypre_ParCSRMatrixComm(parcsr_ss),
                              hypre_ParCSRMatrixFirstRowIndex(parcsr_ss),
                              hypre_ParCSRMatrixLastRowIndex(parcsr_ss),
                              hypre_ParCSRMatrixFirstColDiag(parcsr_ss),
                              hypre_ParCSRMatrixLastColDiag(parcsr_ss),
                              ijmatrix);
         HYPRE_IJMatrixSetObjectType(*ijmatrix, HYPRE_PARCSR);
         hypre_IJMatrixSetObject(*ijmatrix, parcsr_ss);
      }
      else
      {
         *ijmatrix = ij_s;
      }
   }
   else
   {
      *ijmatrix = hypre_SStructMatrixIJMatrix(matrix);
   }

   HYPRE_ANNOTATE_FUNC_END;

   return hypre_error_flag;
}<|MERGE_RESOLUTION|>--- conflicted
+++ resolved
@@ -330,7 +330,6 @@
    /* GEC0902  knowing the kind of matrix we can create the IJMATRIX with the
     *  the right dimension (HYPRE_PARCSR without ghosts) */
 
-<<<<<<< HEAD
    // TODO: Move this to assemble?
    ilower = iupper = 0;
    jlower = jupper = 0;
@@ -394,26 +393,6 @@
             }
          }
       }
-=======
-   grid = hypre_SStructGraphGrid(graph);
-   domain_grid = hypre_SStructGraphDomainGrid(graph);
-   comm =  hypre_SStructMatrixComm(matrix);
-
-   if (matrix_type == HYPRE_PARCSR)
-   {
-      ilower = hypre_SStructGridStartRank(grid);
-      iupper = ilower + hypre_SStructGridLocalSize(grid) - 1;
-      jlower = hypre_SStructGridStartRank(domain_grid);
-      jupper = jlower + hypre_SStructGridLocalSize(domain_grid) - 1;
-   }
-
-   if (matrix_type == HYPRE_SSTRUCT || matrix_type == HYPRE_STRUCT)
-   {
-      ilower = hypre_SStructGridGhstartRank(grid);
-      iupper = ilower + hypre_SStructGridGhlocalSize(grid) - 1;
-      jlower = hypre_SStructGridGhstartRank(domain_grid);
-      jupper = jlower + hypre_SStructGridGhlocalSize(domain_grid) - 1;
->>>>>>> a2daaf67
    }
    hypre_BoxDestroy(box);
    hypre_MPI_Scan(&nrows, &iupper, 1, HYPRE_MPI_INT, hypre_MPI_SUM, comm);
@@ -1184,11 +1163,7 @@
       part = var = 0;
       pmatrix = hypre_SStructMatrixPMatrix(matrix, part);
       smatrix = hypre_SStructPMatrixSMatrix(pmatrix, var, var);
-<<<<<<< HEAD
-     *object  = smatrix;
-=======
       *object = smatrix;
->>>>>>> a2daaf67
    }
 
    return hypre_error_flag;
