/******************************************************************************
 * Copyright 1998-2019 Lawrence Livermore National Security, LLC and other
 * HYPRE Project Developers. See the top-level COPYRIGHT file for details.
 *
 * SPDX-License-Identifier: (Apache-2.0 OR MIT)
 ******************************************************************************/

/******************************************************************************
 *
 * HYPRE_SStructMatrix interface
 *
 *****************************************************************************/

#include "_hypre_sstruct_mv.h"

/*--------------------------------------------------------------------------
 *--------------------------------------------------------------------------*/

HYPRE_Int
HYPRE_SStructMatrixCreate( MPI_Comm              comm,
                           HYPRE_SStructGraph    graph,
                           HYPRE_SStructMatrix  *matrix_ptr )
{
   hypre_SStructGrid      *grid     = hypre_SStructGraphGrid(graph);
   hypre_SStructStencil ***stencils = hypre_SStructGraphStencils(graph);
   HYPRE_Int               nparts   = hypre_SStructGraphNParts(graph);

   hypre_SStructMatrix    *matrix;
   hypre_SStructPMatrix  **pmatrices;
   HYPRE_Int            ***splits;
   HYPRE_Int            ***symmetric;
   HYPRE_Int            ***num_centries;
   HYPRE_Int           ****centries;
   hypre_Index            *dom_stride;
   hypre_Index            *ran_stride;

   hypre_SStructPGrid     *pgrid;
   HYPRE_Int               nvars;

   HYPRE_Int               stencil_size;
   HYPRE_Int              *stencil_vars;
   HYPRE_Int               pstencil_size;

   HYPRE_SStructVariable   vitype, vjtype;
   HYPRE_Int               part, vi, vj, i;
   HYPRE_Int               size, usize;

   matrix = hypre_TAlloc(hypre_SStructMatrix,  1, HYPRE_MEMORY_HOST);

   hypre_SStructMatrixComm(matrix)  = comm;
   hypre_SStructMatrixNDim(matrix)  = hypre_SStructGraphNDim(graph);
   hypre_SStructGraphRef(graph, &hypre_SStructMatrixGraph(matrix));

   /* compute S/U-matrix split */
   hypre_SStructMatrixNParts(matrix) = nparts;
   splits = hypre_TAlloc(HYPRE_Int **,  nparts, HYPRE_MEMORY_HOST);
   hypre_SStructMatrixSplits(matrix) = splits;
   pmatrices = hypre_TAlloc(hypre_SStructPMatrix *,  nparts, HYPRE_MEMORY_HOST);
   hypre_SStructMatrixPMatrices(matrix) = pmatrices;
   symmetric = hypre_TAlloc(HYPRE_Int **,  nparts, HYPRE_MEMORY_HOST);
   hypre_SStructMatrixSymmetric(matrix) = symmetric;
   num_centries = hypre_TAlloc(HYPRE_Int **, nparts);
   hypre_SStructMatrixNumCEntries(matrix) = num_centries;
   centries = hypre_TAlloc(HYPRE_Int ***, nparts);
   hypre_SStructMatrixCEntries(matrix) = centries;
   dom_stride = hypre_TAlloc(hypre_Index, nparts);
   hypre_SStructMatrixDomainStride(matrix) = dom_stride;
   ran_stride = hypre_TAlloc(hypre_Index, nparts);
   hypre_SStructMatrixRangeStride(matrix) = ran_stride;

   size = 0;
   for (part = 0; part < nparts; part++)
   {
<<<<<<< HEAD
      pgrid              = hypre_SStructGridPGrid(grid, part);
      nvars              = hypre_SStructPGridNVars(pgrid);
      splits[part]       = hypre_TAlloc(HYPRE_Int *, nvars);
      symmetric[part]    = hypre_TAlloc(HYPRE_Int *, nvars);
      num_centries[part] = hypre_TAlloc(HYPRE_Int *, nvars);
      centries[part]     = hypre_TAlloc(HYPRE_Int **, nvars);

      for (vi = 0; vi < nvars; vi++)
      {
         pstencil_size          = 0;
         stencil_size           = hypre_SStructStencilSize(stencils[part][vi]);
         stencil_vars           = hypre_SStructStencilVars(stencils[part][vi]);
         splits[part][vi]       = hypre_TAlloc(HYPRE_Int, stencil_size);
         symmetric[part][vi]    = hypre_TAlloc(HYPRE_Int, nvars);
         num_centries[part][vi] = hypre_TAlloc(HYPRE_Int, nvars);
         centries[part][vi]     = hypre_TAlloc(HYPRE_Int *, nvars);

         size = hypre_max(size, stencil_size);

=======
      pgrid = hypre_SStructGraphPGrid(graph, part);
      nvars = hypre_SStructPGridNVars(pgrid);
      splits[part] = hypre_TAlloc(HYPRE_Int *,  nvars, HYPRE_MEMORY_HOST);
      symmetric[part] = hypre_TAlloc(HYPRE_Int *,  nvars, HYPRE_MEMORY_HOST);
      for (vi = 0; vi < nvars; vi++)
      {
         stencil_size  = hypre_SStructStencilSize(stencils[part][vi]);
         stencil_vars  = hypre_SStructStencilVars(stencils[part][vi]);
         pstencil_size = 0;
         splits[part][vi] = hypre_TAlloc(HYPRE_Int,  stencil_size, HYPRE_MEMORY_HOST);
         symmetric[part][vi] = hypre_TAlloc(HYPRE_Int,  nvars, HYPRE_MEMORY_HOST);
>>>>>>> 414fa671
         for (i = 0; i < stencil_size; i++)
         {
            vj = stencil_vars[i];
            vitype = hypre_SStructPGridVarType(pgrid, vi);
            vjtype = hypre_SStructPGridVarType(pgrid, vj);
            if (vjtype == vitype)
            {
               splits[part][vi][i] = pstencil_size;
               pstencil_size++;
            }
            else
            {
               splits[part][vi][i] = -1;
            }
         }

         for (vj = 0; vj < nvars; vj++)
         {
            symmetric[part][vi][vj]    = 0;
            num_centries[part][vi][vj] = 0;
         }

         hypre_SetIndex(dom_stride[part], 1);
         hypre_SetIndex(ran_stride[part], 1);
      }
   }
   usize = size + hypre_SStructGraphUEMaxSize(graph);

<<<<<<< HEAD
=======
   /* GEC0902 move the IJ creation to the initialization phase
    * ilower = hypre_SStructGridGhstartRank(grid);
    * iupper = ilower + hypre_SStructGridGhlocalSize(grid) - 1;
    * HYPRE_IJMatrixCreate(comm, ilower, iupper, ilower, iupper,
    *                    &hypre_SStructMatrixIJMatrix(matrix)); */

   hypre_SStructMatrixIJMatrix(matrix)     = NULL;
   hypre_SStructMatrixParCSRMatrix(matrix) = NULL;

   size = 0;
>>>>>>> 414fa671
   for (part = 0; part < nparts; part++)
   {
      pgrid = hypre_SStructGridPGrid(grid, part);
      nvars = hypre_SStructPGridNVars(pgrid);

      for (vi = 0; vi < nvars; vi++)
      {
         for (vj = 0; vj < nvars; vj++)
         {
            centries[part][vi][vj] = hypre_CTAlloc(HYPRE_Int , size);
         }
      }
   }
<<<<<<< HEAD
=======
   hypre_SStructMatrixSEntries(matrix) = hypre_TAlloc(HYPRE_Int,  size, HYPRE_MEMORY_HOST);
   size += hypre_SStructGraphUEMaxSize(graph);
   hypre_SStructMatrixUEntries(matrix) = hypre_TAlloc(HYPRE_Int,  size, HYPRE_MEMORY_HOST);
   hypre_SStructMatrixEntriesSize(matrix) = size;
   hypre_SStructMatrixTmpRowCoords(matrix) = NULL;
   hypre_SStructMatrixTmpColCoords(matrix) = NULL;
   hypre_SStructMatrixTmpCoeffs(matrix)    = NULL;

   hypre_SStructMatrixNSSymmetric(matrix) = 0;
   hypre_SStructMatrixGlobalSize(matrix)  = 0;
   hypre_SStructMatrixRefCount(matrix)    = 1;

   /* GEC0902 setting the default of the object_type to HYPRE_SSTRUCT */
>>>>>>> 414fa671

   hypre_SStructMatrixIJMatrix(matrix)       = NULL;
   hypre_SStructMatrixParCSRMatrix(matrix)   = NULL;
   hypre_SStructMatrixSEntries(matrix)       = hypre_TAlloc(HYPRE_Int, size);
   hypre_SStructMatrixUEntries(matrix)       = hypre_TAlloc(HYPRE_Int, usize);
   hypre_SStructMatrixEntriesSize(matrix)    = usize;
   hypre_SStructMatrixTmpColCoords(matrix)   = NULL;
   hypre_SStructMatrixTmpCoeffs(matrix)      = NULL;
   hypre_SStructMatrixNSSymmetric(matrix)    = 0;
   hypre_SStructMatrixGlobalSize(matrix)     = 0;
   hypre_SStructMatrixRefCount(matrix)       = 1;
   hypre_SStructMatrixDomGhlocalSize(matrix) = 0;
   hypre_SStructMatrixRanGhlocalSize(matrix) = 0;
   hypre_SStructMatrixDomGhstartRank(matrix) = 0;
   hypre_SStructMatrixRanGhstartRank(matrix) = 0;

   /* GEC0902 setting the default of the object_type to HYPRE_SSTRUCT */
   hypre_SStructMatrixObjectType(matrix) = HYPRE_SSTRUCT;

   *matrix_ptr = matrix;

   return hypre_error_flag;
}

/*--------------------------------------------------------------------------
 *--------------------------------------------------------------------------*/

HYPRE_Int
HYPRE_SStructMatrixDestroy( HYPRE_SStructMatrix matrix )
{
   hypre_SStructGraph     *graph;
   HYPRE_Int            ***splits;
   HYPRE_Int               nparts;
   hypre_SStructPMatrix  **pmatrices;
   HYPRE_Int            ***symmetric;
   HYPRE_Int            ***num_centries;
   HYPRE_Int           ****centries;
   hypre_Index            *dom_stride;
   hypre_Index            *ran_stride;
   HYPRE_Int               nvars;
   HYPRE_Int               part, vi, vj;

   if (matrix)
   {
      hypre_SStructMatrixRefCount(matrix) --;
      if (hypre_SStructMatrixRefCount(matrix) == 0)
      {
         graph        = hypre_SStructMatrixGraph(matrix);
         splits       = hypre_SStructMatrixSplits(matrix);
         nparts       = hypre_SStructMatrixNParts(matrix);
         pmatrices    = hypre_SStructMatrixPMatrices(matrix);
         symmetric    = hypre_SStructMatrixSymmetric(matrix);
         num_centries = hypre_SStructMatrixNumCEntries(matrix);
         centries     = hypre_SStructMatrixCEntries(matrix);
         dom_stride   = hypre_SStructMatrixDomainStride(matrix);
         ran_stride   = hypre_SStructMatrixRangeStride(matrix);

         for (part = 0; part < nparts; part++)
         {
            nvars = hypre_SStructPMatrixNVars(pmatrices[part]);
            for (vi = 0; vi < nvars; vi++)
            {
<<<<<<< HEAD
               for (vj = 0; vj < nvars; vj++)
               {
                  hypre_TFree(centries[part][vi][vj]);
               }
               hypre_TFree(splits[part][vi]);
               hypre_TFree(symmetric[part][vi]);
               hypre_TFree(num_centries[part][vi]);
               hypre_TFree(centries[part][vi]);
            }
            hypre_TFree(splits[part]);
            hypre_TFree(symmetric[part]);
            hypre_TFree(num_centries[part]);
            hypre_TFree(centries[part]);
            hypre_SStructPMatrixDestroy(pmatrices[part]);
         }
         HYPRE_SStructGraphDestroy(graph);
         hypre_TFree(splits);
         hypre_TFree(pmatrices);
         hypre_TFree(symmetric);
         hypre_TFree(num_centries);
         hypre_TFree(centries);
         hypre_TFree(dom_stride);
         hypre_TFree(ran_stride);
=======
               hypre_TFree(splits[part][var], HYPRE_MEMORY_HOST);
               hypre_TFree(symmetric[part][var], HYPRE_MEMORY_HOST);
            }
            hypre_TFree(splits[part], HYPRE_MEMORY_HOST);
            hypre_TFree(symmetric[part], HYPRE_MEMORY_HOST);
            hypre_SStructPMatrixDestroy(pmatrices[part]);
         }
         HYPRE_SStructGraphDestroy(graph);
         hypre_TFree(splits, HYPRE_MEMORY_HOST);
         hypre_TFree(pmatrices, HYPRE_MEMORY_HOST);
         hypre_TFree(symmetric, HYPRE_MEMORY_HOST);
>>>>>>> 414fa671
         HYPRE_IJMatrixDestroy(hypre_SStructMatrixIJMatrix(matrix));
         hypre_TFree(hypre_SStructMatrixSEntries(matrix), HYPRE_MEMORY_HOST);
         hypre_TFree(hypre_SStructMatrixUEntries(matrix), HYPRE_MEMORY_HOST);
         hypre_TFree(hypre_SStructMatrixTmpRowCoords(matrix), HYPRE_MEMORY_DEVICE);
         hypre_TFree(hypre_SStructMatrixTmpColCoords(matrix), HYPRE_MEMORY_DEVICE);
         hypre_TFree(hypre_SStructMatrixTmpCoeffs(matrix),    HYPRE_MEMORY_DEVICE);
         hypre_TFree(matrix, HYPRE_MEMORY_HOST);
      }
   }

   return hypre_error_flag;
}

/*--------------------------------------------------------------------------
 *--------------------------------------------------------------------------*/

HYPRE_Int
HYPRE_SStructMatrixInitialize( HYPRE_SStructMatrix matrix )
{
   MPI_Comm                comm         = hypre_SStructMatrixComm(matrix);
   HYPRE_Int               ndim         = hypre_SStructMatrixNDim(matrix);
   HYPRE_Int               nparts       = hypre_SStructMatrixNParts(matrix);
   hypre_SStructPMatrix  **pmatrices    = hypre_SStructMatrixPMatrices(matrix);
   HYPRE_Int            ***symmetric    = hypre_SStructMatrixSymmetric(matrix);
   HYPRE_Int            ***num_centries = hypre_SStructMatrixNumCEntries(matrix);
   HYPRE_Int           ****centries     = hypre_SStructMatrixCEntries(matrix);
   HYPRE_Int               matrix_type  = hypre_SStructMatrixObjectType(matrix);
   hypre_Index            *dom_stride   = hypre_SStructMatrixDomainStride(matrix);
   hypre_Index            *ran_stride   = hypre_SStructMatrixRangeStride(matrix);
   hypre_SStructGraph     *graph        = hypre_SStructMatrixGraph(matrix);
   hypre_SStructStencil ***stencils     = hypre_SStructGraphStencils(graph);
   hypre_SStructGrid      *grid         = hypre_SStructGraphGrid(graph);

   HYPRE_Int              *split;

   hypre_SStructPGrid     *pgrid;
   hypre_StructGrid       *sgrid;
   hypre_SStructStencil  **pstencils;
   HYPRE_Int               nvars;

   HYPRE_Int               stencil_size;
   hypre_Index            *stencil_shape;
   HYPRE_Int              *stencil_vars;
   HYPRE_Int               pstencil_ndim;
   HYPRE_Int               pstencil_size;

   HYPRE_Int               part, var, i, vi, vj;

   hypre_BoxArray         *boxes;
   hypre_Box              *box;
   HYPRE_Int              *num_ghost;
   HYPRE_Int               nrows, ncols;
   HYPRE_Int               ilower, iupper, jlower, jupper;

   /* S-matrix */
   for (part = 0; part < nparts; part++)
   {
      pgrid = hypre_SStructGridPGrid(grid, part);
      nvars = hypre_SStructPGridNVars(pgrid);
<<<<<<< HEAD
      pstencils = hypre_TAlloc(hypre_SStructStencil *, nvars);

=======
      pstencils = hypre_TAlloc(hypre_SStructStencil *,  nvars, HYPRE_MEMORY_HOST);
>>>>>>> 414fa671
      for (var = 0; var < nvars; var++)
      {
         split = hypre_SStructMatrixSplit(matrix, part, var);
         stencil_size  = hypre_SStructStencilSize(stencils[part][var]);
         stencil_shape = hypre_SStructStencilShape(stencils[part][var]);
         stencil_vars  = hypre_SStructStencilVars(stencils[part][var]);
         pstencil_ndim = hypre_SStructStencilNDim(stencils[part][var]);
         pstencil_size = 0;
         for (i = 0; i < stencil_size; i++)
         {
            if (split[i] > -1)
            {
               pstencil_size++;
            }
         }
         HYPRE_SStructStencilCreate(pstencil_ndim, pstencil_size,
                                    &pstencils[var]);
         for (i = 0; i < stencil_size; i++)
         {
            if (split[i] > -1)
            {
               HYPRE_SStructStencilSetEntry(pstencils[var], split[i],
                                            stencil_shape[i],
                                            stencil_vars[i]);
            }
         }
      }
      comm = hypre_SStructPGridComm(pgrid);
      hypre_SStructPMatrixCreate(comm, pgrid, pstencils, &pmatrices[part]);
      for (vi = 0; vi < nvars; vi++)
      {
         for (vj = 0; vj < nvars; vj++)
         {
            hypre_SStructPMatrixSetSymmetric(pmatrices[part],
                                             vi, vj,
                                             symmetric[part][vj][vj]);
            hypre_SStructPMatrixSetCEntries(pmatrices[part],
                                            vi, vj,
                                            num_centries[part][vi][vj],
                                            centries[part][vi][vj]);
         }
      }

      hypre_SStructPMatrixSetDomainStride(pmatrices[part], dom_stride[part]);
      hypre_SStructPMatrixSetRangeStride(pmatrices[part], ran_stride[part]);
      hypre_SStructPMatrixInitialize(pmatrices[part]);
   }

   /* U-matrix */

   /* GEC0902  knowing the kind of matrix we can create the IJMATRIX with the
    *  the right dimension (HYPRE_PARCSR without ghosts) */

<<<<<<< HEAD
   // TODO: Move this to assemble?
   ilower = iupper = 0;
   jlower = jupper = 0;
   nrows  = ncols  = 0;
   box = hypre_BoxCreate(ndim);
   if (matrix_type == HYPRE_PARCSR)
=======
   grid = hypre_SStructGraphGrid(graph);
   domain_grid = hypre_SStructGraphDomainGrid(graph);
   comm =  hypre_SStructMatrixComm(matrix);

   if(matrix_type == HYPRE_PARCSR)
>>>>>>> 414fa671
   {
      for (part = 0; part < nparts; part++)
      {
         pgrid = hypre_SStructGridPGrid(grid, part);
         nvars = hypre_SStructPGridNVars(pgrid);
         for (var = 0; var < nvars; var++)
         {
            sgrid  = hypre_SStructPGridSGrid(pgrid, var);
            boxes  = hypre_StructGridBoxes(sgrid);
            hypre_ForBoxI(i, boxes)
            {
               /* Range grid (rows) */
               hypre_CopyBox(hypre_BoxArrayBox(boxes, i), box);
               hypre_CoarsenBox(box, NULL, ran_stride[part]);
               nrows += hypre_BoxVolume(box);

               /* Domain grid (cols) */
               hypre_CopyBox(hypre_BoxArrayBox(boxes, i), box);
               hypre_CoarsenBox(box, NULL, dom_stride[part]);
               ncols += hypre_BoxVolume(box);
            }
         }
      }
   }
<<<<<<< HEAD
   else /* matrix_type == HYPRE_SSTRUCT || matrix_type == HYPRE_STRUCT */
=======

   if(matrix_type == HYPRE_SSTRUCT || matrix_type == HYPRE_STRUCT)
>>>>>>> 414fa671
   {
      for (part = 0; part < nparts; part++)
      {
         pgrid = hypre_SStructGridPGrid(grid, part);
         nvars = hypre_SStructPGridNVars(pgrid);
         for (var = 0; var < nvars; var++)
         {
            sgrid     = hypre_SStructPGridSGrid(pgrid, var);
            boxes     = hypre_StructGridBoxes(sgrid);
            num_ghost = hypre_StructGridNumGhost(sgrid);
            hypre_ForBoxI(i, boxes)
            {
               /* Range grid (rows) */
               hypre_CopyBox(hypre_BoxArrayBox(boxes, i), box);
               hypre_CoarsenBox(box, NULL, ran_stride[part]);
               if (hypre_BoxVolume(box))
               {
                  hypre_BoxGrowByArray(box, num_ghost);
                  nrows += hypre_BoxVolume(box);
               }

               /* Domain grid (columns) */
               hypre_CopyBox(hypre_BoxArrayBox(boxes, i), box);
               hypre_CoarsenBox(box, NULL, dom_stride[part]);
               if (hypre_BoxVolume(box))
               {
                  hypre_BoxGrowByArray(box, num_ghost);
                  ncols += hypre_BoxVolume(box);
               }
            }
         }
      }
   }
<<<<<<< HEAD
   hypre_BoxDestroy(box);
   hypre_MPI_Scan(&nrows, &iupper, 1, HYPRE_MPI_INT, hypre_MPI_SUM, comm);
   hypre_MPI_Scan(&ncols, &jupper, 1, HYPRE_MPI_INT, hypre_MPI_SUM, comm);
=======

   HYPRE_IJMatrixCreate(comm, ilower, iupper, jlower, jupper,
                        &hypre_SStructMatrixIJMatrix(matrix));
>>>>>>> 414fa671

   ilower = iupper - nrows;
   jlower = jupper - ncols;
   iupper--; jupper--;
   HYPRE_IJMatrixCreate(comm, ilower, iupper, jlower, jupper,
                        &hypre_SStructMatrixIJMatrix(matrix));
   hypre_SStructUMatrixInitialize(matrix);

   /* Set start rank and local size of variables, including ghosts, relative
      to the domain and range grids */
   /* TODO: We don't need to save this info in the SStructMatrix data structure */
   hypre_SStructMatrixDomGhlocalSize(matrix) = ncols;
   hypre_SStructMatrixRanGhlocalSize(matrix) = nrows;
   hypre_SStructMatrixDomGhstartRank(matrix) = jlower;
   hypre_SStructMatrixRanGhstartRank(matrix) = ilower;

   return hypre_error_flag;
}

/*--------------------------------------------------------------------------
 *--------------------------------------------------------------------------*/

HYPRE_Int
HYPRE_SStructMatrixSetValues( HYPRE_SStructMatrix  matrix,
                              HYPRE_Int            part,
                              HYPRE_Int           *index,
                              HYPRE_Int            var,
                              HYPRE_Int            nentries,
                              HYPRE_Int           *entries,
                              HYPRE_Complex       *values )
{
   hypre_SStructMatrixSetValues(matrix, part, index, var,
                                nentries, entries, values, 0);

   return hypre_error_flag;
}

/*--------------------------------------------------------------------------
 *--------------------------------------------------------------------------*/

HYPRE_Int
HYPRE_SStructMatrixAddToValues( HYPRE_SStructMatrix  matrix,
                                HYPRE_Int            part,
                                HYPRE_Int           *index,
                                HYPRE_Int            var,
                                HYPRE_Int            nentries,
                                HYPRE_Int           *entries,
                                HYPRE_Complex       *values )
{
   hypre_SStructMatrixSetValues(matrix, part, index, var,
                                nentries, entries, values, 1);

   return hypre_error_flag;
}

/*--------------------------------------------------------------------------
 *--------------------------------------------------------------------------*/

/* ONLY3D */

HYPRE_Int
HYPRE_SStructMatrixAddFEMValues( HYPRE_SStructMatrix  matrix,
                                 HYPRE_Int            part,
                                 HYPRE_Int           *index,
                                 HYPRE_Complex       *values )
{
   HYPRE_Int           ndim         = hypre_SStructMatrixNDim(matrix);
   hypre_SStructGraph *graph        = hypre_SStructMatrixGraph(matrix);
   hypre_SStructGrid  *grid         = hypre_SStructGraphGrid(graph);
   HYPRE_Int           fem_nsparse  = hypre_SStructGraphFEMPNSparse(graph, part);
   HYPRE_Int          *fem_sparse_i = hypre_SStructGraphFEMPSparseI(graph, part);
   HYPRE_Int          *fem_entries  = hypre_SStructGraphFEMPEntries(graph, part);
   HYPRE_Int          *fem_vars     = hypre_SStructGridFEMPVars(grid, part);
   hypre_Index        *fem_offsets  = hypre_SStructGridFEMPOffsets(grid, part);
   HYPRE_Int           s, i, d, vindex[3];

   for (s = 0; s < fem_nsparse; s++)
   {
      i = fem_sparse_i[s];
      for (d = 0; d < ndim; d++)
      {
         /* note: these offsets are different from what the user passes in */
         vindex[d] = index[d] + hypre_IndexD(fem_offsets[i], d);
      }
      HYPRE_SStructMatrixAddToValues(
         matrix, part, vindex, fem_vars[i], 1, &fem_entries[s], &values[s]);
   }

   return hypre_error_flag;
}

/*--------------------------------------------------------------------------
 *--------------------------------------------------------------------------*/

HYPRE_Int
HYPRE_SStructMatrixGetValues( HYPRE_SStructMatrix  matrix,
                              HYPRE_Int            part,
                              HYPRE_Int           *index,
                              HYPRE_Int            var,
                              HYPRE_Int            nentries,
                              HYPRE_Int           *entries,
                              HYPRE_Complex       *values )
{
   hypre_SStructMatrixSetValues(matrix, part, index, var,
                                nentries, entries, values, -1);

   return hypre_error_flag;
}

/*--------------------------------------------------------------------------
 *--------------------------------------------------------------------------*/

/* ONLY3D */

HYPRE_Int
HYPRE_SStructMatrixGetFEMValues( HYPRE_SStructMatrix  matrix,
                                 HYPRE_Int            part,
                                 HYPRE_Int           *index,
                                 HYPRE_Complex       *values )
{
   HYPRE_Int           ndim         = hypre_SStructMatrixNDim(matrix);
   hypre_SStructGraph *graph        = hypre_SStructMatrixGraph(matrix);
   hypre_SStructGrid  *grid         = hypre_SStructGraphGrid(graph);
   HYPRE_Int           fem_nsparse  = hypre_SStructGraphFEMPNSparse(graph, part);
   HYPRE_Int          *fem_sparse_i = hypre_SStructGraphFEMPSparseI(graph, part);
   HYPRE_Int          *fem_entries  = hypre_SStructGraphFEMPEntries(graph, part);
   HYPRE_Int          *fem_vars     = hypre_SStructGridFEMPVars(grid, part);
   hypre_Index        *fem_offsets  = hypre_SStructGridFEMPOffsets(grid, part);
   HYPRE_Int           s, i, d, vindex[3];

   for (s = 0; s < fem_nsparse; s++)
   {
      i = fem_sparse_i[s];
      for (d = 0; d < ndim; d++)
      {
         /* note: these offsets are different from what the user passes in */
         vindex[d] = index[d] + hypre_IndexD(fem_offsets[i], d);
      }
      hypre_SStructMatrixSetValues(
         matrix, part, vindex, fem_vars[i], 1, &fem_entries[s], &values[s], -1);
   }

   return hypre_error_flag;
}

/*--------------------------------------------------------------------------
 *--------------------------------------------------------------------------*/

HYPRE_Int
HYPRE_SStructMatrixSetBoxValues( HYPRE_SStructMatrix  matrix,
                                 HYPRE_Int            part,
                                 HYPRE_Int           *ilower,
                                 HYPRE_Int           *iupper,
                                 HYPRE_Int            var,
                                 HYPRE_Int            nentries,
                                 HYPRE_Int           *entries,
                                 HYPRE_Complex       *values )
{
   HYPRE_SStructMatrixSetBoxValues2(matrix, part, ilower, iupper, var, nentries, entries,
                                    ilower, iupper, values);

   return hypre_error_flag;
}

/*--------------------------------------------------------------------------
 *--------------------------------------------------------------------------*/

HYPRE_Int
HYPRE_SStructMatrixAddToBoxValues( HYPRE_SStructMatrix  matrix,
                                   HYPRE_Int            part,
                                   HYPRE_Int           *ilower,
                                   HYPRE_Int           *iupper,
                                   HYPRE_Int            var,
                                   HYPRE_Int            nentries,
                                   HYPRE_Int           *entries,
                                   HYPRE_Complex       *values )
{
   HYPRE_SStructMatrixAddToBoxValues2(matrix, part, ilower, iupper, var, nentries, entries,
                                      ilower, iupper, values);

   return hypre_error_flag;
}

/*--------------------------------------------------------------------------
 *--------------------------------------------------------------------------*/

HYPRE_Int
HYPRE_SStructMatrixGetBoxValues( HYPRE_SStructMatrix  matrix,
                                 HYPRE_Int            part,
                                 HYPRE_Int           *ilower,
                                 HYPRE_Int           *iupper,
                                 HYPRE_Int            var,
                                 HYPRE_Int            nentries,
                                 HYPRE_Int           *entries,
                                 HYPRE_Complex       *values )
{
   HYPRE_SStructMatrixGetBoxValues2(matrix, part, ilower, iupper, var, nentries, entries,
                                    ilower, iupper, values);

   return hypre_error_flag;
}

/*--------------------------------------------------------------------------
 *--------------------------------------------------------------------------*/

HYPRE_Int
HYPRE_SStructMatrixSetBoxValues2( HYPRE_SStructMatrix  matrix,
                                  HYPRE_Int            part,
                                  HYPRE_Int           *ilower,
                                  HYPRE_Int           *iupper,
                                  HYPRE_Int            var,
                                  HYPRE_Int            nentries,
                                  HYPRE_Int           *entries,
                                  HYPRE_Int           *vilower,
                                  HYPRE_Int           *viupper,
                                  HYPRE_Complex       *values )
{
   hypre_Box  *set_box, *value_box;
   HYPRE_Int   d, ndim = hypre_SStructMatrixNDim(matrix);

   /* This creates boxes with zeroed-out extents */
   set_box = hypre_BoxCreate(ndim);
   value_box = hypre_BoxCreate(ndim);

   for (d = 0; d < ndim; d++)
   {
      hypre_BoxIMinD(set_box, d) = ilower[d];
      hypre_BoxIMaxD(set_box, d) = iupper[d];
      hypre_BoxIMinD(value_box, d) = vilower[d];
      hypre_BoxIMaxD(value_box, d) = viupper[d];
   }

   hypre_SStructMatrixSetBoxValues(matrix, part, set_box, var, nentries, entries,
                                   value_box, values, 0);

   hypre_BoxDestroy(set_box);
   hypre_BoxDestroy(value_box);

   return hypre_error_flag;
}

/*--------------------------------------------------------------------------
 *--------------------------------------------------------------------------*/

HYPRE_Int
<<<<<<< HEAD
=======
HYPRE_SStructMatrixAddToBoxValues2( HYPRE_SStructMatrix  matrix,
                                    HYPRE_Int            part,
                                    HYPRE_Int           *ilower,
                                    HYPRE_Int           *iupper,
                                    HYPRE_Int            var,
                                    HYPRE_Int            nentries,
                                    HYPRE_Int           *entries,
                                    HYPRE_Int           *vilower,
                                    HYPRE_Int           *viupper,
                                    HYPRE_Complex       *values )
{
   hypre_Box  *set_box, *value_box;
   HYPRE_Int   d, ndim = hypre_SStructMatrixNDim(matrix);

   /* This creates boxes with zeroed-out extents */
   set_box = hypre_BoxCreate(ndim);
   value_box = hypre_BoxCreate(ndim);

   for (d = 0; d < ndim; d++)
   {
      hypre_BoxIMinD(set_box, d) = ilower[d];
      hypre_BoxIMaxD(set_box, d) = iupper[d];
      hypre_BoxIMinD(value_box, d) = vilower[d];
      hypre_BoxIMaxD(value_box, d) = viupper[d];
   }

   hypre_SStructMatrixSetBoxValues(matrix, part, set_box, var, nentries, entries,
                                   value_box, values, 1);

   hypre_BoxDestroy(set_box);
   hypre_BoxDestroy(value_box);

   return hypre_error_flag;
}

/*--------------------------------------------------------------------------
 *--------------------------------------------------------------------------*/

HYPRE_Int
HYPRE_SStructMatrixGetBoxValues2( HYPRE_SStructMatrix  matrix,
                                  HYPRE_Int            part,
                                  HYPRE_Int           *ilower,
                                  HYPRE_Int           *iupper,
                                  HYPRE_Int            var,
                                  HYPRE_Int            nentries,
                                  HYPRE_Int           *entries,
                                  HYPRE_Int           *vilower,
                                  HYPRE_Int           *viupper,
                                  HYPRE_Complex       *values )
{
   hypre_Box  *set_box, *value_box;
   HYPRE_Int   d, ndim = hypre_SStructMatrixNDim(matrix);

   /* This creates boxes with zeroed-out extents */
   set_box = hypre_BoxCreate(ndim);
   value_box = hypre_BoxCreate(ndim);

   for (d = 0; d < ndim; d++)
   {
      hypre_BoxIMinD(set_box, d) = ilower[d];
      hypre_BoxIMaxD(set_box, d) = iupper[d];
      hypre_BoxIMinD(value_box, d) = vilower[d];
      hypre_BoxIMaxD(value_box, d) = viupper[d];
   }

   hypre_SStructMatrixSetBoxValues(matrix, part, set_box, var, nentries, entries,
                                   value_box, values, -1);

   hypre_BoxDestroy(set_box);
   hypre_BoxDestroy(value_box);

   return hypre_error_flag;
}

/*--------------------------------------------------------------------------
 *--------------------------------------------------------------------------*/

HYPRE_Int
>>>>>>> 414fa671
HYPRE_SStructMatrixAssemble( HYPRE_SStructMatrix matrix )
{
   HYPRE_Int               ndim            = hypre_SStructMatrixNDim(matrix);
   hypre_SStructGraph     *graph           = hypre_SStructMatrixGraph(matrix);
   HYPRE_Int               nparts          = hypre_SStructMatrixNParts(matrix);
   hypre_SStructPMatrix  **pmatrices       = hypre_SStructMatrixPMatrices(matrix);
   hypre_SStructGrid      *grid            = hypre_SStructGraphGrid(graph);
   hypre_SStructCommInfo **vnbor_comm_info = hypre_SStructGridVNborCommInfo(grid);
   HYPRE_Int               vnbor_ncomms    = hypre_SStructGridVNborNComms(grid);

   HYPRE_Int               part;

   hypre_CommInfo         *comm_info;
   HYPRE_Int               send_part,    recv_part;
   HYPRE_Int               send_var,     recv_var;
   hypre_StructMatrix     *send_matrix, *recv_matrix;
   hypre_CommPkg          *comm_pkg, **comm_pkgs;
   HYPRE_Complex         **send_data, **recv_data;
   hypre_CommHandle       *comm_handle;
   HYPRE_Int               ci, num_comm_pkgs;

   /*------------------------------------------------------
    * NOTE: Inter-part couplings were taken care of earlier.
    *------------------------------------------------------*/

   /*------------------------------------------------------
    * Communicate and accumulate within parts
    *------------------------------------------------------*/

   for (part = 0; part < nparts; part++)
   {
      hypre_SStructPMatrixAccumulate(pmatrices[part]);
   }

   /*------------------------------------------------------
    * Communicate and accumulate between parts
    *------------------------------------------------------*/

   send_data = hypre_TAlloc(HYPRE_Complex *, vnbor_ncomms);
   recv_data = hypre_TAlloc(HYPRE_Complex *, vnbor_ncomms);
   comm_pkgs = hypre_TAlloc(hypre_CommPkg *, vnbor_ncomms);

   num_comm_pkgs = 0;
   for (ci = 0; ci < vnbor_ncomms; ci++)
   {
      comm_info = hypre_SStructCommInfoCommInfo(vnbor_comm_info[ci]);
      send_part = hypre_SStructCommInfoSendPart(vnbor_comm_info[ci]);
      recv_part = hypre_SStructCommInfoRecvPart(vnbor_comm_info[ci]);
      send_var  = hypre_SStructCommInfoSendVar(vnbor_comm_info[ci]);
      recv_var  = hypre_SStructCommInfoRecvVar(vnbor_comm_info[ci]);

      send_matrix = hypre_SStructPMatrixSMatrix(
         hypre_SStructMatrixPMatrix(matrix, send_part), send_var, send_var);
      recv_matrix = hypre_SStructPMatrixSMatrix(
         hypre_SStructMatrixPMatrix(matrix, recv_part), recv_var, recv_var);

      if ((send_matrix != NULL) && (recv_matrix != NULL))
      {
         hypre_StructStencil *send_stencil = hypre_StructMatrixStencil(send_matrix);
         hypre_StructStencil *recv_stencil = hypre_StructMatrixStencil(recv_matrix);
         HYPRE_Int            num_values, stencil_size, num_transforms;
         HYPRE_Int           *symm;
         HYPRE_Int           *v_to_s, *s_to_v;
         hypre_Index         *coords, *dirs;
         HYPRE_Int          **orders, *order;
         hypre_IndexRef       sentry0;
         hypre_Index          sentry1;
         HYPRE_Int            ti, si, i, j;

         /* to compute 'orders', remember that we are doing reverse communication */
         num_values = hypre_StructMatrixNumValues(recv_matrix);
         symm = hypre_StructMatrixSymmEntries(recv_matrix);
         stencil_size = hypre_StructStencilSize(recv_stencil);
         v_to_s = hypre_TAlloc(HYPRE_Int,  num_values, HYPRE_MEMORY_HOST);
         s_to_v = hypre_TAlloc(HYPRE_Int,  stencil_size, HYPRE_MEMORY_HOST);
         for (si = 0, i = 0; si < stencil_size; si++)
         {
            s_to_v[si] = -1;
            if (symm[si] < 0)  /* this is a stored coefficient */
            {
               v_to_s[i] = si;
               s_to_v[si] = i;
               i++;
            }
         }
         hypre_CommInfoGetTransforms(comm_info, &num_transforms, &coords, &dirs);
         orders = hypre_TAlloc(HYPRE_Int *,  num_transforms, HYPRE_MEMORY_HOST);
         order = hypre_TAlloc(HYPRE_Int,  num_values, HYPRE_MEMORY_HOST);
         for (ti = 0; ti < num_transforms; ti++)
         {
            for (i = 0; i < num_values; i++)
            {
               si = v_to_s[i];
               sentry0 = hypre_StructStencilOffset(recv_stencil, si);
               for (j = 0; j < ndim; j++)
               {
                  hypre_IndexD(sentry1, hypre_IndexD(coords[ti], j)) =
                     hypre_IndexD(sentry0, j) * hypre_IndexD(dirs[ti], j);
               }
               order[i] = hypre_StructStencilOffsetEntry(send_stencil, sentry1);
               /* currently, both send and recv transforms are parsed */
               if (order[i] > -1)
               {
                  order[i] = s_to_v[order[i]];
               }
            }
            /* want order to indicate the natural order on the remote process */
            orders[ti] = hypre_TAlloc(HYPRE_Int,  num_values, HYPRE_MEMORY_HOST);
            for (i = 0; i < num_values; i++)
            {
               orders[ti][i] = -1;
            }
            for (i = 0; i < num_values; i++)
            {
               if (order[i] > -1)
               {
                  orders[ti][order[i]] = i;
               }
            }
         }
         hypre_TFree(v_to_s, HYPRE_MEMORY_HOST);
         hypre_TFree(s_to_v, HYPRE_MEMORY_HOST);
         hypre_TFree(order, HYPRE_MEMORY_HOST);

         /* want to communicate and add ghost data to real data */
         hypre_CommPkgCreate(comm_info,
                             hypre_StructMatrixDataSpace(send_matrix),
                             hypre_StructMatrixDataSpace(recv_matrix),
                             num_values, orders, 1,
                             hypre_StructMatrixComm(send_matrix),
                             &comm_pkgs[num_comm_pkgs]);
         send_data[num_comm_pkgs] = hypre_StructMatrixVData(send_matrix);
         recv_data[num_comm_pkgs] = hypre_StructMatrixVData(recv_matrix);
         num_comm_pkgs++;

         for (ti = 0; ti < num_transforms; ti++)
         {
            hypre_TFree(orders[ti], HYPRE_MEMORY_HOST);
         }
         hypre_TFree(orders, HYPRE_MEMORY_HOST);
      }
   }

   /* Communicate */
   if (num_comm_pkgs > 0)
   {
      /* Agglomerate comm_pkgs into one comm_pkg */
      if (num_comm_pkgs > 1)
      {
         hypre_CommPkgAgglomerate(num_comm_pkgs, comm_pkgs, &comm_pkg);
         for (ci = 0; ci < num_comm_pkgs; ci++)
         {
            hypre_CommPkgDestroy(comm_pkgs[ci]);
         }
      }
      else if (num_comm_pkgs > 0)
      {
         comm_pkg = comm_pkgs[0];
      }

      /* Note reversal of send/recv data */
      hypre_InitializeCommunication(comm_pkg, recv_data, send_data, 1, 0,
                                    &comm_handle);
      hypre_FinalizeCommunication(comm_handle);
      hypre_CommPkgDestroy(comm_pkg);
   }

   hypre_TFree(comm_pkgs);
   hypre_TFree(send_data);
   hypre_TFree(recv_data);

   /*------------------------------------------------------
    * Assemble P and U matrices
    *------------------------------------------------------*/

   for (part = 0; part < nparts; part++)
   {
      hypre_SStructPMatrixAssemble(pmatrices[part]);
   }

   /* U-matrix */
   hypre_SStructUMatrixAssemble(matrix);

   return hypre_error_flag;
}

/*--------------------------------------------------------------------------
 * NOTE: Same as observed for HYPRE_SStructMatrixSetSymmetric
 *
 * Should set things up so that this information can be passed
 * immediately to the PMatrix.  Unfortunately, the PMatrix is
 * currently not created until the SStructMatrix is initialized.
 *--------------------------------------------------------------------------*/

HYPRE_Int
HYPRE_SStructMatrixSetDomainStride( HYPRE_SStructMatrix matrix,
                                    HYPRE_Int           part,
                                    HYPRE_Int          *dom_stride )
{
   HYPRE_Int             ndim        = hypre_SStructMatrixNDim(matrix);
   hypre_Index          *mdom_stride = hypre_SStructMatrixDomainStride(matrix);
   HYPRE_Int             pstart = part;
   HYPRE_Int             psize  = 1;
   HYPRE_Int             p;

   if (part == -1)
   {
      pstart = 0;
      psize  = hypre_SStructMatrixNParts(matrix);
   }

   for (p = pstart; p < (pstart + psize); p++)
   {
      hypre_CopyToIndex(dom_stride, ndim, mdom_stride[p]);
   }

   return hypre_error_flag;
}

/*--------------------------------------------------------------------------
 * NOTE: Same as observed for HYPRE_SStructMatrixSetSymmetric
 *
 * Should set things up so that this information can be passed
 * immediately to the PMatrix.  Unfortunately, the PMatrix is
 * currently not created until the SStructMatrix is initialized.
 *--------------------------------------------------------------------------*/

HYPRE_Int
HYPRE_SStructMatrixSetRangeStride( HYPRE_SStructMatrix matrix,
                                   HYPRE_Int           part,
                                   HYPRE_Int          *ran_stride )
{
   HYPRE_Int             ndim        = hypre_SStructMatrixNDim(matrix);
   hypre_Index          *mran_stride = hypre_SStructMatrixRangeStride(matrix);
   HYPRE_Int             pstart = part;
   HYPRE_Int             psize  = 1;
   HYPRE_Int             p;

   if (part == -1)
   {
      pstart = 0;
      psize  = hypre_SStructMatrixNParts(matrix);
   }

   for (p = pstart; p < (pstart + psize); p++)
   {
      hypre_CopyToIndex(ran_stride, ndim, mran_stride[p]);
   }

   return hypre_error_flag;
}

/*--------------------------------------------------------------------------
 * NOTE: Should set things up so that this information can be passed
 * immediately to the PMatrix.  Unfortunately, the PMatrix is
 * currently not created until the SStructMatrix is initialized.
 *--------------------------------------------------------------------------*/

HYPRE_Int
HYPRE_SStructMatrixSetSymmetric( HYPRE_SStructMatrix matrix,
                                 HYPRE_Int           part,
                                 HYPRE_Int           var,
                                 HYPRE_Int           to_var,
                                 HYPRE_Int           symmetric )
{
   HYPRE_Int          ***msymmetric = hypre_SStructMatrixSymmetric(matrix);
   hypre_SStructGraph   *graph      = hypre_SStructMatrixGraph(matrix);
   hypre_SStructPGrid   *pgrid      = hypre_SStructGraphPGrid(graph, part);

   HYPRE_Int             pstart = part;
   HYPRE_Int             psize  = 1;
   HYPRE_Int             vstart = var;
   HYPRE_Int             vsize  = 1;
   HYPRE_Int             tstart = to_var;
   HYPRE_Int             tsize  = 1;
   HYPRE_Int             p, v, t;

   if (part == -1)
   {
      pstart = 0;
      psize  = hypre_SStructMatrixNParts(matrix);
   }

   for (p = pstart; p < (pstart + psize); p++)
   {
      if (var == -1)
      {
         vstart = 0;
         vsize  = hypre_SStructPGridNVars(pgrid);
      }
      if (to_var == -1)
      {
         tstart = 0;
         tsize  = hypre_SStructPGridNVars(pgrid);
      }

      for (v = vstart; v < (vstart + vsize); v++)
      {
         for (t = tstart; t < (tstart + tsize); t++)
         {
            msymmetric[p][v][t] = symmetric;
         }
      }
   }

   return hypre_error_flag;
}

/*--------------------------------------------------------------------------
 *--------------------------------------------------------------------------*/

<<<<<<< HEAD
HYPRE_Int
HYPRE_SStructMatrixSetConstantEntries( HYPRE_SStructMatrix matrix,
                                       HYPRE_Int           part,
                                       HYPRE_Int           var,
                                       HYPRE_Int           to_var,
                                       HYPRE_Int           num_centries,
                                       HYPRE_Int          *centries )
{
   HYPRE_Int            ***mnum_centries = hypre_SStructMatrixNumCEntries(matrix);
   HYPRE_Int           ****mcentries     = hypre_SStructMatrixCEntries(matrix);
   hypre_SStructGraph     *graph         = hypre_SStructMatrixGraph(matrix);
   hypre_SStructPGrid     *pgrid         = hypre_SStructGraphPGrid(graph, part);

   HYPRE_Int               pstart = part;
   HYPRE_Int               psize  = 1;
   HYPRE_Int               vstart = var;
   HYPRE_Int               vsize  = 1;
   HYPRE_Int               tstart = to_var;
   HYPRE_Int               tsize  = 1;
   HYPRE_Int               i, p, v, t;

   if (part == -1)
   {
      pstart = 0;
      psize  = hypre_SStructMatrixNParts(matrix);
   }

   for (p = pstart; p < (pstart + psize); p++)
   {
      if (var == -1)
      {
         vstart = 0;
         vsize  = hypre_SStructPGridNVars(pgrid);
      }
      if (to_var == -1)
      {
         tstart = 0;
         tsize  = hypre_SStructPGridNVars(pgrid);
      }

      for (v = vstart; v < (vstart + vsize); v++)
      {
         for (t = tstart; t < (tstart + tsize); t++)
         {
            mnum_centries[p][v][t] = num_centries;
            for (i = 0; i < num_centries; i++)
            {
               mcentries[p][v][t][i] = centries[i];
            }
         }
      }
   }

   return hypre_error_flag;
}

/*--------------------------------------------------------------------------
 *--------------------------------------------------------------------------*/

=======
>>>>>>> 414fa671
HYPRE_Int
HYPRE_SStructMatrixSetNSSymmetric( HYPRE_SStructMatrix matrix,
                                   HYPRE_Int           symmetric )
{
   hypre_SStructMatrixNSSymmetric(matrix) = symmetric;

   return hypre_error_flag;
}

/*--------------------------------------------------------------------------
 *--------------------------------------------------------------------------*/

HYPRE_Int
HYPRE_SStructMatrixSetObjectType( HYPRE_SStructMatrix  matrix,
                                  HYPRE_Int            type )
{
   hypre_SStructGraph     *graph    = hypre_SStructMatrixGraph(matrix);
   HYPRE_Int            ***splits   = hypre_SStructMatrixSplits(matrix);
   HYPRE_Int               nparts   = hypre_SStructMatrixNParts(matrix);
   hypre_SStructStencil ***stencils = hypre_SStructGraphStencils(graph);

   hypre_SStructPGrid     *pgrid;
   HYPRE_Int               nvars;
   HYPRE_Int               stencil_size;
   HYPRE_Int               part, var, i;

   hypre_SStructMatrixObjectType(matrix) = type ;

   /* RDF: This and all other modifications to 'split' really belong
    * in the Initialize routine */
   if (type != HYPRE_SSTRUCT && type != HYPRE_STRUCT)
   {
      for (part = 0; part < nparts; part++)
      {
         pgrid = hypre_SStructGraphPGrid(graph, part);
         nvars = hypre_SStructPGridNVars(pgrid);
         for (var = 0; var < nvars; var++)
         {
            stencil_size = hypre_SStructStencilSize(stencils[part][var]);
            for (i = 0; i < stencil_size; i++)
            {
               splits[part][var][i] = -1;
            }
         }
      }
   }

   return hypre_error_flag;
}

/*--------------------------------------------------------------------------
 *--------------------------------------------------------------------------*/

HYPRE_Int
HYPRE_SStructMatrixGetObject( HYPRE_SStructMatrix   matrix,
                              void                **object )
{
   HYPRE_Int             type = hypre_SStructMatrixObjectType(matrix);
   hypre_SStructPMatrix *pmatrix;
   hypre_StructMatrix   *smatrix;
   HYPRE_Int             part, var;

   if (type == HYPRE_SSTRUCT)
   {
      *object = matrix;
   }
   else if (type == HYPRE_PARCSR)
   {
      *object = hypre_SStructMatrixParCSRMatrix(matrix);
   }
   else if (type == HYPRE_STRUCT)
   {
      /* only one part & one variable */
      part = var = 0;
      pmatrix = hypre_SStructMatrixPMatrix(matrix, part);
      smatrix = hypre_SStructPMatrixSMatrix(pmatrix, var, var);
     *object  = smatrix;
   }

   return hypre_error_flag;
}

/*--------------------------------------------------------------------------
 *--------------------------------------------------------------------------*/

HYPRE_Int
HYPRE_SStructMatrixPrint( const char          *filename,
                          HYPRE_SStructMatrix  matrix,
                          HYPRE_Int            all )
{
   HYPRE_Int  nparts = hypre_SStructMatrixNParts(matrix);
   HYPRE_Int  part;
   char new_filename[255];

   for (part = 0; part < nparts; part++)
   {
      hypre_sprintf(new_filename, "%s.p%02d", filename, part);
      hypre_SStructPMatrixPrint(new_filename,
                                hypre_SStructMatrixPMatrix(matrix, part),
                                all);
   }

   /* U-matrix */
   hypre_sprintf(new_filename, "%s.UMatrix", filename);
   HYPRE_IJMatrixPrint(hypre_SStructMatrixIJMatrix(matrix), new_filename);

   return hypre_error_flag;
}

/*--------------------------------------------------------------------------
 *--------------------------------------------------------------------------*/

HYPRE_Int
HYPRE_SStructMatrixMatvec( HYPRE_Complex       alpha,
                           HYPRE_SStructMatrix A,
                           HYPRE_SStructVector x,
                           HYPRE_Complex       beta,
                           HYPRE_SStructVector y     )
{
   hypre_SStructMatvec(alpha, A, x, beta, y);

   return hypre_error_flag;
}

/*--------------------------------------------------------------------------
 *--------------------------------------------------------------------------*/

HYPRE_Int
HYPRE_SStructMatrixToIJMatrix( HYPRE_SStructMatrix  matrix,
                               HYPRE_IJMatrix      *ijmatrix )
{
   HYPRE_IJMatrix      ij_s;
   HYPRE_IJMatrix      ij_u;
   HYPRE_ParCSRMatrix  parcsr_u;
   HYPRE_ParCSRMatrix  parcsr_s;
   HYPRE_ParCSRMatrix  parcsr_ss;

   if (!matrix)
   {
      hypre_error_in_arg(1);
      return hypre_error_flag;
   }

   if (hypre_SStructMatrixObjectType(matrix) != HYPRE_PARCSR)
   {
      ij_s = (HYPRE_IJMatrix)
             hypre_SStructMatrixToUMatrix( (hypre_SStructMatrix *) matrix );

      /* Add the unstructured part */
      ij_u = hypre_SStructMatrixIJMatrix(matrix);
      if (ij_u)
      {
         HYPRE_IJMatrixGetObject(ij_u, (void **) &parcsr_u);
         HYPRE_IJMatrixGetObject(ij_s, (void **) &parcsr_s);

         hypre_ParcsrAdd(1.0, parcsr_u, 1.0, parcsr_s, &parcsr_ss);
         HYPRE_IJMatrixDestroy(ij_s);
         HYPRE_IJMatrixCreate(hypre_ParCSRMatrixComm(parcsr_ss),
                              hypre_ParCSRMatrixFirstRowIndex(parcsr_ss),
                              hypre_ParCSRMatrixLastRowIndex(parcsr_ss),
                              hypre_ParCSRMatrixFirstColDiag(parcsr_ss),
                              hypre_ParCSRMatrixLastColDiag(parcsr_ss),
                              ijmatrix);
         HYPRE_IJMatrixSetObjectType(*ijmatrix, HYPRE_PARCSR);
         hypre_IJMatrixSetObject(*ijmatrix, parcsr_ss);
      }
      else
      {
         *ijmatrix = ij_s;
      }
   }
   else
   {
      *ijmatrix = hypre_SStructMatrixIJMatrix(matrix);
   }

   return hypre_error_flag;
}<|MERGE_RESOLUTION|>--- conflicted
+++ resolved
@@ -45,7 +45,7 @@
    HYPRE_Int               part, vi, vj, i;
    HYPRE_Int               size, usize;
 
-   matrix = hypre_TAlloc(hypre_SStructMatrix,  1, HYPRE_MEMORY_HOST);
+   matrix = hypre_TAlloc(hypre_SStructMatrix, 1, HYPRE_MEMORY_HOST);
 
    hypre_SStructMatrixComm(matrix)  = comm;
    hypre_SStructMatrixNDim(matrix)  = hypre_SStructGraphNDim(graph);
@@ -53,57 +53,43 @@
 
    /* compute S/U-matrix split */
    hypre_SStructMatrixNParts(matrix) = nparts;
-   splits = hypre_TAlloc(HYPRE_Int **,  nparts, HYPRE_MEMORY_HOST);
+   splits = hypre_TAlloc(HYPRE_Int **, nparts, HYPRE_MEMORY_HOST);
    hypre_SStructMatrixSplits(matrix) = splits;
-   pmatrices = hypre_TAlloc(hypre_SStructPMatrix *,  nparts, HYPRE_MEMORY_HOST);
+   pmatrices = hypre_TAlloc(hypre_SStructPMatrix *, nparts, HYPRE_MEMORY_HOST);
    hypre_SStructMatrixPMatrices(matrix) = pmatrices;
-   symmetric = hypre_TAlloc(HYPRE_Int **,  nparts, HYPRE_MEMORY_HOST);
+   symmetric = hypre_TAlloc(HYPRE_Int **, nparts, HYPRE_MEMORY_HOST);
    hypre_SStructMatrixSymmetric(matrix) = symmetric;
-   num_centries = hypre_TAlloc(HYPRE_Int **, nparts);
+   num_centries = hypre_TAlloc(HYPRE_Int **, nparts, HYPRE_MEMORY_HOST);
    hypre_SStructMatrixNumCEntries(matrix) = num_centries;
-   centries = hypre_TAlloc(HYPRE_Int ***, nparts);
+   centries = hypre_TAlloc(HYPRE_Int ***, nparts, HYPRE_MEMORY_HOST);
    hypre_SStructMatrixCEntries(matrix) = centries;
-   dom_stride = hypre_TAlloc(hypre_Index, nparts);
+   dom_stride = hypre_TAlloc(hypre_Index, nparts, HYPRE_MEMORY_HOST);
    hypre_SStructMatrixDomainStride(matrix) = dom_stride;
-   ran_stride = hypre_TAlloc(hypre_Index, nparts);
+   ran_stride = hypre_TAlloc(hypre_Index, nparts, HYPRE_MEMORY_HOST);
    hypre_SStructMatrixRangeStride(matrix) = ran_stride;
 
    size = 0;
    for (part = 0; part < nparts; part++)
    {
-<<<<<<< HEAD
       pgrid              = hypre_SStructGridPGrid(grid, part);
       nvars              = hypre_SStructPGridNVars(pgrid);
-      splits[part]       = hypre_TAlloc(HYPRE_Int *, nvars);
-      symmetric[part]    = hypre_TAlloc(HYPRE_Int *, nvars);
-      num_centries[part] = hypre_TAlloc(HYPRE_Int *, nvars);
-      centries[part]     = hypre_TAlloc(HYPRE_Int **, nvars);
+      splits[part]       = hypre_TAlloc(HYPRE_Int *, nvars, HYPRE_MEMORY_HOST);
+      symmetric[part]    = hypre_TAlloc(HYPRE_Int *, nvars, HYPRE_MEMORY_HOST);
+      num_centries[part] = hypre_TAlloc(HYPRE_Int *, nvars, HYPRE_MEMORY_HOST);
+      centries[part]     = hypre_TAlloc(HYPRE_Int **, nvars, HYPRE_MEMORY_HOST);
 
       for (vi = 0; vi < nvars; vi++)
       {
          pstencil_size          = 0;
          stencil_size           = hypre_SStructStencilSize(stencils[part][vi]);
          stencil_vars           = hypre_SStructStencilVars(stencils[part][vi]);
-         splits[part][vi]       = hypre_TAlloc(HYPRE_Int, stencil_size);
-         symmetric[part][vi]    = hypre_TAlloc(HYPRE_Int, nvars);
-         num_centries[part][vi] = hypre_TAlloc(HYPRE_Int, nvars);
-         centries[part][vi]     = hypre_TAlloc(HYPRE_Int *, nvars);
+         splits[part][vi]       = hypre_TAlloc(HYPRE_Int, stencil_size, HYPRE_MEMORY_HOST);
+         symmetric[part][vi]    = hypre_TAlloc(HYPRE_Int, nvars, HYPRE_MEMORY_HOST);
+         num_centries[part][vi] = hypre_TAlloc(HYPRE_Int, nvars, HYPRE_MEMORY_HOST);
+         centries[part][vi]     = hypre_TAlloc(HYPRE_Int *, nvars, HYPRE_MEMORY_HOST);
 
          size = hypre_max(size, stencil_size);
 
-=======
-      pgrid = hypre_SStructGraphPGrid(graph, part);
-      nvars = hypre_SStructPGridNVars(pgrid);
-      splits[part] = hypre_TAlloc(HYPRE_Int *,  nvars, HYPRE_MEMORY_HOST);
-      symmetric[part] = hypre_TAlloc(HYPRE_Int *,  nvars, HYPRE_MEMORY_HOST);
-      for (vi = 0; vi < nvars; vi++)
-      {
-         stencil_size  = hypre_SStructStencilSize(stencils[part][vi]);
-         stencil_vars  = hypre_SStructStencilVars(stencils[part][vi]);
-         pstencil_size = 0;
-         splits[part][vi] = hypre_TAlloc(HYPRE_Int,  stencil_size, HYPRE_MEMORY_HOST);
-         symmetric[part][vi] = hypre_TAlloc(HYPRE_Int,  nvars, HYPRE_MEMORY_HOST);
->>>>>>> 414fa671
          for (i = 0; i < stencil_size; i++)
          {
             vj = stencil_vars[i];
@@ -132,19 +118,6 @@
    }
    usize = size + hypre_SStructGraphUEMaxSize(graph);
 
-<<<<<<< HEAD
-=======
-   /* GEC0902 move the IJ creation to the initialization phase
-    * ilower = hypre_SStructGridGhstartRank(grid);
-    * iupper = ilower + hypre_SStructGridGhlocalSize(grid) - 1;
-    * HYPRE_IJMatrixCreate(comm, ilower, iupper, ilower, iupper,
-    *                    &hypre_SStructMatrixIJMatrix(matrix)); */
-
-   hypre_SStructMatrixIJMatrix(matrix)     = NULL;
-   hypre_SStructMatrixParCSRMatrix(matrix) = NULL;
-
-   size = 0;
->>>>>>> 414fa671
    for (part = 0; part < nparts; part++)
    {
       pgrid = hypre_SStructGridPGrid(grid, part);
@@ -154,31 +127,15 @@
       {
          for (vj = 0; vj < nvars; vj++)
          {
-            centries[part][vi][vj] = hypre_CTAlloc(HYPRE_Int , size);
-         }
-      }
-   }
-<<<<<<< HEAD
-=======
-   hypre_SStructMatrixSEntries(matrix) = hypre_TAlloc(HYPRE_Int,  size, HYPRE_MEMORY_HOST);
-   size += hypre_SStructGraphUEMaxSize(graph);
-   hypre_SStructMatrixUEntries(matrix) = hypre_TAlloc(HYPRE_Int,  size, HYPRE_MEMORY_HOST);
-   hypre_SStructMatrixEntriesSize(matrix) = size;
-   hypre_SStructMatrixTmpRowCoords(matrix) = NULL;
-   hypre_SStructMatrixTmpColCoords(matrix) = NULL;
-   hypre_SStructMatrixTmpCoeffs(matrix)    = NULL;
-
-   hypre_SStructMatrixNSSymmetric(matrix) = 0;
-   hypre_SStructMatrixGlobalSize(matrix)  = 0;
-   hypre_SStructMatrixRefCount(matrix)    = 1;
-
-   /* GEC0902 setting the default of the object_type to HYPRE_SSTRUCT */
->>>>>>> 414fa671
+            centries[part][vi][vj] = hypre_CTAlloc(HYPRE_Int , size, HYPRE_MEMORY_HOST);
+         }
+      }
+   }
 
    hypre_SStructMatrixIJMatrix(matrix)       = NULL;
    hypre_SStructMatrixParCSRMatrix(matrix)   = NULL;
-   hypre_SStructMatrixSEntries(matrix)       = hypre_TAlloc(HYPRE_Int, size);
-   hypre_SStructMatrixUEntries(matrix)       = hypre_TAlloc(HYPRE_Int, usize);
+   hypre_SStructMatrixSEntries(matrix)       = hypre_TAlloc(HYPRE_Int, size, HYPRE_MEMORY_HOST);
+   hypre_SStructMatrixUEntries(matrix)       = hypre_TAlloc(HYPRE_Int, usize, HYPRE_MEMORY_HOST);
    hypre_SStructMatrixEntriesSize(matrix)    = usize;
    hypre_SStructMatrixTmpColCoords(matrix)   = NULL;
    hypre_SStructMatrixTmpCoeffs(matrix)      = NULL;
@@ -236,49 +193,34 @@
             nvars = hypre_SStructPMatrixNVars(pmatrices[part]);
             for (vi = 0; vi < nvars; vi++)
             {
-<<<<<<< HEAD
                for (vj = 0; vj < nvars; vj++)
                {
-                  hypre_TFree(centries[part][vi][vj]);
+                  hypre_TFree(centries[part][vi][vj], HYPRE_MEMORY_HOST);
                }
-               hypre_TFree(splits[part][vi]);
-               hypre_TFree(symmetric[part][vi]);
-               hypre_TFree(num_centries[part][vi]);
-               hypre_TFree(centries[part][vi]);
-            }
-            hypre_TFree(splits[part]);
-            hypre_TFree(symmetric[part]);
-            hypre_TFree(num_centries[part]);
-            hypre_TFree(centries[part]);
-            hypre_SStructPMatrixDestroy(pmatrices[part]);
-         }
-         HYPRE_SStructGraphDestroy(graph);
-         hypre_TFree(splits);
-         hypre_TFree(pmatrices);
-         hypre_TFree(symmetric);
-         hypre_TFree(num_centries);
-         hypre_TFree(centries);
-         hypre_TFree(dom_stride);
-         hypre_TFree(ran_stride);
-=======
-               hypre_TFree(splits[part][var], HYPRE_MEMORY_HOST);
-               hypre_TFree(symmetric[part][var], HYPRE_MEMORY_HOST);
+               hypre_TFree(splits[part][vi], HYPRE_MEMORY_HOST);
+               hypre_TFree(symmetric[part][vi], HYPRE_MEMORY_HOST);
+               hypre_TFree(num_centries[part][vi], HYPRE_MEMORY_HOST);
+               hypre_TFree(centries[part][vi], HYPRE_MEMORY_HOST);
             }
             hypre_TFree(splits[part], HYPRE_MEMORY_HOST);
             hypre_TFree(symmetric[part], HYPRE_MEMORY_HOST);
+            hypre_TFree(num_centries[part], HYPRE_MEMORY_HOST);
+            hypre_TFree(centries[part], HYPRE_MEMORY_HOST);
             hypre_SStructPMatrixDestroy(pmatrices[part]);
          }
          HYPRE_SStructGraphDestroy(graph);
          hypre_TFree(splits, HYPRE_MEMORY_HOST);
          hypre_TFree(pmatrices, HYPRE_MEMORY_HOST);
          hypre_TFree(symmetric, HYPRE_MEMORY_HOST);
->>>>>>> 414fa671
+         hypre_TFree(num_centries, HYPRE_MEMORY_HOST);
+         hypre_TFree(centries, HYPRE_MEMORY_HOST);
+         hypre_TFree(dom_stride, HYPRE_MEMORY_HOST);
+         hypre_TFree(ran_stride, HYPRE_MEMORY_HOST);
          HYPRE_IJMatrixDestroy(hypre_SStructMatrixIJMatrix(matrix));
          hypre_TFree(hypre_SStructMatrixSEntries(matrix), HYPRE_MEMORY_HOST);
          hypre_TFree(hypre_SStructMatrixUEntries(matrix), HYPRE_MEMORY_HOST);
-         hypre_TFree(hypre_SStructMatrixTmpRowCoords(matrix), HYPRE_MEMORY_DEVICE);
-         hypre_TFree(hypre_SStructMatrixTmpColCoords(matrix), HYPRE_MEMORY_DEVICE);
-         hypre_TFree(hypre_SStructMatrixTmpCoeffs(matrix),    HYPRE_MEMORY_DEVICE);
+         hypre_TFree(hypre_SStructMatrixTmpColCoords(matrix), HYPRE_MEMORY_HOST);
+         hypre_TFree(hypre_SStructMatrixTmpCoeffs(matrix), HYPRE_MEMORY_HOST);
          hypre_TFree(matrix, HYPRE_MEMORY_HOST);
       }
    }
@@ -332,12 +274,8 @@
    {
       pgrid = hypre_SStructGridPGrid(grid, part);
       nvars = hypre_SStructPGridNVars(pgrid);
-<<<<<<< HEAD
-      pstencils = hypre_TAlloc(hypre_SStructStencil *, nvars);
-
-=======
-      pstencils = hypre_TAlloc(hypre_SStructStencil *,  nvars, HYPRE_MEMORY_HOST);
->>>>>>> 414fa671
+      pstencils = hypre_TAlloc(hypre_SStructStencil *, nvars, HYPRE_MEMORY_HOST);
+
       for (var = 0; var < nvars; var++)
       {
          split = hypre_SStructMatrixSplit(matrix, part, var);
@@ -391,20 +329,12 @@
    /* GEC0902  knowing the kind of matrix we can create the IJMATRIX with the
     *  the right dimension (HYPRE_PARCSR without ghosts) */
 
-<<<<<<< HEAD
    // TODO: Move this to assemble?
    ilower = iupper = 0;
    jlower = jupper = 0;
    nrows  = ncols  = 0;
    box = hypre_BoxCreate(ndim);
    if (matrix_type == HYPRE_PARCSR)
-=======
-   grid = hypre_SStructGraphGrid(graph);
-   domain_grid = hypre_SStructGraphDomainGrid(graph);
-   comm =  hypre_SStructMatrixComm(matrix);
-
-   if(matrix_type == HYPRE_PARCSR)
->>>>>>> 414fa671
    {
       for (part = 0; part < nparts; part++)
       {
@@ -429,12 +359,7 @@
          }
       }
    }
-<<<<<<< HEAD
    else /* matrix_type == HYPRE_SSTRUCT || matrix_type == HYPRE_STRUCT */
-=======
-
-   if(matrix_type == HYPRE_SSTRUCT || matrix_type == HYPRE_STRUCT)
->>>>>>> 414fa671
    {
       for (part = 0; part < nparts; part++)
       {
@@ -468,15 +393,9 @@
          }
       }
    }
-<<<<<<< HEAD
    hypre_BoxDestroy(box);
    hypre_MPI_Scan(&nrows, &iupper, 1, HYPRE_MPI_INT, hypre_MPI_SUM, comm);
    hypre_MPI_Scan(&ncols, &jupper, 1, HYPRE_MPI_INT, hypre_MPI_SUM, comm);
-=======
-
-   HYPRE_IJMatrixCreate(comm, ilower, iupper, jlower, jupper,
-                        &hypre_SStructMatrixIJMatrix(matrix));
->>>>>>> 414fa671
 
    ilower = iupper - nrows;
    jlower = jupper - ncols;
@@ -722,8 +641,6 @@
  *--------------------------------------------------------------------------*/
 
 HYPRE_Int
-<<<<<<< HEAD
-=======
 HYPRE_SStructMatrixAddToBoxValues2( HYPRE_SStructMatrix  matrix,
                                     HYPRE_Int            part,
                                     HYPRE_Int           *ilower,
@@ -802,7 +719,6 @@
  *--------------------------------------------------------------------------*/
 
 HYPRE_Int
->>>>>>> 414fa671
 HYPRE_SStructMatrixAssemble( HYPRE_SStructMatrix matrix )
 {
    HYPRE_Int               ndim            = hypre_SStructMatrixNDim(matrix);
@@ -841,9 +757,9 @@
     * Communicate and accumulate between parts
     *------------------------------------------------------*/
 
-   send_data = hypre_TAlloc(HYPRE_Complex *, vnbor_ncomms);
-   recv_data = hypre_TAlloc(HYPRE_Complex *, vnbor_ncomms);
-   comm_pkgs = hypre_TAlloc(hypre_CommPkg *, vnbor_ncomms);
+   send_data = hypre_TAlloc(HYPRE_Complex *, vnbor_ncomms, HYPRE_MEMORY_HOST);
+   recv_data = hypre_TAlloc(HYPRE_Complex *, vnbor_ncomms, HYPRE_MEMORY_HOST);
+   comm_pkgs = hypre_TAlloc(hypre_CommPkg *, vnbor_ncomms, HYPRE_MEMORY_HOST);
 
    num_comm_pkgs = 0;
    for (ci = 0; ci < vnbor_ncomms; ci++)
@@ -876,8 +792,8 @@
          num_values = hypre_StructMatrixNumValues(recv_matrix);
          symm = hypre_StructMatrixSymmEntries(recv_matrix);
          stencil_size = hypre_StructStencilSize(recv_stencil);
-         v_to_s = hypre_TAlloc(HYPRE_Int,  num_values, HYPRE_MEMORY_HOST);
-         s_to_v = hypre_TAlloc(HYPRE_Int,  stencil_size, HYPRE_MEMORY_HOST);
+         v_to_s = hypre_TAlloc(HYPRE_Int, num_values, HYPRE_MEMORY_HOST);
+         s_to_v = hypre_TAlloc(HYPRE_Int, stencil_size, HYPRE_MEMORY_HOST);
          for (si = 0, i = 0; si < stencil_size; si++)
          {
             s_to_v[si] = -1;
@@ -889,8 +805,8 @@
             }
          }
          hypre_CommInfoGetTransforms(comm_info, &num_transforms, &coords, &dirs);
-         orders = hypre_TAlloc(HYPRE_Int *,  num_transforms, HYPRE_MEMORY_HOST);
-         order = hypre_TAlloc(HYPRE_Int,  num_values, HYPRE_MEMORY_HOST);
+         orders = hypre_TAlloc(HYPRE_Int *, num_transforms, HYPRE_MEMORY_HOST);
+         order = hypre_TAlloc(HYPRE_Int, num_values, HYPRE_MEMORY_HOST);
          for (ti = 0; ti < num_transforms; ti++)
          {
             for (i = 0; i < num_values; i++)
@@ -910,7 +826,7 @@
                }
             }
             /* want order to indicate the natural order on the remote process */
-            orders[ti] = hypre_TAlloc(HYPRE_Int,  num_values, HYPRE_MEMORY_HOST);
+            orders[ti] = hypre_TAlloc(HYPRE_Int, num_values, HYPRE_MEMORY_HOST);
             for (i = 0; i < num_values; i++)
             {
                orders[ti][i] = -1;
@@ -970,9 +886,9 @@
       hypre_CommPkgDestroy(comm_pkg);
    }
 
-   hypre_TFree(comm_pkgs);
-   hypre_TFree(send_data);
-   hypre_TFree(recv_data);
+   hypre_TFree(comm_pkgs, HYPRE_MEMORY_HOST);
+   hypre_TFree(send_data, HYPRE_MEMORY_HOST);
+   hypre_TFree(recv_data, HYPRE_MEMORY_HOST);
 
    /*------------------------------------------------------
     * Assemble P and U matrices
@@ -1114,7 +1030,6 @@
 /*--------------------------------------------------------------------------
  *--------------------------------------------------------------------------*/
 
-<<<<<<< HEAD
 HYPRE_Int
 HYPRE_SStructMatrixSetConstantEntries( HYPRE_SStructMatrix matrix,
                                        HYPRE_Int           part,
@@ -1174,8 +1089,6 @@
 /*--------------------------------------------------------------------------
  *--------------------------------------------------------------------------*/
 
-=======
->>>>>>> 414fa671
 HYPRE_Int
 HYPRE_SStructMatrixSetNSSymmetric( HYPRE_SStructMatrix matrix,
                                    HYPRE_Int           symmetric )
