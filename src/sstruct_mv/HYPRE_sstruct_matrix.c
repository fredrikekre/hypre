--- conflicted
+++ resolved
@@ -44,6 +44,13 @@
    HYPRE_SStructVariable   vitype, vjtype;
    HYPRE_Int               part, vi, vj, i;
    HYPRE_Int               size, usize;
+
+   /* Sanity check */
+   if (!graph)
+   {
+      hypre_error_in_arg(2);
+      return hypre_error_flag;
+   }
 
    matrix = hypre_TAlloc(hypre_SStructMatrix, 1, HYPRE_MEMORY_HOST);
 
@@ -1170,6 +1177,21 @@
 }
 
 /*--------------------------------------------------------------------------
+ * HYPRE_SStructMatrixGetGrid
+ *--------------------------------------------------------------------------*/
+
+HYPRE_Int
+HYPRE_SStructMatrixGetGrid( HYPRE_SStructMatrix   matrix,
+                            HYPRE_SStructGrid    *grid )
+{
+   hypre_SStructGraph  *graph = hypre_SStructMatrixGraph(matrix);
+
+   *grid = (HYPRE_SStructGrid) hypre_SStructGraphGrid(graph);
+
+   return hypre_error_flag;
+}
+
+/*--------------------------------------------------------------------------
  * HYPRE_SStructMatrixPrint
  *
  * This function prints a SStructMatrix to file. Assumptions:
@@ -1224,13 +1246,6 @@
    /* Print stencil info */
    for (part = 0; part < nparts; part++)
    {
-<<<<<<< HEAD
-      //      hypre_sprintf(new_filename, "%s.p%02d", filename, part);
-      hypre_sprintf(new_filename, "%s.%02d", filename, part);
-      hypre_SStructPMatrixPrint(new_filename,
-                                hypre_SStructMatrixPMatrix(matrix, part),
-                                all);
-=======
       pmatrix = hypre_SStructMatrixPMatrix(matrix, part);
       nvars = hypre_SStructPMatrixNVars(pmatrix);
 
@@ -1239,7 +1254,6 @@
          hypre_fprintf(file, "\nStencil - (Part %d, Var %d):\n", part, var);
          HYPRE_SStructStencilPrint(file, stencils[part][var]);
       }
->>>>>>> edb91b4a
    }
    hypre_fprintf(file, "\n");
 
@@ -1404,9 +1418,6 @@
    }
    hypre_TFree(stencils, HYPRE_MEMORY_HOST);
 
-   /* Assemble graph */
-   HYPRE_SStructGraphAssemble(graph);
-
    /* Create matrix */
    HYPRE_SStructMatrixCreate(comm, graph, &matrix);
 
@@ -1502,7 +1513,6 @@
    hypre_SStructMatvec(alpha, A, x, beta, y);
 
    return hypre_error_flag;
-<<<<<<< HEAD
 }
 
 /*--------------------------------------------------------------------------
@@ -1575,6 +1585,4 @@
    HYPRE_ANNOTATE_FUNC_END;
 
    return hypre_error_flag;
-=======
->>>>>>> edb91b4a
 }