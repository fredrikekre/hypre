--- conflicted
+++ resolved
@@ -131,23 +131,6 @@
          }
       }
    }
-<<<<<<< HEAD
-=======
-   hypre_SStructMatrixSEntries(matrix) = hypre_TAlloc(HYPRE_Int,  size, HYPRE_MEMORY_HOST);
-   size += hypre_SStructGraphUEMaxSize(graph);
-   hypre_SStructMatrixUEntries(matrix) = hypre_TAlloc(HYPRE_Int,  size, HYPRE_MEMORY_HOST);
-   hypre_SStructMatrixEntriesSize(matrix) = size;
-   hypre_SStructMatrixTmpRowCoords(matrix) = NULL;
-   hypre_SStructMatrixTmpColCoords(matrix) = NULL;
-   hypre_SStructMatrixTmpCoeffs(matrix)    = NULL;
-   hypre_SStructMatrixTmpRowCoordsDevice(matrix) = NULL;
-   hypre_SStructMatrixTmpColCoordsDevice(matrix) = NULL;
-   hypre_SStructMatrixTmpCoeffsDevice(matrix)    = NULL;
-
-   hypre_SStructMatrixNSSymmetric(matrix) = 0;
-   hypre_SStructMatrixGlobalSize(matrix)  = 0;
-   hypre_SStructMatrixRefCount(matrix)    = 1;
->>>>>>> 51e5a4c6
 
    hypre_SStructMatrixIJMatrix(matrix)       = NULL;
    hypre_SStructMatrixParCSRMatrix(matrix)   = NULL;
@@ -236,17 +219,6 @@
          HYPRE_IJMatrixDestroy(hypre_SStructMatrixIJMatrix(matrix));
          hypre_TFree(hypre_SStructMatrixSEntries(matrix), HYPRE_MEMORY_HOST);
          hypre_TFree(hypre_SStructMatrixUEntries(matrix), HYPRE_MEMORY_HOST);
-<<<<<<< HEAD
-         hypre_TFree(hypre_SStructMatrixTmpColCoords(matrix), HYPRE_MEMORY_HOST);
-         hypre_TFree(hypre_SStructMatrixTmpCoeffs(matrix), HYPRE_MEMORY_HOST);
-=======
-         hypre_TFree(hypre_SStructMatrixTmpRowCoords(matrix), HYPRE_MEMORY_HOST);
-         hypre_TFree(hypre_SStructMatrixTmpColCoords(matrix), HYPRE_MEMORY_HOST);
-         hypre_TFree(hypre_SStructMatrixTmpCoeffs(matrix),    HYPRE_MEMORY_HOST);
-         hypre_TFree(hypre_SStructMatrixTmpRowCoordsDevice(matrix), HYPRE_MEMORY_DEVICE);
-         hypre_TFree(hypre_SStructMatrixTmpColCoordsDevice(matrix), HYPRE_MEMORY_DEVICE);
-         hypre_TFree(hypre_SStructMatrixTmpCoeffsDevice(matrix),    HYPRE_MEMORY_DEVICE);
->>>>>>> 51e5a4c6
          hypre_TFree(matrix, HYPRE_MEMORY_HOST);
       }
    }
