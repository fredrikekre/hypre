--- conflicted
+++ resolved
@@ -1058,6 +1058,13 @@
                              void                **object);
 
 /**
+ * Returns the grid object of a HYPRE_SStructMatrix.
+ **/
+HYPRE_Int
+HYPRE_SStructMatrixGetGrid( HYPRE_SStructMatrix   matrix,
+                            HYPRE_SStructGrid    *grid );
+
+/**
  * Print the matrix to file.  This is mainly for debugging purposes.
  **/
 HYPRE_Int
@@ -1066,7 +1073,6 @@
                          HYPRE_Int            all);
 
 /**
-<<<<<<< HEAD
  * Converts a SStructMatrix to an IJMatrix. This will sum the structured
  * and unstructured components of the input SStructMatrix and construct
  * the resulting sum as an IJMatrix. When the flag \e fill_diagonal is
@@ -1076,14 +1082,14 @@
 HYPRE_SStructMatrixToIJMatrix(HYPRE_SStructMatrix  matrix,
                               HYPRE_Int            fill_diagonal,
                               HYPRE_IJMatrix      *ijmatrix);
-=======
- * Read the matrix from file.  This is mainly for debugging purposes.
+
+/**
+ * Read the matrix from file. This is mainly for debugging purposes.
  **/
 HYPRE_Int
 HYPRE_SStructMatrixRead( MPI_Comm              comm,
                          const char           *filename,
                          HYPRE_SStructMatrix  *matrix_ptr );
->>>>>>> edb91b4a
 
 /**@}*/
 
@@ -1358,7 +1364,14 @@
                          HYPRE_Int            all);
 
 /**
-<<<<<<< HEAD
+ * Read the vector from file.  This is mainly for debugging purposes.
+ **/
+HYPRE_Int
+HYPRE_SStructVectorRead( MPI_Comm             comm,
+                         const char          *filename,
+                         HYPRE_SStructVector *vector_ptr );
+
+/**
  * Copy a vector (y <-- x).
  **/
 HYPRE_Int
@@ -1416,17 +1429,6 @@
 
 /*@}*/
 /*@}*/
-=======
- * Read the vector from file.  This is mainly for debugging purposes.
- **/
-HYPRE_Int
-HYPRE_SStructVectorRead( MPI_Comm             comm,
-                         const char          *filename,
-                         HYPRE_SStructVector *vector_ptr );
-
-/**@}*/
-/**@}*/
->>>>>>> edb91b4a
 
 /*--------------------------------------------------------------------------
  *--------------------------------------------------------------------------*/
