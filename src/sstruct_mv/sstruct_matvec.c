--- conflicted
+++ resolved
@@ -38,14 +38,10 @@
 {
    hypre_SStructPMatvecData *pmatvec_data;
 
-<<<<<<< HEAD
-   pmatvec_data = hypre_CTAlloc(hypre_SStructPMatvecData, 1);
+   pmatvec_data = hypre_CTAlloc(hypre_SStructPMatvecData, 1, HYPRE_MEMORY_HOST);
    (pmatvec_data -> nvars)     = 0;
    (pmatvec_data -> transpose) = 0;
 
-=======
-   pmatvec_data = hypre_CTAlloc(hypre_SStructPMatvecData,  1, HYPRE_MEMORY_HOST);
->>>>>>> 414fa671
    *pmatvec_vdata_ptr = (void *) pmatvec_data;
 
    return hypre_error_flag;
@@ -112,10 +108,10 @@
                hypre_StructMatvecDestroy(smatvec_data[vi][vj]);
             }
          }
-         hypre_TFree(smatvec_data[vi]);
-      }
-      hypre_TFree(smatvec_data);
-      hypre_TFree(pmatvec_data);
+         hypre_TFree(smatvec_data[vi], HYPRE_MEMORY_HOST);
+      }
+      hypre_TFree(smatvec_data, HYPRE_MEMORY_HOST);
+      hypre_TFree(pmatvec_data, HYPRE_MEMORY_HOST);
    }
 
    return hypre_error_flag;
@@ -130,7 +126,6 @@
                            hypre_SStructPMatrix *pA,
                            hypre_SStructPVector *px )
 {
-<<<<<<< HEAD
    hypre_SStructPMatvecData    *pmatvec_data = (hypre_SStructPMatvecData *) pmatvec_vdata;
    HYPRE_Int                    transpose = (pmatvec_data -> transpose);
    HYPRE_Int                    nvars;
@@ -138,20 +133,12 @@
    hypre_StructMatrix          *sA;
    hypre_StructVector          *sx;
    HYPRE_Int                    vi, vj;
-=======
-   hypre_SStructPMatvecData   *pmatvec_data = (hypre_SStructPMatvecData   *)pmatvec_vdata;
-   HYPRE_Int                   nvars;
-   void                     ***smatvec_data;
-   hypre_StructMatrix         *sA;
-   hypre_StructVector         *sx;
-   HYPRE_Int                   vi, vj;
->>>>>>> 414fa671
 
    nvars = hypre_SStructPMatrixNVars(pA);
-   smatvec_data = hypre_TAlloc(void **,  nvars, HYPRE_MEMORY_HOST);
+   smatvec_data = hypre_TAlloc(void **, nvars, HYPRE_MEMORY_HOST);
    for (vi = 0; vi < nvars; vi++)
    {
-      smatvec_data[vi] = hypre_TAlloc(void *,  nvars, HYPRE_MEMORY_HOST);
+      smatvec_data[vi] = hypre_TAlloc(void *, nvars, HYPRE_MEMORY_HOST);
       for (vj = 0; vj < nvars; vj++)
       {
          sA = hypre_SStructPMatrixSMatrix(pA, vi, vj);
@@ -247,29 +234,11 @@
    nvars = hypre_SStructPMatrixNVars(A);
    for (vi = 0; vi < nvars; vi++)
    {
-<<<<<<< HEAD
       sA = hypre_SStructPMatrixSMatrix(A, vi, vi);
       sx = hypre_SStructPVectorSVector(x, vi);
       sy = hypre_SStructPVectorSVector(y, vi);
 
       hypre_StructMatvecDiagScale(alpha, sA, sx, beta, sy);
-=======
-      nvars        = (pmatvec_data -> nvars);
-      smatvec_data = (pmatvec_data -> smatvec_data);
-      for (vi = 0; vi < nvars; vi++)
-      {
-         for (vj = 0; vj < nvars; vj++)
-         {
-            if (smatvec_data[vi][vj] != NULL)
-            {
-               hypre_StructMatvecDestroy(smatvec_data[vi][vj]);
-            }
-         }
-         hypre_TFree(smatvec_data[vi], HYPRE_MEMORY_HOST);
-      }
-      hypre_TFree(smatvec_data, HYPRE_MEMORY_HOST);
-      hypre_TFree(pmatvec_data, HYPRE_MEMORY_HOST);
->>>>>>> 414fa671
    }
 
    return hypre_error_flag;
@@ -321,15 +290,11 @@
 {
    hypre_SStructMatvecData *matvec_data;
 
-<<<<<<< HEAD
-   matvec_data = hypre_CTAlloc(hypre_SStructMatvecData, 1);
+   matvec_data = hypre_CTAlloc(hypre_SStructMatvecData, 1, HYPRE_MEMORY_HOST);
    (matvec_data -> nparts)    = 0;
    (matvec_data -> transpose) = 0;
    (matvec_data -> active)    = NULL;
 
-=======
-   matvec_data = hypre_CTAlloc(hypre_SStructMatvecData,  1, HYPRE_MEMORY_HOST);
->>>>>>> 414fa671
    *matvec_vdata_ptr = (void *) matvec_data;
 
    return hypre_error_flag;
@@ -382,7 +347,7 @@
 
    if (!(matvec_data -> active))
    {
-      (matvec_data -> active) = hypre_TAlloc(HYPRE_Int, nparts);
+      (matvec_data -> active) = hypre_TAlloc(HYPRE_Int, nparts, HYPRE_MEMORY_HOST);
    }
 
    for (part = 0; part < nparts; part++)
@@ -436,7 +401,7 @@
    HYPRE_ANNOTATE_FUNC_BEGIN;
 
    nparts = hypre_SStructMatrixNParts(A);
-   pmatvec_data = hypre_TAlloc(void *,  nparts, HYPRE_MEMORY_HOST);
+   pmatvec_data = hypre_TAlloc(void *, nparts, HYPRE_MEMORY_HOST);
    for (part = 0; part < nparts; part++)
    {
       hypre_SStructPMatvecCreate(&pmatvec_data[part]);
@@ -452,7 +417,7 @@
    /* Set active parts */
    if (!(matvec_data -> active))
    {
-      active = hypre_TAlloc(HYPRE_Int, nparts);
+      active = hypre_TAlloc(HYPRE_Int, nparts, HYPRE_MEMORY_HOST);
       for (part = 0; part < nparts; part++)
       {
          active[part] = 1;
@@ -687,14 +652,9 @@
       {
          hypre_SStructPMatvecDestroy(pmatvec_data[part]);
       }
-<<<<<<< HEAD
-      hypre_TFree(matvec_data -> active);
-      hypre_TFree(pmatvec_data);
-      hypre_TFree(matvec_data);
-=======
+      hypre_TFree(matvec_data -> active, HYPRE_MEMORY_HOST);
       hypre_TFree(pmatvec_data, HYPRE_MEMORY_HOST);
       hypre_TFree(matvec_data, HYPRE_MEMORY_HOST);
->>>>>>> 414fa671
    }
 
    return hypre_error_flag;
