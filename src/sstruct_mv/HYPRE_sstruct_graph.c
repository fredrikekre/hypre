/******************************************************************************
 * Copyright 1998-2019 Lawrence Livermore National Security, LLC and other
 * HYPRE Project Developers. See the top-level COPYRIGHT file for details.
 *
 * SPDX-License-Identifier: (Apache-2.0 OR MIT)
 ******************************************************************************/

/******************************************************************************
 *
 * HYPRE_SStructGraph interface
 *
 *****************************************************************************/

#include "_hypre_sstruct_mv.h"

HYPRE_Int
HYPRE_SStructGraphCreate( MPI_Comm             comm,
                          HYPRE_SStructGrid    grid,
                          HYPRE_SStructGraph  *graph_ptr )
{
   hypre_SStructGraph     *graph;
   HYPRE_Int               ndim   = hypre_SStructGridNDim(grid);
   HYPRE_Int               nparts = hypre_SStructGridNParts(grid);

   hypre_SStructStencil ***stencils;
   hypre_SStructPGrid     *pgrid;
   HYPRE_Int              *fem_nsparse;
   HYPRE_Int             **fem_sparse_i;
   HYPRE_Int             **fem_sparse_j;
   HYPRE_Int             **fem_entries;
   hypre_Box            ***Uvboxes;

   HYPRE_Int               d, part, var, nvars;

   graph = hypre_TAlloc(hypre_SStructGraph,  1, HYPRE_MEMORY_HOST);

   hypre_SStructGraphComm(graph) = comm;
   hypre_SStructGraphNDim(graph) = ndim;
   hypre_SStructGridRef(grid, &hypre_SStructGraphGrid(graph));
<<<<<<< HEAD
   hypre_SStructGridRef(grid, &hypre_SStructGraphDomGrid(graph));
   hypre_SStructGraphNParts(graph)  = nparts;

   stencils     = hypre_TAlloc(hypre_SStructStencil **, nparts);
   fem_nsparse  = hypre_TAlloc(HYPRE_Int,   nparts);
   fem_sparse_i = hypre_TAlloc(HYPRE_Int *, nparts);
   fem_sparse_j = hypre_TAlloc(HYPRE_Int *, nparts);
   fem_entries  = hypre_TAlloc(HYPRE_Int *, nparts);
   Uvboxes      = hypre_TAlloc(hypre_Box **, nparts);
   for (part = 0; part < nparts; part++)
   {
      pgrid = hypre_SStructGraphPGrid(graph, part);
      nvars = hypre_SStructPGridNVars(pgrid);

      /* Allocate pointers */
      stencils[part] = hypre_TAlloc(hypre_SStructStencil *, nvars);
      Uvboxes[part]  = hypre_TAlloc(hypre_Box *, nvars);

      /* Initialize pointers */
=======
   hypre_SStructGridRef(grid, &hypre_SStructGraphDomainGrid(graph));
   nparts = hypre_SStructGridNParts(grid);
   hypre_SStructGraphNParts(graph) = nparts;
   pgrids = hypre_SStructGridPGrids(grid);
   stencils = hypre_TAlloc(hypre_SStructStencil **,  nparts, HYPRE_MEMORY_HOST);
   fem_nsparse  = hypre_TAlloc(HYPRE_Int,  nparts, HYPRE_MEMORY_HOST);
   fem_sparse_i = hypre_TAlloc(HYPRE_Int *,  nparts, HYPRE_MEMORY_HOST);
   fem_sparse_j = hypre_TAlloc(HYPRE_Int *,  nparts, HYPRE_MEMORY_HOST);
   fem_entries  = hypre_TAlloc(HYPRE_Int *,  nparts, HYPRE_MEMORY_HOST);
   for (part = 0; part < nparts; part++)
   {
      nvars = hypre_SStructPGridNVars(pgrids[part]);
      stencils[part]  = hypre_TAlloc(hypre_SStructStencil *,  nvars, HYPRE_MEMORY_HOST);
>>>>>>> 414fa671
      fem_nsparse[part]  = 0;
      fem_sparse_i[part] = NULL;
      fem_sparse_j[part] = NULL;
      fem_entries[part]  = NULL;
      for (var = 0; var < nvars; var++)
      {
         stencils[part][var] = NULL;
         Uvboxes[part][var]  = hypre_BoxCreate(ndim);
         for (d = 0; d < ndim; d++)
         {
            hypre_BoxIMinD(Uvboxes[part][var], d) = HYPRE_INT_MAX/2;
            hypre_BoxIMaxD(Uvboxes[part][var], d) = HYPRE_INT_MIN/2;
         }
         for (d = ndim; d < HYPRE_MAXDIM; d++)
         {
            hypre_BoxIMinD(Uvboxes[part][var], d) = 0;
            hypre_BoxIMaxD(Uvboxes[part][var], d) = 0;
         }
      }
   }
   hypre_SStructGraphStencils(graph)    = stencils;
   hypre_SStructGraphFEMNSparse(graph)  = fem_nsparse;
   hypre_SStructGraphFEMSparseJ(graph)  = fem_sparse_i;
   hypre_SStructGraphFEMSparseI(graph)  = fem_sparse_j;
   hypre_SStructGraphFEMEntries(graph)  = fem_entries;

   hypre_SStructGraphNUVEntries(graph) = 0;
   hypre_SStructGraphIUVEntries(graph) = NULL;
   hypre_SStructGraphUVEntries(graph)  = NULL;
   hypre_SStructGraphUVESize(graph)    = 0;
   hypre_SStructGraphUEMaxSize(graph)  = 0;
   hypre_SStructGraphUVEOffsets(graph) = NULL;
   hypre_SStructGraphUVBoxes(graph)    = Uvboxes;

   hypre_SStructGraphRefCount(graph)   = 1;
   hypre_SStructGraphObjectType(graph) = HYPRE_SSTRUCT;

   hypre_SStructGraphEntries(graph)    = NULL;
   hypre_SStructNGraphEntries(graph)   = 0;
   hypre_SStructAGraphEntries(graph)   = 0;

   *graph_ptr = graph;

   return hypre_error_flag;
}

/*--------------------------------------------------------------------------
 *--------------------------------------------------------------------------*/

HYPRE_Int
HYPRE_SStructGraphDestroy( HYPRE_SStructGraph graph )
{
   HYPRE_Int               nparts;
   HYPRE_Int               nvars;
   hypre_SStructPGrid     *pgrid;
   hypre_SStructStencil ***stencils;
   HYPRE_Int              *fem_nsparse;
   HYPRE_Int             **fem_sparse_i;
   HYPRE_Int             **fem_sparse_j;
   HYPRE_Int             **fem_entries;
   HYPRE_Int               nUventries;
   HYPRE_Int              *iUventries;
   hypre_SStructUVEntry  **Uventries;
   hypre_SStructUVEntry   *Uventry;
<<<<<<< HEAD
   HYPRE_Int             **Uveoffsets;
   hypre_Box            ***Uvboxes;

=======
   HYPRE_BigInt          **Uveoffsets;
   HYPRE_Int               nvars;
>>>>>>> 414fa671
   HYPRE_Int               part, var, i;

   if (graph)
   {
      hypre_SStructGraphRefCount(graph) --;
      if (hypre_SStructGraphRefCount(graph) == 0)
      {
         nparts = hypre_SStructGraphNParts(graph);

         /* FEM data */
         fem_nsparse  = hypre_SStructGraphFEMNSparse(graph);
         fem_sparse_i = hypre_SStructGraphFEMSparseJ(graph);
         fem_sparse_j = hypre_SStructGraphFEMSparseI(graph);
         fem_entries  = hypre_SStructGraphFEMEntries(graph);

         /* S-graph data */
         stencils = hypre_SStructGraphStencils(graph);

         /* U-graph data */
         nUventries = hypre_SStructGraphNUVEntries(graph);
         iUventries = hypre_SStructGraphIUVEntries(graph);
         Uventries  = hypre_SStructGraphUVEntries(graph);
         Uveoffsets = hypre_SStructGraphUVEOffsets(graph);
         Uvboxes    = hypre_SStructGraphUVBoxes(graph);

         for (part = 0; part < nparts; part++)
         {
            pgrid = hypre_SStructGraphPGrid(graph, part);
            nvars = hypre_SStructPGridNVars(pgrid);

            for (var = 0; var < nvars; var++)
            {
               HYPRE_SStructStencilDestroy(stencils[part][var]);
               hypre_BoxDestroy(Uvboxes[part][var]);
            }
<<<<<<< HEAD
            hypre_TFree(stencils[part]);
            hypre_TFree(fem_sparse_i[part]);
            hypre_TFree(fem_sparse_j[part]);
            hypre_TFree(fem_entries[part]);
            hypre_TFree(Uveoffsets[part]);
            hypre_TFree(Uvboxes[part]);
         }
         HYPRE_SStructGridDestroy(hypre_SStructGraphGrid(graph));
         HYPRE_SStructGridDestroy(hypre_SStructGraphDomGrid(graph));
         hypre_TFree(stencils);
         hypre_TFree(fem_nsparse);
         hypre_TFree(fem_sparse_i);
         hypre_TFree(fem_sparse_j);
         hypre_TFree(fem_entries);

=======
            hypre_TFree(stencils[part], HYPRE_MEMORY_HOST);
            hypre_TFree(fem_sparse_i[part], HYPRE_MEMORY_HOST);
            hypre_TFree(fem_sparse_j[part], HYPRE_MEMORY_HOST);
            hypre_TFree(fem_entries[part], HYPRE_MEMORY_HOST);
            hypre_TFree(Uveoffsets[part], HYPRE_MEMORY_HOST);
         }
         HYPRE_SStructGridDestroy(hypre_SStructGraphGrid(graph));
         HYPRE_SStructGridDestroy(hypre_SStructGraphDomainGrid(graph));
         hypre_TFree(stencils, HYPRE_MEMORY_HOST);
         hypre_TFree(fem_nsparse, HYPRE_MEMORY_HOST);
         hypre_TFree(fem_sparse_i, HYPRE_MEMORY_HOST);
         hypre_TFree(fem_sparse_j, HYPRE_MEMORY_HOST);
         hypre_TFree(fem_entries, HYPRE_MEMORY_HOST);
>>>>>>> 414fa671
         /* RDF: THREAD? */
         for (i = 0; i < nUventries; i++)
         {
            Uventry = Uventries[iUventries[i]];
            if (Uventry)
            {
               hypre_TFree(hypre_SStructUVEntryUEntries(Uventry), HYPRE_MEMORY_HOST);
               hypre_TFree(Uventry, HYPRE_MEMORY_HOST);
            }
            Uventries[iUventries[i]] = NULL;
         }
<<<<<<< HEAD
         hypre_TFree(iUventries);
         hypre_TFree(Uventries);
         hypre_TFree(Uveoffsets);
         hypre_TFree(Uvboxes);
         hypre_TFree(graph);
=======
         hypre_TFree(iUventries, HYPRE_MEMORY_HOST);
         hypre_TFree(Uventries, HYPRE_MEMORY_HOST);
         hypre_TFree(Uveoffsets, HYPRE_MEMORY_HOST);
         hypre_TFree(graph, HYPRE_MEMORY_HOST);
>>>>>>> 414fa671
      }
   }

   return hypre_error_flag;
}

/*--------------------------------------------------------------------------
 *--------------------------------------------------------------------------*/

HYPRE_Int
HYPRE_SStructGraphSetDomainGrid( HYPRE_SStructGraph graph,
                                 HYPRE_SStructGrid  dom_grid)
{
   /* This should only decrement a reference counter */
   HYPRE_SStructGridDestroy(hypre_SStructGraphDomGrid(graph));
   hypre_SStructGridRef(dom_grid, &hypre_SStructGraphDomGrid(graph));

   return hypre_error_flag;
}

/*--------------------------------------------------------------------------
 *--------------------------------------------------------------------------*/

HYPRE_Int
HYPRE_SStructGraphSetStencil( HYPRE_SStructGraph   graph,
                              HYPRE_Int            part,
                              HYPRE_Int            var,
                              HYPRE_SStructStencil stencil )
{
   hypre_SStructStencilRef(stencil, &hypre_SStructGraphStencil(graph, part, var));

   return hypre_error_flag;
}

/*--------------------------------------------------------------------------
 *--------------------------------------------------------------------------*/

HYPRE_Int
HYPRE_SStructGraphSetFEM( HYPRE_SStructGraph graph,
                          HYPRE_Int          part )
{
   if (!hypre_SStructGraphFEMPNSparse(graph, part))
   {
      hypre_SStructGraphFEMPNSparse(graph, part) = -1;
   }

   return hypre_error_flag;
}

/*--------------------------------------------------------------------------
 *--------------------------------------------------------------------------*/

HYPRE_Int
HYPRE_SStructGraphSetFEMSparsity( HYPRE_SStructGraph  graph,
                                  HYPRE_Int           part,
                                  HYPRE_Int           nsparse,
                                  HYPRE_Int          *sparsity )
{
   HYPRE_Int          *fem_sparse_i;
   HYPRE_Int          *fem_sparse_j;
   HYPRE_Int           s;

   hypre_SStructGraphFEMPNSparse(graph, part) = nsparse;
   fem_sparse_i = hypre_TAlloc(HYPRE_Int,  nsparse, HYPRE_MEMORY_HOST);
   fem_sparse_j = hypre_TAlloc(HYPRE_Int,  nsparse, HYPRE_MEMORY_HOST);
   for (s = 0; s < nsparse; s++)
   {
      fem_sparse_i[s] = sparsity[2*s];
      fem_sparse_j[s] = sparsity[2*s+1];
   }
   hypre_SStructGraphFEMPSparseI(graph, part) = fem_sparse_i;
   hypre_SStructGraphFEMPSparseJ(graph, part) = fem_sparse_j;

   return hypre_error_flag;
}

/*--------------------------------------------------------------------------
 *   THIS IS FOR A NON-OVERLAPPING GRID GRAPH.
 *
 *   Now we just keep track of calls to this function and do all the "work"
 *   in the assemble.
 *--------------------------------------------------------------------------*/

HYPRE_Int
HYPRE_SStructGraphAddEntries( HYPRE_SStructGraph   graph,
                              HYPRE_Int            part,
                              HYPRE_Int           *index,
                              HYPRE_Int            var,
                              HYPRE_Int            to_part,
                              HYPRE_Int           *to_index,
                              HYPRE_Int            to_var )
{
   hypre_SStructGrid        *grid      = hypre_SStructGraphGrid(graph);
   HYPRE_Int                 ndim      = hypre_SStructGridNDim(grid);

   hypre_SStructGraphEntry **entries   = hypre_SStructGraphEntries(graph);
   hypre_SStructGraphEntry  *new_entry;

   HYPRE_Int                 n_entries = hypre_SStructNGraphEntries(graph);
   HYPRE_Int                 a_entries = hypre_SStructAGraphEntries(graph);

   /* check storage */
   if (!a_entries)
   {
      a_entries = 1000;
      entries = hypre_CTAlloc(hypre_SStructGraphEntry *,  a_entries, HYPRE_MEMORY_HOST);

      hypre_SStructAGraphEntries(graph) = a_entries;
      hypre_SStructGraphEntries(graph) = entries;
   }
   else if (n_entries >= a_entries)
   {
      a_entries += 1000;
<<<<<<< HEAD
      entries = hypre_TReAlloc(entries, hypre_SStructGraphEntry *, a_entries);

=======
      entries = hypre_TReAlloc(entries,  hypre_SStructGraphEntry *,  a_entries, HYPRE_MEMORY_HOST);
   
>>>>>>> 414fa671
      hypre_SStructAGraphEntries(graph) = a_entries;
      hypre_SStructGraphEntries(graph) = entries;
   }

   /*save parameters to a new entry */

   new_entry = hypre_TAlloc(hypre_SStructGraphEntry,  1, HYPRE_MEMORY_HOST);

   hypre_SStructGraphEntryPart(new_entry) = part;
   hypre_SStructGraphEntryToPart(new_entry) = to_part;

   hypre_SStructGraphEntryVar(new_entry) = var;
   hypre_SStructGraphEntryToVar(new_entry) = to_var;

   hypre_CopyToCleanIndex(index, ndim, hypre_SStructGraphEntryIndex(new_entry));
   hypre_CopyToCleanIndex(
      to_index, ndim, hypre_SStructGraphEntryToIndex(new_entry));

   entries[n_entries] = new_entry;

   /* update count */
   n_entries++;
   hypre_SStructNGraphEntries(graph) = n_entries;

   return hypre_error_flag;
}

/*--------------------------------------------------------------------------
 * This routine mainly computes the column numbers for the non-stencil
 * graph entries (i.e., those created by GraphAddEntries calls).
 *--------------------------------------------------------------------------*/

HYPRE_Int
HYPRE_SStructGraphAssemble( HYPRE_SStructGraph graph )
{

   MPI_Comm                  comm        = hypre_SStructGraphComm(graph);
   HYPRE_Int                 ndim        = hypre_SStructGraphNDim(graph);
   hypre_SStructGrid        *grid        = hypre_SStructGraphGrid(graph);
   hypre_SStructGrid        *dom_grid    = hypre_SStructGraphDomGrid(graph);
   HYPRE_Int                 nparts      = hypre_SStructGraphNParts(graph);
   hypre_SStructStencil   ***stencils    = hypre_SStructGraphStencils(graph);
   hypre_Box              ***Uvboxes     = hypre_SStructGraphUVBoxes(graph);
   hypre_BoxManager       ***managers    = hypre_SStructGridBoxManagers(grid);
   HYPRE_Int                 nUventries;
   HYPRE_Int                *iUventries;
   hypre_SStructUVEntry    **Uventries;
   HYPRE_Int                 Uvesize;
<<<<<<< HEAD
   HYPRE_Int               **Uveoffsets;
   HYPRE_Int                 type          = hypre_SStructGraphObjectType(graph);
   hypre_SStructGraphEntry **add_entries   = hypre_SStructGraphEntries(graph);
=======
   HYPRE_BigInt            **Uveoffsets;
   HYPRE_Int                 type        = hypre_SStructGraphObjectType(graph);
   hypre_SStructGraphEntry **add_entries = hypre_SStructGraphEntries(graph);
>>>>>>> 414fa671
   HYPRE_Int                 n_add_entries = hypre_SStructNGraphEntries(graph);

   hypre_SStructPGrid       *pgrid;
   hypre_StructGrid         *sgrid;
   HYPRE_Int                 nvars;
   hypre_BoxArray           *boxes;
   hypre_Box                *Uvbox;

   hypre_SStructGraphEntry  *new_entry;
   hypre_SStructUVEntry     *Uventry;
   HYPRE_Int                 nUentries;
   hypre_SStructUEntry      *Uentries;
   HYPRE_Int                 to_part;
   hypre_IndexRef            to_index;
   HYPRE_Int                 to_var;
   HYPRE_Int                 to_boxnum;
   HYPRE_Int                 to_proc;
   HYPRE_BigInt              Uverank, rank;
   hypre_BoxManEntry        *boxman_entry;

   HYPRE_Int                 nprocs, myproc;
   HYPRE_Int                 part, var;
   hypre_IndexRef            index;
   HYPRE_Int                 i, ii, j, d;

   hypre_Box                *pbnd_box;
   hypre_BoxArray           *boxa;
   hypre_BoxArray           *pbnd_boxa;
   hypre_BoxArrayArray      *pbnd_boxaa;
   HYPRE_Int               **idxcnt;
   HYPRE_Int             ****indices;

#ifdef HYPRE_NO_GLOBAL_PARTITION

   /* may need to re-do box managers for the AP*/
   hypre_BoxManager        ***new_managers = NULL;
   hypre_BoxManager          *orig_boxman;
   hypre_BoxManager          *new_boxman;

   HYPRE_Int                  global_n_add_entries;
   HYPRE_Int                  is_gather, k;

   hypre_BoxManEntry         *all_entries, *entry;
   HYPRE_Int                  num_entries;
   void                      *info;
   hypre_Box                 *bbox, *new_box, *grow_box;
   HYPRE_Int                 *num_ghost;

   /*---------------------------------------------------------
    *  If AP, then may need to redo the box managers
    *
    *  Currently using bounding boxes based on the indexes in add_entries to
    *  determine which boxes to gather in the box managers.  We refer to these
    *  bounding boxes as "gather boxes" here (Uvboxes). This should work
    *  well in most cases, but it does have the potential to cause lots of grid
    *  boxes to be gathered (hence lots of communication).
    *
    *  A better algorithm would use more care in computing gather boxes that
    *  aren't "too big", while not computing "too many" either (which can also
    *  be slow).  One approach might be to compute an octree with leaves that
    *  have the same volume as the maximum grid box volume.  The leaves would
    *  then serve as the gather boxes.  The number of gather boxes would then be
    *  on the order of the number of local grid boxes (assuming the add_entries
    *  are local, which is generally how they should be used).
    *---------------------------------------------------------*/

   new_box  = hypre_BoxCreate(ndim);
   grow_box = hypre_BoxCreate(ndim);

   /* if any processor has added entries, then all need to participate */

   hypre_MPI_Allreduce(&n_add_entries, &global_n_add_entries,
                       1, HYPRE_MPI_INT, hypre_MPI_SUM, comm);

   if (global_n_add_entries > 0 )
   {
      /* create new managers */
<<<<<<< HEAD
      new_managers = hypre_TAlloc(hypre_BoxManager **, nparts);
=======
      new_managers = hypre_TAlloc(hypre_BoxManager **,  nparts, HYPRE_MEMORY_HOST);
      new_gboxes = hypre_TAlloc(hypre_Box **,  nparts, HYPRE_MEMORY_HOST);
>>>>>>> 414fa671

      for (part = 0; part < nparts; part++)
      {
         pgrid = hypre_SStructGridPGrid(grid, part);
         nvars = hypre_SStructPGridNVars(pgrid);
<<<<<<< HEAD

         new_managers[part] = hypre_TAlloc(hypre_BoxManager *, nvars);

=======
         
         new_managers[part] = hypre_TAlloc(hypre_BoxManager *,  nvars, HYPRE_MEMORY_HOST);
         new_gboxes[part] = hypre_TAlloc(hypre_Box *,  nvars, HYPRE_MEMORY_HOST);
         
>>>>>>> 414fa671
         for (var = 0; var < nvars; var++)
         {
            sgrid = hypre_SStructPGridSGrid(pgrid, var);

            orig_boxman = managers[part][var];
            bbox =  hypre_BoxManBoundingBox(orig_boxman);

            hypre_BoxManCreate(hypre_BoxManNEntries(orig_boxman),
                               hypre_BoxManEntryInfoSize(orig_boxman),
                               hypre_StructGridNDim(sgrid), bbox,
                               hypre_StructGridComm(sgrid),
                               &new_managers[part][var]);

            /* need to set the num ghost for new manager also */
            num_ghost = hypre_StructGridNumGhost(sgrid);
            hypre_BoxManSetNumGhost(new_managers[part][var], num_ghost);
         }
      } /* end loop over parts */

      /* now go through the local add entries */
      for (j = 0; j < n_add_entries; j++)
      {
         new_entry = add_entries[j];

         /* check part, var, index, to_part, to_var, to_index */
         for (k = 0; k < 2; k++)
         {
            switch (k)
            {
               case 0:
                  part  = hypre_SStructGraphEntryPart(new_entry);
                  var   = hypre_SStructGraphEntryVar(new_entry);
                  index = hypre_SStructGraphEntryIndex(new_entry);
                  break;

               case 1:
                  part  = hypre_SStructGraphEntryToPart(new_entry);
                  var   = hypre_SStructGraphEntryToVar(new_entry);
                  index = hypre_SStructGraphEntryToIndex(new_entry);
                  break;
            }

            /* if the index is not within the bounds of the struct grid bounding
               box (which has been set in the box manager) then there should not
               be a coupling here (doesn't make sense) */
            new_boxman = new_managers[part][var];
            bbox  = hypre_BoxManBoundingBox(new_boxman);
            Uvbox = Uvboxes[part][var];

            if (hypre_IndexInBox(index, bbox))
            {
               /* compute new gather box extents based on index */
               hypre_BoxSpanIndex(Uvbox, index);
            }
         }
      }

      /* Now go through the managers and if gather has been called (on any
         processor) then populate the new manager with the entries from the old
         manager and then assemble and delete the old manager. */
      for (part = 0; part < nparts; part++)
      {
         pgrid = hypre_SStructGridPGrid(grid, part);
         nvars = hypre_SStructPGridNVars(pgrid);

         for (var = 0; var < nvars; var++)
         {
            new_boxman = new_managers[part][var];
            Uvbox = Uvboxes[part][var];

            /* call gather if non-empty gather box */
            if (hypre_BoxVolume(Uvbox) > 0)
            {
               hypre_BoxManGatherEntries(
                  new_boxman, hypre_BoxIMin(Uvbox), hypre_BoxIMax(Uvbox));
            }

            /* check to see if gather was called by some processor */
            hypre_BoxManGetGlobalIsGatherCalled(new_boxman, comm, &is_gather);
            if (is_gather)
            {
               /* copy orig boxman information to the new boxman*/

               orig_boxman = managers[part][var];

               hypre_BoxManGetAllEntries(orig_boxman, &num_entries, &all_entries);

               for (j = 0; j < num_entries; j++)
               {
                  entry = &all_entries[j];

                  hypre_BoxManEntryGetInfo(entry, &info);

                  hypre_BoxManAddEntry(new_boxman,
                                       hypre_BoxManEntryIMin(entry),
                                       hypre_BoxManEntryIMax(entry),
                                       hypre_BoxManEntryProc(entry),
                                       hypre_BoxManEntryId(entry),
                                       info);
               }

               /* call assemble for new boxmanager*/
               hypre_BoxManAssemble(new_boxman);

               /* TEMP for testing
                  if (hypre_BoxManNEntries(new_boxman) != num_entries)
                  {
                  hypre_MPI_Comm_rank(comm, &myproc);
                  hypre_printf("myid = %d, new_entries = %d, old entries = %d\n", myproc, hypre_BoxManNEntries(new_boxman), num_entries);
                  } */

               /* destroy old manager */
               hypre_BoxManDestroy (managers[part][var]);
            }
            else /* no gather called */
            {
               /* leave the old manager (so destroy the new one)  */
               hypre_BoxManDestroy(new_boxman);

               /* copy the old to the new */
               new_managers[part][var] = managers[part][var];
            }
         } /* end of var loop */
<<<<<<< HEAD
         hypre_TFree(managers[part]);

      } /* end of part loop */
      hypre_TFree(managers);

=======
         hypre_TFree(managers[part], HYPRE_MEMORY_HOST);
         hypre_TFree(new_gboxes[part], HYPRE_MEMORY_HOST);
      } /* end of part loop */
      hypre_TFree(managers, HYPRE_MEMORY_HOST);
      hypre_TFree(new_gboxes, HYPRE_MEMORY_HOST);
   
>>>>>>> 414fa671
      /* assign the new ones */
      hypre_SStructGridBoxManagers(grid) = new_managers;
   }

   /* clean up */
   hypre_BoxDestroy(new_box);

   /* end of AP stuff */

#else

   /* Build Uvboxes */
   for (j = 0; j < n_add_entries; j++)
   {
      new_entry = add_entries[j];

      /* check part, var, index, to_part, to_var, to_index */
      for (k = 0; k < 2; k++)
      {
         switch (k)
         {
            case 0:
               part  = hypre_SStructGraphEntryPart(new_entry);
               var   = hypre_SStructGraphEntryVar(new_entry);
               index = hypre_SStructGraphEntryIndex(new_entry);
               break;

            case 1:
               part  = hypre_SStructGraphEntryToPart(new_entry);
               var   = hypre_SStructGraphEntryToVar(new_entry);
               index = hypre_SStructGraphEntryToIndex(new_entry);
               break;
         }

         /* if the index is not within the bounds of the struct grid bounding
            box (which has been set in the box manager) then there should not
            be a coupling here (doesn't make sense) */
         bbox  = hypre_BoxManBoundingBox(managers[part][var]);
         Uvbox = Uvboxes[part][var];

         if (hypre_IndexInBox(index, bbox))
         {
            /* compute new gather box extents based on index */
            hypre_BoxSpanIndex(Uvbox, index);
         }
      }
   }
#endif

   hypre_MPI_Comm_size(comm, &nprocs);
   hypre_MPI_Comm_rank(comm, &myproc);

   /*---------------------------------------------------------
    * Set up UVEntries and iUventries
    *---------------------------------------------------------*/

   /* first set up Uvesize and Uveoffsets */

   Uvesize = 0;
   Uveoffsets = hypre_TAlloc(HYPRE_BigInt *,  nparts, HYPRE_MEMORY_HOST);
   for (part = 0; part < nparts; part++)
   {
      pgrid = hypre_SStructGridPGrid(grid, part);
      nvars = hypre_SStructPGridNVars(pgrid);
<<<<<<< HEAD

      Uveoffsets[part] = hypre_TAlloc(HYPRE_Int, nvars);
=======
      Uveoffsets[part] = hypre_TAlloc(HYPRE_BigInt,  nvars, HYPRE_MEMORY_HOST);
>>>>>>> 414fa671
      for (var = 0; var < nvars; var++)
      {
         Uveoffsets[part][var] = Uvesize;
         sgrid = hypre_SStructPGridSGrid(pgrid, var);
         boxes = hypre_StructGridBoxes(sgrid);
         hypre_ForBoxI(i, boxes)
         {
            hypre_CopyBox(hypre_BoxArrayBox(boxes, i), grow_box);
            hypre_BoxGrowByValue(grow_box, 1);
            Uvesize += hypre_BoxVolume(grow_box);
         }
      }
   }
   hypre_SStructGraphUVESize(graph)    = Uvesize;
   hypre_SStructGraphUVEOffsets(graph) = Uveoffsets;
   hypre_BoxDestroy(grow_box);

   /* now set up indices, nUventries, iUventries, and Uventries */
   indices = hypre_TAlloc(HYPRE_Int ***, nparts);
   for (part = 0; part < nparts; part++)
   {
      pgrid = hypre_SStructGridPGrid(grid, part);
      nvars = hypre_SStructPGridNVars(pgrid);

<<<<<<< HEAD
      indices[part] = hypre_TAlloc(HYPRE_Int **, nvars);
      for (var = 0; var < nvars; var++)
      {
         indices[part][var] = hypre_CTAlloc(HYPRE_Int *, ndim);
         for (d = 0; d < ndim; d++)
         {
            /* TODO: n_add_entries is a too large upper bound */
            indices[part][var][d] = hypre_CTAlloc(HYPRE_Int, n_add_entries);
         }
      }
   }
   idxcnt = hypre_TAlloc(HYPRE_Int *, nparts);
   for (part = 0; part < nparts; part++)
   {
      idxcnt[part] = hypre_CTAlloc(HYPRE_Int, nvars);
   }
   iUventries = hypre_TAlloc(HYPRE_Int, n_add_entries);
   Uventries = hypre_CTAlloc(hypre_SStructUVEntry *, Uvesize);
=======
   iUventries = hypre_TAlloc(HYPRE_Int,  n_add_entries, HYPRE_MEMORY_HOST);
   Uventries = hypre_CTAlloc(hypre_SStructUVEntry *,  Uvesize, HYPRE_MEMORY_HOST);
>>>>>>> 414fa671
   hypre_SStructGraphIUVEntries(graph) = iUventries;
   hypre_SStructGraphUVEntries(graph)  = Uventries;
   nUventries = 0;

   /* go through each entry that was added */
   for (j = 0; j < n_add_entries; j++)
   {
      new_entry = add_entries[j];

      part     = hypre_SStructGraphEntryPart(new_entry);
      var      = hypre_SStructGraphEntryVar(new_entry);
      index    = hypre_SStructGraphEntryIndex(new_entry);
      to_part  = hypre_SStructGraphEntryToPart(new_entry);
      to_var   = hypre_SStructGraphEntryToVar(new_entry);
      to_index = hypre_SStructGraphEntryToIndex(new_entry);

      /* Safety checks */
      hypre_assert((part >= 0) && (part < nparts));
      hypre_assert((to_part >= 0) && (to_part < nparts));

      /* Build indices array */
      for (d = 0; d < ndim; d++)
      {
         indices[part][var][d][idxcnt[part][var]] = hypre_IndexD(index, d);
         indices[to_part][to_var][d][idxcnt[to_part][to_var]] = hypre_IndexD(to_index, d);
      }
      idxcnt[part][var]++;
      idxcnt[to_part][to_var]++;

      /* compute location (rank) for Uventry */
      hypre_SStructGraphGetUVEntryRank(graph, part, var, index, &Uverank);

      if (Uverank > -1)
      {
         iUventries[nUventries] = Uverank;

         if (Uventries[Uverank] == NULL)
         {
            Uventry = hypre_TAlloc(hypre_SStructUVEntry,  1, HYPRE_MEMORY_HOST);
            hypre_SStructUVEntryPart(Uventry) = part;
            hypre_CopyIndex(index, hypre_SStructUVEntryIndex(Uventry));
            hypre_SStructUVEntryVar(Uventry) = var;
            hypre_SStructGridFindBoxManEntry(grid, part, index, var, &boxman_entry);
            hypre_SStructBoxManEntryGetGlobalRank(boxman_entry, index, &rank, type);
            hypre_SStructUVEntryRank(Uventry) = rank;
            nUentries = 1;
            Uentries = hypre_TAlloc(hypre_SStructUEntry,  nUentries, HYPRE_MEMORY_HOST);
         }
         else
         {
            Uventry = Uventries[Uverank];
            nUentries = hypre_SStructUVEntryNUEntries(Uventry) + 1;
            Uentries = hypre_SStructUVEntryUEntries(Uventry);
            Uentries = hypre_TReAlloc(Uentries,  hypre_SStructUEntry,  nUentries, HYPRE_MEMORY_HOST);
         }
         hypre_SStructUVEntryNUEntries(Uventry) = nUentries;
         hypre_SStructUVEntryUEntries(Uventry)  = Uentries;
         hypre_SStructGraphUEMaxSize(graph) =
            hypre_max(hypre_SStructGraphUEMaxSize(graph), nUentries);

         i = nUentries - 1;
         hypre_SStructUVEntryToPart(Uventry, i) = to_part;
         hypre_CopyIndex(to_index, hypre_SStructUVEntryToIndex(Uventry, i));
         hypre_SStructUVEntryToVar(Uventry, i) = to_var;

         hypre_SStructGridFindBoxManEntry(dom_grid, to_part, to_index,
                                          to_var, &boxman_entry);
         hypre_SStructBoxManEntryGetBoxnum(boxman_entry, &to_boxnum);
         hypre_SStructUVEntryToBoxnum(Uventry, i) = to_boxnum;
         hypre_SStructBoxManEntryGetProcess(boxman_entry, &to_proc);
         hypre_SStructUVEntryToProc(Uventry, i)= to_proc;
         hypre_SStructBoxManEntryGetGlobalRank(
            boxman_entry, to_index, &rank, type);
         hypre_SStructUVEntryToRank(Uventry, i) = rank;

         Uventries[Uverank] = Uventry;

         nUventries++;
         hypre_SStructGraphNUVEntries(graph) = nUventries;

         hypre_SStructGraphUVEntries(graph) = Uventries;
      }

      /*free each add entry after copying */
      hypre_TFree(new_entry, HYPRE_MEMORY_HOST);

   }/* end of loop through add entries */
<<<<<<< HEAD

   /*---------------------------------------------------------
    * Set up part boundary data
    *---------------------------------------------------------*/

   /* Create part boundary boxes */
   pbnd_box = hypre_BoxCreate(ndim);
   for (part = 0; part < nparts; part++)
   {
      pgrid = hypre_SStructGridPGrid(grid, part);
      nvars = hypre_SStructPGridNVars(pgrid);
      for (var = 0; var < nvars; var++)
      {
         sgrid = hypre_SStructPGridSGrid(pgrid, var);
         boxes = hypre_StructGridBoxes(sgrid);
         pbnd_boxaa = hypre_SStructPGridPBndBoxArrayArray(pgrid, var);

         /* Eliminate duplicate entries */
         hypre_UniqueIntArrayND(ndim, &idxcnt[part][var], indices[part][var]);

         /* Create array of boxes */
         boxa = NULL;
         hypre_BoxArrayCreateFromIndices(ndim, idxcnt[part][var],
                                         indices[part][var], 0.8, &boxa);

         /* Intersect newly created BoxArray with grid boxes */
         if (boxa)
         {
            hypre_ForBoxI(i, boxes)
            {
               pbnd_boxa = hypre_BoxArrayArrayBoxArray(pbnd_boxaa, i);
               hypre_ForBoxI(ii, boxa)
               {
                  hypre_IntersectBoxes(hypre_BoxArrayBox(boxes, i),
                                       hypre_BoxArrayBox(boxa, ii),
                                       pbnd_box);
                  if (hypre_BoxVolume(pbnd_box) > 0)
                  {
                     hypre_AppendBox(pbnd_box, pbnd_boxa);
                  }
               }
            }

            /* Free memory */
            hypre_BoxArrayDestroy(boxa);
         }
      }
   }

   /* Free memory */
   for (part = 0; part < nparts; part++)
   {
      pgrid = hypre_SStructGridPGrid(grid, part);
      nvars = hypre_SStructPGridNVars(pgrid);
      for (var = 0; var < nvars; var++)
      {
         hypre_TFree(indices[part][var]);
      }
      hypre_TFree(idxcnt[part]);
      hypre_TFree(indices[part]);
   }
   hypre_TFree(idxcnt);
   hypre_TFree(indices);
   hypre_TFree(add_entries);
   hypre_BoxDestroy(pbnd_box);

=======
   
   /* free the storage for the add entires */
   hypre_TFree(add_entries, HYPRE_MEMORY_HOST);
   
>>>>>>> 414fa671
   /*---------------------------------------------------------
    * Set up the FEM stencil information
    *---------------------------------------------------------*/

   for (part = 0; part < nparts; part++)
   {
      /* only do this if SetFEM was called */
      if (hypre_SStructGraphFEMPNSparse(graph, part))
      {
         HYPRE_Int     fem_nsparse  = hypre_SStructGraphFEMPNSparse(graph, part);
         HYPRE_Int    *fem_sparse_i = hypre_SStructGraphFEMPSparseI(graph, part);
         HYPRE_Int    *fem_sparse_j = hypre_SStructGraphFEMPSparseJ(graph, part);
         HYPRE_Int    *fem_entries  = hypre_SStructGraphFEMPEntries(graph, part);
         HYPRE_Int     fem_nvars    = hypre_SStructGridFEMPNVars(grid, part);
         HYPRE_Int    *fem_vars     = hypre_SStructGridFEMPVars(grid, part);
         hypre_Index  *fem_offsets  = hypre_SStructGridFEMPOffsets(grid, part);
         hypre_Index   offset;
         HYPRE_Int     s, iv, jv, d, nvars, entry;
         HYPRE_Int    *stencil_sizes;
         hypre_Index **stencil_offsets;
         HYPRE_Int   **stencil_vars;

         pgrid = hypre_SStructGridPGrid(grid, part);
         nvars = hypre_SStructPGridNVars(pgrid);

         /* build default full sparsity pattern if nothing set by user */
         if (fem_nsparse < 0)
         {
            fem_nsparse = fem_nvars * fem_nvars;
            fem_sparse_i = hypre_TAlloc(HYPRE_Int,  fem_nsparse, HYPRE_MEMORY_HOST);
            fem_sparse_j = hypre_TAlloc(HYPRE_Int,  fem_nsparse, HYPRE_MEMORY_HOST);
            s = 0;
            for (i = 0; i < fem_nvars; i++)
            {
               for (j = 0; j < fem_nvars; j++)
               {
                  fem_sparse_i[s] = i;
                  fem_sparse_j[s] = j;
                  s++;
               }
            }
            hypre_SStructGraphFEMPNSparse(graph, part) = fem_nsparse;
            hypre_SStructGraphFEMPSparseI(graph, part) = fem_sparse_i;
            hypre_SStructGraphFEMPSparseJ(graph, part) = fem_sparse_j;
         }

         fem_entries = hypre_CTAlloc(HYPRE_Int,  fem_nsparse, HYPRE_MEMORY_HOST);
         hypre_SStructGraphFEMPEntries(graph, part) = fem_entries;

         stencil_sizes   = hypre_CTAlloc(HYPRE_Int,  nvars, HYPRE_MEMORY_HOST);
         stencil_offsets = hypre_CTAlloc(hypre_Index *,  nvars, HYPRE_MEMORY_HOST);
         stencil_vars    = hypre_CTAlloc(HYPRE_Int *,  nvars, HYPRE_MEMORY_HOST);
         for (iv = 0; iv < nvars; iv++)
         {
            stencil_offsets[iv] = hypre_CTAlloc(hypre_Index,  fem_nvars*fem_nvars, HYPRE_MEMORY_HOST);
            stencil_vars[iv]    = hypre_CTAlloc(HYPRE_Int,  fem_nvars*fem_nvars, HYPRE_MEMORY_HOST);
         }

         for (s = 0; s < fem_nsparse; s++)
         {
            i = fem_sparse_i[s];
            j = fem_sparse_j[s];
            iv = fem_vars[i];
            jv = fem_vars[j];

            /* shift off-diagonal offset by diagonal */
            for (d = 0; d < ndim; d++)
            {
               offset[d] = fem_offsets[j][d] - fem_offsets[i][d];
            }

            /* search stencil_offsets */
            for (entry = 0; entry < stencil_sizes[iv]; entry++)
            {
               /* if offset is already in the stencil, break */
               if ( hypre_IndexesEqual(offset, stencil_offsets[iv][entry], ndim)
                    && (jv == stencil_vars[iv][entry]) )
               {
                  break;
               }
            }
            /* if this is a new stencil offset, add it to the stencil */
            if (entry == stencil_sizes[iv])
            {
               for (d = 0; d < ndim; d++)
               {
                  stencil_offsets[iv][entry][d] = offset[d];
               }
               stencil_vars[iv][entry] = jv;
               stencil_sizes[iv]++;
            }

            fem_entries[s] = entry;
         }

         /* set up the stencils */
         for (iv = 0; iv < nvars; iv++)
         {
            HYPRE_SStructStencilDestroy(stencils[part][iv]);
            HYPRE_SStructStencilCreate(ndim, stencil_sizes[iv],
                                       &stencils[part][iv]);
            for (entry = 0; entry < stencil_sizes[iv]; entry++)
            {
               HYPRE_SStructStencilSetEntry(stencils[part][iv], entry,
                                            stencil_offsets[iv][entry],
                                            stencil_vars[iv][entry]);
            }
         }

         /* free up temporary stuff */
         for (iv = 0; iv < nvars; iv++)
         {
            hypre_TFree(stencil_offsets[iv], HYPRE_MEMORY_HOST);
            hypre_TFree(stencil_vars[iv], HYPRE_MEMORY_HOST);
         }
         hypre_TFree(stencil_sizes, HYPRE_MEMORY_HOST);
         hypre_TFree(stencil_offsets, HYPRE_MEMORY_HOST);
         hypre_TFree(stencil_vars, HYPRE_MEMORY_HOST);
      }
   }

   /*---------------------------------------------------------
    * Sort the iUventries array and eliminate duplicates.
    *---------------------------------------------------------*/

   if (nUventries > 1)
   {
      hypre_qsort0(iUventries, 0, nUventries - 1);

      j = 1;
      for (i = 1; i < nUventries; i++)
      {
         if (iUventries[i] > iUventries[i-1])
         {
            iUventries[j] = iUventries[i];
            j++;
         }
      }
      nUventries = j;
      hypre_SStructGraphNUVEntries(graph) = nUventries;
   }

   return hypre_error_flag;
}

/*--------------------------------------------------------------------------
 *--------------------------------------------------------------------------*/

HYPRE_Int
HYPRE_SStructGraphSetObjectType( HYPRE_SStructGraph  graph,
                                 HYPRE_Int           type )
{
   hypre_SStructGraphObjectType(graph) = type;

   return hypre_error_flag;
}<|MERGE_RESOLUTION|>--- conflicted
+++ resolved
@@ -32,46 +32,30 @@
 
    HYPRE_Int               d, part, var, nvars;
 
-   graph = hypre_TAlloc(hypre_SStructGraph,  1, HYPRE_MEMORY_HOST);
+   graph = hypre_TAlloc(hypre_SStructGraph, 1, HYPRE_MEMORY_HOST);
 
    hypre_SStructGraphComm(graph) = comm;
    hypre_SStructGraphNDim(graph) = ndim;
    hypre_SStructGridRef(grid, &hypre_SStructGraphGrid(graph));
-<<<<<<< HEAD
    hypre_SStructGridRef(grid, &hypre_SStructGraphDomGrid(graph));
    hypre_SStructGraphNParts(graph)  = nparts;
 
-   stencils     = hypre_TAlloc(hypre_SStructStencil **, nparts);
-   fem_nsparse  = hypre_TAlloc(HYPRE_Int,   nparts);
-   fem_sparse_i = hypre_TAlloc(HYPRE_Int *, nparts);
-   fem_sparse_j = hypre_TAlloc(HYPRE_Int *, nparts);
-   fem_entries  = hypre_TAlloc(HYPRE_Int *, nparts);
-   Uvboxes      = hypre_TAlloc(hypre_Box **, nparts);
+   stencils     = hypre_TAlloc(hypre_SStructStencil **, nparts, HYPRE_MEMORY_HOST);
+   fem_nsparse  = hypre_TAlloc(HYPRE_Int,   nparts, HYPRE_MEMORY_HOST);
+   fem_sparse_i = hypre_TAlloc(HYPRE_Int *, nparts, HYPRE_MEMORY_HOST);
+   fem_sparse_j = hypre_TAlloc(HYPRE_Int *, nparts, HYPRE_MEMORY_HOST);
+   fem_entries  = hypre_TAlloc(HYPRE_Int *, nparts, HYPRE_MEMORY_HOST);
+   Uvboxes      = hypre_TAlloc(hypre_Box **, nparts, HYPRE_MEMORY_HOST);
    for (part = 0; part < nparts; part++)
    {
       pgrid = hypre_SStructGraphPGrid(graph, part);
       nvars = hypre_SStructPGridNVars(pgrid);
 
       /* Allocate pointers */
-      stencils[part] = hypre_TAlloc(hypre_SStructStencil *, nvars);
-      Uvboxes[part]  = hypre_TAlloc(hypre_Box *, nvars);
+      stencils[part] = hypre_TAlloc(hypre_SStructStencil *, nvars, HYPRE_MEMORY_HOST);
+      Uvboxes[part]  = hypre_TAlloc(hypre_Box *, nvars, HYPRE_MEMORY_HOST);
 
       /* Initialize pointers */
-=======
-   hypre_SStructGridRef(grid, &hypre_SStructGraphDomainGrid(graph));
-   nparts = hypre_SStructGridNParts(grid);
-   hypre_SStructGraphNParts(graph) = nparts;
-   pgrids = hypre_SStructGridPGrids(grid);
-   stencils = hypre_TAlloc(hypre_SStructStencil **,  nparts, HYPRE_MEMORY_HOST);
-   fem_nsparse  = hypre_TAlloc(HYPRE_Int,  nparts, HYPRE_MEMORY_HOST);
-   fem_sparse_i = hypre_TAlloc(HYPRE_Int *,  nparts, HYPRE_MEMORY_HOST);
-   fem_sparse_j = hypre_TAlloc(HYPRE_Int *,  nparts, HYPRE_MEMORY_HOST);
-   fem_entries  = hypre_TAlloc(HYPRE_Int *,  nparts, HYPRE_MEMORY_HOST);
-   for (part = 0; part < nparts; part++)
-   {
-      nvars = hypre_SStructPGridNVars(pgrids[part]);
-      stencils[part]  = hypre_TAlloc(hypre_SStructStencil *,  nvars, HYPRE_MEMORY_HOST);
->>>>>>> 414fa671
       fem_nsparse[part]  = 0;
       fem_sparse_i[part] = NULL;
       fem_sparse_j[part] = NULL;
@@ -136,14 +120,8 @@
    HYPRE_Int              *iUventries;
    hypre_SStructUVEntry  **Uventries;
    hypre_SStructUVEntry   *Uventry;
-<<<<<<< HEAD
-   HYPRE_Int             **Uveoffsets;
-   hypre_Box            ***Uvboxes;
-
-=======
    HYPRE_BigInt          **Uveoffsets;
    HYPRE_Int               nvars;
->>>>>>> 414fa671
    HYPRE_Int               part, var, i;
 
    if (graph)
@@ -179,37 +157,21 @@
                HYPRE_SStructStencilDestroy(stencils[part][var]);
                hypre_BoxDestroy(Uvboxes[part][var]);
             }
-<<<<<<< HEAD
-            hypre_TFree(stencils[part]);
-            hypre_TFree(fem_sparse_i[part]);
-            hypre_TFree(fem_sparse_j[part]);
-            hypre_TFree(fem_entries[part]);
-            hypre_TFree(Uveoffsets[part]);
-            hypre_TFree(Uvboxes[part]);
-         }
-         HYPRE_SStructGridDestroy(hypre_SStructGraphGrid(graph));
-         HYPRE_SStructGridDestroy(hypre_SStructGraphDomGrid(graph));
-         hypre_TFree(stencils);
-         hypre_TFree(fem_nsparse);
-         hypre_TFree(fem_sparse_i);
-         hypre_TFree(fem_sparse_j);
-         hypre_TFree(fem_entries);
-
-=======
             hypre_TFree(stencils[part], HYPRE_MEMORY_HOST);
             hypre_TFree(fem_sparse_i[part], HYPRE_MEMORY_HOST);
             hypre_TFree(fem_sparse_j[part], HYPRE_MEMORY_HOST);
             hypre_TFree(fem_entries[part], HYPRE_MEMORY_HOST);
             hypre_TFree(Uveoffsets[part], HYPRE_MEMORY_HOST);
+            hypre_TFree(Uvboxes[part], HYPRE_MEMORY_HOST);
          }
          HYPRE_SStructGridDestroy(hypre_SStructGraphGrid(graph));
-         HYPRE_SStructGridDestroy(hypre_SStructGraphDomainGrid(graph));
+         HYPRE_SStructGridDestroy(hypre_SStructGraphDomGrid(graph));
          hypre_TFree(stencils, HYPRE_MEMORY_HOST);
          hypre_TFree(fem_nsparse, HYPRE_MEMORY_HOST);
          hypre_TFree(fem_sparse_i, HYPRE_MEMORY_HOST);
          hypre_TFree(fem_sparse_j, HYPRE_MEMORY_HOST);
          hypre_TFree(fem_entries, HYPRE_MEMORY_HOST);
->>>>>>> 414fa671
+
          /* RDF: THREAD? */
          for (i = 0; i < nUventries; i++)
          {
@@ -221,18 +183,11 @@
             }
             Uventries[iUventries[i]] = NULL;
          }
-<<<<<<< HEAD
-         hypre_TFree(iUventries);
-         hypre_TFree(Uventries);
-         hypre_TFree(Uveoffsets);
-         hypre_TFree(Uvboxes);
-         hypre_TFree(graph);
-=======
          hypre_TFree(iUventries, HYPRE_MEMORY_HOST);
          hypre_TFree(Uventries, HYPRE_MEMORY_HOST);
          hypre_TFree(Uveoffsets, HYPRE_MEMORY_HOST);
+         hypre_TFree(Uvboxes, HYPRE_MEMORY_HOST);
          hypre_TFree(graph, HYPRE_MEMORY_HOST);
->>>>>>> 414fa671
       }
    }
 
@@ -296,8 +251,8 @@
    HYPRE_Int           s;
 
    hypre_SStructGraphFEMPNSparse(graph, part) = nsparse;
-   fem_sparse_i = hypre_TAlloc(HYPRE_Int,  nsparse, HYPRE_MEMORY_HOST);
-   fem_sparse_j = hypre_TAlloc(HYPRE_Int,  nsparse, HYPRE_MEMORY_HOST);
+   fem_sparse_i = hypre_TAlloc(HYPRE_Int, nsparse, HYPRE_MEMORY_HOST);
+   fem_sparse_j = hypre_TAlloc(HYPRE_Int, nsparse, HYPRE_MEMORY_HOST);
    for (s = 0; s < nsparse; s++)
    {
       fem_sparse_i[s] = sparsity[2*s];
@@ -338,7 +293,7 @@
    if (!a_entries)
    {
       a_entries = 1000;
-      entries = hypre_CTAlloc(hypre_SStructGraphEntry *,  a_entries, HYPRE_MEMORY_HOST);
+      entries = hypre_CTAlloc(hypre_SStructGraphEntry *, a_entries, HYPRE_MEMORY_HOST);
 
       hypre_SStructAGraphEntries(graph) = a_entries;
       hypre_SStructGraphEntries(graph) = entries;
@@ -346,20 +301,15 @@
    else if (n_entries >= a_entries)
    {
       a_entries += 1000;
-<<<<<<< HEAD
-      entries = hypre_TReAlloc(entries, hypre_SStructGraphEntry *, a_entries);
-
-=======
-      entries = hypre_TReAlloc(entries,  hypre_SStructGraphEntry *,  a_entries, HYPRE_MEMORY_HOST);
-   
->>>>>>> 414fa671
+      entries = hypre_TReAlloc(entries, hypre_SStructGraphEntry *, a_entries, HYPRE_MEMORY_HOST);
+
       hypre_SStructAGraphEntries(graph) = a_entries;
       hypre_SStructGraphEntries(graph) = entries;
    }
 
    /*save parameters to a new entry */
 
-   new_entry = hypre_TAlloc(hypre_SStructGraphEntry,  1, HYPRE_MEMORY_HOST);
+   new_entry = hypre_TAlloc(hypre_SStructGraphEntry, 1, HYPRE_MEMORY_HOST);
 
    hypre_SStructGraphEntryPart(new_entry) = part;
    hypre_SStructGraphEntryToPart(new_entry) = to_part;
@@ -401,15 +351,9 @@
    HYPRE_Int                *iUventries;
    hypre_SStructUVEntry    **Uventries;
    HYPRE_Int                 Uvesize;
-<<<<<<< HEAD
-   HYPRE_Int               **Uveoffsets;
+   HYPRE_BigInt            **Uveoffsets;
    HYPRE_Int                 type          = hypre_SStructGraphObjectType(graph);
    hypre_SStructGraphEntry **add_entries   = hypre_SStructGraphEntries(graph);
-=======
-   HYPRE_BigInt            **Uveoffsets;
-   HYPRE_Int                 type        = hypre_SStructGraphObjectType(graph);
-   hypre_SStructGraphEntry **add_entries = hypre_SStructGraphEntries(graph);
->>>>>>> 414fa671
    HYPRE_Int                 n_add_entries = hypre_SStructNGraphEntries(graph);
 
    hypre_SStructPGrid       *pgrid;
@@ -487,27 +431,15 @@
    if (global_n_add_entries > 0 )
    {
       /* create new managers */
-<<<<<<< HEAD
-      new_managers = hypre_TAlloc(hypre_BoxManager **, nparts);
-=======
-      new_managers = hypre_TAlloc(hypre_BoxManager **,  nparts, HYPRE_MEMORY_HOST);
-      new_gboxes = hypre_TAlloc(hypre_Box **,  nparts, HYPRE_MEMORY_HOST);
->>>>>>> 414fa671
+      new_managers = hypre_TAlloc(hypre_BoxManager **, nparts, HYPRE_MEMORY_HOST);
 
       for (part = 0; part < nparts; part++)
       {
          pgrid = hypre_SStructGridPGrid(grid, part);
          nvars = hypre_SStructPGridNVars(pgrid);
-<<<<<<< HEAD
-
-         new_managers[part] = hypre_TAlloc(hypre_BoxManager *, nvars);
-
-=======
-         
-         new_managers[part] = hypre_TAlloc(hypre_BoxManager *,  nvars, HYPRE_MEMORY_HOST);
-         new_gboxes[part] = hypre_TAlloc(hypre_Box *,  nvars, HYPRE_MEMORY_HOST);
-         
->>>>>>> 414fa671
+
+         new_managers[part] = hypre_TAlloc(hypre_BoxManager *, nvars, HYPRE_MEMORY_HOST);
+
          for (var = 0; var < nvars; var++)
          {
             sgrid = hypre_SStructPGridSGrid(pgrid, var);
@@ -631,20 +563,11 @@
                new_managers[part][var] = managers[part][var];
             }
          } /* end of var loop */
-<<<<<<< HEAD
-         hypre_TFree(managers[part]);
-
-      } /* end of part loop */
-      hypre_TFree(managers);
-
-=======
          hypre_TFree(managers[part], HYPRE_MEMORY_HOST);
-         hypre_TFree(new_gboxes[part], HYPRE_MEMORY_HOST);
+
       } /* end of part loop */
       hypre_TFree(managers, HYPRE_MEMORY_HOST);
-      hypre_TFree(new_gboxes, HYPRE_MEMORY_HOST);
-   
->>>>>>> 414fa671
+
       /* assign the new ones */
       hypre_SStructGridBoxManagers(grid) = new_managers;
    }
@@ -704,17 +627,13 @@
    /* first set up Uvesize and Uveoffsets */
 
    Uvesize = 0;
-   Uveoffsets = hypre_TAlloc(HYPRE_BigInt *,  nparts, HYPRE_MEMORY_HOST);
+   Uveoffsets = hypre_TAlloc(HYPRE_BigInt *, nparts, HYPRE_MEMORY_HOST);
    for (part = 0; part < nparts; part++)
    {
       pgrid = hypre_SStructGridPGrid(grid, part);
       nvars = hypre_SStructPGridNVars(pgrid);
-<<<<<<< HEAD
-
-      Uveoffsets[part] = hypre_TAlloc(HYPRE_Int, nvars);
-=======
-      Uveoffsets[part] = hypre_TAlloc(HYPRE_BigInt,  nvars, HYPRE_MEMORY_HOST);
->>>>>>> 414fa671
+
+      Uveoffsets[part] = hypre_TAlloc(HYPRE_BigInt, nvars, HYPRE_MEMORY_HOST);
       for (var = 0; var < nvars; var++)
       {
          Uveoffsets[part][var] = Uvesize;
@@ -733,35 +652,30 @@
    hypre_BoxDestroy(grow_box);
 
    /* now set up indices, nUventries, iUventries, and Uventries */
-   indices = hypre_TAlloc(HYPRE_Int ***, nparts);
+   indices = hypre_TAlloc(HYPRE_Int ***, nparts, HYPRE_MEMORY_HOST);
    for (part = 0; part < nparts; part++)
    {
       pgrid = hypre_SStructGridPGrid(grid, part);
       nvars = hypre_SStructPGridNVars(pgrid);
 
-<<<<<<< HEAD
-      indices[part] = hypre_TAlloc(HYPRE_Int **, nvars);
+      indices[part] = hypre_TAlloc(HYPRE_Int **, nvars, HYPRE_MEMORY_HOST);
       for (var = 0; var < nvars; var++)
       {
-         indices[part][var] = hypre_CTAlloc(HYPRE_Int *, ndim);
+         indices[part][var] = hypre_CTAlloc(HYPRE_Int *, ndim, HYPRE_MEMORY_HOST);
          for (d = 0; d < ndim; d++)
          {
             /* TODO: n_add_entries is a too large upper bound */
-            indices[part][var][d] = hypre_CTAlloc(HYPRE_Int, n_add_entries);
-         }
-      }
-   }
-   idxcnt = hypre_TAlloc(HYPRE_Int *, nparts);
+            indices[part][var][d] = hypre_CTAlloc(HYPRE_Int, n_add_entries, HYPRE_MEMORY_HOST);
+         }
+      }
+   }
+   idxcnt = hypre_TAlloc(HYPRE_Int *, nparts, HYPRE_MEMORY_HOST);
    for (part = 0; part < nparts; part++)
    {
-      idxcnt[part] = hypre_CTAlloc(HYPRE_Int, nvars);
-   }
-   iUventries = hypre_TAlloc(HYPRE_Int, n_add_entries);
-   Uventries = hypre_CTAlloc(hypre_SStructUVEntry *, Uvesize);
-=======
-   iUventries = hypre_TAlloc(HYPRE_Int,  n_add_entries, HYPRE_MEMORY_HOST);
-   Uventries = hypre_CTAlloc(hypre_SStructUVEntry *,  Uvesize, HYPRE_MEMORY_HOST);
->>>>>>> 414fa671
+      idxcnt[part] = hypre_CTAlloc(HYPRE_Int, nvars, HYPRE_MEMORY_HOST);
+   }
+   iUventries = hypre_TAlloc(HYPRE_Int, n_add_entries, HYPRE_MEMORY_HOST);
+   Uventries = hypre_CTAlloc(hypre_SStructUVEntry *, Uvesize, HYPRE_MEMORY_HOST);
    hypre_SStructGraphIUVEntries(graph) = iUventries;
    hypre_SStructGraphUVEntries(graph)  = Uventries;
    nUventries = 0;
@@ -800,7 +714,7 @@
 
          if (Uventries[Uverank] == NULL)
          {
-            Uventry = hypre_TAlloc(hypre_SStructUVEntry,  1, HYPRE_MEMORY_HOST);
+            Uventry = hypre_TAlloc(hypre_SStructUVEntry, 1, HYPRE_MEMORY_HOST);
             hypre_SStructUVEntryPart(Uventry) = part;
             hypre_CopyIndex(index, hypre_SStructUVEntryIndex(Uventry));
             hypre_SStructUVEntryVar(Uventry) = var;
@@ -808,14 +722,14 @@
             hypre_SStructBoxManEntryGetGlobalRank(boxman_entry, index, &rank, type);
             hypre_SStructUVEntryRank(Uventry) = rank;
             nUentries = 1;
-            Uentries = hypre_TAlloc(hypre_SStructUEntry,  nUentries, HYPRE_MEMORY_HOST);
+            Uentries = hypre_TAlloc(hypre_SStructUEntry, nUentries, HYPRE_MEMORY_HOST);
          }
          else
          {
             Uventry = Uventries[Uverank];
             nUentries = hypre_SStructUVEntryNUEntries(Uventry) + 1;
             Uentries = hypre_SStructUVEntryUEntries(Uventry);
-            Uentries = hypre_TReAlloc(Uentries,  hypre_SStructUEntry,  nUentries, HYPRE_MEMORY_HOST);
+            Uentries = hypre_TReAlloc(Uentries, hypre_SStructUEntry, nUentries, HYPRE_MEMORY_HOST);
          }
          hypre_SStructUVEntryNUEntries(Uventry) = nUentries;
          hypre_SStructUVEntryUEntries(Uventry)  = Uentries;
@@ -849,7 +763,6 @@
       hypre_TFree(new_entry, HYPRE_MEMORY_HOST);
 
    }/* end of loop through add entries */
-<<<<<<< HEAD
 
    /*---------------------------------------------------------
     * Set up part boundary data
@@ -906,22 +819,16 @@
       nvars = hypre_SStructPGridNVars(pgrid);
       for (var = 0; var < nvars; var++)
       {
-         hypre_TFree(indices[part][var]);
-      }
-      hypre_TFree(idxcnt[part]);
-      hypre_TFree(indices[part]);
-   }
-   hypre_TFree(idxcnt);
-   hypre_TFree(indices);
-   hypre_TFree(add_entries);
+         hypre_TFree(indices[part][var], HYPRE_MEMORY_HOST);
+      }
+      hypre_TFree(idxcnt[part], HYPRE_MEMORY_HOST);
+      hypre_TFree(indices[part], HYPRE_MEMORY_HOST);
+   }
+   hypre_TFree(idxcnt, HYPRE_MEMORY_HOST);
+   hypre_TFree(indices, HYPRE_MEMORY_HOST);
+   hypre_TFree(add_entries, HYPRE_MEMORY_HOST);
    hypre_BoxDestroy(pbnd_box);
 
-=======
-   
-   /* free the storage for the add entires */
-   hypre_TFree(add_entries, HYPRE_MEMORY_HOST);
-   
->>>>>>> 414fa671
    /*---------------------------------------------------------
     * Set up the FEM stencil information
     *---------------------------------------------------------*/
@@ -951,8 +858,8 @@
          if (fem_nsparse < 0)
          {
             fem_nsparse = fem_nvars * fem_nvars;
-            fem_sparse_i = hypre_TAlloc(HYPRE_Int,  fem_nsparse, HYPRE_MEMORY_HOST);
-            fem_sparse_j = hypre_TAlloc(HYPRE_Int,  fem_nsparse, HYPRE_MEMORY_HOST);
+            fem_sparse_i = hypre_TAlloc(HYPRE_Int, fem_nsparse, HYPRE_MEMORY_HOST);
+            fem_sparse_j = hypre_TAlloc(HYPRE_Int, fem_nsparse, HYPRE_MEMORY_HOST);
             s = 0;
             for (i = 0; i < fem_nvars; i++)
             {
@@ -968,16 +875,17 @@
             hypre_SStructGraphFEMPSparseJ(graph, part) = fem_sparse_j;
          }
 
-         fem_entries = hypre_CTAlloc(HYPRE_Int,  fem_nsparse, HYPRE_MEMORY_HOST);
+         fem_entries = hypre_CTAlloc(HYPRE_Int, fem_nsparse, HYPRE_MEMORY_HOST);
          hypre_SStructGraphFEMPEntries(graph, part) = fem_entries;
 
-         stencil_sizes   = hypre_CTAlloc(HYPRE_Int,  nvars, HYPRE_MEMORY_HOST);
-         stencil_offsets = hypre_CTAlloc(hypre_Index *,  nvars, HYPRE_MEMORY_HOST);
-         stencil_vars    = hypre_CTAlloc(HYPRE_Int *,  nvars, HYPRE_MEMORY_HOST);
+         stencil_sizes   = hypre_CTAlloc(HYPRE_Int, nvars, HYPRE_MEMORY_HOST);
+         stencil_offsets = hypre_CTAlloc(hypre_Index *, nvars, HYPRE_MEMORY_HOST);
+         stencil_vars    = hypre_CTAlloc(HYPRE_Int *, nvars, HYPRE_MEMORY_HOST);
          for (iv = 0; iv < nvars; iv++)
          {
-            stencil_offsets[iv] = hypre_CTAlloc(hypre_Index,  fem_nvars*fem_nvars, HYPRE_MEMORY_HOST);
-            stencil_vars[iv]    = hypre_CTAlloc(HYPRE_Int,  fem_nvars*fem_nvars, HYPRE_MEMORY_HOST);
+            stencil_offsets[iv] = hypre_CTAlloc(hypre_Index, fem_nvars*fem_nvars,
+                                                HYPRE_MEMORY_HOST);
+            stencil_vars[iv]    = hypre_CTAlloc(HYPRE_Int, fem_nvars*fem_nvars, HYPRE_MEMORY_HOST);
          }
 
          for (s = 0; s < fem_nsparse; s++)
