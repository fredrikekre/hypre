--- conflicted
+++ resolved
@@ -289,11 +289,8 @@
    HYPRE_Int                 n_entries = hypre_SStructNGraphEntries(graph);
    HYPRE_Int                 a_entries = hypre_SStructAGraphEntries(graph);
 
-<<<<<<< HEAD
    HYPRE_ANNOTATE_FUNC_BEGIN;
 
-=======
->>>>>>> a2daaf67
    /* check storage */
    if (!a_entries)
    {
@@ -306,11 +303,7 @@
    else if (n_entries >= a_entries)
    {
       a_entries += 1000;
-<<<<<<< HEAD
       entries = hypre_TReAlloc(entries, hypre_SStructGraphEntry *, a_entries, HYPRE_MEMORY_HOST);
-=======
-      entries = hypre_TReAlloc(entries,  hypre_SStructGraphEntry *,  a_entries, HYPRE_MEMORY_HOST);
->>>>>>> a2daaf67
 
       hypre_SStructAGraphEntries(graph) = a_entries;
       hypre_SStructGraphEntries(graph) = entries;
@@ -431,12 +424,8 @@
     *  are local, which is generally how they should be used).
     *---------------------------------------------------------*/
 
-<<<<<<< HEAD
    new_box  = hypre_BoxCreate(ndim);
    grow_box = hypre_BoxCreate(ndim);
-=======
-   new_box = hypre_BoxCreate(ndim);
->>>>>>> a2daaf67
 
    /* if any processor has added entries, then all need to participate */
 
@@ -453,12 +442,7 @@
          pgrid = hypre_SStructGridPGrid(grid, part);
          nvars = hypre_SStructPGridNVars(pgrid);
 
-<<<<<<< HEAD
          new_managers[part] = hypre_TAlloc(hypre_BoxManager *, nvars, HYPRE_MEMORY_HOST);
-=======
-         new_managers[part] = hypre_TAlloc(hypre_BoxManager *,  nvars, HYPRE_MEMORY_HOST);
-         new_gboxes[part] = hypre_TAlloc(hypre_Box *,  nvars, HYPRE_MEMORY_HOST);
->>>>>>> a2daaf67
 
          for (var = 0; var < nvars; var++)
          {
@@ -505,20 +489,11 @@
             /* if the index is not within the bounds of the struct grid bounding
                box (which has been set in the box manager) then there should not
                be a coupling here (doesn't make sense) */
-<<<<<<< HEAD
             new_boxman = new_managers[part][var];
             bbox  = hypre_BoxManBoundingBox(new_boxman);
             Uvbox = Uvboxes[part][var];
 
             if (hypre_IndexInBox(index, bbox))
-=======
-
-            new_boxman = new_managers[part][var];
-            new_gbox = new_gboxes[part][var];
-            bbox =  hypre_BoxManBoundingBox(new_boxman);
-
-            if (hypre_IndexInBox(index, bbox) != 0)
->>>>>>> a2daaf67
             {
                /* compute new gather box extents based on index */
                hypre_BoxSpanIndex(Uvbox, index);
@@ -588,26 +563,14 @@
                /* leave the old manager (so destroy the new one)  */
                hypre_BoxManDestroy(new_boxman);
 
-<<<<<<< HEAD
                /* copy the old to the new */
                new_managers[part][var] = managers[part][var];
             }
-=======
-               /*copy the old to the new */
-               new_managers[part][var] = managers[part][var];
-            }
-
-            hypre_BoxDestroy(new_gboxes[part][var]);
->>>>>>> a2daaf67
          } /* end of var loop */
          hypre_TFree(managers[part], HYPRE_MEMORY_HOST);
 
       } /* end of part loop */
       hypre_TFree(managers, HYPRE_MEMORY_HOST);
-<<<<<<< HEAD
-=======
-      hypre_TFree(new_gboxes, HYPRE_MEMORY_HOST);
->>>>>>> a2daaf67
 
       /* assign the new ones */
       hypre_SStructGridBoxManagers(grid) = new_managers;
@@ -683,7 +646,6 @@
    {
       new_entry = add_entries[j];
 
-<<<<<<< HEAD
       part     = hypre_SStructGraphEntryPart(new_entry);
       var      = hypre_SStructGraphEntryVar(new_entry);
       index    = hypre_SStructGraphEntryIndex(new_entry);
@@ -704,15 +666,6 @@
       idxcnt[part][var]++;
       idxcnt[to_part][to_var]++;
 
-=======
-      part =  hypre_SStructGraphEntryPart(new_entry);
-      var = hypre_SStructGraphEntryVar(new_entry);
-      index = hypre_SStructGraphEntryIndex(new_entry);
-      to_part =  hypre_SStructGraphEntryToPart(new_entry) ;
-      to_var =  hypre_SStructGraphEntryToVar(new_entry);
-      to_index = hypre_SStructGraphEntryToIndex(new_entry);
-
->>>>>>> a2daaf67
       /* compute location (rank) for Uventry */
       hypre_SStructGraphGetUVEntryRank(graph, part, var, index, &Uverank);
 
@@ -749,13 +702,8 @@
          hypre_CopyIndex(to_index, hypre_SStructUVEntryToIndex(Uventry, i));
          hypre_SStructUVEntryToVar(Uventry, i) = to_var;
 
-<<<<<<< HEAD
          hypre_SStructGridFindBoxManEntry(dom_grid, to_part, to_index,
                                           to_var, &boxman_entry);
-=======
-         hypre_SStructGridFindBoxManEntry(
-            dom_grid, to_part, to_index, to_var, &boxman_entry);
->>>>>>> a2daaf67
          hypre_SStructBoxManEntryGetBoxnum(boxman_entry, &to_boxnum);
          hypre_SStructUVEntryToBoxnum(Uventry, i) = to_boxnum;
          hypre_SStructBoxManEntryGetProcess(boxman_entry, &to_proc);
@@ -774,10 +722,8 @@
 
       /*free each add entry after copying */
       hypre_TFree(new_entry, HYPRE_MEMORY_HOST);
-
-   }/* end of loop through add entries */
-
-<<<<<<< HEAD
+   } /* end of loop through add entries */
+
    /*---------------------------------------------------------
     * Set up part boundary data
     *---------------------------------------------------------*/
@@ -850,10 +796,6 @@
    hypre_TFree(indices, HYPRE_MEMORY_HOST);
    hypre_TFree(add_entries, HYPRE_MEMORY_HOST);
    hypre_BoxDestroy(pbnd_box);
-=======
-   /* free the storage for the add entires */
-   hypre_TFree(add_entries, HYPRE_MEMORY_HOST);
->>>>>>> a2daaf67
 
    /*---------------------------------------------------------
     * Set up the FEM stencil information
@@ -909,14 +851,8 @@
          stencil_vars    = hypre_CTAlloc(HYPRE_Int *, nvars, HYPRE_MEMORY_HOST);
          for (iv = 0; iv < nvars; iv++)
          {
-<<<<<<< HEAD
-            stencil_offsets[iv] = hypre_CTAlloc(hypre_Index, fem_nvars*fem_nvars,
-                                                HYPRE_MEMORY_HOST);
-            stencil_vars[iv]    = hypre_CTAlloc(HYPRE_Int, fem_nvars*fem_nvars, HYPRE_MEMORY_HOST);
-=======
-            stencil_offsets[iv] = hypre_CTAlloc(hypre_Index,  fem_nvars * fem_nvars, HYPRE_MEMORY_HOST);
-            stencil_vars[iv]    = hypre_CTAlloc(HYPRE_Int,  fem_nvars * fem_nvars, HYPRE_MEMORY_HOST);
->>>>>>> a2daaf67
+            stencil_offsets[iv] = hypre_CTAlloc(hypre_Index, fem_nvars * fem_nvars, HYPRE_MEMORY_HOST);
+            stencil_vars[iv]    = hypre_CTAlloc(HYPRE_Int, fem_nvars * fem_nvars, HYPRE_MEMORY_HOST);
          }
 
          for (s = 0; s < fem_nsparse; s++)
