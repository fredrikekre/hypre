/******************************************************************************
 * Copyright 1998-2019 Lawrence Livermore National Security, LLC and other
 * HYPRE Project Developers. See the top-level COPYRIGHT file for details.
 *
 * SPDX-License-Identifier: (Apache-2.0 OR MIT)
 ******************************************************************************/

/* 9/09 AB - modified all functions to use the box manager */

/******************************************************************************
 *
 * HYPRE_SStructGrid interface
 *
 *****************************************************************************/

#include "_hypre_sstruct_mv.h"

/*--------------------------------------------------------------------------
 *--------------------------------------------------------------------------*/

HYPRE_Int
HYPRE_SStructGridCreate( MPI_Comm           comm,
                         HYPRE_Int          ndim,
                         HYPRE_Int          nparts,
                         HYPRE_SStructGrid *grid_ptr )
{
   hypre_SStructGrid       *grid;
   hypre_SStructPGrid     **pgrids;
   hypre_SStructPGrid      *pgrid;
   HYPRE_Int               *nneighbors;
   hypre_SStructNeighbor  **neighbors;
   hypre_Index            **nbor_offsets;
   HYPRE_Int               *fem_nvars;
   HYPRE_Int              **fem_vars;
   hypre_Index            **fem_offsets;
<<<<<<< HEAD
=======
   HYPRE_Int                num_ghost[2 * HYPRE_MAXDIM];
>>>>>>> a2daaf67
   HYPRE_Int                i;

   HYPRE_ANNOTATE_FUNC_BEGIN;

   grid = hypre_TAlloc(hypre_SStructGrid, 1, HYPRE_MEMORY_HOST);

   hypre_SStructGridComm(grid)   = comm;
   hypre_SStructGridNDim(grid)   = ndim;
   hypre_SStructGridNParts(grid) = nparts;
   pgrids = hypre_TAlloc(hypre_SStructPGrid *, nparts, HYPRE_MEMORY_HOST);
   nneighbors    = hypre_TAlloc(HYPRE_Int, nparts, HYPRE_MEMORY_HOST);
   neighbors     = hypre_TAlloc(hypre_SStructNeighbor *, nparts, HYPRE_MEMORY_HOST);
   nbor_offsets  = hypre_TAlloc(hypre_Index *, nparts, HYPRE_MEMORY_HOST);
   fem_nvars     = hypre_TAlloc(HYPRE_Int, nparts, HYPRE_MEMORY_HOST);
   fem_vars      = hypre_TAlloc(HYPRE_Int *, nparts, HYPRE_MEMORY_HOST);
   fem_offsets   = hypre_TAlloc(hypre_Index *, nparts, HYPRE_MEMORY_HOST);
   for (i = 0; i < nparts; i++)
   {
      hypre_SStructPGridCreate(comm, ndim, &pgrid);
      pgrids[i] = pgrid;
      nneighbors[i]    = 0;
      neighbors[i]     = NULL;
      nbor_offsets[i]  = NULL;
      fem_nvars[i]     = 0;
      fem_vars[i]      = NULL;
      fem_offsets[i]   = NULL;
   }
   hypre_SStructGridPGrids(grid)        = pgrids;
   hypre_SStructGridNNeighbors(grid)    = nneighbors;
   hypre_SStructGridNeighbors(grid)     = neighbors;
   hypre_SStructGridNborOffsets(grid)   = nbor_offsets;
   hypre_SStructGridNVNeighbors(grid)   = NULL;
   hypre_SStructGridVNeighbors(grid)    = NULL;
   hypre_SStructGridVNborCommInfo(grid) = NULL;
   hypre_SStructGridVNborNComms(grid)   = 0;
   hypre_SStructGridNUCVars(grid)       = 0;
   hypre_SStructGridUCVars(grid)        = NULL;
   hypre_SStructGridFEMNVars(grid)      = fem_nvars;
   hypre_SStructGridFEMVars(grid)       = fem_vars;
   hypre_SStructGridFEMOffsets(grid)    = fem_offsets;

   hypre_SStructGridBoxManagers(grid) = NULL;
   hypre_SStructGridNborBoxManagers(grid) = NULL;

   /* miscellaneous */
   hypre_SStructGridLocalSize(grid)     = 0;
   hypre_SStructGridGlobalSize(grid)    = 0;
   hypre_SStructGridRefCount(grid)      = 1;

   /* GEC0902 ghost addition to the grid    */
   hypre_SStructGridGhlocalSize(grid)   = 0;

<<<<<<< HEAD
=======
   /* Initialize num ghost */
   for (i = 0; i < 2 * ndim; i++)
   {
      num_ghost[i] = 1;
   }
   hypre_SStructGridSetNumGhost(grid, num_ghost);

>>>>>>> a2daaf67
   *grid_ptr = grid;

   HYPRE_ANNOTATE_FUNC_END;

   return hypre_error_flag;
}

/*--------------------------------------------------------------------------
 *--------------------------------------------------------------------------*/

HYPRE_Int
HYPRE_SStructGridDestroy( HYPRE_SStructGrid grid )
{
   HYPRE_Int                      nparts;
   hypre_SStructPGrid           **pgrids;
   HYPRE_Int                     *nneighbors;
   hypre_SStructNeighbor        **neighbors;
   hypre_Index                  **nbor_offsets;
   HYPRE_Int                    **nvneighbors;
   hypre_SStructNeighbor       ***vneighbors;
   hypre_SStructCommInfo        **vcomm_info;
   HYPRE_Int                      vncomms;
   HYPRE_Int                     *fem_nvars;
   HYPRE_Int                    **fem_vars;
   hypre_Index                  **fem_offsets;
   hypre_BoxManager            ***managers;
   hypre_BoxManager            ***nbor_managers;
   HYPRE_Int                      nvars;
   HYPRE_Int                      part, var, i;

   if (grid)
   {
      hypre_SStructGridRefCount(grid) --;
      if (hypre_SStructGridRefCount(grid) == 0)
      {
         nparts        = hypre_SStructGridNParts(grid);
         pgrids        = hypre_SStructGridPGrids(grid);
         nneighbors    = hypre_SStructGridNNeighbors(grid);
         neighbors     = hypre_SStructGridNeighbors(grid);
         nbor_offsets  = hypre_SStructGridNborOffsets(grid);
         nvneighbors   = hypre_SStructGridNVNeighbors(grid);
         vneighbors    = hypre_SStructGridVNeighbors(grid);
         vcomm_info    = hypre_SStructGridVNborCommInfo(grid);
         vncomms       = hypre_SStructGridVNborNComms(grid);
         fem_nvars     = hypre_SStructGridFEMNVars(grid);
         fem_vars      = hypre_SStructGridFEMVars(grid);
         fem_offsets   = hypre_SStructGridFEMOffsets(grid);
         managers      = hypre_SStructGridBoxManagers(grid);
         nbor_managers = hypre_SStructGridNborBoxManagers(grid);

         for (part = 0; part < nparts; part++)
         {
            nvars = hypre_SStructPGridNVars(pgrids[part]);
            for (var = 0; var < nvars; var++)
            {
               hypre_TFree(vneighbors[part][var], HYPRE_MEMORY_HOST);
               hypre_BoxManDestroy(managers[part][var]);
               hypre_BoxManDestroy(nbor_managers[part][var]);
            }
            hypre_TFree(neighbors[part], HYPRE_MEMORY_HOST);
            hypre_TFree(nbor_offsets[part], HYPRE_MEMORY_HOST);
            hypre_TFree(nvneighbors[part], HYPRE_MEMORY_HOST);
            hypre_TFree(vneighbors[part], HYPRE_MEMORY_HOST);
            hypre_SStructPGridDestroy(pgrids[part]);
            hypre_TFree(fem_vars[part], HYPRE_MEMORY_HOST);
            hypre_TFree(fem_offsets[part], HYPRE_MEMORY_HOST);
            hypre_TFree(managers[part], HYPRE_MEMORY_HOST);
            hypre_TFree(nbor_managers[part], HYPRE_MEMORY_HOST);
         }
         for (i = 0; i < vncomms; i++)
         {
            hypre_CommInfoDestroy(
               hypre_SStructCommInfoCommInfo(vcomm_info[i]));
            hypre_TFree(vcomm_info[i], HYPRE_MEMORY_HOST);
         }
         hypre_TFree(pgrids, HYPRE_MEMORY_HOST);
         hypre_TFree(nneighbors, HYPRE_MEMORY_HOST);
         hypre_TFree(neighbors, HYPRE_MEMORY_HOST);
         hypre_TFree(nbor_offsets, HYPRE_MEMORY_HOST);
         hypre_TFree(fem_nvars, HYPRE_MEMORY_HOST);
         hypre_TFree(fem_vars, HYPRE_MEMORY_HOST);
         hypre_TFree(fem_offsets, HYPRE_MEMORY_HOST);
         hypre_TFree(nvneighbors, HYPRE_MEMORY_HOST);
         hypre_TFree(vneighbors, HYPRE_MEMORY_HOST);
         hypre_TFree(vcomm_info, HYPRE_MEMORY_HOST);
         hypre_TFree(managers, HYPRE_MEMORY_HOST);
         hypre_TFree(nbor_managers, HYPRE_MEMORY_HOST);
         hypre_TFree(grid, HYPRE_MEMORY_HOST);
      }
   }

   return hypre_error_flag;
}

/*--------------------------------------------------------------------------
 *--------------------------------------------------------------------------*/

HYPRE_Int
HYPRE_SStructGridSetExtents( HYPRE_SStructGrid  grid,
                             HYPRE_Int          part,
                             HYPRE_Int         *ilower,
                             HYPRE_Int         *iupper )
{
   HYPRE_Int            ndim  = hypre_SStructGridNDim(grid);
   hypre_SStructPGrid  *pgrid = hypre_SStructGridPGrid(grid, part);
   hypre_Index          cilower;
   hypre_Index          ciupper;

   hypre_CopyToCleanIndex(ilower, ndim, cilower);
   hypre_CopyToCleanIndex(iupper, ndim, ciupper);

   hypre_SStructPGridSetExtents(pgrid, cilower, ciupper);

   return hypre_error_flag;
}

/*--------------------------------------------------------------------------
 *--------------------------------------------------------------------------*/

<<<<<<< HEAD
HYPRE_Int
HYPRE_SStructGridSetVariables( HYPRE_SStructGrid      grid,
                               HYPRE_Int              part,
                               HYPRE_Int              nvars,
                               HYPRE_SStructVariable *vartypes )
=======
HYPRE_Int HYPRE_SStructGridSetVariables( HYPRE_SStructGrid      grid,
                                         HYPRE_Int              part,
                                         HYPRE_Int              nvars,
                                         HYPRE_SStructVariable *vartypes )
>>>>>>> a2daaf67
{
   hypre_SStructPGrid  *pgrid = hypre_SStructGridPGrid(grid, part);

   hypre_SStructPGridSetVariables(pgrid, nvars, vartypes);

   return hypre_error_flag;
}

/*--------------------------------------------------------------------------
 *--------------------------------------------------------------------------*/

HYPRE_Int
HYPRE_SStructGridAddVariables( HYPRE_SStructGrid      grid,
                               HYPRE_Int              part,
                               HYPRE_Int             *index,
                               HYPRE_Int              nvars,
                               HYPRE_SStructVariable *vartypes )
{
   HYPRE_Int            ndim    = hypre_SStructGridNDim(grid);
   HYPRE_Int            nucvars = hypre_SStructGridNUCVars(grid);
   hypre_SStructUCVar **ucvars  = hypre_SStructGridUCVars(grid);
   hypre_SStructUCVar  *ucvar;

   HYPRE_Int            memchunk = 1000;
   HYPRE_Int            i;

   /* allocate more space if necessary */
   if ((nucvars % memchunk) == 0)
   {
<<<<<<< HEAD
      ucvars = hypre_TReAlloc(ucvars, hypre_SStructUCVar *,
=======
      ucvars = hypre_TReAlloc(ucvars,  hypre_SStructUCVar *,
>>>>>>> a2daaf67
                              (nucvars + memchunk), HYPRE_MEMORY_HOST);
   }

   ucvar = hypre_TAlloc(hypre_SStructUCVar, 1, HYPRE_MEMORY_HOST);
   hypre_SStructUCVarUVars(ucvar) = hypre_TAlloc(hypre_SStructUVar, nvars, HYPRE_MEMORY_HOST);
   hypre_SStructUCVarPart(ucvar) = part;
   hypre_CopyToCleanIndex(index, ndim, hypre_SStructUCVarCell(ucvar));
   hypre_SStructUCVarNUVars(ucvar) = nvars;
   for (i = 0; i < nvars; i++)
   {
      hypre_SStructUCVarType(ucvar, i) = vartypes[i];
      hypre_SStructUCVarRank(ucvar, i) = -1;           /* don't know, yet */
      hypre_SStructUCVarProc(ucvar, i) = -1;           /* don't know, yet */
   }
   ucvars[nucvars] = ucvar;
   nucvars++;

   hypre_SStructGridNUCVars(grid) = nucvars;
   hypre_SStructGridUCVars(grid)  = ucvars;

   return hypre_error_flag;
}

/*--------------------------------------------------------------------------
 * If ordering == NULL, use a default ordering.  This feature is mainly for
 * internal implementation reasons.
 *--------------------------------------------------------------------------*/

/* ONLY3D */

HYPRE_Int
HYPRE_SStructGridSetFEMOrdering( HYPRE_SStructGrid  grid,
                                 HYPRE_Int          part,
                                 HYPRE_Int         *ordering )
{
   HYPRE_Int               ndim     = hypre_SStructGridNDim(grid);
   hypre_SStructPGrid     *pgrid    = hypre_SStructGridPGrid(grid, part);
   HYPRE_Int               nvars    = hypre_SStructPGridNVars(pgrid);
   HYPRE_SStructVariable  *vartypes = hypre_SStructPGridVarTypes(pgrid);
   HYPRE_Int               fem_nvars;
   HYPRE_Int              *fem_vars;
   hypre_Index            *fem_offsets;
   hypre_Index             varoffset;
   HYPRE_Int               i, j, d, nv, *block, off[3], loop[3];
   HYPRE_Int               clean = 0;

   /* compute fem_nvars */
   fem_nvars = 0;
   for (i = 0; i < nvars; i++)
   {
      nv = 1;
      hypre_SStructVariableGetOffset(vartypes[i], ndim, varoffset);
      for (d = 0; d < ndim; d++)
      {
         if (varoffset[d])
         {
            nv *= 2;
         }
      }
      fem_nvars += nv;
   }

   /* set default ordering */
   if (ordering == NULL)
   {
      clean = 1;
<<<<<<< HEAD
      ordering = hypre_TAlloc(HYPRE_Int, (1+ndim)*fem_nvars, HYPRE_MEMORY_HOST);
=======
      ordering = hypre_TAlloc(HYPRE_Int,  (1 + ndim) * fem_nvars, HYPRE_MEMORY_HOST);
>>>>>>> a2daaf67
      j = 0;
      for (i = 0; i < nvars; i++)
      {
         hypre_SStructVariableGetOffset(vartypes[i], ndim, varoffset);
         for (d = 0; d < 3; d++)
         {
            loop[d] = 0;
            if ((d < ndim) && (varoffset[d] != 0))
            {
               loop[d] = 1;
            }
         }
         for (off[2] = -loop[2]; off[2] <= loop[2]; off[2] += 2)
         {
            for (off[1] = -loop[1]; off[1] <= loop[1]; off[1] += 2)
            {
               for (off[0] = -loop[0]; off[0] <= loop[0]; off[0] += 2)
               {
                  block = &ordering[(1 + ndim) * j];
                  block[0] = i;
                  for (d = 0; d < ndim; d++)
                  {
                     block[1 + d] = off[d];
                  }
                  j++;
               }
            }
         }
      }
   }

   fem_vars    = hypre_TAlloc(HYPRE_Int, fem_nvars, HYPRE_MEMORY_HOST);
   fem_offsets = hypre_TAlloc(hypre_Index, fem_nvars, HYPRE_MEMORY_HOST);
   for (i = 0; i < fem_nvars; i++)
   {
      block = &ordering[(1 + ndim) * i];
      fem_vars[i] = block[0];
      hypre_SetIndex(fem_offsets[i], 0);
      for (d = 0; d < ndim; d++)
      {
         /* modify the user offsets to contain only 0's and -1's */
         if (block[1 + d] < 0)
         {
            hypre_IndexD(fem_offsets[i], d) = -1;
         }
      }
   }

   hypre_SStructGridFEMPNVars(grid, part)   = fem_nvars;
   hypre_SStructGridFEMPVars(grid, part)    = fem_vars;
   hypre_SStructGridFEMPOffsets(grid, part) = fem_offsets;

   if (clean)
   {
      hypre_TFree(ordering, HYPRE_MEMORY_HOST);
   }

   return hypre_error_flag;
}

/*--------------------------------------------------------------------------
 *--------------------------------------------------------------------------*/

HYPRE_Int
HYPRE_SStructGridSetNeighborPart( HYPRE_SStructGrid  grid,
                                  HYPRE_Int          part,
                                  HYPRE_Int         *ilower,
                                  HYPRE_Int         *iupper,
                                  HYPRE_Int          nbor_part,
                                  HYPRE_Int         *nbor_ilower,
                                  HYPRE_Int         *nbor_iupper,
                                  HYPRE_Int         *index_map,
                                  HYPRE_Int         *index_dir )
{
   HYPRE_Int                ndim         = hypre_SStructGridNDim(grid);
   HYPRE_Int               *nneighbors   = hypre_SStructGridNNeighbors(grid);
   hypre_SStructNeighbor  **neighbors    = hypre_SStructGridNeighbors(grid);
   hypre_Index            **nbor_offsets = hypre_SStructGridNborOffsets(grid);
   hypre_SStructNeighbor   *neighbor;
   hypre_IndexRef           nbor_offset;

   hypre_Box               *box;
   hypre_Index              cilower;
   hypre_Index              ciupper;
   hypre_IndexRef           coord, dir, ilower_mapped;
   HYPRE_Int                memchunk = 10;
   HYPRE_Int                d, dd, tdir;

   /* allocate more memory if needed */
   if ((nneighbors[part] % memchunk) == 0)
   {
<<<<<<< HEAD
      neighbors[part] = hypre_TReAlloc(neighbors[part], hypre_SStructNeighbor,
                                       (nneighbors[part] + memchunk), HYPRE_MEMORY_HOST);
      nbor_offsets[part] = hypre_TReAlloc(nbor_offsets[part], hypre_Index,
=======
      neighbors[part] = hypre_TReAlloc(neighbors[part],  hypre_SStructNeighbor,
                                       (nneighbors[part] + memchunk), HYPRE_MEMORY_HOST);
      nbor_offsets[part] = hypre_TReAlloc(nbor_offsets[part],  hypre_Index,
>>>>>>> a2daaf67
                                          (nneighbors[part] + memchunk), HYPRE_MEMORY_HOST);
   }

   neighbor = &neighbors[part][nneighbors[part]];
   nbor_offset = nbor_offsets[part][nneighbors[part]];

   box = hypre_SStructNeighborBox(neighbor);
   hypre_CopyToCleanIndex(ilower, ndim, cilower);
   hypre_CopyToCleanIndex(iupper, ndim, ciupper);
   hypre_BoxInit(box, ndim);
   hypre_BoxSetExtents(box, cilower, ciupper);
   hypre_SetIndex(nbor_offset, 0);

   /* If the neighbor box is empty, return */
   if ( !(hypre_BoxVolume(box) > 0) )
   {
      return hypre_error_flag;
   }

   hypre_SStructNeighborPart(neighbor) = nbor_part;

   coord = hypre_SStructNeighborCoord(neighbor);
   dir = hypre_SStructNeighborDir(neighbor);
   ilower_mapped = hypre_SStructNeighborILower(neighbor);
   hypre_CopyIndex(index_map, coord);
   hypre_CopyIndex(index_dir, dir);
   for (d = 0; d < ndim; d++)
   {
      dd = coord[d];
      tdir = dir[d];
      /* this effectively sorts nbor_ilower and nbor_iupper */
      if (hypre_IndexD(nbor_ilower, dd) > hypre_IndexD(nbor_iupper, dd))
      {
         tdir = -tdir;
      }
      if (tdir > 0)
      {
         hypre_IndexD(ilower_mapped, dd) = hypre_IndexD(nbor_ilower, dd);
      }
      else
      {
         hypre_IndexD(ilower_mapped, dd) = hypre_IndexD(nbor_iupper, dd);
      }
   }
   for (d = ndim; d < HYPRE_MAXDIM; d++)
   {
      hypre_IndexD(coord, d) = d;
      hypre_IndexD(dir, d) = 1;
      hypre_IndexD(ilower_mapped, d) = 0;
   }

   nneighbors[part]++;

   return hypre_error_flag;
}

/*--------------------------------------------------------------------------
 *--------------------------------------------------------------------------*/

HYPRE_Int
HYPRE_SStructGridSetSharedPart( HYPRE_SStructGrid  grid,
                                HYPRE_Int          part,
                                HYPRE_Int         *ilower,
                                HYPRE_Int         *iupper,
                                HYPRE_Int         *offset,
                                HYPRE_Int          shared_part,
                                HYPRE_Int         *shared_ilower,
                                HYPRE_Int         *shared_iupper,
                                HYPRE_Int         *shared_offset,
                                HYPRE_Int         *index_map,
                                HYPRE_Int         *index_dir )
{
   HYPRE_Int                ndim       = hypre_SStructGridNDim(grid);
   HYPRE_Int               *nneighbors = hypre_SStructGridNNeighbors(grid);
   hypre_SStructNeighbor  **neighbors  = hypre_SStructGridNeighbors(grid);
   hypre_Index            **nbor_offsets = hypre_SStructGridNborOffsets(grid);
   hypre_SStructNeighbor   *neighbor;
   hypre_IndexRef           nbor_offset;

   hypre_Box               *box;
   hypre_Index              cilower;
   hypre_Index              ciupper;
   hypre_IndexRef           coord, dir, ilower_mapped;
   HYPRE_Int                offset_mapped[HYPRE_MAXDIM];
   HYPRE_Int                memchunk = 10;
   HYPRE_Int                d, dd, tdir;

   /* allocate more memory if needed */
   if ((nneighbors[part] % memchunk) == 0)
   {
<<<<<<< HEAD
      neighbors[part] = hypre_TReAlloc(neighbors[part], hypre_SStructNeighbor,
                                       (nneighbors[part] + memchunk), HYPRE_MEMORY_HOST);
      nbor_offsets[part] = hypre_TReAlloc(nbor_offsets[part], hypre_Index,
=======
      neighbors[part] = hypre_TReAlloc(neighbors[part],  hypre_SStructNeighbor,
                                       (nneighbors[part] + memchunk), HYPRE_MEMORY_HOST);
      nbor_offsets[part] = hypre_TReAlloc(nbor_offsets[part],  hypre_Index,
>>>>>>> a2daaf67
                                          (nneighbors[part] + memchunk), HYPRE_MEMORY_HOST);
   }

   neighbor = &neighbors[part][nneighbors[part]];
   nbor_offset = nbor_offsets[part][nneighbors[part]];

   box = hypre_SStructNeighborBox(neighbor);
   hypre_CopyToCleanIndex(ilower, ndim, cilower);
   hypre_CopyToCleanIndex(iupper, ndim, ciupper);
   hypre_BoxInit(box, ndim);
   hypre_BoxSetExtents(box, cilower, ciupper);
   hypre_CopyToCleanIndex(offset, ndim, nbor_offset);

   /* If the neighbor box is empty, return */
   if ( !(hypre_BoxVolume(box) > 0) )
   {
      return hypre_error_flag;
   }

   hypre_SStructNeighborPart(neighbor) = shared_part;

   coord = hypre_SStructNeighborCoord(neighbor);
   dir = hypre_SStructNeighborDir(neighbor);
   ilower_mapped = hypre_SStructNeighborILower(neighbor);
   hypre_CopyIndex(index_map, coord);
   hypre_CopyIndex(index_dir, dir);
   for (d = 0; d < ndim; d++)
   {
      dd = coord[d];
      tdir = dir[d];
      /* this effectively sorts shared_ilower and shared_iupper */
      if (hypre_IndexD(shared_ilower, dd) > hypre_IndexD(shared_iupper, dd))
      {
         tdir = -tdir;
      }
      if (tdir > 0)
      {
         hypre_IndexD(ilower_mapped, dd) = hypre_IndexD(shared_ilower, dd);
      }
      else
      {
         hypre_IndexD(ilower_mapped, dd) = hypre_IndexD(shared_iupper, dd);
      }
      /* Map the offset to the neighbor part and adjust ilower_mapped so that
       * NeighborILower is a direct mapping of NeighborBoxIMin.  This allows us
       * to eliminate shared_offset. */
      offset_mapped[dd] = offset[d] * dir[d];
      if (offset_mapped[dd] != shared_offset[dd])
      {
         hypre_IndexD(ilower_mapped, dd) -= offset_mapped[dd];
      }
   }
   for (d = ndim; d < HYPRE_MAXDIM; d++)
   {
      hypre_IndexD(coord, d) = d;
      hypre_IndexD(dir, d) = 1;
      hypre_IndexD(ilower_mapped, d) = 0;
   }

   nneighbors[part]++;

   return hypre_error_flag;
}

/*--------------------------------------------------------------------------
 * *** placeholder ***
 *--------------------------------------------------------------------------*/

#if 0
HYPRE_Int
HYPRE_SStructGridAddUnstructuredPart( HYPRE_SStructGrid grid,
                                      HYPRE_Int        ilower,
                                      HYPRE_Int        iupper )
{
   hypre_SStructGridAssemble(grid);

   return hypre_error_flag;
}
#endif

/*--------------------------------------------------------------------------
 *--------------------------------------------------------------------------*/

HYPRE_Int
HYPRE_SStructGridAssemble( HYPRE_SStructGrid grid )
{
   HYPRE_Int                ndim         = hypre_SStructGridNDim(grid);
   HYPRE_Int                nparts       = hypre_SStructGridNParts(grid);
   hypre_SStructPGrid     **pgrids       = hypre_SStructGridPGrids(grid);
   HYPRE_Int               *nneighbors   = hypre_SStructGridNNeighbors(grid);
   hypre_SStructNeighbor  **neighbors    = hypre_SStructGridNeighbors(grid);
   hypre_Index            **nbor_offsets = hypre_SStructGridNborOffsets(grid);
   HYPRE_Int              **nvneighbors  = hypre_SStructGridNVNeighbors(grid);
   hypre_SStructNeighbor ***vneighbors   = hypre_SStructGridVNeighbors(grid);
   hypre_SStructNeighbor   *neighbor;
   hypre_IndexRef           nbor_offset;
   hypre_SStructNeighbor   *vneighbor;
   HYPRE_Int               *coord, *dir;
   hypre_Index             *fr_roots, *to_roots;
   hypre_BoxArrayArray     *nbor_boxes;
   hypre_BoxArray          *nbor_boxa;
   hypre_BoxArray          *sub_boxa;
   hypre_BoxArray          *tmp_boxa;
   hypre_Box               *nbor_box, *box;
   hypre_SStructPGrid      *pgrid;
   HYPRE_SStructVariable   *vartypes;
   hypre_Index              varoffset;
   HYPRE_Int                nvars;
   HYPRE_Int                part, var, b, vb, d, i, valid;
   HYPRE_Int                nbor_part, sub_part;

   HYPRE_ANNOTATE_FUNC_BEGIN;

   /*-------------------------------------------------------------
    * if I own no data on some part, prune that part's neighbor info
    *-------------------------------------------------------------*/
   for (part = 0; part < nparts; part++)
   {
      pgrid = hypre_SStructGridPGrid(grid, part);
      if (hypre_StructGridNumBoxes(hypre_SStructPGridCellSGrid(pgrid)) == 0)
      {
         nneighbors[part] = 0;
         hypre_TFree(neighbors[part], HYPRE_MEMORY_HOST);
         hypre_TFree(nbor_offsets[part], HYPRE_MEMORY_HOST);
      }
   }

   /*-------------------------------------------------------------
    * set pneighbors for each pgrid info to crop pgrids
    *-------------------------------------------------------------*/

   /*
    * ZTODO: Note that if neighbor boxes are not first intersected with
    * the global grid, then local pgrid info may be incorrectly cropped.
    * This would occur if users pass in neighbor extents that do not
    * actually live anywhere on the global grid.
    *
    * This is not an issue for cell-centered variables.
    */

   for (part = 0; part < nparts; part++)
   {
      pgrid = hypre_SStructGridPGrid(grid, part);
      for (b = 0; b < nneighbors[part]; b++)
      {
         neighbor = &neighbors[part][b];
         nbor_offset = nbor_offsets[part][b];

         /* if this part is not the owner of the shared data */
         if ( part > hypre_SStructNeighborPart(neighbor) )
         {
            hypre_SStructPGridSetPNeighbor(
               pgrid, hypre_SStructNeighborBox(neighbor), nbor_offset);
         }
      }
   }

   /*-------------------------------------------------------------
    * assemble the pgrids
    *-------------------------------------------------------------*/

   for (part = 0; part < nparts; part++)
   {
      hypre_SStructPGridAssemble(pgrids[part]);
   }

<<<<<<< HEAD
   /*-------------------------------------------------------------
    * Update global sizes of struct grids
    *-------------------------------------------------------------*/
   hypre_SStructGridComputeGlobalSizes(grid);

=======
>>>>>>> a2daaf67
   /*-------------------------------------------------------------
    * re-organize u-variables to reference via local cell rank
    *-------------------------------------------------------------*/

   /* TODO */

   /*-------------------------------------------------------------
    * determine a unique u-variable data distribution
    *-------------------------------------------------------------*/

   /* TODO */

   /*-------------------------------------------------------------
    * set up the size info
    * GEC0902 calculation of the local ghost size for grid
    *-------------------------------------------------------------*/

   for (part = 0; part < nparts; part++)
   {
      pgrid = hypre_SStructGridPGrid(grid, part);
      hypre_SStructGridLocalSize(grid)   += hypre_SStructPGridLocalSize(pgrid);
      hypre_SStructGridGlobalSize(grid)  += hypre_SStructPGridGlobalSize(pgrid);
      hypre_SStructGridGhlocalSize(grid) += hypre_SStructPGridGhlocalSize(pgrid);
   }

   /*-------------------------------------------------
    * Set up the FEM ordering information
    *-------------------------------------------------*/

   for (part = 0; part < nparts; part++)
   {
      if (hypre_SStructGridFEMPNVars(grid, part) == 0)
      {
         /* use the default ordering */
         HYPRE_SStructGridSetFEMOrdering(grid, part, NULL);
      }
   }

   /*-------------------------------------------------
    * Set up vneighbor info
    *-------------------------------------------------*/

   box = hypre_BoxCreate(ndim);
   tmp_boxa = hypre_BoxArrayCreate(0, ndim);

   nvneighbors = hypre_TAlloc(HYPRE_Int *, nparts, HYPRE_MEMORY_HOST);
   vneighbors  = hypre_TAlloc(hypre_SStructNeighbor **, nparts, HYPRE_MEMORY_HOST);

   for (part = 0; part < nparts; part++)
   {
      pgrid = hypre_SStructGridPGrid(grid, part);
      nvars = hypre_SStructPGridNVars(pgrid);
      vartypes = hypre_SStructPGridVarTypes(pgrid);
      nvneighbors[part] = hypre_TAlloc(HYPRE_Int, nvars, HYPRE_MEMORY_HOST);
      vneighbors[part]  = hypre_TAlloc(hypre_SStructNeighbor *, nvars, HYPRE_MEMORY_HOST);

      for (var = 0; var < nvars; var++)
      {
         /* Put each new vneighbor box into a BoxArrayArray so we can remove overlap */
         nbor_boxes = hypre_BoxArrayArrayCreate(nneighbors[part], ndim);
         fr_roots = hypre_TAlloc(hypre_Index, nneighbors[part], HYPRE_MEMORY_HOST);
         to_roots = hypre_TAlloc(hypre_Index, nneighbors[part], HYPRE_MEMORY_HOST);
         hypre_SStructVariableGetOffset((hypre_SStructVariable) vartypes[var], ndim, varoffset);
         nvneighbors[part][var] = 0;
         for (b = 0; b < nneighbors[part]; b++)
         {
            neighbor    = &neighbors[part][b];
            nbor_offset = nbor_offsets[part][b];

            /* Create var-centered vneighbor box from cell-centered neighbor box */
            hypre_CopyBox(hypre_SStructNeighborBox(neighbor), box);
            hypre_SStructCellBoxToVarBox(box, nbor_offset, varoffset, &valid);
            /* Sometimes we can't construct vneighbor boxes (valid = false).
             * For example, if only faces are shared (see SetSharedPart), then
             * there should be no vneighbor boxes for cell variables.  Note that
             * we ensure nonempty neighbor boxes when they are set up. */
            if (!valid)
            {
               continue;
            }

            /* Save root mapping information for later */
            hypre_CopyIndex(hypre_BoxIMin(box), fr_roots[b]);
            hypre_CopyIndex(hypre_SStructNeighborILower(neighbor), to_roots[b]);

            /* It's important to adjust to_root (ilower) */
            coord = hypre_SStructNeighborCoord(neighbor);
            dir   = hypre_SStructNeighborDir(neighbor);
            for (d = 0; d < ndim; d++)
            {
               /* Compare the imin of the neighbor cell box ('i') to its imin
                * value after being converted to a variable box ('IMin(box,d)').
                * If the coordinates in the two parts move in the same direction
                * (i.e., dir[d] > 0) and the local imin changed, then also
                * change the corresponding neighbor ilower.  If the coordinates
                * in the two parts move in opposite directions and the local
                * imin did not change, then change the corresponding neighbor
                * ilower based on the value of 'varoffset'. */
               i = hypre_BoxIMinD(hypre_SStructNeighborBox(neighbor), d);
               if (((dir[d] > 0) && (hypre_BoxIMinD(box, d) != i)) ||
                   ((dir[d] < 0) && (hypre_BoxIMinD(box, d) == i)))
               {
                  hypre_IndexD(to_roots[b], coord[d]) -= hypre_IndexD(varoffset, d);
               }
            }

            /* Add box to the nbor_boxes */
            nbor_boxa = hypre_BoxArrayArrayBoxArray(nbor_boxes, b);
            hypre_AppendBox(box, nbor_boxa);

            /* Make sure that the nbor_boxes don't overlap */
            nbor_part = hypre_SStructNeighborPart(neighbor);
            for (i = 0; i < b; i++)
            {
               neighbor = &neighbors[part][i];
               sub_part = hypre_SStructNeighborPart(neighbor);
               /* Only subtract boxes on the same neighbor part */
               if (nbor_part == sub_part)
               {
                  sub_boxa = hypre_BoxArrayArrayBoxArray(nbor_boxes, i);
                  /* nbor_boxa -= sub_boxa */
                  hypre_SubtractBoxArrays(nbor_boxa, sub_boxa, tmp_boxa);
               }
            }

            nvneighbors[part][var] += hypre_BoxArraySize(nbor_boxa);
         }

         /* Set up vneighbors for this (part, var) */
<<<<<<< HEAD
         vneighbors[part][var] = hypre_TAlloc(hypre_SStructNeighbor, nvneighbors[part][var],
=======
         vneighbors[part][var] = hypre_TAlloc(hypre_SStructNeighbor,  nvneighbors[part][var],
>>>>>>> a2daaf67
                                              HYPRE_MEMORY_HOST);
         vb = 0;
         for (b = 0; b < nneighbors[part]; b++)
         {
            neighbor  = &neighbors[part][b];
            nbor_boxa = hypre_BoxArrayArrayBoxArray(nbor_boxes, b);
            nbor_part = hypre_SStructNeighborPart(neighbor);
            coord     = hypre_SStructNeighborCoord(neighbor);
            dir       = hypre_SStructNeighborDir(neighbor);
            hypre_ForBoxI(i, nbor_boxa)
            {
               vneighbor = &vneighbors[part][var][vb];
               nbor_box = hypre_BoxArrayBox(nbor_boxa, i);

               hypre_CopyBox(nbor_box, hypre_SStructNeighborBox(vneighbor));
               hypre_SStructNeighborPart(vneighbor) = nbor_part;
               hypre_SStructIndexToNborIndex(hypre_BoxIMin(nbor_box),
                                             fr_roots[b], to_roots[b], coord, dir, ndim,
                                             hypre_SStructNeighborILower(vneighbor));
               hypre_CopyIndex(coord, hypre_SStructNeighborCoord(vneighbor));
               hypre_CopyIndex(dir, hypre_SStructNeighborDir(vneighbor));

               vb++;
            }

         } /* end of vneighbor box loop */

         hypre_BoxArrayArrayDestroy(nbor_boxes);
         hypre_TFree(fr_roots, HYPRE_MEMORY_HOST);
         hypre_TFree(to_roots, HYPRE_MEMORY_HOST);

      } /* end of variables loop */
   } /* end of part loop */

   hypre_SStructGridNVNeighbors(grid) = nvneighbors;
   hypre_SStructGridVNeighbors(grid)  = vneighbors;

   hypre_BoxArrayDestroy(tmp_boxa);
   hypre_BoxDestroy(box);

   /*-------------------------------------------------
    * Assemble the box manager info
    *-------------------------------------------------*/

   hypre_SStructGridAssembleBoxManagers(grid);

   /*-------------------------------------------------
    * Assemble the neighbor box manager info
    *-------------------------------------------------*/

   hypre_SStructGridAssembleNborBoxManagers(grid);

   /*-------------------------------------------------
    * Compute the CommInfo component of the grid
    *-------------------------------------------------*/

   hypre_SStructGridCreateCommInfo(grid);

   HYPRE_ANNOTATE_FUNC_END;

   return hypre_error_flag;
}

/*--------------------------------------------------------------------------
 *--------------------------------------------------------------------------*/

HYPRE_Int
HYPRE_SStructGridSetPeriodic( HYPRE_SStructGrid  grid,
                              HYPRE_Int          part,
                              HYPRE_Int         *periodic )
{
   hypre_SStructPGrid *pgrid          = hypre_SStructGridPGrid(grid, part);
   hypre_IndexRef      pgrid_periodic = hypre_SStructPGridPeriodic(pgrid);
   HYPRE_Int           d;

   for (d = 0; d < hypre_SStructGridNDim(grid); d++)
   {
      hypre_IndexD(pgrid_periodic, d) = periodic[d];
   }

   return hypre_error_flag;
}

/*--------------------------------------------------------------------------
 * GEC0902 a placeholder for a internal function that will set ghosts in each
 * of the sgrids of the grid
 *--------------------------------------------------------------------------*/

HYPRE_Int
HYPRE_SStructGridSetNumGhost( HYPRE_SStructGrid grid,
                              HYPRE_Int      *num_ghost)
{
   return (hypre_SStructGridSetNumGhost(grid, num_ghost));
}

/*--------------------------------------------------------------------------
 *--------------------------------------------------------------------------*/

HYPRE_Int
HYPRE_SStructGridPrintGLVis( HYPRE_SStructGrid grid,
                             const char *meshprefix,
                             HYPRE_Real *trans,
                             HYPRE_Real *origin )
{
   return (hypre_SStructGridPrintGLVis(grid, meshprefix, trans, origin));
}

/*---------------------------------------------------------------------------
 * HYPRE_SStructGridProjectBox
 *--------------------------------------------------------------------------*/

HYPRE_Int
HYPRE_SStructGridProjectBox(HYPRE_SStructGrid  grid,
                            HYPRE_Int         *ilower,
                            HYPRE_Int         *iupper,
                            HYPRE_Int         *origin,
                            HYPRE_Int         *stride)
{
   hypre_Box *box;

   box = hypre_BoxCreate(hypre_SStructGridNDim(grid));
   hypre_CopyIndex(ilower, hypre_BoxIMin(box));
   hypre_CopyIndex(iupper, hypre_BoxIMax(box));
   hypre_ProjectBox(box, origin, stride);
   hypre_CopyIndex(hypre_BoxIMin(box), ilower);
   hypre_CopyIndex(hypre_BoxIMax(box), iupper);
   hypre_BoxDestroy(box);

   return hypre_error_flag;
}

/*---------------------------------------------------------------------------
 * HYPRE_SStructGridCoarsen
 *--------------------------------------------------------------------------*/

HYPRE_Int
HYPRE_SStructGridCoarsen( HYPRE_SStructGrid    fgrid,
                          HYPRE_Index         *strides,
                          HYPRE_SStructGrid   *cgrid )
{
   hypre_Index origin;

   hypre_SetIndex(origin, 0);
   hypre_SStructGridCoarsen(fgrid, origin, strides, NULL, cgrid);

   return hypre_error_flag;
}

/*---------------------------------------------------------------------------
 * HYPRE_SStructGridGetVariableBox
 *--------------------------------------------------------------------------*/

HYPRE_Int
HYPRE_SStructGridGetVariableBox(HYPRE_SStructGrid  grid,
                                HYPRE_Int          part,
                                HYPRE_Int          var,
                                HYPRE_Int         *cell_ilower,
                                HYPRE_Int         *cell_iupper,
                                HYPRE_Int         *var_ilower,
                                HYPRE_Int         *var_iupper )
{
   HYPRE_Int               ndim    = hypre_SStructGridNDim(grid);
   hypre_SStructPGrid     *pgrid   = hypre_SStructGridPGrid(grid, part);
   HYPRE_SStructVariable   vartype = hypre_SStructPGridVarType(pgrid, var);

   hypre_Index             varoffset;

   hypre_SStructVariableGetOffset(vartype, ndim, varoffset);
   hypre_SubtractIndexes(cell_ilower, varoffset, ndim, var_ilower);
   hypre_SubtractIndexes(cell_iupper, varoffset, ndim, var_iupper);

   return hypre_error_flag;
}<|MERGE_RESOLUTION|>--- conflicted
+++ resolved
@@ -33,10 +33,6 @@
    HYPRE_Int               *fem_nvars;
    HYPRE_Int              **fem_vars;
    hypre_Index            **fem_offsets;
-<<<<<<< HEAD
-=======
-   HYPRE_Int                num_ghost[2 * HYPRE_MAXDIM];
->>>>>>> a2daaf67
    HYPRE_Int                i;
 
    HYPRE_ANNOTATE_FUNC_BEGIN;
@@ -89,16 +85,6 @@
    /* GEC0902 ghost addition to the grid    */
    hypre_SStructGridGhlocalSize(grid)   = 0;
 
-<<<<<<< HEAD
-=======
-   /* Initialize num ghost */
-   for (i = 0; i < 2 * ndim; i++)
-   {
-      num_ghost[i] = 1;
-   }
-   hypre_SStructGridSetNumGhost(grid, num_ghost);
-
->>>>>>> a2daaf67
    *grid_ptr = grid;
 
    HYPRE_ANNOTATE_FUNC_END;
@@ -218,18 +204,11 @@
 /*--------------------------------------------------------------------------
  *--------------------------------------------------------------------------*/
 
-<<<<<<< HEAD
 HYPRE_Int
 HYPRE_SStructGridSetVariables( HYPRE_SStructGrid      grid,
                                HYPRE_Int              part,
                                HYPRE_Int              nvars,
                                HYPRE_SStructVariable *vartypes )
-=======
-HYPRE_Int HYPRE_SStructGridSetVariables( HYPRE_SStructGrid      grid,
-                                         HYPRE_Int              part,
-                                         HYPRE_Int              nvars,
-                                         HYPRE_SStructVariable *vartypes )
->>>>>>> a2daaf67
 {
    hypre_SStructPGrid  *pgrid = hypre_SStructGridPGrid(grid, part);
 
@@ -259,11 +238,7 @@
    /* allocate more space if necessary */
    if ((nucvars % memchunk) == 0)
    {
-<<<<<<< HEAD
       ucvars = hypre_TReAlloc(ucvars, hypre_SStructUCVar *,
-=======
-      ucvars = hypre_TReAlloc(ucvars,  hypre_SStructUCVar *,
->>>>>>> a2daaf67
                               (nucvars + memchunk), HYPRE_MEMORY_HOST);
    }
 
@@ -330,11 +305,7 @@
    if (ordering == NULL)
    {
       clean = 1;
-<<<<<<< HEAD
-      ordering = hypre_TAlloc(HYPRE_Int, (1+ndim)*fem_nvars, HYPRE_MEMORY_HOST);
-=======
-      ordering = hypre_TAlloc(HYPRE_Int,  (1 + ndim) * fem_nvars, HYPRE_MEMORY_HOST);
->>>>>>> a2daaf67
+      ordering = hypre_TAlloc(HYPRE_Int, (1 + ndim) * fem_nvars, HYPRE_MEMORY_HOST);
       j = 0;
       for (i = 0; i < nvars; i++)
       {
@@ -426,15 +397,9 @@
    /* allocate more memory if needed */
    if ((nneighbors[part] % memchunk) == 0)
    {
-<<<<<<< HEAD
       neighbors[part] = hypre_TReAlloc(neighbors[part], hypre_SStructNeighbor,
                                        (nneighbors[part] + memchunk), HYPRE_MEMORY_HOST);
       nbor_offsets[part] = hypre_TReAlloc(nbor_offsets[part], hypre_Index,
-=======
-      neighbors[part] = hypre_TReAlloc(neighbors[part],  hypre_SStructNeighbor,
-                                       (nneighbors[part] + memchunk), HYPRE_MEMORY_HOST);
-      nbor_offsets[part] = hypre_TReAlloc(nbor_offsets[part],  hypre_Index,
->>>>>>> a2daaf67
                                           (nneighbors[part] + memchunk), HYPRE_MEMORY_HOST);
    }
 
@@ -525,15 +490,9 @@
    /* allocate more memory if needed */
    if ((nneighbors[part] % memchunk) == 0)
    {
-<<<<<<< HEAD
       neighbors[part] = hypre_TReAlloc(neighbors[part], hypre_SStructNeighbor,
                                        (nneighbors[part] + memchunk), HYPRE_MEMORY_HOST);
       nbor_offsets[part] = hypre_TReAlloc(nbor_offsets[part], hypre_Index,
-=======
-      neighbors[part] = hypre_TReAlloc(neighbors[part],  hypre_SStructNeighbor,
-                                       (nneighbors[part] + memchunk), HYPRE_MEMORY_HOST);
-      nbor_offsets[part] = hypre_TReAlloc(nbor_offsets[part],  hypre_Index,
->>>>>>> a2daaf67
                                           (nneighbors[part] + memchunk), HYPRE_MEMORY_HOST);
    }
 
@@ -700,14 +659,11 @@
       hypre_SStructPGridAssemble(pgrids[part]);
    }
 
-<<<<<<< HEAD
    /*-------------------------------------------------------------
     * Update global sizes of struct grids
     *-------------------------------------------------------------*/
    hypre_SStructGridComputeGlobalSizes(grid);
 
-=======
->>>>>>> a2daaf67
    /*-------------------------------------------------------------
     * re-organize u-variables to reference via local cell rank
     *-------------------------------------------------------------*/
@@ -837,11 +793,7 @@
          }
 
          /* Set up vneighbors for this (part, var) */
-<<<<<<< HEAD
          vneighbors[part][var] = hypre_TAlloc(hypre_SStructNeighbor, nvneighbors[part][var],
-=======
-         vneighbors[part][var] = hypre_TAlloc(hypre_SStructNeighbor,  nvneighbors[part][var],
->>>>>>> a2daaf67
                                               HYPRE_MEMORY_HOST);
          vb = 0;
          for (b = 0; b < nneighbors[part]; b++)
