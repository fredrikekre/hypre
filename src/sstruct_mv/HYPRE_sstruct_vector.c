/******************************************************************************
 * Copyright 1998-2019 Lawrence Livermore National Security, LLC and other
 * HYPRE Project Developers. See the top-level COPYRIGHT file for details.
 *
 * SPDX-License-Identifier: (Apache-2.0 OR MIT)
 ******************************************************************************/

/******************************************************************************
 *
 * HYPRE_SStructVector interface
 *
 *****************************************************************************/

#include "_hypre_sstruct_mv.h"

/*--------------------------------------------------------------------------
 *--------------------------------------------------------------------------*/

HYPRE_Int
HYPRE_SStructVectorCreate( MPI_Comm              comm,
                           HYPRE_SStructGrid     grid,
                           HYPRE_SStructVector  *vector_ptr )
{
   hypre_SStructVector   *vector;
   HYPRE_Int              nparts;
   hypre_SStructPVector **pvectors;
   MPI_Comm               pcomm;
   hypre_SStructPGrid    *pgrid;
   HYPRE_Int              part;

   vector = hypre_TAlloc(hypre_SStructVector,  1, HYPRE_MEMORY_HOST);

   hypre_SStructVectorComm(vector) = comm;
   hypre_SStructVectorNDim(vector) = hypre_SStructGridNDim(grid);
   hypre_SStructGridRef(grid, &hypre_SStructVectorGrid(vector));
   hypre_SStructVectorObjectType(vector) = HYPRE_SSTRUCT;
   nparts = hypre_SStructGridNParts(grid);
   hypre_SStructVectorNParts(vector) = nparts;
   pvectors = hypre_TAlloc(hypre_SStructPVector *,  nparts, HYPRE_MEMORY_HOST);
   for (part = 0; part < nparts; part++)
   {
      pgrid = hypre_SStructGridPGrid(grid, part);
      pcomm = hypre_SStructPGridComm(pgrid);
      hypre_SStructPVectorCreate(pcomm, pgrid, &pvectors[part]);
   }
   hypre_SStructVectorPVectors(vector)   = pvectors;
   hypre_SStructVectorIJVector(vector)   = NULL;

   /* GEC1002 initializing to NULL */

   hypre_SStructVectorDataIndices(vector) = NULL;
   hypre_SStructVectorData(vector)        = NULL;

   /* GEC1002 moving the creation of the ijvector the the initialize part
    *   ilower = hypre_SStructGridStartRank(grid);
    *   iupper = ilower + hypre_SStructGridLocalSize(grid) - 1;
    *  HYPRE_IJVectorCreate(comm, ilowergh, iuppergh,
    *                  &hypre_SStructVectorIJVector(vector)); */

   hypre_SStructVectorIJVector(vector)   = NULL;
   hypre_SStructVectorParVector(vector)  = NULL;
   hypre_SStructVectorGlobalSize(vector) = 0;
   hypre_SStructVectorRefCount(vector)   = 1;
   hypre_SStructVectorDataSize(vector)   = 0;
   hypre_SStructVectorObjectType(vector) = HYPRE_SSTRUCT;

   *vector_ptr = vector;

   return hypre_error_flag;
}

/*--------------------------------------------------------------------------
 *--------------------------------------------------------------------------*/

HYPRE_Int
HYPRE_SStructVectorDestroy( HYPRE_SStructVector vector )
{
   HYPRE_Int              nparts;
   hypre_SStructPVector **pvectors;
   HYPRE_Int              part;
   HYPRE_Int              vector_type;

   /* GEC1002 destroying data indices and data in vector  */

   if (vector)
   {
      vector_type = hypre_SStructVectorObjectType(vector);
      hypre_SStructVectorRefCount(vector) --;
      if (hypre_SStructVectorRefCount(vector) == 0)
      {
         HYPRE_SStructGridDestroy(hypre_SStructVectorGrid(vector));
         nparts   = hypre_SStructVectorNParts(vector);
         pvectors = hypre_SStructVectorPVectors(vector);
         for (part = 0; part < nparts; part++)
         {
            hypre_SStructPVectorDestroy(pvectors[part]);
         }
         hypre_TFree(pvectors, HYPRE_MEMORY_HOST);
         HYPRE_IJVectorDestroy(hypre_SStructVectorIJVector(vector));

         /* GEC1002 the ijdestroy takes care of the data when the
          *  vector is type HYPRE_SSTRUCT. This is a result that the
          * ijvector does not use the owndata flag in the data structure
          * unlike the structvector                               */
<<<<<<< HEAD

	 /* GEC if data has been allocated then free the pointer */
         hypre_TFree(hypre_SStructVectorDataIndices(vector));

=======

         /* GEC if data has been allocated then free the pointer */
         hypre_TFree(hypre_SStructVectorDataIndices(vector), HYPRE_MEMORY_HOST);

>>>>>>> 414fa671
         if (hypre_SStructVectorData(vector) && (vector_type == HYPRE_PARCSR))
         {
            hypre_TFree(hypre_SStructVectorData(vector), HYPRE_MEMORY_DEVICE);
         }

         hypre_TFree(vector, HYPRE_MEMORY_HOST);
      }
   }

   return hypre_error_flag;
}

/*--------------------------------------------------------------------------
 * GEC1002 changes to initialize the vector with a data chunk
 * that includes all the part,var pieces instead of just svector-var
 * pieces. In case of pure unstruct-variables (ucvar), which are at the
 * end of each part, we might need to modify initialize shell vector
 *--------------------------------------------------------------------------*/

HYPRE_Int
HYPRE_SStructVectorInitialize( HYPRE_SStructVector vector )
{
   HYPRE_Int               datasize;
   HYPRE_Int               nvars ;
   HYPRE_Int               nparts = hypre_SStructVectorNParts(vector) ;
   HYPRE_Int               var,part  ;
   HYPRE_Complex          *data ;
   HYPRE_Complex          *pdata ;
   HYPRE_Complex          *sdata  ;
   hypre_SStructPVector   *pvector;
   hypre_StructVector     *svector;
   HYPRE_Int              *dataindices;
   HYPRE_Int              *pdataindices;
   HYPRE_Int               vector_type = hypre_SStructVectorObjectType(vector);
   hypre_SStructGrid      *grid =  hypre_SStructVectorGrid(vector);
   MPI_Comm                comm = hypre_SStructVectorComm(vector);
   HYPRE_IJVector          ijvector;
   hypre_SStructPGrid     *pgrid;
   HYPRE_SStructVariable  *vartypes;

   /* GEC0902 addition of variables for ilower and iupper   */
   HYPRE_Int               ilower, iupper;
   hypre_ParVector        *par_vector;
   hypre_Vector           *parlocal_vector;


   /* GEC0902 getting the datasizes and indices we need  */

   hypre_SStructVectorInitializeShell(vector);

   datasize = hypre_SStructVectorDataSize(vector);

   data = hypre_CTAlloc(HYPRE_Complex, datasize, HYPRE_MEMORY_DEVICE);

   dataindices = hypre_SStructVectorDataIndices(vector);

   hypre_SStructVectorData(vector)  = data;

   for (part = 0; part < nparts; part++)
   {
      pvector = hypre_SStructVectorPVector(vector,part);
      pdataindices = hypre_SStructPVectorDataIndices(pvector);
      /* shift-num   = dataindices[part]; */
      pdata = data + dataindices[part];
      nvars = hypre_SStructPVectorNVars(pvector);

      pgrid    = hypre_SStructPVectorPGrid(pvector);
      vartypes = hypre_SStructPGridVarTypes(pgrid);
      for (var = 0; var < nvars; var++)
      {
         svector = hypre_SStructPVectorSVector(pvector, var);
         /*  shift-pnum    = pdataindices[var]; */
         sdata   = pdata + pdataindices[var];

         /* GEC1002 initialization of inside data pointer of a svector
          * because no data is alloced, we make sure the flag is zero. This
          * affects the destroy */
         hypre_StructVectorInitializeData(svector, sdata);
         hypre_StructVectorDataAlloced(svector) = 0;
         if (vartypes[var] > 0)
         {
            /* needed to get AddTo accumulation correct between processors */
            hypre_StructVectorClearGhostValues(svector);
         }
      }
   }

   /* GEC1002 this is now the creation of the ijmatrix and the initialization
    * by checking the type of the vector */

   if(vector_type == HYPRE_PARCSR )
   {
      ilower = hypre_SStructGridStartRank(grid);
      iupper = ilower + hypre_SStructGridLocalSize(grid) - 1;
   }

   if(vector_type == HYPRE_SSTRUCT || vector_type == HYPRE_STRUCT)
   {
      ilower = hypre_SStructGridGhstartRank(grid);
      iupper = ilower + hypre_SStructGridGhlocalSize(grid) - 1;
   }

   HYPRE_IJVectorCreate(comm, ilower, iupper,
                        &hypre_SStructVectorIJVector(vector));

   /* GEC1002, once the partitioning is done, it is time for the actual
    * initialization                                                 */


   /* u-vector: the type is for the parvector inside the ijvector */

   ijvector = hypre_SStructVectorIJVector(vector);

   HYPRE_IJVectorSetObjectType(ijvector, HYPRE_PARCSR);

   HYPRE_IJVectorInitialize(ijvector);


   /* GEC1002 for HYPRE_SSTRUCT type of vector, we do not need data allocated
    * inside the parvector piece of the structure. We make that pointer within
    * the localvector to point to the outside "data". Before redirecting the
    * local pointer to point to the true data chunk for HYPRE_SSTRUCT: we
    * destroy and assign.  We now have two entries of the data structure
    * pointing to the same chunk if we have a HYPRE_SSTRUCT vector We do not
    * need the IJVectorInitializePar, we have to undoit for the SStruct case in
    * a sense it is a desinitializepar */

   if (vector_type == HYPRE_SSTRUCT || vector_type == HYPRE_STRUCT)
   {
      par_vector = (hypre_ParVector        *)hypre_IJVectorObject(ijvector);
      parlocal_vector = hypre_ParVectorLocalVector(par_vector);
      hypre_TFree(hypre_VectorData(parlocal_vector), HYPRE_MEMORY_DEVICE);
      hypre_VectorData(parlocal_vector) = data ;
   }

   return hypre_error_flag;
}

/*--------------------------------------------------------------------------
 *--------------------------------------------------------------------------*/

HYPRE_Int
HYPRE_SStructVectorSetValues( HYPRE_SStructVector  vector,
                              HYPRE_Int            part,
                              HYPRE_Int           *index,
                              HYPRE_Int            var,
                              HYPRE_Complex       *value )
{
   HYPRE_Int             ndim    = hypre_SStructVectorNDim(vector);
   hypre_SStructPVector *pvector = hypre_SStructVectorPVector(vector, part);
   hypre_Index           cindex;

   hypre_CopyToCleanIndex(index, ndim, cindex);

   if (var < hypre_SStructPVectorNVars(pvector))
   {
      hypre_SStructPVectorSetValues(pvector, cindex, var, value, 0);
   }
   else
   {
      /* TODO */
   }

   return hypre_error_flag;
}

/*--------------------------------------------------------------------------
 *--------------------------------------------------------------------------*/

HYPRE_Int
HYPRE_SStructVectorAddToValues( HYPRE_SStructVector  vector,
                                HYPRE_Int            part,
                                HYPRE_Int           *index,
                                HYPRE_Int            var,
                                HYPRE_Complex       *value )
{
   HYPRE_Int             ndim    = hypre_SStructVectorNDim(vector);
   hypre_SStructPVector *pvector = hypre_SStructVectorPVector(vector, part);
   hypre_Index           cindex;

   hypre_CopyToCleanIndex(index, ndim, cindex);

   if (var < hypre_SStructPVectorNVars(pvector))
   {
      hypre_SStructPVectorSetValues(pvector, cindex, var, value, 1);
   }
   else
   {
      /* TODO */
   }

   return hypre_error_flag;
}

/*--------------------------------------------------------------------------
 *--------------------------------------------------------------------------*/

/* ONLY3D */

HYPRE_Int
HYPRE_SStructVectorAddFEMValues( HYPRE_SStructVector  vector,
                                 HYPRE_Int            part,
                                 HYPRE_Int           *index,
                                 HYPRE_Complex       *values )
{
   HYPRE_Int           ndim         = hypre_SStructVectorNDim(vector);
   hypre_SStructGrid  *grid         = hypre_SStructVectorGrid(vector);
   HYPRE_Int           fem_nvars    = hypre_SStructGridFEMPNVars(grid, part);
   HYPRE_Int          *fem_vars     = hypre_SStructGridFEMPVars(grid, part);
   hypre_Index        *fem_offsets  = hypre_SStructGridFEMPOffsets(grid, part);
   HYPRE_Int           i, d, vindex[3];

   for (i = 0; i < fem_nvars; i++)
   {
      for (d = 0; d < ndim; d++)
      {
         /* note: these offsets are different from what the user passes in */
         vindex[d] = index[d] + hypre_IndexD(fem_offsets[i], d);
      }
      HYPRE_SStructVectorAddToValues(
         vector, part, vindex, fem_vars[i], &values[i]);
   }

   return hypre_error_flag;
}

/*--------------------------------------------------------------------------
 *--------------------------------------------------------------------------*/

HYPRE_Int
HYPRE_SStructVectorGetValues( HYPRE_SStructVector  vector,
                              HYPRE_Int            part,
                              HYPRE_Int           *index,
                              HYPRE_Int            var,
                              HYPRE_Complex       *value )
{
   HYPRE_Int             ndim    = hypre_SStructVectorNDim(vector);
   hypre_SStructPVector *pvector = hypre_SStructVectorPVector(vector, part);
   hypre_Index           cindex;

   hypre_CopyToCleanIndex(index, ndim, cindex);

   if (var < hypre_SStructPVectorNVars(pvector))
   {
      hypre_SStructPVectorGetValues(pvector, cindex, var, value);
   }
   else
   {
      /* TODO */
   }

   return hypre_error_flag;
}

/*--------------------------------------------------------------------------
 *--------------------------------------------------------------------------*/

/* ONLY3D */

HYPRE_Int
HYPRE_SStructVectorGetFEMValues( HYPRE_SStructVector  vector,
                                 HYPRE_Int            part,
                                 HYPRE_Int           *index,
                                 HYPRE_Complex       *values )
{
   HYPRE_Int             ndim         = hypre_SStructVectorNDim(vector);
   hypre_SStructGrid    *grid         = hypre_SStructVectorGrid(vector);
   hypre_SStructPVector *pvector      = hypre_SStructVectorPVector(vector, part);
   HYPRE_Int             fem_nvars    = hypre_SStructGridFEMPNVars(grid, part);
   HYPRE_Int            *fem_vars     = hypre_SStructGridFEMPVars(grid, part);
   hypre_Index          *fem_offsets  = hypre_SStructGridFEMPOffsets(grid, part);
   HYPRE_Int             i, d, vindex[3];

   hypre_SetIndex(vindex, 0);
   for (i = 0; i < fem_nvars; i++)
   {
      for (d = 0; d < ndim; d++)
      {
         /* note: these offsets are different from what the user passes in */
         vindex[d] = index[d] + hypre_IndexD(fem_offsets[i], d);
      }
      hypre_SStructPVectorGetValues(pvector, vindex, fem_vars[i], &values[i]);
   }

   return hypre_error_flag;
}

/*--------------------------------------------------------------------------
 *--------------------------------------------------------------------------*/

HYPRE_Int
HYPRE_SStructVectorSetBoxValues( HYPRE_SStructVector  vector,
                                 HYPRE_Int            part,
                                 HYPRE_Int           *ilower,
                                 HYPRE_Int           *iupper,
                                 HYPRE_Int            var,
                                 HYPRE_Complex       *values )
{
   HYPRE_SStructVectorSetBoxValues2(vector, part, ilower, iupper, var,
                                    ilower, iupper, values);

   return hypre_error_flag;
}

/*--------------------------------------------------------------------------
 *--------------------------------------------------------------------------*/

HYPRE_Int
HYPRE_SStructVectorAddToBoxValues( HYPRE_SStructVector  vector,
                                   HYPRE_Int            part,
                                   HYPRE_Int           *ilower,
                                   HYPRE_Int           *iupper,
                                   HYPRE_Int            var,
                                   HYPRE_Complex       *values )
{
   HYPRE_SStructVectorAddToBoxValues2(vector, part, ilower, iupper, var,
                                      ilower, iupper, values);

   return hypre_error_flag;
}

/*--------------------------------------------------------------------------
 *--------------------------------------------------------------------------*/

HYPRE_Int
HYPRE_SStructVectorGetBoxValues(HYPRE_SStructVector  vector,
                                HYPRE_Int            part,
                                HYPRE_Int           *ilower,
                                HYPRE_Int           *iupper,
                                HYPRE_Int            var,
                                HYPRE_Complex       *values )
{
   HYPRE_SStructVectorGetBoxValues2(vector, part, ilower, iupper, var,
                                    ilower, iupper, values);

   return hypre_error_flag;
}

/*--------------------------------------------------------------------------
 *--------------------------------------------------------------------------*/

HYPRE_Int
HYPRE_SStructVectorSetBoxValues2( HYPRE_SStructVector  vector,
                                  HYPRE_Int            part,
                                  HYPRE_Int           *ilower,
                                  HYPRE_Int           *iupper,
                                  HYPRE_Int            var,
                                  HYPRE_Int           *vilower,
                                  HYPRE_Int           *viupper,
                                  HYPRE_Complex       *values )
{
   hypre_SStructPVector *pvector = hypre_SStructVectorPVector(vector, part);
   hypre_Box            *set_box, *value_box;
   HYPRE_Int             d, ndim = hypre_SStructVectorNDim(vector);

   /* This creates boxes with zeroed-out extents */
   set_box = hypre_BoxCreate(ndim);
   value_box = hypre_BoxCreate(ndim);

   for (d = 0; d < ndim; d++)
   {
      hypre_BoxIMinD(set_box, d) = ilower[d];
      hypre_BoxIMaxD(set_box, d) = iupper[d];
      hypre_BoxIMinD(value_box, d) = vilower[d];
      hypre_BoxIMaxD(value_box, d) = viupper[d];
   }

   hypre_SStructPVectorSetBoxValues(pvector, set_box, var, value_box, values, 0);

   hypre_BoxDestroy(set_box);
   hypre_BoxDestroy(value_box);

   return hypre_error_flag;
}

/*--------------------------------------------------------------------------
 *--------------------------------------------------------------------------*/

HYPRE_Int
<<<<<<< HEAD
=======
HYPRE_SStructVectorAddToBoxValues2( HYPRE_SStructVector  vector,
                                    HYPRE_Int            part,
                                    HYPRE_Int           *ilower,
                                    HYPRE_Int           *iupper,
                                    HYPRE_Int            var,
                                    HYPRE_Int           *vilower,
                                    HYPRE_Int           *viupper,
                                    HYPRE_Complex       *values )
{
   hypre_SStructPVector *pvector = hypre_SStructVectorPVector(vector, part);
   hypre_Box            *set_box, *value_box;
   HYPRE_Int             d, ndim = hypre_SStructVectorNDim(vector);

   /* This creates boxes with zeroed-out extents */
   set_box = hypre_BoxCreate(ndim);
   value_box = hypre_BoxCreate(ndim);

   for (d = 0; d < ndim; d++)
   {
      hypre_BoxIMinD(set_box, d) = ilower[d];
      hypre_BoxIMaxD(set_box, d) = iupper[d];
      hypre_BoxIMinD(value_box, d) = vilower[d];
      hypre_BoxIMaxD(value_box, d) = viupper[d];
   }

   hypre_SStructPVectorSetBoxValues(pvector, set_box, var, value_box, values, 1);

   hypre_BoxDestroy(set_box);
   hypre_BoxDestroy(value_box);

   return hypre_error_flag;
}

/*--------------------------------------------------------------------------
 *--------------------------------------------------------------------------*/

HYPRE_Int
HYPRE_SStructVectorGetBoxValues2(HYPRE_SStructVector  vector,
                                 HYPRE_Int            part,
                                 HYPRE_Int           *ilower,
                                 HYPRE_Int           *iupper,
                                 HYPRE_Int            var,
                                 HYPRE_Int           *vilower,
                                 HYPRE_Int           *viupper,
                                 HYPRE_Complex       *values )
{
   hypre_SStructPVector *pvector = hypre_SStructVectorPVector(vector, part);
   hypre_Box            *set_box, *value_box;
   HYPRE_Int             d, ndim = hypre_SStructVectorNDim(vector);

   /* This creates boxes with zeroed-out extents */
   set_box = hypre_BoxCreate(ndim);
   value_box = hypre_BoxCreate(ndim);

   for (d = 0; d < ndim; d++)
   {
      hypre_BoxIMinD(set_box, d) = ilower[d];
      hypre_BoxIMaxD(set_box, d) = iupper[d];
      hypre_BoxIMinD(value_box, d) = vilower[d];
      hypre_BoxIMaxD(value_box, d) = viupper[d];
   }

   hypre_SStructPVectorGetBoxValues(pvector, set_box, var, value_box, values);

   hypre_BoxDestroy(set_box);
   hypre_BoxDestroy(value_box);

   return hypre_error_flag;
}

/*--------------------------------------------------------------------------
 *--------------------------------------------------------------------------*/

HYPRE_Int
>>>>>>> 414fa671
HYPRE_SStructVectorAssemble( HYPRE_SStructVector vector )
{
   hypre_SStructGrid      *grid            = hypre_SStructVectorGrid(vector);
   HYPRE_Int               nparts          = hypre_SStructVectorNParts(vector);
   HYPRE_IJVector          ijvector        = hypre_SStructVectorIJVector(vector);
   hypre_SStructCommInfo **vnbor_comm_info = hypre_SStructGridVNborCommInfo(grid);
   HYPRE_Int               vnbor_ncomms    = hypre_SStructGridVNborNComms(grid);
   HYPRE_Int               part;

   hypre_CommInfo         *comm_info;
   HYPRE_Int               send_part,    recv_part;
   HYPRE_Int               send_var,     recv_var;
   hypre_StructVector     *send_vector, *recv_vector;
   HYPRE_Complex          *sdata, *rdata;
   hypre_CommPkg          *comm_pkg;
   hypre_CommHandle       *comm_handle;
   HYPRE_Int               ci;

   /*------------------------------------------------------
    * Communicate and accumulate within parts
    *------------------------------------------------------*/

   for (part = 0; part < nparts; part++)
   {
      hypre_SStructPVectorAccumulate(hypre_SStructVectorPVector(vector, part));
   }

   /*------------------------------------------------------
    * Communicate and accumulate between parts
    *------------------------------------------------------*/

   for (ci = 0; ci < vnbor_ncomms; ci++)
   {
      comm_info = hypre_SStructCommInfoCommInfo(vnbor_comm_info[ci]);
      send_part = hypre_SStructCommInfoSendPart(vnbor_comm_info[ci]);
      recv_part = hypre_SStructCommInfoRecvPart(vnbor_comm_info[ci]);
      send_var  = hypre_SStructCommInfoSendVar(vnbor_comm_info[ci]);
      recv_var  = hypre_SStructCommInfoRecvVar(vnbor_comm_info[ci]);

      send_vector = hypre_SStructPVectorSVector(
         hypre_SStructVectorPVector(vector, send_part), send_var);
      recv_vector = hypre_SStructPVectorSVector(
         hypre_SStructVectorPVector(vector, recv_part), recv_var);

      /* want to communicate and add ghost data to real data */
      hypre_CommPkgCreate(comm_info,
                          hypre_StructVectorDataSpace(send_vector),
                          hypre_StructVectorDataSpace(recv_vector),
                          1, NULL, 1, hypre_StructVectorComm(send_vector),
                          &comm_pkg);
      /* note reversal of send/recv data here */
      sdata = hypre_StructVectorData(send_vector);
      rdata = hypre_StructVectorData(recv_vector);
      hypre_InitializeCommunication(comm_pkg, &rdata, &sdata, 1, 0, &comm_handle);
      hypre_FinalizeCommunication(comm_handle);
      hypre_CommPkgDestroy(comm_pkg);
   }

   /*------------------------------------------------------
    * Assemble P and U vectors
    *------------------------------------------------------*/

   for (part = 0; part < nparts; part++)
   {
      hypre_SStructPVectorAssemble(hypre_SStructVectorPVector(vector, part));
   }

   /* u-vector */
   HYPRE_IJVectorAssemble(ijvector);

   HYPRE_IJVectorGetObject(ijvector,
                           (void **) &hypre_SStructVectorParVector(vector));

   /*------------------------------------------------------
    *------------------------------------------------------*/

   /* if the object type is parcsr, then convert the sstruct vector which has ghost
      layers to a parcsr vector without ghostlayers. */
   if (hypre_SStructVectorObjectType(vector) == HYPRE_PARCSR)
   {
      hypre_SStructVectorParConvert(vector,
                                    &hypre_SStructVectorParVector(vector));
   }

   return hypre_error_flag;
}

/*--------------------------------------------------------------------------
 * RDF: I don't think this will work correctly in the case where a processor's
 * data is shared entirely with other processors.  The code in PGridAssemble
 * ensures that data is uniquely distributed, so the data box for this processor
 * would be empty and there would be no ghost zones to fill in Gather.
 *--------------------------------------------------------------------------*/

HYPRE_Int
HYPRE_SStructVectorGather( HYPRE_SStructVector vector )
{
   hypre_SStructGrid      *grid            = hypre_SStructVectorGrid(vector);
   HYPRE_Int               nparts          = hypre_SStructVectorNParts(vector);
   hypre_SStructCommInfo **vnbor_comm_info = hypre_SStructGridVNborCommInfo(grid);
   HYPRE_Int               vnbor_ncomms    = hypre_SStructGridVNborNComms(grid);
   HYPRE_Int               part;

   hypre_CommInfo         *comm_info;
   HYPRE_Int               send_part,    recv_part;
   HYPRE_Int               send_var,     recv_var;
   hypre_StructVector     *send_vector, *recv_vector;
   HYPRE_Complex          *sdata, *rdata;
   hypre_CommPkg          *comm_pkg;
   hypre_CommHandle       *comm_handle;
   HYPRE_Int               ci;

   /* GEC1102 we change the name of the restore-->parrestore  */

   if (hypre_SStructVectorObjectType(vector) == HYPRE_PARCSR)
   {
      hypre_SStructVectorParRestore(vector, hypre_SStructVectorParVector(vector));
   }

   for (part = 0; part < nparts; part++)
   {
      hypre_SStructPVectorGather(hypre_SStructVectorPVector(vector, part));
   }

   /* gather shared data from other parts */

   for (ci = 0; ci < vnbor_ncomms; ci++)
   {
      comm_info = hypre_SStructCommInfoCommInfo(vnbor_comm_info[ci]);
      send_part = hypre_SStructCommInfoSendPart(vnbor_comm_info[ci]);
      recv_part = hypre_SStructCommInfoRecvPart(vnbor_comm_info[ci]);
      send_var  = hypre_SStructCommInfoSendVar(vnbor_comm_info[ci]);
      recv_var  = hypre_SStructCommInfoRecvVar(vnbor_comm_info[ci]);

      send_vector = hypre_SStructPVectorSVector(
         hypre_SStructVectorPVector(vector, send_part), send_var);
      recv_vector = hypre_SStructPVectorSVector(
         hypre_SStructVectorPVector(vector, recv_part), recv_var);

      /* want to communicate real data to ghost data */
      hypre_CommPkgCreate(comm_info,
                          hypre_StructVectorDataSpace(send_vector),
                          hypre_StructVectorDataSpace(recv_vector),
                          1, NULL, 0, hypre_StructVectorComm(send_vector),
                          &comm_pkg);
      sdata = hypre_StructVectorData(send_vector);
      rdata = hypre_StructVectorData(recv_vector);
      hypre_InitializeCommunication(comm_pkg, &sdata, &rdata, 0, 0, &comm_handle);
      hypre_FinalizeCommunication(comm_handle);
      hypre_CommPkgDestroy(comm_pkg);

      /* boundary ghost values may not be clear */
      hypre_StructVectorBGhostNotClear(recv_vector) = 1;
   }

   return hypre_error_flag;
}

/*--------------------------------------------------------------------------
 *--------------------------------------------------------------------------*/

HYPRE_Int
HYPRE_SStructVectorSetConstantValues( HYPRE_SStructVector vector,
                                      HYPRE_Complex       value )
{
   return (hypre_SStructVectorSetConstantValues(vector, value));
}

<<<<<<< HEAD
/*--------------------------------------------------------------------------
 *--------------------------------------------------------------------------*/
=======
   for ( part = 0; part < nparts; part++ )
   {
      pvector = hypre_SStructVectorPVector( vector, part );
      hypre_SStructPVectorSetConstantValues( pvector, value );
   }
>>>>>>> 414fa671

HYPRE_Int
HYPRE_SStructVectorSetRandomValues( HYPRE_SStructVector vector,
                                    HYPRE_Int           seed )
{
   return (hypre_SStructVectorSetRandomValues(vector, seed));
}

/*--------------------------------------------------------------------------
 *--------------------------------------------------------------------------*/

HYPRE_Int
HYPRE_SStructVectorSetObjectType( HYPRE_SStructVector  vector,
                                  HYPRE_Int            type )
{
   /* this implements only HYPRE_PARCSR, which is always available */
   hypre_SStructVectorObjectType(vector) = type;

   return hypre_error_flag;
}

/*--------------------------------------------------------------------------
 *--------------------------------------------------------------------------*/

HYPRE_Int
HYPRE_SStructVectorGetObject( HYPRE_SStructVector   vector,
                              void                **object )
{
   HYPRE_Int             type = hypre_SStructVectorObjectType(vector);
   hypre_SStructPVector *pvector;
   hypre_StructVector   *svector;
   HYPRE_Int             part, var;

   if (type == HYPRE_SSTRUCT)
   {
      *object = vector;
   }
   else if (type == HYPRE_PARCSR)
   {
      *object = hypre_SStructVectorParVector(vector);
   }
   else if (type == HYPRE_STRUCT)
   {
      /* only one part & one variable */
      part = 0;
      var = 0;
      pvector = hypre_SStructVectorPVector(vector, part);
      svector = hypre_SStructPVectorSVector(pvector, var);
      *object = svector;
   }

   return hypre_error_flag;
}

/*--------------------------------------------------------------------------
 *--------------------------------------------------------------------------*/

HYPRE_Int
HYPRE_SStructVectorPrint( const char          *filename,
                          HYPRE_SStructVector  vector,
                          HYPRE_Int            all )
{
   HYPRE_Int  nparts = hypre_SStructVectorNParts(vector);
   HYPRE_Int  part;
   char new_filename[255];

   for (part = 0; part < nparts; part++)
   {
      hypre_sprintf(new_filename, "%s.p%02d", filename, part);
      hypre_SStructPVectorPrint(new_filename,
                                hypre_SStructVectorPVector(vector, part),
                                all);
   }

   return hypre_error_flag;
}

/*--------------------------------------------------------------------------
 *--------------------------------------------------------------------------*/

HYPRE_Int
HYPRE_SStructVectorPrintGLVis( hypre_SStructVector  *vector,
                               const char           *fileprefix )
{
   hypre_SStructVectorPrintGLVis(vector, fileprefix);

   return hypre_error_flag;
}

/*--------------------------------------------------------------------------
 * copy x to y, y should already exist and be the same size
 *--------------------------------------------------------------------------*/

HYPRE_Int
HYPRE_SStructVectorCopy( HYPRE_SStructVector x,
                         HYPRE_SStructVector y )
{
   hypre_SStructCopy(x, y);

   return hypre_error_flag;
}

/*--------------------------------------------------------------------------
 * y = a*y, for vector y and scalar a
 *--------------------------------------------------------------------------*/

HYPRE_Int
HYPRE_SStructVectorScale( HYPRE_Complex       alpha,
                          HYPRE_SStructVector y )
{
   hypre_SStructScale( alpha, (hypre_SStructVector *)y );

   return hypre_error_flag;
}

/*--------------------------------------------------------------------------
 * inner or dot product, result = < x, y >
 *--------------------------------------------------------------------------*/

HYPRE_Int
HYPRE_SStructInnerProd( HYPRE_SStructVector x,
                        HYPRE_SStructVector y,
                        HYPRE_Real         *result )
{
   hypre_SStructInnerProd(x, y, result);

   return hypre_error_flag;
}

/*--------------------------------------------------------------------------
 * y = y + alpha*x for vectors y, x and scalar alpha
 *--------------------------------------------------------------------------*/

HYPRE_Int
HYPRE_SStructAxpy( HYPRE_Complex       alpha,
                   HYPRE_SStructVector x,
                   HYPRE_SStructVector y )
{
   hypre_SStructAxpy(alpha, x, y);

   return hypre_error_flag;
}<|MERGE_RESOLUTION|>--- conflicted
+++ resolved
@@ -28,7 +28,7 @@
    hypre_SStructPGrid    *pgrid;
    HYPRE_Int              part;
 
-   vector = hypre_TAlloc(hypre_SStructVector,  1, HYPRE_MEMORY_HOST);
+   vector = hypre_TAlloc(hypre_SStructVector, 1, HYPRE_MEMORY_HOST);
 
    hypre_SStructVectorComm(vector) = comm;
    hypre_SStructVectorNDim(vector) = hypre_SStructGridNDim(grid);
@@ -36,7 +36,7 @@
    hypre_SStructVectorObjectType(vector) = HYPRE_SSTRUCT;
    nparts = hypre_SStructGridNParts(grid);
    hypre_SStructVectorNParts(vector) = nparts;
-   pvectors = hypre_TAlloc(hypre_SStructPVector *,  nparts, HYPRE_MEMORY_HOST);
+   pvectors = hypre_TAlloc(hypre_SStructPVector *, nparts, HYPRE_MEMORY_HOST);
    for (part = 0; part < nparts; part++)
    {
       pgrid = hypre_SStructGridPGrid(grid, part);
@@ -97,25 +97,17 @@
          }
          hypre_TFree(pvectors, HYPRE_MEMORY_HOST);
          HYPRE_IJVectorDestroy(hypre_SStructVectorIJVector(vector));
-
          /* GEC1002 the ijdestroy takes care of the data when the
           *  vector is type HYPRE_SSTRUCT. This is a result that the
           * ijvector does not use the owndata flag in the data structure
           * unlike the structvector                               */
-<<<<<<< HEAD
 
 	 /* GEC if data has been allocated then free the pointer */
-         hypre_TFree(hypre_SStructVectorDataIndices(vector));
-
-=======
-
-         /* GEC if data has been allocated then free the pointer */
          hypre_TFree(hypre_SStructVectorDataIndices(vector), HYPRE_MEMORY_HOST);
 
->>>>>>> 414fa671
          if (hypre_SStructVectorData(vector) && (vector_type == HYPRE_PARCSR))
-         {
-            hypre_TFree(hypre_SStructVectorData(vector), HYPRE_MEMORY_DEVICE);
+	 {
+            hypre_TFree(hypre_SStructVectorData(vector), HYPRE_MEMORY_HOST);
          }
 
          hypre_TFree(vector, HYPRE_MEMORY_HOST);
@@ -165,7 +157,7 @@
 
    datasize = hypre_SStructVectorDataSize(vector);
 
-   data = hypre_CTAlloc(HYPRE_Complex, datasize, HYPRE_MEMORY_DEVICE);
+   data = hypre_CTAlloc(HYPRE_Complex, datasize, HYPRE_MEMORY_HOST);
 
    dataindices = hypre_SStructVectorDataIndices(vector);
 
@@ -242,9 +234,9 @@
 
    if (vector_type == HYPRE_SSTRUCT || vector_type == HYPRE_STRUCT)
    {
-      par_vector = (hypre_ParVector        *)hypre_IJVectorObject(ijvector);
+	   par_vector = (hypre_ParVector        *)hypre_IJVectorObject(ijvector);
       parlocal_vector = hypre_ParVectorLocalVector(par_vector);
-      hypre_TFree(hypre_VectorData(parlocal_vector), HYPRE_MEMORY_DEVICE);
+      hypre_TFree(hypre_VectorData(parlocal_vector), HYPRE_MEMORY_HOST);
       hypre_VectorData(parlocal_vector) = data ;
    }
 
@@ -492,8 +484,6 @@
  *--------------------------------------------------------------------------*/
 
 HYPRE_Int
-<<<<<<< HEAD
-=======
 HYPRE_SStructVectorAddToBoxValues2( HYPRE_SStructVector  vector,
                                     HYPRE_Int            part,
                                     HYPRE_Int           *ilower,
@@ -568,7 +558,6 @@
  *--------------------------------------------------------------------------*/
 
 HYPRE_Int
->>>>>>> 414fa671
 HYPRE_SStructVectorAssemble( HYPRE_SStructVector vector )
 {
    hypre_SStructGrid      *grid            = hypre_SStructVectorGrid(vector);
@@ -737,16 +726,8 @@
    return (hypre_SStructVectorSetConstantValues(vector, value));
 }
 
-<<<<<<< HEAD
-/*--------------------------------------------------------------------------
- *--------------------------------------------------------------------------*/
-=======
-   for ( part = 0; part < nparts; part++ )
-   {
-      pvector = hypre_SStructVectorPVector( vector, part );
-      hypre_SStructPVectorSetConstantValues( pvector, value );
-   }
->>>>>>> 414fa671
+/*--------------------------------------------------------------------------
+ *--------------------------------------------------------------------------*/
 
 HYPRE_Int
 HYPRE_SStructVectorSetRandomValues( HYPRE_SStructVector vector,
