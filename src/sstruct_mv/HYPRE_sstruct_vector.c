/*BHEADER**********************************************************************
 * Copyright (c) 2008,  Lawrence Livermore National Security, LLC.
 * Produced at the Lawrence Livermore National Laboratory.
 * This file is part of HYPRE.  See file COPYRIGHT for details.
 *
 * HYPRE is free software; you can redistribute it and/or modify it under the
 * terms of the GNU Lesser General Public License (as published by the Free
 * Software Foundation) version 2.1 dated February 1999.
 *
 * $Revision$
 ***********************************************************************EHEADER*/

/******************************************************************************
 *
 * HYPRE_SStructVector interface
 *
 *****************************************************************************/

#include "_hypre_sstruct_mv.h"

/*--------------------------------------------------------------------------
 *--------------------------------------------------------------------------*/

HYPRE_Int
HYPRE_SStructVectorCreate( MPI_Comm              comm,
                           HYPRE_SStructGrid     grid,
                           HYPRE_SStructVector  *vector_ptr )
{
   hypre_SStructVector   *vector;
   HYPRE_Int              nparts;
   hypre_SStructPVector **pvectors;
   MPI_Comm               pcomm;
   hypre_SStructPGrid    *pgrid;
   HYPRE_Int              part;

   vector = hypre_TAlloc(hypre_SStructVector,  1, HYPRE_MEMORY_HOST);

   hypre_SStructVectorComm(vector) = comm;
   hypre_SStructVectorNDim(vector) = hypre_SStructGridNDim(grid);
   hypre_SStructGridRef(grid, &hypre_SStructVectorGrid(vector));
   hypre_SStructVectorObjectType(vector) = HYPRE_SSTRUCT;
   nparts = hypre_SStructGridNParts(grid);
   hypre_SStructVectorNParts(vector) = nparts;
   pvectors = hypre_TAlloc(hypre_SStructPVector *,  nparts, HYPRE_MEMORY_HOST);
   for (part = 0; part < nparts; part++)
   {
      pgrid = hypre_SStructGridPGrid(grid, part);
      pcomm = hypre_SStructPGridComm(pgrid);
      hypre_SStructPVectorCreate(pcomm, pgrid, &pvectors[part]);
   }
   hypre_SStructVectorPVectors(vector)   = pvectors;
   hypre_SStructVectorIJVector(vector)   = NULL;

   /* GEC1002 initializing to NULL */

   hypre_SStructVectorDataIndices(vector) = NULL;
   hypre_SStructVectorData(vector)        = NULL;

   /* GEC1002 moving the creation of the ijvector the the initialize part  
    *   ilower = hypre_SStructGridStartRank(grid); 
    *   iupper = ilower + hypre_SStructGridLocalSize(grid) - 1;
    *  HYPRE_IJVectorCreate(comm, ilowergh, iuppergh,
    *                  &hypre_SStructVectorIJVector(vector)); */

   hypre_SStructVectorIJVector(vector)   = NULL;
   hypre_SStructVectorParVector(vector)  = NULL;
   hypre_SStructVectorGlobalSize(vector) = 0;
   hypre_SStructVectorRefCount(vector)   = 1;
   hypre_SStructVectorDataSize(vector)   = 0;
   hypre_SStructVectorObjectType(vector) = HYPRE_SSTRUCT;
 
   *vector_ptr = vector;

   return hypre_error_flag;
}

/*--------------------------------------------------------------------------
 *--------------------------------------------------------------------------*/

HYPRE_Int 
HYPRE_SStructVectorDestroy( HYPRE_SStructVector vector )
{
   HYPRE_Int              nparts;
   hypre_SStructPVector **pvectors;
   HYPRE_Int              part;
   HYPRE_Int              vector_type;

   /* GEC1002 destroying data indices and data in vector  */

   if (vector)
   {
      vector_type = hypre_SStructVectorObjectType(vector);
      hypre_SStructVectorRefCount(vector) --;
      if (hypre_SStructVectorRefCount(vector) == 0)
      {
         HYPRE_SStructGridDestroy(hypre_SStructVectorGrid(vector));
         nparts   = hypre_SStructVectorNParts(vector);
         pvectors = hypre_SStructVectorPVectors(vector);
         for (part = 0; part < nparts; part++)
         {
            hypre_SStructPVectorDestroy(pvectors[part]);
         }
         hypre_TFree(pvectors, HYPRE_MEMORY_HOST);
         HYPRE_IJVectorDestroy(hypre_SStructVectorIJVector(vector));
         /* GEC1002 the ijdestroy takes care of the data when the
          *  vector is type HYPRE_SSTRUCT. This is a result that the
          * ijvector does not use the owndata flag in the data structure
          * unlike the structvector                               */                      

	 /* GEC if data has been allocated then free the pointer */
         hypre_TFree(hypre_SStructVectorDataIndices(vector), HYPRE_MEMORY_HOST);
         
         if (hypre_SStructVectorData(vector) && (vector_type == HYPRE_PARCSR))
	 {
<<<<<<< HEAD
	   hypre_UMTFree(hypre_SStructVectorData(vector));
=======
            hypre_TFree(hypre_SStructVectorData(vector), HYPRE_MEMORY_HOST);
>>>>>>> 68076e52
         }

         hypre_TFree(vector, HYPRE_MEMORY_HOST);
      }
   }

   return hypre_error_flag;
}

/*--------------------------------------------------------------------------
 * GEC1002 changes to initialize the vector with a data chunk
 * that includes all the part,var pieces instead of just svector-var
 * pieces. In case of pure unstruct-variables (ucvar), which are at the
 * end of each part, we might need to modify initialize shell vector
 *--------------------------------------------------------------------------*/

HYPRE_Int 
HYPRE_SStructVectorInitialize( HYPRE_SStructVector vector )
{
   HYPRE_Int               datasize;
   HYPRE_Int               nvars ;
   HYPRE_Int               nparts = hypre_SStructVectorNParts(vector) ;
   HYPRE_Int               var,part  ;
   HYPRE_Complex          *data ;
   HYPRE_Complex          *pdata ;
   HYPRE_Complex          *sdata  ;
   hypre_SStructPVector   *pvector;
   hypre_StructVector     *svector;
   HYPRE_Int              *dataindices;
   HYPRE_Int              *pdataindices;
   HYPRE_Int               vector_type = hypre_SStructVectorObjectType(vector);
   hypre_SStructGrid      *grid =  hypre_SStructVectorGrid(vector);
   MPI_Comm                comm = hypre_SStructVectorComm(vector);
   HYPRE_IJVector          ijvector;
   hypre_SStructPGrid     *pgrid;
   HYPRE_SStructVariable  *vartypes;

   /* GEC0902 addition of variables for ilower and iupper   */
   HYPRE_Int               ilower, iupper;
   hypre_ParVector        *par_vector;
   hypre_Vector           *parlocal_vector;
 

   /* GEC0902 getting the datasizes and indices we need  */

   hypre_SStructVectorInitializeShell(vector);

   datasize = hypre_SStructVectorDataSize(vector);

<<<<<<< HEAD
   data = hypre_UMCTAlloc(HYPRE_Complex, datasize);
=======
   data = hypre_CTAlloc(HYPRE_Complex,  datasize, HYPRE_MEMORY_HOST);
>>>>>>> 68076e52

   dataindices = hypre_SStructVectorDataIndices(vector);

   hypre_SStructVectorData(vector)  = data;
  
   for (part = 0; part < nparts; part++)
   {
      pvector = hypre_SStructVectorPVector(vector,part);
      pdataindices = hypre_SStructPVectorDataIndices(pvector);
      /* shift-num   = dataindices[part]; */
      pdata = data + dataindices[part];
      nvars = hypre_SStructPVectorNVars(pvector);

      pgrid    = hypre_SStructPVectorPGrid(pvector);
      vartypes = hypre_SStructPGridVarTypes(pgrid);
      for (var = 0; var < nvars; var++)
      {     
         svector = hypre_SStructPVectorSVector(pvector, var);
         /*  shift-pnum    = pdataindices[var]; */ 
         sdata   = pdata + pdataindices[var];

         /* GEC1002 initialization of inside data pointer of a svector
          * because no data is alloced, we make sure the flag is zero. This
          * affects the destroy */
         hypre_StructVectorInitializeData(svector, sdata);
         hypre_StructVectorDataAlloced(svector) = 0;
         if (vartypes[var] > 0)
         {
            /* needed to get AddTo accumulation correct between processors */
            hypre_StructVectorClearGhostValues(svector);
         }
      }
   }
   
   /* GEC1002 this is now the creation of the ijmatrix and the initialization  
    * by checking the type of the vector */

   if(vector_type == HYPRE_PARCSR )
   {
      ilower = hypre_SStructGridStartRank(grid);
      iupper = ilower + hypre_SStructGridLocalSize(grid) - 1;
   }
   
   if(vector_type == HYPRE_SSTRUCT || vector_type == HYPRE_STRUCT)
   {
      ilower = hypre_SStructGridGhstartRank(grid);
      iupper = ilower + hypre_SStructGridGhlocalSize(grid) - 1;
   }    
 
   HYPRE_IJVectorCreate(comm, ilower, iupper,
                        &hypre_SStructVectorIJVector(vector)); 

   /* GEC1002, once the partitioning is done, it is time for the actual
    * initialization                                                 */


   /* u-vector: the type is for the parvector inside the ijvector */

   ijvector = hypre_SStructVectorIJVector(vector);
 
   HYPRE_IJVectorSetObjectType(ijvector, HYPRE_PARCSR);

   HYPRE_IJVectorInitialize(ijvector);

   
   /* GEC1002 for HYPRE_SSTRUCT type of vector, we do not need data allocated
    * inside the parvector piece of the structure. We make that pointer within
    * the localvector to point to the outside "data". Before redirecting the
    * local pointer to point to the true data chunk for HYPRE_SSTRUCT: we
    * destroy and assign.  We now have two entries of the data structure
    * pointing to the same chunk if we have a HYPRE_SSTRUCT vector We do not
    * need the IJVectorInitializePar, we have to undoit for the SStruct case in
    * a sense it is a desinitializepar */

   if (vector_type == HYPRE_SSTRUCT || vector_type == HYPRE_STRUCT)
   {
	   par_vector = (hypre_ParVector        *)hypre_IJVectorObject(ijvector);
      parlocal_vector = hypre_ParVectorLocalVector(par_vector);
      hypre_TFree(hypre_VectorData(parlocal_vector), HYPRE_MEMORY_HOST);
      hypre_VectorData(parlocal_vector) = data ;
   }

   return hypre_error_flag;
}

/*--------------------------------------------------------------------------
 *--------------------------------------------------------------------------*/

HYPRE_Int
HYPRE_SStructVectorSetValues( HYPRE_SStructVector  vector,
                              HYPRE_Int            part,
                              HYPRE_Int           *index,
                              HYPRE_Int            var,
                              HYPRE_Complex       *value )
{
   HYPRE_Int             ndim    = hypre_SStructVectorNDim(vector);
   hypre_SStructPVector *pvector = hypre_SStructVectorPVector(vector, part);
   hypre_Index           cindex;

   hypre_CopyToCleanIndex(index, ndim, cindex);

   if (var < hypre_SStructPVectorNVars(pvector))
   {
      hypre_SStructPVectorSetValues(pvector, cindex, var, value, 0);
   }
   else
   {
      /* TODO */
   }

   return hypre_error_flag;
}

/*--------------------------------------------------------------------------
 *--------------------------------------------------------------------------*/

HYPRE_Int
HYPRE_SStructVectorAddToValues( HYPRE_SStructVector  vector,
                                HYPRE_Int            part,
                                HYPRE_Int           *index,
                                HYPRE_Int            var,
                                HYPRE_Complex       *value )
{
   HYPRE_Int             ndim    = hypre_SStructVectorNDim(vector);
   hypre_SStructPVector *pvector = hypre_SStructVectorPVector(vector, part);
   hypre_Index           cindex;

   hypre_CopyToCleanIndex(index, ndim, cindex);

   if (var < hypre_SStructPVectorNVars(pvector))
   {
      hypre_SStructPVectorSetValues(pvector, cindex, var, value, 1);
   }
   else
   {
      /* TODO */
   }

   return hypre_error_flag;
}

/*--------------------------------------------------------------------------
 *--------------------------------------------------------------------------*/

/* ONLY3D */

HYPRE_Int
HYPRE_SStructVectorAddFEMValues( HYPRE_SStructVector  vector,
                                 HYPRE_Int            part,
                                 HYPRE_Int           *index,
                                 HYPRE_Complex       *values )
{
   HYPRE_Int           ndim         = hypre_SStructVectorNDim(vector);
   hypre_SStructGrid  *grid         = hypre_SStructVectorGrid(vector);
   HYPRE_Int           fem_nvars    = hypre_SStructGridFEMPNVars(grid, part);
   HYPRE_Int          *fem_vars     = hypre_SStructGridFEMPVars(grid, part);
   hypre_Index        *fem_offsets  = hypre_SStructGridFEMPOffsets(grid, part);
   HYPRE_Int           i, d, vindex[3];

   for (i = 0; i < fem_nvars; i++)
   {
      for (d = 0; d < ndim; d++)
      {
         /* note: these offsets are different from what the user passes in */
         vindex[d] = index[d] + hypre_IndexD(fem_offsets[i], d);
      }
      HYPRE_SStructVectorAddToValues(
         vector, part, vindex, fem_vars[i], &values[i]);
   }

   return hypre_error_flag;
}

/*--------------------------------------------------------------------------
 *--------------------------------------------------------------------------*/

HYPRE_Int
HYPRE_SStructVectorGetValues( HYPRE_SStructVector  vector,
                              HYPRE_Int            part,
                              HYPRE_Int           *index,
                              HYPRE_Int            var,
                              HYPRE_Complex       *value )
{
   HYPRE_Int             ndim    = hypre_SStructVectorNDim(vector);
   hypre_SStructPVector *pvector = hypre_SStructVectorPVector(vector, part);
   hypre_Index           cindex;

   hypre_CopyToCleanIndex(index, ndim, cindex);

   if (var < hypre_SStructPVectorNVars(pvector))
   {
      hypre_SStructPVectorGetValues(pvector, cindex, var, value);
   }
   else
   {
      /* TODO */
   }

   return hypre_error_flag;
}

/*--------------------------------------------------------------------------
 *--------------------------------------------------------------------------*/

/* ONLY3D */

HYPRE_Int
HYPRE_SStructVectorGetFEMValues( HYPRE_SStructVector  vector,
                                 HYPRE_Int            part,
                                 HYPRE_Int           *index,
                                 HYPRE_Complex       *values )
{
   HYPRE_Int             ndim         = hypre_SStructVectorNDim(vector);
   hypre_SStructGrid    *grid         = hypre_SStructVectorGrid(vector);
   hypre_SStructPVector *pvector      = hypre_SStructVectorPVector(vector, part);
   HYPRE_Int             fem_nvars    = hypre_SStructGridFEMPNVars(grid, part);
   HYPRE_Int            *fem_vars     = hypre_SStructGridFEMPVars(grid, part);
   hypre_Index          *fem_offsets  = hypre_SStructGridFEMPOffsets(grid, part);
   HYPRE_Int             i, d, vindex[3];

   hypre_SetIndex(vindex, 0);
   for (i = 0; i < fem_nvars; i++)
   {
      for (d = 0; d < ndim; d++)
      {
         /* note: these offsets are different from what the user passes in */
         vindex[d] = index[d] + hypre_IndexD(fem_offsets[i], d);
      }
      hypre_SStructPVectorGetValues(pvector, vindex, fem_vars[i], &values[i]);
   }

   return hypre_error_flag;
}

/*--------------------------------------------------------------------------
 *--------------------------------------------------------------------------*/

HYPRE_Int
HYPRE_SStructVectorSetBoxValues( HYPRE_SStructVector  vector,
                                 HYPRE_Int            part,
                                 HYPRE_Int           *ilower,
                                 HYPRE_Int           *iupper,
                                 HYPRE_Int            var,
                                 HYPRE_Complex       *values )
{
   HYPRE_Int             ndim    = hypre_SStructVectorNDim(vector);
   hypre_SStructPVector *pvector = hypre_SStructVectorPVector(vector, part);
   hypre_Index           cilower;
   hypre_Index           ciupper;

   hypre_CopyToCleanIndex(ilower, ndim, cilower);
   hypre_CopyToCleanIndex(iupper, ndim, ciupper);

   hypre_SStructPVectorSetBoxValues(pvector, cilower, ciupper, var, values, 0);

   return hypre_error_flag;
}

/*--------------------------------------------------------------------------
 *--------------------------------------------------------------------------*/

HYPRE_Int
HYPRE_SStructVectorAddToBoxValues( HYPRE_SStructVector  vector,
                                   HYPRE_Int            part,
                                   HYPRE_Int           *ilower,
                                   HYPRE_Int           *iupper,
                                   HYPRE_Int            var,
                                   HYPRE_Complex       *values )
{
   HYPRE_Int             ndim    = hypre_SStructVectorNDim(vector);
   hypre_SStructPVector *pvector = hypre_SStructVectorPVector(vector, part);
   hypre_Index           cilower;
   hypre_Index           ciupper;

   hypre_CopyToCleanIndex(ilower, ndim, cilower);
   hypre_CopyToCleanIndex(iupper, ndim, ciupper);

   hypre_SStructPVectorSetBoxValues(pvector, cilower, ciupper,
                                    var, values, 1);

   return hypre_error_flag;
}

/*--------------------------------------------------------------------------
 *--------------------------------------------------------------------------*/

HYPRE_Int
HYPRE_SStructVectorGetBoxValues(HYPRE_SStructVector  vector,
                                HYPRE_Int            part,
                                HYPRE_Int           *ilower,
                                HYPRE_Int           *iupper,
                                HYPRE_Int            var,
                                HYPRE_Complex       *values )
{
   HYPRE_Int             ndim    = hypre_SStructVectorNDim(vector);
   hypre_SStructPVector *pvector = hypre_SStructVectorPVector(vector, part);
   hypre_Index           cilower;
   hypre_Index           ciupper;

   hypre_CopyToCleanIndex(ilower, ndim, cilower);
   hypre_CopyToCleanIndex(iupper, ndim, ciupper);

   hypre_SStructPVectorGetBoxValues(pvector, cilower, ciupper,
                                    var, values);

   return hypre_error_flag;
}

/*--------------------------------------------------------------------------
 *--------------------------------------------------------------------------*/

HYPRE_Int 
HYPRE_SStructVectorAssemble( HYPRE_SStructVector vector )
{
   hypre_SStructGrid      *grid            = hypre_SStructVectorGrid(vector);
   HYPRE_Int               nparts          = hypre_SStructVectorNParts(vector);
   HYPRE_IJVector          ijvector        = hypre_SStructVectorIJVector(vector);
   hypre_SStructCommInfo **vnbor_comm_info = hypre_SStructGridVNborCommInfo(grid);
   HYPRE_Int               vnbor_ncomms    = hypre_SStructGridVNborNComms(grid);
   HYPRE_Int               part;
                         
   hypre_CommInfo         *comm_info;
   HYPRE_Int               send_part,    recv_part;
   HYPRE_Int               send_var,     recv_var;
   hypre_StructVector     *send_vector, *recv_vector;
   hypre_CommPkg          *comm_pkg;
   hypre_CommHandle       *comm_handle;
   HYPRE_Int               ci;

   /*------------------------------------------------------
    * Communicate and accumulate within parts
    *------------------------------------------------------*/

   for (part = 0; part < nparts; part++)
   {
      hypre_SStructPVectorAccumulate(hypre_SStructVectorPVector(vector, part));
   }

   /*------------------------------------------------------
    * Communicate and accumulate between parts
    *------------------------------------------------------*/

   for (ci = 0; ci < vnbor_ncomms; ci++)
   {
      comm_info = hypre_SStructCommInfoCommInfo(vnbor_comm_info[ci]);
      send_part = hypre_SStructCommInfoSendPart(vnbor_comm_info[ci]);
      recv_part = hypre_SStructCommInfoRecvPart(vnbor_comm_info[ci]);
      send_var  = hypre_SStructCommInfoSendVar(vnbor_comm_info[ci]);
      recv_var  = hypre_SStructCommInfoRecvVar(vnbor_comm_info[ci]);

      send_vector = hypre_SStructPVectorSVector(
         hypre_SStructVectorPVector(vector, send_part), send_var);
      recv_vector = hypre_SStructPVectorSVector(
         hypre_SStructVectorPVector(vector, recv_part), recv_var);
      
      /* want to communicate and add ghost data to real data */
      hypre_CommPkgCreate(comm_info,
                          hypre_StructVectorDataSpace(send_vector),
                          hypre_StructVectorDataSpace(recv_vector),
                          1, NULL, 1, hypre_StructVectorComm(send_vector),
                          &comm_pkg);
      /* note reversal of send/recv data here */
      hypre_InitializeCommunication(comm_pkg,
                                    hypre_StructVectorData(recv_vector),
                                    hypre_StructVectorData(send_vector),
                                    1, 0, &comm_handle);
      hypre_FinalizeCommunication(comm_handle);
      hypre_CommPkgDestroy(comm_pkg);
   }

   /*------------------------------------------------------
    * Assemble P and U vectors
    *------------------------------------------------------*/

   for (part = 0; part < nparts; part++)
   {
      hypre_SStructPVectorAssemble(hypre_SStructVectorPVector(vector, part));
   }

   /* u-vector */
   HYPRE_IJVectorAssemble(ijvector);

   HYPRE_IJVectorGetObject(ijvector, 
                           (void **) &hypre_SStructVectorParVector(vector));

   /*------------------------------------------------------
    *------------------------------------------------------*/

   /* if the object type is parcsr, then convert the sstruct vector which has ghost
      layers to a parcsr vector without ghostlayers. */
   if (hypre_SStructVectorObjectType(vector) == HYPRE_PARCSR)
   {
      hypre_SStructVectorParConvert(vector, 
                                    &hypre_SStructVectorParVector(vector));
   }

   return hypre_error_flag;
}

/*--------------------------------------------------------------------------
 * RDF: I don't think this will work correctly in the case where a processor's
 * data is shared entirely with other processors.  The code in PGridAssemble
 * ensures that data is uniquely distributed, so the data box for this processor
 * would be empty and there would be no ghost zones to fill in Gather.
 *--------------------------------------------------------------------------*/

HYPRE_Int 
HYPRE_SStructVectorGather( HYPRE_SStructVector vector )
{
   hypre_SStructGrid      *grid            = hypre_SStructVectorGrid(vector);
   HYPRE_Int               nparts          = hypre_SStructVectorNParts(vector);
   hypre_SStructCommInfo **vnbor_comm_info = hypre_SStructGridVNborCommInfo(grid);
   HYPRE_Int               vnbor_ncomms    = hypre_SStructGridVNborNComms(grid);
   HYPRE_Int               part;

   hypre_CommInfo         *comm_info;
   HYPRE_Int               send_part,    recv_part;
   HYPRE_Int               send_var,     recv_var;
   hypre_StructVector     *send_vector, *recv_vector;
   hypre_CommPkg          *comm_pkg;
   hypre_CommHandle       *comm_handle;
   HYPRE_Int               ci;

   /* GEC1102 we change the name of the restore-->parrestore  */

   if (hypre_SStructVectorObjectType(vector) == HYPRE_PARCSR)
   {
      hypre_SStructVectorParRestore(vector, hypre_SStructVectorParVector(vector));
   }

   for (part = 0; part < nparts; part++)
   {
      hypre_SStructPVectorGather(hypre_SStructVectorPVector(vector, part));
   }

   /* gather shared data from other parts */

   for (ci = 0; ci < vnbor_ncomms; ci++)
   {
      comm_info = hypre_SStructCommInfoCommInfo(vnbor_comm_info[ci]);
      send_part = hypre_SStructCommInfoSendPart(vnbor_comm_info[ci]);
      recv_part = hypre_SStructCommInfoRecvPart(vnbor_comm_info[ci]);
      send_var  = hypre_SStructCommInfoSendVar(vnbor_comm_info[ci]);
      recv_var  = hypre_SStructCommInfoRecvVar(vnbor_comm_info[ci]);

      send_vector = hypre_SStructPVectorSVector(
         hypre_SStructVectorPVector(vector, send_part), send_var);
      recv_vector = hypre_SStructPVectorSVector(
         hypre_SStructVectorPVector(vector, recv_part), recv_var);
      
      /* want to communicate real data to ghost data */
      hypre_CommPkgCreate(comm_info,
                          hypre_StructVectorDataSpace(send_vector),
                          hypre_StructVectorDataSpace(recv_vector),
                          1, NULL, 0, hypre_StructVectorComm(send_vector),
                          &comm_pkg);
      hypre_InitializeCommunication(comm_pkg,
                                    hypre_StructVectorData(send_vector),
                                    hypre_StructVectorData(recv_vector),
                                    0, 0, &comm_handle);
      hypre_FinalizeCommunication(comm_handle);
      hypre_CommPkgDestroy(comm_pkg);

      /* boundary ghost values may not be clear */
      hypre_StructVectorBGhostNotClear(recv_vector) = 1;
   }

   return hypre_error_flag;
}

/*--------------------------------------------------------------------------
 *--------------------------------------------------------------------------*/

HYPRE_Int 
HYPRE_SStructVectorSetConstantValues( HYPRE_SStructVector vector,
                                      HYPRE_Complex       value )
{
   hypre_SStructPVector *pvector;
   HYPRE_Int part;
   HYPRE_Int nparts   = hypre_SStructVectorNParts(vector);

   for ( part = 0; part < nparts; part++ )
   {
      pvector = hypre_SStructVectorPVector( vector, part );
      hypre_SStructPVectorSetConstantValues( pvector, value );
   };

   return hypre_error_flag;
}

/*--------------------------------------------------------------------------
 *--------------------------------------------------------------------------*/

HYPRE_Int
HYPRE_SStructVectorSetObjectType( HYPRE_SStructVector  vector,
                                  HYPRE_Int            type )
{
   /* this implements only HYPRE_PARCSR, which is always available */
   hypre_SStructVectorObjectType(vector) = type;

   return hypre_error_flag;
}

/*--------------------------------------------------------------------------
 *--------------------------------------------------------------------------*/

HYPRE_Int
HYPRE_SStructVectorGetObject( HYPRE_SStructVector   vector,
                              void                **object )
{
   HYPRE_Int             type = hypre_SStructVectorObjectType(vector);
   hypre_SStructPVector *pvector;
   hypre_StructVector   *svector;
   HYPRE_Int             part, var;

   if (type == HYPRE_SSTRUCT)
   {
      *object = vector;
   }
   else if (type == HYPRE_PARCSR)
   {
      *object = hypre_SStructVectorParVector(vector);
   }
   else if (type == HYPRE_STRUCT)
   {
      /* only one part & one variable */
      part = 0;
      var = 0;
      pvector = hypre_SStructVectorPVector(vector, part);
      svector = hypre_SStructPVectorSVector(pvector, var);
      *object = svector;
   }

   return hypre_error_flag;
}

/*--------------------------------------------------------------------------
 *--------------------------------------------------------------------------*/

HYPRE_Int
HYPRE_SStructVectorPrint( const char          *filename,
                          HYPRE_SStructVector  vector,
                          HYPRE_Int            all )
{
   HYPRE_Int  nparts = hypre_SStructVectorNParts(vector);
   HYPRE_Int  part;
   char new_filename[255];

   for (part = 0; part < nparts; part++)
   {
      hypre_sprintf(new_filename, "%s.%02d", filename, part);
      hypre_SStructPVectorPrint(new_filename,
                                hypre_SStructVectorPVector(vector, part),
                                all);
   }

   return hypre_error_flag;
}

/*--------------------------------------------------------------------------
 * copy x to y, y should already exist and be the same size
 *--------------------------------------------------------------------------*/

HYPRE_Int
HYPRE_SStructVectorCopy( HYPRE_SStructVector x,
                         HYPRE_SStructVector y )
{
   hypre_SStructCopy(x, y);

   return hypre_error_flag;
}

/*--------------------------------------------------------------------------
 * y = a*y, for vector y and scalar a
 *--------------------------------------------------------------------------*/

HYPRE_Int
HYPRE_SStructVectorScale( HYPRE_Complex       alpha,
                          HYPRE_SStructVector y )
{
   hypre_SStructScale( alpha, (hypre_SStructVector *)y );

   return hypre_error_flag;
}

/*--------------------------------------------------------------------------
 * inner or dot product, result = < x, y >
 *--------------------------------------------------------------------------*/

HYPRE_Int
HYPRE_SStructInnerProd( HYPRE_SStructVector x,
                        HYPRE_SStructVector y,
                        HYPRE_Real         *result )
{
   hypre_SStructInnerProd(x, y, result);

   return hypre_error_flag;
}

/*--------------------------------------------------------------------------
 * y = y + alpha*x for vectors y, x and scalar alpha
 *--------------------------------------------------------------------------*/

HYPRE_Int
HYPRE_SStructAxpy( HYPRE_Complex       alpha,
                   HYPRE_SStructVector x,
                   HYPRE_SStructVector y )
{
   hypre_SStructAxpy(alpha, x, y);

   return hypre_error_flag;
}<|MERGE_RESOLUTION|>--- conflicted
+++ resolved
@@ -112,11 +112,7 @@
          
          if (hypre_SStructVectorData(vector) && (vector_type == HYPRE_PARCSR))
 	 {
-<<<<<<< HEAD
-	   hypre_UMTFree(hypre_SStructVectorData(vector));
-=======
-            hypre_TFree(hypre_SStructVectorData(vector), HYPRE_MEMORY_HOST);
->>>>>>> 68076e52
+            hypre_TFree(hypre_SStructVectorData(vector), HYPRE_MEMORY_SHARED);
          }
 
          hypre_TFree(vector, HYPRE_MEMORY_HOST);
@@ -166,11 +162,7 @@
 
    datasize = hypre_SStructVectorDataSize(vector);
 
-<<<<<<< HEAD
-   data = hypre_UMCTAlloc(HYPRE_Complex, datasize);
-=======
-   data = hypre_CTAlloc(HYPRE_Complex,  datasize, HYPRE_MEMORY_HOST);
->>>>>>> 68076e52
+   data = hypre_CTAlloc(HYPRE_Complex,  datasize, HYPRE_MEMORY_SHARED);
 
    dataindices = hypre_SStructVectorDataIndices(vector);
 
