--- conflicted
+++ resolved
@@ -27,6 +27,13 @@
    MPI_Comm               pcomm;
    hypre_SStructPGrid    *pgrid;
    HYPRE_Int              part;
+
+   /* Sanity check */
+   if (!grid)
+   {
+      hypre_error_in_arg(2);
+      return hypre_error_flag;
+   }
 
    vector = hypre_TAlloc(hypre_SStructVector, 1, HYPRE_MEMORY_HOST);
 
@@ -819,13 +826,6 @@
    /* Print (part, var) vectors */
    for (part = 0; part < nparts; part++)
    {
-<<<<<<< HEAD
-      //      hypre_sprintf(new_filename, "%s.p%02d", filename, part);
-      hypre_sprintf(new_filename, "%s.%02d", filename, part);
-      hypre_SStructPVectorPrint(new_filename,
-                                hypre_SStructVectorPVector(vector, part),
-                                all);
-=======
       pvector = hypre_SStructVectorPVector(vector, part);
       nvars = hypre_SStructPVectorNVars(pvector);
       for (var = 0; var < nvars; var++)
@@ -835,7 +835,6 @@
          hypre_fprintf(file, "\nData - (Part %d, Var %d):\n", part, var);
          hypre_StructVectorPrintData(file, svector, all);
       }
->>>>>>> edb91b4a
    }
 
    fclose(file);
