/*BHEADER**********************************************************************
 * Copyright (c) 2008,  Lawrence Livermore National Security, LLC.
 * Produced at the Lawrence Livermore National Laboratory.
 * This file is part of HYPRE.  See file COPYRIGHT for details.
 *
 * HYPRE is free software; you can redistribute it and/or modify it under the
 * terms of the GNU Lesser General Public License (as published by the Free
 * Software Foundation) version 2.1 dated February 1999.
 *
 * $Revision$
 ***********************************************************************EHEADER*/

/******************************************************************************
 *
 * Member functions for hypre_SStructPMatrix class.
 *
 *****************************************************************************/

#include "_hypre_sstruct_mv.h"

/*==========================================================================
 * SStructPMatrix routines
 *==========================================================================*/

/*--------------------------------------------------------------------------
 *--------------------------------------------------------------------------*/

HYPRE_Int
hypre_SStructPMatrixRef( hypre_SStructPMatrix  *matrix,
                         hypre_SStructPMatrix **matrix_ref )
{
   hypre_SStructPMatrixRefCount(matrix) ++;
   *matrix_ref = matrix;

   return hypre_error_flag;
}

/*--------------------------------------------------------------------------
 *--------------------------------------------------------------------------*/

HYPRE_Int
hypre_SStructPMatrixCreate( MPI_Comm               comm,
                            hypre_SStructPGrid    *pgrid,
                            hypre_SStructStencil **stencils,
                            hypre_SStructPMatrix **pmatrix_ptr )
{
   hypre_SStructPMatrix  *pmatrix;
   HYPRE_Int              nvars;
   HYPRE_Int            **smaps;
   hypre_StructStencil ***sstencils;
   hypre_StructMatrix  ***smatrices;
   HYPRE_Int            **symmetric;

   hypre_StructStencil   *sstencil;
   HYPRE_Int             *vars;
   hypre_Index           *sstencil_shape;
   HYPRE_Int              sstencil_size;
   HYPRE_Int              new_dim;
   HYPRE_Int             *new_sizes;
   hypre_Index          **new_shapes;
   HYPRE_Int              size;
   hypre_StructGrid      *sgrid;

   HYPRE_Int              vi, vj;
   HYPRE_Int              i, j, k;

   pmatrix = hypre_TAlloc(hypre_SStructPMatrix,  1, HYPRE_MEMORY_HOST);

   hypre_SStructPMatrixComm(pmatrix)     = comm;
   hypre_SStructPMatrixPGrid(pmatrix)    = pgrid;
   hypre_SStructPMatrixStencils(pmatrix) = stencils;
   nvars = hypre_SStructPGridNVars(pgrid);
   hypre_SStructPMatrixNVars(pmatrix) = nvars;

   /* create sstencils */
   smaps     = hypre_TAlloc(HYPRE_Int *,  nvars, HYPRE_MEMORY_HOST);
   sstencils = hypre_TAlloc(hypre_StructStencil **,  nvars, HYPRE_MEMORY_HOST);
   new_sizes  = hypre_TAlloc(HYPRE_Int,  nvars, HYPRE_MEMORY_HOST);
   new_shapes = hypre_TAlloc(hypre_Index *,  nvars, HYPRE_MEMORY_HOST);
   size = 0;
   for (vi = 0; vi < nvars; vi++)
   {
      sstencils[vi] = hypre_TAlloc(hypre_StructStencil *,  nvars, HYPRE_MEMORY_HOST);
      for (vj = 0; vj < nvars; vj++)
      {
         sstencils[vi][vj] = NULL;
         new_sizes[vj] = 0;
      }

      sstencil       = hypre_SStructStencilSStencil(stencils[vi]);
      vars           = hypre_SStructStencilVars(stencils[vi]);
      sstencil_shape = hypre_StructStencilShape(sstencil);
      sstencil_size  = hypre_StructStencilSize(sstencil);

      smaps[vi] = hypre_TAlloc(HYPRE_Int,  sstencil_size, HYPRE_MEMORY_HOST);
      for (i = 0; i < sstencil_size; i++)
      {
         j = vars[i];
         new_sizes[j]++;
      }
      for (vj = 0; vj < nvars; vj++)
      {
         if (new_sizes[vj])
         {
            new_shapes[vj] = hypre_TAlloc(hypre_Index,  new_sizes[vj], HYPRE_MEMORY_HOST);
            new_sizes[vj] = 0;
         }
      }
      for (i = 0; i < sstencil_size; i++)
      {
         j = vars[i];
         k = new_sizes[j];
         hypre_CopyIndex(sstencil_shape[i], new_shapes[j][k]);
         smaps[vi][i] = k;
         new_sizes[j]++;
      }
      new_dim = hypre_StructStencilNDim(sstencil);
      for (vj = 0; vj < nvars; vj++)
      {
         if (new_sizes[vj])
         {
            sstencils[vi][vj] =
               hypre_StructStencilCreate(new_dim, new_sizes[vj], new_shapes[vj]);
         }
         size = hypre_max(size, new_sizes[vj]);
      }
   }
   hypre_SStructPMatrixSMaps(pmatrix)     = smaps;
   hypre_SStructPMatrixSStencils(pmatrix) = sstencils;
   hypre_TFree(new_sizes, HYPRE_MEMORY_HOST);
   hypre_TFree(new_shapes, HYPRE_MEMORY_HOST);

   /* create smatrices */
   smatrices = hypre_TAlloc(hypre_StructMatrix **,  nvars, HYPRE_MEMORY_HOST);
   for (vi = 0; vi < nvars; vi++)
   {
      smatrices[vi] = hypre_TAlloc(hypre_StructMatrix *,  nvars, HYPRE_MEMORY_HOST);
      for (vj = 0; vj < nvars; vj++)
      {
         smatrices[vi][vj] = NULL;
         if (sstencils[vi][vj] != NULL)
         {
            sgrid = hypre_SStructPGridSGrid(pgrid, vi);
            smatrices[vi][vj] =
               hypre_StructMatrixCreate(comm, sgrid, sstencils[vi][vj]);
         }
      }
   }
   hypre_SStructPMatrixSMatrices(pmatrix) = smatrices;

   /* create symmetric */
   symmetric = hypre_TAlloc(HYPRE_Int *,  nvars, HYPRE_MEMORY_HOST);
   for (vi = 0; vi < nvars; vi++)
   {
      symmetric[vi] = hypre_TAlloc(HYPRE_Int,  nvars, HYPRE_MEMORY_HOST);
      for (vj = 0; vj < nvars; vj++)
      {
         symmetric[vi][vj] = 0;
      }
   }
   hypre_SStructPMatrixSymmetric(pmatrix) = symmetric;

   hypre_SStructPMatrixSEntriesSize(pmatrix) = size;
   hypre_SStructPMatrixSEntries(pmatrix) = hypre_TAlloc(HYPRE_Int,  size, HYPRE_MEMORY_HOST);

   hypre_SStructPMatrixRefCount(pmatrix) = 1;

   *pmatrix_ptr = pmatrix;

   return hypre_error_flag;
}

/*--------------------------------------------------------------------------
 *--------------------------------------------------------------------------*/

HYPRE_Int 
hypre_SStructPMatrixDestroy( hypre_SStructPMatrix *pmatrix )
{
   hypre_SStructStencil  **stencils;
   HYPRE_Int               nvars;
   HYPRE_Int             **smaps;
   hypre_StructStencil  ***sstencils;
   hypre_StructMatrix   ***smatrices;
   HYPRE_Int             **symmetric;
   HYPRE_Int               vi, vj;

   if (pmatrix)
   {
      hypre_SStructPMatrixRefCount(pmatrix) --;
      if (hypre_SStructPMatrixRefCount(pmatrix) == 0)
      {
         stencils  = hypre_SStructPMatrixStencils(pmatrix);
         nvars     = hypre_SStructPMatrixNVars(pmatrix);
         smaps     = hypre_SStructPMatrixSMaps(pmatrix);
         sstencils = hypre_SStructPMatrixSStencils(pmatrix);
         smatrices = hypre_SStructPMatrixSMatrices(pmatrix);
         symmetric = hypre_SStructPMatrixSymmetric(pmatrix);
         for (vi = 0; vi < nvars; vi++)
         {
            HYPRE_SStructStencilDestroy(stencils[vi]);
            hypre_TFree(smaps[vi], HYPRE_MEMORY_HOST);
            for (vj = 0; vj < nvars; vj++)
            {
               hypre_StructStencilDestroy(sstencils[vi][vj]);
               hypre_StructMatrixDestroy(smatrices[vi][vj]);
            }
            hypre_TFree(sstencils[vi], HYPRE_MEMORY_HOST);
            hypre_TFree(smatrices[vi], HYPRE_MEMORY_HOST);
            hypre_TFree(symmetric[vi], HYPRE_MEMORY_HOST);
         }
         hypre_TFree(stencils, HYPRE_MEMORY_HOST);
         hypre_TFree(smaps, HYPRE_MEMORY_HOST);
         hypre_TFree(sstencils, HYPRE_MEMORY_HOST);
         hypre_TFree(smatrices, HYPRE_MEMORY_HOST);
         hypre_TFree(symmetric, HYPRE_MEMORY_HOST);
         hypre_TFree(hypre_SStructPMatrixSEntries(pmatrix), HYPRE_MEMORY_HOST);
         hypre_TFree(pmatrix, HYPRE_MEMORY_HOST);
      }
   }

   return hypre_error_flag;
}

/*--------------------------------------------------------------------------
 *--------------------------------------------------------------------------*/
HYPRE_Int 
hypre_SStructPMatrixInitialize( hypre_SStructPMatrix *pmatrix )
{
   HYPRE_Int             nvars        = hypre_SStructPMatrixNVars(pmatrix);
   HYPRE_Int           **symmetric    = hypre_SStructPMatrixSymmetric(pmatrix);
   hypre_StructMatrix   *smatrix;
   HYPRE_Int             vi, vj;
   /* HYPRE_Int             num_ghost[2*HYPRE_MAXDIM]; */
   /* HYPRE_Int             vi, vj, d, ndim; */

#if 0
   ndim = hypre_SStructPMatrixNDim(pmatrix);
   /* RDF: Why are the ghosts being reset to one? Maybe it needs to be at least
    * one to set shared coefficients correctly, but not exactly one? */
   for (d = 0; d < ndim; d++)
   {
      num_ghost[2*d] = num_ghost[2*d+1] = 1;
   }
#endif
   for (vi = 0; vi < nvars; vi++)
   {
      for (vj = 0; vj < nvars; vj++)
      {
         smatrix = hypre_SStructPMatrixSMatrix(pmatrix, vi, vj);
         if (smatrix != NULL)
         {
            HYPRE_StructMatrixSetSymmetric(smatrix, symmetric[vi][vj]);
            /* hypre_StructMatrixSetNumGhost(smatrix, num_ghost); */
            hypre_StructMatrixInitialize(smatrix);
            /* needed to get AddTo accumulation correct between processors */
	    
            hypre_StructMatrixClearGhostValues(smatrix);
	    
         }
      }
   }
   
   hypre_SStructPMatrixAccumulated(pmatrix) = 0;

   return hypre_error_flag;
}

/*--------------------------------------------------------------------------
 * (action > 0): add-to values
 * (action = 0): set values
 * (action < 0): get values
 *--------------------------------------------------------------------------*/

HYPRE_Int 
hypre_SStructPMatrixSetValues( hypre_SStructPMatrix *pmatrix,
                               hypre_Index           index,
                               HYPRE_Int             var,
                               HYPRE_Int             nentries,
                               HYPRE_Int            *entries,
                               HYPRE_Complex        *values,
                               HYPRE_Int             action )
{
   hypre_SStructStencil *stencil = hypre_SStructPMatrixStencil(pmatrix, var);
   HYPRE_Int            *smap    = hypre_SStructPMatrixSMap(pmatrix, var);
   HYPRE_Int            *vars    = hypre_SStructStencilVars(stencil);
   hypre_StructMatrix   *smatrix;
   hypre_BoxArray       *grid_boxes;
   hypre_Box            *box, *grow_box;
   HYPRE_Int            *sentries;
   HYPRE_Int             i;

   smatrix = hypre_SStructPMatrixSMatrix(pmatrix, var, vars[entries[0]]);

   sentries = hypre_SStructPMatrixSEntries(pmatrix);
   for (i = 0; i < nentries; i++)
   {
      sentries[i] = smap[entries[i]];
   }

   /* set values inside the grid */
   hypre_StructMatrixSetValues(smatrix, index, nentries, sentries, values,
                               action, -1, 0);

   /* set (AddTo/Get) or clear (Set) values outside the grid in ghost zones */
   if (action != 0)
   {
      /* AddTo/Get */
      hypre_SStructPGrid  *pgrid = hypre_SStructPMatrixPGrid(pmatrix);
      hypre_Index          varoffset;
      HYPRE_Int            done = 0;

      grid_boxes = hypre_StructGridBoxes(hypre_StructMatrixGrid(smatrix));

      hypre_ForBoxI(i, grid_boxes)
      {
         box = hypre_BoxArrayBox(grid_boxes, i);
         if (hypre_IndexInBox(index, box))
         {
            done = 1;
            break;
         }
      }

      if (!done)
      {
         grow_box = hypre_BoxCreate(hypre_BoxArrayNDim(grid_boxes));
         hypre_SStructVariableGetOffset(hypre_SStructPGridVarType(pgrid, var),
                                        hypre_SStructPGridNDim(pgrid), varoffset);
         hypre_ForBoxI(i, grid_boxes)
         {
            box = hypre_BoxArrayBox(grid_boxes, i);
            hypre_CopyBox(box, grow_box);
            hypre_BoxGrowByIndex(grow_box, varoffset);
            if (hypre_IndexInBox(index, grow_box))
            {
               hypre_StructMatrixSetValues(smatrix, index, nentries, sentries,
                                           values, action, i, 1);
               break;
            }
         }
         hypre_BoxDestroy(grow_box);
      }
   }
   else
   {
      /* Set */
      grid_boxes = hypre_StructGridBoxes(hypre_StructMatrixGrid(smatrix));

      hypre_ForBoxI(i, grid_boxes)
      {
         box = hypre_BoxArrayBox(grid_boxes, i);
         if (!hypre_IndexInBox(index, box))
         {
            hypre_StructMatrixClearValues(smatrix, index, nentries, sentries, i, 1);
         }
      }
   }

   return hypre_error_flag;
}

/*--------------------------------------------------------------------------
 * (action > 0): add-to values
 * (action = 0): set values
 * (action < 0): get values
 * (action =-2): get values and zero out
 *--------------------------------------------------------------------------*/

HYPRE_Int 
hypre_SStructPMatrixSetBoxValues( hypre_SStructPMatrix *pmatrix,
                                  hypre_Index           ilower,
                                  hypre_Index           iupper,
                                  HYPRE_Int             var,
                                  HYPRE_Int             nentries,
                                  HYPRE_Int            *entries,
                                  HYPRE_Complex        *values,
                                  HYPRE_Int             action )
{
   HYPRE_Int             ndim    = hypre_SStructPMatrixNDim(pmatrix);
   hypre_SStructStencil *stencil = hypre_SStructPMatrixStencil(pmatrix, var);
   HYPRE_Int            *smap    = hypre_SStructPMatrixSMap(pmatrix, var);
   HYPRE_Int            *vars    = hypre_SStructStencilVars(stencil);
   hypre_StructMatrix   *smatrix;
   hypre_BoxArray       *grid_boxes;
   hypre_Box            *box;
   hypre_Box            *value_box;
   HYPRE_Int            *sentries;
   HYPRE_Int             i, j;

   smatrix = hypre_SStructPMatrixSMatrix(pmatrix, var, vars[entries[0]]);

   box = hypre_BoxCreate(hypre_StructMatrixNDim(smatrix));
   hypre_CopyIndex(ilower, hypre_BoxIMin(box));
   hypre_CopyIndex(iupper, hypre_BoxIMax(box));
   value_box = box;

   sentries = hypre_SStructPMatrixSEntries(pmatrix);
   for (i = 0; i < nentries; i++)
   {
      sentries[i] = smap[entries[i]];
   }

   /* set values inside the grid */
   hypre_StructMatrixSetBoxValues(smatrix, box, value_box, nentries, sentries,
                                  values, action, -1, 0);
#if defined(HYPRE_USE_CUDA) || defined(HYPRE_USE_OMP45)
   hypre_CheckErrorDevice(cudaDeviceSynchronize());
#endif
   /* set (AddTo/Get) or clear (Set) values outside the grid in ghost zones */
   if (action != 0)
   {
      /* AddTo/Get */
      hypre_SStructPGrid  *pgrid = hypre_SStructPMatrixPGrid(pmatrix);
      hypre_Index          varoffset;
      hypre_BoxArray      *left_boxes, *done_boxes, *temp_boxes;
      hypre_Box           *left_box, *done_box, *int_box;

      hypre_SStructVariableGetOffset(hypre_SStructPGridVarType(pgrid, var),
                                     hypre_SStructPGridNDim(pgrid), varoffset);
      grid_boxes = hypre_StructGridBoxes(hypre_StructMatrixGrid(smatrix));

      left_boxes = hypre_BoxArrayCreate(1, ndim);
      done_boxes = hypre_BoxArrayCreate(2, ndim);
      temp_boxes = hypre_BoxArrayCreate(0, ndim);

      /* done_box always points to the first box in done_boxes */
      done_box = hypre_BoxArrayBox(done_boxes, 0);
      /* int_box always points to the second box in done_boxes */
      int_box = hypre_BoxArrayBox(done_boxes, 1);

      hypre_CopyBox(box, hypre_BoxArrayBox(left_boxes, 0));
      hypre_BoxArraySetSize(left_boxes, 1);
      hypre_SubtractBoxArrays(left_boxes, grid_boxes, temp_boxes);

      hypre_BoxArraySetSize(done_boxes, 0);
      hypre_ForBoxI(i, grid_boxes)
      {
         hypre_SubtractBoxArrays(left_boxes, done_boxes, temp_boxes);
         hypre_BoxArraySetSize(done_boxes, 1);
         hypre_CopyBox(hypre_BoxArrayBox(grid_boxes, i), done_box);
         hypre_BoxGrowByIndex(done_box, varoffset);
         hypre_ForBoxI(j, left_boxes)
         {
            left_box = hypre_BoxArrayBox(left_boxes, j);
            hypre_IntersectBoxes(left_box, done_box, int_box);
            hypre_StructMatrixSetBoxValues(smatrix, int_box, value_box,
                                           nentries, sentries,
                                           values, action, i, 1);
         }
      }

      hypre_BoxArrayDestroy(left_boxes);
      hypre_BoxArrayDestroy(done_boxes);
      hypre_BoxArrayDestroy(temp_boxes);
   }
   else
   {
      /* Set */
      hypre_BoxArray  *diff_boxes;
      hypre_Box       *grid_box, *diff_box;

      grid_boxes = hypre_StructGridBoxes(hypre_StructMatrixGrid(smatrix));
      diff_boxes = hypre_BoxArrayCreate(0, ndim);

      hypre_ForBoxI(i, grid_boxes)
      {
         grid_box = hypre_BoxArrayBox(grid_boxes, i);
         hypre_BoxArraySetSize(diff_boxes, 0);
         hypre_SubtractBoxes(box, grid_box, diff_boxes);

         hypre_ForBoxI(j, diff_boxes)
         {
            diff_box = hypre_BoxArrayBox(diff_boxes, j);
            hypre_StructMatrixClearBoxValues(smatrix, diff_box, nentries, sentries,
                                             i, 1);
         }
      }
      hypre_BoxArrayDestroy(diff_boxes);
   }

   hypre_BoxDestroy(box);

   return hypre_error_flag;
}

/*--------------------------------------------------------------------------
 *--------------------------------------------------------------------------*/

HYPRE_Int 
hypre_SStructPMatrixAccumulate( hypre_SStructPMatrix *pmatrix )
{
   hypre_SStructPGrid    *pgrid    = hypre_SStructPMatrixPGrid(pmatrix);
   HYPRE_Int              nvars    = hypre_SStructPMatrixNVars(pmatrix);
   HYPRE_Int              ndim     = hypre_SStructPGridNDim(pgrid);
   HYPRE_SStructVariable *vartypes = hypre_SStructPGridVarTypes(pgrid);

   hypre_StructMatrix    *smatrix;
   hypre_Index            varoffset;
   HYPRE_Int              num_ghost[2*HYPRE_MAXDIM];
   hypre_StructGrid      *sgrid;
   HYPRE_Int              vi, vj, d;

   hypre_CommInfo        *comm_info;
   hypre_CommPkg         *comm_pkg;
   hypre_CommHandle      *comm_handle;

   /* if values already accumulated, just return */
   if (hypre_SStructPMatrixAccumulated(pmatrix))
   {
      return hypre_error_flag;
   }

   for (vi = 0; vi < nvars; vi++)
   {
      for (vj = 0; vj < nvars; vj++)
      {
         smatrix = hypre_SStructPMatrixSMatrix(pmatrix, vi, vj);
         if (smatrix != NULL)
         {
            sgrid = hypre_StructMatrixGrid(smatrix);
            /* assumes vi and vj vartypes are the same */
            hypre_SStructVariableGetOffset(vartypes[vi], ndim, varoffset);
            for (d = 0; d < ndim; d++)
            {
               num_ghost[2*d]   = num_ghost[2*d+1] = hypre_IndexD(varoffset, d);
            }
         
            /* accumulate values from AddTo */
            hypre_CreateCommInfoFromNumGhost(sgrid, num_ghost, &comm_info);
            hypre_CommPkgCreate(comm_info,
                                hypre_StructMatrixDataSpace(smatrix),
                                hypre_StructMatrixDataSpace(smatrix),
                                hypre_StructMatrixNumValues(smatrix), NULL, 1,
                                hypre_StructMatrixComm(smatrix),
                                &comm_pkg);
            hypre_InitializeCommunication(comm_pkg,
                                          hypre_StructMatrixData(smatrix),
                                          hypre_StructMatrixData(smatrix),
                                          1, 0, &comm_handle);
            hypre_FinalizeCommunication(comm_handle);

            hypre_CommInfoDestroy(comm_info);
            hypre_CommPkgDestroy(comm_pkg);
         }
      }
   }

   hypre_SStructPMatrixAccumulated(pmatrix) = 1;

   return hypre_error_flag;
}

/*--------------------------------------------------------------------------
 *--------------------------------------------------------------------------*/

HYPRE_Int 
hypre_SStructPMatrixAssemble( hypre_SStructPMatrix *pmatrix )
{
   HYPRE_Int              nvars    = hypre_SStructPMatrixNVars(pmatrix);
   hypre_StructMatrix    *smatrix;
   HYPRE_Int              vi, vj;

   hypre_SStructPMatrixAccumulate(pmatrix);

   for (vi = 0; vi < nvars; vi++)
   {
      for (vj = 0; vj < nvars; vj++)
      {
         smatrix = hypre_SStructPMatrixSMatrix(pmatrix, vi, vj);
         if (smatrix != NULL)
         {
            hypre_StructMatrixClearGhostValues(smatrix);
            hypre_StructMatrixAssemble(smatrix);
         }
      }
   }

   return hypre_error_flag;
}

/*--------------------------------------------------------------------------
 *--------------------------------------------------------------------------*/
 
HYPRE_Int
hypre_SStructPMatrixSetSymmetric( hypre_SStructPMatrix *pmatrix,
                                  HYPRE_Int             var,
                                  HYPRE_Int             to_var,
                                  HYPRE_Int             symmetric )
{
   HYPRE_Int **pmsymmetric = hypre_SStructPMatrixSymmetric(pmatrix);

   HYPRE_Int vstart = var;
   HYPRE_Int vsize  = 1;
   HYPRE_Int tstart = to_var;
   HYPRE_Int tsize  = 1;
   HYPRE_Int v, t;

   if (var == -1)
   {
      vstart = 0;
      vsize  = hypre_SStructPMatrixNVars(pmatrix);
   }
   if (to_var == -1)
   {
      tstart = 0;
      tsize  = hypre_SStructPMatrixNVars(pmatrix);
   }

   for (v = vstart; v < vsize; v++)
   {
      for (t = tstart; t < tsize; t++)
      {
         pmsymmetric[v][t] = symmetric;
      }
   }

   return hypre_error_flag;
}

/*--------------------------------------------------------------------------
 *--------------------------------------------------------------------------*/

HYPRE_Int
hypre_SStructPMatrixPrint( const char           *filename,
                           hypre_SStructPMatrix *pmatrix,
                           HYPRE_Int             all )
{
   HYPRE_Int           nvars = hypre_SStructPMatrixNVars(pmatrix);
   hypre_StructMatrix *smatrix;
   HYPRE_Int           vi, vj;
   char                new_filename[255];

   for (vi = 0; vi < nvars; vi++)
   {
      for (vj = 0; vj < nvars; vj++)
      {
         smatrix = hypre_SStructPMatrixSMatrix(pmatrix, vi, vj);
         if (smatrix != NULL)
         {
            hypre_sprintf(new_filename, "%s.%02d.%02d", filename, vi, vj);
            hypre_StructMatrixPrint(new_filename, smatrix, all);
         }
      }
   }

   return hypre_error_flag;
}

/*==========================================================================
 * SStructUMatrix routines
 *==========================================================================*/

/*--------------------------------------------------------------------------
 *--------------------------------------------------------------------------*/

HYPRE_Int 
hypre_SStructUMatrixInitialize( hypre_SStructMatrix *matrix )
{
   HYPRE_Int               ndim        = hypre_SStructMatrixNDim(matrix);
   HYPRE_IJMatrix          ijmatrix    = hypre_SStructMatrixIJMatrix(matrix);
   HYPRE_Int               matrix_type = hypre_SStructMatrixObjectType(matrix);
   hypre_SStructGraph     *graph       = hypre_SStructMatrixGraph(matrix);
   hypre_SStructGrid      *grid        = hypre_SStructGraphGrid(graph);
   HYPRE_Int               nparts      = hypre_SStructGraphNParts(graph);
   hypre_SStructPGrid    **pgrids      = hypre_SStructGraphPGrids(graph);
   hypre_SStructStencil ***stencils    = hypre_SStructGraphStencils(graph);
   HYPRE_Int               nUventries  = hypre_SStructGraphNUVEntries(graph);
   HYPRE_Int              *iUventries  = hypre_SStructGraphIUVEntries(graph);
   hypre_SStructUVEntry  **Uventries   = hypre_SStructGraphUVEntries(graph);
   HYPRE_Int             **nvneighbors = hypre_SStructGridNVNeighbors(grid);
   hypre_StructGrid       *sgrid;
   hypre_SStructStencil   *stencil;
   HYPRE_Int              *split;
   HYPRE_Int               nvars;
   HYPRE_Int               nrows, rowstart, nnzs ;
   HYPRE_Int               part, var, entry, b, m, mi;
   HYPRE_Int              *row_sizes;
   HYPRE_Int               max_row_size;

   hypre_BoxArray         *boxes;
   hypre_Box              *box;
   hypre_Box              *ghost_box;
   hypre_IndexRef          start;
   hypre_Index             loop_size, stride;

   HYPRE_IJMatrixSetObjectType(ijmatrix, HYPRE_PARCSR);

   if (matrix_type == HYPRE_SSTRUCT || matrix_type == HYPRE_STRUCT)
   {
      rowstart = hypre_SStructGridGhstartRank(grid);
      nrows = hypre_SStructGridGhlocalSize(grid) ;
   }
   else /* matrix_type == HYPRE_PARCSR */
   {
      rowstart = hypre_SStructGridStartRank(grid);
      nrows = hypre_SStructGridLocalSize(grid);
   }

   /* set row sizes */
   m = 0;
   max_row_size = 0;
   ghost_box = hypre_BoxCreate(ndim);
   row_sizes = hypre_CTAlloc(HYPRE_Int,  nrows, HYPRE_MEMORY_HOST);
   hypre_SetIndex(stride, 1);
   for (part = 0; part < nparts; part++)
   {
      nvars = hypre_SStructPGridNVars(pgrids[part]);
      for (var = 0; var < nvars; var++)
      {
         sgrid = hypre_SStructPGridSGrid(pgrids[part], var);
              
         stencil = stencils[part][var];
         split = hypre_SStructMatrixSplit(matrix, part, var);
         nnzs = 0;
         for (entry = 0; entry < hypre_SStructStencilSize(stencil); entry++)
         {
            if (split[entry] == -1)
            {
               nnzs++;
            }
         }
#if 0
         /* TODO: For now, assume stencil is full/complete */
         if (hypre_SStructMatrixSymmetric(matrix))
         {
            nnzs = 2*nnzs - 1;
         }
#endif
         boxes = hypre_StructGridBoxes(sgrid);
         hypre_ForBoxI(b, boxes)
         {
            box = hypre_BoxArrayBox(boxes, b);
            hypre_CopyBox(box, ghost_box);
            if (matrix_type == HYPRE_SSTRUCT || matrix_type == HYPRE_STRUCT)
            {
               hypre_BoxGrowByArray(ghost_box, hypre_StructGridNumGhost(sgrid));
            }
            start = hypre_BoxIMin(box);
            hypre_BoxGetSize(box, loop_size);
	    /*LW: row_sizes is on CPU*/
            hypre_SerialBoxLoop1Begin(hypre_SStructMatrixNDim(matrix), loop_size,
                                ghost_box, start, stride, mi);
<<<<<<< HEAD
#if defined(HYPRE_USING_OPENMP) && !defined(HYPRE_USE_RAJA)
#pragma omp parallel for private(HYPRE_BOX_PRIVATE,mi) HYPRE_SMP_SCHEDULE
#endif
            hypre_BoxLoop1For(mi)
=======
>>>>>>> 52e3b4f2
            {
               row_sizes[m+mi] = nnzs;
            }
            hypre_SerialBoxLoop1End(mi);

            m += hypre_BoxVolume(ghost_box);
         }

         max_row_size = hypre_max(max_row_size, nnzs);
         if (nvneighbors[part][var])
         {
            max_row_size =
               hypre_max(max_row_size, hypre_SStructStencilSize(stencil));
         }
      }
   }
   hypre_BoxDestroy(ghost_box);

   /* GEC0902 essentially for each UVentry we figure out how many extra columns
    * we need to add to the rowsizes                                   */

   /* RDF: THREAD? */
   for (entry = 0; entry < nUventries; entry++)
   {
      mi = iUventries[entry];
      m = hypre_SStructUVEntryRank(Uventries[mi]) - rowstart;
      if ((m > -1) && (m < nrows))
      {
         row_sizes[m] += hypre_SStructUVEntryNUEntries(Uventries[mi]);
         max_row_size = hypre_max(max_row_size, row_sizes[m]);
      }
   }

   /* ZTODO: Update row_sizes based on neighbor off-part couplings */
   HYPRE_IJMatrixSetRowSizes (ijmatrix, (const HYPRE_Int *) row_sizes);

   hypre_TFree(row_sizes, HYPRE_MEMORY_HOST);
   hypre_SStructMatrixTmpColCoords(matrix) =
      hypre_CTAlloc(HYPRE_Int,  max_row_size, HYPRE_MEMORY_HOST);
   hypre_SStructMatrixTmpCoeffs(matrix) =
      hypre_CTAlloc(HYPRE_Complex,  max_row_size, HYPRE_MEMORY_HOST);

   HYPRE_IJMatrixInitialize(ijmatrix);

   return hypre_error_flag;
}

/*--------------------------------------------------------------------------
 * (action > 0): add-to values
 * (action = 0): set values
 * (action < 0): get values
 *
 * 9/09 - AB: modified to use the box manager - here we need to check the
 *            neighbor box manager also  
 *--------------------------------------------------------------------------*/

HYPRE_Int 
hypre_SStructUMatrixSetValues( hypre_SStructMatrix *matrix,
                               HYPRE_Int            part,
                               hypre_Index          index,
                               HYPRE_Int            var,
                               HYPRE_Int            nentries,
                               HYPRE_Int           *entries,
                               HYPRE_Complex       *values,
                               HYPRE_Int            action )
{
   HYPRE_Int                ndim     = hypre_SStructMatrixNDim(matrix);
   HYPRE_IJMatrix           ijmatrix = hypre_SStructMatrixIJMatrix(matrix);
   hypre_SStructGraph      *graph    = hypre_SStructMatrixGraph(matrix);
   hypre_SStructGrid       *grid     = hypre_SStructGraphGrid(graph);
   hypre_SStructGrid       *dom_grid = hypre_SStructGraphDomainGrid(graph);
   hypre_SStructStencil    *stencil  = hypre_SStructGraphStencil(graph, part, var);
   HYPRE_Int               *vars     = hypre_SStructStencilVars(stencil);
   hypre_Index             *shape    = hypre_SStructStencilShape(stencil);
   HYPRE_Int                size     = hypre_SStructStencilSize(stencil);
   hypre_IndexRef           offset;
   hypre_Index              to_index;
   hypre_SStructUVEntry    *Uventry;
   hypre_BoxManEntry       *boxman_entry;
   hypre_SStructBoxManInfo *entry_info;
   HYPRE_Int                row_coord;
   HYPRE_Int               *col_coords;
   HYPRE_Int                ncoeffs;
   HYPRE_Complex           *coeffs;
   HYPRE_Int                i, entry, Uverank;
   HYPRE_Int                matrix_type = hypre_SStructMatrixObjectType(matrix);

   hypre_SStructGridFindBoxManEntry(grid, part, index, var, &boxman_entry);

   /* if not local, check neighbors */
   if (boxman_entry == NULL)
      hypre_SStructGridFindNborBoxManEntry(grid, part, index, var, &boxman_entry);
      
   if (boxman_entry == NULL)
   {
      hypre_error_in_arg(1);
      hypre_error_in_arg(2);
      hypre_error_in_arg(3);
      return hypre_error_flag;
   }
   else
   {
      hypre_BoxManEntryGetInfo(boxman_entry, (void **) &entry_info);
   }

   hypre_SStructBoxManEntryGetGlobalRank(boxman_entry, index, 
                                         &row_coord, matrix_type);

   col_coords = hypre_SStructMatrixTmpColCoords(matrix);
   coeffs     = hypre_SStructMatrixTmpCoeffs(matrix);
   ncoeffs = 0;
   for (i = 0; i < nentries; i++)
   {
      entry = entries[i];

      if (entry < size)
      {
         /* stencil entries */
         offset = shape[entry];
         hypre_AddIndexes(index, offset, ndim, to_index);
         
         hypre_SStructGridFindBoxManEntry(dom_grid, part, to_index, vars[entry],
                                          &boxman_entry);
         
         /* if not local, check neighbors */
         if (boxman_entry == NULL)
            hypre_SStructGridFindNborBoxManEntry(dom_grid, part, to_index, 
                                                 vars[entry], &boxman_entry);

         if (boxman_entry != NULL)
         {
            hypre_SStructBoxManEntryGetGlobalRank(boxman_entry, to_index,
                                                  &col_coords[ncoeffs],matrix_type);

            coeffs[ncoeffs] = values[i];
            ncoeffs++;
         }
      }
      else
      {
         /* non-stencil entries */
         entry -= size;
         hypre_SStructGraphGetUVEntryRank(graph, part, var, index, &Uverank);

         if (Uverank > -1)
         {
            Uventry = hypre_SStructGraphUVEntry(graph, Uverank);
            col_coords[ncoeffs] = hypre_SStructUVEntryToRank(Uventry, entry);   
            coeffs[ncoeffs] = values[i];
            ncoeffs++;
         }
      }
   }

   if (action > 0)
   {
      HYPRE_IJMatrixAddToValues(ijmatrix, 1, &ncoeffs, &row_coord,
                                (const HYPRE_Int *) col_coords,
                                (const HYPRE_Complex *) coeffs);
   }
   else if (action > -1)
   {
      HYPRE_IJMatrixSetValues(ijmatrix, 1, &ncoeffs, &row_coord,
                              (const HYPRE_Int *) col_coords,
                              (const HYPRE_Complex *) coeffs);
   }
   else
   {
      HYPRE_IJMatrixGetValues(ijmatrix, 1, &ncoeffs, &row_coord,
                              col_coords, values);
   }

   return hypre_error_flag;
}

/*--------------------------------------------------------------------------
 * Note: Entries must all be of type stencil or non-stencil, but not both.
 *
 * (action > 0): add-to values
 * (action = 0): set values
 * (action < 0): get values

 * 9/09 - AB: modified to use the box manager- here we need to check the
 *            neighbor box manager also  
 *--------------------------------------------------------------------------*/

HYPRE_Int 
hypre_SStructUMatrixSetBoxValues( hypre_SStructMatrix *matrix,
                                  HYPRE_Int            part,
                                  hypre_Index          ilower,
                                  hypre_Index          iupper,
                                  HYPRE_Int            var,
                                  HYPRE_Int            nentries,
                                  HYPRE_Int           *entries,
                                  HYPRE_Complex       *values,
                                  HYPRE_Int            action )
{
   HYPRE_Int             ndim     = hypre_SStructMatrixNDim(matrix);
   HYPRE_IJMatrix        ijmatrix = hypre_SStructMatrixIJMatrix(matrix);
   hypre_SStructGraph   *graph    = hypre_SStructMatrixGraph(matrix);
   hypre_SStructGrid    *grid     = hypre_SStructGraphGrid(graph);
   hypre_SStructGrid    *dom_grid = hypre_SStructGraphDomainGrid(graph);
   hypre_SStructStencil *stencil  = hypre_SStructGraphStencil(graph, part, var);
   HYPRE_Int            *vars     = hypre_SStructStencilVars(stencil);
   hypre_Index          *shape    = hypre_SStructStencilShape(stencil);
   HYPRE_Int             size     = hypre_SStructStencilSize(stencil);
   hypre_IndexRef        offset;
   hypre_BoxManEntry   **boxman_entries;
   HYPRE_Int             nboxman_entries;
   hypre_BoxManEntry   **boxman_to_entries;
   HYPRE_Int             nboxman_to_entries;
   HYPRE_Int             nrows;
   HYPRE_Int            *ncols;
   HYPRE_Int            *rows;
   HYPRE_Int            *cols;
   HYPRE_Complex        *ijvalues;
   hypre_Box            *box, *vbox;
   hypre_Box            *to_box;
   hypre_Box            *map_box;
   hypre_Box            *int_box;
   hypre_Index           index, stride, loop_size;
   hypre_IndexRef        start;
   hypre_Index           rs, cs;
   HYPRE_Int             row_base, col_base;
   HYPRE_Int             ei, entry, ii, jj, i;
   HYPRE_Int             matrix_type = hypre_SStructMatrixObjectType(matrix);

   box  = hypre_BoxCreate(ndim);
   vbox = hypre_BoxCreate(ndim);

   hypre_BoxSetExtents(vbox, ilower, iupper);

   /*------------------------------------------
    * all stencil entries
    *------------------------------------------*/

   if (entries[0] < size)
   {
      to_box  = hypre_BoxCreate(ndim);
      map_box = hypre_BoxCreate(ndim);
      int_box = hypre_BoxCreate(ndim);

      nrows    = hypre_BoxVolume(vbox)*nentries;
<<<<<<< HEAD
      ncols    = hypre_UMCTAlloc(HYPRE_Int, nrows);
#if defined(HYPRE_USING_OPENMP) && !defined(HYPRE_USE_RAJA)
=======
      ncols    =  hypre_CTAlloc(HYPRE_Int,  nrows, HYPRE_MEMORY_SHARED);
#ifdef HYPRE_USING_OPENMP
>>>>>>> 52e3b4f2
#pragma omp parallel for private(i) HYPRE_SMP_SCHEDULE
#endif
      for (i = 0; i < nrows; i++)
      {
         ncols[i] = 1;
      }
      rows     =  hypre_CTAlloc(HYPRE_Int,  nrows, HYPRE_MEMORY_SHARED);
      cols     =  hypre_CTAlloc(HYPRE_Int,  nrows, HYPRE_MEMORY_SHARED);
      ijvalues =  hypre_CTAlloc(HYPRE_Complex,  nrows, HYPRE_MEMORY_SHARED);

      hypre_SetIndex(stride, 1);

      hypre_SStructGridIntersect(grid, part, var, vbox, -1,
                                 &boxman_entries, &nboxman_entries);

      for (ii = 0; ii < nboxman_entries; ii++)
      {
         hypre_SStructBoxManEntryGetStrides(boxman_entries[ii], rs, matrix_type);

         hypre_CopyBox(vbox, box);
         hypre_BoxManEntryGetExtents(boxman_entries[ii],
                                     hypre_BoxIMin(map_box),
                                     hypre_BoxIMax(map_box));
         hypre_IntersectBoxes(box, map_box, int_box);
         hypre_CopyBox(int_box, box);
            
         nrows = 0;
         for (ei = 0; ei < nentries; ei++)
         {
            entry = entries[ei];
               
            hypre_CopyBox(box, to_box);
               
            offset = shape[entry];
            hypre_BoxShiftPos(to_box, offset);
               
            hypre_SStructGridIntersect(dom_grid, part, vars[entry], to_box, -1,
                                       &boxman_to_entries, &nboxman_to_entries);

            for (jj = 0; jj < nboxman_to_entries; jj++)
            {
               hypre_SStructBoxManEntryGetStrides(boxman_to_entries[jj], 
                                                  cs, matrix_type);

               hypre_BoxManEntryGetExtents(boxman_to_entries[jj],
                                           hypre_BoxIMin(map_box),
                                           hypre_BoxIMax(map_box));
               hypre_IntersectBoxes(to_box, map_box, int_box);
                  
               hypre_CopyIndex(hypre_BoxIMin(int_box), index);
               hypre_SStructBoxManEntryGetGlobalRank(boxman_to_entries[jj],
                                                     index, &col_base, matrix_type);
                  
               hypre_BoxShiftNeg(int_box, offset);

               hypre_CopyIndex(hypre_BoxIMin(int_box), index);
               hypre_SStructBoxManEntryGetGlobalRank(boxman_entries[ii],
                                                     index, &row_base, matrix_type);
                     
               start = hypre_BoxIMin(int_box);
               hypre_BoxGetSize(int_box, loop_size);
               /*FIXME: It has to be the old boxloop */
               zypre_BoxLoop2Begin(ndim, loop_size,
                                   int_box, start, stride, mi,
                                   vbox,    start, stride, vi);
#if defined(HYPRE_USING_OPENMP) && !defined(HYPRE_USE_RAJA)
#pragma omp parallel for private(HYPRE_BOX_PRIVATE) HYPRE_SMP_SCHEDULE
#endif
               zypre_BoxLoop2For(mi, vi)
               {
                  hypre_Index index;
                  HYPRE_Int   d;
                  
                  hypre_BoxLoopGetIndex(index);
                  rows[nrows + mi] = row_base;
                  cols[nrows + mi] = col_base;
                  for (d = 0; d < ndim; d++)
                  {
                     rows[nrows + mi] += index[d]*rs[d];
                     cols[nrows + mi] += index[d]*cs[d];
                  }
                  ijvalues[nrows + mi] = values[ei + vi*nentries];
               }
               zypre_BoxLoop2End(mi, vi);

               nrows += hypre_BoxVolume(int_box);

            } /* end loop through boxman to entries */

            hypre_TFree(boxman_to_entries, HYPRE_MEMORY_HOST);

         } /* end of ei nentries loop */

         /*------------------------------------------
          * set IJ values one stencil entry at a time
          *------------------------------------------*/
            
         if (action > 0)
         {
            HYPRE_IJMatrixAddToValues(ijmatrix, nrows, ncols,
                                      (const HYPRE_Int *) rows,
                                      (const HYPRE_Int *) cols,
                                      (const HYPRE_Complex *) ijvalues);
         }
         else if (action > -1)
         {
            HYPRE_IJMatrixSetValues(ijmatrix, nrows, ncols,
                                    (const HYPRE_Int *) rows,
                                    (const HYPRE_Int *) cols,
                                    (const HYPRE_Complex *) ijvalues);
         }
         else
         {
            HYPRE_IJMatrixGetValues(ijmatrix, nrows, ncols, rows, cols, values);
         }
      } /* end loop through boxman entries */

      hypre_TFree(boxman_entries, HYPRE_MEMORY_HOST);
      
       hypre_TFree(ncols, HYPRE_MEMORY_SHARED);
       hypre_TFree(rows, HYPRE_MEMORY_SHARED);
       hypre_TFree(cols, HYPRE_MEMORY_SHARED);
       hypre_TFree(ijvalues, HYPRE_MEMORY_SHARED);

      hypre_BoxDestroy(to_box);
      hypre_BoxDestroy(map_box);
      hypre_BoxDestroy(int_box);
   }

   /*------------------------------------------
    * non-stencil entries
    *------------------------------------------*/

   else
   {
      /* RDF: THREAD (Check safety on UMatrixSetValues call) */
      hypre_BoxGetSize(vbox, loop_size);
      hypre_SerialBoxLoop0Begin(ndim, loop_size);
      {
         hypre_BoxLoopGetIndex(index);
         hypre_AddIndexes(index, hypre_BoxIMin(vbox), ndim, index);
         hypre_SStructUMatrixSetValues(matrix, part, index, var,
                                       nentries, entries, values, action);
         values += nentries;
      }
      hypre_SerialBoxLoop0End();
   }

   hypre_BoxDestroy(box);
   hypre_BoxDestroy(vbox);

   return hypre_error_flag;
}

/*--------------------------------------------------------------------------
 *--------------------------------------------------------------------------*/

HYPRE_Int 
hypre_SStructUMatrixAssemble( hypre_SStructMatrix *matrix )
{
   HYPRE_IJMatrix ijmatrix = hypre_SStructMatrixIJMatrix(matrix);

   HYPRE_IJMatrixAssemble(ijmatrix);
   HYPRE_IJMatrixGetObject(
      ijmatrix, (void **) &hypre_SStructMatrixParCSRMatrix(matrix));

   return hypre_error_flag;
}

/*==========================================================================
 * SStructMatrix routines
 *==========================================================================*/

/*--------------------------------------------------------------------------
 *--------------------------------------------------------------------------*/

HYPRE_Int
hypre_SStructMatrixRef( hypre_SStructMatrix  *matrix,
                        hypre_SStructMatrix **matrix_ref )
{
   hypre_SStructMatrixRefCount(matrix) ++;
   *matrix_ref = matrix;

   return hypre_error_flag;
}

/*--------------------------------------------------------------------------
 *--------------------------------------------------------------------------*/

HYPRE_Int
hypre_SStructMatrixSplitEntries( hypre_SStructMatrix *matrix,
                                 HYPRE_Int            part,
                                 HYPRE_Int            var,
                                 HYPRE_Int            nentries,
                                 HYPRE_Int           *entries,
                                 HYPRE_Int           *nSentries_ptr,
                                 HYPRE_Int          **Sentries_ptr,
                                 HYPRE_Int           *nUentries_ptr,
                                 HYPRE_Int          **Uentries_ptr )
{
   hypre_SStructGraph   *graph   = hypre_SStructMatrixGraph(matrix);
   HYPRE_Int            *split   = hypre_SStructMatrixSplit(matrix, part, var);
   hypre_SStructStencil *stencil = hypre_SStructGraphStencil(graph, part, var);
   HYPRE_Int             entry;
   HYPRE_Int             i;

   HYPRE_Int             nSentries = 0;
   HYPRE_Int            *Sentries  = hypre_SStructMatrixSEntries(matrix);
   HYPRE_Int             nUentries = 0;
   HYPRE_Int            *Uentries  = hypre_SStructMatrixUEntries(matrix);

   for (i = 0; i < nentries; i++)
   {
      entry = entries[i];
      if (entry < hypre_SStructStencilSize(stencil))
      {
         /* stencil entries */
         if (split[entry] > -1)
         {
            Sentries[nSentries] = split[entry];
            nSentries++;
         }
         else
         {
            Uentries[nUentries] = entry;
            nUentries++;
         }
      }
      else
      {
         /* non-stencil entries */
         Uentries[nUentries] = entry;
         nUentries++;
      }
   }

   *nSentries_ptr = nSentries;
   *Sentries_ptr  = Sentries;
   *nUentries_ptr = nUentries;
   *Uentries_ptr  = Uentries;

   return hypre_error_flag;
}

/*--------------------------------------------------------------------------
 * (action > 0): add-to values
 * (action = 0): set values
 * (action < 0): get values
 * (action =-2): get values and zero out
 *--------------------------------------------------------------------------*/

HYPRE_Int
hypre_SStructMatrixSetValues( HYPRE_SStructMatrix  matrix,
                              HYPRE_Int            part,
                              HYPRE_Int           *index,
                              HYPRE_Int            var,
                              HYPRE_Int            nentries,
                              HYPRE_Int           *entries,
                              HYPRE_Complex       *values,
                              HYPRE_Int            action )
{
   HYPRE_Int             ndim  = hypre_SStructMatrixNDim(matrix);
   hypre_SStructGraph   *graph = hypre_SStructMatrixGraph(matrix);
   hypre_SStructGrid    *grid  = hypre_SStructGraphGrid(graph);
   HYPRE_Int           **nvneighbors = hypre_SStructGridNVNeighbors(grid);
   HYPRE_Int            *Sentries;
   HYPRE_Int            *Uentries;
   HYPRE_Int             nSentries;
   HYPRE_Int             nUentries;
   hypre_SStructPMatrix *pmatrix;
   hypre_Index           cindex;

   hypre_SStructMatrixSplitEntries(matrix, part, var, nentries, entries,
                                   &nSentries, &Sentries,
                                   &nUentries, &Uentries);

   hypre_CopyToCleanIndex(index, ndim, cindex);

   /* S-matrix */
   if (nSentries > 0)
   {
      pmatrix = hypre_SStructMatrixPMatrix(matrix, part);
      hypre_SStructPMatrixSetValues(pmatrix, cindex, var,
                                    nSentries, Sentries, values, action);
      /* put inter-part couplings in UMatrix and zero them out in PMatrix
       * (possibly in ghost zones) */
      if (nvneighbors[part][var] > 0)
      {
         hypre_SStructMatrixSetInterPartValues(matrix, part, cindex, cindex, var,
                                               nSentries, entries, values, action);
      }
   }

   /* U-matrix */
   if (nUentries > 0)
   {
      hypre_SStructUMatrixSetValues(matrix, part, cindex, var,
                                    nUentries, Uentries, values, action);
   }

   return hypre_error_flag;
}

/*--------------------------------------------------------------------------
 * (action > 0): add-to values
 * (action = 0): set values
 * (action < 0): get values
 * (action =-2): get values and zero out
 *--------------------------------------------------------------------------*/

HYPRE_Int
hypre_SStructMatrixSetBoxValues( HYPRE_SStructMatrix  matrix,
                                 HYPRE_Int            part,
                                 HYPRE_Int           *ilower,
                                 HYPRE_Int           *iupper,
                                 HYPRE_Int            var,
                                 HYPRE_Int            nentries,
                                 HYPRE_Int           *entries,
                                 HYPRE_Complex       *values,
                                 HYPRE_Int            action )
{
   HYPRE_Int                ndim  = hypre_SStructMatrixNDim(matrix);
   hypre_SStructGraph      *graph = hypre_SStructMatrixGraph(matrix);
   hypre_SStructGrid       *grid  = hypre_SStructGraphGrid(graph);
   HYPRE_Int              **nvneighbors = hypre_SStructGridNVNeighbors(grid);
   HYPRE_Int               *Sentries;
   HYPRE_Int               *Uentries;
   HYPRE_Int                nSentries;
   HYPRE_Int                nUentries;
   hypre_SStructPMatrix    *pmatrix;
   hypre_Index              cilower;
   hypre_Index              ciupper;
                           

   hypre_SStructMatrixSplitEntries(matrix, part, var, nentries, entries,
                                   &nSentries, &Sentries,
                                   &nUentries, &Uentries);

   hypre_CopyToCleanIndex(ilower, ndim, cilower);
   hypre_CopyToCleanIndex(iupper, ndim, ciupper);

   /* S-matrix */
   if (nSentries > 0)
   {
      pmatrix = hypre_SStructMatrixPMatrix(matrix, part);
      hypre_SStructPMatrixSetBoxValues(pmatrix, cilower, ciupper, var,
                                       nSentries, Sentries, values, action);

      /* put inter-part couplings in UMatrix and zero them out in PMatrix
       * (possibly in ghost zones) */
      if (nvneighbors[part][var] > 0)
      {
         hypre_SStructMatrixSetInterPartValues(matrix, part, cilower, ciupper, var,
                                               nSentries, entries, values, action);
      }
   }

   /* U-matrix */
   if (nUentries > 0)
   {
      hypre_SStructUMatrixSetBoxValues(matrix, part, cilower, ciupper, var,
                                       nUentries, Uentries, values, action);
   }

   return hypre_error_flag;
}

/*--------------------------------------------------------------------------
 * Put inter-part couplings in UMatrix and zero them out in PMatrix (possibly in
 * ghost zones).  Assumes that all entries are stencil entries.
 *--------------------------------------------------------------------------*/

HYPRE_Int
hypre_SStructMatrixSetInterPartValues( HYPRE_SStructMatrix  matrix,
                                       HYPRE_Int            part,
                                       hypre_Index          ilower,
                                       hypre_Index          iupper,
                                       HYPRE_Int            var,
                                       HYPRE_Int            nentries,
                                       HYPRE_Int           *entries,
                                       HYPRE_Complex       *values,
                                       HYPRE_Int            action )
{
   HYPRE_Int                ndim  = hypre_SStructMatrixNDim(matrix);
   hypre_SStructGraph      *graph = hypre_SStructMatrixGraph(matrix);
   hypre_SStructGrid       *grid  = hypre_SStructGraphGrid(graph);
   hypre_SStructPMatrix    *pmatrix;
   hypre_SStructPGrid      *pgrid;
                           
   hypre_SStructStencil    *stencil;
   hypre_Index             *shape;
   HYPRE_Int               *smap;
   HYPRE_Int               *vars, frvartype, tovartype;
   hypre_StructMatrix      *smatrix;
   hypre_Box               *box, *vbox, *ibox0, *ibox1, *tobox, *frbox;
   hypre_Index              stride, loop_size;
   hypre_IndexRef           offset, start;
   hypre_BoxManEntry      **frentries, **toentries;
   hypre_SStructBoxManInfo *frinfo, *toinfo;
   HYPRE_Complex           *tvalues = NULL;
   HYPRE_Int                nfrentries, ntoentries, frpart, topart;
   HYPRE_Int                entry, sentry, ei, fri, toi;

   pmatrix = hypre_SStructMatrixPMatrix(matrix, part);

   pgrid = hypre_SStructPMatrixPGrid(pmatrix);
   frvartype = hypre_SStructPGridVarType(pgrid, var);

   box   = hypre_BoxCreate(ndim);
   vbox  = hypre_BoxCreate(ndim);
   ibox0 = hypre_BoxCreate(ndim);
   ibox1 = hypre_BoxCreate(ndim);
   tobox = hypre_BoxCreate(ndim);
   frbox = hypre_BoxCreate(ndim);

   stencil = hypre_SStructPMatrixStencil(pmatrix, var);
   smap    = hypre_SStructPMatrixSMap(pmatrix, var);
   shape   = hypre_SStructStencilShape(stencil);
   vars    = hypre_SStructStencilVars(stencil);

   hypre_BoxSetExtents(vbox, ilower, iupper);

   hypre_SetIndex(stride, 1);

   for (ei = 0; ei < nentries; ei++)
   {
      entry  = entries[ei];
      sentry = smap[entry];
      offset = shape[entry];
      smatrix = hypre_SStructPMatrixSMatrix(pmatrix, var, vars[entry]);
      tovartype = hypre_SStructPGridVarType(pgrid, vars[entry]);

      /* shift box in the stencil offset direction */
      hypre_BoxSetExtents(box, ilower, iupper);
      hypre_AddIndexes(hypre_BoxIMin(box), offset, ndim, hypre_BoxIMin(box));
      hypre_AddIndexes(hypre_BoxIMax(box), offset, ndim, hypre_BoxIMax(box));

      /* get "to" entries */
      hypre_SStructGridIntersect(grid, part, vars[entry], box, -1,
                                 &toentries, &ntoentries);

      for (toi = 0; toi < ntoentries; toi++)
      {
         hypre_BoxManEntryGetExtents(
            toentries[toi], hypre_BoxIMin(tobox), hypre_BoxIMax(tobox));
         hypre_IntersectBoxes(box, tobox, ibox0);
         if (hypre_BoxVolume(ibox0))
         {
            hypre_SStructBoxManEntryGetPart(toentries[toi], part, &topart);

            /* shift ibox0 back */
            hypre_SubtractIndexes(hypre_BoxIMin(ibox0), offset, ndim,
                                  hypre_BoxIMin(ibox0));
            hypre_SubtractIndexes(hypre_BoxIMax(ibox0), offset, ndim,
                                  hypre_BoxIMax(ibox0));

            /* get "from" entries */
            hypre_SStructGridIntersect(grid, part, var, ibox0, -1,
                                       &frentries, &nfrentries);
            for (fri = 0; fri < nfrentries; fri++)
            {
               /* don't set couplings within the same part unless possibly for
                * cell data (to simplify periodic conditions for users) */
               hypre_SStructBoxManEntryGetPart(frentries[fri], part, &frpart);
               if (topart == frpart)
               {
                  if ( (frvartype != HYPRE_SSTRUCT_VARIABLE_CELL) ||
                       (tovartype != HYPRE_SSTRUCT_VARIABLE_CELL) )
                  {
                     continue;
                  }
                  hypre_BoxManEntryGetInfo(frentries[fri], (void **) &frinfo);
                  hypre_BoxManEntryGetInfo(toentries[toi], (void **) &toinfo);
                  if ( hypre_SStructBoxManInfoType(frinfo) ==
                       hypre_SStructBoxManInfoType(toinfo) )
                  {
                     continue;
                  }
               }

               hypre_BoxManEntryGetExtents( frentries[fri], hypre_BoxIMin(frbox), 
                                            hypre_BoxIMax(frbox) );
               hypre_IntersectBoxes(ibox0, frbox, ibox1);
               if (hypre_BoxVolume(ibox1))
               {
		 tvalues = hypre_TAlloc(HYPRE_Complex, hypre_BoxVolume(ibox1), HYPRE_MEMORY_SHARED);
		 
		 //tvalues =
                 //hypre_TReAlloc(tvalues,  HYPRE_Complex,  hypre_BoxVolume(ibox1), HYPRE_MEMORY_HOST);

                  if (action >= 0)
                  {
                     /* set or add */

                     /* copy values into tvalues */
                     start = hypre_BoxIMin(ibox1);
                     hypre_BoxGetSize(ibox1, loop_size);

                     /* TO DO: currently on CPU with UM */

#undef DEVICE_VAR
#define DEVICE_VAR is_device_ptr(tvalues)
                     hypre_SerialBoxLoop2Begin(ndim, loop_size,
                                         ibox1, start, stride, mi,
                                         vbox,  start, stride, vi);
<<<<<<< HEAD
#if defined(HYPRE_USING_OPENMP) && !defined(HYPRE_USE_RAJA)
#pragma omp parallel for private(HYPRE_BOX_PRIVATE) HYPRE_SMP_SCHEDULE
#endif
                     hypre_BoxLoop2For(mi, vi)
=======
>>>>>>> 52e3b4f2
                     {
                        tvalues[mi] = values[ei + vi*nentries];
                     }
                     hypre_SerialBoxLoop2End(mi, vi);
#undef DEVICE_VAR
#define DEVICE_VAR 

                     /* put values into UMatrix */
                     hypre_SStructUMatrixSetBoxValues( matrix, part, hypre_BoxIMin(ibox1), 
                                                       hypre_BoxIMax(ibox1),
                                                       var, 1, &entry, tvalues, action);
                     /* zero out values in PMatrix (possibly in ghost) */
                     hypre_StructMatrixClearBoxValues(smatrix, ibox1, 1, &sentry, -1, 1);
                  }
                  else
                  {
                     /* get */

                     /* get values from UMatrix */
                     hypre_SStructUMatrixSetBoxValues(
                        matrix, part, hypre_BoxIMin(ibox1), hypre_BoxIMax(ibox1),
                        var, 1, &entry, tvalues, action);

                     /* copy tvalues into values */
                     start = hypre_BoxIMin(ibox1);
                     hypre_BoxGetSize(ibox1, loop_size);

#undef DEVICE_VAR
#define DEVICE_VAR is_device_ptr(tvalues)
                     hypre_SerialBoxLoop2Begin(ndim, loop_size,
                                         ibox1, start, stride, mi,
                                         vbox,  start, stride, vi);
<<<<<<< HEAD
#if defined(HYPRE_USING_OPENMP) && !defined(HYPRE_USE_RAJA)
#pragma omp parallel for private(HYPRE_BOX_PRIVATE) HYPRE_SMP_SCHEDULE
#endif
                     hypre_BoxLoop2For(mi, vi)
=======
>>>>>>> 52e3b4f2
                     {
                        values[ei + vi*nentries] = tvalues[mi];
                     }
                     hypre_SerialBoxLoop2End(mi, vi);
#undef DEVICE_VAR
#define DEVICE_VAR
                  } /* end if action */

		  hypre_TFree(tvalues,HYPRE_MEMORY_SHARED);
               } /* end if nonzero ibox1 */
            } /* end of "from" boxman entries loop */
            hypre_TFree(frentries, HYPRE_MEMORY_HOST);
         } /* end if nonzero ibox0 */
      } /* end of "to" boxman entries loop */
      hypre_TFree(toentries, HYPRE_MEMORY_HOST);
   } /* end of entries loop */

   hypre_BoxDestroy(box);
   hypre_BoxDestroy(vbox);
   hypre_BoxDestroy(ibox0);
   hypre_BoxDestroy(ibox1);
   hypre_BoxDestroy(tobox);
   hypre_BoxDestroy(frbox);
   hypre_TFree(tvalues, HYPRE_MEMORY_HOST);

   return hypre_error_flag;
}
<|MERGE_RESOLUTION|>--- conflicted
+++ resolved
@@ -740,13 +740,6 @@
 	    /*LW: row_sizes is on CPU*/
             hypre_SerialBoxLoop1Begin(hypre_SStructMatrixNDim(matrix), loop_size,
                                 ghost_box, start, stride, mi);
-<<<<<<< HEAD
-#if defined(HYPRE_USING_OPENMP) && !defined(HYPRE_USE_RAJA)
-#pragma omp parallel for private(HYPRE_BOX_PRIVATE,mi) HYPRE_SMP_SCHEDULE
-#endif
-            hypre_BoxLoop1For(mi)
-=======
->>>>>>> 52e3b4f2
             {
                row_sizes[m+mi] = nnzs;
             }
@@ -990,13 +983,8 @@
       int_box = hypre_BoxCreate(ndim);
 
       nrows    = hypre_BoxVolume(vbox)*nentries;
-<<<<<<< HEAD
-      ncols    = hypre_UMCTAlloc(HYPRE_Int, nrows);
-#if defined(HYPRE_USING_OPENMP) && !defined(HYPRE_USE_RAJA)
-=======
       ncols    =  hypre_CTAlloc(HYPRE_Int,  nrows, HYPRE_MEMORY_SHARED);
 #ifdef HYPRE_USING_OPENMP
->>>>>>> 52e3b4f2
 #pragma omp parallel for private(i) HYPRE_SMP_SCHEDULE
 #endif
       for (i = 0; i < nrows; i++)
@@ -1502,13 +1490,6 @@
                      hypre_SerialBoxLoop2Begin(ndim, loop_size,
                                          ibox1, start, stride, mi,
                                          vbox,  start, stride, vi);
-<<<<<<< HEAD
-#if defined(HYPRE_USING_OPENMP) && !defined(HYPRE_USE_RAJA)
-#pragma omp parallel for private(HYPRE_BOX_PRIVATE) HYPRE_SMP_SCHEDULE
-#endif
-                     hypre_BoxLoop2For(mi, vi)
-=======
->>>>>>> 52e3b4f2
                      {
                         tvalues[mi] = values[ei + vi*nentries];
                      }
@@ -1541,13 +1522,6 @@
                      hypre_SerialBoxLoop2Begin(ndim, loop_size,
                                          ibox1, start, stride, mi,
                                          vbox,  start, stride, vi);
-<<<<<<< HEAD
-#if defined(HYPRE_USING_OPENMP) && !defined(HYPRE_USE_RAJA)
-#pragma omp parallel for private(HYPRE_BOX_PRIVATE) HYPRE_SMP_SCHEDULE
-#endif
-                     hypre_BoxLoop2For(mi, vi)
-=======
->>>>>>> 52e3b4f2
                      {
                         values[ei + vi*nentries] = tvalues[mi];
                      }
