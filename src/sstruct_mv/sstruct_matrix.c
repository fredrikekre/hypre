--- conflicted
+++ resolved
@@ -551,11 +551,7 @@
             hypre_SStructVariableGetOffset(vartypes[vi], ndim, varoffset);
             for (d = 0; d < ndim; d++)
             {
-<<<<<<< HEAD
-               num_ghost[2*d] = num_ghost[2*d+1] = hypre_IndexD(varoffset, d);
-=======
-               num_ghost[2 * d]   = num_ghost[2 * d + 1] = hypre_IndexD(varoffset, d);
->>>>>>> a2daaf67
+               num_ghost[2 * d] = num_ghost[2 * d + 1] = hypre_IndexD(varoffset, d);
             }
 
             /* accumulate values from AddTo */
@@ -874,16 +870,7 @@
 
             start = hypre_BoxIMin(box);
             hypre_BoxGetSize(box, loop_size);
-<<<<<<< HEAD
             hypre_BoxLoop1Begin(ndim, loop_size, ghost_box, start, stride, mi);
-=======
-            zypre_BoxLoop1Begin(hypre_SStructMatrixNDim(matrix), loop_size,
-                                ghost_box, start, stride, mi);
-#ifdef HYPRE_USING_OPENMP
-            #pragma omp parallel for private(HYPRE_BOX_PRIVATE,mi) HYPRE_SMP_SCHEDULE
-#endif
-            zypre_BoxLoop1For(mi)
->>>>>>> a2daaf67
             {
                row_sizes[m + mi] = nnzs;
             }
@@ -926,25 +913,6 @@
    /* Free memory */
    hypre_TFree(row_sizes, HYPRE_MEMORY_HOST);
 
-<<<<<<< HEAD
-=======
-   hypre_SStructMatrixTmpSize(matrix)            = max_row_size;
-   hypre_SStructMatrixTmpRowCoords(matrix)       = hypre_CTAlloc(HYPRE_BigInt,  max_row_size,
-                                                                 HYPRE_MEMORY_HOST);
-   hypre_SStructMatrixTmpColCoords(matrix)       = hypre_CTAlloc(HYPRE_BigInt,  max_row_size,
-                                                                 HYPRE_MEMORY_HOST);
-   hypre_SStructMatrixTmpCoeffs(matrix)          = hypre_CTAlloc(HYPRE_Complex, max_row_size,
-                                                                 HYPRE_MEMORY_HOST);
-   hypre_SStructMatrixTmpRowCoordsDevice(matrix) = hypre_CTAlloc(HYPRE_BigInt,  max_row_size,
-                                                                 HYPRE_MEMORY_DEVICE);
-   hypre_SStructMatrixTmpColCoordsDevice(matrix) = hypre_CTAlloc(HYPRE_BigInt,  max_row_size,
-                                                                 HYPRE_MEMORY_DEVICE);
-   hypre_SStructMatrixTmpCoeffsDevice(matrix)    = hypre_CTAlloc(HYPRE_Complex, max_row_size,
-                                                                 HYPRE_MEMORY_DEVICE);
-
-   HYPRE_IJMatrixInitialize(ijmatrix);
-
->>>>>>> a2daaf67
    return hypre_error_flag;
 }
 
@@ -1074,35 +1042,9 @@
 
    if (action > 0)
    {
-<<<<<<< HEAD
       HYPRE_IJMatrixAddToValues(ijmatrix, 1, &ncoeffs, &row_coord,
                                 (const HYPRE_BigInt *) col_coords,
                                 (const HYPRE_Complex *) coeffs);
-=======
-      hypreDevice_BigIntFilln(d_row_coords, ncoeffs, row_coord);
-      hypre_TMemcpy(d_col_coords, col_coords, HYPRE_BigInt, ncoeffs, HYPRE_MEMORY_DEVICE,
-                    HYPRE_MEMORY_HOST);
-      hypre_TMemcpy(d_coeffs, coeffs, HYPRE_Complex, ncoeffs, HYPRE_MEMORY_DEVICE, HYPRE_MEMORY_HOST);
-
-      if (action > 0)
-      {
-         HYPRE_IJMatrixAddToValues(ijmatrix, ncoeffs, NULL, d_row_coords,
-                                   (const HYPRE_BigInt *) d_col_coords,
-                                   (const HYPRE_Complex *) d_coeffs);
-      }
-      else if (action > -1)
-      {
-         HYPRE_IJMatrixSetValues(ijmatrix, ncoeffs, NULL, d_row_coords,
-                                 (const HYPRE_BigInt *) d_col_coords,
-                                 (const HYPRE_Complex *) d_coeffs);
-      }
-      else
-      {
-         // RL:TODO
-         HYPRE_IJMatrixGetValues(ijmatrix, 1, &ncoeffs, &row_coord,
-                                 col_coords, values);
-      }
->>>>>>> a2daaf67
    }
    else if (action > -1)
    {
@@ -1203,19 +1145,11 @@
       map_vbox = hypre_BoxCreate(ndim);
 
       nrows       = hypre_BoxVolume(set_box);
-<<<<<<< HEAD
-      ncols       = hypre_CTAlloc(HYPRE_Int, nrows, HYPRE_MEMORY_DEVICE);
-      rows        = hypre_CTAlloc(HYPRE_BigInt, nrows, HYPRE_MEMORY_DEVICE);
-      row_indexes = hypre_CTAlloc(HYPRE_Int, nrows, HYPRE_MEMORY_DEVICE);
-      cols        = hypre_CTAlloc(HYPRE_BigInt, nrows*nentries, HYPRE_MEMORY_DEVICE);
-      ijvalues    = hypre_CTAlloc(HYPRE_Complex, nrows*nentries, HYPRE_MEMORY_DEVICE);
-=======
       ncols       = hypre_CTAlloc(HYPRE_Int,     nrows,          HYPRE_MEMORY_DEVICE);
       rows        = hypre_CTAlloc(HYPRE_BigInt,  nrows,          HYPRE_MEMORY_DEVICE);
       row_indexes = hypre_CTAlloc(HYPRE_Int,     nrows,          HYPRE_MEMORY_DEVICE);
       cols        = hypre_CTAlloc(HYPRE_BigInt,  nrows * nentries, HYPRE_MEMORY_DEVICE);
       ijvalues    = hypre_CTAlloc(HYPRE_Complex, nrows * nentries, HYPRE_MEMORY_DEVICE);
->>>>>>> a2daaf67
 
       hypre_SetIndex(stride, 1);
 
@@ -1300,19 +1234,10 @@
                   cols[ci] = col_base;
                   for (d = 0; d < ndim; d++)
                   {
-<<<<<<< HEAD
-                     rows[mi] += loop_index[d]*rs[d]*dom_stride[d];
-                     cols[ci] += loop_index[d]*cs[d];
+                     rows[mi] += loop_index[d] * rs[d] * dom_stride[d];
+                     cols[ci] += loop_index[d] * cs[d];
                   }
-                  ijvalues[ci] = values[ei + vi*nentries];
-=======
-                     rows[mi] += index[d] * rs[d];
-                     cols[ci] += index[d] * cs[d];
-                  }
-#endif
-
                   ijvalues[ci] = values[ei + vi * nentries];
->>>>>>> a2daaf67
                   ncols[mi]++;
                }
                hypre_BoxLoop2End(mi, vi);
@@ -1779,15 +1704,8 @@
                hypre_IntersectBoxes(ibox0, frbox, ibox1);
                if (hypre_BoxVolume(ibox1))
                {
-<<<<<<< HEAD
                   tvalues = hypre_TReAlloc(tvalues, HYPRE_Complex, hypre_BoxVolume(ibox1),
                                            HYPRE_MEMORY_HOST);
-=======
-                  HYPRE_Int tvalues_new_size = hypre_BoxVolume(ibox1);
-                  tvalues = hypre_TReAlloc_v2(tvalues, HYPRE_Complex, tvalues_size, HYPRE_Complex, tvalues_new_size,
-                                              HYPRE_MEMORY_DEVICE);
-                  tvalues_size = tvalues_new_size;
->>>>>>> a2daaf67
 
                   if (action >= 0)
                   {
