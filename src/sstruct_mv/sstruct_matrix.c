--- conflicted
+++ resolved
@@ -62,7 +62,7 @@
    HYPRE_Int              vi, vj;
    HYPRE_Int              i, j, k;
 
-   pmatrix = hypre_TAlloc(hypre_SStructPMatrix,  1, HYPRE_MEMORY_HOST);
+   pmatrix = hypre_TAlloc(hypre_SStructPMatrix, 1, HYPRE_MEMORY_HOST);
 
    hypre_SStructPMatrixComm(pmatrix)     = comm;
    hypre_SStructPMatrixPGrid(pmatrix)    = pgrid;
@@ -70,21 +70,14 @@
    hypre_SStructPMatrixNVars(pmatrix)    = nvars;
 
    /* create sstencils */
-<<<<<<< HEAD
-   smaps      = hypre_TAlloc(HYPRE_Int *, nvars);
-   sstencils  = hypre_TAlloc(hypre_StructStencil **, nvars);
-   new_sizes  = hypre_TAlloc(HYPRE_Int, nvars);
-   new_shapes = hypre_TAlloc(hypre_Index *, nvars);
-=======
-   smaps     = hypre_TAlloc(HYPRE_Int *,  nvars, HYPRE_MEMORY_HOST);
-   sstencils = hypre_TAlloc(hypre_StructStencil **,  nvars, HYPRE_MEMORY_HOST);
-   new_sizes  = hypre_TAlloc(HYPRE_Int,  nvars, HYPRE_MEMORY_HOST);
-   new_shapes = hypre_TAlloc(hypre_Index *,  nvars, HYPRE_MEMORY_HOST);
->>>>>>> 414fa671
+   smaps      = hypre_TAlloc(HYPRE_Int *, nvars, HYPRE_MEMORY_HOST);
+   sstencils  = hypre_TAlloc(hypre_StructStencil **, nvars, HYPRE_MEMORY_HOST);
+   new_sizes  = hypre_TAlloc(HYPRE_Int, nvars, HYPRE_MEMORY_HOST);
+   new_shapes = hypre_TAlloc(hypre_Index *, nvars, HYPRE_MEMORY_HOST);
    size = 0;
    for (vi = 0; vi < nvars; vi++)
    {
-      sstencils[vi] = hypre_TAlloc(hypre_StructStencil *,  nvars, HYPRE_MEMORY_HOST);
+      sstencils[vi] = hypre_TAlloc(hypre_StructStencil *, nvars, HYPRE_MEMORY_HOST);
       for (vj = 0; vj < nvars; vj++)
       {
          sstencils[vi][vj] = NULL;
@@ -96,7 +89,7 @@
       sstencil_shape = hypre_StructStencilShape(sstencil);
       sstencil_size  = hypre_StructStencilSize(sstencil);
 
-      smaps[vi] = hypre_TAlloc(HYPRE_Int,  sstencil_size, HYPRE_MEMORY_HOST);
+      smaps[vi] = hypre_TAlloc(HYPRE_Int, sstencil_size, HYPRE_MEMORY_HOST);
       for (i = 0; i < sstencil_size; i++)
       {
          j = vars[i];
@@ -106,7 +99,7 @@
       {
          if (new_sizes[vj])
          {
-            new_shapes[vj] = hypre_TAlloc(hypre_Index,  new_sizes[vj], HYPRE_MEMORY_HOST);
+            new_shapes[vj] = hypre_TAlloc(hypre_Index, new_sizes[vj], HYPRE_MEMORY_HOST);
             new_sizes[vj] = 0;
          }
       }
@@ -134,10 +127,10 @@
    hypre_TFree(new_shapes, HYPRE_MEMORY_HOST);
 
    /* create smatrices */
-   smatrices = hypre_TAlloc(hypre_StructMatrix **,  nvars, HYPRE_MEMORY_HOST);
+   smatrices = hypre_TAlloc(hypre_StructMatrix **, nvars, HYPRE_MEMORY_HOST);
    for (vi = 0; vi < nvars; vi++)
    {
-      smatrices[vi] = hypre_TAlloc(hypre_StructMatrix *,  nvars, HYPRE_MEMORY_HOST);
+      smatrices[vi] = hypre_TAlloc(hypre_StructMatrix *, nvars, HYPRE_MEMORY_HOST);
       for (vj = 0; vj < nvars; vj++)
       {
          smatrices[vi][vj] = NULL;
@@ -151,27 +144,19 @@
    }
    hypre_SStructPMatrixSMatrices(pmatrix) = smatrices;
 
-<<<<<<< HEAD
    /* create domain and range grid strides */
    hypre_SetIndex(hypre_SStructPMatrixDomainStride(pmatrix), 1);
    hypre_SetIndex(hypre_SStructPMatrixRangeStride(pmatrix), 1);
 
    /* create arrays */
-   symmetric     = hypre_TAlloc(HYPRE_Int *, nvars);
-   num_centries  = hypre_TAlloc(HYPRE_Int *, nvars);
-   centries      = hypre_TAlloc(HYPRE_Int **, nvars);
+   symmetric     = hypre_TAlloc(HYPRE_Int *, nvars, HYPRE_MEMORY_HOST);
+   num_centries  = hypre_TAlloc(HYPRE_Int *, nvars, HYPRE_MEMORY_HOST);
+   centries      = hypre_TAlloc(HYPRE_Int **, nvars, HYPRE_MEMORY_HOST);
    for (vi = 0; vi < nvars; vi++)
    {
-      symmetric[vi]    = hypre_TAlloc(HYPRE_Int, nvars);
-      num_centries[vi] = hypre_TAlloc(HYPRE_Int, nvars);
-      centries[vi]     = hypre_TAlloc(HYPRE_Int *, nvars);
-=======
-   /* create symmetric */
-   symmetric = hypre_TAlloc(HYPRE_Int *,  nvars, HYPRE_MEMORY_HOST);
-   for (vi = 0; vi < nvars; vi++)
-   {
-      symmetric[vi] = hypre_TAlloc(HYPRE_Int,  nvars, HYPRE_MEMORY_HOST);
->>>>>>> 414fa671
+      symmetric[vi]    = hypre_TAlloc(HYPRE_Int, nvars, HYPRE_MEMORY_HOST);
+      num_centries[vi] = hypre_TAlloc(HYPRE_Int, nvars, HYPRE_MEMORY_HOST);
+      centries[vi]     = hypre_TAlloc(HYPRE_Int *, nvars, HYPRE_MEMORY_HOST);
       for (vj = 0; vj < nvars; vj++)
       {
          symmetric[vi][vj]    = 0;
@@ -183,12 +168,7 @@
    hypre_SStructPMatrixNumCEntries(pmatrix) = num_centries;
    hypre_SStructPMatrixCEntries(pmatrix) = centries;
    hypre_SStructPMatrixSEntriesSize(pmatrix) = size;
-<<<<<<< HEAD
-   hypre_SStructPMatrixSEntries(pmatrix) = hypre_TAlloc(HYPRE_Int, size);
-=======
-   hypre_SStructPMatrixSEntries(pmatrix) = hypre_TAlloc(HYPRE_Int,  size, HYPRE_MEMORY_HOST);
-
->>>>>>> 414fa671
+   hypre_SStructPMatrixSEntries(pmatrix) = hypre_TAlloc(HYPRE_Int, size, HYPRE_MEMORY_HOST);
    hypre_SStructPMatrixRefCount(pmatrix) = 1;
 
    *pmatrix_ptr = pmatrix;
@@ -237,37 +217,23 @@
             {
                hypre_StructStencilDestroy(sstencils[vi][vj]);
                hypre_StructMatrixDestroy(smatrices[vi][vj]);
-               hypre_TFree(centries[vi][vj]);
+               hypre_TFree(centries[vi][vj], HYPRE_MEMORY_HOST);
             }
-<<<<<<< HEAD
-            hypre_TFree(sstencils[vi]);
-            hypre_TFree(smatrices[vi]);
-            hypre_TFree(symmetric[vi]);
-            hypre_TFree(num_centries[vi]);
-            hypre_TFree(centries[vi]);
-         }
-         hypre_TFree(stencils);
-         hypre_TFree(smaps);
-         hypre_TFree(sstencils);
-         hypre_TFree(smatrices);
-         hypre_TFree(symmetric);
-         hypre_TFree(num_centries);
-         hypre_TFree(centries);
-         hypre_TFree(sentries);
-         hypre_TFree(pmatrix);
-=======
             hypre_TFree(sstencils[vi], HYPRE_MEMORY_HOST);
             hypre_TFree(smatrices[vi], HYPRE_MEMORY_HOST);
             hypre_TFree(symmetric[vi], HYPRE_MEMORY_HOST);
+            hypre_TFree(num_centries[vi], HYPRE_MEMORY_HOST);
+            hypre_TFree(centries[vi], HYPRE_MEMORY_HOST);
          }
          hypre_TFree(stencils, HYPRE_MEMORY_HOST);
          hypre_TFree(smaps, HYPRE_MEMORY_HOST);
          hypre_TFree(sstencils, HYPRE_MEMORY_HOST);
          hypre_TFree(smatrices, HYPRE_MEMORY_HOST);
          hypre_TFree(symmetric, HYPRE_MEMORY_HOST);
-         hypre_TFree(hypre_SStructPMatrixSEntries(pmatrix), HYPRE_MEMORY_HOST);
+         hypre_TFree(num_centries, HYPRE_MEMORY_HOST);
+         hypre_TFree(centries, HYPRE_MEMORY_HOST);
+         hypre_TFree(sentries, HYPRE_MEMORY_HOST);
          hypre_TFree(pmatrix, HYPRE_MEMORY_HOST);
->>>>>>> 414fa671
       }
    }
 
@@ -281,18 +247,13 @@
 {
    HYPRE_Int             nvars        = hypre_SStructPMatrixNVars(pmatrix);
    HYPRE_Int           **symmetric    = hypre_SStructPMatrixSymmetric(pmatrix);
-<<<<<<< HEAD
    HYPRE_Int           **num_centries = hypre_SStructPMatrixNumCEntries(pmatrix);
    HYPRE_Int          ***centries     = hypre_SStructPMatrixCEntries(pmatrix);
    hypre_IndexRef        dom_stride   = hypre_SStructPMatrixDomainStride(pmatrix);
    hypre_IndexRef        ran_stride   = hypre_SStructPMatrixRangeStride(pmatrix);
    HYPRE_Int             num_ghost[2*HYPRE_MAXDIM];
-=======
->>>>>>> 414fa671
    hypre_StructMatrix   *smatrix;
-   HYPRE_Int             vi, vj;
-   /* HYPRE_Int             num_ghost[2*HYPRE_MAXDIM]; */
-   /* HYPRE_Int             vi, vj, d, ndim; */
+   HYPRE_Int             vi, vj, d, ndim;
 
 #if 0
    ndim = hypre_SStructPMatrixNDim(pmatrix);
@@ -302,14 +263,11 @@
    {
       num_ghost[2*d] = num_ghost[2*d+1] = 1;
    }
-<<<<<<< HEAD
    for (d = ndim; d < HYPRE_MAXDIM; d++)
    {
       num_ghost[2*d] = num_ghost[2*d+1] = 0;
    }
-=======
 #endif
->>>>>>> 414fa671
    for (vi = 0; vi < nvars; vi++)
    {
       for (vj = 0; vj < nvars; vj++)
@@ -323,11 +281,7 @@
                                                  num_centries[vi][vj],
                                                  centries[vi][vj]);
             HYPRE_StructMatrixSetSymmetric(smatrix, symmetric[vi][vj]);
-<<<<<<< HEAD
-            HYPRE_StructMatrixSetNumGhost(smatrix, num_ghost);
-=======
             /* hypre_StructMatrixSetNumGhost(smatrix, num_ghost); */
->>>>>>> 414fa671
             hypre_StructMatrixInitialize(smatrix);
             /* needed to get AddTo accumulation correct between processors */
             hypre_StructMatrixClearGhostValues(smatrix);
@@ -471,10 +425,7 @@
    /* set values inside the grid */
    hypre_StructMatrixSetBoxValues(smatrix, set_box, value_box, nentries, sentries,
                                   values, action, -1, 0);
-   /* TODO: Why need DeviceSync? */
-#if defined(HYPRE_USING_CUDA) || defined(HYPRE_USING_DEVICE_OPENMP)
-   hypre_SyncCudaDevice(hypre_handle());
-#endif
+
    /* set (AddTo/Get) or clear (Set) values outside the grid in ghost zones */
    if (action != 0)
    {
@@ -578,13 +529,10 @@
       return hypre_error_flag;
    }
 
-<<<<<<< HEAD
    for (d = ndim; d < HYPRE_MAXDIM; d++)
    {
       num_ghost[2*d] = num_ghost[2*d+1] = 0;
    }
-=======
->>>>>>> 414fa671
    for (vi = 0; vi < nvars; vi++)
    {
       for (vj = 0; vj < nvars; vj++)
@@ -656,11 +604,7 @@
  * TODO: Deprecate this function. var == -1 or to_var == -1 are never used.
  *       These cases are used only in HYPRE_SStructMatrixSetSymmetric.
  *--------------------------------------------------------------------------*/
-<<<<<<< HEAD
 #if 0
-=======
-
->>>>>>> 414fa671
 HYPRE_Int
 hypre_SStructPMatrixSetSymmetric( hypre_SStructPMatrix *pmatrix,
                                   HYPRE_Int             var,
@@ -730,7 +674,7 @@
    HYPRE_Int     i;
 
    pmnum_centries[var][to_var] = num_centries;
-   pmcentries[var][to_var]     = hypre_CTAlloc(HYPRE_Int, num_centries);
+   pmcentries[var][to_var]     = hypre_CTAlloc(HYPRE_Int, num_centries, HYPRE_MEMORY_HOST);
    for (i = 0; i < num_centries; i++)
    {
       pmcentries[var][to_var][i] = centries[i];
@@ -834,14 +778,7 @@
    HYPRE_Int              *row_sizes;
    HYPRE_Int               max_size;
 
-<<<<<<< HEAD
    HYPRE_IJMatrixSetObjectType(ijmatrix, HYPRE_PARCSR);
-=======
-#ifdef HYPRE_USING_OPENMP
-   HYPRE_IJMatrixSetOMPFlag(ijmatrix, 1); /* Use OpenMP */
-#endif
-
->>>>>>> 414fa671
    if (matrix_type == HYPRE_SSTRUCT || matrix_type == HYPRE_STRUCT)
    {
       rowstart = hypre_SStructGridGhstartRank(grid);
@@ -856,7 +793,7 @@
    /* set row sizes */
    max_size  = m = 0;
    ghost_box = hypre_BoxCreate(ndim);
-   row_sizes = hypre_CTAlloc(HYPRE_Int,  nrows, HYPRE_MEMORY_HOST);
+   row_sizes = hypre_CTAlloc(HYPRE_Int, nrows, HYPRE_MEMORY_HOST);
    hypre_SetIndex(stride, 1);
    for (part = 0; part < nparts; part++)
    {
@@ -866,11 +803,7 @@
       /* This part is active in the range grid */
       for (var = 0; var < nvars; var++)
       {
-<<<<<<< HEAD
          sgrid = hypre_SStructPGridSGrid(pgrid, var);
-=======
-         sgrid = hypre_SStructPGridSGrid(pgrids[part], var);
->>>>>>> 414fa671
 
          stencil = stencils[part][var];
          split = hypre_SStructMatrixSplit(matrix, part, var);
@@ -901,18 +834,13 @@
 
             start = hypre_BoxIMin(box);
             hypre_BoxGetSize(box, loop_size);
-<<<<<<< HEAD
-            hypre_BoxLoop1Begin(ndim, loop_size, ghost_box, start, stride, mi);
-=======
-            zypre_BoxLoop1Begin(hypre_SStructMatrixNDim(matrix), loop_size,
-                                ghost_box, start, stride, mi);
->>>>>>> 414fa671
+            zypre_BoxLoop1Begin(ndim, loop_size, ghost_box, start, stride, mi);
 #ifdef HYPRE_USING_OPENMP
 #pragma omp parallel for private(HYPRE_BOX_PRIVATE,mi) HYPRE_SMP_SCHEDULE
 #endif
             zypre_BoxLoop1For(mi)
             {
-               row_sizes[m + mi] = nnzs;
+               row_sizes[m+mi] = nnzs;
             }
             zypre_BoxLoop1End(mi);
 
@@ -942,25 +870,16 @@
          max_size = hypre_max(max_size, row_sizes[m]);
       }
    }
-   hypre_SStructMatrixTmpColCoords(matrix) = hypre_CTAlloc(HYPRE_Int, max_size);
-   hypre_SStructMatrixTmpCoeffs(matrix)    = hypre_CTAlloc(HYPRE_Complex, max_size);
+   hypre_SStructMatrixTmpColCoords(matrix) = hypre_CTAlloc(HYPRE_Int, max_size, HYPRE_MEMORY_HOST);
+   hypre_SStructMatrixTmpCoeffs(matrix)    = hypre_CTAlloc(HYPRE_Complex, max_size,
+                                                           HYPRE_MEMORY_HOST);
 
    /* ZTODO: Update row_sizes based on neighbor off-part couplings */
    HYPRE_IJMatrixSetRowSizes(ijmatrix, (const HYPRE_Int *) row_sizes);
    HYPRE_IJMatrixInitialize(ijmatrix);
 
-<<<<<<< HEAD
    /* Free memory */
-   hypre_TFree(row_sizes);
-=======
    hypre_TFree(row_sizes, HYPRE_MEMORY_HOST);
-
-   hypre_SStructMatrixTmpRowCoords(matrix) = hypre_CTAlloc(HYPRE_BigInt,  max_row_size, HYPRE_MEMORY_DEVICE);
-   hypre_SStructMatrixTmpColCoords(matrix) = hypre_CTAlloc(HYPRE_BigInt,  max_row_size, HYPRE_MEMORY_DEVICE);
-   hypre_SStructMatrixTmpCoeffs(matrix)    = hypre_CTAlloc(HYPRE_Complex, max_row_size, HYPRE_MEMORY_DEVICE);
-
-   HYPRE_IJMatrixInitialize(ijmatrix);
->>>>>>> 414fa671
 
    return hypre_error_flag;
 }
@@ -972,11 +891,8 @@
  *
  * 9/09 - AB: modified to use the box manager - here we need to check the
  *            neighbor box manager also
-<<<<<<< HEAD
  *
  * TODO: Do we really need dom_grid here?
-=======
->>>>>>> 414fa671
  *--------------------------------------------------------------------------*/
 
 HYPRE_Int
@@ -1008,26 +924,14 @@
    HYPRE_BigInt            *col_coords;
    HYPRE_Int                ncoeffs;
    HYPRE_Complex           *coeffs;
-<<<<<<< HEAD
-   HYPRE_Int                i, entry, Uverank;
-=======
    HYPRE_Int                i, entry;
    HYPRE_BigInt             Uverank;
-   HYPRE_Int                matrix_type = hypre_SStructMatrixObjectType(matrix);
->>>>>>> 414fa671
 
    hypre_SStructGridFindBoxManEntry(grid, part, index, var, &boxman_entry);
 
    /* if not local, check neighbors */
    if (boxman_entry == NULL)
-<<<<<<< HEAD
-   {
-      hypre_SStructGridFindNborBoxManEntry(grid, part, index, var,
-                                           &boxman_entry);
-   }
-=======
       hypre_SStructGridFindNborBoxManEntry(grid, part, index, var, &boxman_entry);
->>>>>>> 414fa671
 
    if (boxman_entry == NULL)
    {
@@ -1046,7 +950,6 @@
 
    col_coords = hypre_SStructMatrixTmpColCoords(matrix);
    coeffs     = hypre_SStructMatrixTmpCoeffs(matrix);
-
    ncoeffs = 0;
    for (i = 0; i < nentries; i++)
    {
@@ -1063,10 +966,7 @@
 
          /* if not local, check neighbors */
          if (boxman_entry == NULL)
-<<<<<<< HEAD
-         {
-=======
->>>>>>> 414fa671
+         {
             hypre_SStructGridFindNborBoxManEntry(dom_grid, part, to_index,
                                                  vars[entry], &boxman_entry);
          }
@@ -1089,14 +989,11 @@
          if (Uverank > -1)
          {
             Uventry = hypre_SStructGraphUVEntry(graph, Uverank);
-<<<<<<< HEAD
 
             /* Sanity check */
             hypre_assert(entry < hypre_SStructUVEntryNUEntries(Uventry));
 
             /* Set column number and coefficient */
-=======
->>>>>>> 414fa671
             col_coords[ncoeffs] = hypre_SStructUVEntryToRank(Uventry, entry);
             coeffs[ncoeffs] = values[i];
             ncoeffs++;
@@ -1104,52 +1001,22 @@
       }
    }
 
-#if defined(HYPRE_USING_CUDA)
-   HYPRE_BigInt *row_coords = hypre_SStructMatrixTmpRowCoords(matrix);
-
-   if ( hypre_GetExecPolicy1(hypre_IJMatrixMemoryLocation(ijmatrix)) == HYPRE_EXEC_DEVICE )
-   {
-      hypreDevice_BigIntFilln(row_coords, ncoeffs, row_coord);
-
-      if (action > 0)
-      {
-         HYPRE_IJMatrixAddToValues(ijmatrix, ncoeffs, NULL, row_coords,
-                                   (const HYPRE_BigInt *) col_coords,
-                                   (const HYPRE_Complex *) coeffs);
-      }
-      else if (action > -1)
-      {
-         HYPRE_IJMatrixSetValues(ijmatrix, ncoeffs, NULL, row_coords,
-                                 (const HYPRE_BigInt *) col_coords,
-                                 (const HYPRE_Complex *) coeffs);
-      }
-      else
-      {
-         // RL:TODO
-         HYPRE_IJMatrixGetValues(ijmatrix, 1, &ncoeffs, &row_coord,
-                                 col_coords, values);
-      }
+   if (action > 0)
+   {
+      HYPRE_IJMatrixAddToValues(ijmatrix, 1, &ncoeffs, &row_coord,
+                                (const HYPRE_BigInt *) col_coords,
+                                (const HYPRE_Complex *) coeffs);
+   }
+   else if (action > -1)
+   {
+      HYPRE_IJMatrixSetValues(ijmatrix, 1, &ncoeffs, &row_coord,
+                              (const HYPRE_BigInt *) col_coords,
+                              (const HYPRE_Complex *) coeffs);
    }
    else
-#endif
-   {
-      if (action > 0)
-      {
-         HYPRE_IJMatrixAddToValues(ijmatrix, 1, &ncoeffs, &row_coord,
-                                   (const HYPRE_BigInt *) col_coords,
-                                   (const HYPRE_Complex *) coeffs);
-      }
-      else if (action > -1)
-      {
-         HYPRE_IJMatrixSetValues(ijmatrix, 1, &ncoeffs, &row_coord,
-                                 (const HYPRE_BigInt *) col_coords,
-                                 (const HYPRE_Complex *) coeffs);
-      }
-      else
-      {
-         HYPRE_IJMatrixGetValues(ijmatrix, 1, &ncoeffs, &row_coord,
-                                 col_coords, values);
-      }
+   {
+      HYPRE_IJMatrixGetValues(ijmatrix, 1, &ncoeffs, &row_coord,
+                              col_coords, values);
    }
 
    return hypre_error_flag;
@@ -1164,21 +1031,6 @@
  *
  * 9/09 - AB: modified to use the box manager- here we need to check the
  *            neighbor box manager also
-<<<<<<< HEAD
- *--------------------------------------------------------------------------*/
-
-HYPRE_Int
-hypre_SStructUMatrixSetBoxValuesHelper( hypre_SStructMatrix *matrix,
-                                        HYPRE_Int            part,
-                                        hypre_Index          ilower,
-                                        hypre_Index          iupper,
-                                        HYPRE_Int            var,
-                                        HYPRE_Int            nentries,
-                                        HYPRE_Int           *entries,
-                                        HYPRE_Complex       *values,
-                                        HYPRE_Int            action,
-                                        HYPRE_IJMatrix       ijmatrix )
-=======
  *
  * To illustrate what is computed below before calling IJSetValues2(), consider
  * the following example of a 5-pt stencil (c,w,e,s,n) on a 3x2 grid (the 'x' in
@@ -1194,16 +1046,16 @@
  *--------------------------------------------------------------------------*/
 
 HYPRE_Int
-hypre_SStructUMatrixSetBoxValues( hypre_SStructMatrix *matrix,
-                                  HYPRE_Int            part,
-                                  hypre_Box           *set_box,
-                                  HYPRE_Int            var,
-                                  HYPRE_Int            nentries,
-                                  HYPRE_Int           *entries,
-                                  hypre_Box           *value_box,
-                                  HYPRE_Complex       *values,
-                                  HYPRE_Int            action )
->>>>>>> 414fa671
+hypre_SStructUMatrixSetBoxValuesHelper( hypre_SStructMatrix *matrix,
+                                        HYPRE_Int            part,
+                                        hypre_Box           *set_box,
+                                        HYPRE_Int            var,
+                                        HYPRE_Int            nentries,
+                                        HYPRE_Int           *entries,
+                                        hypre_Box           *value_box,
+                                        HYPRE_Complex       *values,
+                                        HYPRE_Int            action,
+                                        HYPRE_IJMatrix       ijmatrix )
 {
    HYPRE_Int             ndim        = hypre_SStructMatrixNDim(matrix);
    HYPRE_Int             matrix_type = hypre_SStructMatrixObjectType(matrix);
@@ -1230,18 +1082,11 @@
    hypre_Box            *map_box;
    hypre_Box            *int_box;
    hypre_Box            *map_vbox;
-   hypre_Index           index, unit_stride, loop_size;
+   hypre_Index           index, stride, loop_size;
    hypre_IndexRef        start;
-   hypre_Index           origin;
    hypre_Index           rs, cs;
-<<<<<<< HEAD
-   HYPRE_Int             row_base, col_base;
+   HYPRE_BigInt          row_base, col_base;
    HYPRE_Int             d, ei, entry, ii, jj, i, mi, vi;
-=======
-   HYPRE_BigInt          row_base, col_base;
-   HYPRE_Int             ei, entry, ii, jj, i;
-   HYPRE_Int             matrix_type = hypre_SStructMatrixObjectType(matrix);
->>>>>>> 414fa671
 
    box  = hypre_BoxCreate(ndim);
 
@@ -1263,8 +1108,7 @@
       cols        = hypre_CTAlloc(HYPRE_BigInt, nrows*nentries, HYPRE_MEMORY_DEVICE);
       ijvalues    = hypre_CTAlloc(HYPRE_Complex, nrows*nentries, HYPRE_MEMORY_DEVICE);
 
-      hypre_SetIndex(unit_stride, 1);
-      hypre_SetIndex(origin, 0);
+      hypre_SetIndex(stride, 1);
 
       hypre_SStructGridIntersect(grid, part, var, set_box, -1,
                                  &boxman_entries, &nboxman_entries);
@@ -1279,12 +1123,6 @@
          hypre_IntersectBoxes(box, map_box, int_box);
          hypre_CopyBox(int_box, box);
 
-<<<<<<< HEAD
-         nrows = 0;
-         for (ei = 0; ei < nentries; ei++)
-         {
-            entry = entries[ei];
-=======
          /* For each index in 'box', compute a row of length <= nentries and
           * insert it into an nentries-length segment of 'cols' and 'ijvalues'.
           * This may result in gaps, but IJSetValues2() is designed for that. */
@@ -1305,27 +1143,16 @@
 
             hypre_CopyBox(box, to_box);
 
->>>>>>> 414fa671
             offset = shape[entry];
-
-            hypre_CopyBox(box, to_box);
             hypre_BoxShiftPos(to_box, offset);
-<<<<<<< HEAD
             hypre_CoarsenBox(to_box, NULL, dom_stride);
-=======
->>>>>>> 414fa671
 
             hypre_SStructGridIntersect(dom_grid, part, vars[entry], to_box, -1,
                                        &boxman_to_entries, &nboxman_to_entries);
 
             for (jj = 0; jj < nboxman_to_entries; jj++)
             {
-<<<<<<< HEAD
-               hypre_SStructBoxManEntryGetStrides(boxman_to_entries[jj],
-                                                  cs, matrix_type);
-=======
                hypre_SStructBoxManEntryGetStrides(boxman_to_entries[jj], cs, matrix_type);
->>>>>>> 414fa671
 
                hypre_BoxManEntryGetExtents(boxman_to_entries[jj],
                                            hypre_BoxIMin(map_box), hypre_BoxIMax(map_box));
@@ -1335,17 +1162,13 @@
                hypre_SStructBoxManEntryGetGlobalRank(boxman_to_entries[jj],
                                                      index, &col_base, matrix_type);
 
-<<<<<<< HEAD
                hypre_RefineBox(int_box, NULL, dom_stride);
-=======
->>>>>>> 414fa671
                hypre_BoxShiftNeg(int_box, offset);
 
                hypre_CopyIndex(hypre_BoxIMin(int_box), index);
                hypre_SStructBoxManEntryGetGlobalRank(boxman_entries[ii],
                                                      index, &row_base, matrix_type);
-<<<<<<< HEAD
-               hypre_CopyBox(vbox, map_vbox);
+               hypre_CopyBox(value_box, map_vbox);
 
                hypre_SStructMatrixMapDataBox(matrix, part, var, vars[entry], map_vbox);
                hypre_SStructMatrixMapDataBox(matrix, part, var, vars[entry], int_box);
@@ -1353,45 +1176,30 @@
                start = hypre_BoxIMin(int_box);
                hypre_BoxGetSize(int_box, loop_size);
 
+#ifdef HYPRE_USING_OPENMP
+#pragma omp parallel for private(HYPRE_BOX_PRIVATE,mi,vi,index,d) HYPRE_SMP_SCHEDULE
+#endif
                hypre_BoxLoop2Begin(ndim, loop_size,
-                                   int_box,  start, unit_stride, mi,
-                                   map_vbox, start, unit_stride, vi);
-=======
-
-               start = hypre_BoxIMin(int_box);
-               hypre_BoxGetSize(int_box, loop_size);
-               /*FIXME: Currently works only for the default boxloop (see GetIndex below) */
-               zypre_BoxLoop2Begin(ndim, loop_size,
-                                   box,  start, stride, mi,
-                                   value_box, start, stride, vi);
->>>>>>> 414fa671
-#ifdef HYPRE_USING_OPENMP
-#pragma omp parallel for private(HYPRE_BOX_PRIVATE) HYPRE_SMP_SCHEDULE
-#endif
-               zypre_BoxLoop2For(mi, vi)
+                                   box,      start, stride, mi,
+                                   map_vbox, start, stride, vi);
                {
                   hypre_Index index;
                   HYPRE_Int   d, ci;
 
-                  hypre_BoxLoopGetIndex(index); /* FIXME (see comment above) */
+                  hypre_BoxLoopGetIndex(index);
 
                   ci = mi*nentries + ncols[mi];
                   rows[mi] = row_base;
                   cols[ci] = col_base;
                   for (d = 0; d < ndim; d++)
                   {
-<<<<<<< HEAD
-                     rows[nrows + mi] += index[d]*rs[d]*dom_stride[d];
-                     cols[nrows + mi] += index[d]*cs[d];
-=======
                      rows[mi] += index[d]*rs[d];
                      cols[ci] += index[d]*cs[d];
->>>>>>> 414fa671
                   }
                   ijvalues[ci] = values[ei + vi*nentries];
                   ncols[mi]++;
                }
-               zypre_BoxLoop2End(mi, vi);
+               hypre_BoxLoop2End(mi, vi);
 
             } /* end loop through boxman to entries */
 
@@ -1399,13 +1207,6 @@
 
          } /* end of ei nentries loop */
 
-<<<<<<< HEAD
-         /*------------------------------------------
-          * set IJ values one stencil entry at a time
-          *------------------------------------------*/
-
-=======
->>>>>>> 414fa671
          if (action > 0)
          {
             HYPRE_IJMatrixAddToValues2(ijmatrix, nrows, ncols,
@@ -1429,14 +1230,6 @@
 
       } /* end loop through boxman entries */
 
-<<<<<<< HEAD
-      hypre_TFree(boxman_entries);
-
-      hypre_TFree(ncols);
-      hypre_TFree(rows);
-      hypre_TFree(cols);
-      hypre_TFree(ijvalues);
-=======
       hypre_TFree(boxman_entries, HYPRE_MEMORY_HOST);
 
       hypre_TFree(ncols, HYPRE_MEMORY_DEVICE);
@@ -1444,7 +1237,6 @@
       hypre_TFree(row_indexes, HYPRE_MEMORY_DEVICE);
       hypre_TFree(cols, HYPRE_MEMORY_DEVICE);
       hypre_TFree(ijvalues, HYPRE_MEMORY_DEVICE);
->>>>>>> 414fa671
 
       hypre_BoxDestroy(to_box);
       hypre_BoxDestroy(map_box);
@@ -1472,14 +1264,14 @@
    }
 
    hypre_BoxDestroy(box);
-
-   return hypre_error_flag;
-}
-
-/*--------------------------------------------------------------------------
- *--------------------------------------------------------------------------*/
-
-<<<<<<< HEAD
+   hypre_BoxDestroy(vbox);
+
+   return hypre_error_flag;
+}
+
+/*--------------------------------------------------------------------------
+ *--------------------------------------------------------------------------*/
+
 
 HYPRE_Int
 hypre_SStructUMatrixSetBoxValues( hypre_SStructMatrix *matrix,
@@ -1504,8 +1296,6 @@
 /*--------------------------------------------------------------------------
  *--------------------------------------------------------------------------*/
 
-=======
->>>>>>> 414fa671
 HYPRE_Int
 hypre_SStructUMatrixAssemble( hypre_SStructMatrix *matrix )
 {
@@ -1711,11 +1501,6 @@
    HYPRE_Int                nSentries;
    HYPRE_Int                nUentries;
    hypre_SStructPMatrix    *pmatrix;
-<<<<<<< HEAD
-   hypre_Index              cilower;
-   hypre_Index              ciupper;
-=======
->>>>>>> 414fa671
 
 
    hypre_SStructMatrixSplitEntries(matrix, part, var, nentries, entries,
@@ -1764,7 +1549,6 @@
                                        HYPRE_Complex       *values,
                                        HYPRE_Int            action )
 {
-<<<<<<< HEAD
    HYPRE_Int                ndim       = hypre_SStructMatrixNDim(matrix);
    hypre_SStructGraph      *graph      = hypre_SStructMatrixGraph(matrix);
    hypre_SStructGrid       *grid       = hypre_SStructGraphGrid(graph);
@@ -1780,24 +1564,7 @@
    hypre_SStructVariable    tovartype;
    hypre_StructMatrix      *smatrix;
    hypre_BoxArray          *pbnd_boxa;
-   hypre_Box               *box, *vbox;
-   hypre_Box               *ibox0, *ibox1;
-   hypre_Box               *tobox, *frbox;
-
-=======
-   HYPRE_Int                ndim  = hypre_SStructMatrixNDim(matrix);
-   hypre_SStructGraph      *graph = hypre_SStructMatrixGraph(matrix);
-   hypre_SStructGrid       *grid  = hypre_SStructGraphGrid(graph);
-   hypre_SStructPMatrix    *pmatrix;
-   hypre_SStructPGrid      *pgrid;
-
-   hypre_SStructStencil    *stencil;
-   hypre_Index             *shape;
-   HYPRE_Int               *smap;
-   HYPRE_Int               *vars, frvartype, tovartype;
-   hypre_StructMatrix      *smatrix;
    hypre_Box               *box, *ibox0, *ibox1, *tobox, *frbox;
->>>>>>> 414fa671
    hypre_Index              stride, loop_size;
    hypre_IndexRef           offset, start;
    hypre_BoxManEntry      **frentries, **toentries;
@@ -1805,22 +1572,15 @@
    HYPRE_Complex           *tvalues = NULL;
    HYPRE_Int                box_id;
    HYPRE_Int                nfrentries, ntoentries, frpart, topart;
-   HYPRE_Int                entry, sentry, ei, fri, toi;
+   HYPRE_Int                entry, sentry, ei, fri, toi, vi, mi;
 
    box   = hypre_BoxCreate(ndim);
+   vbox  = hypre_BoxCreate(ndim);
    ibox0 = hypre_BoxCreate(ndim);
    ibox1 = hypre_BoxCreate(ndim);
    tobox = hypre_BoxCreate(ndim);
    frbox = hypre_BoxCreate(ndim);
-<<<<<<< HEAD
    hypre_BoxSetExtents(vbox, ilower, iupper);
-=======
-
-   stencil = hypre_SStructPMatrixStencil(pmatrix, var);
-   smap    = hypre_SStructPMatrixSMap(pmatrix, var);
-   shape   = hypre_SStructStencilShape(stencil);
-   vars    = hypre_SStructStencilVars(stencil);
->>>>>>> 414fa671
 
    hypre_SetIndex(stride, 1);
    for (ei = 0; ei < nentries; ei++)
@@ -1885,7 +1645,8 @@
                hypre_IntersectBoxes(ibox0, frbox, ibox1);
                if (hypre_BoxVolume(ibox1))
                {
-                  tvalues = hypre_TReAlloc(tvalues, HYPRE_Complex, hypre_BoxVolume(ibox1), HYPRE_MEMORY_HOST);
+                  tvalues = hypre_TReAlloc(tvalues, HYPRE_Complex, hypre_BoxVolume(ibox1),
+                                           HYPRE_MEMORY_HOST);
 
                   if (action >= 0)
                   {
@@ -2006,7 +1767,7 @@
    /* Set row sizes */
    max_size = m = 0;
    hypre_SetIndex(unit_stride, 1);
-   row_sizes = hypre_CTAlloc(HYPRE_Int, nrows);
+   row_sizes = hypre_CTAlloc(HYPRE_Int, nrows, HYPRE_MEMORY_HOST);
    for (part = 0; part < nparts; part++)
    {
       pmatrix = hypre_SStructMatrixPMatrix(matrix, part);
@@ -2059,8 +1820,8 @@
    HYPRE_IJMatrixInitialize(ij_Ahat);
 
    /* Free/Allocate memory */
-   hypre_TFree(row_sizes);
-   values = hypre_CTAlloc(HYPRE_Complex, nrows*max_size);
+   hypre_TFree(row_sizes, HYPRE_MEMORY_HOST);
+   values = hypre_CTAlloc(HYPRE_Complex, nrows*max_size, HYPRE_MEMORY_HOST);
 
    /* Set entries of ij_Ahat */
    for (part = 0; part < nparts; part++)
@@ -2108,7 +1869,7 @@
    HYPRE_IJMatrixAssemble(ij_Ahat);
 
    /* Free memory */
-   hypre_TFree(values);
+   hypre_TFree(values, HYPRE_MEMORY_HOST);
 
    HYPRE_ANNOTATE_FUNC_END;
 
