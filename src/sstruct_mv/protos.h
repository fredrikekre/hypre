--- conflicted
+++ resolved
@@ -43,18 +43,12 @@
 HYPRE_Int HYPRE_SStructGridAddUnstructuredPart ( HYPRE_SStructGrid grid, HYPRE_Int ilower,
                                                  HYPRE_Int iupper );
 HYPRE_Int HYPRE_SStructGridAssemble ( HYPRE_SStructGrid grid );
-<<<<<<< HEAD
 HYPRE_Int HYPRE_SStructGridSetPeriodic ( HYPRE_SStructGrid grid , HYPRE_Int part , HYPRE_Int *periodic );
 HYPRE_Int HYPRE_SStructGridSetNumGhost ( HYPRE_SStructGrid grid , HYPRE_Int *num_ghost );
 HYPRE_Int HYPRE_SStructGridPrintGLVis ( HYPRE_SStructGrid grid, const char *meshprefix, HYPRE_Real *trans, HYPRE_Real *origin );
 HYPRE_Int HYPRE_SStructGridProjectBox ( HYPRE_SStructGrid grid , HYPRE_Int *ilower , HYPRE_Int *iupper , HYPRE_Int *origin , HYPRE_Int *stride );
 HYPRE_Int HYPRE_SStructGridGetVariableBox ( HYPRE_SStructGrid grid , HYPRE_Int part , HYPRE_Int var , HYPRE_Int *cell_ilower , HYPRE_Int *cell_iupper , HYPRE_Int *var_ilower , HYPRE_Int *var_iupper);
 HYPRE_Int HYPRE_SStructGridCoarsen ( HYPRE_SStructGrid fgrid , HYPRE_Index *strides , HYPRE_SStructGrid *cgrid);
-=======
-HYPRE_Int HYPRE_SStructGridSetPeriodic ( HYPRE_SStructGrid grid, HYPRE_Int part,
-                                         HYPRE_Int *periodic );
-HYPRE_Int HYPRE_SStructGridSetNumGhost ( HYPRE_SStructGrid grid, HYPRE_Int *num_ghost );
->>>>>>> a2daaf67
 
 /* HYPRE_sstruct_matrix.c */
 HYPRE_Int HYPRE_SStructMatrixCreate ( MPI_Comm comm, HYPRE_SStructGraph graph,
@@ -81,7 +75,6 @@
                                             HYPRE_Int *ilower, HYPRE_Int *iupper, HYPRE_Int var, HYPRE_Int nentries, HYPRE_Int *entries,
                                             HYPRE_Complex *values );
 HYPRE_Int HYPRE_SStructMatrixAssemble ( HYPRE_SStructMatrix matrix );
-<<<<<<< HEAD
 HYPRE_Int HYPRE_SStructMatrixSetDomainStride ( HYPRE_SStructMatrix matrix , HYPRE_Int part , hypre_Index dom_stride );
 HYPRE_Int HYPRE_SStructMatrixSetRangeStride ( HYPRE_SStructMatrix matrix , HYPRE_Int part , hypre_Index ran_stride );
 HYPRE_Int HYPRE_SStructMatrixSetSymmetric ( HYPRE_SStructMatrix matrix , HYPRE_Int part , HYPRE_Int var , HYPRE_Int to_var , HYPRE_Int symmetric );
@@ -92,17 +85,6 @@
 HYPRE_Int HYPRE_SStructMatrixPrint ( const char *filename , HYPRE_SStructMatrix matrix , HYPRE_Int all );
 HYPRE_Int HYPRE_SStructMatrixMatvec ( HYPRE_Complex alpha , HYPRE_SStructMatrix A , HYPRE_SStructVector x , HYPRE_Complex beta , HYPRE_SStructVector y );
 HYPRE_Int HYPRE_SStructMatrixToIJMatrix ( HYPRE_SStructMatrix  matrix , HYPRE_Int fill_diagonal , HYPRE_IJMatrix *ijmatrix );
-=======
-HYPRE_Int HYPRE_SStructMatrixSetSymmetric ( HYPRE_SStructMatrix matrix, HYPRE_Int part,
-                                            HYPRE_Int var, HYPRE_Int to_var, HYPRE_Int symmetric );
-HYPRE_Int HYPRE_SStructMatrixSetNSSymmetric ( HYPRE_SStructMatrix matrix, HYPRE_Int symmetric );
-HYPRE_Int HYPRE_SStructMatrixSetObjectType ( HYPRE_SStructMatrix matrix, HYPRE_Int type );
-HYPRE_Int HYPRE_SStructMatrixGetObject ( HYPRE_SStructMatrix matrix, void **object );
-HYPRE_Int HYPRE_SStructMatrixPrint ( const char *filename, HYPRE_SStructMatrix matrix,
-                                     HYPRE_Int all );
-HYPRE_Int HYPRE_SStructMatrixMatvec ( HYPRE_Complex alpha, HYPRE_SStructMatrix A,
-                                      HYPRE_SStructVector x, HYPRE_Complex beta, HYPRE_SStructVector y );
->>>>>>> a2daaf67
 
 /* HYPRE_sstruct_stencil.c */
 HYPRE_Int HYPRE_SStructStencilCreate ( HYPRE_Int ndim, HYPRE_Int size,
@@ -134,7 +116,6 @@
                                             HYPRE_Int *ilower, HYPRE_Int *iupper, HYPRE_Int var, HYPRE_Complex *values );
 HYPRE_Int HYPRE_SStructVectorAssemble ( HYPRE_SStructVector vector );
 HYPRE_Int HYPRE_SStructVectorGather ( HYPRE_SStructVector vector );
-<<<<<<< HEAD
 HYPRE_Int HYPRE_SStructVectorSetConstantValues ( HYPRE_SStructVector vector , HYPRE_Complex value );
 HYPRE_Int HYPRE_SStructVectorSetRandomValues ( HYPRE_SStructVector vector, HYPRE_Int seed );
 HYPRE_Int HYPRE_SStructVectorSetObjectType ( HYPRE_SStructVector vector , HYPRE_Int type );
@@ -151,23 +132,6 @@
 HYPRE_Int hypre_SStructPVectorElmdivpy ( HYPRE_Complex alpha , hypre_SStructPVector *px , hypre_SStructPVector *pz , HYPRE_Complex beta , hypre_SStructPVector *py );
 HYPRE_Int hypre_SStructAxpy ( HYPRE_Complex alpha , hypre_SStructVector *x , hypre_SStructVector *y );
 HYPRE_Int hypre_SStructVectorElmdivpy ( HYPRE_Complex *alpha , hypre_SStructVector *x , hypre_SStructVector *z , HYPRE_Complex *beta , hypre_SStructVector *y );
-=======
-HYPRE_Int HYPRE_SStructVectorSetConstantValues ( HYPRE_SStructVector vector, HYPRE_Complex value );
-HYPRE_Int HYPRE_SStructVectorSetObjectType ( HYPRE_SStructVector vector, HYPRE_Int type );
-HYPRE_Int HYPRE_SStructVectorGetObject ( HYPRE_SStructVector vector, void **object );
-HYPRE_Int HYPRE_SStructVectorPrint ( const char *filename, HYPRE_SStructVector vector,
-                                     HYPRE_Int all );
-HYPRE_Int HYPRE_SStructVectorCopy ( HYPRE_SStructVector x, HYPRE_SStructVector y );
-HYPRE_Int HYPRE_SStructVectorScale ( HYPRE_Complex alpha, HYPRE_SStructVector y );
-HYPRE_Int HYPRE_SStructInnerProd ( HYPRE_SStructVector x, HYPRE_SStructVector y,
-                                   HYPRE_Real *result );
-HYPRE_Int HYPRE_SStructAxpy ( HYPRE_Complex alpha, HYPRE_SStructVector x, HYPRE_SStructVector y );
-
-/* sstruct_axpy.c */
-HYPRE_Int hypre_SStructPAxpy ( HYPRE_Complex alpha, hypre_SStructPVector *px,
-                               hypre_SStructPVector *py );
-HYPRE_Int hypre_SStructAxpy ( HYPRE_Complex alpha, hypre_SStructVector *x, hypre_SStructVector *y );
->>>>>>> a2daaf67
 
 /* sstruct_copy.c */
 HYPRE_Int hypre_SStructPCopy ( hypre_SStructPVector *px, hypre_SStructPVector *py );
@@ -190,7 +154,6 @@
 HYPRE_Int hypre_SStructPGridCreate ( MPI_Comm comm, HYPRE_Int ndim,
                                      hypre_SStructPGrid **pgrid_ptr );
 HYPRE_Int hypre_SStructPGridDestroy ( hypre_SStructPGrid *pgrid );
-<<<<<<< HEAD
 HYPRE_Int hypre_SStructPGridSetExtents ( hypre_SStructPGrid *pgrid , hypre_Index ilower , hypre_Index iupper );
 HYPRE_Int hypre_SStructPGridSetCellSGrid ( hypre_SStructPGrid *pgrid , hypre_StructGrid *cell_sgrid );
 HYPRE_Int hypre_SStructPGridSetSGrid ( hypre_StructGrid *sgrid , hypre_SStructPGrid *pgrid , HYPRE_Int var );
@@ -234,66 +197,6 @@
 HYPRE_Int hypre_SStructPInnerProd ( hypre_SStructPVector *px , hypre_SStructPVector *py , HYPRE_Real *presult_ptr );
 HYPRE_Int hypre_SStructPInnerProdLocal ( hypre_SStructPVector *px , hypre_SStructPVector *py , HYPRE_Real *presult_ptr );
 HYPRE_Int hypre_SStructInnerProd ( hypre_SStructVector *x , hypre_SStructVector *y , HYPRE_Real *result_ptr );
-=======
-HYPRE_Int hypre_SStructPGridSetExtents ( hypre_SStructPGrid *pgrid, hypre_Index ilower,
-                                         hypre_Index iupper );
-HYPRE_Int hypre_SStructPGridSetCellSGrid ( hypre_SStructPGrid *pgrid,
-                                           hypre_StructGrid *cell_sgrid );
-HYPRE_Int hypre_SStructPGridSetVariables ( hypre_SStructPGrid *pgrid, HYPRE_Int nvars,
-                                           HYPRE_SStructVariable *vartypes );
-HYPRE_Int hypre_SStructPGridSetPNeighbor ( hypre_SStructPGrid *pgrid, hypre_Box *pneighbor_box,
-                                           hypre_Index pnbor_offset );
-HYPRE_Int hypre_SStructPGridAssemble ( hypre_SStructPGrid *pgrid );
-HYPRE_Int hypre_SStructGridRef ( hypre_SStructGrid *grid, hypre_SStructGrid **grid_ref );
-HYPRE_Int hypre_SStructGridAssembleBoxManagers ( hypre_SStructGrid *grid );
-HYPRE_Int hypre_SStructGridAssembleNborBoxManagers ( hypre_SStructGrid *grid );
-HYPRE_Int hypre_SStructGridCreateCommInfo ( hypre_SStructGrid *grid );
-HYPRE_Int hypre_SStructGridFindBoxManEntry ( hypre_SStructGrid *grid, HYPRE_Int part,
-                                             hypre_Index index, HYPRE_Int var, hypre_BoxManEntry **entry_ptr );
-HYPRE_Int hypre_SStructGridFindNborBoxManEntry ( hypre_SStructGrid *grid, HYPRE_Int part,
-                                                 hypre_Index index, HYPRE_Int var, hypre_BoxManEntry **entry_ptr );
-HYPRE_Int hypre_SStructGridBoxProcFindBoxManEntry ( hypre_SStructGrid *grid, HYPRE_Int part,
-                                                    HYPRE_Int var, HYPRE_Int box, HYPRE_Int proc, hypre_BoxManEntry **entry_ptr );
-HYPRE_Int hypre_SStructBoxManEntryGetCSRstrides ( hypre_BoxManEntry *entry, hypre_Index strides );
-HYPRE_Int hypre_SStructBoxManEntryGetGhstrides ( hypre_BoxManEntry *entry, hypre_Index strides );
-HYPRE_Int hypre_SStructBoxManEntryGetGlobalCSRank ( hypre_BoxManEntry *entry, hypre_Index index,
-                                                    HYPRE_BigInt *rank_ptr );
-HYPRE_Int hypre_SStructBoxManEntryGetGlobalGhrank ( hypre_BoxManEntry *entry, hypre_Index index,
-                                                    HYPRE_BigInt *rank_ptr );
-HYPRE_Int hypre_SStructBoxManEntryGetProcess ( hypre_BoxManEntry *entry, HYPRE_Int *proc_ptr );
-HYPRE_Int hypre_SStructBoxManEntryGetBoxnum ( hypre_BoxManEntry *entry, HYPRE_Int *id_ptr );
-HYPRE_Int hypre_SStructBoxManEntryGetPart ( hypre_BoxManEntry *entry, HYPRE_Int part,
-                                            HYPRE_Int *part_ptr );
-HYPRE_Int hypre_SStructIndexToNborIndex( hypre_Index index, hypre_Index root, hypre_Index nbor_root,
-                                         hypre_Index coord, hypre_Index dir, HYPRE_Int ndim, hypre_Index nbor_index );
-HYPRE_Int hypre_SStructBoxToNborBox ( hypre_Box *box, hypre_Index root, hypre_Index nbor_root,
-                                      hypre_Index coord, hypre_Index dir );
-HYPRE_Int hypre_SStructNborIndexToIndex( hypre_Index nbor_index, hypre_Index root,
-                                         hypre_Index nbor_root, hypre_Index coord, hypre_Index dir, HYPRE_Int ndim, hypre_Index index );
-HYPRE_Int hypre_SStructNborBoxToBox ( hypre_Box *nbor_box, hypre_Index root, hypre_Index nbor_root,
-                                      hypre_Index coord, hypre_Index dir );
-HYPRE_Int hypre_SStructVarToNborVar ( hypre_SStructGrid *grid, HYPRE_Int part, HYPRE_Int var,
-                                      HYPRE_Int *coord, HYPRE_Int *nbor_var_ptr );
-HYPRE_Int hypre_SStructGridSetNumGhost ( hypre_SStructGrid *grid, HYPRE_Int *num_ghost );
-HYPRE_Int hypre_SStructBoxManEntryGetGlobalRank ( hypre_BoxManEntry *entry, hypre_Index index,
-                                                  HYPRE_BigInt *rank_ptr, HYPRE_Int type );
-HYPRE_Int hypre_SStructBoxManEntryGetStrides ( hypre_BoxManEntry *entry, hypre_Index strides,
-                                               HYPRE_Int type );
-HYPRE_Int hypre_SStructBoxNumMap ( hypre_SStructGrid *grid, HYPRE_Int part, HYPRE_Int boxnum,
-                                   HYPRE_Int **num_varboxes_ptr, HYPRE_Int ***map_ptr );
-HYPRE_Int hypre_SStructCellGridBoxNumMap ( hypre_SStructGrid *grid, HYPRE_Int part,
-                                           HYPRE_Int ***num_varboxes_ptr, HYPRE_Int ****map_ptr );
-HYPRE_Int hypre_SStructCellBoxToVarBox ( hypre_Box *box, hypre_Index offset, hypre_Index varoffset,
-                                         HYPRE_Int *valid );
-HYPRE_Int hypre_SStructGridIntersect ( hypre_SStructGrid *grid, HYPRE_Int part, HYPRE_Int var,
-                                       hypre_Box *box, HYPRE_Int action, hypre_BoxManEntry ***entries_ptr, HYPRE_Int *nentries_ptr );
-
-/* sstruct_innerprod.c */
-HYPRE_Int hypre_SStructPInnerProd ( hypre_SStructPVector *px, hypre_SStructPVector *py,
-                                    HYPRE_Real *presult_ptr );
-HYPRE_Int hypre_SStructInnerProd ( hypre_SStructVector *x, hypre_SStructVector *y,
-                                   HYPRE_Real *result_ptr );
->>>>>>> a2daaf67
 
 /* sstruct_matrix.c */
 HYPRE_Int hypre_SStructPMatrixRef ( hypre_SStructPMatrix *matrix,
@@ -309,7 +212,6 @@
                                             HYPRE_Int action );
 HYPRE_Int hypre_SStructPMatrixAccumulate ( hypre_SStructPMatrix *pmatrix );
 HYPRE_Int hypre_SStructPMatrixAssemble ( hypre_SStructPMatrix *pmatrix );
-<<<<<<< HEAD
 HYPRE_Int hypre_SStructPMatrixSetSymmetric ( hypre_SStructPMatrix *pmatrix , HYPRE_Int var , HYPRE_Int to_var , HYPRE_Int symmetric );
 HYPRE_Int hypre_SStructPMatrixSetCEntries( hypre_SStructPMatrix *pmatrix, HYPRE_Int var, HYPRE_Int to_var, HYPRE_Int num_centries, HYPRE_Int *centries );
 HYPRE_Int hypre_SStructPMatrixSetDomainStride ( hypre_SStructPMatrix *pmatrix , hypre_Index dom_stride );
@@ -336,54 +238,13 @@
 HYPRE_Int hypre_SStructPMatvecSetTranspose ( void *pmatvec_vdata , HYPRE_Int  transpose );
 HYPRE_Int hypre_SStructPMatvecSetup ( void *pmatvec_vdata , hypre_SStructPMatrix *pA , hypre_SStructPVector *px );
 HYPRE_Int hypre_SStructPMatvecCompute ( void *pmatvec_vdata , HYPRE_Complex alpha , hypre_SStructPMatrix *pA , hypre_SStructPVector *px , HYPRE_Complex beta , hypre_SStructPVector *pb , hypre_SStructPVector *py );
-=======
-HYPRE_Int hypre_SStructPMatrixSetSymmetric ( hypre_SStructPMatrix *pmatrix, HYPRE_Int var,
-                                             HYPRE_Int to_var, HYPRE_Int symmetric );
-HYPRE_Int hypre_SStructPMatrixPrint ( const char *filename, hypre_SStructPMatrix *pmatrix,
-                                      HYPRE_Int all );
-HYPRE_Int hypre_SStructUMatrixInitialize ( hypre_SStructMatrix *matrix );
-HYPRE_Int hypre_SStructUMatrixSetValues ( hypre_SStructMatrix *matrix, HYPRE_Int part,
-                                          hypre_Index index, HYPRE_Int var, HYPRE_Int nentries, HYPRE_Int *entries, HYPRE_Complex *values,
-                                          HYPRE_Int action );
-HYPRE_Int hypre_SStructUMatrixSetBoxValues( hypre_SStructMatrix *matrix, HYPRE_Int part,
-                                            hypre_Box *set_box, HYPRE_Int var, HYPRE_Int nentries, HYPRE_Int *entries, hypre_Box *value_box,
-                                            HYPRE_Complex *values, HYPRE_Int action );
-HYPRE_Int hypre_SStructUMatrixAssemble ( hypre_SStructMatrix *matrix );
-HYPRE_Int hypre_SStructMatrixRef ( hypre_SStructMatrix *matrix, hypre_SStructMatrix **matrix_ref );
-HYPRE_Int hypre_SStructMatrixSplitEntries ( hypre_SStructMatrix *matrix, HYPRE_Int part,
-                                            HYPRE_Int var, HYPRE_Int nentries, HYPRE_Int *entries, HYPRE_Int *nSentries_ptr,
-                                            HYPRE_Int **Sentries_ptr, HYPRE_Int *nUentries_ptr, HYPRE_Int **Uentries_ptr );
-HYPRE_Int hypre_SStructMatrixSetValues ( HYPRE_SStructMatrix matrix, HYPRE_Int part,
-                                         HYPRE_Int *index, HYPRE_Int var, HYPRE_Int nentries, HYPRE_Int *entries, HYPRE_Complex *values,
-                                         HYPRE_Int action );
-HYPRE_Int hypre_SStructMatrixSetBoxValues( HYPRE_SStructMatrix matrix, HYPRE_Int part,
-                                           hypre_Box *set_box, HYPRE_Int var, HYPRE_Int nentries, HYPRE_Int *entries, hypre_Box *value_box,
-                                           HYPRE_Complex *values, HYPRE_Int action );
-HYPRE_Int hypre_SStructMatrixSetInterPartValues( HYPRE_SStructMatrix matrix, HYPRE_Int part,
-                                                 hypre_Box *set_box, HYPRE_Int var, HYPRE_Int nentries, HYPRE_Int *entries, hypre_Box *value_box,
-                                                 HYPRE_Complex *values, HYPRE_Int action );
-
-/* sstruct_matvec.c */
-HYPRE_Int hypre_SStructPMatvecCreate ( void **pmatvec_vdata_ptr );
-HYPRE_Int hypre_SStructPMatvecSetup ( void *pmatvec_vdata, hypre_SStructPMatrix *pA,
-                                      hypre_SStructPVector *px );
-HYPRE_Int hypre_SStructPMatvecCompute ( void *pmatvec_vdata, HYPRE_Complex alpha,
-                                        hypre_SStructPMatrix *pA, hypre_SStructPVector *px, HYPRE_Complex beta, hypre_SStructPVector *py );
->>>>>>> a2daaf67
 HYPRE_Int hypre_SStructPMatvecDestroy ( void *pmatvec_vdata );
 HYPRE_Int hypre_SStructPMatvec ( HYPRE_Complex alpha, hypre_SStructPMatrix *pA,
                                  hypre_SStructPVector *px, HYPRE_Complex beta, hypre_SStructPVector *py );
 HYPRE_Int hypre_SStructMatvecCreate ( void **matvec_vdata_ptr );
-<<<<<<< HEAD
 HYPRE_Int hypre_SStructMatvecSetTranspose ( void *matvec_vdata , HYPRE_Int  transpose );
 HYPRE_Int hypre_SStructMatvecSetup ( void *matvec_vdata , hypre_SStructMatrix *A , hypre_SStructVector *x );
 HYPRE_Int hypre_SStructMatvecCompute ( void *matvec_vdata , HYPRE_Complex alpha , hypre_SStructMatrix *A , hypre_SStructVector *x , HYPRE_Complex beta , hypre_SStructVector *b , hypre_SStructVector *y );
-=======
-HYPRE_Int hypre_SStructMatvecSetup ( void *matvec_vdata, hypre_SStructMatrix *A,
-                                     hypre_SStructVector *x );
-HYPRE_Int hypre_SStructMatvecCompute ( void *matvec_vdata, HYPRE_Complex alpha,
-                                       hypre_SStructMatrix *A, hypre_SStructVector *x, HYPRE_Complex beta, hypre_SStructVector *y );
->>>>>>> a2daaf67
 HYPRE_Int hypre_SStructMatvecDestroy ( void *matvec_vdata );
 HYPRE_Int hypre_SStructMatvec ( HYPRE_Complex alpha, hypre_SStructMatrix *A, hypre_SStructVector *x,
                                 HYPRE_Complex beta, hypre_SStructVector *y );
@@ -427,7 +288,6 @@
 HYPRE_Int hypre_SStructPVectorAccumulate ( hypre_SStructPVector *pvector );
 HYPRE_Int hypre_SStructPVectorAssemble ( hypre_SStructPVector *pvector );
 HYPRE_Int hypre_SStructPVectorGather ( hypre_SStructPVector *pvector );
-<<<<<<< HEAD
 HYPRE_Int hypre_SStructPVectorGetValues ( hypre_SStructPVector *pvector , hypre_Index index , HYPRE_Int var , HYPRE_Complex *value );
 HYPRE_Int hypre_SStructPVectorGetBoxValues( hypre_SStructPVector *pvector , hypre_Box *set_box , HYPRE_Int var , hypre_Box *value_box , HYPRE_Complex *values );
 HYPRE_Int hypre_SStructPVectorSetConstantValues ( hypre_SStructPVector *pvector , HYPRE_Complex value );
@@ -440,24 +300,6 @@
 HYPRE_Int hypre_SStructVectorParConvert ( hypre_SStructVector *vector , hypre_ParVector **parvector_ptr );
 HYPRE_Int hypre_SStructVectorRestore ( hypre_SStructVector *vector , hypre_ParVector *parvector );
 HYPRE_Int hypre_SStructVectorParRestore ( hypre_SStructVector *vector , hypre_ParVector *parvector );
-=======
-HYPRE_Int hypre_SStructPVectorGetValues ( hypre_SStructPVector *pvector, hypre_Index index,
-                                          HYPRE_Int var, HYPRE_Complex *value );
-HYPRE_Int hypre_SStructPVectorGetBoxValues( hypre_SStructPVector *pvector, hypre_Box *set_box,
-                                            HYPRE_Int var, hypre_Box *value_box, HYPRE_Complex *values );
-HYPRE_Int hypre_SStructPVectorSetConstantValues ( hypre_SStructPVector *pvector,
-                                                  HYPRE_Complex value );
-HYPRE_Int hypre_SStructPVectorPrint ( const char *filename, hypre_SStructPVector *pvector,
-                                      HYPRE_Int all );
-HYPRE_Int hypre_SStructVectorRef ( hypre_SStructVector *vector, hypre_SStructVector **vector_ref );
-HYPRE_Int hypre_SStructVectorSetConstantValues ( hypre_SStructVector *vector, HYPRE_Complex value );
-HYPRE_Int hypre_SStructVectorConvert ( hypre_SStructVector *vector,
-                                       hypre_ParVector **parvector_ptr );
-HYPRE_Int hypre_SStructVectorParConvert ( hypre_SStructVector *vector,
-                                          hypre_ParVector **parvector_ptr );
-HYPRE_Int hypre_SStructVectorRestore ( hypre_SStructVector *vector, hypre_ParVector *parvector );
-HYPRE_Int hypre_SStructVectorParRestore ( hypre_SStructVector *vector, hypre_ParVector *parvector );
->>>>>>> a2daaf67
 HYPRE_Int hypre_SStructPVectorInitializeShell ( hypre_SStructPVector *pvector );
 HYPRE_Int hypre_SStructVectorInitializeShell ( hypre_SStructVector *vector );
 HYPRE_Int hypre_SStructVectorClearGhostValues ( hypre_SStructVector *vector );
