--- conflicted
+++ resolved
@@ -30,13 +30,9 @@
 HYPRE_Int HYPRE_SStructGridSetPeriodic ( HYPRE_SStructGrid grid , HYPRE_Int part , HYPRE_Int *periodic );
 HYPRE_Int HYPRE_SStructGridSetNumGhost ( HYPRE_SStructGrid grid , HYPRE_Int *num_ghost );
 HYPRE_Int HYPRE_SStructGridPrintGLVis ( HYPRE_SStructGrid grid, const char *meshprefix, HYPRE_Real *trans, HYPRE_Real *origin );
-<<<<<<< HEAD
 HYPRE_Int HYPRE_SStructGridProjectBox ( HYPRE_SStructGrid grid , HYPRE_Int *ilower , HYPRE_Int *iupper , HYPRE_Int *origin , HYPRE_Int *stride );
 HYPRE_Int HYPRE_SStructGridGetVariableBox ( HYPRE_SStructGrid grid , HYPRE_Int part , HYPRE_Int var , HYPRE_Int *cell_ilower , HYPRE_Int *cell_iupper , HYPRE_Int *var_ilower , HYPRE_Int *var_iupper);
 HYPRE_Int HYPRE_SStructGridCoarsen ( HYPRE_SStructGrid fgrid , HYPRE_Index *strides , HYPRE_SStructGrid *cgrid);
-=======
-HYPRE_Int hypre_SStructGridPrint ( hypre_SStructGrid *grid , const char *filename );
->>>>>>> 23be1e29
 
 /* HYPRE_sstruct_matrix.c */
 HYPRE_Int HYPRE_SStructMatrixCreate ( MPI_Comm comm , HYPRE_SStructGraph graph , HYPRE_SStructMatrix *matrix_ptr );
@@ -120,11 +116,7 @@
 HYPRE_Int hypre_SStructPGridSetPNeighbor ( hypre_SStructPGrid *pgrid , hypre_Box *pneighbor_box , hypre_Index pnbor_offset );
 HYPRE_Int hypre_SStructPGridAssemble ( hypre_SStructPGrid *pgrid );
 HYPRE_Int hypre_SStructGridRef ( hypre_SStructGrid *grid , hypre_SStructGrid **grid_ref );
-<<<<<<< HEAD
 HYPRE_Int hypre_SStructGridComputeGlobalSizes ( hypre_SStructGrid  *grid );
-=======
-HYPRE_Int hypre_SStructGridSetPartIDs ( hypre_SStructGrid *grid, HYPRE_Int *ids );
->>>>>>> 23be1e29
 HYPRE_Int hypre_SStructGridAssembleBoxManagers ( hypre_SStructGrid *grid );
 HYPRE_Int hypre_SStructGridAssembleNborBoxManagers ( hypre_SStructGrid *grid );
 HYPRE_Int hypre_SStructGridCreateCommInfo ( hypre_SStructGrid *grid );
@@ -150,10 +142,7 @@
 HYPRE_Int hypre_SStructCellGridBoxNumMap ( hypre_SStructGrid *grid , HYPRE_Int part , HYPRE_Int ***num_varboxes_ptr , HYPRE_Int ****map_ptr );
 HYPRE_Int hypre_SStructCellBoxToVarBox ( hypre_Box *box , hypre_Index offset , hypre_Index varoffset , HYPRE_Int *valid );
 HYPRE_Int hypre_SStructGridIntersect ( hypre_SStructGrid *grid , HYPRE_Int part , HYPRE_Int var , hypre_Box *box , HYPRE_Int action , hypre_BoxManEntry ***entries_ptr , HYPRE_Int *nentries_ptr );
-<<<<<<< HEAD
 HYPRE_Int hypre_SStructGridPrint ( hypre_SStructGrid *grid , const char *filename );
-=======
->>>>>>> 23be1e29
 HYPRE_Int hypre_SStructGridPrintGLVis ( hypre_SStructGrid *grid, const char *meshprefix, HYPRE_Real *trans, HYPRE_Real *origin );
 HYPRE_Int hypre_SStructGridCoarsen ( hypre_SStructGrid *fgrid, hypre_IndexRef origin, hypre_Index *strides, hypre_Index *periodic, hypre_SStructGrid **cgrid_ptr );
 HYPRE_Int hypre_SStructGridSetActiveParts ( hypre_SStructGrid *grid , HYPRE_Int *active );
@@ -191,10 +180,7 @@
 HYPRE_Int hypre_SStructMatrixSetBoxValues( HYPRE_SStructMatrix  matrix , HYPRE_Int part , hypre_Box *set_box , HYPRE_Int var , HYPRE_Int nentries , HYPRE_Int *entries , hypre_Box *value_box , HYPRE_Complex *values , HYPRE_Int action );
 HYPRE_Int hypre_SStructMatrixSetInterPartValues( HYPRE_SStructMatrix  matrix , HYPRE_Int part , hypre_Box *set_box , HYPRE_Int var , HYPRE_Int nentries , HYPRE_Int *entries , hypre_Box *value_box , HYPRE_Complex *values , HYPRE_Int action );
 hypre_IJMatrix* hypre_SStructMatrixToUMatrix( HYPRE_SStructMatrix  matrix , HYPRE_Int fill_diagonal );
-<<<<<<< HEAD
 HYPRE_Int hypre_SStructMatrixBoundaryToUMatrix ( hypre_SStructMatrix *A , hypre_SStructGrid *grid , hypre_IJMatrix **ij_Ahat_ptr );
-=======
->>>>>>> 23be1e29
 HYPRE_Int hypre_SStructMatrixGetDiagonal ( hypre_SStructMatrix *matrix , hypre_SStructVector **diag_ptr );
 
 /* sstruct_matvec.c */
@@ -212,18 +198,16 @@
 HYPRE_Int hypre_SStructMatvec ( HYPRE_Complex alpha , hypre_SStructMatrix *A , hypre_SStructVector *x , HYPRE_Complex beta , hypre_SStructVector *y );
 
 /* sstruct_matmult.c */
-<<<<<<< HEAD
 HYPRE_Int hypre_SStructMatmult ( HYPRE_Int nmatrices , hypre_SStructMatrix **matrices , HYPRE_Int nterms , HYPRE_Int *terms , HYPRE_Int *trans , hypre_SStructMatrix **M_ptr );
 HYPRE_Int hypre_SStructMatmat ( hypre_SStructMatrix *A , hypre_SStructMatrix *B , hypre_SStructMatrix **M_ptr );
 HYPRE_Int hypre_SStructMatrixPtAP ( hypre_SStructMatrix *A, hypre_SStructMatrix *P , hypre_SStructMatrix **M_ptr );
 HYPRE_Int hypre_SStructMatrixRAP ( hypre_SStructMatrix *R , hypre_SStructMatrix *A , hypre_SStructMatrix *P , hypre_SStructMatrix **M_ptr );
 HYPRE_Int hypre_SStructMatrixRTtAP ( hypre_SStructMatrix *RT , hypre_SStructMatrix *A , hypre_SStructMatrix *P , hypre_SStructMatrix **M_ptr );
-=======
-HYPRE_Int hypre_SStructMatrixBoundaryToUMatrix ( hypre_SStructMatrix *A , hypre_ParCSRMatrix *B , hypre_IJMatrix **ij_Ahat_ptr );
-HYPRE_Int hypre_SStructMatmult ( HYPRE_Int nmatrices_input , hypre_SStructMatrix **ssmatrices_input , HYPRE_Int nterms , HYPRE_Int *terms_input , HYPRE_Int *transposes , hypre_SStructMatrix **M_ptr );
-HYPRE_Int hypre_SStructMatmultU ( HYPRE_Int nmatrices , hypre_SStructMatrix **ssmatrices , HYPRE_Int nterms , HYPRE_Int *terms , HYPRE_Int *transposes , hypre_ParCSRMatrix **uM_ptr );
-HYPRE_Int hypre_SStructMatPtAP ( hypre_SStructMatrix *P , hypre_SStructMatrix *A , hypre_SStructMatrix **PtAP_ptr );
->>>>>>> 23be1e29
+
+/* sstruct_matop.c */
+HYPRE_Int hypre_SStructPMatrixComputeRowSum ( hypre_SStructPMatrix *pA , HYPRE_Int type , hypre_SStructPVector *prowsum );
+HYPRE_Int hypre_SStructMatrixComputeRowSum ( hypre_SStructMatrix *A , HYPRE_Int type , hypre_SStructVector **rowsum_ptr );
+HYPRE_Int hypre_SStructMatrixComputeL1Norms ( hypre_SStructMatrix *A , HYPRE_Int option , hypre_SStructVector **l1_norms_ptr );
 
 /* sstruct_matop.c */
 HYPRE_Int hypre_SStructPMatrixComputeRowSum ( hypre_SStructPMatrix *pA , HYPRE_Int type , hypre_SStructPVector *prowsum );
