--- conflicted
+++ resolved
@@ -90,13 +90,8 @@
    HYPRE_Int nparts = hypre_SStructVectorNParts(x);
    HYPRE_Int part;
 
-<<<<<<< HEAD
-   HYPRE_Int x_object_type= hypre_SStructVectorObjectType(x);
-   HYPRE_Int y_object_type= hypre_SStructVectorObjectType(y);
-=======
-   HYPRE_Int    x_object_type = hypre_SStructVectorObjectType(x);
-   HYPRE_Int    y_object_type = hypre_SStructVectorObjectType(y);
->>>>>>> a2daaf67
+   HYPRE_Int x_object_type = hypre_SStructVectorObjectType(x);
+   HYPRE_Int y_object_type = hypre_SStructVectorObjectType(y);
 
    if (x_object_type != y_object_type)
    {
