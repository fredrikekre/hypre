/******************************************************************************
 * Copyright 1998-2019 Lawrence Livermore National Security, LLC and other
 * HYPRE Project Developers. See the top-level COPYRIGHT file for details.
 *
 * SPDX-License-Identifier: (Apache-2.0 OR MIT)
 ******************************************************************************/

/******************************************************************************
 *
 * Header info for the hypre_SStructGrid structures
 *
 *****************************************************************************/

#ifndef hypre_SSTRUCT_GRID_HEADER
#define hypre_SSTRUCT_GRID_HEADER

/*--------------------------------------------------------------------------
 * hypre_SStructGrid:
 *
 * NOTE: Since variables may be replicated across different processes,
 * a separate set of "interface grids" is retained so that data can be
 * migrated onto and off of the internal (non-replicated) grids.
 *--------------------------------------------------------------------------*/

typedef HYPRE_Int hypre_SStructVariable;

typedef struct
{
   HYPRE_SStructVariable  type;
   HYPRE_Int              rank;     /* local rank */
   HYPRE_Int              proc;

} hypre_SStructUVar;

typedef struct
{
   HYPRE_Int              part;
   hypre_Index            cell;
   HYPRE_Int              nuvars;
   hypre_SStructUVar     *uvars;

} hypre_SStructUCVar;

typedef struct
{
   MPI_Comm                comm;             /* TODO: use different comms */
   HYPRE_Int               ndim;
   HYPRE_Int               nvars;            /* number of variables */
   HYPRE_SStructVariable  *vartypes;         /* types of variables */
   hypre_StructGrid       *sgrids[8];        /* struct grids for each vartype */
   hypre_BoxArray         *iboxarrays[8];    /* interface boxes */
   hypre_BoxArrayArray    *pbnd_boxaa[8];    /* arrays of box arrays for part boundaries
                                                each BoxArrayArray entry has size equal to
                                                the number of boxes in a sgrid */
   hypre_BoxArray         *pneighbors;
   hypre_Index            *pnbor_offsets;

   HYPRE_Int               local_size;       /* Number of variables locally */
   HYPRE_BigInt            global_size;      /* Total number of variables */

   hypre_Index             periodic;         /* Indicates if pgrid is periodic */

   /* GEC0902 additions for ghost expansion of boxes */
   // TODO: deprecate ghlocal_size
   HYPRE_Int               ghlocal_size;     /* Number of vars including ghosts */
   HYPRE_Int               cell_sgrid_done;  /* =1 implies cell grid already assembled */

   /* Geometrical data */
   HYPRE_Real              coords_origin[HYPRE_MAXDIM]; /* Origin coordinates */
   hypre_Index             coords_stride;
} hypre_SStructPGrid;

typedef struct
{
   hypre_Box    box;
   HYPRE_Int    part;
   hypre_Index  ilower; /* box ilower, but on the neighbor index-space */
   hypre_Index  coord;  /* lives on local index-space */
   hypre_Index  dir;    /* lives on local index-space */

} hypre_SStructNeighbor;

enum hypre_SStructBoxManInfoType
{
   hypre_SSTRUCT_BOXMAN_INFO_DEFAULT  = 0,
   hypre_SSTRUCT_BOXMAN_INFO_NEIGHBOR = 1
};

typedef struct
{
   HYPRE_Int  type;
<<<<<<< HEAD
   HYPRE_Int  offset;
   HYPRE_Int  ghoffset;
=======
   HYPRE_BigInt offset;
   HYPRE_BigInt ghoffset; 
>>>>>>> 414fa671

} hypre_SStructBoxManInfo;

typedef struct
{
   HYPRE_Int    type;
   HYPRE_BigInt offset;   /* minimum offset for this box */
   HYPRE_BigInt ghoffset; /* minimum offset ghost for this box */
   HYPRE_Int    proc;     /* redundant with the proc in the entry, but
                             makes some coding easier */
   HYPRE_Int    boxnum;   /* this is different from the entry id */
   HYPRE_Int    part;     /* part the box lives on */
   hypre_Index  ilower;   /* box ilower, but on the neighbor index-space */
   hypre_Index  coord;    /* lives on local index-space */
   hypre_Index  dir;      /* lives on local index-space */
   hypre_Index  stride;   /* lives on local index-space */
   hypre_Index  ghstride; /* the ghost equivalent of strides */

} hypre_SStructBoxManNborInfo;

typedef struct
{
   hypre_CommInfo  *comm_info;
   HYPRE_Int        send_part;
   HYPRE_Int        recv_part;
   HYPRE_Int        send_var;
   HYPRE_Int        recv_var;

} hypre_SStructCommInfo;

typedef struct hypre_SStructGrid_struct
{
   MPI_Comm                   comm;
   HYPRE_Int                  ndim;
   HYPRE_Int                  nparts;

   /* s-variable info */
   hypre_SStructPGrid       **pgrids;

   /* neighbor info */
   HYPRE_Int                 *nneighbors;
   hypre_SStructNeighbor    **neighbors;
   hypre_Index              **nbor_offsets;
   HYPRE_Int                **nvneighbors;
   hypre_SStructNeighbor   ***vneighbors;
   hypre_SStructCommInfo    **vnbor_comm_info; /* for updating shared data */
   HYPRE_Int                  vnbor_ncomms;

   /* u-variables info: During construction, array entries are consecutive.
    * After 'Assemble', entries are referenced via local cell rank. */
   HYPRE_Int                  nucvars;
   hypre_SStructUCVar       **ucvars;

   /* info for fem-based user input (for each part) */
   HYPRE_Int                 *fem_nvars;
   HYPRE_Int                **fem_vars;
   hypre_Index              **fem_offsets;

   /* info for mapping (part, index, var) --> rank */
   hypre_BoxManager        ***boxmans;      /* manager for each part, var */
   hypre_BoxManager        ***nbor_boxmans; /* manager for each part, var */

   HYPRE_BigInt               start_rank;

   HYPRE_Int                  local_size;  /* Number of variables locally */
<<<<<<< HEAD
   HYPRE_Int                  global_size; /* Total number of variables */

=======
   HYPRE_BigInt               global_size; /* Total number of variables */
                              
>>>>>>> 414fa671
   HYPRE_Int                  ref_count;

 /* GEC0902 additions for ghost expansion of boxes */
   // TODO: deprecate these ones. SStructMatrix should hold these data instead
   HYPRE_Int               ghlocal_size;  /* GEC0902 Number of vars including ghosts */
<<<<<<< HEAD
   HYPRE_Int               ghstart_rank;  /* GEC0902 start rank including ghosts  */
=======
   HYPRE_BigInt            ghstart_rank;  /* GEC0902 start rank including ghosts  */
   HYPRE_Int               num_ghost[2*HYPRE_MAXDIM]; /* ghost layer size */  

>>>>>>> 414fa671
} hypre_SStructGrid;

/*--------------------------------------------------------------------------
 * Accessor macros: hypre_SStructGrid
 *--------------------------------------------------------------------------*/

#define hypre_SStructGridComm(grid)           ((grid) -> comm)
#define hypre_SStructGridNDim(grid)           ((grid) -> ndim)
#define hypre_SStructGridNParts(grid)         ((grid) -> nparts)
#define hypre_SStructGridPGrids(grid)         ((grid) -> pgrids)
#define hypre_SStructGridPGrid(grid, part)    ((grid) -> pgrids[part])
#define hypre_SStructGridNNeighbors(grid)     ((grid) -> nneighbors)
#define hypre_SStructGridNeighbors(grid)      ((grid) -> neighbors)
#define hypre_SStructGridNborOffsets(grid)    ((grid) -> nbor_offsets)
#define hypre_SStructGridNVNeighbors(grid)    ((grid) -> nvneighbors)
#define hypre_SStructGridVNeighbors(grid)     ((grid) -> vneighbors)
#define hypre_SStructGridVNborCommInfo(grid)  ((grid) -> vnbor_comm_info)
#define hypre_SStructGridVNborNComms(grid)    ((grid) -> vnbor_ncomms)
#define hypre_SStructGridNUCVars(grid)        ((grid) -> nucvars)
#define hypre_SStructGridUCVars(grid)         ((grid) -> ucvars)
#define hypre_SStructGridUCVar(grid, i)       ((grid) -> ucvars[i])

#define hypre_SStructGridFEMNVars(grid)       ((grid) -> fem_nvars)
#define hypre_SStructGridFEMVars(grid)        ((grid) -> fem_vars)
#define hypre_SStructGridFEMOffsets(grid)     ((grid) -> fem_offsets)
#define hypre_SStructGridFEMPNVars(grid, part)   ((grid) -> fem_nvars[part])
#define hypre_SStructGridFEMPVars(grid, part)    ((grid) -> fem_vars[part])
#define hypre_SStructGridFEMPOffsets(grid, part) ((grid) -> fem_offsets[part])

#define hypre_SStructGridBoxManagers(grid)           ((grid) -> boxmans)
#define hypre_SStructGridBoxManager(grid, part, var) ((grid) -> boxmans[part][var])

#define hypre_SStructGridNborBoxManagers(grid)           ((grid) -> nbor_boxmans)
#define hypre_SStructGridNborBoxManager(grid, part, var) ((grid) -> nbor_boxmans[part][var])

#define hypre_SStructGridStartRank(grid)      ((grid) -> start_rank)
#define hypre_SStructGridLocalSize(grid)      ((grid) -> local_size)
#define hypre_SStructGridGlobalSize(grid)     ((grid) -> global_size)
#define hypre_SStructGridRefCount(grid)       ((grid) -> ref_count)
#define hypre_SStructGridGhlocalSize(grid)    ((grid) -> ghlocal_size)
#define hypre_SStructGridGhstartRank(grid)    ((grid) -> ghstart_rank)
#define hypre_SStructGridNumGhost(grid)       ((grid) -> num_ghost)

/*--------------------------------------------------------------------------
 * Accessor macros: hypre_SStructPGrid
 *--------------------------------------------------------------------------*/

#define hypre_SStructPGridComm(pgrid)             ((pgrid) -> comm)
#define hypre_SStructPGridNDim(pgrid)             ((pgrid) -> ndim)
#define hypre_SStructPGridNVars(pgrid)            ((pgrid) -> nvars)
#define hypre_SStructPGridVarTypes(pgrid)         ((pgrid) -> vartypes)
#define hypre_SStructPGridVarType(pgrid, var)     ((pgrid) -> vartypes[var])
#define hypre_SStructPGridCellSGridDone(pgrid)    ((pgrid) -> cell_sgrid_done)
#define hypre_SStructPGridCoordsOrigin(pgrid)     ((pgrid) -> coords_origin)
#define hypre_SStructPGridCoordsStride(pgrid)     ((pgrid) -> coords_stride)

#define hypre_SStructPGridSGrids(pgrid)           ((pgrid) -> sgrids)
#define hypre_SStructPGridSGrid(pgrid, var) \
((pgrid) -> sgrids[hypre_SStructPGridVarType(pgrid, var)])
#define hypre_SStructPGridCellSGrid(pgrid) \
((pgrid) -> sgrids[HYPRE_SSTRUCT_VARIABLE_CELL])
#define hypre_SStructPGridVTSGrid(pgrid, vartype) ((pgrid) -> sgrids[vartype])

#define hypre_SStructPGridIBoxArrays(pgrid)       ((pgrid) -> iboxarrays)
#define hypre_SStructPGridIBoxArray(pgrid, var) \
((pgrid) -> iboxarrays[hypre_SStructPGridVarType(pgrid, var)])
#define hypre_SStructPGridCellIBoxArray(pgrid) \
((pgrid) -> iboxarrays[HYPRE_SSTRUCT_VARIABLE_CELL])
#define hypre_SStructPGridVTIBoxArray(pgrid, vartype) \
((pgrid) -> iboxarrays[vartype])
#define hypre_SStructPGridPBndBoxArrayArrays(pgrid)    ((pgrid) -> pbnd_boxaa)
#define hypre_SStructPGridPBndBoxArrayArray(pgrid, var) \
((pgrid) -> pbnd_boxaa[hypre_SStructPGridVarType(pgrid, var)])
#define hypre_SStructPGridVTPBndBoxArrayArray(pgrid, vartype) \
((pgrid) -> pbnd_boxaa[vartype])

#define hypre_SStructPGridPNeighbors(pgrid)       ((pgrid) -> pneighbors)
#define hypre_SStructPGridPNborOffsets(pgrid)     ((pgrid) -> pnbor_offsets)
#define hypre_SStructPGridLocalSize(pgrid)        ((pgrid) -> local_size)
#define hypre_SStructPGridGlobalSize(pgrid)       ((pgrid) -> global_size)
#define hypre_SStructPGridPeriodic(pgrid)         ((pgrid) -> periodic)
#define hypre_SStructPGridGhlocalSize(pgrid)      ((pgrid) -> ghlocal_size)

/*--------------------------------------------------------------------------
 * Accessor macros: hypre_SStructBoxManInfo
 *--------------------------------------------------------------------------*/

#define hypre_SStructBoxManInfoType(info)            ((info) -> type)
#define hypre_SStructBoxManInfoOffset(info)          ((info) -> offset)
#define hypre_SStructBoxManInfoGhoffset(info)        ((info) -> ghoffset)

/*--------------------------------------------------------------------------
 * Accessor macros: hypre_SStructBoxManInfo
 *--------------------------------------------------------------------------*/

/* Use the MapInfo macros to access the first three structure components */
#define hypre_SStructBoxManNborInfoProc(info)    ((info) -> proc)
#define hypre_SStructBoxManNborInfoBoxnum(info)  ((info) -> boxnum)
#define hypre_SStructBoxManNborInfoPart(info)    ((info) -> part)
#define hypre_SStructBoxManNborInfoILower(info)  ((info) -> ilower)
#define hypre_SStructBoxManNborInfoCoord(info)   ((info) -> coord)
#define hypre_SStructBoxManNborInfoDir(info)     ((info) -> dir)
#define hypre_SStructBoxManNborInfoStride(info)  ((info) -> stride)
#define hypre_SStructBoxManNborInfoGhstride(info)  ((info) -> ghstride)

/*--------------------------------------------------------------------------
 * Accessor macros: hypre_SStructNeighbor
 *--------------------------------------------------------------------------*/

#define hypre_SStructNeighborBox(neighbor)    &((neighbor) -> box)
#define hypre_SStructNeighborPart(neighbor)    ((neighbor) -> part)
#define hypre_SStructNeighborILower(neighbor)  ((neighbor) -> ilower)
#define hypre_SStructNeighborCoord(neighbor)   ((neighbor) -> coord)
#define hypre_SStructNeighborDir(neighbor)     ((neighbor) -> dir)

/*--------------------------------------------------------------------------
 * Accessor macros: hypre_SStructCommInfo
 *--------------------------------------------------------------------------*/

#define hypre_SStructCommInfoCommInfo(cinfo)  ((cinfo) -> comm_info)
#define hypre_SStructCommInfoSendPart(cinfo)  ((cinfo) -> send_part)
#define hypre_SStructCommInfoRecvPart(cinfo)  ((cinfo) -> recv_part)
#define hypre_SStructCommInfoSendVar(cinfo)   ((cinfo) -> send_var)
#define hypre_SStructCommInfoRecvVar(cinfo)   ((cinfo) -> recv_var)

/*--------------------------------------------------------------------------
 * Accessor macros: hypre_SStructUCVar
 *--------------------------------------------------------------------------*/

#define hypre_SStructUCVarPart(uc)     ((uc) -> part)
#define hypre_SStructUCVarCell(uc)     ((uc) -> cell)
#define hypre_SStructUCVarNUVars(uc)   ((uc) -> nuvars)
#define hypre_SStructUCVarUVars(uc)    ((uc) -> uvars)
#define hypre_SStructUCVarType(uc, i)  ((uc) -> uvars[i].type)
#define hypre_SStructUCVarRank(uc, i)  ((uc) -> uvars[i].rank)
#define hypre_SStructUCVarProc(uc, i)  ((uc) -> uvars[i].proc)

#endif<|MERGE_RESOLUTION|>--- conflicted
+++ resolved
@@ -88,14 +88,9 @@
 
 typedef struct
 {
-   HYPRE_Int  type;
-<<<<<<< HEAD
-   HYPRE_Int  offset;
-   HYPRE_Int  ghoffset;
-=======
-   HYPRE_BigInt offset;
-   HYPRE_BigInt ghoffset; 
->>>>>>> 414fa671
+   HYPRE_Int     type;
+   HYPRE_BigInt  offset;
+   HYPRE_BigInt  ghoffset;
 
 } hypre_SStructBoxManInfo;
 
@@ -161,25 +156,15 @@
    HYPRE_BigInt               start_rank;
 
    HYPRE_Int                  local_size;  /* Number of variables locally */
-<<<<<<< HEAD
-   HYPRE_Int                  global_size; /* Total number of variables */
-
-=======
    HYPRE_BigInt               global_size; /* Total number of variables */
-                              
->>>>>>> 414fa671
+
    HYPRE_Int                  ref_count;
 
  /* GEC0902 additions for ghost expansion of boxes */
    // TODO: deprecate these ones. SStructMatrix should hold these data instead
    HYPRE_Int               ghlocal_size;  /* GEC0902 Number of vars including ghosts */
-<<<<<<< HEAD
    HYPRE_Int               ghstart_rank;  /* GEC0902 start rank including ghosts  */
-=======
-   HYPRE_BigInt            ghstart_rank;  /* GEC0902 start rank including ghosts  */
-   HYPRE_Int               num_ghost[2*HYPRE_MAXDIM]; /* ghost layer size */  
-
->>>>>>> 414fa671
+   
 } hypre_SStructGrid;
 
 /*--------------------------------------------------------------------------
@@ -221,7 +206,6 @@
 #define hypre_SStructGridRefCount(grid)       ((grid) -> ref_count)
 #define hypre_SStructGridGhlocalSize(grid)    ((grid) -> ghlocal_size)
 #define hypre_SStructGridGhstartRank(grid)    ((grid) -> ghstart_rank)
-#define hypre_SStructGridNumGhost(grid)       ((grid) -> num_ghost)
 
 /*--------------------------------------------------------------------------
  * Accessor macros: hypre_SStructPGrid
