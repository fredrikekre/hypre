--- conflicted
+++ resolved
@@ -614,7 +614,6 @@
 HYPRE_Int
 hypre_ParCSRCommHandleDestroy( hypre_ParCSRCommHandle *comm_handle )
 {
-
    if ( comm_handle == NULL )
    {
       return hypre_error_flag;
@@ -630,11 +629,7 @@
       status0 = hypre_CTAlloc(hypre_MPI_Status,
                               hypre_ParCSRCommHandleNumRequests(comm_handle), HYPRE_MEMORY_HOST);
 #if defined(HYPRE_USING_NVTX)
-<<<<<<< HEAD
-      hypre_GpuProfilingPushRange("MPI_Waitall");
-=======
       hypre_GpuProfilingPushRange("hypre_MPI_Waitall");
->>>>>>> d079a90f
 #endif
       hypre_MPI_Waitall(hypre_ParCSRCommHandleNumRequests(comm_handle),
                         hypre_ParCSRCommHandleRequests(comm_handle), status0);
