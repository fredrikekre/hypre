--- conflicted
+++ resolved
@@ -411,20 +411,16 @@
    if ( act_send_memory_location == hypre_MEMORY_DEVICE ||
         act_send_memory_location == hypre_MEMORY_UNIFIED )
    {
-     //send_data = _hypre_TAlloc(char, num_send_bytes, hypre_MEMORY_HOST_PINNED);
+      //send_data = _hypre_TAlloc(char, num_send_bytes, hypre_MEMORY_HOST_PINNED);
       send_data = hypre_TAlloc(char, num_send_bytes, HYPRE_MEMORY_HOST);
-<<<<<<< HEAD
 #if defined(HYPRE_USING_NVTX)
       hypre_GpuProfilingPushRange("MPI-D2H");
 #endif
-      hypre_TMemcpy(send_data, send_data_in, char, num_send_bytes, HYPRE_MEMORY_HOST, HYPRE_MEMORY_DEVICE);
+      hypre_TMemcpy(send_data, send_data_in, char, num_send_bytes, HYPRE_MEMORY_HOST,
+                    HYPRE_MEMORY_DEVICE);
 #if defined(HYPRE_USING_NVTX)
       hypre_GpuProfilingPopRange();
 #endif
-=======
-      hypre_TMemcpy(send_data, send_data_in, char, num_send_bytes, HYPRE_MEMORY_HOST,
-                    HYPRE_MEMORY_DEVICE);
->>>>>>> 66e1f2df
    }
    else
    {
