/*BHEADER**********************************************************************
 * Copyright (c) 2008,  Lawrence Livermore National Security, LLC.
 * Produced at the Lawrence Livermore National Laboratory.
 * This file is part of HYPRE.  See file COPYRIGHT for details.
 *
 * HYPRE is free software; you can redistribute it and/or modify it under the
 * terms of the GNU Lesser General Public License (as published by the Free
 * Software Foundation) version 2.1 dated February 1999.
 *
 * $Revision$
 ***********************************************************************EHEADER*/

#include "_hypre_parcsr_mv.h"

/*==========================================================================*/

#ifdef HYPRE_USING_PERSISTENT_COMM
static CommPkgJobType getJobTypeOf(HYPRE_Int job)
{
   CommPkgJobType job_type = HYPRE_COMM_PKG_JOB_COMPLEX;
   switch (job)
   {
   case  1:
      job_type = HYPRE_COMM_PKG_JOB_COMPLEX;
      break;
   case  2:
      job_type = HYPRE_COMM_PKG_JOB_COMPLEX_TRANSPOSE;
      break;
   case  11:
      job_type = HYPRE_COMM_PKG_JOB_INT;
      break;
   case  12:
      job_type = HYPRE_COMM_PKG_JOB_INT_TRANSPOSE;
      break;
   } // switch (job)

   return job_type;
}

/**
 * When send_data and recv_data are NULL, buffers are internally allocated
 * and CommHandle owns the buffer
 */
hypre_ParCSRPersistentCommHandle *
hypre_ParCSRPersistentCommHandleCreate( HYPRE_Int job,
			                               hypre_ParCSRCommPkg *comm_pkg,
                                        void *send_data,
                                        void *recv_data)
{
   HYPRE_Int                  i;

   hypre_ParCSRPersistentCommHandle *comm_handle = hypre_CTAlloc(hypre_ParCSRPersistentCommHandle,  1, HYPRE_MEMORY_HOST);

   if (!send_data) comm_handle->own_send_data = 1;
   if (!recv_data) comm_handle->own_recv_data = 1;

   CommPkgJobType job_type = getJobTypeOf(job);

   HYPRE_Int num_sends = hypre_ParCSRCommPkgNumSends(comm_pkg);
   HYPRE_Int num_recvs = hypre_ParCSRCommPkgNumRecvs(comm_pkg);
   MPI_Comm  comm      = hypre_ParCSRCommPkgComm(comm_pkg);

   HYPRE_Int num_requests = num_sends + num_recvs;
   hypre_MPI_Request *requests = hypre_CTAlloc(hypre_MPI_Request,  num_requests, HYPRE_MEMORY_HOST);

   hypre_ParCSRCommHandleNumRequests(comm_handle) = num_requests;
   hypre_ParCSRCommHandleRequests(comm_handle)    = requests;

   switch (job_type)
   {
      case HYPRE_COMM_PKG_JOB_COMPLEX:
         if (!send_data)
         {
            send_data = hypre_PinnedTAlloc(HYPRE_Complex, hypre_ParCSRCommPkgSendMapStart(comm_pkg, num_sends));
         }
         if (!recv_data)
         {
            recv_data = hypre_TAlloc(HYPRE_Complex,  hypre_ParCSRCommPkgRecvVecStart(comm_pkg,  num_recvs), HYPRE_MEMORY_HOST);  
         }
         for (i = 0; i < num_recvs; ++i)
         {
            HYPRE_Int ip = hypre_ParCSRCommPkgRecvProc(comm_pkg, i);
            HYPRE_Int vec_start = hypre_ParCSRCommPkgRecvVecStart(comm_pkg, i);
            HYPRE_Int vec_len = hypre_ParCSRCommPkgRecvVecStart(comm_pkg, i + 1) - vec_start;
            hypre_MPI_Recv_init((HYPRE_Complex *)recv_data + vec_start, vec_len, HYPRE_MPI_COMPLEX,
                          ip, 0, comm, requests + i);
         }
         for (i = 0; i < num_sends; ++i)
         {
            HYPRE_Int ip = hypre_ParCSRCommPkgSendProc(comm_pkg, i);
            HYPRE_Int vec_start = hypre_ParCSRCommPkgSendMapStart(comm_pkg, i);
            HYPRE_Int vec_len = hypre_ParCSRCommPkgSendMapStart(comm_pkg, i + 1) - vec_start;

            hypre_MPI_Send_init((HYPRE_Complex *)send_data + vec_start, vec_len, HYPRE_MPI_COMPLEX,
                          ip, 0, comm, requests + num_recvs + i);
         }
         break;

      case HYPRE_COMM_PKG_JOB_COMPLEX_TRANSPOSE:
         if (!recv_data)
         {
            recv_data = hypre_TAlloc(HYPRE_Complex,  hypre_ParCSRCommPkgSendMapStart(comm_pkg,  num_sends), HYPRE_MEMORY_HOST);  
         }
         if (!send_data)
         {
            send_data = hypre_TAlloc(HYPRE_Complex,  hypre_ParCSRCommPkgRecvVecStart(comm_pkg,  num_recvs), HYPRE_MEMORY_HOST);  
         }
         for (i = 0; i < num_sends; ++i)
         {
            HYPRE_Int ip = hypre_ParCSRCommPkgSendProc(comm_pkg, i);
            HYPRE_Int vec_start = hypre_ParCSRCommPkgSendMapStart(comm_pkg, i);
            HYPRE_Int vec_len = hypre_ParCSRCommPkgSendMapStart(comm_pkg, i + 1) - vec_start;
            hypre_MPI_Recv_init((HYPRE_Complex *)recv_data + vec_start, vec_len, HYPRE_MPI_COMPLEX,
                          ip, 0, comm, requests + i);
         }
         for (i = 0; i < num_recvs; ++i)
         {
            HYPRE_Int ip = hypre_ParCSRCommPkgRecvProc(comm_pkg, i);
            HYPRE_Int vec_start = hypre_ParCSRCommPkgRecvVecStart(comm_pkg, i);
            HYPRE_Int vec_len = hypre_ParCSRCommPkgRecvVecStart(comm_pkg, i + 1) - vec_start;

            hypre_MPI_Send_init((HYPRE_Complex *)send_data + vec_start, vec_len, HYPRE_MPI_COMPLEX,
                          ip, 0, comm, requests + num_sends + i);
         }
         break;

      case HYPRE_COMM_PKG_JOB_INT:
         if (!send_data)
         {
            send_data = hypre_TAlloc(HYPRE_Int,  hypre_ParCSRCommPkgSendMapStart(comm_pkg,  num_sends), HYPRE_MEMORY_HOST);  
         }
         if (!recv_data)
         {
            recv_data = hypre_TAlloc(HYPRE_Int,  hypre_ParCSRCommPkgRecvVecStart(comm_pkg,  num_recvs), HYPRE_MEMORY_HOST);  
         }
         for (i = 0; i < num_recvs; ++i)
         {
            HYPRE_Int ip = hypre_ParCSRCommPkgRecvProc(comm_pkg, i);
            HYPRE_Int vec_start = hypre_ParCSRCommPkgRecvVecStart(comm_pkg, i);
            HYPRE_Int vec_len = hypre_ParCSRCommPkgRecvVecStart(comm_pkg, i + 1) - vec_start;
            hypre_MPI_Recv_init((HYPRE_Int *)recv_data + vec_start, vec_len, HYPRE_MPI_INT,
                          ip, 0, comm, requests + i);
         }
         for (i = 0; i < num_sends; ++i)
         {
            HYPRE_Int ip = hypre_ParCSRCommPkgSendProc(comm_pkg, i);
            HYPRE_Int vec_start = hypre_ParCSRCommPkgSendMapStart(comm_pkg, i);
            HYPRE_Int vec_len = hypre_ParCSRCommPkgSendMapStart(comm_pkg, i + 1) - vec_start;

            hypre_MPI_Send_init((HYPRE_Int *)send_data + vec_start, vec_len, HYPRE_MPI_INT,
                          ip, 0, comm, requests + num_recvs + i);
         }
         break;

      case HYPRE_COMM_PKG_JOB_INT_TRANSPOSE:
         if (!recv_data)
         {
            recv_data = hypre_TAlloc(HYPRE_Int,  hypre_ParCSRCommPkgSendMapStart(comm_pkg,  num_sends), HYPRE_MEMORY_HOST);  
         }
         if (!send_data)
         {
            send_data = hypre_TAlloc(HYPRE_Int,  hypre_ParCSRCommPkgRecvVecStart(comm_pkg,  num_recvs), HYPRE_MEMORY_HOST);  
         }
         for (i = 0; i < num_sends; ++i)
         {
            HYPRE_Int ip = hypre_ParCSRCommPkgSendProc(comm_pkg, i);
            HYPRE_Int vec_start = hypre_ParCSRCommPkgSendMapStart(comm_pkg, i);
            HYPRE_Int vec_len = hypre_ParCSRCommPkgSendMapStart(comm_pkg, i + 1) - vec_start;
            hypre_MPI_Recv_init((HYPRE_Int *)recv_data + vec_start, vec_len, HYPRE_MPI_INT,
                          ip, 0, comm, requests + i);
         }
         for (i = 0; i < num_recvs; ++i)
         {
            HYPRE_Int ip = hypre_ParCSRCommPkgRecvProc(comm_pkg, i);
            HYPRE_Int vec_start = hypre_ParCSRCommPkgRecvVecStart(comm_pkg, i);
            HYPRE_Int vec_len = hypre_ParCSRCommPkgRecvVecStart(comm_pkg, i + 1) - vec_start;

            hypre_MPI_Send_init((HYPRE_Int *)send_data + vec_start, vec_len, HYPRE_MPI_INT,
                          ip, 0, comm, requests + num_sends + i);
         }
         break;
      default:
         hypre_assert(1 == 0);
         break;
   } // switch (job_type)

   hypre_ParCSRCommHandleRecvData(comm_handle) = recv_data;
   hypre_ParCSRCommHandleSendData(comm_handle) = send_data;

   return ( comm_handle );
}


hypre_ParCSRPersistentCommHandle *
hypre_ParCSRCommPkgGetPersistentCommHandle( HYPRE_Int job,
                                            hypre_ParCSRCommPkg *comm_pkg )
{
   CommPkgJobType type = getJobTypeOf(job);
   if (!comm_pkg->persistent_comm_handles[type])
   {
      comm_pkg->persistent_comm_handles[type] =
         hypre_ParCSRPersistentCommHandleCreate(job, comm_pkg, NULL, NULL);
      // data is owned by persistent comm handle
   }
   return comm_pkg->persistent_comm_handles[type];
}

void
hypre_ParCSRPersistentCommHandleDestroy( hypre_ParCSRPersistentCommHandle *comm_handle )
{
   if (comm_handle->own_send_data)
   {
      hypre_TFree(comm_handle->send_data, HYPRE_MEMORY_HOST);
   }
   if (comm_handle->own_recv_data)
   {
      hypre_TFree(comm_handle->recv_data, HYPRE_MEMORY_HOST);
   }
   hypre_TFree(comm_handle->requests, HYPRE_MEMORY_HOST);
   hypre_TFree(comm_handle, HYPRE_MEMORY_HOST);
}

void hypre_ParCSRPersistentCommHandleStart( hypre_ParCSRPersistentCommHandle *comm_handle )
{
   if (hypre_ParCSRCommHandleNumRequests(comm_handle) > 0)
   {
      HYPRE_Int ret = hypre_MPI_Startall(hypre_ParCSRCommHandleNumRequests(comm_handle),
                                         hypre_ParCSRCommHandleRequests(comm_handle));
      if (hypre_MPI_SUCCESS != ret)
      {
         hypre_error_w_msg(HYPRE_ERROR_GENERIC,"MPI error\n");
         /*hypre_printf("MPI error %d in %s (%s, line %u)\n", ret, __FUNCTION__, __FILE__, __LINE__);*/
      }
   }
}

void hypre_ParCSRPersistentCommHandleWait( hypre_ParCSRPersistentCommHandle *comm_handle )
{
   if (hypre_ParCSRCommHandleNumRequests(comm_handle) > 0)
   {
      HYPRE_Int ret = hypre_MPI_Waitall(hypre_ParCSRCommHandleNumRequests(comm_handle),
                                        hypre_ParCSRCommHandleRequests(comm_handle),
                                        hypre_MPI_STATUSES_IGNORE);
      if (hypre_MPI_SUCCESS != ret)
      {
         hypre_error_w_msg(HYPRE_ERROR_GENERIC,"MPI error\n");
         /*hypre_printf("MPI error %d in %s (%s, line %u)\n", ret, __FUNCTION__, __FILE__, __LINE__);*/
      }
   }
}
#endif // HYPRE_USING_PERSISTENT_COMM

hypre_ParCSRCommHandle *
hypre_ParCSRCommHandleCreate ( HYPRE_Int            job,
                               hypre_ParCSRCommPkg *comm_pkg,
                               void                *send_data, 
                               void                *recv_data )
{
   HYPRE_Int                  num_sends = hypre_ParCSRCommPkgNumSends(comm_pkg);
   HYPRE_Int                  num_recvs = hypre_ParCSRCommPkgNumRecvs(comm_pkg);
   MPI_Comm                   comm      = hypre_ParCSRCommPkgComm(comm_pkg);

   hypre_ParCSRCommHandle    *comm_handle;
   HYPRE_Int                  num_requests;
   hypre_MPI_Request         *requests;

   HYPRE_Int                  i, j;
   HYPRE_Int                  my_id, num_procs;
   HYPRE_Int                  ip, vec_start, vec_len;
                  
   /*--------------------------------------------------------------------
    * hypre_Initialize sets up a communication handle,
    * posts receives and initiates sends. It always requires num_sends, 
    * num_recvs, recv_procs and send_procs to be set in comm_pkg.
    * There are different options for job:
    * job = 1 : is used to initialize communication exchange for the parts
    *           of vector needed to perform a Matvec,  it requires send_data 
    *           and recv_data to be doubles, recv_vec_starts and 
    *           send_map_starts need to be set in comm_pkg.
    * job = 2 : is used to initialize communication exchange for the parts
    *           of vector needed to perform a MatvecT,  it requires send_data 
    *           and recv_data to be doubles, recv_vec_starts and 
    *           send_map_starts need to be set in comm_pkg.
    * job = 11: similar to job = 1, but exchanges data of type HYPRE_Int (not HYPRE_Complex),
    *           requires send_data and recv_data to be ints
    *           recv_vec_starts and send_map_starts need to be set in comm_pkg.
    * job = 12: similar to job = 1, but exchanges data of type HYPRE_Int (not HYPRE_Complex),
    *           requires send_data and recv_data to be ints
    *           recv_vec_starts and send_map_starts need to be set in comm_pkg.
    * default: ignores send_data and recv_data, requires send_mpi_types
    *           and recv_mpi_types to be set in comm_pkg.
    *           datatypes need to point to absolute
    *           addresses, e.g. generated using hypre_MPI_Address . 
    *--------------------------------------------------------------------*/

   num_requests = num_sends + num_recvs;
   requests = hypre_CTAlloc(hypre_MPI_Request,  num_requests, HYPRE_MEMORY_HOST);
 
   hypre_MPI_Comm_size(comm,&num_procs);
   hypre_MPI_Comm_rank(comm,&my_id);

   j = 0;
   switch (job)
   {
      case  1:
      {
         HYPRE_Complex *d_send_data = (HYPRE_Complex *) send_data;
         HYPRE_Complex *d_recv_data = (HYPRE_Complex *) recv_data;
         for (i = 0; i < num_recvs; i++)
         {
            ip = hypre_ParCSRCommPkgRecvProc(comm_pkg, i); 
            vec_start = hypre_ParCSRCommPkgRecvVecStart(comm_pkg,i);
            vec_len = hypre_ParCSRCommPkgRecvVecStart(comm_pkg,i+1)-vec_start;
            hypre_MPI_Irecv(&d_recv_data[vec_start], vec_len, HYPRE_MPI_COMPLEX,
                            ip, 0, comm, &requests[j++]);
         }
         for (i = 0; i < num_sends; i++)
         {
            vec_start = hypre_ParCSRCommPkgSendMapStart(comm_pkg, i);
            vec_len = hypre_ParCSRCommPkgSendMapStart(comm_pkg, i+1)-vec_start;
            ip = hypre_ParCSRCommPkgSendProc(comm_pkg, i); 
            hypre_MPI_Isend(&d_send_data[vec_start], vec_len, HYPRE_MPI_COMPLEX,
                            ip, 0, comm, &requests[j++]);
         }
         break;
      }
      case  2:
      {
         HYPRE_Complex *d_send_data = (HYPRE_Complex *) send_data;
         HYPRE_Complex *d_recv_data = (HYPRE_Complex *) recv_data;
         for (i = 0; i < num_sends; i++)
         {
            vec_start = hypre_ParCSRCommPkgSendMapStart(comm_pkg, i);
            vec_len = hypre_ParCSRCommPkgSendMapStart(comm_pkg, i+1) - vec_start;
            ip = hypre_ParCSRCommPkgSendProc(comm_pkg, i); 
            hypre_MPI_Irecv(&d_recv_data[vec_start], vec_len, HYPRE_MPI_COMPLEX,
                            ip, 0, comm, &requests[j++]);
         }
         for (i = 0; i < num_recvs; i++)
         {
            ip = hypre_ParCSRCommPkgRecvProc(comm_pkg, i); 
            vec_start = hypre_ParCSRCommPkgRecvVecStart(comm_pkg,i);
            vec_len = hypre_ParCSRCommPkgRecvVecStart(comm_pkg,i+1)-vec_start;
            hypre_MPI_Isend(&d_send_data[vec_start], vec_len, HYPRE_MPI_COMPLEX,
                            ip, 0, comm, &requests[j++]);
         }
         break;
      }
      case  11:
      {
         HYPRE_Int *i_send_data = (HYPRE_Int *) send_data;
         HYPRE_Int *i_recv_data = (HYPRE_Int *) recv_data;
         for (i = 0; i < num_recvs; i++)
         {
            ip = hypre_ParCSRCommPkgRecvProc(comm_pkg, i); 
            vec_start = hypre_ParCSRCommPkgRecvVecStart(comm_pkg,i);
            vec_len = hypre_ParCSRCommPkgRecvVecStart(comm_pkg,i+1)-vec_start;
            hypre_MPI_Irecv(&i_recv_data[vec_start], vec_len, HYPRE_MPI_INT,
                            ip, 0, comm, &requests[j++]);
         }
         for (i = 0; i < num_sends; i++)
         {
            vec_start = hypre_ParCSRCommPkgSendMapStart(comm_pkg, i);
            vec_len = hypre_ParCSRCommPkgSendMapStart(comm_pkg, i+1)-vec_start;
            ip = hypre_ParCSRCommPkgSendProc(comm_pkg, i); 
            hypre_MPI_Isend(&i_send_data[vec_start], vec_len, HYPRE_MPI_INT,
                            ip, 0, comm, &requests[j++]);
         }
         break;
      }
      case  12:
      {
         HYPRE_Int *i_send_data = (HYPRE_Int *) send_data;
         HYPRE_Int *i_recv_data = (HYPRE_Int *) recv_data;
         for (i = 0; i < num_sends; i++)
         {
            vec_start = hypre_ParCSRCommPkgSendMapStart(comm_pkg, i);
            vec_len = hypre_ParCSRCommPkgSendMapStart(comm_pkg, i+1) - vec_start;
            ip = hypre_ParCSRCommPkgSendProc(comm_pkg, i); 
            hypre_MPI_Irecv(&i_recv_data[vec_start], vec_len, HYPRE_MPI_INT,
                            ip, 0, comm, &requests[j++]);
         }
         for (i = 0; i < num_recvs; i++)
         {
            ip = hypre_ParCSRCommPkgRecvProc(comm_pkg, i); 
            vec_start = hypre_ParCSRCommPkgRecvVecStart(comm_pkg,i);
            vec_len = hypre_ParCSRCommPkgRecvVecStart(comm_pkg,i+1)-vec_start;
            hypre_MPI_Isend(&i_send_data[vec_start], vec_len, HYPRE_MPI_INT,
                            ip, 0, comm, &requests[j++]);
         }
         break;
      }
   }
   /*--------------------------------------------------------------------
    * set up comm_handle and return
    *--------------------------------------------------------------------*/

   comm_handle = hypre_CTAlloc(hypre_ParCSRCommHandle,  1, HYPRE_MEMORY_HOST);

   hypre_ParCSRCommHandleCommPkg(comm_handle)     = comm_pkg;
   hypre_ParCSRCommHandleSendData(comm_handle)    = send_data;
   hypre_ParCSRCommHandleRecvData(comm_handle)    = recv_data;
   hypre_ParCSRCommHandleNumRequests(comm_handle) = num_requests;
   hypre_ParCSRCommHandleRequests(comm_handle)    = requests;

   return ( comm_handle );
}

HYPRE_Int
hypre_ParCSRCommHandleDestroy( hypre_ParCSRCommHandle *comm_handle )
{
   hypre_MPI_Status          *status0;

   if ( comm_handle==NULL ) return hypre_error_flag;
   if (hypre_ParCSRCommHandleNumRequests(comm_handle))
   {
      status0 = hypre_CTAlloc(hypre_MPI_Status, 
                              hypre_ParCSRCommHandleNumRequests(comm_handle), HYPRE_MEMORY_HOST);
      hypre_MPI_Waitall(hypre_ParCSRCommHandleNumRequests(comm_handle),
                        hypre_ParCSRCommHandleRequests(comm_handle), status0);
      hypre_TFree(status0, HYPRE_MEMORY_HOST);
   }
<<<<<<< HEAD

   hypre_TFree(hypre_ParCSRCommHandleRequests(comm_handle), HYPRE_MEMORY_HOST);
   hypre_TFree(comm_handle, HYPRE_MEMORY_HOST);

=======
   //printf("HERE---- 0\n"); // debugging the Invalid Cuda context issue
   hypre_TFree(hypre_ParCSRCommHandleRequests(comm_handle));
   //printf("HERE 1 %p\n",comm_handle);
   hypre_TFree(comm_handle);
   //printf("HERE 2 \n");
>>>>>>> f0dd2cb9
   return hypre_error_flag;
}


/* hypre_MatCommPkgCreate_core does all the communications and computations for
   hypre_MatCommPkgCreate ( hypre_ParCSRMatrix *A) and
   hypre_BoolMatCommPkgCreate ( hypre_ParCSRBooleanMatrix *A) To support both
   data types, it has hardly any data structures other than HYPRE_Int*.
*/

void
hypre_MatvecCommPkgCreate_core(
   /* input args: */
   MPI_Comm comm,
   HYPRE_Int * col_map_offd,
   HYPRE_Int first_col_diag,
   HYPRE_Int * col_starts,
   HYPRE_Int num_cols_diag,
   HYPRE_Int num_cols_offd,
   HYPRE_Int firstColDiag,
   HYPRE_Int * colMapOffd,
   HYPRE_Int data,  /* = 1 for a matrix with floating-point data,
                       = 0 for Boolean matrix */
   /* pointers to output args: */
   HYPRE_Int * p_num_recvs,
   HYPRE_Int ** p_recv_procs,
   HYPRE_Int ** p_recv_vec_starts,
   HYPRE_Int * p_num_sends,
   HYPRE_Int ** p_send_procs,
   HYPRE_Int ** p_send_map_starts,
   HYPRE_Int ** p_send_map_elmts
   )
{
   HYPRE_Int    i, j;
   HYPRE_Int    num_procs, my_id, proc_num, num_elmts;
   HYPRE_Int    local_info, offd_col;
   HYPRE_Int    *proc_mark, *proc_add, *tmp, *recv_buf, *displs, *info;
   /* outputs: */
   HYPRE_Int  num_recvs, * recv_procs, * recv_vec_starts;
   HYPRE_Int  num_sends, * send_procs, * send_map_starts, * send_map_elmts;
   HYPRE_Int  ip, vec_start, vec_len, num_requests;

   hypre_MPI_Request *requests;
   hypre_MPI_Status *status; 

   hypre_MPI_Comm_size(comm, &num_procs);  
   hypre_MPI_Comm_rank(comm, &my_id);

   proc_mark = hypre_CTAlloc(HYPRE_Int,  num_procs, HYPRE_MEMORY_HOST);
   proc_add = hypre_CTAlloc(HYPRE_Int,  num_procs, HYPRE_MEMORY_HOST);
   info = hypre_CTAlloc(HYPRE_Int,  num_procs, HYPRE_MEMORY_HOST);

   /* ----------------------------------------------------------------------
    * determine which processors to receive from (set proc_mark) and num_recvs,
    * at the end of the loop proc_mark[i] contains the number of elements to be
    * received from Proc. i
    * ---------------------------------------------------------------------*/

   for (i=0; i < num_procs; i++)
      proc_add[i] = 0;

   proc_num = 0;
   if (num_cols_offd) offd_col = col_map_offd[0];
   num_recvs=0;
   j = 0;
   for (i=0; i < num_cols_offd; i++)
   {
      if (num_cols_diag) proc_num = hypre_min(num_procs-1,offd_col / 
                                              num_cols_diag);
      while (col_starts[proc_num] > offd_col )
         proc_num = proc_num-1;
      while (col_starts[proc_num+1]-1 < offd_col )
         proc_num = proc_num+1;
      proc_mark[num_recvs] = proc_num;
      j = i;
      while (col_starts[proc_num+1] > offd_col)
      {
         proc_add[num_recvs]++;
         if (j < num_cols_offd-1) 
         {
            j++;
            offd_col = col_map_offd[j];
         }
         else
         {
            j++;
            offd_col = col_starts[num_procs];
         }
      }
      num_recvs++;
      if (j < num_cols_offd) i = j-1;
      else i=j;
   }

   local_info = 2*num_recvs;
                        
   hypre_MPI_Allgather(&local_info, 1, HYPRE_MPI_INT, info, 1, HYPRE_MPI_INT, comm); 

   /* ----------------------------------------------------------------------
    * generate information to be sent: tmp contains for each recv_proc:
    * id of recv_procs, number of elements to be received for this processor,
    * indices of elements (in this order)
    * ---------------------------------------------------------------------*/

   displs = hypre_CTAlloc(HYPRE_Int,  num_procs+1, HYPRE_MEMORY_HOST);
   displs[0] = 0;
   for (i=1; i < num_procs+1; i++)
      displs[i] = displs[i-1]+info[i-1]; 
   recv_buf = hypre_CTAlloc(HYPRE_Int,  displs[num_procs], HYPRE_MEMORY_HOST); 

   recv_procs = NULL;
   tmp = NULL;
   if (num_recvs)
   {
      recv_procs = hypre_CTAlloc(HYPRE_Int,  num_recvs, HYPRE_MEMORY_HOST);
      tmp = hypre_CTAlloc(HYPRE_Int,  local_info, HYPRE_MEMORY_HOST);
   }
   recv_vec_starts = hypre_CTAlloc(HYPRE_Int,  num_recvs+1, HYPRE_MEMORY_HOST);

   j = 0;
   if (num_recvs) recv_vec_starts[0] = 0;
   for (i=0; i < num_recvs; i++)
   {
      num_elmts = proc_add[i];
      recv_procs[i] = proc_mark[i];
      recv_vec_starts[i+1] = recv_vec_starts[i]+num_elmts;
      tmp[j++] = proc_mark[i];
      tmp[j++] = num_elmts;
   }

   hypre_MPI_Allgatherv(tmp,local_info,HYPRE_MPI_INT,recv_buf,info,
                        displs,HYPRE_MPI_INT,comm);

   /* ----------------------------------------------------------------------
    * determine num_sends and number of elements to be sent
    * ---------------------------------------------------------------------*/

   num_sends = 0;
   num_elmts = 0;
   proc_add[0] = 0;
   for (i=0; i < num_procs; i++)
   {
      j = displs[i];
      while ( j < displs[i+1])
      {
         if (recv_buf[j++] == my_id)
         {
            proc_mark[num_sends] = i;
            num_sends++;
            proc_add[num_sends] = proc_add[num_sends-1]+recv_buf[j];
            break;
         }
         j++;
      } 
   }
                
   /* ----------------------------------------------------------------------
    * determine send_procs and actual elements to be send (in send_map_elmts)
    * and send_map_starts whose i-th entry points to the beginning of the 
    * elements to be send to proc. i
    * ---------------------------------------------------------------------*/

   send_procs = NULL;
   send_map_elmts = NULL;

   if (num_sends)
   {
      send_procs = hypre_CTAlloc(HYPRE_Int,  num_sends, HYPRE_MEMORY_HOST);
      send_map_elmts = hypre_CTAlloc(HYPRE_Int,  proc_add[num_sends], HYPRE_MEMORY_HOST);
   }
   send_map_starts = hypre_CTAlloc(HYPRE_Int,  num_sends+1, HYPRE_MEMORY_HOST);
   num_requests = num_recvs+num_sends;
   if (num_requests)
   {
      requests = hypre_CTAlloc(hypre_MPI_Request,  num_requests, HYPRE_MEMORY_HOST);
      status = hypre_CTAlloc(hypre_MPI_Status,  num_requests, HYPRE_MEMORY_HOST);
   }

   if (num_sends) send_map_starts[0] = 0;
   for (i=0; i < num_sends; i++)
   {
      send_map_starts[i+1] = proc_add[i+1];
      send_procs[i] = proc_mark[i];
   }

   j=0;
   for (i=0; i < num_sends; i++)
   {
      vec_start = send_map_starts[i];
      vec_len = send_map_starts[i+1] - vec_start;
      ip = send_procs[i];
      hypre_MPI_Irecv(&send_map_elmts[vec_start], vec_len, HYPRE_MPI_INT,
                      ip, 0, comm, &requests[j++]);
   }
   for (i=0; i < num_recvs; i++)
   {
      vec_start = recv_vec_starts[i];
      vec_len = recv_vec_starts[i+1] - vec_start;
      ip = recv_procs[i];
      hypre_MPI_Isend(&col_map_offd[vec_start], vec_len, HYPRE_MPI_INT,
                      ip, 0, comm, &requests[j++]);
   }

   if (num_requests)
   {
      hypre_MPI_Waitall(num_requests, requests, status);
      hypre_TFree(requests, HYPRE_MEMORY_HOST);
      hypre_TFree(status, HYPRE_MEMORY_HOST);
   }

   if (num_sends)
   {
      for (i=0; i<send_map_starts[num_sends]; i++)
         send_map_elmts[i] -= first_col_diag;
   }

   hypre_TFree(proc_add, HYPRE_MEMORY_HOST);
   hypre_TFree(proc_mark, HYPRE_MEMORY_HOST); 
   hypre_TFree(tmp, HYPRE_MEMORY_HOST);
   hypre_TFree(recv_buf, HYPRE_MEMORY_HOST);
   hypre_TFree(displs, HYPRE_MEMORY_HOST);
   hypre_TFree(info, HYPRE_MEMORY_HOST);
 
   /* finish up with the hand-coded call-by-reference... */
   *p_num_recvs = num_recvs;
   *p_recv_procs = recv_procs;
   *p_recv_vec_starts = recv_vec_starts;
   *p_num_sends = num_sends;
   *p_send_procs = send_procs;
   *p_send_map_starts = send_map_starts;
   *p_send_map_elmts = send_map_elmts;
}

/* ----------------------------------------------------------------------
 * hypre_MatvecCommPkgCreate
 * generates the comm_pkg for A 
 * if no row and/or column partitioning is given, the routine determines
 * them with MPE_Decomp1d 
 * ---------------------------------------------------------------------*/

HYPRE_Int
hypre_MatvecCommPkgCreate ( hypre_ParCSRMatrix *A )
{
   HYPRE_Int            num_sends;
   HYPRE_Int           *send_procs;
   HYPRE_Int           *send_map_starts;
   HYPRE_Int           *send_map_elmts;
 
   HYPRE_Int            num_recvs;
   HYPRE_Int           *recv_procs;
   HYPRE_Int           *recv_vec_starts;
   
   MPI_Comm             comm = hypre_ParCSRMatrixComm(A);
   hypre_ParCSRCommPkg *comm_pkg;

   HYPRE_Int    first_col_diag = hypre_ParCSRMatrixFirstColDiag(A);

   HYPRE_Int   *col_map_offd = hypre_ParCSRMatrixColMapOffd(A);

   HYPRE_Int    num_cols_offd = hypre_CSRMatrixNumCols(hypre_ParCSRMatrixOffd(A));

#ifdef HYPRE_NO_GLOBAL_PARTITION

   HYPRE_Int             row_start=0, row_end=0, col_start = 0, col_end = 0;
   HYPRE_Int             global_num_cols;
   hypre_IJAssumedPart  *apart;
   
   /*-----------------------------------------------------------
    * get parcsr_A information 
    *----------------------------------------------------------*/

   hypre_ParCSRMatrixGetLocalRange(A, &row_start, &row_end, &col_start, &col_end);

   global_num_cols = hypre_ParCSRMatrixGlobalNumCols(A); 

   /* Create the assumed partition */
   if  (hypre_ParCSRMatrixAssumedPartition(A) == NULL)
   {
      hypre_ParCSRMatrixCreateAssumedPartition(A);
   }

   apart = hypre_ParCSRMatrixAssumedPartition(A);
   
   /*-----------------------------------------------------------
    * get commpkg info information 
    *----------------------------------------------------------*/

   hypre_NewCommPkgCreate_core( comm, col_map_offd, first_col_diag, 
                                col_start, col_end, 
                                num_cols_offd, global_num_cols,
                                &num_recvs, &recv_procs, &recv_vec_starts,
                                &num_sends, &send_procs, &send_map_starts, 
                                &send_map_elmts, apart);

#else
   
   HYPRE_Int  *col_starts = hypre_ParCSRMatrixColStarts(A);
   HYPRE_Int    num_cols_diag = hypre_CSRMatrixNumCols(hypre_ParCSRMatrixDiag(A));

   hypre_MatvecCommPkgCreate_core
      ( comm, col_map_offd, first_col_diag, col_starts,
        num_cols_diag, num_cols_offd,
        first_col_diag, col_map_offd,
        1,
        &num_recvs, &recv_procs, &recv_vec_starts,
        &num_sends, &send_procs, &send_map_starts,
        &send_map_elmts );

#endif

   /*-----------------------------------------------------------
    * setup commpkg
    *----------------------------------------------------------*/

   comm_pkg = hypre_CTAlloc(hypre_ParCSRCommPkg,  1, HYPRE_MEMORY_HOST);

   hypre_ParCSRCommPkgComm(comm_pkg) = comm;

   hypre_ParCSRCommPkgNumRecvs(comm_pkg) = num_recvs;
   hypre_ParCSRCommPkgRecvProcs(comm_pkg) = recv_procs;
   hypre_ParCSRCommPkgRecvVecStarts(comm_pkg) = recv_vec_starts;
   hypre_ParCSRCommPkgNumSends(comm_pkg) = num_sends;
   hypre_ParCSRCommPkgSendProcs(comm_pkg) = send_procs;
   hypre_ParCSRCommPkgSendMapStarts(comm_pkg) = send_map_starts;
   hypre_ParCSRCommPkgSendMapElmts(comm_pkg) = send_map_elmts;

   hypre_ParCSRMatrixCommPkg(A) = comm_pkg;

   return hypre_error_flag;
}


HYPRE_Int
hypre_MatvecCommPkgDestroy( hypre_ParCSRCommPkg *comm_pkg )
{
#ifdef HYPRE_USING_PERSISTENT_COMM
   HYPRE_Int i;
   for (i = HYPRE_COMM_PKG_JOB_COMPLEX; i < NUM_OF_COMM_PKG_JOB_TYPE; ++i)
   {
      if (comm_pkg->persistent_comm_handles[i])
      {
         hypre_ParCSRPersistentCommHandleDestroy(comm_pkg->persistent_comm_handles[i]);
      }
   }
#endif

   if (hypre_ParCSRCommPkgNumSends(comm_pkg))
   {
      hypre_TFree(hypre_ParCSRCommPkgSendProcs(comm_pkg), HYPRE_MEMORY_HOST);
      hypre_TFree(hypre_ParCSRCommPkgSendMapElmts(comm_pkg), HYPRE_MEMORY_HOST);
   }
   hypre_TFree(hypre_ParCSRCommPkgSendMapStarts(comm_pkg), HYPRE_MEMORY_HOST);
   /* if (hypre_ParCSRCommPkgSendMPITypes(comm_pkg))
      hypre_TFree(hypre_ParCSRCommPkgSendMPITypes(comm_pkg), HYPRE_MEMORY_HOST); */ 
   if (hypre_ParCSRCommPkgNumRecvs(comm_pkg))
   {
      hypre_TFree(hypre_ParCSRCommPkgRecvProcs(comm_pkg), HYPRE_MEMORY_HOST);
   }
   hypre_TFree(hypre_ParCSRCommPkgRecvVecStarts(comm_pkg), HYPRE_MEMORY_HOST);
   /* if (hypre_ParCSRCommPkgRecvMPITypes(comm_pkg))
      hypre_TFree(hypre_ParCSRCommPkgRecvMPITypes(comm_pkg), HYPRE_MEMORY_HOST); */
   hypre_TFree(comm_pkg, HYPRE_MEMORY_HOST);

   return hypre_error_flag;
}

HYPRE_Int
hypre_BuildCSRMatrixMPIDataType( HYPRE_Int num_nonzeros,
                                 HYPRE_Int num_rows,
                                 HYPRE_Complex *a_data,
                                 HYPRE_Int *a_i,
                                 HYPRE_Int *a_j, 
                                 hypre_MPI_Datatype *csr_matrix_datatype )
{
   HYPRE_Int            block_lens[3];
   hypre_MPI_Aint       displ[3];
   hypre_MPI_Datatype   types[3];

   block_lens[0] = num_nonzeros;
   block_lens[1] = num_rows+1;
   block_lens[2] = num_nonzeros;

   types[0] = HYPRE_MPI_COMPLEX;
   types[1] = HYPRE_MPI_INT;
   types[2] = HYPRE_MPI_INT;

   hypre_MPI_Address(a_data, &displ[0]);
   hypre_MPI_Address(a_i, &displ[1]);
   hypre_MPI_Address(a_j, &displ[2]);
   hypre_MPI_Type_struct(3,block_lens,displ,types,csr_matrix_datatype);
   hypre_MPI_Type_commit(csr_matrix_datatype);

   return hypre_error_flag;
}

HYPRE_Int
hypre_BuildCSRJDataType( HYPRE_Int num_nonzeros,
                         HYPRE_Complex *a_data,
                         HYPRE_Int *a_j,
                         hypre_MPI_Datatype *csr_jdata_datatype )
{
   HYPRE_Int          block_lens[2];
   hypre_MPI_Aint     displs[2];
   hypre_MPI_Datatype types[2];
 
   block_lens[0] = num_nonzeros;
   block_lens[1] = num_nonzeros;
 
   types[0] = HYPRE_MPI_COMPLEX;
   types[1] = HYPRE_MPI_INT;
 
   hypre_MPI_Address(a_data, &displs[0]);
   hypre_MPI_Address(a_j, &displs[1]);
 
   hypre_MPI_Type_struct(2,block_lens,displs,types,csr_jdata_datatype);
   hypre_MPI_Type_commit(csr_jdata_datatype);
 
   return hypre_error_flag;
}

    <|MERGE_RESOLUTION|>--- conflicted
+++ resolved
@@ -420,18 +420,13 @@
                         hypre_ParCSRCommHandleRequests(comm_handle), status0);
       hypre_TFree(status0, HYPRE_MEMORY_HOST);
    }
-<<<<<<< HEAD
-
+
+   //printf("HERE---- 0\n"); // debugging the Invalid Cuda context issue
    hypre_TFree(hypre_ParCSRCommHandleRequests(comm_handle), HYPRE_MEMORY_HOST);
+   //printf("HERE 1 %p\n",comm_handle);
    hypre_TFree(comm_handle, HYPRE_MEMORY_HOST);
-
-=======
-   //printf("HERE---- 0\n"); // debugging the Invalid Cuda context issue
-   hypre_TFree(hypre_ParCSRCommHandleRequests(comm_handle));
-   //printf("HERE 1 %p\n",comm_handle);
-   hypre_TFree(comm_handle);
    //printf("HERE 2 \n");
->>>>>>> f0dd2cb9
+
    return hypre_error_flag;
 }
 
