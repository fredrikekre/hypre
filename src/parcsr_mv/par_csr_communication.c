/******************************************************************************
 * Copyright 1998-2019 Lawrence Livermore National Security, LLC and other
 * HYPRE Project Developers. See the top-level COPYRIGHT file for details.
 *
 * SPDX-License-Identifier: (Apache-2.0 OR MIT)
 ******************************************************************************/

#include "_hypre_parcsr_mv.h"

/*==========================================================================*/

#ifdef HYPRE_USING_PERSISTENT_COMM
static CommPkgJobType getJobTypeOf(HYPRE_Int job)
{
   CommPkgJobType job_type = HYPRE_COMM_PKG_JOB_COMPLEX;
   switch (job)
   {
      case  1:
         job_type = HYPRE_COMM_PKG_JOB_COMPLEX;
         break;
      case  2:
         job_type = HYPRE_COMM_PKG_JOB_COMPLEX_TRANSPOSE;
         break;
      case  11:
         job_type = HYPRE_COMM_PKG_JOB_INT;
         break;
      case  12:
         job_type = HYPRE_COMM_PKG_JOB_INT_TRANSPOSE;
         break;
      case  21:
         job_type = HYPRE_COMM_PKG_JOB_BIGINT;
         break;
      case  22:
         job_type = HYPRE_COMM_PKG_JOB_BIGINT_TRANSPOSE;
         break;
   } // switch (job)

   return job_type;
}

/**
 * When send_data and recv_data are NULL, buffers are internally allocated
 * and CommHandle owns the buffer
 */
hypre_ParCSRPersistentCommHandle*
hypre_ParCSRPersistentCommHandleCreate( HYPRE_Int job, hypre_ParCSRCommPkg *comm_pkg )
{
   HYPRE_Int i;
   size_t num_bytes_send, num_bytes_recv;

   hypre_ParCSRPersistentCommHandle *comm_handle = hypre_CTAlloc(hypre_ParCSRPersistentCommHandle, 1, HYPRE_MEMORY_HOST);

   CommPkgJobType job_type = getJobTypeOf(job);

   HYPRE_Int num_sends = hypre_ParCSRCommPkgNumSends(comm_pkg);
   HYPRE_Int num_recvs = hypre_ParCSRCommPkgNumRecvs(comm_pkg);
   MPI_Comm  comm      = hypre_ParCSRCommPkgComm(comm_pkg);

   HYPRE_Int num_requests = num_sends + num_recvs;
   hypre_MPI_Request *requests = hypre_CTAlloc(hypre_MPI_Request, num_requests, HYPRE_MEMORY_HOST);

   hypre_ParCSRCommHandleNumRequests(comm_handle) = num_requests;
   hypre_ParCSRCommHandleRequests(comm_handle)    = requests;

   void *send_buff = NULL, *recv_buff = NULL;

   switch (job_type)
   {
      case HYPRE_COMM_PKG_JOB_COMPLEX:
<<<<<<< HEAD
         num_bytes_send = sizeof(HYPRE_Complex) * hypre_ParCSRCommPkgSendMapStart(comm_pkg, num_sends);
         num_bytes_recv = sizeof(HYPRE_Complex) * hypre_ParCSRCommPkgRecvVecStart(comm_pkg, num_recvs);
         send_buff = hypre_TAlloc(HYPRE_Complex, hypre_ParCSRCommPkgSendMapStart(comm_pkg, num_sends), HYPRE_MEMORY_HOST);
         recv_buff = hypre_TAlloc(HYPRE_Complex, hypre_ParCSRCommPkgRecvVecStart(comm_pkg, num_recvs), HYPRE_MEMORY_HOST);
=======
         if (!send_data)
         {
	   //send_data = hypre_TAlloc(HYPRE_Complex, hypre_ParCSRCommPkgSendMapStart(comm_pkg, num_sends), HYPRE_MEMORY_HOST_PINNED);
	   send_data = hypre_TAlloc(HYPRE_Complex, hypre_ParCSRCommPkgSendMapStart(comm_pkg, num_sends),HYPRE_MEMORY_SHARED);
         }
         if (!recv_data)
         {
            //recv_data = hypre_TAlloc(HYPRE_Complex,  hypre_ParCSRCommPkgRecvVecStart(comm_pkg,  num_recvs), HYPRE_MEMORY_HOST);
            recv_data = hypre_TAlloc(HYPRE_Complex,  hypre_ParCSRCommPkgRecvVecStart(comm_pkg,  num_recvs), HYPRE_MEMORY_SHARED);
         }
>>>>>>> a8cbf255
         for (i = 0; i < num_recvs; ++i)
         {
            HYPRE_Int ip = hypre_ParCSRCommPkgRecvProc(comm_pkg, i);
            HYPRE_Int vec_start = hypre_ParCSRCommPkgRecvVecStart(comm_pkg, i);
            HYPRE_Int vec_len = hypre_ParCSRCommPkgRecvVecStart(comm_pkg, i + 1) - vec_start;
            hypre_MPI_Recv_init( (HYPRE_Complex *)recv_buff + vec_start, vec_len, HYPRE_MPI_COMPLEX,
                                  ip, 0, comm, requests + i );
         }
         for (i = 0; i < num_sends; ++i)
         {
            HYPRE_Int ip = hypre_ParCSRCommPkgSendProc(comm_pkg, i);
            HYPRE_Int vec_start = hypre_ParCSRCommPkgSendMapStart(comm_pkg, i);
            HYPRE_Int vec_len = hypre_ParCSRCommPkgSendMapStart(comm_pkg, i + 1) - vec_start;
            hypre_MPI_Send_init( (HYPRE_Complex *)send_buff + vec_start, vec_len, HYPRE_MPI_COMPLEX,
                                 ip, 0, comm, requests + num_recvs + i );
         }
         break;

      case HYPRE_COMM_PKG_JOB_COMPLEX_TRANSPOSE:
<<<<<<< HEAD
         num_bytes_recv = sizeof(HYPRE_Complex) * hypre_ParCSRCommPkgSendMapStart(comm_pkg, num_sends);
         num_bytes_send = sizeof(HYPRE_Complex) * hypre_ParCSRCommPkgRecvVecStart(comm_pkg, num_recvs);
         recv_buff = hypre_TAlloc(HYPRE_Complex, hypre_ParCSRCommPkgSendMapStart(comm_pkg, num_sends), HYPRE_MEMORY_HOST);
         send_buff = hypre_TAlloc(HYPRE_Complex, hypre_ParCSRCommPkgRecvVecStart(comm_pkg, num_recvs), HYPRE_MEMORY_HOST);
=======
         if (!recv_data)
         {
            //recv_data = hypre_TAlloc(HYPRE_Complex,  hypre_ParCSRCommPkgSendMapStart(comm_pkg,  num_sends), HYPRE_MEMORY_HOST);
            recv_data = hypre_TAlloc(HYPRE_Complex,  hypre_ParCSRCommPkgSendMapStart(comm_pkg,  num_sends), HYPRE_MEMORY_SHARED);
         }
         if (!send_data)
         {
            //send_data = hypre_TAlloc(HYPRE_Complex,  hypre_ParCSRCommPkgRecvVecStart(comm_pkg,  num_recvs), HYPRE_MEMORY_HOST);
            send_data = hypre_TAlloc(HYPRE_Complex,  hypre_ParCSRCommPkgRecvVecStart(comm_pkg,  num_recvs), HYPRE_MEMORY_SHARED);
         }
>>>>>>> a8cbf255
         for (i = 0; i < num_sends; ++i)
         {
            HYPRE_Int ip = hypre_ParCSRCommPkgSendProc(comm_pkg, i);
            HYPRE_Int vec_start = hypre_ParCSRCommPkgSendMapStart(comm_pkg, i);
            HYPRE_Int vec_len = hypre_ParCSRCommPkgSendMapStart(comm_pkg, i + 1) - vec_start;
            hypre_MPI_Recv_init( (HYPRE_Complex *)recv_buff + vec_start, vec_len, HYPRE_MPI_COMPLEX,
                                 ip, 0, comm, requests + i );
         }
         for (i = 0; i < num_recvs; ++i)
         {
            HYPRE_Int ip = hypre_ParCSRCommPkgRecvProc(comm_pkg, i);
            HYPRE_Int vec_start = hypre_ParCSRCommPkgRecvVecStart(comm_pkg, i);
            HYPRE_Int vec_len = hypre_ParCSRCommPkgRecvVecStart(comm_pkg, i + 1) - vec_start;
            hypre_MPI_Send_init( (HYPRE_Complex *)send_buff + vec_start, vec_len, HYPRE_MPI_COMPLEX,
                                 ip, 0, comm, requests + num_sends + i );
         }
         break;

      case HYPRE_COMM_PKG_JOB_INT:
<<<<<<< HEAD
         num_bytes_send = sizeof(HYPRE_Int) * hypre_ParCSRCommPkgSendMapStart(comm_pkg, num_sends);
         num_bytes_recv = sizeof(HYPRE_Int) * hypre_ParCSRCommPkgRecvVecStart(comm_pkg, num_recvs);
         send_buff = hypre_TAlloc(HYPRE_Int, hypre_ParCSRCommPkgSendMapStart(comm_pkg, num_sends), HYPRE_MEMORY_HOST);
         recv_buff = hypre_TAlloc(HYPRE_Int, hypre_ParCSRCommPkgRecvVecStart(comm_pkg, num_recvs), HYPRE_MEMORY_HOST);
=======
         if (!send_data)
         {
            send_data = hypre_TAlloc(HYPRE_Int,  hypre_ParCSRCommPkgSendMapStart(comm_pkg,  num_sends), HYPRE_MEMORY_HOST);
         }
         if (!recv_data)
         {
            recv_data = hypre_TAlloc(HYPRE_Int,  hypre_ParCSRCommPkgRecvVecStart(comm_pkg,  num_recvs), HYPRE_MEMORY_HOST);
         }
>>>>>>> a8cbf255
         for (i = 0; i < num_recvs; ++i)
         {
            HYPRE_Int ip = hypre_ParCSRCommPkgRecvProc(comm_pkg, i);
            HYPRE_Int vec_start = hypre_ParCSRCommPkgRecvVecStart(comm_pkg, i);
            HYPRE_Int vec_len = hypre_ParCSRCommPkgRecvVecStart(comm_pkg, i + 1) - vec_start;
            hypre_MPI_Recv_init( (HYPRE_Int *)recv_buff + vec_start, vec_len, HYPRE_MPI_INT,
                                 ip, 0, comm, requests + i );
         }
         for (i = 0; i < num_sends; ++i)
         {
            HYPRE_Int ip = hypre_ParCSRCommPkgSendProc(comm_pkg, i);
            HYPRE_Int vec_start = hypre_ParCSRCommPkgSendMapStart(comm_pkg, i);
            HYPRE_Int vec_len = hypre_ParCSRCommPkgSendMapStart(comm_pkg, i + 1) - vec_start;
            hypre_MPI_Send_init( (HYPRE_Int *)send_buff + vec_start, vec_len, HYPRE_MPI_INT,
                                 ip, 0, comm, requests + num_recvs + i );
         }
         break;

      case HYPRE_COMM_PKG_JOB_INT_TRANSPOSE:
<<<<<<< HEAD
         num_bytes_recv = sizeof(HYPRE_Int) * hypre_ParCSRCommPkgSendMapStart(comm_pkg, num_sends);
         num_bytes_send = sizeof(HYPRE_Int) * hypre_ParCSRCommPkgRecvVecStart(comm_pkg, num_recvs);
         recv_buff = hypre_TAlloc(HYPRE_Int, hypre_ParCSRCommPkgSendMapStart(comm_pkg, num_sends), HYPRE_MEMORY_HOST);
         send_buff = hypre_TAlloc(HYPRE_Int, hypre_ParCSRCommPkgRecvVecStart(comm_pkg, num_recvs), HYPRE_MEMORY_HOST);
=======
         if (!recv_data)
         {
            recv_data = hypre_TAlloc(HYPRE_Int,  hypre_ParCSRCommPkgSendMapStart(comm_pkg,  num_sends), HYPRE_MEMORY_HOST);
         }
         if (!send_data)
         {
            send_data = hypre_TAlloc(HYPRE_Int,  hypre_ParCSRCommPkgRecvVecStart(comm_pkg,  num_recvs), HYPRE_MEMORY_HOST);
         }
>>>>>>> a8cbf255
         for (i = 0; i < num_sends; ++i)
         {
            HYPRE_Int ip = hypre_ParCSRCommPkgSendProc(comm_pkg, i);
            HYPRE_Int vec_start = hypre_ParCSRCommPkgSendMapStart(comm_pkg, i);
            HYPRE_Int vec_len = hypre_ParCSRCommPkgSendMapStart(comm_pkg, i + 1) - vec_start;
            hypre_MPI_Recv_init( (HYPRE_Int *)recv_buff + vec_start, vec_len, HYPRE_MPI_INT,
                                 ip, 0, comm, requests + i );
         }
         for (i = 0; i < num_recvs; ++i)
         {
            HYPRE_Int ip = hypre_ParCSRCommPkgRecvProc(comm_pkg, i);
            HYPRE_Int vec_start = hypre_ParCSRCommPkgRecvVecStart(comm_pkg, i);
            HYPRE_Int vec_len = hypre_ParCSRCommPkgRecvVecStart(comm_pkg, i + 1) - vec_start;
            hypre_MPI_Send_init( (HYPRE_Int *)send_buff + vec_start, vec_len, HYPRE_MPI_INT,
                                 ip, 0, comm, requests + num_sends + i );
         }
         break;

      case HYPRE_COMM_PKG_JOB_BIGINT:
<<<<<<< HEAD
         num_bytes_send = sizeof(HYPRE_BigInt) * hypre_ParCSRCommPkgSendMapStart(comm_pkg, num_sends);
         num_bytes_recv = sizeof(HYPRE_BigInt) * hypre_ParCSRCommPkgRecvVecStart(comm_pkg, num_recvs);
         send_buff = hypre_TAlloc(HYPRE_BigInt, hypre_ParCSRCommPkgSendMapStart(comm_pkg, num_sends), HYPRE_MEMORY_HOST);
         recv_buff = hypre_TAlloc(HYPRE_BigInt, hypre_ParCSRCommPkgRecvVecStart(comm_pkg, num_recvs), HYPRE_MEMORY_HOST);
=======
         if (!send_data)
         {
            send_data = hypre_TAlloc(HYPRE_BigInt, hypre_ParCSRCommPkgSendMapStart(comm_pkg, num_sends), HYPRE_MEMORY_HOST);
         }
         if (!recv_data)
         {
            recv_data = hypre_TAlloc(HYPRE_BigInt, hypre_ParCSRCommPkgRecvVecStart(comm_pkg, num_recvs), HYPRE_MEMORY_HOST);
         }
>>>>>>> a8cbf255
         for (i = 0; i < num_recvs; ++i)
         {
            HYPRE_Int ip = hypre_ParCSRCommPkgRecvProc(comm_pkg, i);
            HYPRE_Int vec_start = hypre_ParCSRCommPkgRecvVecStart(comm_pkg, i);
            HYPRE_Int vec_len = hypre_ParCSRCommPkgRecvVecStart(comm_pkg, i + 1) - vec_start;
            hypre_MPI_Recv_init( (HYPRE_BigInt *)recv_buff + (HYPRE_BigInt)vec_start, vec_len, HYPRE_MPI_BIG_INT,
                                 ip, 0, comm, requests + i );
         }
         for (i = 0; i < num_sends; ++i)
         {
            HYPRE_Int ip = hypre_ParCSRCommPkgSendProc(comm_pkg, i);
            HYPRE_Int vec_start = hypre_ParCSRCommPkgSendMapStart(comm_pkg, i);
            HYPRE_Int vec_len = hypre_ParCSRCommPkgSendMapStart(comm_pkg, i + 1) - vec_start;
            hypre_MPI_Send_init( (HYPRE_BigInt *)send_buff + (HYPRE_BigInt)vec_start, vec_len, HYPRE_MPI_BIG_INT,
                                 ip, 0, comm, requests + num_recvs + i);
         }
         break;

      case HYPRE_COMM_PKG_JOB_BIGINT_TRANSPOSE:
<<<<<<< HEAD
         num_bytes_recv = sizeof(HYPRE_BigInt) * hypre_ParCSRCommPkgSendMapStart(comm_pkg, num_sends);
         num_bytes_send = sizeof(HYPRE_BigInt) * hypre_ParCSRCommPkgRecvVecStart(comm_pkg, num_recvs);
         recv_buff = hypre_TAlloc(HYPRE_BigInt, hypre_ParCSRCommPkgSendMapStart(comm_pkg, num_sends), HYPRE_MEMORY_HOST);
         send_buff = hypre_TAlloc(HYPRE_BigInt, hypre_ParCSRCommPkgRecvVecStart(comm_pkg, num_recvs), HYPRE_MEMORY_HOST);
=======
         if (!recv_data)
         {
            recv_data = hypre_TAlloc(HYPRE_BigInt, hypre_ParCSRCommPkgSendMapStart(comm_pkg, num_sends), HYPRE_MEMORY_HOST);
         }
         if (!send_data)
         {
            send_data = hypre_TAlloc(HYPRE_BigInt, hypre_ParCSRCommPkgRecvVecStart(comm_pkg, num_recvs), HYPRE_MEMORY_HOST);
         }
>>>>>>> a8cbf255
         for (i = 0; i < num_sends; ++i)
         {
            HYPRE_Int ip = hypre_ParCSRCommPkgSendProc(comm_pkg, i);
            HYPRE_Int vec_start = hypre_ParCSRCommPkgSendMapStart(comm_pkg, i);
            HYPRE_Int vec_len = hypre_ParCSRCommPkgSendMapStart(comm_pkg, i + 1) - vec_start;
            hypre_MPI_Recv_init( (HYPRE_BigInt *)recv_buff + (HYPRE_BigInt)vec_start, vec_len, HYPRE_MPI_BIG_INT,
                                 ip, 0, comm, requests + i );
         }
         for (i = 0; i < num_recvs; ++i)
         {
            HYPRE_Int ip = hypre_ParCSRCommPkgRecvProc(comm_pkg, i);
            HYPRE_Int vec_start = hypre_ParCSRCommPkgRecvVecStart(comm_pkg, i);
            HYPRE_Int vec_len = hypre_ParCSRCommPkgRecvVecStart(comm_pkg, i + 1) - vec_start;

            hypre_MPI_Send_init( (HYPRE_BigInt *)send_buff + (HYPRE_BigInt)vec_start, vec_len, HYPRE_MPI_BIG_INT,
                                 ip, 0, comm, requests + num_sends + i);
         }
         break;
      default:
         hypre_assert(1 == 0);
         break;
   } // switch (job_type)

   hypre_ParCSRCommHandleRecvDataBuffer(comm_handle) = recv_buff;
   hypre_ParCSRCommHandleSendDataBuffer(comm_handle) = send_buff;
   hypre_ParCSRCommHandleNumSendBytes(comm_handle)   = num_bytes_send;
   hypre_ParCSRCommHandleNumRecvBytes(comm_handle)   = num_bytes_recv;

   return ( comm_handle );
}

hypre_ParCSRPersistentCommHandle*
hypre_ParCSRCommPkgGetPersistentCommHandle( HYPRE_Int job, hypre_ParCSRCommPkg *comm_pkg )
{
   CommPkgJobType type = getJobTypeOf(job);
   if (!comm_pkg->persistent_comm_handles[type])
   {
      /* data is owned by persistent comm handle */
      comm_pkg->persistent_comm_handles[type] = hypre_ParCSRPersistentCommHandleCreate(job, comm_pkg);
   }

   return comm_pkg->persistent_comm_handles[type];
}

void
hypre_ParCSRPersistentCommHandleDestroy( hypre_ParCSRPersistentCommHandle *comm_handle )
{
   hypre_TFree(hypre_ParCSRCommHandleSendDataBuffer(comm_handle), HYPRE_MEMORY_HOST);
   hypre_TFree(hypre_ParCSRCommHandleRecvDataBuffer(comm_handle), HYPRE_MEMORY_HOST);
   hypre_TFree(comm_handle->requests, HYPRE_MEMORY_HOST);
   hypre_TFree(comm_handle, HYPRE_MEMORY_HOST);
}

void hypre_ParCSRPersistentCommHandleStart( hypre_ParCSRPersistentCommHandle *comm_handle,
                                            HYPRE_Int                         send_memory_location,
                                            void                             *send_data )
{
   hypre_ParCSRCommHandleSendData(comm_handle) = send_data;
   hypre_ParCSRCommHandleSendMemoryLocation(comm_handle) = send_memory_location;

   if (hypre_ParCSRCommHandleNumRequests(comm_handle) > 0)
   {
      hypre_TMemcpy( hypre_ParCSRCommHandleSendDataBuffer(comm_handle),
                     send_data,
                     char,
                     hypre_ParCSRCommHandleNumSendBytes(comm_handle),
                     HYPRE_MEMORY_HOST,
                     send_memory_location );

      HYPRE_Int ret = hypre_MPI_Startall(hypre_ParCSRCommHandleNumRequests(comm_handle),
                                         hypre_ParCSRCommHandleRequests(comm_handle));
      if (hypre_MPI_SUCCESS != ret)
      {
         hypre_error_w_msg(HYPRE_ERROR_GENERIC,"MPI error\n");
         /*hypre_printf("MPI error %d in %s (%s, line %u)\n", ret, __FUNCTION__, __FILE__, __LINE__);*/
      }
   }
}

void hypre_ParCSRPersistentCommHandleWait( hypre_ParCSRPersistentCommHandle *comm_handle,
                                           HYPRE_Int                         recv_memory_location,
                                           void                             *recv_data )
{
   hypre_ParCSRCommHandleRecvData(comm_handle) = recv_data;
   hypre_ParCSRCommHandleRecvMemoryLocation(comm_handle) = recv_memory_location;

   if (hypre_ParCSRCommHandleNumRequests(comm_handle) > 0)
   {
      HYPRE_Int ret = hypre_MPI_Waitall(hypre_ParCSRCommHandleNumRequests(comm_handle),
                                        hypre_ParCSRCommHandleRequests(comm_handle),
                                        hypre_MPI_STATUSES_IGNORE);
      if (hypre_MPI_SUCCESS != ret)
      {
         hypre_error_w_msg(HYPRE_ERROR_GENERIC,"MPI error\n");
         /*hypre_printf("MPI error %d in %s (%s, line %u)\n", ret, __FUNCTION__, __FILE__, __LINE__);*/
      }

      hypre_TMemcpy(recv_data,
                    hypre_ParCSRCommHandleRecvDataBuffer(comm_handle),
                    char,
                    hypre_ParCSRCommHandleNumRecvBytes(comm_handle),
                    recv_memory_location,
                    HYPRE_MEMORY_HOST);
   }
}
#endif // HYPRE_USING_PERSISTENT_COMM

hypre_ParCSRCommHandle*
hypre_ParCSRCommHandleCreate ( HYPRE_Int            job,
                               hypre_ParCSRCommPkg *comm_pkg,
                               void                *send_data,
                               void                *recv_data )
{
   return hypre_ParCSRCommHandleCreate_v2(job, comm_pkg, HYPRE_MEMORY_HOST, send_data,
                                          HYPRE_MEMORY_HOST, recv_data);
}

hypre_ParCSRCommHandle*
hypre_ParCSRCommHandleCreate_v2 ( HYPRE_Int            job,
                                  hypre_ParCSRCommPkg *comm_pkg,
                                  HYPRE_Int            send_memory_location,
                                  void                *send_data_in,
                                  HYPRE_Int            recv_memory_location,
                                  void                *recv_data_in )
{
   HYPRE_Int                  num_sends = hypre_ParCSRCommPkgNumSends(comm_pkg);
   HYPRE_Int                  num_recvs = hypre_ParCSRCommPkgNumRecvs(comm_pkg);
   MPI_Comm                   comm      = hypre_ParCSRCommPkgComm(comm_pkg);
   HYPRE_Int                  num_send_bytes = 0;
   HYPRE_Int                  num_recv_bytes = 0;
   hypre_ParCSRCommHandle    *comm_handle;
   HYPRE_Int                  num_requests;
   hypre_MPI_Request         *requests;
   HYPRE_Int                  i, j;
   HYPRE_Int                  my_id, num_procs;
   HYPRE_Int                  ip, vec_start, vec_len;
<<<<<<< HEAD
   void                      *send_data;
   void                      *recv_data;
=======
>>>>>>> a8cbf255

   /*--------------------------------------------------------------------
    * hypre_Initialize sets up a communication handle,
    * posts receives and initiates sends. It always requires num_sends,
    * num_recvs, recv_procs and send_procs to be set in comm_pkg.
    * There are different options for job:
    * job = 1 : is used to initialize communication exchange for the parts
    *           of vector needed to perform a Matvec,  it requires send_data
    *           and recv_data to be doubles, recv_vec_starts and
    *           send_map_starts need to be set in comm_pkg.
    * job = 2 : is used to initialize communication exchange for the parts
    *           of vector needed to perform a MatvecT,  it requires send_data
    *           and recv_data to be doubles, recv_vec_starts and
    *           send_map_starts need to be set in comm_pkg.
    * job = 11: similar to job = 1, but exchanges data of type HYPRE_Int (not HYPRE_Complex),
    *           requires send_data and recv_data to be ints
    *           recv_vec_starts and send_map_starts need to be set in comm_pkg.
    * job = 12: similar to job = 1, but exchanges data of type HYPRE_Int (not HYPRE_Complex),
    *           requires send_data and recv_data to be ints
    *           recv_vec_starts and send_map_starts need to be set in comm_pkg.
    * job = 21: similar to job = 1, but exchanges data of type HYPRE_BigInt (not HYPRE_Complex),
    *           requires send_data and recv_data to be ints
    *           recv_vec_starts and send_map_starts need to be set in comm_pkg.
    * job = 22: similar to job = 1, but exchanges data of type HYPRE_BigInt (not HYPRE_Complex),
    *           requires send_data and recv_data to be ints
    *           recv_vec_starts and send_map_starts need to be set in comm_pkg.
    * default: ignores send_data and recv_data, requires send_mpi_types
    *           and recv_mpi_types to be set in comm_pkg.
    *           datatypes need to point to absolute
    *           addresses, e.g. generated using hypre_MPI_Address .
    *--------------------------------------------------------------------*/
#ifndef HYPRE_WITH_GPU_AWARE_MPI
   switch (job)
   {
      case 1:
         num_send_bytes = hypre_ParCSRCommPkgSendMapStart(comm_pkg, num_sends) * sizeof(HYPRE_Complex);
         num_recv_bytes = hypre_ParCSRCommPkgRecvVecStart(comm_pkg, num_recvs) * sizeof(HYPRE_Complex);
         break;
      case 2:
         num_send_bytes = hypre_ParCSRCommPkgRecvVecStart(comm_pkg, num_recvs) * sizeof(HYPRE_Complex);
         num_recv_bytes = hypre_ParCSRCommPkgSendMapStart(comm_pkg, num_sends) * sizeof(HYPRE_Complex);
         break;
      case 11:
         num_send_bytes = hypre_ParCSRCommPkgSendMapStart(comm_pkg, num_sends) * sizeof(HYPRE_Int);
         num_recv_bytes = hypre_ParCSRCommPkgRecvVecStart(comm_pkg, num_recvs) * sizeof(HYPRE_Int);
         break;
      case 12:
         num_send_bytes = hypre_ParCSRCommPkgRecvVecStart(comm_pkg, num_recvs) * sizeof(HYPRE_Int);
         num_recv_bytes = hypre_ParCSRCommPkgSendMapStart(comm_pkg, num_sends) * sizeof(HYPRE_Int);
         break;
      case 21:
         num_send_bytes = hypre_ParCSRCommPkgSendMapStart(comm_pkg, num_sends) * sizeof(HYPRE_BigInt);
         num_recv_bytes = hypre_ParCSRCommPkgRecvVecStart(comm_pkg, num_recvs) * sizeof(HYPRE_BigInt);
         break;
      case 22:
         num_send_bytes = hypre_ParCSRCommPkgRecvVecStart(comm_pkg, num_recvs) * sizeof(HYPRE_BigInt);
         num_recv_bytes = hypre_ParCSRCommPkgSendMapStart(comm_pkg, num_sends) * sizeof(HYPRE_BigInt);
         break;
   }

   /* send from actually device memory */
   if ( hypre_GetActualMemLocation(send_memory_location) == HYPRE_MEMORY_DEVICE )
   {
      send_data = hypre_TAlloc(char, num_send_bytes, HYPRE_MEMORY_HOST);
      hypre_TMemcpy(send_data, send_data_in, char, num_send_bytes, HYPRE_MEMORY_HOST, HYPRE_MEMORY_DEVICE);
   }
   else
   {
      send_data = send_data_in;
   }

   /* receive from actually device memory */
   if ( hypre_GetActualMemLocation(recv_memory_location) == HYPRE_MEMORY_DEVICE )
   {
      recv_data = hypre_TAlloc(char, num_recv_bytes, HYPRE_MEMORY_HOST);
   }
   else
   {
      recv_data = recv_data_in;
   }
#else /* #ifndef HYPRE_WITH_GPU_AWARE_MPI */
   send_data = send_data_in;
   recv_data = recv_data_in;
#endif

   num_requests = num_sends + num_recvs;
<<<<<<< HEAD
   requests = hypre_CTAlloc(hypre_MPI_Request, num_requests, HYPRE_MEMORY_HOST);

   hypre_MPI_Comm_size(comm, &num_procs);
   hypre_MPI_Comm_rank(comm, &my_id);
=======
   requests = hypre_CTAlloc(hypre_MPI_Request,  num_requests, HYPRE_MEMORY_HOST);

   hypre_MPI_Comm_size(comm,&num_procs);
   hypre_MPI_Comm_rank(comm,&my_id);
>>>>>>> a8cbf255

   j = 0;
   switch (job)
   {
      case  1:
      {
         HYPRE_Complex *d_send_data = (HYPRE_Complex *) send_data;
         HYPRE_Complex *d_recv_data = (HYPRE_Complex *) recv_data;
         for (i = 0; i < num_recvs; i++)
         {
            ip = hypre_ParCSRCommPkgRecvProc(comm_pkg, i);
            vec_start = hypre_ParCSRCommPkgRecvVecStart(comm_pkg,i);
            vec_len = hypre_ParCSRCommPkgRecvVecStart(comm_pkg,i+1)-vec_start;
            hypre_MPI_Irecv(&d_recv_data[vec_start], vec_len, HYPRE_MPI_COMPLEX,
                            ip, 0, comm, &requests[j++]);
         }
         for (i = 0; i < num_sends; i++)
         {
            ip = hypre_ParCSRCommPkgSendProc(comm_pkg, i);
            vec_start = hypre_ParCSRCommPkgSendMapStart(comm_pkg, i);
            vec_len = hypre_ParCSRCommPkgSendMapStart(comm_pkg, i+1)-vec_start;
<<<<<<< HEAD
=======
            ip = hypre_ParCSRCommPkgSendProc(comm_pkg, i);
>>>>>>> a8cbf255
            hypre_MPI_Isend(&d_send_data[vec_start], vec_len, HYPRE_MPI_COMPLEX,
                            ip, 0, comm, &requests[j++]);
         }
         break;
      }
      case  2:
      {
         HYPRE_Complex *d_send_data = (HYPRE_Complex *) send_data;
         HYPRE_Complex *d_recv_data = (HYPRE_Complex *) recv_data;
         for (i = 0; i < num_sends; i++)
         {
            ip = hypre_ParCSRCommPkgSendProc(comm_pkg, i);
            vec_start = hypre_ParCSRCommPkgSendMapStart(comm_pkg, i);
            vec_len = hypre_ParCSRCommPkgSendMapStart(comm_pkg, i+1) - vec_start;
<<<<<<< HEAD
=======
            ip = hypre_ParCSRCommPkgSendProc(comm_pkg, i);
>>>>>>> a8cbf255
            hypre_MPI_Irecv(&d_recv_data[vec_start], vec_len, HYPRE_MPI_COMPLEX,
                            ip, 0, comm, &requests[j++]);
         }
         for (i = 0; i < num_recvs; i++)
         {
            ip = hypre_ParCSRCommPkgRecvProc(comm_pkg, i);
            vec_start = hypre_ParCSRCommPkgRecvVecStart(comm_pkg,i);
            vec_len = hypre_ParCSRCommPkgRecvVecStart(comm_pkg,i+1)-vec_start;
            hypre_MPI_Isend(&d_send_data[vec_start], vec_len, HYPRE_MPI_COMPLEX,
                            ip, 0, comm, &requests[j++]);
         }
         break;
      }
      case  11:
      {
         HYPRE_Int *i_send_data = (HYPRE_Int *) send_data;
         HYPRE_Int *i_recv_data = (HYPRE_Int *) recv_data;
         for (i = 0; i < num_recvs; i++)
         {
            ip = hypre_ParCSRCommPkgRecvProc(comm_pkg, i);
            vec_start = hypre_ParCSRCommPkgRecvVecStart(comm_pkg,i);
            vec_len = hypre_ParCSRCommPkgRecvVecStart(comm_pkg,i+1)-vec_start;
            hypre_MPI_Irecv(&i_recv_data[vec_start], vec_len, HYPRE_MPI_INT,
                            ip, 0, comm, &requests[j++]);
         }
         for (i = 0; i < num_sends; i++)
         {
            ip = hypre_ParCSRCommPkgSendProc(comm_pkg, i);
            vec_start = hypre_ParCSRCommPkgSendMapStart(comm_pkg, i);
            vec_len = hypre_ParCSRCommPkgSendMapStart(comm_pkg, i+1)-vec_start;
<<<<<<< HEAD
=======
            ip = hypre_ParCSRCommPkgSendProc(comm_pkg, i);
>>>>>>> a8cbf255
            hypre_MPI_Isend(&i_send_data[vec_start], vec_len, HYPRE_MPI_INT,
                            ip, 0, comm, &requests[j++]);
         }
         break;
      }
      case  12:
      {
         HYPRE_Int *i_send_data = (HYPRE_Int *) send_data;
         HYPRE_Int *i_recv_data = (HYPRE_Int *) recv_data;
         for (i = 0; i < num_sends; i++)
         {
            ip = hypre_ParCSRCommPkgSendProc(comm_pkg, i);
            vec_start = hypre_ParCSRCommPkgSendMapStart(comm_pkg, i);
            vec_len = hypre_ParCSRCommPkgSendMapStart(comm_pkg, i+1) - vec_start;
<<<<<<< HEAD
=======
            ip = hypre_ParCSRCommPkgSendProc(comm_pkg, i);
>>>>>>> a8cbf255
            hypre_MPI_Irecv(&i_recv_data[vec_start], vec_len, HYPRE_MPI_INT,
                            ip, 0, comm, &requests[j++]);
         }
         for (i = 0; i < num_recvs; i++)
         {
            ip = hypre_ParCSRCommPkgRecvProc(comm_pkg, i);
            vec_start = hypre_ParCSRCommPkgRecvVecStart(comm_pkg,i);
            vec_len = hypre_ParCSRCommPkgRecvVecStart(comm_pkg,i+1)-vec_start;
            hypre_MPI_Isend(&i_send_data[vec_start], vec_len, HYPRE_MPI_INT,
                            ip, 0, comm, &requests[j++]);
         }
         break;
      }
      case  21:
      {
         HYPRE_BigInt *i_send_data = (HYPRE_BigInt *) send_data;
         HYPRE_BigInt *i_recv_data = (HYPRE_BigInt *) recv_data;
         for (i = 0; i < num_recvs; i++)
         {
            ip = hypre_ParCSRCommPkgRecvProc(comm_pkg, i);
            vec_start = hypre_ParCSRCommPkgRecvVecStart(comm_pkg,i);
            vec_len = hypre_ParCSRCommPkgRecvVecStart(comm_pkg,i+1)-vec_start;
            hypre_MPI_Irecv(&i_recv_data[vec_start], vec_len, HYPRE_MPI_BIG_INT,
                            ip, 0, comm, &requests[j++]);
         }
         for (i = 0; i < num_sends; i++)
         {
            vec_start = hypre_ParCSRCommPkgSendMapStart(comm_pkg, i);
            vec_len = hypre_ParCSRCommPkgSendMapStart(comm_pkg, i+1)-vec_start;
            ip = hypre_ParCSRCommPkgSendProc(comm_pkg, i);
            hypre_MPI_Isend(&i_send_data[vec_start], vec_len, HYPRE_MPI_BIG_INT,
                            ip, 0, comm, &requests[j++]);
         }
         break;
      }
      case  22:
      {
         HYPRE_BigInt *i_send_data = (HYPRE_BigInt *) send_data;
         HYPRE_BigInt *i_recv_data = (HYPRE_BigInt *) recv_data;
         for (i = 0; i < num_sends; i++)
         {
            vec_start = hypre_ParCSRCommPkgSendMapStart(comm_pkg, i);
            vec_len = hypre_ParCSRCommPkgSendMapStart(comm_pkg, i+1) - vec_start;
            ip = hypre_ParCSRCommPkgSendProc(comm_pkg, i);
            hypre_MPI_Irecv(&i_recv_data[vec_start], vec_len, HYPRE_MPI_BIG_INT,
                            ip, 0, comm, &requests[j++]);
         }
         for (i = 0; i < num_recvs; i++)
         {
            ip = hypre_ParCSRCommPkgRecvProc(comm_pkg, i);
            vec_start = hypre_ParCSRCommPkgRecvVecStart(comm_pkg,i);
            vec_len = hypre_ParCSRCommPkgRecvVecStart(comm_pkg,i+1)-vec_start;
            hypre_MPI_Isend(&i_send_data[vec_start], vec_len, HYPRE_MPI_BIG_INT,
                            ip, 0, comm, &requests[j++]);
         }
         break;
      }
   }
   /*--------------------------------------------------------------------
    * set up comm_handle and return
    *--------------------------------------------------------------------*/

   comm_handle = hypre_CTAlloc(hypre_ParCSRCommHandle,  1, HYPRE_MEMORY_HOST);

   hypre_ParCSRCommHandleCommPkg(comm_handle)            = comm_pkg;
   hypre_ParCSRCommHandleSendMemoryLocation(comm_handle) = send_memory_location;
   hypre_ParCSRCommHandleRecvMemoryLocation(comm_handle) = recv_memory_location;
   hypre_ParCSRCommHandleNumSendBytes(comm_handle)       = num_send_bytes;
   hypre_ParCSRCommHandleNumRecvBytes(comm_handle)       = num_recv_bytes;
   hypre_ParCSRCommHandleSendData(comm_handle)           = send_data_in;
   hypre_ParCSRCommHandleRecvData(comm_handle)           = recv_data_in;
   hypre_ParCSRCommHandleSendDataBuffer(comm_handle)     = send_data;
   hypre_ParCSRCommHandleRecvDataBuffer(comm_handle)     = recv_data;
   hypre_ParCSRCommHandleNumRequests(comm_handle)        = num_requests;
   hypre_ParCSRCommHandleRequests(comm_handle)           = requests;

   return ( comm_handle );
}

HYPRE_Int
hypre_ParCSRCommHandleDestroy( hypre_ParCSRCommHandle *comm_handle )
{
   if ( comm_handle == NULL )
   {
      return hypre_error_flag;
   }

   if (hypre_ParCSRCommHandleNumRequests(comm_handle))
   {
<<<<<<< HEAD
      hypre_MPI_Status *status0;
=======
>>>>>>> a8cbf255
      status0 = hypre_CTAlloc(hypre_MPI_Status,
                              hypre_ParCSRCommHandleNumRequests(comm_handle), HYPRE_MEMORY_HOST);
      hypre_MPI_Waitall(hypre_ParCSRCommHandleNumRequests(comm_handle),
                        hypre_ParCSRCommHandleRequests(comm_handle), status0);
      hypre_TFree(status0, HYPRE_MEMORY_HOST);
   }

#ifndef HYPRE_WITH_GPU_AWARE_MPI
   if ( hypre_GetActualMemLocation(hypre_ParCSRCommHandleSendMemoryLocation(comm_handle)) == HYPRE_MEMORY_DEVICE )
   {
      hypre_TFree(hypre_ParCSRCommHandleSendDataBuffer(comm_handle), HYPRE_MEMORY_HOST);
   }

   if ( hypre_GetActualMemLocation(hypre_ParCSRCommHandleRecvMemoryLocation(comm_handle)) == HYPRE_MEMORY_DEVICE )
   {
      hypre_TMemcpy( hypre_ParCSRCommHandleRecvData(comm_handle),
                     hypre_ParCSRCommHandleRecvDataBuffer(comm_handle),
                     char,
                     hypre_ParCSRCommHandleNumRecvBytes(comm_handle),
                     HYPRE_MEMORY_DEVICE,
                     HYPRE_MEMORY_HOST );

      hypre_TFree(hypre_ParCSRCommHandleRecvDataBuffer(comm_handle), HYPRE_MEMORY_HOST);
   }
#endif

   hypre_TFree(hypre_ParCSRCommHandleRequests(comm_handle), HYPRE_MEMORY_HOST);
   hypre_TFree(comm_handle, HYPRE_MEMORY_HOST);

   return hypre_error_flag;
}


/* hypre_MatCommPkgCreate_core does all the communications and computations for
   hypre_MatCommPkgCreate ( hypre_ParCSRMatrix *A) and
   hypre_BoolMatCommPkgCreate ( hypre_ParCSRBooleanMatrix *A) To support both
   data types, it has hardly any data structures other than HYPRE_Int*.
*/

void
hypre_ParCSRCommPkgCreate_core(
   /* input args: */
   MPI_Comm   comm,
   HYPRE_BigInt *col_map_offd,
   HYPRE_BigInt  first_col_diag,
   HYPRE_BigInt *col_starts,
   HYPRE_Int  num_cols_diag,
   HYPRE_Int  num_cols_offd,
   /* pointers to output args: */
   HYPRE_Int  *p_num_recvs,
   HYPRE_Int **p_recv_procs,
   HYPRE_Int **p_recv_vec_starts,
   HYPRE_Int  *p_num_sends,
   HYPRE_Int **p_send_procs,
   HYPRE_Int **p_send_map_starts,
   HYPRE_Int **p_send_map_elmts
   )
{
   HYPRE_Int    i, j;
   HYPRE_Int    num_procs, my_id, proc_num, num_elmts;
   HYPRE_Int    local_info;
   HYPRE_BigInt offd_col;
   HYPRE_BigInt *big_buf_data = NULL;
   HYPRE_Int    *proc_mark, *proc_add, *tmp, *recv_buf, *displs, *info;
   /* outputs: */
   HYPRE_Int  num_recvs, *recv_procs, *recv_vec_starts;
   HYPRE_Int  num_sends, *send_procs, *send_map_starts, *send_map_elmts;
   HYPRE_Int  ip, vec_start, vec_len, num_requests;

   hypre_MPI_Request *requests;
   hypre_MPI_Status *status;

   hypre_MPI_Comm_size(comm, &num_procs);
   hypre_MPI_Comm_rank(comm, &my_id);

   proc_mark = hypre_CTAlloc(HYPRE_Int,  num_procs, HYPRE_MEMORY_HOST);
   proc_add = hypre_CTAlloc(HYPRE_Int,  num_procs, HYPRE_MEMORY_HOST);
   info = hypre_CTAlloc(HYPRE_Int,  num_procs, HYPRE_MEMORY_HOST);

   /* ----------------------------------------------------------------------
    * determine which processors to receive from (set proc_mark) and num_recvs,
    * at the end of the loop proc_mark[i] contains the number of elements to be
    * received from Proc. i
    * ---------------------------------------------------------------------*/

   for (i=0; i < num_procs; i++)
      proc_add[i] = 0;

   proc_num = 0;
   if (num_cols_offd) offd_col = col_map_offd[0];
   num_recvs=0;
   j = 0;
   for (i=0; i < num_cols_offd; i++)
   {
      if (num_cols_diag)
         proc_num = hypre_min(num_procs-1, (HYPRE_Int)(offd_col / (HYPRE_BigInt)num_cols_diag));
      while (col_starts[proc_num] > offd_col )
         proc_num = proc_num-1;
      while (col_starts[proc_num+1]-1 < offd_col )
         proc_num = proc_num+1;
      proc_mark[num_recvs] = proc_num;
      j = i;
      while (col_starts[proc_num+1] > offd_col)
      {
         proc_add[num_recvs]++;
         if (j < num_cols_offd-1)
         {
            j++;
            offd_col = col_map_offd[j];
         }
         else
         {
            j++;
            offd_col = col_starts[num_procs];
         }
      }
      num_recvs++;
      if (j < num_cols_offd) i = j-1;
      else i=j;
   }

   local_info = 2*num_recvs;

   hypre_MPI_Allgather(&local_info, 1, HYPRE_MPI_INT, info, 1, HYPRE_MPI_INT, comm);

   /* ----------------------------------------------------------------------
    * generate information to be sent: tmp contains for each recv_proc:
    * id of recv_procs, number of elements to be received for this processor,
    * indices of elements (in this order)
    * ---------------------------------------------------------------------*/

   displs = hypre_CTAlloc(HYPRE_Int,  num_procs+1, HYPRE_MEMORY_HOST);
   displs[0] = 0;
   for (i=1; i < num_procs+1; i++)
      displs[i] = displs[i-1]+info[i-1];
   recv_buf = hypre_CTAlloc(HYPRE_Int,  displs[num_procs], HYPRE_MEMORY_HOST);

   recv_procs = NULL;
   tmp = NULL;
   if (num_recvs)
   {
      recv_procs = hypre_CTAlloc(HYPRE_Int,  num_recvs, HYPRE_MEMORY_HOST);
      tmp = hypre_CTAlloc(HYPRE_Int,  local_info, HYPRE_MEMORY_HOST);
   }
   recv_vec_starts = hypre_CTAlloc(HYPRE_Int,  num_recvs+1, HYPRE_MEMORY_HOST);

   j = 0;
   if (num_recvs) recv_vec_starts[0] = 0;
   for (i=0; i < num_recvs; i++)
   {
      num_elmts = proc_add[i];
      recv_procs[i] = proc_mark[i];
      recv_vec_starts[i+1] = recv_vec_starts[i]+num_elmts;
      tmp[j++] = proc_mark[i];
      tmp[j++] = num_elmts;
   }

   hypre_MPI_Allgatherv(tmp,local_info,HYPRE_MPI_INT,recv_buf,info,
                        displs,HYPRE_MPI_INT,comm);

   /* ----------------------------------------------------------------------
    * determine num_sends and number of elements to be sent
    * ---------------------------------------------------------------------*/

   num_sends = 0;
   num_elmts = 0;
   proc_add[0] = 0;
   for (i=0; i < num_procs; i++)
   {
      j = displs[i];
      while ( j < displs[i+1])
      {
         if (recv_buf[j++] == my_id)
         {
            proc_mark[num_sends] = i;
            num_sends++;
            proc_add[num_sends] = proc_add[num_sends-1]+recv_buf[j];
            break;
         }
         j++;
      }
   }

   /* ----------------------------------------------------------------------
    * determine send_procs and actual elements to be send (in send_map_elmts)
    * and send_map_starts whose i-th entry points to the beginning of the
    * elements to be send to proc. i
    * ---------------------------------------------------------------------*/

   send_procs = NULL;
   send_map_elmts = NULL;

   if (num_sends)
   {
      send_procs = hypre_CTAlloc(HYPRE_Int,  num_sends, HYPRE_MEMORY_HOST);
      send_map_elmts = hypre_CTAlloc(HYPRE_Int,  proc_add[num_sends], HYPRE_MEMORY_HOST);
      big_buf_data = hypre_CTAlloc(HYPRE_BigInt,  proc_add[num_sends], HYPRE_MEMORY_HOST);
   }
   send_map_starts = hypre_CTAlloc(HYPRE_Int,  num_sends+1, HYPRE_MEMORY_HOST);
   num_requests = num_recvs+num_sends;
   if (num_requests)
   {
      requests = hypre_CTAlloc(hypre_MPI_Request,  num_requests, HYPRE_MEMORY_HOST);
      status = hypre_CTAlloc(hypre_MPI_Status,  num_requests, HYPRE_MEMORY_HOST);
   }

   if (num_sends) send_map_starts[0] = 0;
   for (i=0; i < num_sends; i++)
   {
      send_map_starts[i+1] = proc_add[i+1];
      send_procs[i] = proc_mark[i];
   }

   j=0;
   for (i=0; i < num_sends; i++)
   {
      vec_start = send_map_starts[i];
      vec_len = send_map_starts[i+1] - vec_start;
      ip = send_procs[i];
      hypre_MPI_Irecv(&big_buf_data[vec_start], vec_len, HYPRE_MPI_BIG_INT,
                      ip, 0, comm, &requests[j++]);
   }
   for (i=0; i < num_recvs; i++)
   {
      vec_start = recv_vec_starts[i];
      vec_len = recv_vec_starts[i+1] - vec_start;
      ip = recv_procs[i];
      hypre_MPI_Isend(&col_map_offd[vec_start], vec_len, HYPRE_MPI_BIG_INT,
                      ip, 0, comm, &requests[j++]);
   }

   if (num_requests)
   {
      hypre_MPI_Waitall(num_requests, requests, status);
      hypre_TFree(requests, HYPRE_MEMORY_HOST);
      hypre_TFree(status, HYPRE_MEMORY_HOST);
   }

   if (num_sends)
   {
      for (i=0; i<send_map_starts[num_sends]; i++)
         send_map_elmts[i] = (HYPRE_Int)(big_buf_data[i]-first_col_diag);
   }

   hypre_TFree(proc_add, HYPRE_MEMORY_HOST);
   hypre_TFree(proc_mark, HYPRE_MEMORY_HOST);
   hypre_TFree(tmp, HYPRE_MEMORY_HOST);
   hypre_TFree(recv_buf, HYPRE_MEMORY_HOST);
   hypre_TFree(displs, HYPRE_MEMORY_HOST);
   hypre_TFree(info, HYPRE_MEMORY_HOST);
   hypre_TFree(big_buf_data, HYPRE_MEMORY_HOST);

   /* finish up with the hand-coded call-by-reference... */
   *p_num_recvs = num_recvs;
   *p_recv_procs = recv_procs;
   *p_recv_vec_starts = recv_vec_starts;
   *p_num_sends = num_sends;
   *p_send_procs = send_procs;
   *p_send_map_starts = send_map_starts;
   *p_send_map_elmts = send_map_elmts;
}


HYPRE_Int
hypre_ParCSRCommPkgCreate
(
   /* inputs */
   MPI_Comm   comm,
   HYPRE_BigInt *col_map_offd,
   HYPRE_BigInt  first_col_diag,
   HYPRE_BigInt *col_starts,
   HYPRE_Int  num_cols_diag,
   HYPRE_Int  num_cols_offd,
   /* output */
   hypre_ParCSRCommPkg *comm_pkg
)
{
   HYPRE_Int  num_sends;
   HYPRE_Int *send_procs;
   HYPRE_Int *send_map_starts;
   HYPRE_Int *send_map_elmts;

   HYPRE_Int  num_recvs;
   HYPRE_Int *recv_procs;
   HYPRE_Int *recv_vec_starts;

   hypre_ParCSRCommPkgCreate_core
      ( comm, col_map_offd, first_col_diag, col_starts,
        num_cols_diag, num_cols_offd,
        &num_recvs, &recv_procs, &recv_vec_starts,
        &num_sends, &send_procs, &send_map_starts,
        &send_map_elmts );

   hypre_ParCSRCommPkgComm         (comm_pkg) = comm;
   hypre_ParCSRCommPkgNumRecvs     (comm_pkg) = num_recvs;
   hypre_ParCSRCommPkgRecvProcs    (comm_pkg) = recv_procs;
   hypre_ParCSRCommPkgRecvVecStarts(comm_pkg) = recv_vec_starts;
   hypre_ParCSRCommPkgNumSends     (comm_pkg) = num_sends;
   hypre_ParCSRCommPkgSendProcs    (comm_pkg) = send_procs;
   hypre_ParCSRCommPkgSendMapStarts(comm_pkg) = send_map_starts;
   hypre_ParCSRCommPkgSendMapElmts (comm_pkg) = send_map_elmts;

   return hypre_error_flag;
}

/* ----------------------------------------------------------------------
 * hypre_MatvecCommPkgCreate
 * generates the comm_pkg for A
 * if no row and/or column partitioning is given, the routine determines
 * them with MPE_Decomp1d
 * ---------------------------------------------------------------------*/

HYPRE_Int
hypre_MatvecCommPkgCreate ( hypre_ParCSRMatrix *A )
{
   MPI_Comm   comm            = hypre_ParCSRMatrixComm(A);
   HYPRE_BigInt  first_col_diag = hypre_ParCSRMatrixFirstColDiag(A);
   HYPRE_BigInt *col_map_offd   = hypre_ParCSRMatrixColMapOffd(A);
   HYPRE_Int  num_cols_offd   = hypre_CSRMatrixNumCols(hypre_ParCSRMatrixOffd(A));
#ifdef HYPRE_NO_GLOBAL_PARTITION
   HYPRE_BigInt  global_num_cols = hypre_ParCSRMatrixGlobalNumCols(A);
<<<<<<< HEAD
   /* Create the assumed partition */
=======
   /* Create the assumed partition and should own it */
>>>>>>> a8cbf255
   if  (hypre_ParCSRMatrixAssumedPartition(A) == NULL)
   {
      hypre_ParCSRMatrixCreateAssumedPartition(A);
      hypre_ParCSRMatrixOwnsAssumedPartition(A) = 1;
   }
   hypre_IJAssumedPart *apart = hypre_ParCSRMatrixAssumedPartition(A);
#else
   HYPRE_BigInt *col_starts   = hypre_ParCSRMatrixColStarts(A);
   HYPRE_Int  num_cols_diag   = hypre_CSRMatrixNumCols(hypre_ParCSRMatrixDiag(A));
#endif
   /*-----------------------------------------------------------
    * setup commpkg
    *----------------------------------------------------------*/
   hypre_ParCSRCommPkg *comm_pkg = hypre_CTAlloc(hypre_ParCSRCommPkg, 1,HYPRE_MEMORY_HOST);
   hypre_ParCSRMatrixCommPkg(A) = comm_pkg;
#ifdef HYPRE_NO_GLOBAL_PARTITION
   hypre_ParCSRCommPkgCreateApart ( comm, col_map_offd, first_col_diag,
                                    num_cols_offd, global_num_cols,
                                    apart,
                                    comm_pkg );
#else
   hypre_ParCSRCommPkgCreate      ( comm, col_map_offd, first_col_diag,
                                    col_starts,
                                    num_cols_diag, num_cols_offd,
                                    comm_pkg );
#endif

   return hypre_error_flag;
}


HYPRE_Int
hypre_MatvecCommPkgDestroy( hypre_ParCSRCommPkg *comm_pkg )
{
#ifdef HYPRE_USING_PERSISTENT_COMM
   HYPRE_Int i;
   for (i = HYPRE_COMM_PKG_JOB_COMPLEX; i < NUM_OF_COMM_PKG_JOB_TYPE; ++i)
   {
      if (comm_pkg->persistent_comm_handles[i])
      {
         hypre_ParCSRPersistentCommHandleDestroy(comm_pkg->persistent_comm_handles[i]);
      }
   }
#endif

   if (hypre_ParCSRCommPkgNumSends(comm_pkg))
   {
      hypre_TFree(hypre_ParCSRCommPkgSendProcs(comm_pkg), HYPRE_MEMORY_HOST);
      hypre_TFree(hypre_ParCSRCommPkgSendMapElmts(comm_pkg), HYPRE_MEMORY_HOST);
      hypre_TFree(hypre_ParCSRCommPkgDeviceSendMapElmts(comm_pkg), HYPRE_MEMORY_DEVICE);
   }
   hypre_TFree(hypre_ParCSRCommPkgSendMapStarts(comm_pkg), HYPRE_MEMORY_HOST);
   /* if (hypre_ParCSRCommPkgSendMPITypes(comm_pkg))
      hypre_TFree(hypre_ParCSRCommPkgSendMPITypes(comm_pkg), HYPRE_MEMORY_HOST); */
   if (hypre_ParCSRCommPkgNumRecvs(comm_pkg))
   {
      hypre_TFree(hypre_ParCSRCommPkgRecvProcs(comm_pkg), HYPRE_MEMORY_HOST);
   }
   hypre_TFree(hypre_ParCSRCommPkgRecvVecStarts(comm_pkg), HYPRE_MEMORY_HOST);
   /* if (hypre_ParCSRCommPkgRecvMPITypes(comm_pkg))
      hypre_TFree(hypre_ParCSRCommPkgRecvMPITypes(comm_pkg), HYPRE_MEMORY_HOST); */

#if defined(HYPRE_USING_CUDA) || defined(HYPRE_USING_DEVICE_MEMORY)
   hypre_TFree(hypre_ParCSRCommPkgTmpData(comm_pkg), HYPRE_MEMORY_DEVICE);
   hypre_TFree(hypre_ParCSRCommPkgBufData(comm_pkg), HYPRE_MEMORY_DEVICE);
#endif

   hypre_TFree(comm_pkg, HYPRE_MEMORY_HOST);

   return hypre_error_flag;
}

/* AHB 11/06 : alternate to the extend function below - creates a
 * second comm pkg based on indices - this makes it easier to use the
 * global partition
<<<<<<< HEAD
 * RL: reanmed and moved it here
 * RL: changed the interface
 * */
HYPRE_Int
hypre_ParCSRFindExtendCommPkg(MPI_Comm              comm,
                              HYPRE_BigInt          global_num,
                              HYPRE_BigInt          my_first,
                              HYPRE_Int             local_num,
                              HYPRE_BigInt         *starts,
                              hypre_IJAssumedPart  *apart,
                              HYPRE_Int             indices_len,
                              HYPRE_BigInt         *indices,
=======
 * RL: rename and move it here
 */
HYPRE_Int
hypre_ParCSRFindExtendCommPkg(hypre_ParCSRMatrix *A,
                              HYPRE_Int indices_len,
                              HYPRE_BigInt *indices,
>>>>>>> a8cbf255
                              hypre_ParCSRCommPkg **extend_comm_pkg)
{
   /*-----------------------------------------------------------
    * setup commpkg
    *----------------------------------------------------------*/
   hypre_ParCSRCommPkg *new_comm_pkg = hypre_CTAlloc(hypre_ParCSRCommPkg, 1, HYPRE_MEMORY_HOST);
   *extend_comm_pkg = new_comm_pkg;

#ifdef HYPRE_NO_GLOBAL_PARTITION
<<<<<<< HEAD
   hypre_assert(apart != NULL);
   hypre_ParCSRCommPkgCreateApart ( comm, indices, my_first, indices_len, global_num, apart,
                                    new_comm_pkg );
#else
   hypre_ParCSRCommPkgCreate      ( comm, indices, my_first, starts, local_num, indices_len,
=======
   hypre_ParCSRCommPkgCreateApart ( comm, indices, first_col_diag,
                                    indices_len, global_num_cols,
                                    apart,
                                    new_comm_pkg );
#else
   hypre_ParCSRCommPkgCreate      ( comm, indices, first_col_diag,
                                    col_starts,
                                    num_cols_diag, indices_len,
>>>>>>> a8cbf255
                                    new_comm_pkg );
#endif

   return hypre_error_flag;
}


HYPRE_Int
hypre_BuildCSRMatrixMPIDataType( HYPRE_Int num_nonzeros,
                                 HYPRE_Int num_rows,
                                 HYPRE_Complex *a_data,
                                 HYPRE_Int *a_i,
                                 HYPRE_Int *a_j,
                                 hypre_MPI_Datatype *csr_matrix_datatype )
{
   HYPRE_Int            block_lens[3];
   hypre_MPI_Aint       displ[3];
   hypre_MPI_Datatype   types[3];

   block_lens[0] = num_nonzeros;
   block_lens[1] = num_rows+1;
   block_lens[2] = num_nonzeros;

   types[0] = HYPRE_MPI_COMPLEX;
   types[1] = HYPRE_MPI_INT;
   types[2] = HYPRE_MPI_INT;

   hypre_MPI_Address(a_data, &displ[0]);
   hypre_MPI_Address(a_i, &displ[1]);
   hypre_MPI_Address(a_j, &displ[2]);
   hypre_MPI_Type_struct(3,block_lens,displ,types,csr_matrix_datatype);
   hypre_MPI_Type_commit(csr_matrix_datatype);

   return hypre_error_flag;
}

HYPRE_Int
hypre_BuildCSRJDataType( HYPRE_Int num_nonzeros,
                         HYPRE_Complex *a_data,
                         HYPRE_Int *a_j,
                         hypre_MPI_Datatype *csr_jdata_datatype )
{
   HYPRE_Int          block_lens[2];
   hypre_MPI_Aint     displs[2];
   hypre_MPI_Datatype types[2];

   block_lens[0] = num_nonzeros;
   block_lens[1] = num_nonzeros;

   types[0] = HYPRE_MPI_COMPLEX;
   types[1] = HYPRE_MPI_INT;

   hypre_MPI_Address(a_data, &displs[0]);
   hypre_MPI_Address(a_j, &displs[1]);

   hypre_MPI_Type_struct(2,block_lens,displs,types,csr_jdata_datatype);
   hypre_MPI_Type_commit(csr_jdata_datatype);

   return hypre_error_flag;
}<|MERGE_RESOLUTION|>--- conflicted
+++ resolved
@@ -43,7 +43,10 @@
  * and CommHandle owns the buffer
  */
 hypre_ParCSRPersistentCommHandle*
-hypre_ParCSRPersistentCommHandleCreate( HYPRE_Int job, hypre_ParCSRCommPkg *comm_pkg )
+hypre_ParCSRPersistentCommHandleCreate( HYPRE_Int job,
+                                        hypre_ParCSRCommPkg *comm_pkg,
+                                        void *send_data,
+                                        void *recv_data)
 {
    HYPRE_Int i;
    size_t num_bytes_send, num_bytes_recv;
@@ -67,23 +70,10 @@
    switch (job_type)
    {
       case HYPRE_COMM_PKG_JOB_COMPLEX:
-<<<<<<< HEAD
          num_bytes_send = sizeof(HYPRE_Complex) * hypre_ParCSRCommPkgSendMapStart(comm_pkg, num_sends);
          num_bytes_recv = sizeof(HYPRE_Complex) * hypre_ParCSRCommPkgRecvVecStart(comm_pkg, num_recvs);
          send_buff = hypre_TAlloc(HYPRE_Complex, hypre_ParCSRCommPkgSendMapStart(comm_pkg, num_sends), HYPRE_MEMORY_HOST);
          recv_buff = hypre_TAlloc(HYPRE_Complex, hypre_ParCSRCommPkgRecvVecStart(comm_pkg, num_recvs), HYPRE_MEMORY_HOST);
-=======
-         if (!send_data)
-         {
-	   //send_data = hypre_TAlloc(HYPRE_Complex, hypre_ParCSRCommPkgSendMapStart(comm_pkg, num_sends), HYPRE_MEMORY_HOST_PINNED);
-	   send_data = hypre_TAlloc(HYPRE_Complex, hypre_ParCSRCommPkgSendMapStart(comm_pkg, num_sends),HYPRE_MEMORY_SHARED);
-         }
-         if (!recv_data)
-         {
-            //recv_data = hypre_TAlloc(HYPRE_Complex,  hypre_ParCSRCommPkgRecvVecStart(comm_pkg,  num_recvs), HYPRE_MEMORY_HOST);
-            recv_data = hypre_TAlloc(HYPRE_Complex,  hypre_ParCSRCommPkgRecvVecStart(comm_pkg,  num_recvs), HYPRE_MEMORY_SHARED);
-         }
->>>>>>> a8cbf255
          for (i = 0; i < num_recvs; ++i)
          {
             HYPRE_Int ip = hypre_ParCSRCommPkgRecvProc(comm_pkg, i);
@@ -103,23 +93,10 @@
          break;
 
       case HYPRE_COMM_PKG_JOB_COMPLEX_TRANSPOSE:
-<<<<<<< HEAD
          num_bytes_recv = sizeof(HYPRE_Complex) * hypre_ParCSRCommPkgSendMapStart(comm_pkg, num_sends);
          num_bytes_send = sizeof(HYPRE_Complex) * hypre_ParCSRCommPkgRecvVecStart(comm_pkg, num_recvs);
          recv_buff = hypre_TAlloc(HYPRE_Complex, hypre_ParCSRCommPkgSendMapStart(comm_pkg, num_sends), HYPRE_MEMORY_HOST);
          send_buff = hypre_TAlloc(HYPRE_Complex, hypre_ParCSRCommPkgRecvVecStart(comm_pkg, num_recvs), HYPRE_MEMORY_HOST);
-=======
-         if (!recv_data)
-         {
-            //recv_data = hypre_TAlloc(HYPRE_Complex,  hypre_ParCSRCommPkgSendMapStart(comm_pkg,  num_sends), HYPRE_MEMORY_HOST);
-            recv_data = hypre_TAlloc(HYPRE_Complex,  hypre_ParCSRCommPkgSendMapStart(comm_pkg,  num_sends), HYPRE_MEMORY_SHARED);
-         }
-         if (!send_data)
-         {
-            //send_data = hypre_TAlloc(HYPRE_Complex,  hypre_ParCSRCommPkgRecvVecStart(comm_pkg,  num_recvs), HYPRE_MEMORY_HOST);
-            send_data = hypre_TAlloc(HYPRE_Complex,  hypre_ParCSRCommPkgRecvVecStart(comm_pkg,  num_recvs), HYPRE_MEMORY_SHARED);
-         }
->>>>>>> a8cbf255
          for (i = 0; i < num_sends; ++i)
          {
             HYPRE_Int ip = hypre_ParCSRCommPkgSendProc(comm_pkg, i);
@@ -139,21 +116,10 @@
          break;
 
       case HYPRE_COMM_PKG_JOB_INT:
-<<<<<<< HEAD
          num_bytes_send = sizeof(HYPRE_Int) * hypre_ParCSRCommPkgSendMapStart(comm_pkg, num_sends);
          num_bytes_recv = sizeof(HYPRE_Int) * hypre_ParCSRCommPkgRecvVecStart(comm_pkg, num_recvs);
          send_buff = hypre_TAlloc(HYPRE_Int, hypre_ParCSRCommPkgSendMapStart(comm_pkg, num_sends), HYPRE_MEMORY_HOST);
          recv_buff = hypre_TAlloc(HYPRE_Int, hypre_ParCSRCommPkgRecvVecStart(comm_pkg, num_recvs), HYPRE_MEMORY_HOST);
-=======
-         if (!send_data)
-         {
-            send_data = hypre_TAlloc(HYPRE_Int,  hypre_ParCSRCommPkgSendMapStart(comm_pkg,  num_sends), HYPRE_MEMORY_HOST);
-         }
-         if (!recv_data)
-         {
-            recv_data = hypre_TAlloc(HYPRE_Int,  hypre_ParCSRCommPkgRecvVecStart(comm_pkg,  num_recvs), HYPRE_MEMORY_HOST);
-         }
->>>>>>> a8cbf255
          for (i = 0; i < num_recvs; ++i)
          {
             HYPRE_Int ip = hypre_ParCSRCommPkgRecvProc(comm_pkg, i);
@@ -173,21 +139,10 @@
          break;
 
       case HYPRE_COMM_PKG_JOB_INT_TRANSPOSE:
-<<<<<<< HEAD
          num_bytes_recv = sizeof(HYPRE_Int) * hypre_ParCSRCommPkgSendMapStart(comm_pkg, num_sends);
          num_bytes_send = sizeof(HYPRE_Int) * hypre_ParCSRCommPkgRecvVecStart(comm_pkg, num_recvs);
          recv_buff = hypre_TAlloc(HYPRE_Int, hypre_ParCSRCommPkgSendMapStart(comm_pkg, num_sends), HYPRE_MEMORY_HOST);
          send_buff = hypre_TAlloc(HYPRE_Int, hypre_ParCSRCommPkgRecvVecStart(comm_pkg, num_recvs), HYPRE_MEMORY_HOST);
-=======
-         if (!recv_data)
-         {
-            recv_data = hypre_TAlloc(HYPRE_Int,  hypre_ParCSRCommPkgSendMapStart(comm_pkg,  num_sends), HYPRE_MEMORY_HOST);
-         }
-         if (!send_data)
-         {
-            send_data = hypre_TAlloc(HYPRE_Int,  hypre_ParCSRCommPkgRecvVecStart(comm_pkg,  num_recvs), HYPRE_MEMORY_HOST);
-         }
->>>>>>> a8cbf255
          for (i = 0; i < num_sends; ++i)
          {
             HYPRE_Int ip = hypre_ParCSRCommPkgSendProc(comm_pkg, i);
@@ -207,21 +162,10 @@
          break;
 
       case HYPRE_COMM_PKG_JOB_BIGINT:
-<<<<<<< HEAD
          num_bytes_send = sizeof(HYPRE_BigInt) * hypre_ParCSRCommPkgSendMapStart(comm_pkg, num_sends);
          num_bytes_recv = sizeof(HYPRE_BigInt) * hypre_ParCSRCommPkgRecvVecStart(comm_pkg, num_recvs);
          send_buff = hypre_TAlloc(HYPRE_BigInt, hypre_ParCSRCommPkgSendMapStart(comm_pkg, num_sends), HYPRE_MEMORY_HOST);
          recv_buff = hypre_TAlloc(HYPRE_BigInt, hypre_ParCSRCommPkgRecvVecStart(comm_pkg, num_recvs), HYPRE_MEMORY_HOST);
-=======
-         if (!send_data)
-         {
-            send_data = hypre_TAlloc(HYPRE_BigInt, hypre_ParCSRCommPkgSendMapStart(comm_pkg, num_sends), HYPRE_MEMORY_HOST);
-         }
-         if (!recv_data)
-         {
-            recv_data = hypre_TAlloc(HYPRE_BigInt, hypre_ParCSRCommPkgRecvVecStart(comm_pkg, num_recvs), HYPRE_MEMORY_HOST);
-         }
->>>>>>> a8cbf255
          for (i = 0; i < num_recvs; ++i)
          {
             HYPRE_Int ip = hypre_ParCSRCommPkgRecvProc(comm_pkg, i);
@@ -241,21 +185,10 @@
          break;
 
       case HYPRE_COMM_PKG_JOB_BIGINT_TRANSPOSE:
-<<<<<<< HEAD
          num_bytes_recv = sizeof(HYPRE_BigInt) * hypre_ParCSRCommPkgSendMapStart(comm_pkg, num_sends);
          num_bytes_send = sizeof(HYPRE_BigInt) * hypre_ParCSRCommPkgRecvVecStart(comm_pkg, num_recvs);
          recv_buff = hypre_TAlloc(HYPRE_BigInt, hypre_ParCSRCommPkgSendMapStart(comm_pkg, num_sends), HYPRE_MEMORY_HOST);
          send_buff = hypre_TAlloc(HYPRE_BigInt, hypre_ParCSRCommPkgRecvVecStart(comm_pkg, num_recvs), HYPRE_MEMORY_HOST);
-=======
-         if (!recv_data)
-         {
-            recv_data = hypre_TAlloc(HYPRE_BigInt, hypre_ParCSRCommPkgSendMapStart(comm_pkg, num_sends), HYPRE_MEMORY_HOST);
-         }
-         if (!send_data)
-         {
-            send_data = hypre_TAlloc(HYPRE_BigInt, hypre_ParCSRCommPkgRecvVecStart(comm_pkg, num_recvs), HYPRE_MEMORY_HOST);
-         }
->>>>>>> a8cbf255
          for (i = 0; i < num_sends; ++i)
          {
             HYPRE_Int ip = hypre_ParCSRCommPkgSendProc(comm_pkg, i);
@@ -286,6 +219,7 @@
 
    return ( comm_handle );
 }
+
 
 hypre_ParCSRPersistentCommHandle*
 hypre_ParCSRCommPkgGetPersistentCommHandle( HYPRE_Int job, hypre_ParCSRCommPkg *comm_pkg )
@@ -392,11 +326,8 @@
    HYPRE_Int                  i, j;
    HYPRE_Int                  my_id, num_procs;
    HYPRE_Int                  ip, vec_start, vec_len;
-<<<<<<< HEAD
    void                      *send_data;
    void                      *recv_data;
-=======
->>>>>>> a8cbf255
 
    /*--------------------------------------------------------------------
     * hypre_Initialize sets up a communication handle,
@@ -483,17 +414,10 @@
 #endif
 
    num_requests = num_sends + num_recvs;
-<<<<<<< HEAD
    requests = hypre_CTAlloc(hypre_MPI_Request, num_requests, HYPRE_MEMORY_HOST);
 
    hypre_MPI_Comm_size(comm, &num_procs);
    hypre_MPI_Comm_rank(comm, &my_id);
-=======
-   requests = hypre_CTAlloc(hypre_MPI_Request,  num_requests, HYPRE_MEMORY_HOST);
-
-   hypre_MPI_Comm_size(comm,&num_procs);
-   hypre_MPI_Comm_rank(comm,&my_id);
->>>>>>> a8cbf255
 
    j = 0;
    switch (job)
@@ -515,10 +439,6 @@
             ip = hypre_ParCSRCommPkgSendProc(comm_pkg, i);
             vec_start = hypre_ParCSRCommPkgSendMapStart(comm_pkg, i);
             vec_len = hypre_ParCSRCommPkgSendMapStart(comm_pkg, i+1)-vec_start;
-<<<<<<< HEAD
-=======
-            ip = hypre_ParCSRCommPkgSendProc(comm_pkg, i);
->>>>>>> a8cbf255
             hypre_MPI_Isend(&d_send_data[vec_start], vec_len, HYPRE_MPI_COMPLEX,
                             ip, 0, comm, &requests[j++]);
          }
@@ -533,10 +453,6 @@
             ip = hypre_ParCSRCommPkgSendProc(comm_pkg, i);
             vec_start = hypre_ParCSRCommPkgSendMapStart(comm_pkg, i);
             vec_len = hypre_ParCSRCommPkgSendMapStart(comm_pkg, i+1) - vec_start;
-<<<<<<< HEAD
-=======
-            ip = hypre_ParCSRCommPkgSendProc(comm_pkg, i);
->>>>>>> a8cbf255
             hypre_MPI_Irecv(&d_recv_data[vec_start], vec_len, HYPRE_MPI_COMPLEX,
                             ip, 0, comm, &requests[j++]);
          }
@@ -567,10 +483,6 @@
             ip = hypre_ParCSRCommPkgSendProc(comm_pkg, i);
             vec_start = hypre_ParCSRCommPkgSendMapStart(comm_pkg, i);
             vec_len = hypre_ParCSRCommPkgSendMapStart(comm_pkg, i+1)-vec_start;
-<<<<<<< HEAD
-=======
-            ip = hypre_ParCSRCommPkgSendProc(comm_pkg, i);
->>>>>>> a8cbf255
             hypre_MPI_Isend(&i_send_data[vec_start], vec_len, HYPRE_MPI_INT,
                             ip, 0, comm, &requests[j++]);
          }
@@ -585,10 +497,6 @@
             ip = hypre_ParCSRCommPkgSendProc(comm_pkg, i);
             vec_start = hypre_ParCSRCommPkgSendMapStart(comm_pkg, i);
             vec_len = hypre_ParCSRCommPkgSendMapStart(comm_pkg, i+1) - vec_start;
-<<<<<<< HEAD
-=======
-            ip = hypre_ParCSRCommPkgSendProc(comm_pkg, i);
->>>>>>> a8cbf255
             hypre_MPI_Irecv(&i_recv_data[vec_start], vec_len, HYPRE_MPI_INT,
                             ip, 0, comm, &requests[j++]);
          }
@@ -678,10 +586,7 @@
 
    if (hypre_ParCSRCommHandleNumRequests(comm_handle))
    {
-<<<<<<< HEAD
       hypre_MPI_Status *status0;
-=======
->>>>>>> a8cbf255
       status0 = hypre_CTAlloc(hypre_MPI_Status,
                               hypre_ParCSRCommHandleNumRequests(comm_handle), HYPRE_MEMORY_HOST);
       hypre_MPI_Waitall(hypre_ParCSRCommHandleNumRequests(comm_handle),
@@ -1003,11 +908,7 @@
    HYPRE_Int  num_cols_offd   = hypre_CSRMatrixNumCols(hypre_ParCSRMatrixOffd(A));
 #ifdef HYPRE_NO_GLOBAL_PARTITION
    HYPRE_BigInt  global_num_cols = hypre_ParCSRMatrixGlobalNumCols(A);
-<<<<<<< HEAD
-   /* Create the assumed partition */
-=======
    /* Create the assumed partition and should own it */
->>>>>>> a8cbf255
    if  (hypre_ParCSRMatrixAssumedPartition(A) == NULL)
    {
       hypre_ParCSRMatrixCreateAssumedPartition(A);
@@ -1083,10 +984,8 @@
 /* AHB 11/06 : alternate to the extend function below - creates a
  * second comm pkg based on indices - this makes it easier to use the
  * global partition
-<<<<<<< HEAD
- * RL: reanmed and moved it here
- * RL: changed the interface
- * */
+ * RL: renamed and moved it here
+ */
 HYPRE_Int
 hypre_ParCSRFindExtendCommPkg(MPI_Comm              comm,
                               HYPRE_BigInt          global_num,
@@ -1096,14 +995,6 @@
                               hypre_IJAssumedPart  *apart,
                               HYPRE_Int             indices_len,
                               HYPRE_BigInt         *indices,
-=======
- * RL: rename and move it here
- */
-HYPRE_Int
-hypre_ParCSRFindExtendCommPkg(hypre_ParCSRMatrix *A,
-                              HYPRE_Int indices_len,
-                              HYPRE_BigInt *indices,
->>>>>>> a8cbf255
                               hypre_ParCSRCommPkg **extend_comm_pkg)
 {
    /*-----------------------------------------------------------
@@ -1113,22 +1004,11 @@
    *extend_comm_pkg = new_comm_pkg;
 
 #ifdef HYPRE_NO_GLOBAL_PARTITION
-<<<<<<< HEAD
    hypre_assert(apart != NULL);
    hypre_ParCSRCommPkgCreateApart ( comm, indices, my_first, indices_len, global_num, apart,
                                     new_comm_pkg );
 #else
    hypre_ParCSRCommPkgCreate      ( comm, indices, my_first, starts, local_num, indices_len,
-=======
-   hypre_ParCSRCommPkgCreateApart ( comm, indices, first_col_diag,
-                                    indices_len, global_num_cols,
-                                    apart,
-                                    new_comm_pkg );
-#else
-   hypre_ParCSRCommPkgCreate      ( comm, indices, first_col_diag,
-                                    col_starts,
-                                    num_cols_diag, indices_len,
->>>>>>> a8cbf255
                                     new_comm_pkg );
 #endif
 
@@ -1188,4 +1068,4 @@
    hypre_MPI_Type_commit(csr_jdata_datatype);
 
    return hypre_error_flag;
-}+}
