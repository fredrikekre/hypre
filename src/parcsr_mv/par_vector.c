/******************************************************************************
 * Copyright 1998-2019 Lawrence Livermore National Security, LLC and other
 * HYPRE Project Developers. See the top-level COPYRIGHT file for details.
 *
 * SPDX-License-Identifier: (Apache-2.0 OR MIT)
 ******************************************************************************/

/******************************************************************************
 *
 * Member functions for hypre_Vector class.
 *
 *****************************************************************************/

#include "_hypre_parcsr_mv.h"

HYPRE_Int hypre_FillResponseParToVectorAll(void*, HYPRE_Int, HYPRE_Int, void*, MPI_Comm, void**, HYPRE_Int*);

/*--------------------------------------------------------------------------
 * hypre_ParVectorCreate
 *--------------------------------------------------------------------------*/

/* If create is called and partitioning is NOT null, then it is assumed that it
   is array of length 2 containing the start row of the calling processor
   followed by the start row of the next processor - AHB 6/05 */

hypre_ParVector *
hypre_ParVectorCreate( MPI_Comm      comm,
                       HYPRE_BigInt  global_size,
                       HYPRE_BigInt *partitioning_in )
{
   hypre_ParVector *vector;
   HYPRE_Int        num_procs, my_id, local_size;
   HYPRE_BigInt     partitioning[2];

   if (global_size < 0)
   {
      hypre_error_in_arg(2);
      return NULL;
   }
   vector = hypre_CTAlloc(hypre_ParVector, 1, HYPRE_MEMORY_HOST);
   hypre_MPI_Comm_rank(comm,&my_id);

   if (!partitioning_in)
   {
      hypre_MPI_Comm_size(comm,&num_procs);
      hypre_GenerateLocalPartitioning(global_size, num_procs, my_id, partitioning);
   }
   else
   {
      partitioning[0] = partitioning_in[0];
      partitioning[1] = partitioning_in[1];
   }
   local_size = (HYPRE_Int) (partitioning[1] - partitioning[0]);

   hypre_ParVectorAssumedPartition(vector) = NULL;

   hypre_ParVectorComm(vector)            = comm;
   hypre_ParVectorGlobalSize(vector)      = global_size;
   hypre_ParVectorPartitioning(vector)[0] = partitioning[0];
   hypre_ParVectorPartitioning(vector)[1] = partitioning[1];
   hypre_ParVectorFirstIndex(vector)      = hypre_ParVectorPartitioning(vector)[0];
   hypre_ParVectorLastIndex(vector)       = hypre_ParVectorPartitioning(vector)[1]-1;
   hypre_ParVectorLocalVector(vector)     = hypre_SeqVectorCreate(local_size);

   /* set defaults */
   hypre_ParVectorOwnsData(vector)         = 1;
   hypre_ParVectorActualLocalSize(vector)  = 0;

   return vector;
}

/*--------------------------------------------------------------------------
 * hypre_ParMultiVectorCreate
 *--------------------------------------------------------------------------*/

hypre_ParVector *
hypre_ParMultiVectorCreate( MPI_Comm      comm,
                            HYPRE_BigInt  global_size,
                            HYPRE_BigInt *partitioning,
                            HYPRE_Int     num_vectors )
{
   /* note that global_size is the global length of a single vector */
   hypre_ParVector *vector = hypre_ParVectorCreate( comm, global_size, partitioning );
   hypre_ParVectorNumVectors(vector) = num_vectors;
   return vector;
}

/*--------------------------------------------------------------------------
 * hypre_ParVectorDestroy
 *--------------------------------------------------------------------------*/

HYPRE_Int
hypre_ParVectorDestroy( hypre_ParVector *vector )
{
   if (vector)
   {
      if ( hypre_ParVectorOwnsData(vector) )
      {
         hypre_SeqVectorDestroy(hypre_ParVectorLocalVector(vector));
      }

      if (hypre_ParVectorAssumedPartition(vector))
      {
         hypre_AssumedPartitionDestroy(hypre_ParVectorAssumedPartition(vector));
      }

      hypre_TFree(vector, HYPRE_MEMORY_HOST);
   }

   return hypre_error_flag;
}

/*--------------------------------------------------------------------------
 * hypre_ParVectorInitialize
 *--------------------------------------------------------------------------*/

HYPRE_Int
hypre_ParVectorInitialize_v2( hypre_ParVector *vector, HYPRE_MemoryLocation memory_location )
{
   if (!vector)
   {
      hypre_error_in_arg(1);
      return hypre_error_flag;
   }
   hypre_SeqVectorInitialize_v2(hypre_ParVectorLocalVector(vector), memory_location);

   hypre_ParVectorActualLocalSize(vector) = hypre_VectorSize(hypre_ParVectorLocalVector(vector));

   return hypre_error_flag;
}

HYPRE_Int
hypre_ParVectorInitialize( hypre_ParVector *vector )
{
   return hypre_ParVectorInitialize_v2(vector, hypre_ParVectorMemoryLocation(vector));
}

/*--------------------------------------------------------------------------
 * hypre_ParVectorSetDataOwner
 *--------------------------------------------------------------------------*/

HYPRE_Int
hypre_ParVectorSetDataOwner( hypre_ParVector *vector,
                             HYPRE_Int        owns_data )
{
   if (!vector)
   {
      hypre_error_in_arg(1);
      return hypre_error_flag;
   }
   hypre_ParVectorOwnsData(vector) = owns_data;

   return hypre_error_flag;
}

/*--------------------------------------------------------------------------
 * hypre_ParVectorSetNumVectors
 * call before calling hypre_ParVectorInitialize
 * probably this will do more harm than good, use hypre_ParMultiVectorCreate
 *--------------------------------------------------------------------------*/
#if 0
HYPRE_Int
hypre_ParVectorSetNumVectors( hypre_ParVector *vector,
                              HYPRE_Int        num_vectors )
{
   HYPRE_Int    ierr=0;
   hypre_Vector *local_vector = hypre_ParVectorLocalVector(v);

   hypre_SeqVectorSetNumVectors( local_vector, num_vectors );

   return ierr;
}
#endif

/*--------------------------------------------------------------------------
 * hypre_ParVectorRead
 *--------------------------------------------------------------------------*/

hypre_ParVector*
hypre_ParVectorRead( MPI_Comm    comm,
                     const char *file_name )
{
   char             new_file_name[80];
   hypre_ParVector *par_vector;
   HYPRE_Int        my_id;
   HYPRE_BigInt     partitioning[2];
   HYPRE_BigInt     global_size;
   FILE            *fp;

   hypre_MPI_Comm_rank(comm, &my_id);

   hypre_sprintf(new_file_name,"%s.INFO.%d",file_name,my_id);
   fp = fopen(new_file_name, "r");
   hypre_fscanf(fp, "%b\n", &global_size);
   hypre_fscanf(fp, "%b\n", &partitioning[0]);
   hypre_fscanf(fp, "%b\n", &partitioning[1]);
   fclose (fp);
   par_vector = hypre_CTAlloc(hypre_ParVector, 1, HYPRE_MEMORY_HOST);

   hypre_ParVectorComm(par_vector) = comm;
   hypre_ParVectorGlobalSize(par_vector) = global_size;

   hypre_ParVectorFirstIndex(par_vector) = partitioning[0];
   hypre_ParVectorLastIndex(par_vector) = partitioning[1]-1;

   hypre_ParVectorPartitioning(par_vector)[0] = partitioning[0];
   hypre_ParVectorPartitioning(par_vector)[1] = partitioning[1];

   hypre_ParVectorOwnsData(par_vector) = 1;

   hypre_sprintf(new_file_name,"%s.%d",file_name,my_id);
   hypre_ParVectorLocalVector(par_vector) = hypre_SeqVectorRead(new_file_name);

   /* multivector code not written yet */
   hypre_assert( hypre_ParVectorNumVectors(par_vector) == 1 );

   return par_vector;
}

/*--------------------------------------------------------------------------
 * hypre_ParVectorPrint
 *--------------------------------------------------------------------------*/

HYPRE_Int
hypre_ParVectorPrint( hypre_ParVector  *vector,
                      const char       *file_name )
{
   char          new_file_name[80];
   hypre_Vector *local_vector;
   MPI_Comm      comm;
   HYPRE_Int     my_id;
   HYPRE_BigInt *partitioning;
   HYPRE_BigInt  global_size;
   FILE         *fp;

   if (!vector)
   {
      hypre_error_in_arg(1);
      return hypre_error_flag;
   }

   local_vector = hypre_ParVectorLocalVector(vector);
   comm = hypre_ParVectorComm(vector);
   partitioning = hypre_ParVectorPartitioning(vector);
   global_size = hypre_ParVectorGlobalSize(vector);

   hypre_MPI_Comm_rank(comm,&my_id);
   hypre_sprintf(new_file_name,"%s.%d",file_name,my_id);
   hypre_SeqVectorPrint(local_vector,new_file_name);
   hypre_sprintf(new_file_name,"%s.INFO.%d",file_name,my_id);
   fp = fopen(new_file_name, "w");
   hypre_fprintf(fp, "%b\n", global_size);
   hypre_fprintf(fp, "%b\n", partitioning[0]);
   hypre_fprintf(fp, "%b\n", partitioning[1]);

   fclose(fp);

   return hypre_error_flag;
}

/*--------------------------------------------------------------------------
 * hypre_ParVectorSetConstantValues
 *--------------------------------------------------------------------------*/

HYPRE_Int
hypre_ParVectorSetConstantValues( hypre_ParVector *v,
                                  HYPRE_Complex    value )
{
   hypre_Vector *v_local = hypre_ParVectorLocalVector(v);

   return hypre_SeqVectorSetConstantValues(v_local,value);
}

/*--------------------------------------------------------------------------
 * hypre_ParVectorSetRandomValues
 *--------------------------------------------------------------------------*/

HYPRE_Int
hypre_ParVectorSetRandomValues( hypre_ParVector *v,
                                HYPRE_Int        seed )
{
   HYPRE_Int     my_id;
   hypre_Vector *v_local = hypre_ParVectorLocalVector(v);

   MPI_Comm     comm = hypre_ParVectorComm(v);
   hypre_MPI_Comm_rank(comm,&my_id);

   seed *= (my_id+1);

   return hypre_SeqVectorSetRandomValues(v_local, seed);
}

/*--------------------------------------------------------------------------
 * hypre_ParVectorCopy
 *--------------------------------------------------------------------------*/

HYPRE_Int
hypre_ParVectorCopy( hypre_ParVector *x,
                     hypre_ParVector *y )
{
   hypre_Vector *x_local = hypre_ParVectorLocalVector(x);
   hypre_Vector *y_local = hypre_ParVectorLocalVector(y);
   return hypre_SeqVectorCopy(x_local, y_local);
}

/*--------------------------------------------------------------------------
 * hypre_ParVectorCloneShallow
 * returns a complete copy of a hypre_ParVector x - a shallow copy, re-using
 * the partitioning and data arrays of x
 *--------------------------------------------------------------------------*/

hypre_ParVector *
hypre_ParVectorCloneShallow( hypre_ParVector *x )
{
   hypre_ParVector * y =
      hypre_ParVectorCreate(hypre_ParVectorComm(x), hypre_ParVectorGlobalSize(x),
                            hypre_ParVectorPartitioning(x));

   hypre_ParVectorOwnsData(y) = 1;
   /* ...This vector owns its local vector, although the local vector doesn't
    * own _its_ data */
   hypre_SeqVectorDestroy( hypre_ParVectorLocalVector(y) );
   hypre_ParVectorLocalVector(y) = hypre_SeqVectorCloneShallow(hypre_ParVectorLocalVector(x) );
   hypre_ParVectorFirstIndex(y) = hypre_ParVectorFirstIndex(x);

   return y;
}

hypre_ParVector *
hypre_ParVectorCloneDeep_v2( hypre_ParVector *x, HYPRE_MemoryLocation memory_location )
{
   hypre_ParVector *y =
      hypre_ParVectorCreate(hypre_ParVectorComm(x), hypre_ParVectorGlobalSize(x),
                            hypre_ParVectorPartitioning(x));

   hypre_ParVectorOwnsData(y) = 1;
   hypre_SeqVectorDestroy( hypre_ParVectorLocalVector(y) );
   hypre_ParVectorLocalVector(y) = hypre_SeqVectorCloneDeep_v2( hypre_ParVectorLocalVector(x),
                                                                memory_location );
   hypre_ParVectorFirstIndex(y) = hypre_ParVectorFirstIndex(x); //RL: WHY HERE?

   return y;
}

HYPRE_Int
hypre_ParVectorMigrate(hypre_ParVector *x, HYPRE_MemoryLocation memory_location)
{
   if (!x)
   {
      return hypre_error_flag;
   }

   if ( hypre_GetActualMemLocation(memory_location) !=
        hypre_GetActualMemLocation(hypre_ParVectorMemoryLocation(x)) )
   {
      hypre_Vector *x_local = hypre_SeqVectorCloneDeep_v2(hypre_ParVectorLocalVector(x), memory_location);
      hypre_SeqVectorDestroy(hypre_ParVectorLocalVector(x));
      hypre_ParVectorLocalVector(x) = x_local;
   }
   else
   {
      hypre_VectorMemoryLocation(hypre_ParVectorLocalVector(x)) = memory_location;
   }

   return hypre_error_flag;
}


/*--------------------------------------------------------------------------
 * hypre_ParVectorScale
 *--------------------------------------------------------------------------*/

HYPRE_Int
hypre_ParVectorScale( HYPRE_Complex    alpha,
                      hypre_ParVector *y )
{
   hypre_Vector *y_local = hypre_ParVectorLocalVector(y);

   return hypre_SeqVectorScale( alpha, y_local);
}

/*--------------------------------------------------------------------------
 * hypre_ParVectorAxpy
 *--------------------------------------------------------------------------*/

HYPRE_Int
hypre_ParVectorAxpy( HYPRE_Complex    alpha,
                     hypre_ParVector *x,
                     hypre_ParVector *y )
{
   hypre_Vector *x_local = hypre_ParVectorLocalVector(x);
   hypre_Vector *y_local = hypre_ParVectorLocalVector(y);

   return hypre_SeqVectorAxpy( alpha, x_local, y_local);
}

/*--------------------------------------------------------------------------
 * hypre_ParVectorInnerProd
 *--------------------------------------------------------------------------*/

HYPRE_Real
hypre_ParVectorInnerProd( hypre_ParVector *x,
                          hypre_ParVector *y )
{
   MPI_Comm      comm    = hypre_ParVectorComm(x);
   hypre_Vector *x_local = hypre_ParVectorLocalVector(x);
   hypre_Vector *y_local = hypre_ParVectorLocalVector(y);

   HYPRE_Real result = 0.0;
   HYPRE_Real local_result = hypre_SeqVectorInnerProd(x_local, y_local);

#ifdef HYPRE_PROFILE
   hypre_profile_times[HYPRE_TIMER_ID_ALL_REDUCE] -= hypre_MPI_Wtime();
#endif
   hypre_MPI_Allreduce(&local_result, &result, 1, HYPRE_MPI_REAL,
                       hypre_MPI_SUM, comm);
#ifdef HYPRE_PROFILE
   hypre_profile_times[HYPRE_TIMER_ID_ALL_REDUCE] += hypre_MPI_Wtime();
#endif

   return result;
}

/*--------------------------------------------------------------------------
 * hypre_ParVectorElmdivpy
 * y = y + x ./ b [MATLAB Notation]
 *--------------------------------------------------------------------------*/

HYPRE_Int
hypre_ParVectorElmdivpy( hypre_ParVector *x,
                         hypre_ParVector *b,
                         hypre_ParVector *y )
{
   hypre_Vector *x_local = hypre_ParVectorLocalVector(x);
   hypre_Vector *b_local = hypre_ParVectorLocalVector(b);
   hypre_Vector *y_local = hypre_ParVectorLocalVector(y);

   return hypre_SeqVectorElmdivpy(x_local, b_local, y_local);
}

/*--------------------------------------------------------------------------
 * hypre_ParVectorElmdivpyMarked
 * y[i] += x[i] / b[i] where marker[i] == marker_val 
 *--------------------------------------------------------------------------*/

HYPRE_Int
hypre_ParVectorElmdivpyMarked( hypre_ParVector *x,
                               hypre_ParVector *b,
                               hypre_ParVector *y,
                               HYPRE_Int       *marker,
                               HYPRE_Int        marker_val )
{
   hypre_Vector *x_local = hypre_ParVectorLocalVector(x);
   hypre_Vector *b_local = hypre_ParVectorLocalVector(b);
   hypre_Vector *y_local = hypre_ParVectorLocalVector(y);

   return hypre_SeqVectorElmdivpyMarked(x_local, b_local, y_local, marker, marker_val);
}

/*--------------------------------------------------------------------------
 * hypre_VectorToParVector:
 * generates a ParVector from a Vector on proc 0 and distributes the pieces
 * to the other procs in comm
 *--------------------------------------------------------------------------*/

hypre_ParVector *
hypre_VectorToParVector ( MPI_Comm      comm,
                          hypre_Vector *v,
                          HYPRE_BigInt *vec_starts )
{
   HYPRE_BigInt        global_size;
   HYPRE_BigInt       *global_vec_starts = NULL;
   HYPRE_BigInt        first_index;
   HYPRE_BigInt        last_index;
   HYPRE_Int           local_size;
   HYPRE_Int           num_vectors;
   HYPRE_Int           num_procs, my_id;
   HYPRE_Int           global_vecstride, vecstride, idxstride;
   hypre_ParVector    *par_vector;
   hypre_Vector       *local_vector;
   HYPRE_Complex      *v_data;
   HYPRE_Complex      *local_data;
   hypre_MPI_Request  *requests;
   hypre_MPI_Status   *status, status0;
   HYPRE_Int           i, j, k, p;

   hypre_MPI_Comm_size(comm, &num_procs);
   hypre_MPI_Comm_rank(comm, &my_id);

   if (my_id == 0)
   {
      global_size = (HYPRE_BigInt)hypre_VectorSize(v);
      v_data = hypre_VectorData(v);
      num_vectors = hypre_VectorNumVectors(v); /* for multivectors */
      global_vecstride = hypre_VectorVectorStride(v);
   }

   hypre_MPI_Bcast(&global_size,1,HYPRE_MPI_INT,0,comm);
   hypre_MPI_Bcast(&num_vectors,1,HYPRE_MPI_INT,0,comm);
   hypre_MPI_Bcast(&global_vecstride,1,HYPRE_MPI_INT,0,comm);

   if  (num_vectors == 1)
   {
      par_vector = hypre_ParVectorCreate(comm, global_size, vec_starts);
   }
   else
   {
      par_vector = hypre_ParMultiVectorCreate(comm, global_size, vec_starts, num_vectors);
   }

   vec_starts  = hypre_ParVectorPartitioning(par_vector);
   first_index = hypre_ParVectorFirstIndex(par_vector);
   last_index  = hypre_ParVectorLastIndex(par_vector);
   local_size  = (HYPRE_Int)(last_index - first_index) + 1;

   if (my_id == 0)
   {
      global_vec_starts = hypre_CTAlloc(HYPRE_BigInt, num_procs+1, HYPRE_MEMORY_HOST);
   }
   hypre_MPI_Gather(&first_index, 1, HYPRE_MPI_BIG_INT, global_vec_starts,
                     1, HYPRE_MPI_BIG_INT, 0, comm);
   if (my_id == 0)
   {
      global_vec_starts[num_procs] = hypre_ParVectorGlobalSize(par_vector);
   }

   hypre_ParVectorInitialize(par_vector);
   local_vector = hypre_ParVectorLocalVector(par_vector);
   local_data = hypre_VectorData(local_vector);
   vecstride = hypre_VectorVectorStride(local_vector);
   idxstride = hypre_VectorIndexStride(local_vector);
   /* so far the only implemented multivector StorageMethod is 0 */
   hypre_assert( idxstride==1 );

   if (my_id == 0)
   {
      requests = hypre_CTAlloc(hypre_MPI_Request, num_vectors*(num_procs-1), HYPRE_MEMORY_HOST);
      status = hypre_CTAlloc(hypre_MPI_Status, num_vectors*(num_procs-1), HYPRE_MEMORY_HOST);
      k = 0;
      for (p = 1; p<num_procs; p++)
         for (j = 0; j<num_vectors; ++j)
         {
            hypre_MPI_Isend( &v_data[(HYPRE_Int) global_vec_starts[p]] + j*global_vecstride,
                             (HYPRE_Int)(global_vec_starts[p+1] - global_vec_starts[p]),
                             HYPRE_MPI_COMPLEX, p, 0, comm, &requests[k++] );
         }
      if (num_vectors == 1)
      {
         for (i = 0; i < local_size; i++)
            local_data[i] = v_data[i];
      }
      else
      {
         for (j = 0; j<num_vectors; ++j)
         {
            for (i = 0; i < local_size; i++)
               local_data[i+j*vecstride] = v_data[i+j*global_vecstride];
         }
      }
      hypre_MPI_Waitall(num_procs-1,requests, status);
      hypre_TFree(requests, HYPRE_MEMORY_HOST);
      hypre_TFree(status, HYPRE_MEMORY_HOST);
   }
   else
   {
      for ( j=0; j<num_vectors; ++j )
         hypre_MPI_Recv( local_data+j*vecstride, local_size, HYPRE_MPI_COMPLEX,
                         0, 0, comm,&status0 );
   }

   if (global_vec_starts)
   {
      hypre_TFree(global_vec_starts, HYPRE_MEMORY_HOST);
   }

   return par_vector;
}

/*--------------------------------------------------------------------------
 * hypre_ParVectorToVectorAll:
 * generates a Vector on every proc which has a piece of the data
 * from a ParVector on several procs in comm,
 * vec_starts needs to contain the partitioning across all procs in comm
 *--------------------------------------------------------------------------*/

hypre_Vector *
hypre_ParVectorToVectorAll( hypre_ParVector *par_v )
{
   MPI_Comm             comm = hypre_ParVectorComm(par_v);
   HYPRE_BigInt         global_size = hypre_ParVectorGlobalSize(par_v);
   hypre_Vector        *local_vector = hypre_ParVectorLocalVector(par_v);
   HYPRE_Int            num_procs, my_id;
   HYPRE_Int            num_vectors = hypre_ParVectorNumVectors(par_v);
   hypre_Vector        *vector;
   HYPRE_Complex       *vector_data;
   HYPRE_Complex       *local_data;
   HYPRE_Int            local_size;
   hypre_MPI_Request   *requests;
   hypre_MPI_Status    *status;
   HYPRE_Int            i, j;
   HYPRE_Int           *used_procs;
   HYPRE_Int            num_types, num_requests;
   HYPRE_Int            vec_len, proc_id;

   HYPRE_Int *new_vec_starts;

   HYPRE_Int num_contacts;
   HYPRE_Int contact_proc_list[1];
   HYPRE_Int contact_send_buf[1];
   HYPRE_Int contact_send_buf_starts[2];
   HYPRE_Int max_response_size;
   HYPRE_Int *response_recv_buf=NULL;
   HYPRE_Int *response_recv_buf_starts = NULL;
   hypre_DataExchangeResponse response_obj;
   hypre_ProcListElements send_proc_obj;

   HYPRE_Int *send_info = NULL;
   hypre_MPI_Status  status1;
   HYPRE_Int count, tag1 = 112, tag2 = 223;
   HYPRE_Int start;

   hypre_MPI_Comm_size(comm, &num_procs);
   hypre_MPI_Comm_rank(comm, &my_id);

   local_size = (HYPRE_Int)(hypre_ParVectorLastIndex(par_v) -
      hypre_ParVectorFirstIndex(par_v) + 1);

   /* determine procs which hold data of par_v and store ids in used_procs */
   /* we need to do an exchange data for this.  If I own row then I will contact
      processor 0 with the endpoint of my local range */

   if (local_size > 0)
   {
      num_contacts = 1;
      contact_proc_list[0] = 0;
      contact_send_buf[0] =  hypre_ParVectorLastIndex(par_v);
      contact_send_buf_starts[0] = 0;
      contact_send_buf_starts[1] = 1;
   }
   else
   {
      num_contacts = 0;
      contact_send_buf_starts[0] = 0;
      contact_send_buf_starts[1] = 0;
   }

   /*build the response object*/
   /*send_proc_obj will  be for saving info from contacts */
   send_proc_obj.length = 0;
   send_proc_obj.storage_length = 10;
   send_proc_obj.id = hypre_CTAlloc(HYPRE_Int,  send_proc_obj.storage_length, HYPRE_MEMORY_HOST);
   send_proc_obj.vec_starts =
      hypre_CTAlloc(HYPRE_Int,  send_proc_obj.storage_length + 1, HYPRE_MEMORY_HOST);
   send_proc_obj.vec_starts[0] = 0;
   send_proc_obj.element_storage_length = 10;
   send_proc_obj.elements =
      hypre_CTAlloc(HYPRE_BigInt,  send_proc_obj.element_storage_length, HYPRE_MEMORY_HOST);

   max_response_size = 0; /* each response is null */
   response_obj.fill_response = hypre_FillResponseParToVectorAll;
   response_obj.data1 = NULL;
   response_obj.data2 = &send_proc_obj; /*this is where we keep info from contacts*/


   hypre_DataExchangeList(num_contacts,
                          contact_proc_list, contact_send_buf,
                          contact_send_buf_starts, sizeof(HYPRE_Int),
                          //0, &response_obj,
                          sizeof(HYPRE_Int), &response_obj,
                          max_response_size, 1,
                          comm, (void**) &response_recv_buf,
                          &response_recv_buf_starts);

   /* now processor 0 should have a list of ranges for processors that have rows -
      these are in send_proc_obj - it needs to create the new list of processors
      and also an array of vec starts - and send to those who own row*/
   if (my_id)
   {
      if (local_size)
      {
         /* look for a message from processor 0 */
         hypre_MPI_Probe(0, tag1, comm, &status1);
         hypre_MPI_Get_count(&status1, HYPRE_MPI_INT, &count);

         send_info = hypre_CTAlloc(HYPRE_Int,  count, HYPRE_MEMORY_HOST);
         hypre_MPI_Recv(send_info, count, HYPRE_MPI_INT, 0, tag1, comm, &status1);

         /* now unpack */
         num_types = send_info[0];
         used_procs =  hypre_CTAlloc(HYPRE_Int,  num_types, HYPRE_MEMORY_HOST);
         new_vec_starts = hypre_CTAlloc(HYPRE_Int,  num_types+1, HYPRE_MEMORY_HOST);

         for (i=1; i<= num_types; i++)
         {
            used_procs[i-1] = (HYPRE_Int)send_info[i];
         }
         for (i=num_types+1; i< count; i++)
         {
            new_vec_starts[i-num_types-1] = send_info[i] ;
         }
      }
      else /* clean up and exit */
      {
         hypre_TFree(send_proc_obj.vec_starts, HYPRE_MEMORY_HOST);
         hypre_TFree(send_proc_obj.id, HYPRE_MEMORY_HOST);
         hypre_TFree(send_proc_obj.elements, HYPRE_MEMORY_HOST);
         if(response_recv_buf)        hypre_TFree(response_recv_buf, HYPRE_MEMORY_HOST);
         if(response_recv_buf_starts) hypre_TFree(response_recv_buf_starts, HYPRE_MEMORY_HOST);
         return NULL;
      }
   }
   else /* my_id ==0 */
   {
      num_types = send_proc_obj.length;
      used_procs =  hypre_CTAlloc(HYPRE_Int,  num_types, HYPRE_MEMORY_HOST);
      new_vec_starts = hypre_CTAlloc(HYPRE_Int,  num_types+1, HYPRE_MEMORY_HOST);

      new_vec_starts[0] = 0;
      for (i=0; i< num_types; i++)
      {
         used_procs[i] = send_proc_obj.id[i];
         new_vec_starts[i+1] = send_proc_obj.elements[i]+1;
      }
      hypre_qsort0(used_procs, 0, num_types-1);
      hypre_qsort0(new_vec_starts, 0, num_types);
      /*now we need to put into an array to send */
      count =  2*num_types+2;
      send_info = hypre_CTAlloc(HYPRE_Int,  count, HYPRE_MEMORY_HOST);
      send_info[0] = num_types;
      for (i=1; i<= num_types; i++)
      {
         send_info[i] = (HYPRE_Int)used_procs[i-1];
      }
      for (i=num_types+1; i< count; i++)
      {
         send_info[i] = new_vec_starts[i-num_types-1];
      }
      requests = hypre_CTAlloc(hypre_MPI_Request,  num_types, HYPRE_MEMORY_HOST);
      status =  hypre_CTAlloc(hypre_MPI_Status,  num_types, HYPRE_MEMORY_HOST);

      /* don't send to myself  - these are sorted so my id would be first*/
      start = 0;
      if (used_procs[0] == 0)
      {
         start = 1;
      }


      for (i=start; i < num_types; i++)
      {
         hypre_MPI_Isend(send_info, count, HYPRE_MPI_INT, used_procs[i],
                         tag1, comm, &requests[i-start]);
      }
      hypre_MPI_Waitall(num_types-start, requests, status);

      hypre_TFree(status, HYPRE_MEMORY_HOST);
      hypre_TFree(requests, HYPRE_MEMORY_HOST);
   }

   /* clean up */
   hypre_TFree(send_proc_obj.vec_starts, HYPRE_MEMORY_HOST);
   hypre_TFree(send_proc_obj.id, HYPRE_MEMORY_HOST);
   hypre_TFree(send_proc_obj.elements, HYPRE_MEMORY_HOST);
   hypre_TFree(send_info, HYPRE_MEMORY_HOST);
   if(response_recv_buf)        hypre_TFree(response_recv_buf, HYPRE_MEMORY_HOST);
   if(response_recv_buf_starts) hypre_TFree(response_recv_buf_starts, HYPRE_MEMORY_HOST);

   /* now proc 0 can exit if it has no rows */
   if (!local_size) {
      hypre_TFree(used_procs, HYPRE_MEMORY_HOST);
      hypre_TFree(new_vec_starts, HYPRE_MEMORY_HOST);
      return NULL;
   }

   /* everyone left has rows and knows: new_vec_starts, num_types, and used_procs */

   /* this vector should be rather small */

   local_data = hypre_VectorData(local_vector);
   vector = hypre_SeqVectorCreate((HYPRE_Int)global_size);
   hypre_VectorNumVectors(vector) = num_vectors;
   hypre_SeqVectorInitialize(vector);
   vector_data = hypre_VectorData(vector);

   num_requests = 2*num_types;

   requests = hypre_CTAlloc(hypre_MPI_Request,  num_requests, HYPRE_MEMORY_HOST);
   status = hypre_CTAlloc(hypre_MPI_Status,  num_requests, HYPRE_MEMORY_HOST);

   /* initialize data exchange among used_procs and generate vector  - here we
      send to ourself also*/

   j = 0;
   for (i = 0; i < num_types; i++)
   {
      proc_id = used_procs[i];
      vec_len = (HYPRE_Int)(new_vec_starts[i+1] - new_vec_starts[i]);
      hypre_MPI_Irecv(&vector_data[(HYPRE_Int)new_vec_starts[i]], num_vectors*vec_len,
                      HYPRE_MPI_COMPLEX, proc_id, tag2, comm, &requests[j++]);
   }
   for (i = 0; i < num_types; i++)
   {
      hypre_MPI_Isend(local_data, num_vectors*local_size, HYPRE_MPI_COMPLEX,
                      used_procs[i], tag2, comm, &requests[j++]);
   }

   hypre_MPI_Waitall(num_requests, requests, status);

   if (num_requests)
   {
      hypre_TFree(requests, HYPRE_MEMORY_HOST);
      hypre_TFree(status, HYPRE_MEMORY_HOST);
      hypre_TFree(used_procs, HYPRE_MEMORY_HOST);
   }

   hypre_TFree(new_vec_starts, HYPRE_MEMORY_HOST);

   return vector;
}

/*--------------------------------------------------------------------------
 * hypre_ParVectorPrintIJ
 *--------------------------------------------------------------------------*/

HYPRE_Int
hypre_ParVectorPrintIJ( hypre_ParVector *vector,
                        HYPRE_Int        base_j,
                        const char      *filename )
{
   MPI_Comm          comm;
   HYPRE_BigInt      global_size, j;
   HYPRE_BigInt     *partitioning;
   HYPRE_Complex    *local_data;
   HYPRE_Int         myid, num_procs, i, part0;
   char              new_filename[255];
   FILE             *file;
   if (!vector)
   {
      hypre_error_in_arg(1);
      return hypre_error_flag;
   }
   comm         = hypre_ParVectorComm(vector);
   global_size  = hypre_ParVectorGlobalSize(vector);
   partitioning = hypre_ParVectorPartitioning(vector);

   /* multivector code not written yet */
   hypre_assert( hypre_ParVectorNumVectors(vector) == 1 );
   if ( hypre_ParVectorNumVectors(vector) != 1 ) hypre_error_in_arg(1);

   hypre_MPI_Comm_rank(comm, &myid);
   hypre_MPI_Comm_size(comm, &num_procs);

   hypre_sprintf(new_filename,"%s.%05d", filename, myid);

   if ((file = fopen(new_filename, "w")) == NULL)
   {
      hypre_error_w_msg(HYPRE_ERROR_GENERIC,"Error: can't open output file %s\n");
      return hypre_error_flag;
   }

   local_data = hypre_VectorData(hypre_ParVectorLocalVector(vector));

   hypre_fprintf(file, "%b \n", global_size);
   for (i=0; i < 2; i++)
   {
      hypre_fprintf(file, "%b ", partitioning[i] + base_j);
   }
   hypre_fprintf(file, "\n");

   part0 = partitioning[0];
   for (j = part0; j < partitioning[1]; j++)
   {
      hypre_fprintf(file, "%b %.14e\n", j + base_j, local_data[(HYPRE_Int)(j-part0)]);
   }

   fclose(file);

   return hypre_error_flag;
}

/*--------------------------------------------------------------------------
 * hypre_ParVectorReadIJ
 * Warning: wrong base for assumed partition if base > 0
 *--------------------------------------------------------------------------*/

HYPRE_Int
hypre_ParVectorReadIJ( MPI_Comm          comm,
                       const char       *filename,
                       HYPRE_Int        *base_j_ptr,
                       hypre_ParVector **vector_ptr )
{
   HYPRE_BigInt      global_size, J;
   hypre_ParVector  *vector;
   hypre_Vector     *local_vector;
   HYPRE_Complex    *local_data;
   HYPRE_BigInt     *partitioning;
   HYPRE_Int         base_j;

   HYPRE_Int         myid, num_procs, i, j;
   char              new_filename[255];
   FILE             *file;

   hypre_MPI_Comm_size(comm, &num_procs);
   hypre_MPI_Comm_rank(comm, &myid);

   hypre_sprintf(new_filename,"%s.%05d", filename, myid);

   if ((file = fopen(new_filename, "r")) == NULL)
   {
      hypre_error_w_msg(HYPRE_ERROR_GENERIC,"Error: can't open output file %s\n");
      return hypre_error_flag;
   }

   hypre_fscanf(file, "%b", &global_size);
   /* this may need to be changed so that the base is available in the file! */
   partitioning = hypre_CTAlloc(HYPRE_BigInt, 2, HYPRE_MEMORY_HOST);

   hypre_fscanf(file, "%b", partitioning);
   for (i = 0; i < 2; i++)
   {
      hypre_fscanf(file, "%b", partitioning+i);
   }
   /* This is not yet implemented correctly! */
   base_j = 0;
   vector = hypre_ParVectorCreate(comm, global_size,
                                  partitioning);

   hypre_ParVectorInitialize(vector);

   local_vector = hypre_ParVectorLocalVector(vector);
   local_data   = hypre_VectorData(local_vector);

   for (j = 0; j < (HYPRE_Int)(partitioning[1] - partitioning[0]); j++)
   {
      hypre_fscanf(file, "%b %le", &J, local_data + j);
   }

   fclose(file);

   *base_j_ptr = base_j;
   *vector_ptr = vector;

   /* multivector code not written yet */
   hypre_assert( hypre_ParVectorNumVectors(vector) == 1 );
   if ( hypre_ParVectorNumVectors(vector) != 1 ) hypre_error(HYPRE_ERROR_GENERIC);

   return hypre_error_flag;
}

/*--------------------------------------------------------------------
 * hypre_FillResponseParToVectorAll
 * Fill response function for determining the send processors
 * data exchange
 *--------------------------------------------------------------------*/

HYPRE_Int
hypre_FillResponseParToVectorAll( void       *p_recv_contact_buf,
                                  HYPRE_Int   contact_size,
                                  HYPRE_Int   contact_proc,
                                  void       *ro,
                                  MPI_Comm    comm,
                                  void      **p_send_response_buf,
                                  HYPRE_Int  *response_message_size )
{
   HYPRE_Int     myid;
   HYPRE_Int     i, index, count, elength;

   HYPRE_BigInt    *recv_contact_buf = (HYPRE_BigInt * ) p_recv_contact_buf;

   hypre_DataExchangeResponse  *response_obj = (hypre_DataExchangeResponse*)ro;

   hypre_ProcListElements      *send_proc_obj = (hypre_ProcListElements*)response_obj->data2;
   hypre_MPI_Comm_rank(comm, &myid );

   /*check to see if we need to allocate more space in send_proc_obj for ids*/
   if (send_proc_obj->length == send_proc_obj->storage_length)
   {
      send_proc_obj->storage_length +=10; /*add space for 10 more processors*/
      send_proc_obj->id = hypre_TReAlloc(send_proc_obj->id, HYPRE_Int,
                                         send_proc_obj->storage_length, HYPRE_MEMORY_HOST);
      send_proc_obj->vec_starts =
         hypre_TReAlloc(send_proc_obj->vec_starts, HYPRE_Int,
                        send_proc_obj->storage_length + 1, HYPRE_MEMORY_HOST);
   }

   /*initialize*/
   count = send_proc_obj->length;
   index = send_proc_obj->vec_starts[count]; /*this is the number of elements*/

   /*send proc*/
   send_proc_obj->id[count] = contact_proc;

   /*do we need more storage for the elements?*/
   if (send_proc_obj->element_storage_length < index + contact_size)
   {
      elength = hypre_max(contact_size, 10);
      elength += index;
      send_proc_obj->elements = hypre_TReAlloc(send_proc_obj->elements,
                                               HYPRE_BigInt,  elength, HYPRE_MEMORY_HOST);
      send_proc_obj->element_storage_length = elength;
   }
   /*populate send_proc_obj*/
   for (i=0; i< contact_size; i++)
   {
      send_proc_obj->elements[index++] = recv_contact_buf[i];
   }
   send_proc_obj->vec_starts[count+1] = index;
   send_proc_obj->length++;

   /*output - no message to return (confirmation) */
   *response_message_size = 0;

   return hypre_error_flag;
}

/* -----------------------------------------------------------------------------
 * return the sum of all local elements of the vector
 * ----------------------------------------------------------------------------- */

HYPRE_Complex hypre_ParVectorLocalSumElts( hypre_ParVector * vector )
{
   return hypre_SeqVectorSumElts( hypre_ParVectorLocalVector(vector) );
}

HYPRE_Int
hypre_ParVectorGetValuesHost(hypre_ParVector *vector,
                             HYPRE_Int        num_values,
                             HYPRE_BigInt    *indices,
                             HYPRE_BigInt     base,
                             HYPRE_Complex   *values)
{
   HYPRE_Int     i, ierr = 0;
   HYPRE_BigInt  first_index = hypre_ParVectorFirstIndex(vector);
   HYPRE_BigInt  last_index = hypre_ParVectorLastIndex(vector);
   hypre_Vector *local_vector = hypre_ParVectorLocalVector(vector);
   HYPRE_Complex *data = hypre_VectorData(local_vector);

   /*
   if (hypre_VectorOwnsData(local_vector) == 0)
   {
      hypre_error_w_msg(HYPRE_ERROR_GENERIC,"Vector does not own data! -- hypre_ParVectorGetValues.");
      return hypre_error_flag;
   }
   */

   if (indices)
   {
#ifdef HYPRE_USING_OPENMP
#pragma omp parallel for private(i) reduction(+:ierr) HYPRE_SMP_SCHEDULE
#endif
      for (i = 0; i < num_values; i++)
      {
         HYPRE_BigInt index = indices[i] - base;
         if (index < first_index || index > last_index)
         {
            ierr ++;
         }
         else
         {
            HYPRE_Int local_index = (HYPRE_Int) (index - first_index);
            values[i] = data[local_index];
         }
      }

      if (ierr)
      {
         hypre_error_in_arg(3);
         hypre_error_w_msg(HYPRE_ERROR_GENERIC,"Index out of range! -- hypre_ParVectorGetValues.");
         hypre_printf("Index out of range! -- hypre_ParVectorGetValues\n");
      }
   }
   else
   {
      if (num_values > hypre_VectorSize(local_vector))
      {
         hypre_error_in_arg(2);
         return hypre_error_flag;
      }

#ifdef HYPRE_USING_OPENMP
#pragma omp parallel for private(i) HYPRE_SMP_SCHEDULE
#endif
      for (i = 0; i < num_values; i++)
      {
         values[i] = data[i];
      }
   }

   return hypre_error_flag;
}

HYPRE_Int
hypre_ParVectorGetValues2(hypre_ParVector *vector,
                          HYPRE_Int        num_values,
                          HYPRE_BigInt    *indices,
                          HYPRE_BigInt     base,
                          HYPRE_Complex   *values)
{
#if defined(HYPRE_USING_CUDA) || defined(HYPRE_USING_HIP)
   if (HYPRE_EXEC_DEVICE == hypre_GetExecPolicy1( hypre_ParVectorMemoryLocation(vector) ))
   {
      hypre_ParVectorGetValuesDevice(vector, num_values, indices, base, values);
   }
   else
#endif
   {
      hypre_ParVectorGetValuesHost(vector, num_values, indices, base, values);
   }

   return hypre_error_flag;
}

HYPRE_Int
hypre_ParVectorGetValues(hypre_ParVector *vector,
                         HYPRE_Int        num_values,
                         HYPRE_BigInt    *indices,
                         HYPRE_Complex   *values)
{
   return hypre_ParVectorGetValues2(vector, num_values, indices, 0, values);
<<<<<<< HEAD
}
=======
}
>>>>>>> f9c1459c
<|MERGE_RESOLUTION|>--- conflicted
+++ resolved
@@ -1117,8 +1117,4 @@
                          HYPRE_Complex   *values)
 {
    return hypre_ParVectorGetValues2(vector, num_values, indices, 0, values);
-<<<<<<< HEAD
-}
-=======
-}
->>>>>>> f9c1459c
+}