--- conflicted
+++ resolved
@@ -5908,7 +5908,6 @@
    return hypre_error_flag;
 }
 
-<<<<<<< HEAD
 /* Scale ParCSR matrix A = scalar * A
  * A: the target CSR matrix
  * scalar: real number
@@ -5925,7 +5924,7 @@
 
    return hypre_error_flag;
 }
-=======
+
 /*--------------------------------------------------------------------------
  * hypre_ParCSRMatrixReorder:
  *
@@ -5949,5 +5948,4 @@
    hypre_CSRMatrixReorder(A_diag);
 
    return hypre_error_flag;
-}
->>>>>>> ffe4f738
+}