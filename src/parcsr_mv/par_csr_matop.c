/******************************************************************************
 * Copyright 1998-2019 Lawrence Livermore National Security, LLC and other
 * HYPRE Project Developers. See the top-level COPYRIGHT file for details.
 *
 * SPDX-License-Identifier: (Apache-2.0 OR MIT)
 ******************************************************************************/

#include "_hypre_utilities.h"
#include "hypre_hopscotch_hash.h"
#include "_hypre_parcsr_mv.h"
#include "_hypre_lapack.h"
#include "_hypre_blas.h"

<<<<<<< HEAD
=======
/* RDF: The following prototype already exists in _hypre_parcsr_ls.h, so
 * something needs to be reorganized here.*/

#ifdef __cplusplus
extern "C" {
#endif

hypre_CSRMatrix *
hypre_ExchangeRAPData( hypre_CSRMatrix *RAP_int, hypre_ParCSRCommPkg *comm_pkg_RT);
/* reference seems necessary to prevent a problem with the
   "headers" script... */

#ifdef __cplusplus
}
#endif

>>>>>>> a8cbf255
/* The following function was formerly part of hypre_ParMatmul
   but was removed so it can also be used for multiplication of
   Boolean matrices
*/

void hypre_ParMatmul_RowSizes(
   HYPRE_Int ** C_diag_i,
   HYPRE_Int ** C_offd_i,
   /*HYPRE_Int ** B_marker,*/
   HYPRE_Int * A_diag_i,
   HYPRE_Int * A_diag_j,
   HYPRE_Int * A_offd_i,
   HYPRE_Int * A_offd_j,
   HYPRE_Int * B_diag_i,
   HYPRE_Int * B_diag_j,
   HYPRE_Int * B_offd_i,
   HYPRE_Int * B_offd_j,
   HYPRE_Int * B_ext_diag_i,
   HYPRE_Int * B_ext_diag_j,
   HYPRE_Int * B_ext_offd_i,
   HYPRE_Int * B_ext_offd_j,
   HYPRE_Int * map_B_to_C,
   HYPRE_Int *C_diag_size,
   HYPRE_Int *C_offd_size,
   HYPRE_Int num_rows_diag_A,
   HYPRE_Int num_cols_offd_A,
   HYPRE_Int allsquare,
   HYPRE_Int num_cols_diag_B,
   HYPRE_Int num_cols_offd_B,
   HYPRE_Int num_cols_offd_C
   )
{
   HYPRE_Int i1, i2, i3, jj2, jj3;
   HYPRE_Int jj_count_diag, jj_count_offd, jj_row_begin_diag, jj_row_begin_offd;
   HYPRE_Int start_indexing = 0; /* start indexing for C_data at 0 */
   HYPRE_Int num_threads = hypre_NumThreads();
   HYPRE_Int *jj_count_diag_array;
   HYPRE_Int *jj_count_offd_array;
   HYPRE_Int ii, size, rest;
   /* First pass begins here.  Computes sizes of C rows.
      Arrays computed: C_diag_i, C_offd_i, B_marker
      Arrays needed: (11, all HYPRE_Int*)
      A_diag_i, A_diag_j, A_offd_i, A_offd_j,
      B_diag_i, B_diag_j, B_offd_i, B_offd_j,
      B_ext_i, B_ext_j, col_map_offd_B,
      col_map_offd_B, B_offd_i, B_offd_j, B_ext_i, B_ext_j,
      Scalars computed: C_diag_size, C_offd_size
      Scalars needed:
      num_rows_diag_A, num_rows_diag_A, num_cols_offd_A, allsquare,
      first_col_diag_B, n_cols_B, num_cols_offd_B, num_cols_diag_B
   */

   *C_diag_i = hypre_CTAlloc(HYPRE_Int,  num_rows_diag_A+1, HYPRE_MEMORY_SHARED);
   *C_offd_i = hypre_CTAlloc(HYPRE_Int,  num_rows_diag_A+1, HYPRE_MEMORY_SHARED);
   jj_count_diag_array = hypre_CTAlloc(HYPRE_Int,  num_threads, HYPRE_MEMORY_HOST);
   jj_count_offd_array = hypre_CTAlloc(HYPRE_Int,  num_threads, HYPRE_MEMORY_HOST);
   /*-----------------------------------------------------------------------
    *  Loop over rows of A
    *-----------------------------------------------------------------------*/
   size = num_rows_diag_A/num_threads;
   rest = num_rows_diag_A - size*num_threads;
#ifdef HYPRE_USING_OPENMP
#pragma omp parallel private(ii, i1, jj_row_begin_diag, jj_row_begin_offd, jj_count_diag, jj_count_offd, jj2, i2, jj3, i3)
#endif
   /*for (ii=0; ii < num_threads; ii++)*/
   {
      HYPRE_Int *B_marker = NULL;
      HYPRE_Int ns, ne;
      ii = hypre_GetThreadNum();
      if (ii < rest)
      {
         ns = ii*size+ii;
         ne = (ii+1)*size+ii+1;
      }
      else
      {
         ns = ii*size+rest;
         ne = (ii+1)*size+rest;
      }
      jj_count_diag = start_indexing;
      jj_count_offd = start_indexing;

      if (num_cols_diag_B || num_cols_offd_C)
         B_marker = hypre_CTAlloc(HYPRE_Int,  num_cols_diag_B+num_cols_offd_C, HYPRE_MEMORY_HOST);
      for (i1 = 0; i1 < num_cols_diag_B+num_cols_offd_C; i1++)
         B_marker[i1] = -1;

      for (i1 = ns; i1 < ne; i1++)
      {
         /*--------------------------------------------------------------------
          *  Set marker for diagonal entry, C_{i1,i1} (for square matrices).
          *--------------------------------------------------------------------*/

         jj_row_begin_diag = jj_count_diag;
         jj_row_begin_offd = jj_count_offd;
         if ( allsquare ) {
            B_marker[i1] = jj_count_diag;
            jj_count_diag++;
         }

         /*-----------------------------------------------------------------
          *  Loop over entries in row i1 of A_offd.
          *-----------------------------------------------------------------*/

         if (num_cols_offd_A)
         {
            for (jj2 = A_offd_i[i1]; jj2 < A_offd_i[i1+1]; jj2++)
            {
               i2 = A_offd_j[jj2];

               /*-----------------------------------------------------------
                *  Loop over entries in row i2 of B_ext.
                *-----------------------------------------------------------*/

               for (jj3 = B_ext_offd_i[i2]; jj3 < B_ext_offd_i[i2+1]; jj3++)
               {
                  i3 = num_cols_diag_B+B_ext_offd_j[jj3];

                  /*--------------------------------------------------------
                   *  Check B_marker to see that C_{i1,i3} has not already
                   *  been accounted for. If it has not, mark it and increment
                   *  counter.
                   *--------------------------------------------------------*/

                  if (B_marker[i3] < jj_row_begin_offd)
                  {
                     B_marker[i3] = jj_count_offd;
                     jj_count_offd++;
                  }
               }
               for (jj3 = B_ext_diag_i[i2]; jj3 < B_ext_diag_i[i2+1]; jj3++)
               {
                  i3 = B_ext_diag_j[jj3];

                  if (B_marker[i3] < jj_row_begin_diag)
                  {
                     B_marker[i3] = jj_count_diag;
                     jj_count_diag++;
                  }
               }
            }
         }

         /*-----------------------------------------------------------------
          *  Loop over entries in row i1 of A_diag.
          *-----------------------------------------------------------------*/

         for (jj2 = A_diag_i[i1]; jj2 < A_diag_i[i1+1]; jj2++)
         {
            i2 = A_diag_j[jj2];

            /*-----------------------------------------------------------
             *  Loop over entries in row i2 of B_diag.
             *-----------------------------------------------------------*/

            for (jj3 = B_diag_i[i2]; jj3 < B_diag_i[i2+1]; jj3++)
            {
               i3 = B_diag_j[jj3];

               /*--------------------------------------------------------
                *  Check B_marker to see that C_{i1,i3} has not already
                *  been accounted for. If it has not, mark it and increment
                *  counter.
                *--------------------------------------------------------*/

               if (B_marker[i3] < jj_row_begin_diag)
               {
                  B_marker[i3] = jj_count_diag;
                  jj_count_diag++;
               }
            }

            /*-----------------------------------------------------------
             *  Loop over entries in row i2 of B_offd.
             *-----------------------------------------------------------*/

            if (num_cols_offd_B)
            {
               for (jj3 = B_offd_i[i2]; jj3 < B_offd_i[i2+1]; jj3++)
               {
                  i3 = num_cols_diag_B+map_B_to_C[B_offd_j[jj3]];

                  /*--------------------------------------------------------
                   *  Check B_marker to see that C_{i1,i3} has not already
                   *  been accounted for. If it has not, mark it and increment
                   *  counter.
                   *--------------------------------------------------------*/

                  if (B_marker[i3] < jj_row_begin_offd)
                  {
                     B_marker[i3] = jj_count_offd;
                     jj_count_offd++;
                  }
               }
            }
         }

         /*--------------------------------------------------------------------
          * Set C_diag_i and C_offd_i for this row.
          *--------------------------------------------------------------------*/

         (*C_diag_i)[i1] = jj_row_begin_diag;
         (*C_offd_i)[i1] = jj_row_begin_offd;

      }
      jj_count_diag_array[ii] = jj_count_diag;
      jj_count_offd_array[ii] = jj_count_offd;

      hypre_TFree(B_marker, HYPRE_MEMORY_HOST);
#ifdef HYPRE_USING_OPENMP
#pragma omp barrier
#endif

      if (ii)
      {
         jj_count_diag = jj_count_diag_array[0];
         jj_count_offd = jj_count_offd_array[0];
         for (i1 = 1; i1 < ii; i1++)
         {
            jj_count_diag += jj_count_diag_array[i1];
            jj_count_offd += jj_count_offd_array[i1];
         }

         for (i1 = ns; i1 < ne; i1++)
         {
            (*C_diag_i)[i1] += jj_count_diag;
            (*C_offd_i)[i1] += jj_count_offd;
         }
      }
      else
      {
         (*C_diag_i)[num_rows_diag_A] = 0;
         (*C_offd_i)[num_rows_diag_A] = 0;
         for (i1 = 0; i1 < num_threads; i1++)
         {
            (*C_diag_i)[num_rows_diag_A] += jj_count_diag_array[i1];
            (*C_offd_i)[num_rows_diag_A] += jj_count_offd_array[i1];
         }
      }
   } /* end parallel loop */

   /*-----------------------------------------------------------------------
    *  Allocate C_diag_data and C_diag_j arrays.
    *  Allocate C_offd_data and C_offd_j arrays.
    *-----------------------------------------------------------------------*/

   *C_diag_size = (*C_diag_i)[num_rows_diag_A];
   *C_offd_size = (*C_offd_i)[num_rows_diag_A];

   hypre_TFree(jj_count_diag_array, HYPRE_MEMORY_HOST);
   hypre_TFree(jj_count_offd_array, HYPRE_MEMORY_HOST);

   /* End of First Pass */
}

/*--------------------------------------------------------------------------
 * hypre_ParMatmul : multiplies two ParCSRMatrices A and B and returns
 * the product in ParCSRMatrix C
 * Note that C does not own the partitionings since its row_starts
 * is owned by A and col_starts by B.
 *--------------------------------------------------------------------------*/

hypre_ParCSRMatrix *hypre_ParMatmul( hypre_ParCSRMatrix  *A,
                                     hypre_ParCSRMatrix  *B )
{
#ifdef HYPRE_PROFILE
   hypre_profile_times[HYPRE_TIMER_ID_MATMUL] -= hypre_MPI_Wtime();
#endif

   MPI_Comm         comm = hypre_ParCSRMatrixComm(A);

   hypre_CSRMatrix *A_diag = hypre_ParCSRMatrixDiag(A);

   HYPRE_Complex   *A_diag_data = hypre_CSRMatrixData(A_diag);
   HYPRE_Int       *A_diag_i = hypre_CSRMatrixI(A_diag);
   HYPRE_Int       *A_diag_j = hypre_CSRMatrixJ(A_diag);

   hypre_CSRMatrix *A_offd = hypre_ParCSRMatrixOffd(A);

   HYPRE_Complex   *A_offd_data = hypre_CSRMatrixData(A_offd);
   HYPRE_Int       *A_offd_i = hypre_CSRMatrixI(A_offd);
   HYPRE_Int       *A_offd_j = hypre_CSRMatrixJ(A_offd);

   HYPRE_BigInt    *row_starts_A = hypre_ParCSRMatrixRowStarts(A);
   HYPRE_Int        num_rows_diag_A = hypre_CSRMatrixNumRows(A_diag);
   HYPRE_Int        num_cols_diag_A = hypre_CSRMatrixNumCols(A_diag);
   HYPRE_Int        num_cols_offd_A = hypre_CSRMatrixNumCols(A_offd);

   hypre_CSRMatrix *B_diag = hypre_ParCSRMatrixDiag(B);

   HYPRE_Complex   *B_diag_data = hypre_CSRMatrixData(B_diag);
   HYPRE_Int       *B_diag_i = hypre_CSRMatrixI(B_diag);
   HYPRE_Int       *B_diag_j = hypre_CSRMatrixJ(B_diag);

   hypre_CSRMatrix *B_offd = hypre_ParCSRMatrixOffd(B);
   HYPRE_BigInt    *col_map_offd_B = hypre_ParCSRMatrixColMapOffd(B);

   HYPRE_Complex   *B_offd_data = hypre_CSRMatrixData(B_offd);
   HYPRE_Int       *B_offd_i = hypre_CSRMatrixI(B_offd);
   HYPRE_Int       *B_offd_j = hypre_CSRMatrixJ(B_offd);

   HYPRE_BigInt     first_col_diag_B = hypre_ParCSRMatrixFirstColDiag(B);
   HYPRE_BigInt     last_col_diag_B;
   HYPRE_BigInt    *col_starts_B = hypre_ParCSRMatrixColStarts(B);
   HYPRE_Int        num_rows_diag_B = hypre_CSRMatrixNumRows(B_diag);
   HYPRE_Int        num_cols_diag_B = hypre_CSRMatrixNumCols(B_diag);
   HYPRE_Int        num_cols_offd_B = hypre_CSRMatrixNumCols(B_offd);

   hypre_ParCSRMatrix *C;
   HYPRE_BigInt       *col_map_offd_C;
   HYPRE_Int          *map_B_to_C=NULL;

   hypre_CSRMatrix *C_diag;

   HYPRE_Complex   *C_diag_data;
   HYPRE_Int       *C_diag_i;
   HYPRE_Int       *C_diag_j;

   hypre_CSRMatrix *C_offd;

   HYPRE_Complex   *C_offd_data=NULL;
   HYPRE_Int       *C_offd_i=NULL;
   HYPRE_Int       *C_offd_j=NULL;

   HYPRE_Int        C_diag_size;
   HYPRE_Int        C_offd_size;
   HYPRE_Int        num_cols_offd_C = 0;

   hypre_CSRMatrix *Bs_ext;

   HYPRE_Complex   *Bs_ext_data;
   HYPRE_Int       *Bs_ext_i;
   HYPRE_BigInt    *Bs_ext_j;

   HYPRE_Complex   *B_ext_diag_data;
   HYPRE_Int       *B_ext_diag_i;
   HYPRE_Int       *B_ext_diag_j;
   HYPRE_Int        B_ext_diag_size;

   HYPRE_Complex   *B_ext_offd_data;
   HYPRE_Int       *B_ext_offd_i;
   HYPRE_Int       *B_ext_offd_j;
   HYPRE_BigInt    *B_big_offd_j = NULL;
   HYPRE_Int        B_ext_offd_size;

   HYPRE_BigInt     n_rows_A, n_cols_A;
   HYPRE_BigInt     n_rows_B, n_cols_B;
   HYPRE_Int        allsquare = 0;
   HYPRE_Int        num_procs;
   HYPRE_Int       *my_diag_array;
   HYPRE_Int       *my_offd_array;
   HYPRE_Int        max_num_threads;

   HYPRE_Complex    zero = 0.0;

   n_rows_A = hypre_ParCSRMatrixGlobalNumRows(A);
   n_cols_A = hypre_ParCSRMatrixGlobalNumCols(A);
   n_rows_B = hypre_ParCSRMatrixGlobalNumRows(B);
   n_cols_B = hypre_ParCSRMatrixGlobalNumCols(B);

   max_num_threads = hypre_NumThreads();
   my_diag_array = hypre_CTAlloc(HYPRE_Int,  max_num_threads, HYPRE_MEMORY_HOST);
   my_offd_array = hypre_CTAlloc(HYPRE_Int,  max_num_threads, HYPRE_MEMORY_HOST);

   if (n_cols_A != n_rows_B || num_cols_diag_A != num_rows_diag_B)
   {
      hypre_error_w_msg(HYPRE_ERROR_GENERIC," Error! Incompatible matrix dimensions!\n");
      return NULL;
   }

   /* if globally C=A*B is square and locally C_diag should also be square */
   if ( num_rows_diag_A == num_cols_diag_B && n_rows_A == n_cols_B )
   {
      allsquare = 1;
   }

   /*-----------------------------------------------------------------------
    *  Extract B_ext, i.e. portion of B that is stored on neighbor procs
    *  and needed locally for matrix matrix product
    *-----------------------------------------------------------------------*/

   hypre_MPI_Comm_size(comm, &num_procs);

#ifdef HYPRE_PROFILE
   hypre_profile_times[HYPRE_TIMER_ID_RENUMBER_COLIDX] -= hypre_MPI_Wtime();
#endif

   if (num_procs > 1)
   {
      /*---------------------------------------------------------------------
       * If there exists no CommPkg for A, a CommPkg is generated using
       * equally load balanced partitionings within
       * hypre_ParCSRMatrixExtractBExt
       *--------------------------------------------------------------------*/
      Bs_ext = hypre_ParCSRMatrixExtractBExt(B,A,1);
      Bs_ext_data = hypre_CSRMatrixData(Bs_ext);
      Bs_ext_i    = hypre_CSRMatrixI(Bs_ext);
      Bs_ext_j    = hypre_CSRMatrixBigJ(Bs_ext);
   }
   B_ext_diag_i = hypre_CTAlloc(HYPRE_Int,  num_cols_offd_A+1, HYPRE_MEMORY_HOST);
   B_ext_offd_i = hypre_CTAlloc(HYPRE_Int,  num_cols_offd_A+1, HYPRE_MEMORY_HOST);
   B_ext_diag_size = 0;
   B_ext_offd_size = 0;
   last_col_diag_B = first_col_diag_B + (HYPRE_BigInt)num_cols_diag_B -1;

#ifdef HYPRE_CONCURRENT_HOPSCOTCH
   hypre_UnorderedBigIntSet set;

#pragma omp parallel
   {
      HYPRE_Int size, rest, ii;
      HYPRE_Int ns, ne;
      HYPRE_Int i1, i, j;
      HYPRE_Int my_offd_size, my_diag_size;
      HYPRE_Int cnt_offd, cnt_diag;
      HYPRE_Int num_threads = hypre_NumActiveThreads();

      size = num_cols_offd_A/num_threads;
      rest = num_cols_offd_A - size*num_threads;
      ii = hypre_GetThreadNum();
      if (ii < rest)
      {
         ns = ii*size+ii;
         ne = (ii+1)*size+ii+1;
      }
      else
      {
         ns = ii*size+rest;
         ne = (ii+1)*size+rest;
      }

      my_diag_size = 0;
      my_offd_size = 0;
      for (i=ns; i < ne; i++)
      {
         B_ext_diag_i[i] = my_diag_size;
         B_ext_offd_i[i] = my_offd_size;
         for (j=Bs_ext_i[i]; j < Bs_ext_i[i+1]; j++)
            if (Bs_ext_j[j] < first_col_diag_B || Bs_ext_j[j] > last_col_diag_B)
               my_offd_size++;
            else
               my_diag_size++;
      }
      my_diag_array[ii] = my_diag_size;
      my_offd_array[ii] = my_offd_size;

#pragma omp barrier

      if (ii)
      {
         my_diag_size = my_diag_array[0];
         my_offd_size = my_offd_array[0];
         for (i1 = 1; i1 < ii; i1++)
         {
            my_diag_size += my_diag_array[i1];
            my_offd_size += my_offd_array[i1];
         }

         for (i1 = ns; i1 < ne; i1++)
         {
            B_ext_diag_i[i1] += my_diag_size;
            B_ext_offd_i[i1] += my_offd_size;
         }
      }
      else
      {
         B_ext_diag_size = 0;
         B_ext_offd_size = 0;
         for (i1 = 0; i1 < num_threads; i1++)
         {
            B_ext_diag_size += my_diag_array[i1];
            B_ext_offd_size += my_offd_array[i1];
         }
         B_ext_diag_i[num_cols_offd_A] = B_ext_diag_size;
         B_ext_offd_i[num_cols_offd_A] = B_ext_offd_size;

         if (B_ext_diag_size)
         {
            B_ext_diag_j = hypre_CTAlloc(HYPRE_Int,  B_ext_diag_size, HYPRE_MEMORY_HOST);
            B_ext_diag_data = hypre_CTAlloc(HYPRE_Complex, B_ext_diag_size, HYPRE_MEMORY_HOST);
         }
         if (B_ext_offd_size)
         {
            B_ext_offd_j = hypre_CTAlloc(HYPRE_Int, B_ext_offd_size, HYPRE_MEMORY_HOST);
            B_big_offd_j = hypre_CTAlloc(HYPRE_BigInt, B_ext_offd_size, HYPRE_MEMORY_HOST);
            B_ext_offd_data = hypre_CTAlloc(HYPRE_Complex, B_ext_offd_size, HYPRE_MEMORY_HOST);
         }
         hypre_UnorderedBigIntSetCreate(&set, B_ext_offd_size + num_cols_offd_B, 16*hypre_NumThreads());
      }


#pragma omp barrier

      cnt_offd = B_ext_offd_i[ns];
      cnt_diag = B_ext_diag_i[ns];
      for (i=ns; i < ne; i++)
      {
         for (j=Bs_ext_i[i]; j < Bs_ext_i[i+1]; j++)
            if (Bs_ext_j[j] < first_col_diag_B || Bs_ext_j[j] > last_col_diag_B)
            {
               hypre_UnorderedBigIntSetPut(&set, Bs_ext_j[j]);
               B_big_offd_j[cnt_offd] = Bs_ext_j[j];
               //Bs_ext_j[cnt_offd] = Bs_ext_j[j];
               B_ext_offd_data[cnt_offd++] = Bs_ext_data[j];
            }
            else
            {
               B_ext_diag_j[cnt_diag] = (HYPRE_Int)(Bs_ext_j[j] - first_col_diag_B);
               B_ext_diag_data[cnt_diag++] = Bs_ext_data[j];
            }
      }

      HYPRE_Int i_begin, i_end;
      hypre_GetSimpleThreadPartition(&i_begin, &i_end, num_cols_offd_B);
      for (i = i_begin; i < i_end; i++)
      {
         hypre_UnorderedBigIntSetPut(&set, col_map_offd_B[i]);
      }
   } /* omp parallel */

   col_map_offd_C = hypre_UnorderedBigIntSetCopyToArray(&set, &num_cols_offd_C);
   hypre_UnorderedBigIntSetDestroy(&set);
   hypre_UnorderedBigIntMap col_map_offd_C_inverse;
   hypre_big_sort_and_create_inverse_map(col_map_offd_C, num_cols_offd_C, &col_map_offd_C, &col_map_offd_C_inverse);

   HYPRE_Int i, j;
#pragma omp parallel for private(j) HYPRE_SMP_SCHEDULE
   for (i = 0; i < num_cols_offd_A; i++)
      for (j=B_ext_offd_i[i]; j < B_ext_offd_i[i+1]; j++)
         //B_ext_offd_j[j] = hypre_UnorderedIntMapGet(&col_map_offd_C_inverse, B_ext_offd_j[j]);
         B_ext_offd_j[j] = hypre_UnorderedBigIntMapGet(&col_map_offd_C_inverse, B_big_offd_j[j]);

   if (num_cols_offd_C)
   {
      hypre_UnorderedBigIntMapDestroy(&col_map_offd_C_inverse);
   }

   hypre_TFree(my_diag_array, HYPRE_MEMORY_HOST);
   hypre_TFree(my_offd_array, HYPRE_MEMORY_HOST);

   if (num_cols_offd_B)
   {
      HYPRE_Int i;
      map_B_to_C = hypre_CTAlloc(HYPRE_Int, num_cols_offd_B, HYPRE_MEMORY_HOST);

#pragma omp parallel private(i)
      {
         HYPRE_Int i_begin, i_end;
         hypre_GetSimpleThreadPartition(&i_begin, &i_end, num_cols_offd_C);

         HYPRE_Int cnt;
         if (i_end > i_begin)
         {
            cnt = hypre_BigLowerBound(col_map_offd_B, col_map_offd_B + (HYPRE_BigInt)num_cols_offd_B, col_map_offd_C[i_begin]) - col_map_offd_B;
         }

         for (i = i_begin; i < i_end && cnt < num_cols_offd_B; i++)
         {
            if (col_map_offd_C[i] == col_map_offd_B[cnt])
            {
               map_B_to_C[cnt++] = i;
            }
         }
      }
   }
   if (num_procs > 1)
   {
      hypre_CSRMatrixDestroy(Bs_ext);
      Bs_ext = NULL;
   }

#else /* !HYPRE_CONCURRENT_HOPSCOTCH */

   HYPRE_BigInt *temp;
#ifdef HYPRE_USING_OPENMP
#pragma omp parallel
#endif
   {
      HYPRE_Int size, rest, ii;
      HYPRE_Int ns, ne;
      HYPRE_Int i1, i, j;
      HYPRE_Int my_offd_size, my_diag_size;
      HYPRE_Int cnt_offd, cnt_diag;

      HYPRE_Int num_threads = hypre_NumActiveThreads();

      size = num_cols_offd_A/num_threads;
      rest = num_cols_offd_A - size*num_threads;
      ii = hypre_GetThreadNum();
      if (ii < rest)
      {
         ns = ii*size+ii;
         ne = (ii+1)*size+ii+1;
      }
      else
      {
         ns = ii*size+rest;
         ne = (ii+1)*size+rest;
      }

      my_diag_size = 0;
      my_offd_size = 0;
      for (i=ns; i < ne; i++)
      {
         B_ext_diag_i[i] = my_diag_size;
         B_ext_offd_i[i] = my_offd_size;
         for (j=Bs_ext_i[i]; j < Bs_ext_i[i+1]; j++)
            if (Bs_ext_j[j] < first_col_diag_B || Bs_ext_j[j] > last_col_diag_B)
               my_offd_size++;
            else
               my_diag_size++;
      }
      my_diag_array[ii] = my_diag_size;
      my_offd_array[ii] = my_offd_size;

#ifdef HYPRE_USING_OPENMP
#pragma omp barrier
#endif

      if (ii)
      {
         my_diag_size = my_diag_array[0];
         my_offd_size = my_offd_array[0];
         for (i1 = 1; i1 < ii; i1++)
         {
            my_diag_size += my_diag_array[i1];
            my_offd_size += my_offd_array[i1];
         }

         for (i1 = ns; i1 < ne; i1++)
         {
            B_ext_diag_i[i1] += my_diag_size;
            B_ext_offd_i[i1] += my_offd_size;
         }
      }
      else
      {
         B_ext_diag_size = 0;
         B_ext_offd_size = 0;
         for (i1 = 0; i1 < num_threads; i1++)
         {
            B_ext_diag_size += my_diag_array[i1];
            B_ext_offd_size += my_offd_array[i1];
         }
         B_ext_diag_i[num_cols_offd_A] = B_ext_diag_size;
         B_ext_offd_i[num_cols_offd_A] = B_ext_offd_size;

         if (B_ext_diag_size)
         {
            B_ext_diag_j = hypre_CTAlloc(HYPRE_Int, B_ext_diag_size, HYPRE_MEMORY_HOST);
            B_ext_diag_data = hypre_CTAlloc(HYPRE_Complex, B_ext_diag_size, HYPRE_MEMORY_HOST);
         }
         if (B_ext_offd_size)
         {
            B_ext_offd_j = hypre_CTAlloc(HYPRE_Int, B_ext_offd_size, HYPRE_MEMORY_HOST);
            B_big_offd_j = hypre_CTAlloc(HYPRE_BigInt, B_ext_offd_size, HYPRE_MEMORY_HOST);
            B_ext_offd_data = hypre_CTAlloc(HYPRE_Complex, B_ext_offd_size, HYPRE_MEMORY_HOST);
         }
         if (B_ext_offd_size || num_cols_offd_B)
            temp = hypre_CTAlloc(HYPRE_BigInt, B_ext_offd_size+num_cols_offd_B, HYPRE_MEMORY_HOST);
      }

#ifdef HYPRE_USING_OPENMP
#pragma omp barrier
#endif

      cnt_offd = B_ext_offd_i[ns];
      cnt_diag = B_ext_diag_i[ns];
      for (i=ns; i < ne; i++)
      {
         for (j=Bs_ext_i[i]; j < Bs_ext_i[i+1]; j++)
            if (Bs_ext_j[j] < first_col_diag_B || Bs_ext_j[j] > last_col_diag_B)
            {
               temp[cnt_offd] = Bs_ext_j[j];
               B_big_offd_j[cnt_offd] = Bs_ext_j[j];
               //Bs_ext_j[cnt_offd] = Bs_ext_j[j];
               B_ext_offd_data[cnt_offd++] = Bs_ext_data[j];
            }
            else
            {
               B_ext_diag_j[cnt_diag] = (HYPRE_Int)(Bs_ext_j[j] - first_col_diag_B);
               B_ext_diag_data[cnt_diag++] = Bs_ext_data[j];
            }
      }

#ifdef HYPRE_USING_OPENMP
#pragma omp barrier
#endif

      if (ii == 0)
      {
         HYPRE_Int        cnt;

         if (num_procs > 1)
         {
            hypre_CSRMatrixDestroy(Bs_ext);
            Bs_ext = NULL;
         }

         cnt = 0;
         if (B_ext_offd_size || num_cols_offd_B)
         {
            cnt = B_ext_offd_size;
            for (i=0; i < num_cols_offd_B; i++)
               temp[cnt++] = col_map_offd_B[i];
            if (cnt)
            {
               HYPRE_BigInt        value;
               hypre_BigQsort0(temp, 0, cnt-1);
               num_cols_offd_C = 1;
               value = temp[0];
               for (i=1; i < cnt; i++)
               {
                  if (temp[i] > value)
                  {
                     value = temp[i];
                     temp[num_cols_offd_C++] = value;
                  }
               }
            }

            if (num_cols_offd_C)
               col_map_offd_C = hypre_CTAlloc(HYPRE_BigInt, num_cols_offd_C, HYPRE_MEMORY_HOST);

            for (i=0; i < num_cols_offd_C; i++)
               col_map_offd_C[i] = temp[i];

            hypre_TFree(temp, HYPRE_MEMORY_HOST);
         }
      }


#ifdef HYPRE_USING_OPENMP
#pragma omp barrier
#endif

      for (i=ns; i < ne; i++)
         for (j=B_ext_offd_i[i]; j < B_ext_offd_i[i+1]; j++)
            B_ext_offd_j[j] = hypre_BigBinarySearch(col_map_offd_C, B_big_offd_j[j],
            //B_ext_offd_j[j] = hypre_BigBinarySearch(col_map_offd_C, Bs_ext_j[j],
                                                 num_cols_offd_C);

   } /* end parallel region */
   hypre_TFree(B_big_offd_j, HYPRE_MEMORY_HOST);

   hypre_TFree(my_diag_array, HYPRE_MEMORY_HOST);
   hypre_TFree(my_offd_array, HYPRE_MEMORY_HOST);

   if (num_cols_offd_B)
   {
      HYPRE_Int i, cnt;
      map_B_to_C = hypre_CTAlloc(HYPRE_Int, num_cols_offd_B, HYPRE_MEMORY_HOST);

      cnt = 0;
      for (i=0; i < num_cols_offd_C; i++)
         if (col_map_offd_C[i] == col_map_offd_B[cnt])
         {
            map_B_to_C[cnt++] = i;
            if (cnt == num_cols_offd_B) break;
         }
   }

#endif /* !HYPRE_CONCURRENT_HOPSCOTCH */

#ifdef HYPRE_PROFILE
   hypre_profile_times[HYPRE_TIMER_ID_RENUMBER_COLIDX] += hypre_MPI_Wtime();
#endif

   hypre_ParMatmul_RowSizes(
      /*&C_diag_i, &C_offd_i, &B_marker,*/
      &C_diag_i, &C_offd_i,
      A_diag_i, A_diag_j, A_offd_i, A_offd_j,
      B_diag_i, B_diag_j, B_offd_i, B_offd_j,
      B_ext_diag_i, B_ext_diag_j, B_ext_offd_i, B_ext_offd_j,
      map_B_to_C,
      &C_diag_size, &C_offd_size,
      num_rows_diag_A, num_cols_offd_A, allsquare,
      num_cols_diag_B, num_cols_offd_B,
      num_cols_offd_C
      );

   /*-----------------------------------------------------------------------
    *  Allocate C_diag_data and C_diag_j arrays.
    *  Allocate C_offd_data and C_offd_j arrays.
    *-----------------------------------------------------------------------*/

   last_col_diag_B = first_col_diag_B + (HYPRE_BigInt)num_cols_diag_B - 1;
   C_diag_data = hypre_CTAlloc(HYPRE_Complex,  C_diag_size, HYPRE_MEMORY_SHARED);
   C_diag_j    = hypre_CTAlloc(HYPRE_Int,  C_diag_size, HYPRE_MEMORY_SHARED);
   if (C_offd_size)
   {
      C_offd_data = hypre_CTAlloc(HYPRE_Complex,  C_offd_size, HYPRE_MEMORY_SHARED);
      C_offd_j    = hypre_CTAlloc(HYPRE_Int,  C_offd_size, HYPRE_MEMORY_SHARED);
   }

   /*-----------------------------------------------------------------------
    *  Second Pass: Fill in C_diag_data and C_diag_j.
    *  Second Pass: Fill in C_offd_data and C_offd_j.
    *-----------------------------------------------------------------------*/

   /*-----------------------------------------------------------------------
    *  Initialize some stuff.
    *-----------------------------------------------------------------------*/
#ifdef HYPRE_USING_OPENMP
#pragma omp parallel
#endif
   {
      HYPRE_Int *B_marker = NULL;
      HYPRE_Int ns, ne, size, rest, ii;
      HYPRE_Int i1, i2, i3, jj2, jj3;
      HYPRE_Int jj_row_begin_diag, jj_count_diag;
      HYPRE_Int jj_row_begin_offd, jj_count_offd;
      HYPRE_Int num_threads;
      HYPRE_Complex a_entry; /*, a_b_product;*/

      ii = hypre_GetThreadNum();
      num_threads = hypre_NumActiveThreads();
      size = num_rows_diag_A/num_threads;
      rest = num_rows_diag_A - size*num_threads;
      if (ii < rest)
      {
         ns = ii*size+ii;
         ne = (ii+1)*size+ii+1;
      }
      else
      {
         ns = ii*size+rest;
         ne = (ii+1)*size+rest;
      }
      jj_count_diag = C_diag_i[ns];
      jj_count_offd = C_offd_i[ns];
      if (num_cols_diag_B || num_cols_offd_C)
      {
         B_marker = hypre_CTAlloc(HYPRE_Int, num_cols_diag_B+num_cols_offd_C, HYPRE_MEMORY_HOST);
      }
      for (i1 = 0; i1 < num_cols_diag_B+num_cols_offd_C; i1++)
      {
         B_marker[i1] = -1;
      }

      /*-----------------------------------------------------------------------
       *  Loop over interior c-points.
       *-----------------------------------------------------------------------*/

      for (i1 = ns; i1 < ne; i1++)
      {

         /*--------------------------------------------------------------------
          *  Create diagonal entry, C_{i1,i1}
          *--------------------------------------------------------------------*/

         jj_row_begin_diag = jj_count_diag;
         jj_row_begin_offd = jj_count_offd;
         if ( allsquare )
         {
            B_marker[i1] = jj_count_diag;
            C_diag_data[jj_count_diag] = zero;
            C_diag_j[jj_count_diag] = i1;
            jj_count_diag++;
         }

         /*-----------------------------------------------------------------
          *  Loop over entries in row i1 of A_offd.
          *-----------------------------------------------------------------*/

         if (num_cols_offd_A)
         {
            for (jj2 = A_offd_i[i1]; jj2 < A_offd_i[i1+1]; jj2++)
            {
               i2 = A_offd_j[jj2];
               a_entry = A_offd_data[jj2];

               /*-----------------------------------------------------------
                *  Loop over entries in row i2 of B_ext.
                *-----------------------------------------------------------*/

               for (jj3 = B_ext_offd_i[i2]; jj3 < B_ext_offd_i[i2+1]; jj3++)
               {
                  i3 = num_cols_diag_B+B_ext_offd_j[jj3];

                  /*--------------------------------------------------------
                   *  Check B_marker to see that C_{i1,i3} has not already
                   *  been accounted for. If it has not, create a new entry.
                   *  If it has, add new contribution.
                   *--------------------------------------------------------*/

                  if (B_marker[i3] < jj_row_begin_offd)
                  {
                     B_marker[i3] = jj_count_offd;
                     C_offd_data[jj_count_offd] = a_entry*B_ext_offd_data[jj3];
                     C_offd_j[jj_count_offd] = i3-num_cols_diag_B;
                     jj_count_offd++;
                  }
                  else
                     C_offd_data[B_marker[i3]] += a_entry*B_ext_offd_data[jj3];
               }
               for (jj3 = B_ext_diag_i[i2]; jj3 < B_ext_diag_i[i2+1]; jj3++)
               {
                  i3 = B_ext_diag_j[jj3];
                  if (B_marker[i3] < jj_row_begin_diag)
                  {
                     B_marker[i3] = jj_count_diag;
                     C_diag_data[jj_count_diag] = a_entry*B_ext_diag_data[jj3];
                     C_diag_j[jj_count_diag] = i3;
                     jj_count_diag++;
                  }
                  else
                     C_diag_data[B_marker[i3]] += a_entry*B_ext_diag_data[jj3];
               }
            }
         }

         /*-----------------------------------------------------------------
          *  Loop over entries in row i1 of A_diag.
          *-----------------------------------------------------------------*/

         for (jj2 = A_diag_i[i1]; jj2 < A_diag_i[i1+1]; jj2++)
         {
            i2 = A_diag_j[jj2];
            a_entry = A_diag_data[jj2];

            /*-----------------------------------------------------------
             *  Loop over entries in row i2 of B_diag.
             *-----------------------------------------------------------*/

            for (jj3 = B_diag_i[i2]; jj3 < B_diag_i[i2+1]; jj3++)
            {
               i3 = B_diag_j[jj3];

               /*--------------------------------------------------------
                *  Check B_marker to see that C_{i1,i3} has not already
                *  been accounted for. If it has not, create a new entry.
                *  If it has, add new contribution.
                *--------------------------------------------------------*/

               if (B_marker[i3] < jj_row_begin_diag)
               {
                  B_marker[i3] = jj_count_diag;
                  C_diag_data[jj_count_diag] = a_entry*B_diag_data[jj3];
                  C_diag_j[jj_count_diag] = i3;
                  jj_count_diag++;
               }
               else
               {
                  C_diag_data[B_marker[i3]] += a_entry*B_diag_data[jj3];
               }
            }
            if (num_cols_offd_B)
            {
               for (jj3 = B_offd_i[i2]; jj3 < B_offd_i[i2+1]; jj3++)
               {
                  i3 = num_cols_diag_B+map_B_to_C[B_offd_j[jj3]];

                  /*--------------------------------------------------------
                   *  Check B_marker to see that C_{i1,i3} has not already
                   *  been accounted for. If it has not, create a new entry.
                   *  If it has, add new contribution.
                   *--------------------------------------------------------*/

                  if (B_marker[i3] < jj_row_begin_offd)
                  {
                     B_marker[i3] = jj_count_offd;
                     C_offd_data[jj_count_offd] = a_entry*B_offd_data[jj3];
                     C_offd_j[jj_count_offd] = i3-num_cols_diag_B;
                     jj_count_offd++;
                  }
                  else
                  {
                     C_offd_data[B_marker[i3]] += a_entry*B_offd_data[jj3];
                  }
               }
            }
         }
      }
      hypre_TFree(B_marker, HYPRE_MEMORY_HOST);
   } /*end parallel region */

   C = hypre_ParCSRMatrixCreate(comm, n_rows_A, n_cols_B, row_starts_A,
                                col_starts_B, num_cols_offd_C,
                                C_diag_size, C_offd_size);

   /* Note that C does not own the partitionings */
   hypre_ParCSRMatrixSetRowStartsOwner(C,0);
   hypre_ParCSRMatrixSetColStartsOwner(C,0);

   C_diag = hypre_ParCSRMatrixDiag(C);
   hypre_CSRMatrixData(C_diag) = C_diag_data;
   hypre_CSRMatrixI(C_diag) = C_diag_i;
   hypre_CSRMatrixJ(C_diag) = C_diag_j;

   C_offd = hypre_ParCSRMatrixOffd(C);
   hypre_CSRMatrixI(C_offd) = C_offd_i;
   hypre_ParCSRMatrixOffd(C) = C_offd;

   if (num_cols_offd_C)
   {
      hypre_CSRMatrixData(C_offd) = C_offd_data;
      hypre_CSRMatrixJ(C_offd) = C_offd_j;
      hypre_ParCSRMatrixColMapOffd(C) = col_map_offd_C;

   }

   /*-----------------------------------------------------------------------
    *  Free various arrays
    *-----------------------------------------------------------------------*/

   hypre_TFree(B_ext_diag_i, HYPRE_MEMORY_HOST);
   if (B_ext_diag_size)
   {
      hypre_TFree(B_ext_diag_j, HYPRE_MEMORY_HOST);
      hypre_TFree(B_ext_diag_data, HYPRE_MEMORY_HOST);
   }
   hypre_TFree(B_ext_offd_i, HYPRE_MEMORY_HOST);
   if (B_ext_offd_size)
   {
      hypre_TFree(B_ext_offd_j, HYPRE_MEMORY_HOST);
      hypre_TFree(B_ext_offd_data, HYPRE_MEMORY_HOST);
   }
   if (num_cols_offd_B) hypre_TFree(map_B_to_C, HYPRE_MEMORY_HOST);

#ifdef HYPRE_PROFILE
   hypre_profile_times[HYPRE_TIMER_ID_MATMUL] += hypre_MPI_Wtime();
#endif

   return C;
}

/* The following function was formerly part of hypre_ParCSRMatrixExtractBExt
   but the code was removed so it can be used for a corresponding function
   for Boolean matrices

   JSP: to allow communication overlapping, it returns comm_handle_idx and
   comm_handle_data. Before accessing B, they should be destroyed (including
   send_data contained in the comm_handle).
*/

void hypre_ParCSRMatrixExtractBExt_Arrays_Overlap(
   HYPRE_Int ** pB_ext_i,
   HYPRE_BigInt ** pB_ext_j,
   HYPRE_Complex ** pB_ext_data,
   HYPRE_BigInt ** pB_ext_row_map,
   HYPRE_Int * num_nonzeros,
   HYPRE_Int data,
   HYPRE_Int find_row_map,
   MPI_Comm comm,
   hypre_ParCSRCommPkg * comm_pkg,
   HYPRE_Int num_cols_B,
   HYPRE_Int num_recvs,
   HYPRE_Int num_sends,
   HYPRE_BigInt first_col_diag,
   HYPRE_BigInt * row_starts,
   HYPRE_Int * recv_vec_starts,
   HYPRE_Int * send_map_starts,
   HYPRE_Int * send_map_elmts,
   HYPRE_Int * diag_i,
   HYPRE_Int * diag_j,
   HYPRE_Int * offd_i,
   HYPRE_Int * offd_j,
   HYPRE_BigInt * col_map_offd,
   HYPRE_Real * diag_data,
   HYPRE_Real * offd_data,
   hypre_ParCSRCommHandle **comm_handle_idx,
   hypre_ParCSRCommHandle **comm_handle_data,
   HYPRE_Int *CF_marker, HYPRE_Int *CF_marker_offd,
   HYPRE_Int skip_fine, /* 1 if only coarse points are needed */
   HYPRE_Int skip_same_sign /* 1 if only points that have the same sign are needed */
   // extended based long range interpolation: skip_fine = 1, skip_same_sign = 0 for S matrix, skip_fine = 1, skip_same_sign = 1 for A matrix
   // other interpolation: skip_fine = 0, skip_same_sign = 0
   )
{
   hypre_ParCSRCommHandle *comm_handle, *row_map_comm_handle = NULL;
   hypre_ParCSRCommPkg *tmp_comm_pkg;
   HYPRE_Int *B_int_i;
   HYPRE_BigInt *B_int_j;
   HYPRE_Int *B_ext_i;
   HYPRE_BigInt * B_ext_j;
   HYPRE_Complex * B_ext_data;
   HYPRE_Complex * B_int_data;
   HYPRE_BigInt * B_int_row_map;
   HYPRE_BigInt * B_ext_row_map;
   HYPRE_Int num_procs, my_id;
   HYPRE_Int *jdata_recv_vec_starts;
   HYPRE_Int *jdata_send_map_starts;

   HYPRE_Int i, j, k;
   HYPRE_Int start_index;
   /*HYPRE_Int jrow;*/
   HYPRE_Int num_rows_B_ext;
   HYPRE_Int *prefix_sum_workspace;

   hypre_MPI_Comm_size(comm,&num_procs);
   hypre_MPI_Comm_rank(comm,&my_id);

#ifdef HYPRE_NO_GLOBAL_PARTITION
   HYPRE_BigInt first_row_index = row_starts[0];
#else
   HYPRE_BigInt first_row_index = row_starts[my_id];
   HYPRE_Int *send_procs = hypre_ParCSRCommPkgSendProcs(comm_pkg);
#endif

   num_rows_B_ext = recv_vec_starts[num_recvs];
   if ( num_rows_B_ext < 0 ) {  /* no B_ext, no communication */
      *pB_ext_i = NULL;
      *pB_ext_j = NULL;
      if ( data ) *pB_ext_data = NULL;
      if ( find_row_map ) *pB_ext_row_map = NULL;
      *num_nonzeros = 0;
      return;
   };
   B_int_i = hypre_CTAlloc(HYPRE_Int,  send_map_starts[num_sends]+1, HYPRE_MEMORY_HOST);
   B_ext_i = hypre_CTAlloc(HYPRE_Int,  num_rows_B_ext+1, HYPRE_MEMORY_HOST);
   *pB_ext_i = B_ext_i;
   if ( find_row_map ) {
      B_int_row_map = hypre_CTAlloc( HYPRE_BigInt,  send_map_starts[num_sends]+1 , HYPRE_MEMORY_HOST);
      B_ext_row_map = hypre_CTAlloc( HYPRE_BigInt,  num_rows_B_ext+1 , HYPRE_MEMORY_HOST);
      *pB_ext_row_map = B_ext_row_map;
   };

   /*--------------------------------------------------------------------------
    * generate B_int_i through adding number of row-elements of offd and diag
    * for corresponding rows. B_int_i[j+1] contains the number of elements of
    * a row j (which is determined through send_map_elmts)
    *--------------------------------------------------------------------------*/

   jdata_send_map_starts = hypre_CTAlloc(HYPRE_Int,  num_sends+1, HYPRE_MEMORY_HOST);
   jdata_recv_vec_starts = hypre_CTAlloc(HYPRE_Int,  num_recvs+1, HYPRE_MEMORY_HOST);
   jdata_send_map_starts[0] = B_int_i[0] = 0;

   /*HYPRE_Int prefix_sum_workspace[(hypre_NumThreads() + 1)*num_sends];*/
   prefix_sum_workspace = hypre_TAlloc(HYPRE_Int,  (hypre_NumThreads() + 1)*num_sends, HYPRE_MEMORY_HOST);

#ifdef HYPRE_USING_OPENMP
#pragma omp parallel private(i,j,k)
#endif
   {
      /*HYPRE_Int counts[num_sends];*/
      HYPRE_Int *counts;
      counts = hypre_TAlloc(HYPRE_Int,  num_sends, HYPRE_MEMORY_HOST);
      for (i=0; i < num_sends; i++)
      {
         HYPRE_Int j_begin, j_end;
         hypre_GetSimpleThreadPartition(&j_begin, &j_end, send_map_starts[i + 1] - send_map_starts[i]);
         j_begin += send_map_starts[i];
         j_end += send_map_starts[i];

         HYPRE_Int count = 0;
         if (skip_fine && skip_same_sign)
         {
#ifndef HYPRE_NO_GLOBAL_PARTITION
            HYPRE_Int send_proc = send_procs[i];
            HYPRE_BigInt send_proc_first_row = row_starts[send_proc];
            HYPRE_BigInt send_proc_last_row = row_starts[send_proc + 1];
#endif

            for (j = j_begin; j < j_end; j++)
            {
               HYPRE_Int jrow = send_map_elmts[j];
               HYPRE_Int len = 0;

               if (diag_data[diag_i[jrow]] >= 0)
               {
                  for (k = diag_i[jrow] + 1; k < diag_i[jrow + 1]; k++)
                  {
                     if (diag_data[k] < 0 && CF_marker[diag_j[k]] >= 0) len++;
                  }
                  for (k = offd_i[jrow]; k < offd_i[jrow + 1]; k++)
                  {
#ifdef HYPRE_NO_GLOBAL_PARTITION
                     if (offd_data[k] < 0) len++;
#else
                     HYPRE_Int c = offd_j[k];
                     HYPRE_BigInt c_global = col_map_offd[c];
                     if (offd_data[k] < 0 && (CF_marker_offd[c] >= 0 || (c_global >= send_proc_first_row && c_global < send_proc_last_row))) len++;
#endif
                  }
               }
               else
               {
                  for (k = diag_i[jrow] + 1; k < diag_i[jrow + 1]; k++)
                  {
                     if (diag_data[k] > 0 && CF_marker[diag_j[k]] >= 0) len++;
                  }
                  for (k = offd_i[jrow]; k < offd_i[jrow + 1]; k++)
                  {
#ifdef HYPRE_NO_GLOBAL_PARTITION
                     if (offd_data[k] > 0) len++;
#else
                     HYPRE_Int c = offd_j[k];
                     HYPRE_BigInt c_global = col_map_offd[c];
                     if (offd_data[k] > 0 && (CF_marker_offd[c] >= 0 || (c_global >= send_proc_first_row && c_global < send_proc_last_row))) len++;
#endif
                  }
               }

               B_int_i[j + 1] = len;
               count += len;
            }
         }
         else if (skip_fine)
         {
            for (j = j_begin; j < j_end; j++)
            {
               HYPRE_Int jrow = send_map_elmts[j];
               HYPRE_Int len = 0;

               for (k = diag_i[jrow]; k < diag_i[jrow + 1]; k++)
               {
                  if (CF_marker[diag_j[k]] >= 0) len++;
               }
               for (k = offd_i[jrow]; k < offd_i[jrow + 1]; k++)
               {
                  if (CF_marker_offd[offd_j[k]] >= 0) len++;
               }

               B_int_i[j + 1] = len;
               count += len;
            }
         }
         else
         {
            for (j = j_begin; j < j_end; j++)
            {
               HYPRE_Int jrow = send_map_elmts[j];
               HYPRE_Int len = diag_i[jrow + 1] - diag_i[jrow];
               len += offd_i[jrow + 1] - offd_i[jrow];
               B_int_i[j + 1] = len;
               count += len;
            }
         }

         if (find_row_map)
         {
            for (j = j_begin; j < j_end; j++)
            {
               HYPRE_Int jrow = send_map_elmts[j];
               B_int_row_map[j] = (HYPRE_BigInt)jrow + first_row_index;
            }
         }

         counts[i] = count;
      }

      hypre_prefix_sum_multiple(counts, jdata_send_map_starts + 1, num_sends, prefix_sum_workspace);

#ifdef HYPRE_USING_OPENMP
#pragma omp master
#endif
      {
         for (i = 1; i < num_sends; i++)
         {
            jdata_send_map_starts[i + 1] += jdata_send_map_starts[i];
         }

         /*--------------------------------------------------------------------------
          * initialize communication
          *--------------------------------------------------------------------------*/

         comm_handle = hypre_ParCSRCommHandleCreate(11,comm_pkg,
                                                    &B_int_i[1],&(B_ext_i[1]) );
         if ( find_row_map )
         {
            /* scatter/gather B_int row numbers to form array of B_ext row numbers */
            row_map_comm_handle = hypre_ParCSRCommHandleCreate
               (21,comm_pkg, B_int_row_map, B_ext_row_map );
         }

         B_int_j = hypre_TAlloc(HYPRE_BigInt,  jdata_send_map_starts[num_sends], HYPRE_MEMORY_HOST);
         if (data) B_int_data = hypre_TAlloc(HYPRE_Complex,  jdata_send_map_starts[num_sends], HYPRE_MEMORY_HOST);
      }
#ifdef HYPRE_USING_OPENMP
#pragma omp barrier
#endif

      for (i=0; i < num_sends; i++)
      {
         HYPRE_Int j_begin, j_end;
         hypre_GetSimpleThreadPartition(&j_begin, &j_end, send_map_starts[i + 1] - send_map_starts[i]);
         j_begin += send_map_starts[i];
         j_end += send_map_starts[i];

         HYPRE_Int count = counts[i] + jdata_send_map_starts[i];

         if (data)
         {
            if (skip_same_sign && skip_fine)
            {
#ifndef HYPRE_NO_GLOBAL_PARTITION
               HYPRE_Int send_proc = send_procs[i];
               HYPRE_BigInt send_proc_first_row = row_starts[send_proc];
               HYPRE_BigInt send_proc_last_row = row_starts[send_proc + 1];
#endif

               for (j = j_begin; j < j_end; j++)
               {
                  HYPRE_Int jrow = send_map_elmts[j];
                  /*HYPRE_Int count_begin = count;*/

                  if (diag_data[diag_i[jrow]] >= 0)
                  {
                     for (k = diag_i[jrow] + 1; k < diag_i[jrow + 1]; k++)
                     {
                        if (diag_data[k] < 0 && CF_marker[diag_j[k]] >= 0)
                        {
                           B_int_j[count] = (HYPRE_BigInt)diag_j[k]+first_col_diag;
                           B_int_data[count] = diag_data[k];
                           count++;
                        }
                     }
                     for (k = offd_i[jrow]; k < offd_i[jrow + 1]; k++)
                     {
                        HYPRE_Int c = offd_j[k];
                        HYPRE_BigInt c_global = col_map_offd[c];
#ifdef HYPRE_NO_GLOBAL_PARTITION
                        if (offd_data[k] < 0)
#else
                           if (offd_data[k] < 0 && (CF_marker_offd[c] >= 0 || (c_global >= send_proc_first_row && c_global < send_proc_last_row)))
#endif
                           {
                              B_int_j[count] = c_global;
                              B_int_data[count] = offd_data[k];
                              count++;
                           }
                     }
                  }
                  else
                  {
                     for (k = diag_i[jrow] + 1; k < diag_i[jrow + 1]; k++)
                     {
                        if (diag_data[k] > 0 && CF_marker[diag_j[k]] >= 0)
                        {
                           B_int_j[count] = (HYPRE_BigInt)diag_j[k]+first_col_diag;
                           B_int_data[count] = diag_data[k];
                           count++;
                        }
                     }
                     for (k = offd_i[jrow]; k < offd_i[jrow + 1]; k++)
                     {
                        HYPRE_Int c = offd_j[k];
                        HYPRE_BigInt c_global = col_map_offd[c];
#ifdef HYPRE_NO_GLOBAL_PARTITION
                        if (offd_data[k] > 0)
#else
                           if (offd_data[k] > 0 && (CF_marker_offd[c] >= 0 || (c_global >= send_proc_first_row && c_global < send_proc_last_row)))
#endif
                           {
                              B_int_j[count] = c_global;
                              B_int_data[count] = offd_data[k];
                              count++;
                           }
                     }
                  }
               }
            }
            else
            {
               for (j = j_begin; j < j_end; ++j) {
                  HYPRE_Int jrow = send_map_elmts[j];
                  for (k=diag_i[jrow]; k < diag_i[jrow+1]; k++)
                  {
                     B_int_j[count] = (HYPRE_BigInt)diag_j[k]+first_col_diag;
                     B_int_data[count] = diag_data[k];
                     count++;
                  }
                  for (k=offd_i[jrow]; k < offd_i[jrow+1]; k++)
                  {
                     B_int_j[count] = col_map_offd[offd_j[k]];
                     B_int_data[count] = offd_data[k];
                     count++;
                  }
               }
            }
         } // data
         else
         {
            if (skip_fine)
            {
               for (j = j_begin; j < j_end; j++)
               {
                  HYPRE_Int jrow = send_map_elmts[j];
                  for (k = diag_i[jrow]; k < diag_i[jrow + 1]; k++)
                  {
                     if (CF_marker[diag_j[k]] >= 0)
                     {
                        B_int_j[count] = (HYPRE_BigInt)diag_j[k] + first_col_diag;
                        count++;
                     }
                  }
                  for (k = offd_i[jrow]; k < offd_i[jrow + 1]; k++)
                  {
                     if (CF_marker_offd[offd_j[k]] >= 0)
                     {
                        B_int_j[count] = col_map_offd[offd_j[k]];
                        count++;
                     }
                  }
               }
            }
            else
            {
               for (j = j_begin; j < j_end; ++j) {
                  HYPRE_Int jrow = send_map_elmts[j];
                  for (k=diag_i[jrow]; k < diag_i[jrow+1]; k++)
                  {
                     B_int_j[count] = (HYPRE_BigInt)diag_j[k]+first_col_diag;
                     count++;
                  }
                  for (k=offd_i[jrow]; k < offd_i[jrow+1]; k++)
                  {
                     B_int_j[count] = col_map_offd[offd_j[k]];
                     count++;
                  }
               }
            }
         } // !data
      } /* for each send target */
      hypre_TFree(counts, HYPRE_MEMORY_HOST);
   } /* omp parallel. JSP: this takes most of time in this function */
   hypre_TFree(prefix_sum_workspace, HYPRE_MEMORY_HOST);

   tmp_comm_pkg = hypre_CTAlloc(hypre_ParCSRCommPkg, 1, HYPRE_MEMORY_HOST);
   hypre_ParCSRCommPkgComm(tmp_comm_pkg) = comm;
   hypre_ParCSRCommPkgNumSends(tmp_comm_pkg) = num_sends;
   hypre_ParCSRCommPkgNumRecvs(tmp_comm_pkg) = num_recvs;
   hypre_ParCSRCommPkgSendProcs(tmp_comm_pkg) =
      hypre_ParCSRCommPkgSendProcs(comm_pkg);
   hypre_ParCSRCommPkgRecvProcs(tmp_comm_pkg) =
      hypre_ParCSRCommPkgRecvProcs(comm_pkg);
   hypre_ParCSRCommPkgSendMapStarts(tmp_comm_pkg) = jdata_send_map_starts;

   hypre_ParCSRCommHandleDestroy(comm_handle);
   comm_handle = NULL;

   /*--------------------------------------------------------------------------
    * after communication exchange B_ext_i[j+1] contains the number of elements
    * of a row j !
    * evaluate B_ext_i and compute *num_nonzeros for B_ext
    *--------------------------------------------------------------------------*/

   for (i=0; i < num_recvs; i++)
      for (j = recv_vec_starts[i]; j < recv_vec_starts[i+1]; j++)
         B_ext_i[j+1] += B_ext_i[j];

   *num_nonzeros = B_ext_i[num_rows_B_ext];

   *pB_ext_j = hypre_TAlloc(HYPRE_BigInt,  *num_nonzeros, HYPRE_MEMORY_HOST);
   B_ext_j = *pB_ext_j;
   if (data) {
      *pB_ext_data = hypre_TAlloc(HYPRE_Complex,  *num_nonzeros, HYPRE_MEMORY_HOST);
      B_ext_data = *pB_ext_data;
   };

   for (i=0; i < num_recvs; i++)
   {
      start_index = B_ext_i[recv_vec_starts[i]];
      *num_nonzeros = B_ext_i[recv_vec_starts[i+1]]-start_index;
      jdata_recv_vec_starts[i+1] = B_ext_i[recv_vec_starts[i+1]];
   }

   hypre_ParCSRCommPkgRecvVecStarts(tmp_comm_pkg) = jdata_recv_vec_starts;

   *comm_handle_idx = hypre_ParCSRCommHandleCreate(21,tmp_comm_pkg,B_int_j,B_ext_j);
   if (data)
   {
      *comm_handle_data = hypre_ParCSRCommHandleCreate(1,tmp_comm_pkg,B_int_data,
                                                       B_ext_data);
   }

   if (row_map_comm_handle)
   {
      hypre_ParCSRCommHandleDestroy(row_map_comm_handle);
      row_map_comm_handle = NULL;
   }

   hypre_TFree(jdata_send_map_starts, HYPRE_MEMORY_HOST);
   hypre_TFree(jdata_recv_vec_starts, HYPRE_MEMORY_HOST);
   hypre_TFree(tmp_comm_pkg, HYPRE_MEMORY_HOST);
   hypre_TFree(B_int_i, HYPRE_MEMORY_HOST);
   if ( find_row_map ) hypre_TFree(B_int_row_map, HYPRE_MEMORY_HOST);

   /* end generic part */
}

void hypre_ParCSRMatrixExtractBExt_Arrays(
   HYPRE_Int ** pB_ext_i,
   HYPRE_BigInt ** pB_ext_j,
   HYPRE_Complex ** pB_ext_data,
   HYPRE_BigInt ** pB_ext_row_map,
   HYPRE_Int * num_nonzeros,
   HYPRE_Int data,
   HYPRE_Int find_row_map,
   MPI_Comm comm,
   hypre_ParCSRCommPkg * comm_pkg,
   HYPRE_Int num_cols_B,
   HYPRE_Int num_recvs,
   HYPRE_Int num_sends,
   HYPRE_BigInt first_col_diag,
   HYPRE_BigInt * row_starts,
   HYPRE_Int * recv_vec_starts,
   HYPRE_Int * send_map_starts,
   HYPRE_Int * send_map_elmts,
   HYPRE_Int * diag_i,
   HYPRE_Int * diag_j,
   HYPRE_Int * offd_i,
   HYPRE_Int * offd_j,
   HYPRE_BigInt * col_map_offd,
   HYPRE_Real * diag_data,
   HYPRE_Real * offd_data
   )
{
   hypre_ParCSRCommHandle *comm_handle_idx, *comm_handle_data;

   hypre_ParCSRMatrixExtractBExt_Arrays_Overlap(
      pB_ext_i, pB_ext_j, pB_ext_data, pB_ext_row_map, num_nonzeros,
      data, find_row_map, comm, comm_pkg, num_cols_B, num_recvs, num_sends,
      first_col_diag, row_starts, recv_vec_starts, send_map_starts, send_map_elmts,
      diag_i, diag_j, offd_i, offd_j, col_map_offd, diag_data, offd_data,
      &comm_handle_idx, &comm_handle_data,
      NULL, NULL,
      0, 0);

   HYPRE_Int *send_idx = (HYPRE_Int *)comm_handle_idx->send_data;
   hypre_ParCSRCommHandleDestroy(comm_handle_idx);
   hypre_TFree(send_idx, HYPRE_MEMORY_HOST);

   if (data)
   {
      HYPRE_Real *send_data = (HYPRE_Real *)comm_handle_data->send_data;
      hypre_ParCSRCommHandleDestroy(comm_handle_data);
      hypre_TFree(send_data, HYPRE_MEMORY_HOST);
   }
}

/*--------------------------------------------------------------------------
 * hypre_ParCSRMatrixExtractBExt : extracts rows from B which are located on
 * other processors and needed for multiplication with A locally. The rows
 * are returned as CSRMatrix.
 *--------------------------------------------------------------------------*/

hypre_CSRMatrix *
hypre_ParCSRMatrixExtractBExt_Overlap( hypre_ParCSRMatrix *B,
                                       hypre_ParCSRMatrix *A,
                                       HYPRE_Int data,
                                       hypre_ParCSRCommHandle **comm_handle_idx,
                                       hypre_ParCSRCommHandle **comm_handle_data,
                                       HYPRE_Int *CF_marker, HYPRE_Int *CF_marker_offd,
                                       HYPRE_Int skip_fine, HYPRE_Int skip_same_sign )
{
   MPI_Comm  comm = hypre_ParCSRMatrixComm(B);
   HYPRE_BigInt first_col_diag = hypre_ParCSRMatrixFirstColDiag(B);
   /*HYPRE_Int first_row_index = hypre_ParCSRMatrixFirstRowIndex(B);*/
   HYPRE_BigInt *col_map_offd = hypre_ParCSRMatrixColMapOffd(B);

   hypre_ParCSRCommPkg *comm_pkg = hypre_ParCSRMatrixCommPkg(A);
   HYPRE_Int num_recvs;
   HYPRE_Int *recv_vec_starts;
   HYPRE_Int num_sends;
   HYPRE_Int *send_map_starts;
   HYPRE_Int *send_map_elmts;

   hypre_CSRMatrix *diag = hypre_ParCSRMatrixDiag(B);

   HYPRE_Int *diag_i = hypre_CSRMatrixI(diag);
   HYPRE_Int *diag_j = hypre_CSRMatrixJ(diag);
   HYPRE_Real *diag_data = hypre_CSRMatrixData(diag);

   hypre_CSRMatrix *offd = hypre_ParCSRMatrixOffd(B);

   HYPRE_Int *offd_i = hypre_CSRMatrixI(offd);
   HYPRE_Int *offd_j = hypre_CSRMatrixJ(offd);
   HYPRE_Real *offd_data = hypre_CSRMatrixData(offd);

   HYPRE_Int num_cols_B, num_nonzeros;
   HYPRE_Int num_rows_B_ext;

   hypre_CSRMatrix *B_ext;

   HYPRE_Int *B_ext_i;
   HYPRE_BigInt *B_ext_j;
   HYPRE_Complex *B_ext_data;
   HYPRE_BigInt *idummy;

   /*---------------------------------------------------------------------
    * If there exists no CommPkg for A, a CommPkg is generated using
    * equally load balanced partitionings
    *--------------------------------------------------------------------*/

   if (!hypre_ParCSRMatrixCommPkg(A))
   {
      hypre_MatvecCommPkgCreate(A);
   }

   comm_pkg = hypre_ParCSRMatrixCommPkg(A);
   num_recvs = hypre_ParCSRCommPkgNumRecvs(comm_pkg);
   recv_vec_starts = hypre_ParCSRCommPkgRecvVecStarts(comm_pkg);
   num_sends = hypre_ParCSRCommPkgNumSends(comm_pkg);
   send_map_starts = hypre_ParCSRCommPkgSendMapStarts(comm_pkg);
   send_map_elmts = hypre_ParCSRCommPkgSendMapElmts(comm_pkg);

   num_cols_B = hypre_ParCSRMatrixGlobalNumCols(B);
   num_rows_B_ext = recv_vec_starts[num_recvs];

   hypre_ParCSRMatrixExtractBExt_Arrays_Overlap
      ( &B_ext_i, &B_ext_j, &B_ext_data, &idummy,
        &num_nonzeros,
        data, 0, comm, comm_pkg,
        num_cols_B, num_recvs, num_sends,
        first_col_diag, B->row_starts,
        recv_vec_starts, send_map_starts, send_map_elmts,
        diag_i, diag_j, offd_i, offd_j, col_map_offd,
        diag_data, offd_data,
        comm_handle_idx, comm_handle_data,
        CF_marker, CF_marker_offd,
        skip_fine, skip_same_sign
         );

   B_ext = hypre_CSRMatrixCreate(num_rows_B_ext,num_cols_B,num_nonzeros);
   hypre_CSRMatrixMemoryLocation(B_ext) = HYPRE_MEMORY_HOST;
   hypre_CSRMatrixI(B_ext) = B_ext_i;
   hypre_CSRMatrixBigJ(B_ext) = B_ext_j;
   if (data) hypre_CSRMatrixData(B_ext) = B_ext_data;

   return B_ext;
}

hypre_CSRMatrix *
hypre_ParCSRMatrixExtractBExt( hypre_ParCSRMatrix *B,
                               hypre_ParCSRMatrix *A,
                               HYPRE_Int want_data )
{

#if 0
   hypre_ParCSRCommHandle *comm_handle_idx, *comm_handle_data;

   hypre_CSRMatrix *B_ext = hypre_ParCSRMatrixExtractBExt_Overlap(B, A, want_data, &comm_handle_idx, &comm_handle_data, NULL, NULL, 0, 0);

   HYPRE_Int *send_idx = (HYPRE_Int *)comm_handle_idx->send_data;
   hypre_ParCSRCommHandleDestroy(comm_handle_idx);
   hypre_TFree(send_idx, HYPRE_MEMORY_HOST);

   if (want_data)
   {
      HYPRE_Real *send_data = (HYPRE_Real *)comm_handle_data->send_data;
      hypre_ParCSRCommHandleDestroy(comm_handle_data);
      hypre_TFree(send_data, HYPRE_MEMORY_HOST);
   }
#else
   hypre_assert( hypre_CSRMatrixMemoryLocation(hypre_ParCSRMatrixDiag(B)) ==
                 hypre_CSRMatrixMemoryLocation(hypre_ParCSRMatrixOffd(B)) );

   hypre_assert( hypre_GetActualMemLocation(hypre_CSRMatrixMemoryLocation(hypre_ParCSRMatrixDiag(B))) != HYPRE_MEMORY_DEVICE );

   hypre_CSRMatrix *B_ext;
   void            *request;

   if (!hypre_ParCSRMatrixCommPkg(A))
   {
      hypre_MatvecCommPkgCreate(A);
   }

   hypre_ParcsrGetExternalRowsInit(B,
                                   hypre_CSRMatrixNumCols(hypre_ParCSRMatrixOffd(A)),
                                   hypre_ParCSRMatrixColMapOffd(A),
                                   hypre_ParCSRMatrixCommPkg(A),
                                   want_data,
                                   &request);

   B_ext = hypre_ParcsrGetExternalRowsWait(request);
#endif

   return B_ext;
}

/*--------------------------------------------------------------------------
 * hypre_ParCSRMatrixTranspose
 *--------------------------------------------------------------------------*/

HYPRE_Int
hypre_ParCSRMatrixTranspose( hypre_ParCSRMatrix  *A,
                             hypre_ParCSRMatrix **AT_ptr,
                             HYPRE_Int            data )
{
   hypre_ParCSRCommHandle *comm_handle;
   MPI_Comm comm = hypre_ParCSRMatrixComm(A);
   hypre_ParCSRCommPkg  *comm_pkg = hypre_ParCSRMatrixCommPkg(A);
   hypre_CSRMatrix      *A_diag   = hypre_ParCSRMatrixDiag(A);
   hypre_CSRMatrix      *A_offd   = hypre_ParCSRMatrixOffd(A);
   HYPRE_Int  num_cols = hypre_ParCSRMatrixNumCols(A);
   HYPRE_BigInt  first_row_index = hypre_ParCSRMatrixFirstRowIndex(A);
   HYPRE_BigInt *row_starts = hypre_ParCSRMatrixRowStarts(A);
   HYPRE_BigInt *col_starts = hypre_ParCSRMatrixColStarts(A);

   HYPRE_Int        num_cols_offd = hypre_CSRMatrixNumCols(A_offd);
   HYPRE_Int        ierr = 0;
   HYPRE_Int        num_sends, num_recvs, num_cols_offd_AT;
   HYPRE_Int        i, j, k, index, counter, j_row;
   HYPRE_BigInt     value;

   hypre_ParCSRMatrix *AT;
   hypre_CSRMatrix *AT_diag;
   hypre_CSRMatrix *AT_offd;
   hypre_CSRMatrix *AT_tmp;

   HYPRE_BigInt first_row_index_AT, first_col_diag_AT;
   HYPRE_Int local_num_rows_AT, local_num_cols_AT;

   HYPRE_Int *AT_tmp_i;
   HYPRE_Int *AT_tmp_j;
   HYPRE_BigInt *AT_big_j = NULL;
   HYPRE_Complex *AT_tmp_data;

   HYPRE_Int *AT_buf_i;
   HYPRE_BigInt *AT_buf_j;
   HYPRE_Complex *AT_buf_data;

   HYPRE_Int *AT_offd_i;
   HYPRE_Int *AT_offd_j;
   HYPRE_Complex *AT_offd_data;
   HYPRE_BigInt *col_map_offd_AT;
   HYPRE_BigInt *row_starts_AT;
   HYPRE_BigInt *col_starts_AT;

   HYPRE_Int num_procs, my_id;

   HYPRE_Int *recv_procs;
   HYPRE_Int *send_procs;
   HYPRE_Int *recv_vec_starts;
   HYPRE_Int *send_map_starts;
   HYPRE_Int *send_map_elmts;
   HYPRE_Int *tmp_recv_vec_starts;
   HYPRE_Int *tmp_send_map_starts;
   hypre_ParCSRCommPkg *tmp_comm_pkg;

   hypre_MPI_Comm_size(comm,&num_procs);
   hypre_MPI_Comm_rank(comm,&my_id);

   num_cols_offd_AT = 0;
   counter = 0;
   AT_offd_j = NULL;
   AT_offd_data = NULL;
   col_map_offd_AT = NULL;

   /*---------------------------------------------------------------------
    * If there exists no CommPkg for A, a CommPkg is generated using
    * equally load balanced partitionings
    *--------------------------------------------------------------------*/

   if (!comm_pkg)
   {
      hypre_MatvecCommPkgCreate(A);
      comm_pkg = hypre_ParCSRMatrixCommPkg(A);
   }

   if (num_procs > 1)
   {
      hypre_CSRMatrixTranspose (A_offd, &AT_tmp, data);

      AT_tmp_i = hypre_CSRMatrixI(AT_tmp);
      AT_tmp_j = hypre_CSRMatrixJ(AT_tmp);
      if (data) AT_tmp_data = hypre_CSRMatrixData(AT_tmp);

      num_sends = hypre_ParCSRCommPkgNumSends(comm_pkg);
      num_recvs = hypre_ParCSRCommPkgNumRecvs(comm_pkg);
      recv_procs = hypre_ParCSRCommPkgRecvProcs(comm_pkg);
      send_procs = hypre_ParCSRCommPkgSendProcs(comm_pkg);
      recv_vec_starts = hypre_ParCSRCommPkgRecvVecStarts(comm_pkg);
      send_map_starts = hypre_ParCSRCommPkgSendMapStarts(comm_pkg);
      send_map_elmts = hypre_ParCSRCommPkgSendMapElmts(comm_pkg);

      AT_buf_i = hypre_CTAlloc(HYPRE_Int, send_map_starts[num_sends], HYPRE_MEMORY_HOST);
      if (AT_tmp_i[num_cols_offd])
         AT_big_j = hypre_CTAlloc(HYPRE_BigInt, AT_tmp_i[num_cols_offd], HYPRE_MEMORY_HOST);

      for (i=0; i < AT_tmp_i[num_cols_offd]; i++)
         //AT_tmp_j[i] += first_row_index;
         AT_big_j[i] = (HYPRE_BigInt)AT_tmp_j[i]+first_row_index;

      for (i=0; i < num_cols_offd; i++)
         AT_tmp_i[i] = AT_tmp_i[i+1]-AT_tmp_i[i];

      comm_handle = hypre_ParCSRCommHandleCreate(12, comm_pkg, AT_tmp_i, AT_buf_i);
   }

   hypre_CSRMatrixTranspose( A_diag, &AT_diag, data);

   AT_offd_i = hypre_CTAlloc(HYPRE_Int,  num_cols+1, HYPRE_MEMORY_SHARED);

   if (num_procs > 1)
   {
      hypre_ParCSRCommHandleDestroy(comm_handle);
      comm_handle = NULL;

      tmp_send_map_starts = hypre_CTAlloc(HYPRE_Int, num_sends+1, HYPRE_MEMORY_HOST);
      tmp_recv_vec_starts = hypre_CTAlloc(HYPRE_Int, num_recvs+1, HYPRE_MEMORY_HOST);

      tmp_send_map_starts[0] = send_map_starts[0];
      for (i=0; i < num_sends; i++)
      {
         tmp_send_map_starts[i+1] = tmp_send_map_starts[i];
         for (j=send_map_starts[i]; j < send_map_starts[i+1]; j++)
         {
            tmp_send_map_starts[i+1] += AT_buf_i[j];
            AT_offd_i[send_map_elmts[j]+1] += AT_buf_i[j];
         }
      }
      for (i=0; i < num_cols; i++)
         AT_offd_i[i+1] += AT_offd_i[i];

      tmp_recv_vec_starts[0] = recv_vec_starts[0];
      for (i=0; i < num_recvs; i++)
      {
         tmp_recv_vec_starts[i+1] = tmp_recv_vec_starts[i];
         for (j=recv_vec_starts[i]; j < recv_vec_starts[i+1]; j++)
         {
            tmp_recv_vec_starts[i+1] +=  AT_tmp_i[j];
         }
      }

      tmp_comm_pkg = hypre_CTAlloc(hypre_ParCSRCommPkg, 1, HYPRE_MEMORY_HOST);
      hypre_ParCSRCommPkgComm(tmp_comm_pkg) = comm;
      hypre_ParCSRCommPkgNumSends(tmp_comm_pkg) = num_sends;
      hypre_ParCSRCommPkgNumRecvs(tmp_comm_pkg) = num_recvs;
      hypre_ParCSRCommPkgRecvProcs(tmp_comm_pkg) = recv_procs;
      hypre_ParCSRCommPkgSendProcs(tmp_comm_pkg) = send_procs;
      hypre_ParCSRCommPkgRecvVecStarts(tmp_comm_pkg) = tmp_recv_vec_starts;
      hypre_ParCSRCommPkgSendMapStarts(tmp_comm_pkg) = tmp_send_map_starts;

      AT_buf_j = hypre_CTAlloc(HYPRE_BigInt, tmp_send_map_starts[num_sends], HYPRE_MEMORY_HOST);
      comm_handle = hypre_ParCSRCommHandleCreate(22, tmp_comm_pkg, AT_big_j,
                                                 AT_buf_j);
      hypre_ParCSRCommHandleDestroy(comm_handle);
      comm_handle = NULL;
      hypre_TFree(AT_big_j, HYPRE_MEMORY_HOST);
      AT_big_j = NULL;

      if (data)
      {
         AT_buf_data = hypre_CTAlloc(HYPRE_Complex, tmp_send_map_starts[num_sends], HYPRE_MEMORY_HOST);
         comm_handle = hypre_ParCSRCommHandleCreate(2,tmp_comm_pkg,AT_tmp_data,
                                                    AT_buf_data);
         hypre_ParCSRCommHandleDestroy(comm_handle);
         comm_handle = NULL;
      }

      hypre_TFree(tmp_recv_vec_starts, HYPRE_MEMORY_HOST);
      hypre_TFree(tmp_send_map_starts, HYPRE_MEMORY_HOST);
      hypre_TFree(tmp_comm_pkg, HYPRE_MEMORY_HOST);
      hypre_CSRMatrixDestroy(AT_tmp);

      if (AT_offd_i[num_cols])
      {
         AT_offd_j = hypre_CTAlloc(HYPRE_Int,  AT_offd_i[num_cols], HYPRE_MEMORY_SHARED);
         AT_big_j = hypre_CTAlloc(HYPRE_BigInt,  AT_offd_i[num_cols], HYPRE_MEMORY_HOST);
         if (data) AT_offd_data = hypre_CTAlloc(HYPRE_Complex,  AT_offd_i[num_cols], HYPRE_MEMORY_SHARED);
      }
      else
      {
         AT_offd_j = NULL;
         AT_offd_data = NULL;
      }

      counter = 0;
      for (i=0; i < num_sends; i++)
      {
         for (j=send_map_starts[i]; j < send_map_starts[i+1]; j++)
         {
            j_row = send_map_elmts[j];
            index = AT_offd_i[j_row];
            for (k=0; k < AT_buf_i[j]; k++)
            {
               if (data) AT_offd_data[index] = AT_buf_data[counter];
               AT_big_j[index++] = AT_buf_j[counter++];
            }
            AT_offd_i[j_row] = index;
         }
      }
      for (i=num_cols; i > 0; i--)
         AT_offd_i[i] = AT_offd_i[i-1];
      AT_offd_i[0] = 0;

      if (counter)
      {
         hypre_BigQsort0(AT_buf_j,0,counter-1);
         num_cols_offd_AT = 1;
         value = AT_buf_j[0];
         for (i=1; i < counter; i++)
         {
            if (value < AT_buf_j[i])
            {
               AT_buf_j[num_cols_offd_AT++] = AT_buf_j[i];
               value = AT_buf_j[i];
            }
         }
      }

      if (num_cols_offd_AT)
         col_map_offd_AT = hypre_CTAlloc(HYPRE_BigInt,  num_cols_offd_AT, HYPRE_MEMORY_HOST);
      else
         col_map_offd_AT = NULL;

      for (i=0; i < num_cols_offd_AT; i++)
         col_map_offd_AT[i] = AT_buf_j[i];

      hypre_TFree(AT_buf_i, HYPRE_MEMORY_HOST);
      hypre_TFree(AT_buf_j, HYPRE_MEMORY_HOST);
      if (data) hypre_TFree(AT_buf_data, HYPRE_MEMORY_HOST);

      for (i=0; i < counter; i++)
         AT_offd_j[i] = hypre_BigBinarySearch(col_map_offd_AT,AT_big_j[i],
                                           num_cols_offd_AT);
      hypre_TFree(AT_big_j, HYPRE_MEMORY_HOST);
   }

   AT_offd = hypre_CSRMatrixCreate(num_cols,num_cols_offd_AT,counter);
   hypre_CSRMatrixI(AT_offd) = AT_offd_i;
   hypre_CSRMatrixJ(AT_offd) = AT_offd_j;
   hypre_CSRMatrixData(AT_offd) = AT_offd_data;

#ifdef HYPRE_NO_GLOBAL_PARTITION
   row_starts_AT = hypre_CTAlloc(HYPRE_BigInt,  2, HYPRE_MEMORY_HOST);
   for (i=0; i < 2; i++)
      row_starts_AT[i] = col_starts[i];

   if (row_starts != col_starts)
   {
      col_starts_AT = hypre_CTAlloc(HYPRE_BigInt, 2, HYPRE_MEMORY_HOST);
      for (i=0; i < 2; i++)
         col_starts_AT[i] = row_starts[i];
   }
   else
   {
      col_starts_AT = row_starts_AT;
   }

   first_row_index_AT =  row_starts_AT[0];
   first_col_diag_AT =  col_starts_AT[0];

   local_num_rows_AT = (HYPRE_Int)(row_starts_AT[1]-first_row_index_AT );
   local_num_cols_AT = (HYPRE_Int)(col_starts_AT[1]-first_col_diag_AT);

#else
   row_starts_AT = hypre_CTAlloc(HYPRE_BigInt, num_procs+1, HYPRE_MEMORY_HOST);
   for (i=0; i < num_procs+1; i++)
      row_starts_AT[i] = col_starts[i];

   if (row_starts != col_starts)
   {
      col_starts_AT = hypre_CTAlloc(HYPRE_BigInt, num_procs+1, HYPRE_MEMORY_HOST);
      for (i=0; i < num_procs+1; i++)
         col_starts_AT[i] = row_starts[i];
   }
   else
   {
      col_starts_AT = row_starts_AT;
   }
   first_row_index_AT =  row_starts_AT[my_id];
   first_col_diag_AT =  col_starts_AT[my_id];

   local_num_rows_AT = (HYPRE_Int)(row_starts_AT[my_id+1]-first_row_index_AT );
   local_num_cols_AT = (HYPRE_Int)(col_starts_AT[my_id+1]-first_col_diag_AT);

#endif

   AT = hypre_CTAlloc(hypre_ParCSRMatrix, 1, HYPRE_MEMORY_HOST);
   hypre_ParCSRMatrixComm(AT) = comm;
   hypre_ParCSRMatrixDiag(AT) = AT_diag;
   hypre_ParCSRMatrixOffd(AT) = AT_offd;
   hypre_ParCSRMatrixGlobalNumRows(AT) = hypre_ParCSRMatrixGlobalNumCols(A);
   hypre_ParCSRMatrixGlobalNumCols(AT) = hypre_ParCSRMatrixGlobalNumRows(A);
   hypre_ParCSRMatrixRowStarts(AT) = row_starts_AT;
   hypre_ParCSRMatrixColStarts(AT) = col_starts_AT;
   hypre_ParCSRMatrixColMapOffd(AT) = col_map_offd_AT;

   hypre_ParCSRMatrixFirstRowIndex(AT) = first_row_index_AT;
   hypre_ParCSRMatrixFirstColDiag(AT) = first_col_diag_AT;

   hypre_ParCSRMatrixLastRowIndex(AT) = first_row_index_AT + local_num_rows_AT - 1;
   hypre_ParCSRMatrixLastColDiag(AT) = first_col_diag_AT + local_num_cols_AT - 1;

   hypre_ParCSRMatrixOwnsData(AT) = 1;
   hypre_ParCSRMatrixOwnsRowStarts(AT) = 1;
   hypre_ParCSRMatrixOwnsColStarts(AT) = 1;
   if (row_starts_AT == col_starts_AT)
   {
      hypre_ParCSRMatrixOwnsColStarts(AT) = 0;
   }
   hypre_ParCSRMatrixCommPkg(AT) = NULL;
   hypre_ParCSRMatrixCommPkgT(AT) = NULL;

   hypre_ParCSRMatrixRowindices(AT) = NULL;
   hypre_ParCSRMatrixRowvalues(AT) = NULL;
   hypre_ParCSRMatrixGetrowactive(AT) = 0;

   hypre_ParCSRMatrixOwnsAssumedPartition(AT) = 1;

   *AT_ptr = AT;

   return ierr;
}

/* -----------------------------------------------------------------------------
 * generate a parallel spanning tree (for Maxwell Equation)
 * G_csr is the node to edge connectivity matrix
 * ----------------------------------------------------------------------------- */

void hypre_ParCSRMatrixGenSpanningTree( hypre_ParCSRMatrix *G_csr,
                                        HYPRE_Int **indices,
                                        HYPRE_Int G_type )
{
   HYPRE_BigInt nrows_G, ncols_G;
   HYPRE_Int *G_diag_i, *G_diag_j, *GT_diag_mat, i, j, k, edge;
   HYPRE_Int *nodes_marked, *edges_marked, *queue, queue_tail, queue_head, node;
   HYPRE_Int mypid, nprocs, n_children, *children, nsends, *send_procs, *recv_cnts;
   HYPRE_Int nrecvs, *recv_procs, n_proc_array, *proc_array, *pgraph_i, *pgraph_j;
   HYPRE_Int parent, proc, proc2, node2, found, *t_indices, tree_size, *T_diag_i;
   HYPRE_Int *T_diag_j, *counts, offset;
   MPI_Comm            comm;
   hypre_ParCSRCommPkg *comm_pkg;
   hypre_CSRMatrix     *G_diag;

   /* fetch G matrix (G_type = 0 ==> node to edge) */

   if (G_type == 0)
   {
      nrows_G = hypre_ParCSRMatrixGlobalNumRows(G_csr);
      ncols_G = hypre_ParCSRMatrixGlobalNumCols(G_csr);
      G_diag = hypre_ParCSRMatrixDiag(G_csr);
      G_diag_i = hypre_CSRMatrixI(G_diag);
      G_diag_j = hypre_CSRMatrixJ(G_diag);
   }
   else
   {
      nrows_G = hypre_ParCSRMatrixGlobalNumCols(G_csr);
      ncols_G = hypre_ParCSRMatrixGlobalNumRows(G_csr);
      G_diag = hypre_ParCSRMatrixDiag(G_csr);
      T_diag_i = hypre_CSRMatrixI(G_diag);
      T_diag_j = hypre_CSRMatrixJ(G_diag);
      counts = hypre_TAlloc(HYPRE_Int, nrows_G , HYPRE_MEMORY_HOST);
      for (i = 0; i < nrows_G; i++) counts[i] = 0;
      for (i = 0; i < T_diag_i[ncols_G]; i++) counts[T_diag_j[i]]++;
      G_diag_i = hypre_TAlloc(HYPRE_Int, (nrows_G+1) , HYPRE_MEMORY_HOST);
      G_diag_j = hypre_TAlloc(HYPRE_Int, T_diag_i[ncols_G] , HYPRE_MEMORY_HOST);
      G_diag_i[0] = 0;
      for (i = 1; i <= nrows_G; i++) G_diag_i[i] = G_diag_i[i-1] + counts[i-1];
      for (i = 0; i < ncols_G; i++)
      {
         for (j = T_diag_i[i]; j < T_diag_i[i+1]; j++)
         {
            k = T_diag_j[j];
            offset = G_diag_i[k]++;
            G_diag_j[offset] = i;
         }
      }
      G_diag_i[0] = 0;
      for (i = 1; i <= nrows_G; i++) G_diag_i[i] = G_diag_i[i-1] + counts[i-1];
      free(counts);
   }

   /* form G transpose in special form (2 nodes per edge max) */

   GT_diag_mat = hypre_TAlloc(HYPRE_Int, 2 * ncols_G , HYPRE_MEMORY_HOST);
   for (i = 0; i < 2 * ncols_G; i++) GT_diag_mat[i] = -1;
   for (i = 0; i < nrows_G; i++)
   {
      for (j = G_diag_i[i]; j < G_diag_i[i+1]; j++)
      {
         edge = G_diag_j[j];
         if (GT_diag_mat[edge*2] == -1) GT_diag_mat[edge*2] = i;
         else                           GT_diag_mat[edge*2+1] = i;
      }
   }

   /* BFS on the local matrix graph to find tree */

   nodes_marked = hypre_TAlloc(HYPRE_Int, nrows_G , HYPRE_MEMORY_HOST);
   edges_marked = hypre_TAlloc(HYPRE_Int, ncols_G , HYPRE_MEMORY_HOST);
   for (i = 0; i < nrows_G; i++) nodes_marked[i] = 0;
   for (i = 0; i < ncols_G; i++) edges_marked[i] = 0;
   queue = hypre_TAlloc(HYPRE_Int, nrows_G , HYPRE_MEMORY_HOST);
   queue_head = 0;
   queue_tail = 1;
   queue[0] = 0;
   nodes_marked[0] = 1;
   while ((queue_tail-queue_head) > 0)
   {
      node = queue[queue_tail-1];
      queue_tail--;
      for (i = G_diag_i[node]; i < G_diag_i[node+1]; i++)
      {
         edge = G_diag_j[i];
         if (edges_marked[edge] == 0)
         {
            if (GT_diag_mat[2*edge+1] != -1)
            {
               node2 = GT_diag_mat[2*edge];
               if (node2 == node) node2 = GT_diag_mat[2*edge+1];
               if (nodes_marked[node2] == 0)
               {
                  nodes_marked[node2] = 1;
                  edges_marked[edge] = 1;
                  queue[queue_tail] = node2;
                  queue_tail++;
               }
            }
         }
      }
   }
   free(nodes_marked);
   free(queue);
   free(GT_diag_mat);

   /* fetch the communication information from */

   comm = hypre_ParCSRMatrixComm(G_csr);
   hypre_MPI_Comm_rank(comm, &mypid);
   hypre_MPI_Comm_size(comm, &nprocs);
   comm_pkg = hypre_ParCSRMatrixCommPkg(G_csr);
   if (nprocs == 1 && comm_pkg == NULL)
   {

      hypre_MatvecCommPkgCreate((hypre_ParCSRMatrix *) G_csr);

      comm_pkg = hypre_ParCSRMatrixCommPkg(G_csr);
   }

   /* construct processor graph based on node-edge connection */
   /* (local edges connected to neighbor processor nodes)     */

   n_children = 0;
   nrecvs = nsends = 0;
   if (nprocs > 1)
   {
      nsends     = hypre_ParCSRCommPkgNumSends(comm_pkg);
      send_procs = hypre_ParCSRCommPkgSendProcs(comm_pkg);
      nrecvs     = hypre_ParCSRCommPkgNumRecvs(comm_pkg);
      recv_procs = hypre_ParCSRCommPkgRecvProcs(comm_pkg);
      proc_array = NULL;
      if ((nsends+nrecvs) > 0)
      {
         n_proc_array = 0;
         proc_array = hypre_TAlloc(HYPRE_Int, (nsends+nrecvs) , HYPRE_MEMORY_HOST);
         for (i = 0; i < nsends; i++) proc_array[i] = send_procs[i];
         for (i = 0; i < nrecvs; i++) proc_array[nsends+i] = recv_procs[i];
         hypre_qsort0(proc_array, 0, nsends+nrecvs-1);
         n_proc_array = 1;
         for (i = 1; i < nrecvs+nsends; i++)
            if (proc_array[i] != proc_array[n_proc_array])
               proc_array[n_proc_array++] = proc_array[i];
      }
      pgraph_i = hypre_TAlloc(HYPRE_Int, (nprocs+1) , HYPRE_MEMORY_HOST);
      recv_cnts = hypre_TAlloc(HYPRE_Int, nprocs , HYPRE_MEMORY_HOST);
      hypre_MPI_Allgather(&n_proc_array, 1, HYPRE_MPI_INT, recv_cnts, 1,
                          HYPRE_MPI_INT, comm);
      pgraph_i[0] = 0;
      for (i = 1; i <= nprocs; i++)
         pgraph_i[i] = pgraph_i[i-1] + recv_cnts[i-1];
      pgraph_j = hypre_TAlloc(HYPRE_Int, pgraph_i[nprocs] , HYPRE_MEMORY_HOST);
      hypre_MPI_Allgatherv(proc_array, n_proc_array, HYPRE_MPI_INT, pgraph_j,
                           recv_cnts, pgraph_i, HYPRE_MPI_INT, comm);
      free(recv_cnts);

      /* BFS on the processor graph to determine parent and children */

      nodes_marked = hypre_TAlloc(HYPRE_Int, nprocs , HYPRE_MEMORY_HOST);
      for (i = 0; i < nprocs; i++) nodes_marked[i] = -1;
      queue = hypre_TAlloc(HYPRE_Int, nprocs , HYPRE_MEMORY_HOST);
      queue_head = 0;
      queue_tail = 1;
      node = 0;
      queue[0] = node;
      while ((queue_tail-queue_head) > 0)
      {
         proc = queue[queue_tail-1];
         queue_tail--;
         for (i = pgraph_i[proc]; i < pgraph_i[proc+1]; i++)
         {
            proc2 = pgraph_j[i];
            if (nodes_marked[proc2] < 0)
            {
               nodes_marked[proc2] = proc;
               queue[queue_tail] = proc2;
               queue_tail++;
            }
         }
      }
      parent = nodes_marked[mypid];
      n_children = 0;
      for (i = 0; i < nprocs; i++) if (nodes_marked[i] == mypid) n_children++;
      if (n_children == 0) {n_children = 0; children = NULL;}
      else
      {
         children = hypre_TAlloc(HYPRE_Int, n_children , HYPRE_MEMORY_HOST);
         n_children = 0;
         for (i = 0; i < nprocs; i++)
            if (nodes_marked[i] == mypid) children[n_children++] = i;
      }
      free(nodes_marked);
      free(queue);
      free(pgraph_i);
      free(pgraph_j);
   }

   /* first, connection with my parent : if the edge in my parent *
    * is incident to one of my nodes, then my parent will mark it */

   found = 0;
   for (i = 0; i < nrecvs; i++)
   {
      proc = hypre_ParCSRCommPkgRecvProc(comm_pkg, i);
      if (proc == parent)
      {
         found = 1;
         break;
      }
   }

   /* but if all the edges connected to my parent are on my side, *
    * then I will just pick one of them as tree edge              */

   if (found == 0)
   {
      for (i = 0; i < nsends; i++)
      {
         proc = hypre_ParCSRCommPkgSendProc(comm_pkg, i);
         if (proc == parent)
         {
            k = hypre_ParCSRCommPkgSendMapStart(comm_pkg,i);
            edge = hypre_ParCSRCommPkgSendMapElmt(comm_pkg,k);
            edges_marked[edge] = 1;
            break;
         }
      }
   }

   /* next, if my processor has an edge incident on one node in my *
    * child, put this edge on the tree. But if there is no such    *
    * edge, then I will assume my child will pick up an edge       */

   for (j = 0; j < n_children; j++)
   {
      proc = children[j];
      for (i = 0; i < nsends; i++)
      {
         proc2 = hypre_ParCSRCommPkgSendProc(comm_pkg, i);
         if (proc == proc2)
         {
            k = hypre_ParCSRCommPkgSendMapStart(comm_pkg,i);
            edge = hypre_ParCSRCommPkgSendMapElmt(comm_pkg,k);
            edges_marked[edge] = 1;
            break;
         }
      }
   }
   if (n_children > 0) free(children);

   /* count the size of the tree */

   tree_size = 0;
   for (i = 0; i < ncols_G; i++)
      if (edges_marked[i] == 1) tree_size++;
   t_indices = hypre_TAlloc(HYPRE_Int, (tree_size+1) , HYPRE_MEMORY_HOST);
   t_indices[0] = tree_size;
   tree_size = 1;
   for (i = 0; i < ncols_G; i++)
      if (edges_marked[i] == 1) t_indices[tree_size++] = i;
   (*indices) = t_indices;
   free(edges_marked);
   if (G_type != 0)
   {
      free(G_diag_i);
      free(G_diag_j);
   }
}

/* -----------------------------------------------------------------------------
 * extract submatrices based on given indices
 * ----------------------------------------------------------------------------- */

void hypre_ParCSRMatrixExtractSubmatrices( hypre_ParCSRMatrix *A_csr,
                                           HYPRE_Int *indices2,
                                           hypre_ParCSRMatrix ***submatrices )
{
   HYPRE_Int    nrows_A, nindices, *indices, *A_diag_i, *A_diag_j, mypid, nprocs;
   HYPRE_Int    i, j, k, *proc_offsets1, *proc_offsets2, *exp_indices;
   HYPRE_BigInt *itmp_array;
   HYPRE_Int    nnz11, nnz12, nnz21, nnz22, col, ncols_offd, nnz_offd, nnz_diag;
   HYPRE_Int    nrows, nnz;
   HYPRE_BigInt global_nrows, global_ncols, *row_starts, *col_starts;
   HYPRE_Int    *diag_i, *diag_j, row, *offd_i;
   HYPRE_Complex *A_diag_a, *diag_a;
   hypre_ParCSRMatrix *A11_csr, *A12_csr, *A21_csr, *A22_csr;
   hypre_CSRMatrix    *A_diag, *diag, *offd;
   MPI_Comm           comm;

   /* -----------------------------------------------------
    * first make sure the incoming indices are in order
    * ----------------------------------------------------- */

   nindices = indices2[0];
   indices  = &(indices2[1]);
   hypre_qsort0(indices, 0, nindices-1);

   /* -----------------------------------------------------
    * fetch matrix information
    * ----------------------------------------------------- */

   nrows_A = (HYPRE_Int) hypre_ParCSRMatrixGlobalNumRows(A_csr);
   A_diag = hypre_ParCSRMatrixDiag(A_csr);
   A_diag_i = hypre_CSRMatrixI(A_diag);
   A_diag_j = hypre_CSRMatrixJ(A_diag);
   A_diag_a = hypre_CSRMatrixData(A_diag);
   comm = hypre_ParCSRMatrixComm(A_csr);
   hypre_MPI_Comm_rank(comm, &mypid);
   hypre_MPI_Comm_size(comm, &nprocs);
   if (nprocs > 1)
   {
      hypre_error_w_msg(HYPRE_ERROR_GENERIC,"ExtractSubmatrices: cannot handle nprocs > 1 yet.\n");
      exit(1);
   }

   /* -----------------------------------------------------
    * compute new matrix dimensions
    * ----------------------------------------------------- */

   proc_offsets1 = hypre_TAlloc(HYPRE_Int, (nprocs+1) , HYPRE_MEMORY_HOST);
   proc_offsets2 = hypre_TAlloc(HYPRE_Int, (nprocs+1) , HYPRE_MEMORY_HOST);
   hypre_MPI_Allgather(&nindices, 1, HYPRE_MPI_INT, proc_offsets1, 1,
                       HYPRE_MPI_INT, comm);
   k = 0;
   for (i = 0; i < nprocs; i++)
   {
      j = proc_offsets1[i];
      proc_offsets1[i] = k;
      k += j;
   }
   proc_offsets1[nprocs] = k;
   itmp_array = hypre_ParCSRMatrixRowStarts(A_csr);
   for (i = 0; i <= nprocs; i++)
      proc_offsets2[i] = itmp_array[i] - proc_offsets1[i];

   /* -----------------------------------------------------
    * assign id's to row and col for later processing
    * ----------------------------------------------------- */

   exp_indices = hypre_TAlloc(HYPRE_Int, nrows_A , HYPRE_MEMORY_HOST);
   for (i = 0; i < nrows_A; i++) exp_indices[i] = -1;
   for (i = 0; i < nindices; i++)
   {
      if (exp_indices[indices[i]] == -1) exp_indices[indices[i]] = i;
      else
      {
         hypre_error_w_msg(HYPRE_ERROR_GENERIC,"ExtractSubmatrices: wrong index %d %d\n");
         exit(1);
      }
   }
   k = 0;
   for (i = 0; i < nrows_A; i++)
   {
      if (exp_indices[i] < 0)
      {
         exp_indices[i] = - k - 1;
         k++;
      }
   }

   /* -----------------------------------------------------
    * compute number of nonzeros for each block
    * ----------------------------------------------------- */

   nnz11 = nnz12 = nnz21 = nnz22 = 0;
   for (i = 0; i < nrows_A; i++)
   {
      if (exp_indices[i] >= 0)
      {
         for (j = A_diag_i[i]; j < A_diag_i[i+1]; j++)
         {
            col = A_diag_j[j];
            if (exp_indices[col] >= 0) nnz11++;
            else                       nnz12++;
         }
      }
      else
      {
         for (j = A_diag_i[i]; j < A_diag_i[i+1]; j++)
         {
            col = A_diag_j[j];
            if (exp_indices[col] >= 0) nnz21++;
            else                       nnz22++;
         }
      }
   }

   /* -----------------------------------------------------
    * create A11 matrix (assume sequential for the moment)
    * ----------------------------------------------------- */

   ncols_offd = 0;
   nnz_offd   = 0;
   nnz_diag   = nnz11;
#ifdef HYPRE_NO_GLOBAL_PARTITION
   /* This case is not yet implemented! */
   global_nrows = 0;
   global_ncols = 0;
   row_starts = NULL;
   col_starts = NULL;
#else
   global_nrows = proc_offsets1[nprocs];
   global_ncols = proc_offsets1[nprocs];
   row_starts = hypre_CTAlloc(HYPRE_BigInt,  nprocs+1, HYPRE_MEMORY_HOST);
   col_starts = hypre_CTAlloc(HYPRE_BigInt,  nprocs+1, HYPRE_MEMORY_HOST);
   for (i = 0; i <= nprocs; i++)
   {
      row_starts[i] = proc_offsets1[i];
      col_starts[i] = proc_offsets1[i];
   }
#endif
   A11_csr = hypre_ParCSRMatrixCreate(comm, global_nrows, global_ncols,
                                      row_starts, col_starts, ncols_offd,
                                      nnz_diag, nnz_offd);
   nrows = nindices;
   diag_i = hypre_CTAlloc(HYPRE_Int,  nrows+1, HYPRE_MEMORY_HOST);
   diag_j = hypre_CTAlloc(HYPRE_Int,  nnz_diag, HYPRE_MEMORY_HOST);
   diag_a = hypre_CTAlloc(HYPRE_Complex,  nnz_diag, HYPRE_MEMORY_HOST);
   nnz = 0;
   row = 0;
   diag_i[0] = 0;
   for (i = 0; i < nrows_A; i++)
   {
      if (exp_indices[i] >= 0)
      {
         for (j = A_diag_i[i]; j < A_diag_i[i+1]; j++)
         {
            col = A_diag_j[j];
            if (exp_indices[col] >= 0)
            {
               diag_j[nnz] = exp_indices[col];
               diag_a[nnz++] = A_diag_a[j];
            }
         }
         row++;
         diag_i[row] = nnz;
      }
   }
   diag = hypre_ParCSRMatrixDiag(A11_csr);
   hypre_CSRMatrixI(diag) = diag_i;
   hypre_CSRMatrixJ(diag) = diag_j;
   hypre_CSRMatrixData(diag) = diag_a;

   offd_i = hypre_CTAlloc(HYPRE_Int,  nrows+1, HYPRE_MEMORY_HOST);
   for (i = 0; i <= nrows; i++) offd_i[i] = 0;
   offd = hypre_ParCSRMatrixOffd(A11_csr);
   hypre_CSRMatrixI(offd) = offd_i;
   hypre_CSRMatrixJ(offd) = NULL;
   hypre_CSRMatrixData(offd) = NULL;

   /* -----------------------------------------------------
    * create A12 matrix (assume sequential for the moment)
    * ----------------------------------------------------- */

   ncols_offd = 0;
   nnz_offd   = 0;
   nnz_diag   = nnz12;
   global_nrows = (HYPRE_BigInt)proc_offsets1[nprocs];
   global_ncols = (HYPRE_BigInt)proc_offsets2[nprocs];
   row_starts = hypre_CTAlloc(HYPRE_BigInt,  nprocs+1, HYPRE_MEMORY_HOST);
   col_starts = hypre_CTAlloc(HYPRE_BigInt,  nprocs+1, HYPRE_MEMORY_HOST);
   for (i = 0; i <= nprocs; i++)
   {
      row_starts[i] = (HYPRE_BigInt)proc_offsets1[i];
      col_starts[i] = (HYPRE_BigInt)proc_offsets2[i];
   }
   A12_csr = hypre_ParCSRMatrixCreate(comm, global_nrows, global_ncols,
                                      row_starts, col_starts, ncols_offd,
                                      nnz_diag, nnz_offd);
   nrows = nindices;
   diag_i = hypre_CTAlloc(HYPRE_Int,  nrows+1, HYPRE_MEMORY_HOST);
   diag_j = hypre_CTAlloc(HYPRE_Int,  nnz_diag, HYPRE_MEMORY_HOST);
   diag_a = hypre_CTAlloc(HYPRE_Complex,  nnz_diag, HYPRE_MEMORY_HOST);
   nnz = 0;
   row = 0;
   diag_i[0] = 0;
   for (i = 0; i < nrows_A; i++)
   {
      if (exp_indices[i] >= 0)
      {
         for (j = A_diag_i[i]; j < A_diag_i[i+1]; j++)
         {
            col = A_diag_j[j];
            if (exp_indices[col] < 0)
            {
               diag_j[nnz] = - exp_indices[col] - 1;
               diag_a[nnz++] = A_diag_a[j];
            }
         }
         row++;
         diag_i[row] = nnz;
      }
   }
   if (nnz > nnz_diag) hypre_error(HYPRE_ERROR_GENERIC);
   /*hypre_printf("WARNING WARNING WARNING\n");*/
   diag = hypre_ParCSRMatrixDiag(A12_csr);
   hypre_CSRMatrixI(diag) = diag_i;
   hypre_CSRMatrixJ(diag) = diag_j;
   hypre_CSRMatrixData(diag) = diag_a;

   offd_i = hypre_CTAlloc(HYPRE_Int,  nrows+1, HYPRE_MEMORY_HOST);
   for (i = 0; i <= nrows; i++) offd_i[i] = 0;
   offd = hypre_ParCSRMatrixOffd(A12_csr);
   hypre_CSRMatrixI(offd) = offd_i;
   hypre_CSRMatrixJ(offd) = NULL;
   hypre_CSRMatrixData(offd) = NULL;

   /* -----------------------------------------------------
    * create A21 matrix (assume sequential for the moment)
    * ----------------------------------------------------- */

   ncols_offd = 0;
   nnz_offd   = 0;
   nnz_diag   = nnz21;
   global_nrows = (HYPRE_BigInt)proc_offsets2[nprocs];
   global_ncols = (HYPRE_BigInt)proc_offsets1[nprocs];
   row_starts = hypre_CTAlloc(HYPRE_BigInt,  nprocs+1, HYPRE_MEMORY_HOST);
   col_starts = hypre_CTAlloc(HYPRE_BigInt,  nprocs+1, HYPRE_MEMORY_HOST);
   for (i = 0; i <= nprocs; i++)
   {
      row_starts[i] = (HYPRE_BigInt)proc_offsets2[i];
      col_starts[i] = (HYPRE_BigInt)proc_offsets1[i];
   }
   A21_csr = hypre_ParCSRMatrixCreate(comm, global_nrows, global_ncols,
                                      row_starts, col_starts, ncols_offd,
                                      nnz_diag, nnz_offd);
   nrows = nrows_A - nindices;
   diag_i = hypre_CTAlloc(HYPRE_Int,  nrows+1, HYPRE_MEMORY_HOST);
   diag_j = hypre_CTAlloc(HYPRE_Int,  nnz_diag, HYPRE_MEMORY_HOST);
   diag_a = hypre_CTAlloc(HYPRE_Complex,  nnz_diag, HYPRE_MEMORY_HOST);
   nnz = 0;
   row = 0;
   diag_i[0] = 0;
   for (i = 0; i < nrows_A; i++)
   {
      if (exp_indices[i] < 0)
      {
         for (j = A_diag_i[i]; j < A_diag_i[i+1]; j++)
         {
            col = A_diag_j[j];
            if (exp_indices[col] >= 0)
            {
               diag_j[nnz] = exp_indices[col];
               diag_a[nnz++] = A_diag_a[j];
            }
         }
         row++;
         diag_i[row] = nnz;
      }
   }
   diag = hypre_ParCSRMatrixDiag(A21_csr);
   hypre_CSRMatrixI(diag) = diag_i;
   hypre_CSRMatrixJ(diag) = diag_j;
   hypre_CSRMatrixData(diag) = diag_a;

   offd_i = hypre_CTAlloc(HYPRE_Int,  nrows+1, HYPRE_MEMORY_HOST);
   for (i = 0; i <= nrows; i++) offd_i[i] = 0;
   offd = hypre_ParCSRMatrixOffd(A21_csr);
   hypre_CSRMatrixI(offd) = offd_i;
   hypre_CSRMatrixJ(offd) = NULL;
   hypre_CSRMatrixData(offd) = NULL;

   /* -----------------------------------------------------
    * create A22 matrix (assume sequential for the moment)
    * ----------------------------------------------------- */

   ncols_offd = 0;
   nnz_offd   = 0;
   nnz_diag   = nnz22;
   global_nrows = (HYPRE_BigInt)proc_offsets2[nprocs];
   global_ncols = (HYPRE_BigInt)proc_offsets2[nprocs];
   row_starts = hypre_CTAlloc(HYPRE_BigInt,  nprocs+1, HYPRE_MEMORY_HOST);
   col_starts = hypre_CTAlloc(HYPRE_BigInt,  nprocs+1, HYPRE_MEMORY_HOST);
   for (i = 0; i <= nprocs; i++)
   {
      row_starts[i] = (HYPRE_BigInt)proc_offsets2[i];
      col_starts[i] = (HYPRE_BigInt)proc_offsets2[i];
   }
   A22_csr = hypre_ParCSRMatrixCreate(comm, global_nrows, global_ncols,
                                      row_starts, col_starts, ncols_offd,
                                      nnz_diag, nnz_offd);
   nrows = nrows_A - nindices;
   diag_i = hypre_CTAlloc(HYPRE_Int,  nrows+1, HYPRE_MEMORY_HOST);
   diag_j = hypre_CTAlloc(HYPRE_Int,  nnz_diag, HYPRE_MEMORY_HOST);
   diag_a = hypre_CTAlloc(HYPRE_Complex,  nnz_diag, HYPRE_MEMORY_HOST);
   nnz = 0;
   row = 0;
   diag_i[0] = 0;
   for (i = 0; i < nrows_A; i++)
   {
      if (exp_indices[i] < 0)
      {
         for (j = A_diag_i[i]; j < A_diag_i[i+1]; j++)
         {
            col = A_diag_j[j];
            if (exp_indices[col] < 0)
            {
               diag_j[nnz] = - exp_indices[col] - 1;
               diag_a[nnz++] = A_diag_a[j];
            }
         }
         row++;
         diag_i[row] = nnz;
      }
   }
   diag = hypre_ParCSRMatrixDiag(A22_csr);
   hypre_CSRMatrixI(diag) = diag_i;
   hypre_CSRMatrixJ(diag) = diag_j;
   hypre_CSRMatrixData(diag) = diag_a;

   offd_i = hypre_CTAlloc(HYPRE_Int,  nrows+1, HYPRE_MEMORY_HOST);
   for (i = 0; i <= nrows; i++) offd_i[i] = 0;
   offd = hypre_ParCSRMatrixOffd(A22_csr);
   hypre_CSRMatrixI(offd) = offd_i;
   hypre_CSRMatrixJ(offd) = NULL;
   hypre_CSRMatrixData(offd) = NULL;

   /* -----------------------------------------------------
    * hand the matrices back to the caller and clean up
    * ----------------------------------------------------- */

   (*submatrices)[0] = A11_csr;
   (*submatrices)[1] = A12_csr;
   (*submatrices)[2] = A21_csr;
   (*submatrices)[3] = A22_csr;
   free(proc_offsets1);
   free(proc_offsets2);
   free(exp_indices);
}

/* -----------------------------------------------------------------------------
 * extract submatrices of a rectangular matrix
 * ----------------------------------------------------------------------------- */

void hypre_ParCSRMatrixExtractRowSubmatrices( hypre_ParCSRMatrix *A_csr,
                                              HYPRE_Int *indices2,
                                              hypre_ParCSRMatrix ***submatrices )
{
   HYPRE_Int    nrows_A, nindices, *indices, *A_diag_i, *A_diag_j, mypid, nprocs;
   HYPRE_Int    i, j, k, *proc_offsets1, *proc_offsets2, *exp_indices;
   HYPRE_Int    nnz11, nnz21, col, ncols_offd, nnz_offd, nnz_diag;
   HYPRE_Int    *A_offd_i, *A_offd_j;
   HYPRE_Int    nrows, nnz;
   HYPRE_BigInt global_nrows, global_ncols, *row_starts, *col_starts, *itmp_array;
   HYPRE_Int    *diag_i, *diag_j, row, *offd_i, *offd_j, nnz11_offd, nnz21_offd;
   HYPRE_Complex *A_diag_a, *diag_a, *offd_a;
   hypre_ParCSRMatrix *A11_csr, *A21_csr;
   hypre_CSRMatrix    *A_diag, *diag, *A_offd, *offd;
   MPI_Comm           comm;

   /* -----------------------------------------------------
    * first make sure the incoming indices are in order
    * ----------------------------------------------------- */

   nindices = indices2[0];
   indices  = &(indices2[1]);
   hypre_qsort0(indices, 0, nindices-1);

   /* -----------------------------------------------------
    * fetch matrix information
    * ----------------------------------------------------- */

   nrows_A = (HYPRE_Int)hypre_ParCSRMatrixGlobalNumRows(A_csr);
   A_diag = hypre_ParCSRMatrixDiag(A_csr);
   A_diag_i = hypre_CSRMatrixI(A_diag);
   A_diag_j = hypre_CSRMatrixJ(A_diag);
   A_diag_a = hypre_CSRMatrixData(A_diag);
   A_offd = hypre_ParCSRMatrixOffd(A_csr);
   A_offd_i = hypre_CSRMatrixI(A_offd);
   A_offd_j = hypre_CSRMatrixJ(A_offd);
   comm = hypre_ParCSRMatrixComm(A_csr);
   hypre_MPI_Comm_rank(comm, &mypid);
   hypre_MPI_Comm_size(comm, &nprocs);

   /* -----------------------------------------------------
    * compute new matrix dimensions
    * ----------------------------------------------------- */

   proc_offsets1 = hypre_TAlloc(HYPRE_Int, (nprocs+1) , HYPRE_MEMORY_HOST);
   proc_offsets2 = hypre_TAlloc(HYPRE_Int, (nprocs+1) , HYPRE_MEMORY_HOST);
   hypre_MPI_Allgather(&nindices, 1, HYPRE_MPI_INT, proc_offsets1, 1,
                       HYPRE_MPI_INT, comm);
   k = 0;
   for (i = 0; i < nprocs; i++)
   {
      j = proc_offsets1[i];
      proc_offsets1[i] = k;
      k += j;
   }
   proc_offsets1[nprocs] = k;
   itmp_array = hypre_ParCSRMatrixRowStarts(A_csr);
   for (i = 0; i <= nprocs; i++)
      proc_offsets2[i] = (HYPRE_Int)(itmp_array[i] - proc_offsets1[i]);

   /* -----------------------------------------------------
    * assign id's to row and col for later processing
    * ----------------------------------------------------- */

   exp_indices = hypre_TAlloc(HYPRE_Int, nrows_A , HYPRE_MEMORY_HOST);
   for (i = 0; i < nrows_A; i++) exp_indices[i] = -1;
   for (i = 0; i < nindices; i++)
   {
      if (exp_indices[indices[i]] == -1) exp_indices[indices[i]] = i;
      else
      {
         hypre_error_w_msg(HYPRE_ERROR_GENERIC,"ExtractRowSubmatrices: wrong index %d %d\n");
         exit(1);
      }
   }
   k = 0;
   for (i = 0; i < nrows_A; i++)
   {
      if (exp_indices[i] < 0)
      {
         exp_indices[i] = - k - 1;
         k++;
      }
   }

   /* -----------------------------------------------------
    * compute number of nonzeros for each block
    * ----------------------------------------------------- */

   nnz11 = nnz21 = nnz11_offd = nnz21_offd = 0;
   for (i = 0; i < nrows_A; i++)
   {
      if (exp_indices[i] >= 0)
      {
         for (j = A_diag_i[i]; j < A_diag_i[i+1]; j++)
         {
            col = A_diag_j[j];
            if (exp_indices[col] >= 0) nnz11++;
         }
         nnz11_offd += A_offd_i[i+1] - A_offd_i[i];
      }
      else
      {
         for (j = A_diag_i[i]; j < A_diag_i[i+1]; j++)
         {
            col = A_diag_j[j];
            if (exp_indices[col] < 0) nnz21++;
         }
         nnz21_offd += A_offd_i[i+1] - A_offd_i[i];
      }
   }

   /* -----------------------------------------------------
    * create A11 matrix (assume sequential for the moment)
    * ----------------------------------------------------- */

   ncols_offd = hypre_CSRMatrixNumCols(hypre_ParCSRMatrixDiag(A_csr));
   nnz_diag   = nnz11;
   nnz_offd   = nnz11_offd;

   global_nrows = (HYPRE_BigInt)proc_offsets1[nprocs];
   itmp_array   = hypre_ParCSRMatrixColStarts(A_csr);
   global_ncols = itmp_array[nprocs];
   row_starts = hypre_CTAlloc(HYPRE_BigInt,  nprocs+1, HYPRE_MEMORY_HOST);
   col_starts = hypre_CTAlloc(HYPRE_BigInt,  nprocs+1, HYPRE_MEMORY_HOST);
   for (i = 0; i <= nprocs; i++)
   {
      row_starts[i] = (HYPRE_BigInt)proc_offsets1[i];
      col_starts[i] = itmp_array[i];
   }
   A11_csr = hypre_ParCSRMatrixCreate(comm, global_nrows, global_ncols,
                                      row_starts, col_starts, ncols_offd,
                                      nnz_diag, nnz_offd);
   nrows = nindices;
   diag_i = hypre_CTAlloc(HYPRE_Int,  nrows+1, HYPRE_MEMORY_HOST);
   diag_j = hypre_CTAlloc(HYPRE_Int,  nnz_diag, HYPRE_MEMORY_HOST);
   diag_a = hypre_CTAlloc(HYPRE_Complex,  nnz_diag, HYPRE_MEMORY_HOST);
   nnz = 0;
   row = 0;
   diag_i[0] = 0;
   for (i = 0; i < nrows_A; i++)
   {
      if (exp_indices[i] >= 0)
      {
         for (j = A_diag_i[i]; j < A_diag_i[i+1]; j++)
         {
            col = A_diag_j[j];
            if (exp_indices[col] >= 0)
            {
               diag_j[nnz] = exp_indices[col];
               diag_a[nnz++] = A_diag_a[j];
            }
         }
         row++;
         diag_i[row] = nnz;
      }
   }
   diag = hypre_ParCSRMatrixDiag(A11_csr);
   hypre_CSRMatrixI(diag) = diag_i;
   hypre_CSRMatrixJ(diag) = diag_j;
   hypre_CSRMatrixData(diag) = diag_a;

   offd_i = hypre_CTAlloc(HYPRE_Int,  nrows+1, HYPRE_MEMORY_HOST);
   offd_j = hypre_CTAlloc(HYPRE_Int,  nnz_offd, HYPRE_MEMORY_HOST);
   offd_a = hypre_CTAlloc(HYPRE_Complex,  nnz_offd, HYPRE_MEMORY_HOST);
   nnz = 0;
   row = 0;
   offd_i[0] = 0;
   for (i = 0; i < nrows_A; i++)
   {
      if (exp_indices[i] >= 0)
      {
         for (j = A_offd_i[i]; j < A_offd_i[i+1]; j++)
         {
            offd_j[nnz] = A_offd_j[j];
            offd_a[nnz++] = A_diag_a[j];
         }
         row++;
         offd_i[row] = nnz;
      }
   }
   offd = hypre_ParCSRMatrixOffd(A11_csr);
   hypre_CSRMatrixI(offd) = offd_i;
   hypre_CSRMatrixJ(offd) = offd_j;
   hypre_CSRMatrixData(offd) = offd_a;

   /* -----------------------------------------------------
    * create A21 matrix
    * ----------------------------------------------------- */

   ncols_offd = hypre_CSRMatrixNumCols(hypre_ParCSRMatrixDiag(A_csr));
   nnz_offd   = nnz21_offd;
   nnz_diag   = nnz21;
   global_nrows = (HYPRE_BigInt)proc_offsets2[nprocs];
   itmp_array   = hypre_ParCSRMatrixColStarts(A_csr);
   global_ncols = itmp_array[nprocs];
   row_starts = hypre_CTAlloc(HYPRE_BigInt,  nprocs+1, HYPRE_MEMORY_HOST);
   col_starts = hypre_CTAlloc(HYPRE_BigInt,  nprocs+1, HYPRE_MEMORY_HOST);
   for (i = 0; i <= nprocs; i++)
   {
      row_starts[i] = (HYPRE_BigInt)proc_offsets2[i];
      col_starts[i] = itmp_array[i];
   }
   A21_csr = hypre_ParCSRMatrixCreate(comm, global_nrows, global_ncols,
                                      row_starts, col_starts, ncols_offd,
                                      nnz_diag, nnz_offd);
   nrows = nrows_A - nindices;
   diag_i = hypre_CTAlloc(HYPRE_Int,  nrows+1, HYPRE_MEMORY_HOST);
   diag_j = hypre_CTAlloc(HYPRE_Int,  nnz_diag, HYPRE_MEMORY_HOST);
   diag_a = hypre_CTAlloc(HYPRE_Complex,  nnz_diag, HYPRE_MEMORY_HOST);
   nnz = 0;
   row = 0;
   diag_i[0] = 0;
   for (i = 0; i < nrows_A; i++)
   {
      if (exp_indices[i] < 0)
      {
         for (j = A_diag_i[i]; j < A_diag_i[i+1]; j++)
         {
            diag_j[nnz] = A_diag_j[j];
            diag_a[nnz++] = A_diag_a[j];
         }
         row++;
         diag_i[row] = nnz;
      }
   }
   diag = hypre_ParCSRMatrixDiag(A21_csr);
   hypre_CSRMatrixI(diag) = diag_i;
   hypre_CSRMatrixJ(diag) = diag_j;
   hypre_CSRMatrixData(diag) = diag_a;

   offd_i = hypre_CTAlloc(HYPRE_Int,  nrows+1, HYPRE_MEMORY_HOST);
   offd_j = hypre_CTAlloc(HYPRE_Int,  nnz_offd, HYPRE_MEMORY_HOST);
   offd_a = hypre_CTAlloc(HYPRE_Complex,  nnz_offd, HYPRE_MEMORY_HOST);
   nnz = 0;
   row = 0;
   offd_i[0] = 0;
   for (i = 0; i < nrows_A; i++)
   {
      if (exp_indices[i] < 0)
      {
         for (j = A_offd_i[i]; j < A_offd_i[i+1]; j++)
         {
            offd_j[nnz] = A_offd_j[j];
            offd_a[nnz++] = A_diag_a[j];
         }
         row++;
         offd_i[row] = nnz;
      }
   }
   offd = hypre_ParCSRMatrixOffd(A21_csr);
   hypre_CSRMatrixI(offd) = offd_i;
   hypre_CSRMatrixJ(offd) = offd_j;
   hypre_CSRMatrixData(offd) = offd_a;

   /* -----------------------------------------------------
    * hand the matrices back to the caller and clean up
    * ----------------------------------------------------- */

   (*submatrices)[0] = A11_csr;
   (*submatrices)[1] = A21_csr;
   free(proc_offsets1);
   free(proc_offsets2);
   free(exp_indices);
}

/* -----------------------------------------------------------------------------
 * return the sum of all local elements of the matrix
 * ----------------------------------------------------------------------------- */

HYPRE_Complex hypre_ParCSRMatrixLocalSumElts( hypre_ParCSRMatrix * A )
{
   hypre_CSRMatrix * A_diag = hypre_ParCSRMatrixDiag( A );
   hypre_CSRMatrix * A_offd = hypre_ParCSRMatrixOffd( A );

   return hypre_CSRMatrixSumElts(A_diag) + hypre_CSRMatrixSumElts(A_offd);
}

/*--------------------------------------------------------------------------
 * hypre_ParCSRMatrixMatAminvDB
 * computes C = (A - inv(D)B) where D is a diagonal matrix
 * Note: Data structure of A is expected to be a subset of data structure of B!
 *--------------------------------------------------------------------------*/

HYPRE_Int
hypre_ParCSRMatrixAminvDB( hypre_ParCSRMatrix *A, hypre_ParCSRMatrix *B,
                           HYPRE_Complex *d, hypre_ParCSRMatrix **C_ptr)
{
   MPI_Comm comm = hypre_ParCSRMatrixComm(B);
   hypre_CSRMatrix      *A_diag   = hypre_ParCSRMatrixDiag(A);
   hypre_CSRMatrix      *A_offd   = hypre_ParCSRMatrixOffd(A);
   hypre_ParCSRMatrix  *C = NULL;
   HYPRE_Int          num_cols_offd_A = hypre_CSRMatrixNumCols(A_offd);

   hypre_ParCSRCommPkg  *comm_pkg_B = hypre_ParCSRMatrixCommPkg(B);
   hypre_CSRMatrix      *B_diag   = hypre_ParCSRMatrixDiag(B);
   hypre_CSRMatrix      *B_offd   = hypre_ParCSRMatrixOffd(B);
   HYPRE_Int          num_cols_offd_B = hypre_CSRMatrixNumCols(B_offd);
   HYPRE_Int          num_sends_B, num_recvs_B;
   HYPRE_Int          i, j, cnt;

   HYPRE_Int *A_diag_i = hypre_CSRMatrixI(A_diag);
   HYPRE_Int *A_diag_j = hypre_CSRMatrixJ(A_diag);
   HYPRE_Complex *A_diag_data = hypre_CSRMatrixData(A_diag);
   HYPRE_Int *A_offd_i = hypre_CSRMatrixI(A_offd);
   HYPRE_Int *A_offd_j = hypre_CSRMatrixJ(A_offd);
   HYPRE_Complex *A_offd_data = hypre_CSRMatrixData(A_offd);
   HYPRE_BigInt *col_map_offd_A = hypre_ParCSRMatrixColMapOffd(A);

   HYPRE_Int num_rows = hypre_CSRMatrixNumRows(B_diag);
   HYPRE_Int *B_diag_i = hypre_CSRMatrixI(B_diag);
   HYPRE_Int *B_diag_j = hypre_CSRMatrixJ(B_diag);
   HYPRE_Complex *B_diag_data = hypre_CSRMatrixData(B_diag);
   HYPRE_Int *B_offd_i = hypre_CSRMatrixI(B_offd);
   HYPRE_Int *B_offd_j = hypre_CSRMatrixJ(B_offd);
   HYPRE_Complex *B_offd_data = hypre_CSRMatrixData(B_offd);
   HYPRE_BigInt *col_map_offd_B = hypre_ParCSRMatrixColMapOffd(B);

   hypre_CSRMatrix      *C_diag   = NULL;
   hypre_CSRMatrix      *C_offd   = NULL;
   HYPRE_Int *C_diag_i = NULL;
   HYPRE_Int *C_diag_j = NULL;
   HYPRE_Complex *C_diag_data = NULL;
   HYPRE_Int *C_offd_i = NULL;
   HYPRE_Int *C_offd_j = NULL;
   HYPRE_Complex *C_offd_data = NULL;

   HYPRE_Int num_procs, my_id;

   HYPRE_Int *recv_procs_B;
   HYPRE_Int *send_procs_B;
   HYPRE_Int *recv_vec_starts_B;
   HYPRE_Int *send_map_starts_B;
   HYPRE_Int *send_map_elmts_B;
   hypre_ParCSRCommPkg *comm_pkg_C;
   HYPRE_Int *recv_procs_C;
   HYPRE_Int *send_procs_C;
   HYPRE_Int *recv_vec_starts_C;
   HYPRE_Int *send_map_starts_C;
   HYPRE_Int *send_map_elmts_C;
   HYPRE_Int *map_to_B;

   /*HYPRE_Int *C_diag_array;
     HYPRE_Int *C_offd_array;*/
   HYPRE_Complex *D_tmp;
   HYPRE_Int size, rest, num_threads, ii;

   hypre_MPI_Comm_size(comm,&num_procs);
   hypre_MPI_Comm_rank(comm,&my_id);

   num_threads = hypre_NumThreads();
   /*C_diag_array = hypre_CTAlloc(HYPRE_Int, num_threads);
     C_offd_array = hypre_CTAlloc(HYPRE_Int,  num_threads, HYPRE_MEMORY_HOST);*/


   /*---------------------------------------------------------------------
    * If there exists no CommPkg for B, a CommPkg is generated
    *--------------------------------------------------------------------*/

   if (!comm_pkg_B)
   {
      hypre_MatvecCommPkgCreate(B);
      comm_pkg_B = hypre_ParCSRMatrixCommPkg(B);
   }

   C = hypre_ParCSRMatrixClone(B, 0);
   /*hypre_ParCSRMatrixInitialize(C);*/

   C_diag = hypre_ParCSRMatrixDiag(C);
   C_diag_i = hypre_CSRMatrixI(C_diag);
   C_diag_j = hypre_CSRMatrixJ(C_diag);
   C_diag_data = hypre_CSRMatrixData(C_diag);
   C_offd = hypre_ParCSRMatrixOffd(C);
   C_offd_i = hypre_CSRMatrixI(C_offd);
   C_offd_j = hypre_CSRMatrixJ(C_offd);
   C_offd_data = hypre_CSRMatrixData(C_offd);

   size = num_rows/num_threads;
   rest = num_rows - size*num_threads;

   D_tmp = hypre_CTAlloc(HYPRE_Complex,  num_rows, HYPRE_MEMORY_HOST);

   if (num_cols_offd_A)
   {
      map_to_B = hypre_CTAlloc(HYPRE_Int,  num_cols_offd_A, HYPRE_MEMORY_HOST);
      cnt = 0;
      for (i=0; i < num_cols_offd_A; i++)
      {
         while (col_map_offd_B[cnt] < col_map_offd_A[i])
         {
            cnt++;
         }
         map_to_B[i] = cnt;
         cnt++;
      }
   }

#ifdef HYPRE_USING_OPENMP
#pragma omp parallel for private(ii, i, j)
#endif
   for (ii=0; ii < num_threads; ii++)
   {
      HYPRE_Int *A_marker = NULL;
      HYPRE_Int ns, ne, A_col, num_cols, nmax;
      if (ii < rest)
      {
         ns = ii*size+ii;
         ne = (ii+1)*size+ii+1;
      }
      else
      {
         ns = ii*size+rest;
         ne = (ii+1)*size+rest;
      }
      nmax = hypre_max(num_rows, num_cols_offd_B);
      A_marker = hypre_CTAlloc(HYPRE_Int,  nmax, HYPRE_MEMORY_HOST);

      for (i=0; i < num_rows; i++)
         A_marker[i] = -1;

      for (i=ns; i < ne; i++)
         D_tmp[i] = 1.0/d[i];

      num_cols = C_diag_i[ns];
      for (i=ns; i < ne; i++)
      {
         for (j = A_diag_i[i]; j < A_diag_i[i+1]; j++)
         {
            A_col = A_diag_j[j];
            if (A_marker[A_col] < C_diag_i[i])
            {
               A_marker[A_col] = num_cols;
               C_diag_j[num_cols] = A_col;
               C_diag_data[num_cols] = A_diag_data[j];
               num_cols++;
            }
            else
            {
               C_diag_data[A_marker[A_col]] += A_diag_data[j];
            }
         }
         for (j = B_diag_i[i]; j < B_diag_i[i+1]; j++)
         {
            A_col = B_diag_j[j];
            if (A_marker[A_col] < C_diag_i[i])
            {
               A_marker[A_col] = num_cols;
               C_diag_j[num_cols] = A_col;
               C_diag_data[num_cols] = -D_tmp[i]*B_diag_data[j];
               num_cols++;
            }
            else
            {
               C_diag_data[A_marker[A_col]] -= D_tmp[i]*B_diag_data[j];
            }
         }
      }

      for (i=0; i < num_cols_offd_B; i++)
         A_marker[i] = -1;

      num_cols = C_offd_i[ns];
      for (i=ns; i < ne; i++)
      {
         for (j = A_offd_i[i]; j < A_offd_i[i+1]; j++)
         {
            A_col = map_to_B[A_offd_j[j]];
            if (A_marker[A_col] < B_offd_i[i])
            {
               A_marker[A_col] = num_cols;
               C_offd_j[num_cols] = A_col;
               C_offd_data[num_cols] = A_offd_data[j];
               num_cols++;
            }
            else
            {
               C_offd_data[A_marker[A_col]] += A_offd_data[j];
            }
         }
         for (j = B_offd_i[i]; j < B_offd_i[i+1]; j++)
         {
            A_col = B_offd_j[j];
            if (A_marker[A_col] < B_offd_i[i])
            {
               A_marker[A_col] = num_cols;
               C_offd_j[num_cols] = A_col;
               C_offd_data[num_cols] = -D_tmp[i]*B_offd_data[j];
               num_cols++;
            }
            else
            {
               C_offd_data[A_marker[A_col]] -= D_tmp[i]*B_offd_data[j];
            }
         }
      }
      hypre_TFree(A_marker, HYPRE_MEMORY_HOST);

   } /* end parallel region */

   /*for (i=0; i < num_cols_offd_B; i++)
     col_map_offd_C[i] = col_map_offd_B[i]; */

   num_sends_B = hypre_ParCSRCommPkgNumSends(comm_pkg_B);
   num_recvs_B = hypre_ParCSRCommPkgNumRecvs(comm_pkg_B);
   recv_procs_B = hypre_ParCSRCommPkgRecvProcs(comm_pkg_B);
   recv_vec_starts_B = hypre_ParCSRCommPkgRecvVecStarts(comm_pkg_B);
   send_procs_B = hypre_ParCSRCommPkgSendProcs(comm_pkg_B);
   send_map_starts_B = hypre_ParCSRCommPkgSendMapStarts(comm_pkg_B);
   send_map_elmts_B = hypre_ParCSRCommPkgSendMapElmts(comm_pkg_B);

   recv_procs_C = hypre_CTAlloc(HYPRE_Int,  num_recvs_B, HYPRE_MEMORY_HOST);
   recv_vec_starts_C = hypre_CTAlloc(HYPRE_Int,  num_recvs_B+1, HYPRE_MEMORY_HOST);
   send_procs_C = hypre_CTAlloc(HYPRE_Int,  num_sends_B, HYPRE_MEMORY_HOST);
   send_map_starts_C = hypre_CTAlloc(HYPRE_Int,  num_sends_B+1, HYPRE_MEMORY_HOST);
   send_map_elmts_C = hypre_CTAlloc(HYPRE_Int,  send_map_starts_B[num_sends_B], HYPRE_MEMORY_HOST);

   for (i=0; i < num_recvs_B; i++)
      recv_procs_C[i] = recv_procs_B[i];
   for (i=0; i < num_recvs_B+1; i++)
      recv_vec_starts_C[i] = recv_vec_starts_B[i];
   for (i=0; i < num_sends_B; i++)
      send_procs_C[i] = send_procs_B[i];
   for (i=0; i < num_sends_B+1; i++)
      send_map_starts_C[i] = send_map_starts_B[i];
   for (i=0; i < send_map_starts_B[num_sends_B]; i++)
      send_map_elmts_C[i] = send_map_elmts_B[i];

   comm_pkg_C = hypre_CTAlloc(hypre_ParCSRCommPkg, 1, HYPRE_MEMORY_HOST);
   hypre_ParCSRCommPkgComm(comm_pkg_C) = comm;
   hypre_ParCSRCommPkgNumRecvs(comm_pkg_C) = num_recvs_B;
   hypre_ParCSRCommPkgRecvProcs(comm_pkg_C) = recv_procs_C;
   hypre_ParCSRCommPkgRecvVecStarts(comm_pkg_C) = recv_vec_starts_C;
   hypre_ParCSRCommPkgNumSends(comm_pkg_C) = num_sends_B;
   hypre_ParCSRCommPkgSendProcs(comm_pkg_C) = send_procs_C;
   hypre_ParCSRCommPkgSendMapStarts(comm_pkg_C) = send_map_starts_C;
   hypre_ParCSRCommPkgSendMapElmts(comm_pkg_C) = send_map_elmts_C;

   hypre_ParCSRMatrixCommPkg(C) = comm_pkg_C;

   hypre_TFree(D_tmp, HYPRE_MEMORY_HOST);
   if (num_cols_offd_A) hypre_TFree(map_to_B, HYPRE_MEMORY_HOST);

   *C_ptr = C;

   return (hypre_error_flag);
}

/*--------------------------------------------------------------------------
 * hypre_ParTMatmul : multiplies two ParCSRMatrices transpose(A) and B and returns
 * the product in ParCSRMatrix C
 * Note that C does not own the partitionings since its row_starts
 * is owned by A and col_starts by B.
 *--------------------------------------------------------------------------*/

hypre_ParCSRMatrix *hypre_ParTMatmul( hypre_ParCSRMatrix  *A,
                                      hypre_ParCSRMatrix  *B)
{
   MPI_Comm        comm = hypre_ParCSRMatrixComm(A);
   hypre_ParCSRCommPkg *comm_pkg_A = hypre_ParCSRMatrixCommPkg(A);

   hypre_CSRMatrix *A_diag = hypre_ParCSRMatrixDiag(A);
   hypre_CSRMatrix *AT_diag = NULL;

   hypre_CSRMatrix *A_offd = hypre_ParCSRMatrixOffd(A);
   hypre_CSRMatrix *AT_offd = NULL;

   HYPRE_Int    num_rows_diag_A = hypre_CSRMatrixNumRows(A_diag);
   HYPRE_Int    num_cols_diag_A = hypre_CSRMatrixNumCols(A_diag);

   hypre_CSRMatrix *B_diag = hypre_ParCSRMatrixDiag(B);

   hypre_CSRMatrix *B_offd = hypre_ParCSRMatrixOffd(B);
   HYPRE_BigInt    *col_map_offd_B = hypre_ParCSRMatrixColMapOffd(B);

   HYPRE_BigInt    first_col_diag_B = hypre_ParCSRMatrixFirstColDiag(B);
   HYPRE_BigInt *col_starts_A = hypre_ParCSRMatrixColStarts(A);
   HYPRE_BigInt *col_starts_B = hypre_ParCSRMatrixColStarts(B);
   HYPRE_Int    num_rows_diag_B = hypre_CSRMatrixNumRows(B_diag);
   HYPRE_Int    num_cols_diag_B = hypre_CSRMatrixNumCols(B_diag);
   HYPRE_Int    num_cols_offd_B = hypre_CSRMatrixNumCols(B_offd);

   hypre_ParCSRMatrix *C;
   HYPRE_BigInt       *col_map_offd_C = NULL;
   HYPRE_Int                  *map_B_to_C;

   hypre_CSRMatrix *C_diag = NULL;
   hypre_CSRMatrix *C_tmp_diag = NULL;

   HYPRE_Complex          *C_diag_data = NULL;
   HYPRE_Int       *C_diag_i = NULL;
   HYPRE_Int       *C_diag_j = NULL;
   HYPRE_BigInt    first_col_diag_C;
   HYPRE_BigInt    last_col_diag_C;

   hypre_CSRMatrix *C_offd = NULL;
   hypre_CSRMatrix *C_tmp_offd = NULL;
   hypre_CSRMatrix *C_int = NULL;
   hypre_CSRMatrix *C_ext = NULL;
   HYPRE_Int   *C_ext_i;
   HYPRE_BigInt   *C_ext_j;
   HYPRE_Complex   *C_ext_data;
   HYPRE_Int   *C_ext_diag_i;
   HYPRE_Int   *C_ext_diag_j;
   HYPRE_Complex   *C_ext_diag_data;
   HYPRE_Int   *C_ext_offd_i;
   HYPRE_Int   *C_ext_offd_j;
   HYPRE_Complex   *C_ext_offd_data;
   HYPRE_Int    C_ext_size = 0;
   HYPRE_Int    C_ext_diag_size = 0;
   HYPRE_Int    C_ext_offd_size = 0;

   HYPRE_Int   *C_tmp_diag_i;
   HYPRE_Int   *C_tmp_diag_j;
   HYPRE_Complex   *C_tmp_diag_data;
   HYPRE_Int   *C_tmp_offd_i;
   HYPRE_Int   *C_tmp_offd_j;
   HYPRE_Complex   *C_tmp_offd_data;

   HYPRE_Complex          *C_offd_data=NULL;
   HYPRE_Int       *C_offd_i=NULL;
   HYPRE_Int       *C_offd_j=NULL;

   HYPRE_BigInt    *temp;
   HYPRE_Int       *send_map_starts_A;
   HYPRE_Int       *send_map_elmts_A;
   HYPRE_Int        num_sends_A;

   HYPRE_Int                num_cols_offd_C = 0;

   HYPRE_Int               *P_marker;

   HYPRE_Int              i, j;
   HYPRE_Int              i1, j_indx;

   HYPRE_BigInt     n_rows_A, n_cols_A;
   HYPRE_BigInt     n_rows_B, n_cols_B;
   /*HYPRE_Int              allsquare = 0;*/
   HYPRE_Int              cnt, cnt_offd, cnt_diag;
   HYPRE_BigInt     value;
   HYPRE_Int                num_procs, my_id;
   HYPRE_Int                max_num_threads;
   HYPRE_Int               *C_diag_array = NULL;
   HYPRE_Int               *C_offd_array = NULL;

   HYPRE_BigInt first_row_index, first_col_diag;
   HYPRE_Int local_num_rows, local_num_cols;

   n_rows_A = hypre_ParCSRMatrixGlobalNumRows(A);
   n_cols_A = hypre_ParCSRMatrixGlobalNumCols(A);
   n_rows_B = hypre_ParCSRMatrixGlobalNumRows(B);
   n_cols_B = hypre_ParCSRMatrixGlobalNumCols(B);

   hypre_MPI_Comm_size(comm,&num_procs);
   hypre_MPI_Comm_rank(comm, &my_id);
   max_num_threads = hypre_NumThreads();

   if (n_rows_A != n_rows_B || num_rows_diag_A != num_rows_diag_B)
   {
      hypre_error_w_msg(HYPRE_ERROR_GENERIC," Error! Incompatible matrix dimensions!\n");
      return NULL;
   }

   /*if (num_cols_diag_A == num_cols_diag_B) allsquare = 1;*/

   hypre_CSRMatrixTranspose(A_diag, &AT_diag, 1);
   hypre_CSRMatrixTranspose(A_offd, &AT_offd, 1);

   C_tmp_diag = hypre_CSRMatrixMultiply(AT_diag, B_diag);
   C_ext_size = 0;
   if (num_procs > 1)
   {
      hypre_CSRMatrix *C_int_diag;
      hypre_CSRMatrix *C_int_offd;
      void            *request;
      C_tmp_offd = hypre_CSRMatrixMultiply(AT_diag, B_offd);
      C_int_diag = hypre_CSRMatrixMultiply(AT_offd, B_diag);
      C_int_offd = hypre_CSRMatrixMultiply(AT_offd, B_offd);
      hypre_ParCSRMatrixDiag(B) = C_int_diag;
      hypre_ParCSRMatrixOffd(B) = C_int_offd;
      C_int = hypre_MergeDiagAndOffd(B);
      hypre_ParCSRMatrixDiag(B) = B_diag;
      hypre_ParCSRMatrixOffd(B) = B_offd;
      hypre_ExchangeExternalRowsInit(C_int, comm_pkg_A, &request);
      C_ext = hypre_ExchangeExternalRowsWait(request);
      C_ext_i = hypre_CSRMatrixI(C_ext);
      C_ext_j = hypre_CSRMatrixBigJ(C_ext);
      C_ext_data = hypre_CSRMatrixData(C_ext);
      C_ext_size = C_ext_i[hypre_CSRMatrixNumRows(C_ext)];
      hypre_CSRMatrixDestroy(C_int);
      hypre_CSRMatrixDestroy(C_int_diag);
      hypre_CSRMatrixDestroy(C_int_offd);
   }
   else
   {
      C_tmp_offd = hypre_CSRMatrixCreate(num_cols_diag_A, 0, 0);
      hypre_CSRMatrixInitialize(C_tmp_offd);
   }
   hypre_CSRMatrixDestroy(AT_diag);
   hypre_CSRMatrixDestroy(AT_offd);

   /*-----------------------------------------------------------------------
    *  Add contents of C_ext to C_tmp_diag and C_tmp_offd
    *  to obtain C_diag and C_offd
    *-----------------------------------------------------------------------*/

   /* check for new nonzero columns in C_offd generated through C_ext */

   first_col_diag_C = first_col_diag_B;
   last_col_diag_C = first_col_diag_B + (HYPRE_BigInt)num_cols_diag_B - 1;

   C_tmp_diag_i = hypre_CSRMatrixI(C_tmp_diag);
   if (C_ext_size || num_cols_offd_B)
   {
      HYPRE_Int C_ext_num_rows;
      num_sends_A = hypre_ParCSRCommPkgNumSends(comm_pkg_A);
      send_map_starts_A = hypre_ParCSRCommPkgSendMapStarts(comm_pkg_A);
      send_map_elmts_A = hypre_ParCSRCommPkgSendMapElmts(comm_pkg_A);
      C_ext_num_rows =  send_map_starts_A[num_sends_A];

      C_ext_diag_i = hypre_CTAlloc(HYPRE_Int,  C_ext_num_rows+1, HYPRE_MEMORY_HOST);
      C_ext_offd_i = hypre_CTAlloc(HYPRE_Int,  C_ext_num_rows+1, HYPRE_MEMORY_HOST);
      temp = hypre_CTAlloc(HYPRE_BigInt,  C_ext_size+num_cols_offd_B, HYPRE_MEMORY_HOST);
      C_ext_diag_size = 0;
      C_ext_offd_size = 0;
      for (i=0; i < C_ext_num_rows; i++)
      {
         for (j=C_ext_i[i]; j < C_ext_i[i+1]; j++)
            if (C_ext_j[j] < first_col_diag_C || C_ext_j[j] > last_col_diag_C)
               temp[C_ext_offd_size++] = C_ext_j[j];
            else
               C_ext_diag_size++;
         C_ext_diag_i[i+1] = C_ext_diag_size;
         C_ext_offd_i[i+1] = C_ext_offd_size;
      }
      cnt = C_ext_offd_size;
      for (i=0; i < num_cols_offd_B; i++)
         temp[cnt++] = col_map_offd_B[i];

      if (cnt)
      {
         hypre_BigQsort0(temp,0,cnt-1);
         value = temp[0];
         num_cols_offd_C = 1;
         for (i=1; i < cnt; i++)
         {
            if (temp[i] > value)
            {
               value = temp[i];
               temp[num_cols_offd_C++] = value;
            }
         }
      }

      if (num_cols_offd_C)
         col_map_offd_C = hypre_CTAlloc(HYPRE_BigInt,  num_cols_offd_C, HYPRE_MEMORY_HOST);
      for (i=0; i < num_cols_offd_C; i++)
         col_map_offd_C[i] = temp[i];

      hypre_TFree(temp, HYPRE_MEMORY_HOST);

      if (C_ext_diag_size)
      {
         C_ext_diag_j = hypre_CTAlloc(HYPRE_Int,  C_ext_diag_size, HYPRE_MEMORY_HOST);
         C_ext_diag_data = hypre_CTAlloc(HYPRE_Complex,  C_ext_diag_size, HYPRE_MEMORY_HOST);
      }
      if (C_ext_offd_size)
      {
         C_ext_offd_j = hypre_CTAlloc(HYPRE_Int,  C_ext_offd_size, HYPRE_MEMORY_HOST);
         C_ext_offd_data = hypre_CTAlloc(HYPRE_Complex,  C_ext_offd_size, HYPRE_MEMORY_HOST);
      }

      C_tmp_diag_j = hypre_CSRMatrixJ(C_tmp_diag);
      C_tmp_diag_data = hypre_CSRMatrixData(C_tmp_diag);

      C_tmp_offd_i = hypre_CSRMatrixI(C_tmp_offd);
      C_tmp_offd_j = hypre_CSRMatrixJ(C_tmp_offd);
      C_tmp_offd_data = hypre_CSRMatrixData(C_tmp_offd);

      cnt_offd = 0;
      cnt_diag = 0;
      for (i=0; i < C_ext_num_rows; i++)
      {
         for (j=C_ext_i[i]; j < C_ext_i[i+1]; j++)
            if (C_ext_j[j] < first_col_diag_C || C_ext_j[j] > last_col_diag_C)
            {
               C_ext_offd_j[cnt_offd] = hypre_BigBinarySearch(col_map_offd_C,
                                                           C_ext_j[j],
                                                           num_cols_offd_C);
               C_ext_offd_data[cnt_offd++] = C_ext_data[j];
            }
            else
            {
               C_ext_diag_j[cnt_diag] = (HYPRE_Int)(C_ext_j[j] - first_col_diag_C);
               C_ext_diag_data[cnt_diag++] = C_ext_data[j];
            }
      }
   }

   if (C_ext)
   {
      hypre_CSRMatrixDestroy(C_ext);
      C_ext = NULL;
   }

   if (num_cols_offd_B)
   {
      map_B_to_C = hypre_CTAlloc(HYPRE_Int, num_cols_offd_B, HYPRE_MEMORY_HOST);

      cnt = 0;
      for (i=0; i < num_cols_offd_C; i++)
         if (col_map_offd_C[i] == col_map_offd_B[cnt])
         {
            map_B_to_C[cnt++] = i;
            if (cnt == num_cols_offd_B) break;
         }
      for (i=0; i < hypre_CSRMatrixI(C_tmp_offd)[hypre_CSRMatrixNumRows(C_tmp_offd)]; i++)
      {
         j_indx = C_tmp_offd_j[i];
         C_tmp_offd_j[i] = map_B_to_C[j_indx];
      }
   }

   /*-----------------------------------------------------------------------
    *  Need to compute C_diag = C_tmp_diag + C_ext_diag
    *  and  C_offd = C_tmp_offd + C_ext_offd   !!!!
    *  First generate structure
    *-----------------------------------------------------------------------*/

   if (C_ext_size || num_cols_offd_B)
   {
      C_diag_i = hypre_CTAlloc(HYPRE_Int,  num_cols_diag_A+1, HYPRE_MEMORY_SHARED);
      C_offd_i = hypre_CTAlloc(HYPRE_Int,  num_cols_diag_A+1, HYPRE_MEMORY_SHARED);

      C_diag_array = hypre_CTAlloc(HYPRE_Int,  max_num_threads, HYPRE_MEMORY_HOST);
      C_offd_array = hypre_CTAlloc(HYPRE_Int,  max_num_threads, HYPRE_MEMORY_HOST);

#ifdef HYPRE_USING_OPENMP
#pragma omp parallel
#endif
      {
         HYPRE_Int *B_marker = NULL;
         HYPRE_Int *B_marker_offd = NULL;
         HYPRE_Int ik, jk, j1, j2, jcol;
         HYPRE_Int ns, ne, ii, nnz_d, nnz_o;
         HYPRE_Int rest, size;
         HYPRE_Int num_threads = hypre_NumActiveThreads();

         size = num_cols_diag_A/num_threads;
         rest = num_cols_diag_A - size*num_threads;
         ii = hypre_GetThreadNum();
         if (ii < rest)
         {
            ns = ii*size+ii;
            ne = (ii+1)*size+ii+1;
         }
         else
         {
            ns = ii*size+rest;
            ne = (ii+1)*size+rest;
         }

         B_marker = hypre_CTAlloc(HYPRE_Int,  num_cols_diag_B, HYPRE_MEMORY_HOST);
         B_marker_offd = hypre_CTAlloc(HYPRE_Int,  num_cols_offd_C, HYPRE_MEMORY_HOST);

         for (ik = 0; ik < num_cols_diag_B; ik++)
            B_marker[ik] = -1;

         for (ik = 0; ik < num_cols_offd_C; ik++)
            B_marker_offd[ik] = -1;

         nnz_d = 0;
         nnz_o = 0;
         for (ik = ns; ik < ne; ik++)
         {
            for (jk = C_tmp_diag_i[ik]; jk < C_tmp_diag_i[ik+1]; jk++)
            {
               jcol = C_tmp_diag_j[jk];
               B_marker[jcol] = ik;
               nnz_d++;
            }
            for (jk = C_tmp_offd_i[ik]; jk < C_tmp_offd_i[ik+1]; jk++)
            {
               jcol = C_tmp_offd_j[jk];
               B_marker_offd[jcol] = ik;
               nnz_o++;
            }
            for (jk = 0; jk < num_sends_A; jk++)
               for (j1 = send_map_starts_A[jk]; j1 < send_map_starts_A[jk+1]; j1++)
                  if (send_map_elmts_A[j1] == ik)
                  {
                     for (j2 = C_ext_diag_i[j1]; j2 < C_ext_diag_i[j1+1]; j2++)
                     {
                        jcol = C_ext_diag_j[j2];
                        if (B_marker[jcol] < ik)
                        {
                           B_marker[jcol] = ik;
                           nnz_d++;
                        }
                     }
                     for (j2 = C_ext_offd_i[j1]; j2 < C_ext_offd_i[j1+1]; j2++)
                     {
                        jcol = C_ext_offd_j[j2];
                        if (B_marker_offd[jcol] < ik)
                        {
                           B_marker_offd[jcol] = ik;
                           nnz_o++;
                        }
                     }
                     break;
                  }
            C_diag_array[ii] = nnz_d;
            C_offd_array[ii] = nnz_o;
         }
#ifdef HYPRE_USING_OPENMP
#pragma omp barrier
#endif
         if (ii == 0)
         {
            nnz_d = 0;
            nnz_o = 0;
            for (ik = 0; ik < num_threads-1; ik++)
            {
               C_diag_array[ik+1] += C_diag_array[ik];
               C_offd_array[ik+1] += C_offd_array[ik];
            }
            nnz_d = C_diag_array[num_threads-1];
            nnz_o = C_offd_array[num_threads-1];
            C_diag_i[num_cols_diag_A] = nnz_d;
            C_offd_i[num_cols_diag_A] = nnz_o;

            C_diag = hypre_CSRMatrixCreate(num_cols_diag_A, num_cols_diag_A, nnz_d);
            C_offd = hypre_CSRMatrixCreate(num_cols_diag_A, num_cols_offd_C, nnz_o);
            hypre_CSRMatrixI(C_diag) = C_diag_i;
            hypre_CSRMatrixInitialize(C_diag);
            C_diag_j = hypre_CSRMatrixJ(C_diag);
            C_diag_data = hypre_CSRMatrixData(C_diag);
            hypre_CSRMatrixI(C_offd) = C_offd_i;
            hypre_CSRMatrixInitialize(C_offd);
            C_offd_j = hypre_CSRMatrixJ(C_offd);
            C_offd_data = hypre_CSRMatrixData(C_offd);
         }
#ifdef HYPRE_USING_OPENMP
#pragma omp barrier
#endif

         /*-----------------------------------------------------------------------
          *  Need to compute C_diag = C_tmp_diag + C_ext_diag
          *  and  C_offd = C_tmp_offd + C_ext_offd   !!!!
          *  Now fill in values
          *-----------------------------------------------------------------------*/

         for (ik = 0; ik < num_cols_diag_B; ik++)
            B_marker[ik] = -1;

         for (ik = 0; ik < num_cols_offd_C; ik++)
            B_marker_offd[ik] = -1;

         /*-----------------------------------------------------------------------
          *  Populate matrices
          *-----------------------------------------------------------------------*/

         nnz_d = 0;
         nnz_o = 0;
         nnz_o = 0;
         if (ii)
         {
            nnz_d = C_diag_array[ii-1];
            nnz_o = C_offd_array[ii-1];
         }
         for (ik = ns; ik < ne; ik++)
         {
            C_diag_i[ik] = nnz_d;
            C_offd_i[ik] = nnz_o;
            for (jk = C_tmp_diag_i[ik]; jk < C_tmp_diag_i[ik+1]; jk++)
            {
               jcol = C_tmp_diag_j[jk];
               C_diag_j[nnz_d] = jcol;
               C_diag_data[nnz_d] = C_tmp_diag_data[jk];
               B_marker[jcol] = nnz_d;
               nnz_d++;
            }
            for (jk = C_tmp_offd_i[ik]; jk < C_tmp_offd_i[ik+1]; jk++)
            {
               jcol = C_tmp_offd_j[jk];
               C_offd_j[nnz_o] = jcol;
               C_offd_data[nnz_o] = C_tmp_offd_data[jk];
               B_marker_offd[jcol] = nnz_o;
               nnz_o++;
            }
            for (jk = 0; jk < num_sends_A; jk++)
               for (j1 = send_map_starts_A[jk]; j1 < send_map_starts_A[jk+1]; j1++)
                  if (send_map_elmts_A[j1] == ik)
                  {
                     for (j2 = C_ext_diag_i[j1]; j2 < C_ext_diag_i[j1+1]; j2++)
                     {
                        jcol = C_ext_diag_j[j2];
                        if (B_marker[jcol] < C_diag_i[ik])
                        {
                           C_diag_j[nnz_d] = jcol;
                           C_diag_data[nnz_d] = C_ext_diag_data[j2];
                           B_marker[jcol] = nnz_d;
                           nnz_d++;
                        }
                        else
                           C_diag_data[B_marker[jcol]] += C_ext_diag_data[j2];
                     }
                     for (j2 = C_ext_offd_i[j1]; j2 < C_ext_offd_i[j1+1]; j2++)
                     {
                        jcol = C_ext_offd_j[j2];
                        if (B_marker_offd[jcol] < C_offd_i[ik])
                        {
                           C_offd_j[nnz_o] = jcol;
                           C_offd_data[nnz_o] = C_ext_offd_data[j2];
                           B_marker_offd[jcol] = nnz_o;
                           nnz_o++;
                        }
                        else
                           C_offd_data[B_marker_offd[jcol]] += C_ext_offd_data[j2];
                     }
                     break;
                  }
         }
         hypre_TFree(B_marker, HYPRE_MEMORY_HOST);
         hypre_TFree(B_marker_offd, HYPRE_MEMORY_HOST);
      } /*end parallel region */
      hypre_TFree(C_diag_array, HYPRE_MEMORY_HOST);
      hypre_TFree(C_offd_array, HYPRE_MEMORY_HOST);
   }

   /*C = hypre_ParCSRMatrixCreate(comm, n_cols_A, n_cols_B, col_starts_A,
     col_starts_B, num_cols_offd_C, nnz_diag, nnz_offd);

     hypre_CSRMatrixDestroy(hypre_ParCSRMatrixDiag(C));
     hypre_CSRMatrixDestroy(hypre_ParCSRMatrixOffd(C)); */
#ifdef HYPRE_NO_GLOBAL_PARTITION
   /* row_starts[0] is start of local rows.  row_starts[1] is start of next
      processor's rows */
   first_row_index = col_starts_A[0];
   local_num_rows = (HYPRE_Int)(col_starts_A[1]-first_row_index );
   first_col_diag = col_starts_B[0];
   local_num_cols = (HYPRE_Int)(col_starts_B[1]-first_col_diag);
#else
   first_row_index = col_starts_A[my_id];
   local_num_rows = (HYPRE_Int)(col_starts_A[my_id+1]-first_row_index);
   first_col_diag = col_starts_B[my_id];
   local_num_cols = (HYPRE_Int)(col_starts_B[my_id+1]-first_col_diag);
#endif

   C = hypre_CTAlloc(hypre_ParCSRMatrix,  1, HYPRE_MEMORY_HOST);
   hypre_ParCSRMatrixComm(C) = comm;
   hypre_ParCSRMatrixGlobalNumRows(C) = n_cols_A;
   hypre_ParCSRMatrixGlobalNumCols(C) = n_cols_B;
   hypre_ParCSRMatrixFirstRowIndex(C) = first_row_index;
   hypre_ParCSRMatrixFirstColDiag(C) = first_col_diag;
   hypre_ParCSRMatrixLastRowIndex(C) = first_row_index + (HYPRE_BigInt)local_num_rows - 1;
   hypre_ParCSRMatrixLastColDiag(C) = first_col_diag + (HYPRE_BigInt)local_num_cols - 1;

   hypre_ParCSRMatrixColMapOffd(C) = NULL;

   hypre_ParCSRMatrixAssumedPartition(C) = NULL;

   hypre_ParCSRMatrixRowStarts(C) = col_starts_A;
   hypre_ParCSRMatrixColStarts(C) = col_starts_B;

   hypre_ParCSRMatrixCommPkg(C) = NULL;
   hypre_ParCSRMatrixCommPkgT(C) = NULL;

   /* set defaults */
   hypre_ParCSRMatrixOwnsData(C) = 1;
   hypre_ParCSRMatrixRowindices(C) = NULL;
   hypre_ParCSRMatrixRowvalues(C) = NULL;
   hypre_ParCSRMatrixGetrowactive(C) = 0;

/* Note that C does not own the partitionings */
   hypre_ParCSRMatrixSetRowStartsOwner(C,0);
   hypre_ParCSRMatrixSetColStartsOwner(C,0);

   if (C_diag) hypre_ParCSRMatrixDiag(C) = C_diag;
   else hypre_ParCSRMatrixDiag(C) = C_tmp_diag;
   if (C_offd) hypre_ParCSRMatrixOffd(C) = C_offd;
   else hypre_ParCSRMatrixOffd(C) = C_tmp_offd;

   if (num_cols_offd_C)
   {
      HYPRE_Int jj_count_offd, nnz_offd;
      HYPRE_BigInt *new_col_map_offd_C = NULL;

      P_marker = hypre_CTAlloc(HYPRE_Int, num_cols_offd_C, HYPRE_MEMORY_HOST);
      for (i=0; i < num_cols_offd_C; i++)
         P_marker[i] = -1;

      jj_count_offd = 0;
      nnz_offd = C_offd_i[num_cols_diag_A];
      for (i=0; i < nnz_offd; i++)
      {
         i1 = C_offd_j[i];
         if (P_marker[i1])
         {
            P_marker[i1] = 0;
            jj_count_offd++;
         }
      }

      if (jj_count_offd < num_cols_offd_C)
      {
         new_col_map_offd_C = hypre_CTAlloc(HYPRE_BigInt, jj_count_offd, HYPRE_MEMORY_HOST);
         jj_count_offd = 0;
         for (i=0; i < num_cols_offd_C; i++)
            if (!P_marker[i])
            {
               P_marker[i] = jj_count_offd;
               new_col_map_offd_C[jj_count_offd++] = col_map_offd_C[i];
            }

         for (i=0; i < nnz_offd; i++)
         {
            i1 = C_offd_j[i];
            C_offd_j[i] = P_marker[i1];
         }

         num_cols_offd_C = jj_count_offd;
         hypre_TFree(col_map_offd_C, HYPRE_MEMORY_HOST);
         col_map_offd_C = new_col_map_offd_C;
         hypre_CSRMatrixNumCols(hypre_ParCSRMatrixOffd(C)) = num_cols_offd_C;
      }
      hypre_TFree(P_marker, HYPRE_MEMORY_HOST);
   }
   hypre_ParCSRMatrixColMapOffd(C) = col_map_offd_C;
   /*-----------------------------------------------------------------------
    *  Free various arrays
    *-----------------------------------------------------------------------*/

   if (C_ext_size || num_cols_offd_B)
   {
      hypre_TFree(C_ext_diag_i, HYPRE_MEMORY_HOST);
      hypre_TFree(C_ext_offd_i, HYPRE_MEMORY_HOST);
   }
   if (C_ext_diag_size)
   {
      hypre_TFree(C_ext_diag_j, HYPRE_MEMORY_HOST);
      hypre_TFree(C_ext_diag_data, HYPRE_MEMORY_HOST);
   }
   if (C_ext_offd_size)
   {
      hypre_TFree(C_ext_offd_j, HYPRE_MEMORY_HOST);
      hypre_TFree(C_ext_offd_data, HYPRE_MEMORY_HOST);
   }
   if (num_cols_offd_B) hypre_TFree(map_B_to_C, HYPRE_MEMORY_HOST);

   if (C_diag) hypre_CSRMatrixDestroy(C_tmp_diag);
   if (C_offd) hypre_CSRMatrixDestroy(C_tmp_offd);

   return C;

}

HYPRE_Int
hypre_ParvecBdiagInvScal( hypre_ParVector     *b,
                          HYPRE_Int            blockSize,
                          hypre_ParVector    **bs,
                          hypre_ParCSRMatrix  *A)
{
   MPI_Comm         comm     = hypre_ParCSRMatrixComm(b);
   HYPRE_Int        num_procs, my_id;
   hypre_MPI_Comm_rank(comm, &my_id);
   hypre_MPI_Comm_size(comm, &num_procs);

   HYPRE_Int i, j, s, block_start, block_end;
   HYPRE_BigInt nrow_global = hypre_ParVectorGlobalSize(b);
   HYPRE_BigInt first_row   = hypre_ParVectorFirstIndex(b);
   HYPRE_BigInt last_row    = hypre_ParVectorLastIndex(b);
   HYPRE_BigInt end_row     = last_row + 1; /* one past-the-last */
   HYPRE_BigInt first_row_block = first_row / (HYPRE_BigInt)(blockSize) * (HYPRE_BigInt)blockSize;
   HYPRE_BigInt end_row_block   = hypre_min( (last_row / (HYPRE_BigInt)blockSize + 1) * (HYPRE_BigInt)blockSize, nrow_global );

   hypre_assert(blockSize == A->bdiag_size);
   HYPRE_Complex *bdiaginv = A->bdiaginv;
   hypre_ParCSRCommPkg *comm_pkg = A->bdiaginv_comm_pkg;

   HYPRE_Complex *dense = bdiaginv;

   //for (i=first_row_block; i < end_row; i+=blockSize) ;
   //printf("===[%d %d), [ %d %d ) %d === \n", first_row, end_row, first_row_block, end_row_block, i);

   /* local vector of b */
   hypre_Vector    *b_local      = hypre_ParVectorLocalVector(b);
   HYPRE_Complex   *b_local_data = hypre_VectorData(b_local);
   /* number of sends (#procs) */
   HYPRE_Int num_sends = hypre_ParCSRCommPkgNumSends(comm_pkg);
   /* number of rows to send */
   HYPRE_Int num_rows_send = hypre_ParCSRCommPkgSendMapStart(comm_pkg, num_sends);
   /* number of recvs (#procs) */
   HYPRE_Int num_recvs = hypre_ParCSRCommPkgNumRecvs(comm_pkg);
   /* number of rows to recv */
   HYPRE_Int num_rows_recv = hypre_ParCSRCommPkgRecvVecStart(comm_pkg, num_recvs);
   hypre_ParCSRCommHandle  *comm_handle;

#ifdef HYPRE_NO_GLOBAL_PARTITION
   j = 2;
#else
   j = num_procs + 1;
#endif
   HYPRE_BigInt *part = hypre_TAlloc(HYPRE_BigInt, j, HYPRE_MEMORY_HOST);
   memcpy(part, hypre_ParVectorPartitioning(b), j*sizeof(HYPRE_BigInt));
   hypre_ParVector *bnew = hypre_ParVectorCreate( hypre_ParVectorComm(b),
                                                  hypre_ParVectorGlobalSize(b), part );
   hypre_ParVectorInitialize(bnew);
   hypre_Vector    *bnew_local      = hypre_ParVectorLocalVector(bnew);
   HYPRE_Complex   *bnew_local_data = hypre_VectorData(bnew_local);

   /* send and recv b */
   HYPRE_Complex *send_b = hypre_TAlloc(HYPRE_Complex, num_rows_send, HYPRE_MEMORY_HOST);
   HYPRE_Complex *recv_b = hypre_TAlloc(HYPRE_Complex, num_rows_recv, HYPRE_MEMORY_HOST);

   for (i = 0; i < num_rows_send; i++)
   {
      j = hypre_ParCSRCommPkgSendMapElmt(comm_pkg, i);
      send_b[i] = b_local_data[j];
   }
   comm_handle = hypre_ParCSRCommHandleCreate(1, comm_pkg, send_b, recv_b);
   /* ... */
   hypre_ParCSRCommHandleDestroy(comm_handle);

   for (block_start = first_row_block; block_start < end_row_block; block_start += blockSize)
   {
      HYPRE_BigInt big_i;
      block_end = hypre_min(block_start + (HYPRE_BigInt)blockSize, nrow_global);
      s = (HYPRE_Int)(block_end - block_start);
      for (big_i = block_start; big_i < block_end; big_i++)
      {
         if (big_i < first_row || big_i >= end_row)
         {
            continue;
         }

         HYPRE_Int local_i = (HYPRE_Int)(big_i - first_row);
         HYPRE_Int block_i = (HYPRE_Int)(big_i - block_start);

         bnew_local_data[local_i] = 0.0;

         for (j = 0; j < s; j++)
         {
            HYPRE_BigInt global_rid = block_start + (HYPRE_BigInt)j;
            HYPRE_Complex val = dense[block_i + j*blockSize];
            if (val == 0.0)
            {
               continue;
            }
            if (global_rid >= first_row && global_rid < end_row)
            {
               HYPRE_Int rid = (HYPRE_Int)(global_rid - first_row);
               bnew_local_data[local_i] += val * b_local_data[rid];
            }
            else
            {
               HYPRE_Int rid;

               if (global_rid < first_row)
               {
                  rid = (HYPRE_Int)(global_rid - first_row_block);
               }
               else
               {
                  rid = (HYPRE_Int)(first_row - first_row_block + global_rid - end_row);
               }
               bnew_local_data[local_i] += val * recv_b[rid];
            }
         }
      }
      dense += blockSize * blockSize;
   }

   hypre_TFree(send_b, HYPRE_MEMORY_HOST);
   hypre_TFree(recv_b, HYPRE_MEMORY_HOST);
   *bs = bnew;

   return hypre_error_flag;
}

/**
 * @brief Compute As = B^{-1}*A, where B is the block diagonal of A
 * @param[in]  A        :
 * @param[in]  blockSize:    block size
 * @param[out] B        :
 * @return
 * @warning
 */
HYPRE_Int
hypre_ParcsrBdiagInvScal( hypre_ParCSRMatrix   *A,
                          HYPRE_Int             blockSize,
                          hypre_ParCSRMatrix  **As)
{
   MPI_Comm         comm     = hypre_ParCSRMatrixComm(A);
   HYPRE_Int        num_procs, my_id;
   hypre_MPI_Comm_rank(comm, &my_id);
   hypre_MPI_Comm_size(comm, &num_procs);

   HYPRE_Int i, j, k, s;
   HYPRE_BigInt block_start, block_end;
   /* diag part of A */
   hypre_CSRMatrix *A_diag   = hypre_ParCSRMatrixDiag(A);
   HYPRE_Real      *A_diag_a = hypre_CSRMatrixData(A_diag);
   HYPRE_Int       *A_diag_i = hypre_CSRMatrixI(A_diag);
   HYPRE_Int       *A_diag_j = hypre_CSRMatrixJ(A_diag);
   /* off-diag part of A */
   hypre_CSRMatrix *A_offd   = hypre_ParCSRMatrixOffd(A);
   HYPRE_Real      *A_offd_a = hypre_CSRMatrixData(A_offd);
   HYPRE_Int       *A_offd_i = hypre_CSRMatrixI(A_offd);
   HYPRE_Int       *A_offd_j = hypre_CSRMatrixJ(A_offd);

   HYPRE_Int        num_cols_A_offd = hypre_CSRMatrixNumCols(A_offd);
   HYPRE_BigInt       *col_map_offd_A  = hypre_ParCSRMatrixColMapOffd(A);


   HYPRE_Int nrow_local = hypre_CSRMatrixNumRows(A_diag);
   HYPRE_BigInt first_row  = hypre_ParCSRMatrixFirstRowIndex(A);
   HYPRE_BigInt last_row   = hypre_ParCSRMatrixLastRowIndex(A);
   HYPRE_BigInt end_row    = first_row + (HYPRE_BigInt)nrow_local; /* one past-the-last */

   HYPRE_Int ncol_local = hypre_CSRMatrixNumCols(A_diag);
   HYPRE_BigInt first_col  = hypre_ParCSRMatrixFirstColDiag(A);
   /* HYPRE_Int last_col   = hypre_ParCSRMatrixLastColDiag(A); */
   HYPRE_BigInt end_col    = first_col + (HYPRE_BigInt)ncol_local;

   HYPRE_BigInt nrow_global = hypre_ParCSRMatrixGlobalNumRows(A);
   HYPRE_BigInt ncol_global = hypre_ParCSRMatrixGlobalNumCols(A);
   HYPRE_BigInt *row_starts = hypre_ParCSRMatrixRowStarts(A);
   void *request;

   /* if square globally and locally */
   HYPRE_Int square2 = (nrow_global == ncol_global) && (nrow_local == ncol_local) &&
      (first_row == first_col);

   if (nrow_global != ncol_global)
   {
      hypre_printf("hypre_ParcsrBdiagInvScal: only support N_ROW == N_COL\n");
      return hypre_error_flag;
   }

   /* in block diagonals, row range of the blocks this proc span */
   HYPRE_BigInt first_row_block = first_row / (HYPRE_BigInt)blockSize * (HYPRE_BigInt)blockSize;
   HYPRE_BigInt end_row_block   = hypre_min( (last_row / (HYPRE_BigInt)blockSize + 1) * (HYPRE_BigInt)blockSize, nrow_global );
   HYPRE_Int num_blocks = (HYPRE_Int)(last_row / (HYPRE_BigInt)blockSize + 1 - first_row / (HYPRE_BigInt)blockSize);

   //for (i=first_row_block; i < end_row; i+=blockSize) ;
   //printf("===[%d %d), [ %d %d ) %d === \n", first_row, end_row, first_row_block, end_row_block, i);
   //return 0;

   /* number of external rows */
   HYPRE_Int num_ext_rows = (HYPRE_Int)(end_row_block - first_row_block - (end_row - first_row));
   HYPRE_BigInt *ext_indices;
   HYPRE_Int A_ext_nnz;

   hypre_CSRMatrix *A_ext   = NULL;
   HYPRE_Complex   *A_ext_a = NULL;
   HYPRE_Int       *A_ext_i = NULL;
   HYPRE_BigInt    *A_ext_j = NULL;

   HYPRE_Real *dense_all = hypre_CTAlloc(HYPRE_Complex, num_blocks*blockSize*blockSize, HYPRE_MEMORY_HOST);
   HYPRE_Real *dense = dense_all;
   HYPRE_Int *IPIV  = hypre_TAlloc(HYPRE_Int, blockSize, HYPRE_MEMORY_HOST);
   HYPRE_Complex *dgetri_work = NULL;
   HYPRE_Int      dgetri_lwork = -1, lapack_info;

   HYPRE_Int  num_cols_A_offd_new;
   HYPRE_BigInt *col_map_offd_A_new;
   HYPRE_BigInt big_i;
   HYPRE_Int *offd2new = NULL;
   HYPRE_Int *marker_diag, *marker_newoffd;

   HYPRE_Int nnz_diag = A_diag_i[nrow_local];
   HYPRE_Int nnz_offd = A_offd_i[nrow_local];
   HYPRE_Int nnz_diag_new = 0, nnz_offd_new = 0;
   HYPRE_Int *A_diag_i_new, *A_diag_j_new, *A_offd_i_new, *A_offd_j_new;
   HYPRE_Complex *A_diag_a_new, *A_offd_a_new;
   /* heuristic */
   HYPRE_Int nnz_diag_alloc = 2 * nnz_diag;
   HYPRE_Int nnz_offd_alloc = 2 * nnz_offd;

   A_diag_i_new = hypre_CTAlloc(HYPRE_Int,     nrow_local + 1, HYPRE_MEMORY_HOST);
   A_diag_j_new = hypre_CTAlloc(HYPRE_Int,     nnz_diag_alloc, HYPRE_MEMORY_HOST);
   A_diag_a_new = hypre_CTAlloc(HYPRE_Complex, nnz_diag_alloc, HYPRE_MEMORY_HOST);
   A_offd_i_new = hypre_CTAlloc(HYPRE_Int,     nrow_local + 1, HYPRE_MEMORY_HOST);
   A_offd_j_new = hypre_CTAlloc(HYPRE_Int,     nnz_offd_alloc, HYPRE_MEMORY_HOST);
   A_offd_a_new = hypre_CTAlloc(HYPRE_Complex, nnz_offd_alloc, HYPRE_MEMORY_HOST);

   hypre_ParCSRMatrix *Anew;
   hypre_CSRMatrix    *Anew_diag;
   hypre_CSRMatrix    *Anew_offd;
   HYPRE_BigInt *row_starts_new, *col_starts_new;

   HYPRE_Real eps = 2.2e-16;

   /* Start with extracting the external rows */
   HYPRE_BigInt *ext_offd;
   ext_indices = hypre_CTAlloc(HYPRE_BigInt, num_ext_rows, HYPRE_MEMORY_HOST);
   j = 0;
   for (big_i = first_row_block; big_i < first_row; big_i++)
   {
      ext_indices[j++] = big_i;
   }
   for (big_i = end_row; big_i < end_row_block; big_i++)
   {
      ext_indices[j++] = big_i;
   }

   hypre_assert(j == num_ext_rows);

<<<<<<< HEAD
   /* create CommPkg for external rows */
   hypre_ParCSRFindExtendCommPkg(comm, nrow_global, first_row, nrow_local, row_starts,
                                 hypre_ParCSRMatrixAssumedPartition(A),
                                 num_ext_rows, ext_indices, commpkg_out);

   hypre_ParcsrGetExternalRowsInit(A, num_ext_rows, ext_indices, *commpkg_out, 1, &request);
   A_ext = hypre_ParcsrGetExternalRowsWait(request);
=======
   hypre_ParcsrGetExternalRows(A, num_ext_rows, ext_indices, &A_ext,
                               &A->bdiaginv_comm_pkg);
>>>>>>> a8cbf255

   hypre_TFree(ext_indices, HYPRE_MEMORY_HOST);

   A_ext_i = hypre_CSRMatrixI(A_ext);
   A_ext_j = hypre_CSRMatrixBigJ(A_ext);
   A_ext_a = hypre_CSRMatrixData(A_ext);
   A_ext_nnz = A_ext_i[num_ext_rows];
   ext_offd = hypre_CTAlloc(HYPRE_BigInt, A_ext_nnz, HYPRE_MEMORY_HOST);

   /* fint the offd incides in A_ext */
   for (i = 0, j = 0; i < A_ext_nnz; i++)
   {
      /* global index */
      HYPRE_BigInt cid = A_ext_j[i];
      /* keep the offd indices */
      if (cid < first_col || cid >= end_col)
      {
         ext_offd[j++] = cid;
      }
   }
   /* remove duplicates after sorting (TODO better ways?) */
   hypre_BigQsort0(ext_offd, 0, j-1);
   for (i = 0, k = 0; i < j; i++)
   {
      if (i == 0 || ext_offd[i] != ext_offd[i-1])
      {
         ext_offd[k++] = ext_offd[i];
      }
   }
   /* uniion these `k' new indices into col_map_offd_A */
   col_map_offd_A_new = hypre_CTAlloc(HYPRE_BigInt, num_cols_A_offd + k, HYPRE_MEMORY_HOST);
   if (k)
   {
      /* map offd to offd_new */
      offd2new = hypre_CTAlloc(HYPRE_Int, num_cols_A_offd, HYPRE_MEMORY_HOST);
   }
   hypre_union2(num_cols_A_offd, col_map_offd_A, k, ext_offd,
                &num_cols_A_offd_new, col_map_offd_A_new, offd2new, NULL);
   hypre_TFree(ext_offd, HYPRE_MEMORY_HOST);
   /*
    *   adjust column indices in A_ext
    */
   for (i = 0; i < A_ext_nnz; i++)
   {
      HYPRE_BigInt cid = A_ext_j[i];
      if (cid < first_col || cid >= end_col)
      {
         j = hypre_BigBinarySearch(col_map_offd_A_new, cid, num_cols_A_offd_new);
         /* searching must succeed */
         hypre_assert(j >= 0 && j < num_cols_A_offd_new);
         /* trick: save ncol_local + j back */
         A_ext_j[i] = ncol_local + j;
      }
      else
      {
         /* save local index: [0, ncol_local-1] */
         A_ext_j[i] = cid - first_col;
      }
   }

   /* marker for diag */
   marker_diag = hypre_TAlloc(HYPRE_Int, ncol_local, HYPRE_MEMORY_HOST);
   for (i = 0; i < ncol_local; i++)
   {
      marker_diag[i] = -1;
   }
   /* marker for newoffd */
   marker_newoffd = hypre_TAlloc(HYPRE_Int, num_cols_A_offd_new, HYPRE_MEMORY_HOST);
   for (i = 0; i < num_cols_A_offd_new; i++)
   {
      marker_newoffd[i] = -1;
   }

   /* outer most loop for blocks */
   for (block_start = first_row_block; block_start < end_row_block; block_start += (HYPRE_BigInt)blockSize)
   {
      HYPRE_BigInt big_i;
      block_end = hypre_min(block_start + (HYPRE_BigInt)blockSize, nrow_global);
      s = (HYPRE_Int)(block_end - block_start);

      /* 1. fill the dense block diag matrix */
      for (big_i = block_start; big_i < block_end; big_i++)
      {
         /* row index in this block */
         HYPRE_Int block_i = (HYPRE_Int)(big_i - block_start);

         /* row index i: it can be local or external */
         if (big_i >= first_row && big_i < end_row)
         {
            /* is a local row */
            j = (HYPRE_Int)(big_i - first_row);
            for (k = A_diag_i[j]; k < A_diag_i[j+1]; k++)
            {
               HYPRE_BigInt cid = (HYPRE_BigInt)A_diag_j[k] + first_col;
               if (cid >= block_start && cid < block_end)
               {
                  dense[block_i + (HYPRE_Int)(cid-block_start)*blockSize] = A_diag_a[k];
               }
            }
            if (num_cols_A_offd)
            {
               for (k = A_offd_i[j]; k < A_offd_i[j+1]; k++)
               {
                  HYPRE_BigInt cid = col_map_offd_A[A_offd_j[k]];
                  if (cid >= block_start && cid < block_end)
                  {
                     dense[block_i + (HYPRE_Int)(cid-block_start)*blockSize] = A_offd_a[k];
                  }
               }
            }
         }
         else
         {
            /* is an external row */
            if (big_i < first_row)
            {
               j = (HYPRE_Int)(big_i - first_row_block);
            }
            else
            {
               j = (HYPRE_Int)(first_row - first_row_block + big_i - end_row);
            }
            for (k = A_ext_i[j]; k < A_ext_i[j+1]; k++)
            {
               HYPRE_BigInt cid = A_ext_j[k];
               /* recover the global index */
               cid = cid < (HYPRE_BigInt)ncol_local ? cid + first_col : col_map_offd_A_new[cid-ncol_local];
               if (cid >= block_start && cid < block_end)
               {
                  dense[block_i + (HYPRE_Int)(cid-block_start)*blockSize] = A_ext_a[k];
               }
            }
         }
      }

      /* 2. invert the dense matrix */
      hypre_dgetrf(&s, &s, dense, &blockSize, IPIV, &lapack_info);

      hypre_assert(lapack_info == 0);

      if (lapack_info == 0)
      {
         HYPRE_Int query = -1;
         HYPRE_Real lwork_opt;
         /* query the optimal size of work */
         hypre_dgetri(&s, dense, &blockSize, IPIV, &lwork_opt, &query, &lapack_info);

         hypre_assert(lapack_info == 0);

         if (lwork_opt > dgetri_lwork)
         {
            dgetri_lwork = lwork_opt;
            dgetri_work = hypre_TReAlloc(dgetri_work, HYPRE_Complex, dgetri_lwork, HYPRE_MEMORY_HOST);
         }

         hypre_dgetri(&s, dense, &blockSize, IPIV, dgetri_work, &dgetri_lwork, &lapack_info);

         hypre_assert(lapack_info == 0);
      }

      /* filter out *zeros* */
      HYPRE_Real Fnorm = 0.0;
      for (i = 0; i < s; i++)
      {
         for (j = 0; j < s; j++)
         {
            HYPRE_Complex t = dense[j+i*blockSize];
            Fnorm += t * t;
         }
      }

      Fnorm = sqrt(Fnorm);

      for (i = 0; i < s; i++)
      {
         for (j = 0; j < s; j++)
         {
            if ( hypre_abs(dense[j+i*blockSize]) < eps * Fnorm )
            {
               dense[j+i*blockSize] = 0.0;
            }
         }
      }

      /* 3. premultiplication: one-pass dynamic allocation */
      for (big_i = block_start; big_i < block_end; big_i++)
      {
         /* starting points of this row in j */
         HYPRE_Int diag_i_start = nnz_diag_new;
         HYPRE_Int offd_i_start = nnz_offd_new;

         /* compute a new row with global index 'i' and local index 'local_i' */
         HYPRE_Int local_i = (HYPRE_Int)(big_i - first_row);
         /* row index in this block */
         HYPRE_Int block_i = (HYPRE_Int)(big_i - block_start);

         if (big_i < first_row || big_i >= end_row)
         {
            continue;
         }

         /* if square^2: reserve the first space in diag part to the diag entry */
         if (square2)
         {
            marker_diag[local_i] = nnz_diag_new;
            if (nnz_diag_new == nnz_diag_alloc)
            {
               nnz_diag_alloc = nnz_diag_alloc * 2 + 1;
               A_diag_j_new = hypre_TReAlloc(A_diag_j_new, HYPRE_Int,     nnz_diag_alloc, HYPRE_MEMORY_HOST);
               A_diag_a_new = hypre_TReAlloc(A_diag_a_new, HYPRE_Complex, nnz_diag_alloc, HYPRE_MEMORY_HOST);
            }
            A_diag_j_new[nnz_diag_new] = local_i;
            A_diag_a_new[nnz_diag_new] = 0.0;
            nnz_diag_new ++;
         }

         /* combine s rows */
         for (j = 0; j < s; j++)
         {
            /* row to combine: global row id */
            HYPRE_BigInt global_rid = block_start + (HYPRE_BigInt)j;
            /* the multipiler */
            HYPRE_Complex val = dense[block_i + j*blockSize];

            if (val == 0.0)
            {
               continue;
            }

            if (global_rid >= first_row && global_rid < end_row)
            {
               /* this row is local */
               HYPRE_Int rid = (HYPRE_Int)(global_rid - first_row);
               HYPRE_Int ii;

               for (ii = A_diag_i[rid]; ii < A_diag_i[rid+1]; ii++)
               {
                  HYPRE_Int col = A_diag_j[ii];
                  HYPRE_Complex vv = A_diag_a[ii];

                  if (marker_diag[col] < diag_i_start)
                  {
                     /* this col has not been seen before, create new entry */
                     marker_diag[col] = nnz_diag_new;
                     if (nnz_diag_new == nnz_diag_alloc)
                     {
                        nnz_diag_alloc = nnz_diag_alloc * 2 + 1;
                        A_diag_j_new = hypre_TReAlloc(A_diag_j_new, HYPRE_Int,     nnz_diag_alloc, HYPRE_MEMORY_HOST);
                        A_diag_a_new = hypre_TReAlloc(A_diag_a_new, HYPRE_Complex, nnz_diag_alloc, HYPRE_MEMORY_HOST);
                     }
                     A_diag_j_new[nnz_diag_new] = col;
                     A_diag_a_new[nnz_diag_new] = val * vv;
                     nnz_diag_new ++;
                  }
                  else
                  {
                     /* existing entry, update */
                     HYPRE_Int p = marker_diag[col];

                     hypre_assert(A_diag_j_new[p] == col);

                     A_diag_a_new[p] += val * vv;
                  }
               }

               for (ii = A_offd_i[rid]; ii < A_offd_i[rid+1]; ii++)
               {
                  HYPRE_Int col = A_offd_j[ii];
                  /* use the mapper to map to new offd */
                  HYPRE_Int col_new = offd2new ? offd2new[col] : col;
                  HYPRE_Complex vv = A_offd_a[ii];

                  if (marker_newoffd[col_new] < offd_i_start)
                  {
                     /* this col has not been seen before, create new entry */
                     marker_newoffd[col_new] = nnz_offd_new;
                     if (nnz_offd_new == nnz_offd_alloc)
                     {
                        nnz_offd_alloc = nnz_offd_alloc * 2 + 1;
                        A_offd_j_new = hypre_TReAlloc(A_offd_j_new, HYPRE_Int,     nnz_offd_alloc, HYPRE_MEMORY_HOST);
                        A_offd_a_new = hypre_TReAlloc(A_offd_a_new, HYPRE_Complex, nnz_offd_alloc, HYPRE_MEMORY_HOST);
                     }
                     A_offd_j_new[nnz_offd_new] = col_new;
                     A_offd_a_new[nnz_offd_new] = val * vv;
                     nnz_offd_new ++;
                  }
                  else
                  {
                     /* existing entry, update */
                     HYPRE_Int p = marker_newoffd[col_new];

                     hypre_assert(A_offd_j_new[p] == col_new);

                     A_offd_a_new[p] += val * vv;
                  }
               }
            }
            else
            {
               /* this is an external row: go to A_ext */
               HYPRE_Int rid, ii;

               if (global_rid < first_row)
               {
                  rid = (HYPRE_Int)(global_rid - first_row_block);
               }
               else
               {
                  rid = (HYPRE_Int)(first_row - first_row_block + global_rid - end_row);
               }

               for (ii = A_ext_i[rid]; ii < A_ext_i[rid+1]; ii++)
               {
                  HYPRE_Int col = (HYPRE_Int)A_ext_j[ii];
                  HYPRE_Complex vv = A_ext_a[ii];

                  if (col < ncol_local)
                  {
                     /* in diag part */
                     if (marker_diag[col] < diag_i_start)
                     {
                        /* this col has not been seen before, create new entry */
                        marker_diag[col] = nnz_diag_new;
                        if (nnz_diag_new == nnz_diag_alloc)
                        {
                           nnz_diag_alloc = nnz_diag_alloc * 2 + 1;
                           A_diag_j_new = hypre_TReAlloc(A_diag_j_new, HYPRE_Int,     nnz_diag_alloc, HYPRE_MEMORY_HOST);
                           A_diag_a_new = hypre_TReAlloc(A_diag_a_new, HYPRE_Complex, nnz_diag_alloc, HYPRE_MEMORY_HOST);
                        }
                        A_diag_j_new[nnz_diag_new] = col;
                        A_diag_a_new[nnz_diag_new] = val * vv;
                        nnz_diag_new ++;
                     }
                     else
                     {
                        /* existing entry, update */
                        HYPRE_Int p = marker_diag[col];

                        hypre_assert(A_diag_j_new[p] == col);

                        A_diag_a_new[p] += val * vv;
                     }
                  }
                  else
                  {
                     /* in offd part */
                     col -= ncol_local;

                     if (marker_newoffd[col] < offd_i_start)
                     {
                        /* this col has not been seen before, create new entry */
                        marker_newoffd[col] = nnz_offd_new;
                        if (nnz_offd_new == nnz_offd_alloc)
                        {
                           nnz_offd_alloc = nnz_offd_alloc * 2 + 1;
                           A_offd_j_new = hypre_TReAlloc(A_offd_j_new, HYPRE_Int,     nnz_offd_alloc, HYPRE_MEMORY_HOST);
                           A_offd_a_new = hypre_TReAlloc(A_offd_a_new, HYPRE_Complex, nnz_offd_alloc, HYPRE_MEMORY_HOST);
                        }
                        A_offd_j_new[nnz_offd_new] = col;
                        A_offd_a_new[nnz_offd_new] = val * vv;
                        nnz_offd_new ++;
                     }
                     else
                     {
                        /* existing entry, update */
                        HYPRE_Int p = marker_newoffd[col];

                        hypre_assert(A_offd_j_new[p] == col);

                        A_offd_a_new[p] += val * vv;
                     }
                  }
               }
            }
         }

         /* done for row local_i */
         A_diag_i_new[local_i + 1] = nnz_diag_new;
         A_offd_i_new[local_i + 1] = nnz_offd_new;
      } /* for i, each row */

      dense += blockSize * blockSize;
   } /* for each block */

   /* done with all rows */
   /* resize properly */
   A_diag_j_new = hypre_TReAlloc(A_diag_j_new, HYPRE_Int,     nnz_diag_new, HYPRE_MEMORY_HOST);
   A_diag_a_new = hypre_TReAlloc(A_diag_a_new, HYPRE_Complex, nnz_diag_new, HYPRE_MEMORY_HOST);
   A_offd_j_new = hypre_TReAlloc(A_offd_j_new, HYPRE_Int,     nnz_offd_new, HYPRE_MEMORY_HOST);
   A_offd_a_new = hypre_TReAlloc(A_offd_a_new, HYPRE_Complex, nnz_offd_new, HYPRE_MEMORY_HOST);

   /* readjust col_map_offd_new */
   for (i = 0; i < num_cols_A_offd_new; i++)
   {
      marker_newoffd[i] = -1;
   }
   for (i = 0; i < nnz_offd_new; i++)
   {
      j = A_offd_j_new[i];
      if (marker_newoffd[j] == -1)
      {
         marker_newoffd[j] = 1;
      }
   }
   for (i = 0, j = 0; i < num_cols_A_offd_new; i++)
   {
      if (marker_newoffd[i] == 1)
      {
         col_map_offd_A_new[j] = col_map_offd_A_new[i];
         marker_newoffd[i] = j++;
      }
   }
   num_cols_A_offd_new = j;

   for (i = 0; i < nnz_offd_new; i++)
   {
      j = marker_newoffd[A_offd_j_new[i]];
      hypre_assert(j >= 0 && j < num_cols_A_offd_new);
      A_offd_j_new[i] = j;
   }

#ifdef HYPRE_NO_GLOBAL_PARTITION
   j = 2;
#else
   j = num_procs + 1;
#endif

   row_starts_new = hypre_CTAlloc(HYPRE_BigInt, j, HYPRE_MEMORY_HOST);
   col_starts_new = hypre_CTAlloc(HYPRE_BigInt, j, HYPRE_MEMORY_HOST);
   memcpy(row_starts_new, hypre_ParCSRMatrixRowStarts(A), j*sizeof(HYPRE_BigInt));
   memcpy(col_starts_new, hypre_ParCSRMatrixColStarts(A), j*sizeof(HYPRE_BigInt));

   /* Now, we should have everything of Parcsr matrix As */
   Anew = hypre_ParCSRMatrixCreate(comm,
                                   nrow_global,
                                   ncol_global,
                                   row_starts_new,
                                   col_starts_new,
                                   num_cols_A_offd_new,
                                   nnz_diag_new,
                                   nnz_offd_new);

   Anew_diag = hypre_ParCSRMatrixDiag(Anew);
   hypre_CSRMatrixData(Anew_diag) = A_diag_a_new;
   hypre_CSRMatrixI(Anew_diag)    = A_diag_i_new;
   hypre_CSRMatrixJ(Anew_diag)    = A_diag_j_new;

   Anew_offd = hypre_ParCSRMatrixOffd(Anew);
   hypre_CSRMatrixData(Anew_offd) = A_offd_a_new;
   hypre_CSRMatrixI(Anew_offd)    = A_offd_i_new;
   hypre_CSRMatrixJ(Anew_offd)    = A_offd_j_new;

   hypre_ParCSRMatrixColMapOffd(Anew) = col_map_offd_A_new;

   hypre_ParCSRMatrixSetNumNonzeros(Anew);
   hypre_ParCSRMatrixDNumNonzeros(Anew) = (HYPRE_Real) hypre_ParCSRMatrixNumNonzeros(Anew);
   //printf("nnz_diag %d --> %d, nnz_offd %d --> %d\n", nnz_diag, nnz_diag_new, nnz_offd, nnz_offd_new);

   /* create CommPkg of Anew */
   hypre_MatvecCommPkgCreate(Anew);

   *As = Anew;

   /*
   if (bdiaginv)
   {
      *bdiaginv = dense_all;
   }
   else
   {
      hypre_TFree(dense_all, HYPRE_MEMORY_HOST);
   }
   */
   /* save diagonal blocks in A */
   A->bdiag_size = blockSize;
   A->bdiaginv = dense_all;

   /* free workspace */
   hypre_TFree(IPIV, HYPRE_MEMORY_HOST);
   hypre_TFree(dgetri_work, HYPRE_MEMORY_HOST);
   hypre_TFree(marker_diag, HYPRE_MEMORY_HOST);
   hypre_TFree(marker_newoffd, HYPRE_MEMORY_HOST);
   hypre_TFree(offd2new, HYPRE_MEMORY_HOST);
   hypre_CSRMatrixDestroy(A_ext);

   return hypre_error_flag;
}

HYPRE_Int
hypre_ParcsrGetExternalRowsInit( hypre_ParCSRMatrix   *A,
                                 HYPRE_Int             indices_len,
                                 HYPRE_BigInt         *indices,
                                 hypre_ParCSRCommPkg  *comm_pkg,
                                 HYPRE_Int             want_data,
                                 void                **request_ptr)
{
<<<<<<< HEAD
   HYPRE_Int i, j, k;
   HYPRE_Int num_sends, num_rows_send, num_nnz_send, *send_i,
             num_recvs, num_rows_recv, num_nnz_recv, *recv_i,
            *send_jstarts, *recv_jstarts, *send_i_offset;
=======
   HYPRE_Int i, j, k, i1, j1, start, end,
      num_sends, num_rows_send, num_nnz_send, *send_i,
      num_recvs, num_rows_recv, num_nnz_recv, *recv_i,
      *send_jstarts, *recv_jstarts;
>>>>>>> a8cbf255
   HYPRE_BigInt *send_j, *recv_j;
   HYPRE_Complex *send_a = NULL, *recv_a = NULL;
   hypre_ParCSRCommPkg     *comm_pkg_j;
   hypre_ParCSRCommHandle  *comm_handle, *comm_handle_j, *comm_handle_a;
   /* HYPRE_Int global_num_rows = hypre_ParCSRMatrixGlobalNumRows(A); */
   /* diag part of A */
   hypre_CSRMatrix *A_diag   = hypre_ParCSRMatrixDiag(A);
   HYPRE_Real      *A_diag_a = hypre_CSRMatrixData(A_diag);
   HYPRE_Int       *A_diag_i = hypre_CSRMatrixI(A_diag);
   HYPRE_Int       *A_diag_j = hypre_CSRMatrixJ(A_diag);
   /* HYPRE_Int local_num_rows  = hypre_CSRMatrixNumRows(A_diag); */
   /* off-diag part of A */
   hypre_CSRMatrix *A_offd   = hypre_ParCSRMatrixOffd(A);
   HYPRE_Real      *A_offd_a = hypre_CSRMatrixData(A_offd);
   HYPRE_Int       *A_offd_i = hypre_CSRMatrixI(A_offd);
   HYPRE_Int       *A_offd_j = hypre_CSRMatrixJ(A_offd);
   /* HYPRE_BigInt *row_starts      = hypre_ParCSRMatrixRowStarts(A); */
   /* HYPRE_BigInt  first_row       = hypre_ParCSRMatrixFirstRowIndex(A); */
   HYPRE_BigInt     first_col       = hypre_ParCSRMatrixFirstColDiag(A);
   HYPRE_BigInt    *col_map_offd_A  = hypre_ParCSRMatrixColMapOffd(A);
   MPI_Comm         comm = hypre_ParCSRMatrixComm(A);
   HYPRE_Int        num_procs;
   HYPRE_Int        my_id;
   void           **vrequest;
   hypre_CSRMatrix *A_ext;

   hypre_MPI_Comm_size(comm, &num_procs);
   hypre_MPI_Comm_rank(comm, &my_id);

   /* number of sends (#procs) */
   num_sends = hypre_ParCSRCommPkgNumSends(comm_pkg);
   /* number of rows to send */
   num_rows_send = hypre_ParCSRCommPkgSendMapStart(comm_pkg, num_sends);
   /* number of recvs (#procs) */
   num_recvs = hypre_ParCSRCommPkgNumRecvs(comm_pkg);
   /* number of rows to recv */
   num_rows_recv = hypre_ParCSRCommPkgRecvVecStart(comm_pkg, num_recvs);

   /* must be true if indices contains proper offd indices */
   hypre_assert(indices_len == num_rows_recv);

   /* send_i/recv_i:
    * the arrays to send and recv: we first send and recv the row lengths */
   send_i = hypre_TAlloc(HYPRE_Int, num_rows_send, HYPRE_MEMORY_HOST);
   recv_i = hypre_CTAlloc(HYPRE_Int, num_rows_recv + 1, HYPRE_MEMORY_HOST);
   /* fill the send array with row lengths */
   for (i = 0, num_nnz_send = 0; i < num_rows_send; i++)
   {
      /* j: row index to send */
      j = hypre_ParCSRCommPkgSendMapElmt(comm_pkg, i);
      send_i[i] = A_diag_i[j+1] - A_diag_i[j] + A_offd_i[j+1] - A_offd_i[j];
      num_nnz_send += send_i[i];
   }

   /* send this array out: note the shift in recv_i by one (async) */
   comm_handle = hypre_ParCSRCommHandleCreate(11, comm_pkg, send_i, recv_i+1);

   /* prepare data to send out. overlap with the above commmunication */
   send_j = hypre_TAlloc(HYPRE_BigInt, num_nnz_send, HYPRE_MEMORY_HOST);
   if (want_data)
   {
      send_a = hypre_TAlloc(HYPRE_Complex, num_nnz_send, HYPRE_MEMORY_HOST);
   }

   send_i_offset = hypre_TAlloc(HYPRE_Int, num_rows_send + 1, HYPRE_MEMORY_HOST);
   send_i_offset[0] = 0;
   hypre_TMemcpy(send_i_offset + 1, send_i, HYPRE_Int, num_rows_send,
                 HYPRE_MEMORY_HOST, HYPRE_MEMORY_HOST);
   /* prefix sum. TODO: OMP parallelization */
   for (i = 1; i <= num_rows_send; i++)
   {
      send_i_offset[i] += send_i_offset[i-1];
   }
   hypre_assert(send_i_offset[num_rows_send] == num_nnz_send);

   /* pointers to each proc in send_j */
   send_jstarts = hypre_TAlloc(HYPRE_Int, num_sends + 1, HYPRE_MEMORY_HOST);
#ifdef HYPRE_USING_OPENMP
#pragma omp parallel for HYPRE_SMP_SCHEDULE
#endif
   for (i = 0; i <= num_sends; i++)
   {
      send_jstarts[i] = send_i_offset[hypre_ParCSRCommPkgSendMapStart(comm_pkg, i)];
   }
   hypre_assert(send_jstarts[num_sends] == num_nnz_send);

   /* fill the CSR matrix: j and a */
#ifdef HYPRE_USING_OPENMP
#pragma omp parallel for HYPRE_SMP_SCHEDULE private(i,j,k)
#endif
   for (i = 0; i < num_rows_send; i++)
   {
      HYPRE_Int i1 = send_i_offset[i];
      j = hypre_ParCSRCommPkgSendMapElmt(comm_pkg, i);
      /* open row j and fill ja and a to send */
      for (k = A_diag_i[j]; k < A_diag_i[j+1]; k++)
      {
         send_j[i1] = first_col + A_diag_j[k];
         if (want_data)
         {
            send_a[i1] = A_diag_a[k];
         }
            i1++;
         }
         if (num_procs > 1)
         {
         for (k = A_offd_i[j]; k < A_offd_i[j+1]; k++)
            {
               send_j[i1] = col_map_offd_A[A_offd_j[k]];
            if (want_data)
            {
               send_a[i1] = A_offd_a[k];
            }
               i1++;
            }
         }
      hypre_assert(send_i_offset[i+1] == i1);
   }

   /* finish the above communication: send_i/recv_i */
   hypre_ParCSRCommHandleDestroy(comm_handle);

   /* adjust recv_i to ptrs */
   for (i = 1; i <= num_rows_recv; i++)
   {
      recv_i[i] += recv_i[i-1];
   }
   num_nnz_recv = recv_i[num_rows_recv];
   recv_j = hypre_CTAlloc(HYPRE_BigInt, num_nnz_recv, HYPRE_MEMORY_HOST);
   if (want_data)
   {
      recv_a = hypre_CTAlloc(HYPRE_Complex, num_nnz_recv, HYPRE_MEMORY_HOST);
   }
   recv_jstarts = hypre_CTAlloc(HYPRE_Int, num_recvs + 1, HYPRE_MEMORY_HOST);
   for (i = 1; i <= num_recvs; i++)
   {
      j = hypre_ParCSRCommPkgRecvVecStart(comm_pkg, i);
      recv_jstarts[i] = recv_i[j];
   }

   /* ready to send and recv: create a communication package for data */
   comm_pkg_j = hypre_CTAlloc(hypre_ParCSRCommPkg, 1, HYPRE_MEMORY_HOST);
   hypre_ParCSRCommPkgComm         (comm_pkg_j) = comm;
   hypre_ParCSRCommPkgNumSends     (comm_pkg_j) = num_sends;
   hypre_ParCSRCommPkgSendProcs    (comm_pkg_j) = hypre_ParCSRCommPkgSendProcs(comm_pkg);
   hypre_ParCSRCommPkgSendMapStarts(comm_pkg_j) = send_jstarts;
   hypre_ParCSRCommPkgNumRecvs     (comm_pkg_j) = num_recvs;
   hypre_ParCSRCommPkgRecvProcs    (comm_pkg_j) = hypre_ParCSRCommPkgRecvProcs(comm_pkg);
   hypre_ParCSRCommPkgRecvVecStarts(comm_pkg_j) = recv_jstarts;

   /* init communication */
   /* ja */
   comm_handle_j = hypre_ParCSRCommHandleCreate(21, comm_pkg_j, send_j, recv_j);
   if (want_data)
   {
      /* a */
      comm_handle_a = hypre_ParCSRCommHandleCreate(1, comm_pkg_j, send_a, recv_a);
   }
   else
   {
      comm_handle_a = NULL;
   }

   /* create A_ext */
   A_ext = hypre_CSRMatrixCreate(num_rows_recv, hypre_ParCSRMatrixGlobalNumCols(A), num_nnz_recv);
   hypre_CSRMatrixMemoryLocation(A_ext) = HYPRE_MEMORY_HOST;
   hypre_CSRMatrixI   (A_ext) = recv_i;
   hypre_CSRMatrixBigJ(A_ext) = recv_j;
   hypre_CSRMatrixData(A_ext) = recv_a;

   /* output */
   vrequest = hypre_TAlloc(void *, 4, HYPRE_MEMORY_HOST);
   vrequest[0] = (void *) comm_handle_j;
   vrequest[1] = (void *) comm_handle_a;
   vrequest[2] = (void *) A_ext;
   vrequest[3] = (void *) comm_pkg_j;

   *request_ptr = (void *) vrequest;

   /* free */
   hypre_TFree(send_i, HYPRE_MEMORY_HOST);
   hypre_TFree(send_i_offset, HYPRE_MEMORY_HOST);

   return hypre_error_flag;
}

hypre_CSRMatrix*
hypre_ParcsrGetExternalRowsWait(void *vrequest)
{
   void **request = (void **) vrequest;

   hypre_ParCSRCommHandle *comm_handle_j = (hypre_ParCSRCommHandle *) request[0];
   hypre_ParCSRCommHandle *comm_handle_a = (hypre_ParCSRCommHandle *) request[1];
   hypre_CSRMatrix        *A_ext         = (hypre_CSRMatrix *)        request[2];
   hypre_ParCSRCommPkg    *comm_pkg_j    = (hypre_ParCSRCommPkg *)    request[3];
   HYPRE_BigInt           *send_j        = (HYPRE_BigInt *)  hypre_ParCSRCommHandleSendData(comm_handle_j);

   if (comm_handle_a)
   {
      HYPRE_Complex *send_a = (HYPRE_Complex *) hypre_ParCSRCommHandleSendData(comm_handle_a);
      hypre_ParCSRCommHandleDestroy(comm_handle_a);
      hypre_TFree(send_a, HYPRE_MEMORY_HOST);
   }

   hypre_ParCSRCommHandleDestroy(comm_handle_j);
   hypre_TFree(send_j, HYPRE_MEMORY_HOST);

   hypre_TFree(hypre_ParCSRCommPkgSendMapStarts(comm_pkg_j), HYPRE_MEMORY_HOST);
   hypre_TFree(hypre_ParCSRCommPkgRecvVecStarts(comm_pkg_j), HYPRE_MEMORY_HOST);
   hypre_TFree(comm_pkg_j, HYPRE_MEMORY_HOST);

   hypre_TFree(request, HYPRE_MEMORY_HOST);

   return A_ext;
}

/* C = alpha * A + beta * B
 * A and B are assumed to have the same row and column partitionings */
HYPRE_Int
hypre_ParcsrAdd( HYPRE_Complex alpha,
                 hypre_ParCSRMatrix *A,
                 HYPRE_Complex beta,
                 hypre_ParCSRMatrix *B,
                 hypre_ParCSRMatrix **Cout )
{

   MPI_Comm         comm     = hypre_ParCSRMatrixComm(A);
   HYPRE_Int        num_procs, my_id;
   hypre_MPI_Comm_rank(comm, &my_id);
   hypre_MPI_Comm_size(comm, &num_procs);

   HYPRE_Int i, j;

   /* diag part of A */
   hypre_CSRMatrix *A_diag   = hypre_ParCSRMatrixDiag(A);
   HYPRE_Complex   *A_diag_a = hypre_CSRMatrixData(A_diag);
   HYPRE_Int       *A_diag_i = hypre_CSRMatrixI(A_diag);
   HYPRE_Int       *A_diag_j = hypre_CSRMatrixJ(A_diag);
   /* off-diag part of A */
   hypre_CSRMatrix *A_offd   = hypre_ParCSRMatrixOffd(A);
   HYPRE_Complex   *A_offd_a = hypre_CSRMatrixData(A_offd);
   HYPRE_Int       *A_offd_i = hypre_CSRMatrixI(A_offd);
   HYPRE_Int       *A_offd_j = hypre_CSRMatrixJ(A_offd);

   HYPRE_Int        num_cols_A_offd = hypre_CSRMatrixNumCols(A_offd);
   HYPRE_BigInt    *col_map_offd_A  = hypre_ParCSRMatrixColMapOffd(A);
   HYPRE_Int       *A2C_offd = hypre_TAlloc(HYPRE_Int, num_cols_A_offd, HYPRE_MEMORY_HOST);

   HYPRE_BigInt     nrow_global = hypre_ParCSRMatrixGlobalNumRows(A);
   HYPRE_BigInt     ncol_global = hypre_ParCSRMatrixGlobalNumCols(A);
   HYPRE_Int        nrow_local = hypre_CSRMatrixNumRows(A_diag);
   HYPRE_Int        ncol_local = hypre_CSRMatrixNumCols(A_diag);
   HYPRE_Int        nnz_diag_A = A_diag_i[nrow_local];
   HYPRE_Int        nnz_offd_A = A_offd_i[nrow_local];

   /* diag part of B */
   hypre_CSRMatrix *B_diag   = hypre_ParCSRMatrixDiag(B);
   HYPRE_Complex   *B_diag_a = hypre_CSRMatrixData(B_diag);
   HYPRE_Int       *B_diag_i = hypre_CSRMatrixI(B_diag);
   HYPRE_Int       *B_diag_j = hypre_CSRMatrixJ(B_diag);
   /* off-diag part of B */
   hypre_CSRMatrix *B_offd   = hypre_ParCSRMatrixOffd(B);
   HYPRE_Complex   *B_offd_a = hypre_CSRMatrixData(B_offd);
   HYPRE_Int       *B_offd_i = hypre_CSRMatrixI(B_offd);
   HYPRE_Int       *B_offd_j = hypre_CSRMatrixJ(B_offd);

   HYPRE_Int        num_cols_B_offd = hypre_CSRMatrixNumCols(B_offd);
   HYPRE_BigInt    *col_map_offd_B  = hypre_ParCSRMatrixColMapOffd(B);
   HYPRE_Int       *B2C_offd = hypre_TAlloc(HYPRE_Int, num_cols_B_offd, HYPRE_MEMORY_HOST);

   hypre_assert(nrow_global == hypre_ParCSRMatrixGlobalNumRows(B));
   hypre_assert(ncol_global == hypre_ParCSRMatrixGlobalNumCols(B));
   hypre_assert(nrow_local == hypre_CSRMatrixNumRows(B_diag));
   hypre_assert(ncol_local == hypre_CSRMatrixNumCols(B_diag));
   HYPRE_Int        nnz_diag_B = B_diag_i[nrow_local];
   HYPRE_Int        nnz_offd_B = B_offd_i[nrow_local];

   /* C */
   hypre_ParCSRMatrix *C;
   HYPRE_BigInt       *row_starts_C, *col_starts_C;
   hypre_CSRMatrix    *C_diag;
   hypre_CSRMatrix    *C_offd;

   HYPRE_Int        num_cols_C_offd = num_cols_A_offd + num_cols_B_offd;
   HYPRE_BigInt    *col_map_offd_C = hypre_TAlloc(HYPRE_BigInt, num_cols_C_offd, HYPRE_MEMORY_HOST);

   HYPRE_Int        nnz_diag_C_alloc = nnz_diag_A + nnz_diag_B;
   HYPRE_Int        nnz_offd_C_alloc = nnz_offd_A + nnz_offd_B;
   HYPRE_Int        nnz_diag_C = 0, nnz_offd_C = 0;

   HYPRE_Int     *C_diag_i = hypre_CTAlloc(HYPRE_Int,     nrow_local + 1, HYPRE_MEMORY_HOST);
   HYPRE_Int     *C_diag_j = hypre_CTAlloc(HYPRE_Int,     nnz_diag_C_alloc, HYPRE_MEMORY_HOST);
   HYPRE_Complex *C_diag_a = hypre_CTAlloc(HYPRE_Complex, nnz_diag_C_alloc, HYPRE_MEMORY_HOST);
   HYPRE_Int     *C_offd_i = hypre_CTAlloc(HYPRE_Int,     nrow_local + 1, HYPRE_MEMORY_HOST);
   HYPRE_Int     *C_offd_j = hypre_CTAlloc(HYPRE_Int,     nnz_offd_C_alloc, HYPRE_MEMORY_HOST);
   HYPRE_Complex *C_offd_a = hypre_CTAlloc(HYPRE_Complex, nnz_offd_C_alloc, HYPRE_MEMORY_HOST);

   hypre_union2( num_cols_A_offd, col_map_offd_A, num_cols_B_offd, col_map_offd_B,
                 &num_cols_C_offd, col_map_offd_C, A2C_offd, B2C_offd );

   HYPRE_Int     *marker_diag = hypre_TAlloc(HYPRE_Int, ncol_local, HYPRE_MEMORY_HOST);
   HYPRE_Int     *marker_offd = hypre_TAlloc(HYPRE_Int, num_cols_C_offd, HYPRE_MEMORY_HOST);

   for (i = 0; i < ncol_local; i++)
   {
      marker_diag[i] = -1;
   }
   for (i = 0; i < num_cols_C_offd; i++)
   {
      marker_offd[i] = -1;
   }

   /* main loop for each row i */
   for (i = 0; i < nrow_local; i++)
   {
      HYPRE_Int diag_i_start = nnz_diag_C;
      HYPRE_Int offd_i_start = nnz_offd_C;

      for (j = A_diag_i[i]; j < A_diag_i[i+1]; j++)
      {
         HYPRE_Int     col = A_diag_j[j];
         HYPRE_Complex val = A_diag_a[j];
         if (marker_diag[col] < diag_i_start)
         {
            /* this col has not been seen before, create new entry */
            marker_diag[col] = nnz_diag_C;
            C_diag_j[nnz_diag_C] = col;
            C_diag_a[nnz_diag_C] = alpha * val;
            nnz_diag_C ++;
         }
         else
         {
            /* this should not happen */
            hypre_printf("hypre warning: invalid ParCSR matrix %s %s %d\n",
                         __FILE__, __func__, __LINE__);
         }
      }

      for (j = B_diag_i[i]; j < B_diag_i[i+1]; j++)
      {
         HYPRE_Int     col = B_diag_j[j];
         HYPRE_Complex val = B_diag_a[j];
         if (marker_diag[col] < diag_i_start)
         {
            /* this col has not been seen before, create new entry */
            marker_diag[col] = nnz_diag_C;
            C_diag_j[nnz_diag_C] = col;
            C_diag_a[nnz_diag_C] = beta * val;
            nnz_diag_C ++;
         }
         else
         {
            /* existing entry, update */
            HYPRE_Int p = marker_diag[col];

            hypre_assert(C_diag_j[p] == col);

            C_diag_a[p] += beta * val;
         }
      }

      C_diag_i[i+1] = nnz_diag_C;

      if (num_procs <= 1)
      {
         continue;
      }

      for (j = A_offd_i[i]; j < A_offd_i[i+1]; j++)
      {
         HYPRE_Int     colA = A_offd_j[j];
         HYPRE_Int     colC = A2C_offd[colA];
         HYPRE_Complex val  = A_offd_a[j];
         if (marker_offd[colC] < offd_i_start)
         {
            /* this col has not been seen before, create new entry */
            marker_offd[colC] = nnz_offd_C;
            C_offd_j[nnz_offd_C] = colC;
            C_offd_a[nnz_offd_C] = alpha * val;
            nnz_offd_C ++;
         }
         else
         {
            /* this should not happen */
            hypre_printf("hypre warning: invalid ParCSR matrix %s %s %d\n",
                         __FILE__, __func__, __LINE__);
         }
      }

      for (j = B_offd_i[i]; j < B_offd_i[i+1]; j++)
      {
         HYPRE_Int     colB = B_offd_j[j];
         HYPRE_Int     colC = B2C_offd[colB];
         HYPRE_Complex val  = B_offd_a[j];
         if (marker_offd[colC] < offd_i_start)
         {
            /* this col has not been seen before, create new entry */
            marker_offd[colC] = nnz_offd_C;
            C_offd_j[nnz_offd_C] = colC;
            C_offd_a[nnz_offd_C] = beta * val;
            nnz_offd_C ++;
         }
         else
         {
            /* existing entry, update */
            HYPRE_Int p = marker_offd[colC];

            hypre_assert(C_offd_j[p] == colC);

            C_offd_a[p] += beta * val;
         }
      }

      C_offd_i[i+1] = nnz_offd_C;
   }

#ifdef HYPRE_NO_GLOBAL_PARTITION
   j = 2;
#else
   j = num_procs + 1;
#endif

   row_starts_C = hypre_TAlloc(HYPRE_BigInt, j, HYPRE_MEMORY_HOST);
   col_starts_C = hypre_TAlloc(HYPRE_BigInt, j, HYPRE_MEMORY_HOST);
   memcpy(row_starts_C, hypre_ParCSRMatrixRowStarts(A), j*sizeof(HYPRE_BigInt));
   memcpy(col_starts_C, hypre_ParCSRMatrixColStarts(A), j*sizeof(HYPRE_BigInt));

   /* Now, we should have everything of Parcsr matrix C */
   C = hypre_ParCSRMatrixCreate(comm,
                                nrow_global,
                                ncol_global,
                                row_starts_C,
                                col_starts_C,
                                num_cols_C_offd,
                                nnz_diag_C,
                                nnz_offd_C);

   C_diag = hypre_ParCSRMatrixDiag(C);
   hypre_CSRMatrixData(C_diag) = C_diag_a;
   hypre_CSRMatrixI(C_diag)    = C_diag_i;
   hypre_CSRMatrixJ(C_diag)    = C_diag_j;
   hypre_CSRMatrixMemoryLocation(C_diag) = HYPRE_MEMORY_HOST;

   C_offd = hypre_ParCSRMatrixOffd(C);
   hypre_CSRMatrixData(C_offd) = C_offd_a;
   hypre_CSRMatrixI(C_offd)    = C_offd_i;
   hypre_CSRMatrixJ(C_offd)    = C_offd_j;
   hypre_CSRMatrixMemoryLocation(C_offd) = HYPRE_MEMORY_HOST;

   hypre_ParCSRMatrixColMapOffd(C) = col_map_offd_C;

   hypre_ParCSRMatrixSetNumNonzeros(C);
   hypre_ParCSRMatrixDNumNonzeros(C) = (HYPRE_Real) hypre_ParCSRMatrixNumNonzeros(C);

   /* create CommPkg of C */
   hypre_MatvecCommPkgCreate(C);

   *Cout = C;

   /* done */
   hypre_TFree(A2C_offd, HYPRE_MEMORY_HOST);
   hypre_TFree(B2C_offd, HYPRE_MEMORY_HOST);
   hypre_TFree(marker_diag, HYPRE_MEMORY_HOST);
   hypre_TFree(marker_offd, HYPRE_MEMORY_HOST);

   return hypre_error_flag;
}

<<<<<<< HEAD
HYPRE_Real
hypre_ParCSRMatrixFnorm( hypre_ParCSRMatrix *A )
{

   MPI_Comm comm = hypre_ParCSRMatrixComm(A);
   HYPRE_Real f_diag, f_offd, local_result, result;

   f_diag = hypre_CSRMatrixFnorm(hypre_ParCSRMatrixDiag(A));
   f_offd = hypre_CSRMatrixFnorm(hypre_ParCSRMatrixOffd(A));
   local_result = f_diag * f_diag + f_offd * f_offd;

   hypre_MPI_Allreduce(&local_result, &result, 1, HYPRE_MPI_REAL, hypre_MPI_SUM, comm);

   return sqrt(result);
}

HYPRE_Int
hypre_ExchangeExternalRowsInit( hypre_CSRMatrix      *B_ext,
                                hypre_ParCSRCommPkg  *comm_pkg_A,
                                void                **request_ptr)
{
   MPI_Comm   comm             = hypre_ParCSRCommPkgComm(comm_pkg_A);
   HYPRE_Int  num_recvs        = hypre_ParCSRCommPkgNumRecvs(comm_pkg_A);
   HYPRE_Int *recv_procs       = hypre_ParCSRCommPkgRecvProcs(comm_pkg_A);
   HYPRE_Int *recv_vec_starts  = hypre_ParCSRCommPkgRecvVecStarts(comm_pkg_A);
   HYPRE_Int  num_sends        = hypre_ParCSRCommPkgNumSends(comm_pkg_A);
   HYPRE_Int *send_procs       = hypre_ParCSRCommPkgSendProcs(comm_pkg_A);
   HYPRE_Int *send_map_starts  = hypre_ParCSRCommPkgSendMapStarts(comm_pkg_A);

   HYPRE_Int  num_elmts_send   = send_map_starts[num_sends];
   HYPRE_Int  num_elmts_recv   = recv_vec_starts[num_recvs];

   HYPRE_Int     *B_ext_i      = B_ext ? hypre_CSRMatrixI(B_ext) : NULL;
   HYPRE_BigInt  *B_ext_j      = B_ext ? hypre_CSRMatrixBigJ(B_ext) : NULL;
   HYPRE_Complex *B_ext_data   = B_ext ? hypre_CSRMatrixData(B_ext) : NULL;
   HYPRE_Int      B_ext_ncols  = B_ext ? hypre_CSRMatrixNumCols(B_ext) : 0;
   HYPRE_Int      B_ext_nrows  = B_ext ? hypre_CSRMatrixNumRows(B_ext) : 0;
   HYPRE_Int     *B_ext_rownnz = hypre_CTAlloc(HYPRE_Int, B_ext_nrows, HYPRE_MEMORY_HOST);

   hypre_assert(num_elmts_recv == B_ext_nrows);

   /* output matrix */
   hypre_CSRMatrix *B_int;
   HYPRE_Int        B_int_nrows = num_elmts_send;
   HYPRE_Int        B_int_ncols = B_ext_ncols;
   HYPRE_Int       *B_int_i     = hypre_TAlloc(HYPRE_Int, B_int_nrows + 1, HYPRE_MEMORY_HOST);
   HYPRE_BigInt    *B_int_j     = NULL;
   HYPRE_Complex   *B_int_data  = NULL;
   HYPRE_Int        B_int_nnz;

   hypre_ParCSRCommHandle *comm_handle, *comm_handle_j, *comm_handle_a;
   hypre_ParCSRCommPkg    *comm_pkg_j;

   HYPRE_Int *jdata_recv_vec_starts;
   HYPRE_Int *jdata_send_map_starts;

   HYPRE_Int i;
   HYPRE_Int num_procs;
   void **vrequest;

   hypre_MPI_Comm_size(comm, &num_procs);

   jdata_send_map_starts = hypre_TAlloc(HYPRE_Int, num_sends+1, HYPRE_MEMORY_HOST);

   /*--------------------------------------------------------------------------
    * B_ext_rownnz contains the number of elements of row j
    * (to be determined through send_map_elmnts on the receiving end)
    *--------------------------------------------------------------------------*/
   for (i = 0; i < B_ext_nrows; i++)
   {
      B_ext_rownnz[i] = B_ext_i[i+1] - B_ext_i[i];
   }

   /*--------------------------------------------------------------------------
    * initialize communication: send/recv the row nnz
    * (note the use of comm_pkg_A, mode 12, as in transpose matvec
    *--------------------------------------------------------------------------*/
   comm_handle = hypre_ParCSRCommHandleCreate(12, comm_pkg_A, B_ext_rownnz, B_int_i + 1);

   jdata_recv_vec_starts = hypre_TAlloc(HYPRE_Int, num_recvs + 1, HYPRE_MEMORY_HOST);
   jdata_recv_vec_starts[0] = 0;
   for (i = 1; i <= num_recvs; i++)
   {
      jdata_recv_vec_starts[i] = B_ext_i[recv_vec_starts[i]];
   }

   comm_pkg_j = hypre_CTAlloc(hypre_ParCSRCommPkg, 1, HYPRE_MEMORY_HOST);
   hypre_ParCSRCommPkgComm(comm_pkg_j)      = comm;
   hypre_ParCSRCommPkgNumSends(comm_pkg_j)  = num_recvs;
   hypre_ParCSRCommPkgNumRecvs(comm_pkg_j)  = num_sends;
   hypre_ParCSRCommPkgSendProcs(comm_pkg_j) = recv_procs;
   hypre_ParCSRCommPkgRecvProcs(comm_pkg_j) = send_procs;

   hypre_ParCSRCommHandleDestroy(comm_handle);

   /*--------------------------------------------------------------------------
    * compute B_int: row nnz to row ptrs
    *--------------------------------------------------------------------------*/
   B_int_i[0] = 0;
   for (i = 1; i <= B_int_nrows; i++)
   {
      B_int_i[i] += B_int_i[i-1];
   }

   B_int_nnz = B_int_i[B_int_nrows];

   B_int_j    = hypre_TAlloc(HYPRE_BigInt,  B_int_nnz, HYPRE_MEMORY_HOST);
   B_int_data = hypre_TAlloc(HYPRE_Complex, B_int_nnz, HYPRE_MEMORY_HOST);

   for (i = 0; i <= num_sends; i++)
   {
      jdata_send_map_starts[i] = B_int_i[send_map_starts[i]];
   }

   /* note the order of send/recv is reversed */
   hypre_ParCSRCommPkgRecvVecStarts(comm_pkg_j) = jdata_send_map_starts;
   hypre_ParCSRCommPkgSendMapStarts(comm_pkg_j) = jdata_recv_vec_starts;

   /* send/recv CSR rows */
   comm_handle_a = hypre_ParCSRCommHandleCreate( 1, comm_pkg_j, B_ext_data, B_int_data);
   comm_handle_j = hypre_ParCSRCommHandleCreate(21, comm_pkg_j, B_ext_j, B_int_j);

   /* create CSR */
   B_int = hypre_CSRMatrixCreate(B_int_nrows, B_int_ncols, B_int_nnz);
   hypre_CSRMatrixMemoryLocation(B_int) = HYPRE_MEMORY_HOST;
   hypre_CSRMatrixI(B_int)    = B_int_i;
   hypre_CSRMatrixBigJ(B_int) = B_int_j;
   hypre_CSRMatrixData(B_int) = B_int_data;

   /* output */
   vrequest = hypre_TAlloc(void *, 4, HYPRE_MEMORY_HOST);
   vrequest[0] = (void *) comm_handle_j;
   vrequest[1] = (void *) comm_handle_a;
   vrequest[2] = (void *) B_int;
   vrequest[3] = (void *) comm_pkg_j;

   *request_ptr = (void *) vrequest;

   hypre_TFree(B_ext_rownnz, HYPRE_MEMORY_HOST);

   return hypre_error_flag;
}

hypre_CSRMatrix*
hypre_ExchangeExternalRowsWait(void *vrequest)
{
   void **request = (void **) vrequest;

   hypre_ParCSRCommHandle *comm_handle_j = (hypre_ParCSRCommHandle *) request[0];
   hypre_ParCSRCommHandle *comm_handle_a = (hypre_ParCSRCommHandle *) request[1];
   hypre_CSRMatrix        *B_int         = (hypre_CSRMatrix *)        request[2];
   hypre_ParCSRCommPkg    *comm_pkg_j    = (hypre_ParCSRCommPkg *)    request[3];

   /* communication done */
   hypre_ParCSRCommHandleDestroy(comm_handle_a);
   hypre_ParCSRCommHandleDestroy(comm_handle_j);

   hypre_TFree(hypre_ParCSRCommPkgSendMapStarts(comm_pkg_j), HYPRE_MEMORY_HOST);
   hypre_TFree(hypre_ParCSRCommPkgRecvVecStarts(comm_pkg_j), HYPRE_MEMORY_HOST);
   hypre_TFree(comm_pkg_j, HYPRE_MEMORY_HOST);

   hypre_TFree(request, HYPRE_MEMORY_HOST);

   return B_int;
}
=======

/* -----------------------------------------------------------------------------
 * extract submatrix A_{FF}, A_{FC}, A_{CF} or A_{CC}
 * char job[2] = "FF", "FC", "CF" or "CC"
 * ----------------------------------------------------------------------------- */

HYPRE_Int
hypre_ParCSRMatrixExtractSubmatrixFC( hypre_ParCSRMatrix  *A,
                                      HYPRE_Int           *CF_marker,
                                      HYPRE_Int           *cpts_starts_in,
                                      const char          *job,
                                      hypre_ParCSRMatrix **B_ptr,
                                      HYPRE_Real           strength_thresh)
{
   MPI_Comm                 comm     = hypre_ParCSRMatrixComm(A);
   hypre_ParCSRCommPkg     *comm_pkg = hypre_ParCSRMatrixCommPkg(A);
   hypre_ParCSRCommHandle  *comm_handle;

   /* diag part of A */
   hypre_CSRMatrix    *A_diag   = hypre_ParCSRMatrixDiag(A);
   HYPRE_Complex      *A_diag_a = hypre_CSRMatrixData(A_diag);
   HYPRE_Int          *A_diag_i = hypre_CSRMatrixI(A_diag);
   HYPRE_Int          *A_diag_j = hypre_CSRMatrixJ(A_diag);
   /* off-diag part of A */
   hypre_CSRMatrix    *A_offd   = hypre_ParCSRMatrixOffd(A);
   HYPRE_Complex      *A_offd_a = hypre_CSRMatrixData(A_offd);
   HYPRE_Int          *A_offd_i = hypre_CSRMatrixI(A_offd);
   HYPRE_Int          *A_offd_j = hypre_CSRMatrixJ(A_offd);

   HYPRE_Int           num_cols_A_offd = hypre_CSRMatrixNumCols(A_offd);
   //HYPRE_Int          *col_map_offd_A  = hypre_ParCSRMatrixColMapOffd(A);

   hypre_ParCSRMatrix *B;
   hypre_CSRMatrix    *B_diag, *B_offd;
   HYPRE_Real         *B_maxel_row;
   HYPRE_Int          *B_diag_i, *B_diag_j, *B_offd_i, *B_offd_j;
   HYPRE_Complex      *B_diag_a, *B_offd_a;
   HYPRE_Int           num_cols_B_offd, *col_map_offd_B;

   HYPRE_Int           i, j, k, k1, k2;
   HYPRE_Int           A_nlocal, B_nrow_local, B_ncol_local, B_nrow_global, B_ncol_global,
                       B_nnz_diag, B_nnz_offd;
   HYPRE_Int           total_global_fpts, total_global_cpts, *fpts_starts, *cpts_starts,
                       nf_local, nc_local;
   HYPRE_Int           row_set, col_set;
   HYPRE_Int           my_id, num_procs, *B_row_starts, *B_col_starts,
                      *sub_idx_diag, *sub_idx_offd, B_first_col;
   HYPRE_Int           num_sends, *send_buf_data;

   /* MPI size and rank*/
   hypre_MPI_Comm_size(comm, &num_procs);
   hypre_MPI_Comm_rank(comm, &my_id);

   row_set = job[0] == 'F' ? -1 : 1;
   col_set = job[1] == 'F' ? -1 : 1;

   A_nlocal = hypre_CSRMatrixNumRows(A_diag);

   /*-------------- global number of C points and local C points
    *               assuming cpts_starts is given */
   if (row_set == 1 || col_set == 1)
   {
      /* copy cpts_starts first */
      HYPRE_Int len;
#ifdef HYPRE_NO_GLOBAL_PARTITION
      len = 2;
#else
      len = num_procs + 1;
#endif
      cpts_starts = hypre_TAlloc(HYPRE_Int, len, HYPRE_MEMORY_HOST);
      memcpy(cpts_starts, cpts_starts_in, len*sizeof(HYPRE_Int));

#ifdef HYPRE_NO_GLOBAL_PARTITION
      if (my_id == (num_procs -1))
      {
         total_global_cpts = cpts_starts[1];
      }
      hypre_MPI_Bcast(&total_global_cpts, 1, HYPRE_MPI_INT, num_procs-1, comm);
      nc_local = cpts_starts[1] - cpts_starts[0];
#else
      total_global_cpts = cpts_starts[num_procs];
      nc_local = cpts_starts[my_id+1] - cpts_starts[my_id];
#endif
   }

   /*-------------- global number of F points, local F points, and F starts */
   if (row_set == -1 || col_set == -1)
   {
      nf_local = 0;
      for (i = 0; i < A_nlocal; i++)
      {
         if (CF_marker[i] < 0)
         {
            nf_local++;
         }
      }
#ifdef HYPRE_NO_GLOBAL_PARTITION
      fpts_starts = hypre_TAlloc(HYPRE_Int, 2, HYPRE_MEMORY_HOST);
      hypre_MPI_Scan(&nf_local, fpts_starts+1, 1, HYPRE_MPI_INT, hypre_MPI_SUM, comm);
      fpts_starts[0] = fpts_starts[1] - nf_local;
      if (my_id == num_procs - 1)
      {
         total_global_fpts = fpts_starts[1];
      }
      hypre_MPI_Bcast(&total_global_fpts, 1, HYPRE_MPI_INT, num_procs-1, comm);
#else
      fpts_starts = hypre_TAlloc(HYPRE_Int, num_procs+1, HYPRE_MEMORY_HOST);
      hypre_MPI_Allgather(&nf_local, 1, HYPRE_MPI_INT, &fpts_starts[1], 1, HYPRE_MPI_INT, comm);
      for (i = 2; i < num_procs+1; i++)
      {
         fpts_starts[i] += fpts_starts[i-1];
      }
      total_global_fpts = fpts_starts[num_procs];
#endif
   }

   if (row_set == -1 && col_set == -1)
   {
      /* FF */
      B_nrow_local = nf_local;
      B_ncol_local = nf_local;
      B_nrow_global = total_global_fpts;
      B_ncol_global = total_global_fpts;

      B_row_starts = B_col_starts = fpts_starts;
   }
   else if (row_set == -1 && col_set == 1)
   {
      /* FC */
      B_nrow_local = nf_local;
      B_ncol_local = nc_local;
      B_nrow_global = total_global_fpts;
      B_ncol_global = total_global_cpts;

      B_row_starts = fpts_starts;
      B_col_starts = cpts_starts;
   }
   else if (row_set == 1 && col_set == -1)
   {
      /* CF */
      B_nrow_local = nc_local;
      B_ncol_local = nf_local;
      B_nrow_global = total_global_cpts;
      B_ncol_global = total_global_fpts;

      B_row_starts = cpts_starts;
      B_col_starts = fpts_starts;
   }
   else
   {
      /* CC */
      B_nrow_local = nc_local;
      B_ncol_local = nc_local;
      B_nrow_global = total_global_cpts;
      B_ncol_global = total_global_cpts;

      B_row_starts = B_col_starts = cpts_starts;
   }

   /* global index of my first col */
#ifdef HYPRE_NO_GLOBAL_PARTITION
   B_first_col = B_col_starts[0];
#else
   B_first_col = B_col_starts[my_id];
#endif

   /* sub_idx_diag: [local] mapping from F+C to F/C, if not selected, be -1 */
   sub_idx_diag = hypre_TAlloc(HYPRE_Int, A_nlocal, HYPRE_MEMORY_HOST);
   for (i = 0, k = 0; i < A_nlocal; i++)
   {
      HYPRE_Int CF_i = CF_marker[i] > 0 ? 1 : -1;
      if (CF_i == col_set)
      {
         sub_idx_diag[i] = k++;
      }
      else
      {
         sub_idx_diag[i] = -1;
      }
   }

   hypre_assert(k == B_ncol_local);

   num_sends = hypre_ParCSRCommPkgNumSends(comm_pkg);
   send_buf_data = hypre_TAlloc(HYPRE_Int, hypre_ParCSRCommPkgSendMapStart(comm_pkg, num_sends),
                                HYPRE_MEMORY_HOST);
   k = 0;
   for (i = 0; i < num_sends; i++)
   {
      /* start pos of elements sent to send_proc[i] */
      HYPRE_Int si = hypre_ParCSRCommPkgSendMapStart(comm_pkg, i);
      HYPRE_Int ei = hypre_ParCSRCommPkgSendMapStart(comm_pkg, i+1);
      /* loop through all elems to send_proc[i] */
      for (j = si; j < ei; j++)
      {
         /* j1: local idx */
         HYPRE_Int j1 = sub_idx_diag[hypre_ParCSRCommPkgSendMapElmt(comm_pkg, j)];
         if (j1 != -1)
         {
            /* adjust j1 to B global idx */
            j1 += B_first_col;
         }
         send_buf_data[k++] = j1;
      }
   }

   hypre_assert(k == hypre_ParCSRCommPkgSendMapStart(comm_pkg, num_sends));

   /* recv buffer */
   sub_idx_offd = hypre_TAlloc(HYPRE_Int, num_cols_A_offd, HYPRE_MEMORY_HOST);
   /* create a handle to start communication. 11: for integer */
   comm_handle = hypre_ParCSRCommHandleCreate(11, comm_pkg, send_buf_data, sub_idx_offd);
   /* destroy the handle to finish communication */
   hypre_ParCSRCommHandleDestroy(comm_handle);

   for (i = 0, num_cols_B_offd = 0; i < num_cols_A_offd; i++)
   {
      if (sub_idx_offd[i] != -1)
      {
         num_cols_B_offd ++;
      }
   }
   col_map_offd_B = hypre_TAlloc(HYPRE_Int, num_cols_B_offd, HYPRE_MEMORY_HOST);
   for (i = 0, k = 0; i < num_cols_A_offd; i++)
   {
      if (sub_idx_offd[i] != -1)
      {
         col_map_offd_B[k] = sub_idx_offd[i];
         sub_idx_offd[i] = k++;
      }
   }

   hypre_assert(k == num_cols_B_offd);

   /* count nnz and set ia */
   B_nnz_diag = B_nnz_offd = 0;
   B_maxel_row = hypre_TAlloc(HYPRE_Real, B_nrow_local, HYPRE_MEMORY_HOST);
   B_diag_i = hypre_TAlloc(HYPRE_Int, B_nrow_local+1, HYPRE_MEMORY_HOST);
   B_offd_i = hypre_TAlloc(HYPRE_Int, B_nrow_local+1, HYPRE_MEMORY_HOST);
   B_diag_i[0] = B_offd_i[0] = 0;

   for (i = 0, k = 0; i < A_nlocal; i++)
   {
      HYPRE_Int CF_i = CF_marker[i] > 0 ? 1 : -1;
      if (CF_i != row_set)
      {
         continue;
      }
      k++;

      // Get max abs-value element of this row
      HYPRE_Real temp_max = 0;
      if (strength_thresh > 0) {
         for (j = A_diag_i[i]+1; j < A_diag_i[i+1]; j++) {
            if (hypre_cabs(A_diag_a[j]) > temp_max) {
               temp_max = hypre_cabs(A_diag_a[j]);
            }
         }
         for (j = A_offd_i[i]; j < A_offd_i[i+1]; j++) {
            if (hypre_cabs(A_offd_a[j]) > temp_max) {
               temp_max = hypre_cabs(A_offd_a[j]);
            }
         }
      }
      B_maxel_row[k-1] = temp_max;

      // add one for diagonal element
      j = A_diag_i[i];
      if (sub_idx_diag[A_diag_j[j]] != -1)
      {
         B_nnz_diag++;
      }

      // Count nnzs larger than tolerance times max row element
      for (j = A_diag_i[i]+1; j < A_diag_i[i+1]; j++) {
         if ( (sub_idx_diag[A_diag_j[j]] != -1) &&
              (hypre_cabs(A_diag_a[j]) > (strength_thresh*temp_max)) )
         {
            B_nnz_diag++;
         }
      }
      for (j = A_offd_i[i]; j < A_offd_i[i+1]; j++)
      {
         if ( (sub_idx_offd[A_offd_j[j]] != -1) &&
              (hypre_cabs(A_offd_a[j]) > (strength_thresh*temp_max)) )
         {
            B_nnz_offd++;
         }
      }
      B_diag_i[k] = B_nnz_diag;
      B_offd_i[k] = B_nnz_offd;
   }

   hypre_assert(k == B_nrow_local);

   B_diag_j = hypre_TAlloc(HYPRE_Int,     B_nnz_diag, HYPRE_MEMORY_HOST);
   B_diag_a = hypre_TAlloc(HYPRE_Complex, B_nnz_diag, HYPRE_MEMORY_HOST);
   B_offd_j = hypre_TAlloc(HYPRE_Int,     B_nnz_offd, HYPRE_MEMORY_HOST);
   B_offd_a = hypre_TAlloc(HYPRE_Complex, B_nnz_offd, HYPRE_MEMORY_HOST);

   for (i = 0, k=0, k1 = 0, k2 = 0; i < A_nlocal; i++)
   {
      HYPRE_Int CF_i = CF_marker[i] > 0 ? 1 : -1;
      if (CF_i != row_set)
      {
         continue;
      }
      HYPRE_Real maxel = B_maxel_row[k];
      k++;

      for (j = A_diag_i[i]; j < A_diag_i[i+1]; j++)
      {
         HYPRE_Int j1 = sub_idx_diag[A_diag_j[j]];
         if ( (j1 != -1) && ( (hypre_cabs(A_diag_a[j]) > (strength_thresh*maxel)) || j==A_diag_i[i] ) )
         {
            B_diag_j[k1] = j1;
            B_diag_a[k1] = A_diag_a[j];
            k1++;
         }
      }
      for (j = A_offd_i[i]; j < A_offd_i[i+1]; j++)
      {
         HYPRE_Int j1 = sub_idx_offd[A_offd_j[j]];
         if ((j1 != -1) && (hypre_cabs(A_offd_a[j]) > (strength_thresh*maxel)))
         {
            hypre_assert(j1 >= 0 && j1 < num_cols_B_offd);
            B_offd_j[k2] = j1;
            B_offd_a[k2] = A_offd_a[j];
            k2++;
         }
      }
   }

   hypre_assert(k1 == B_nnz_diag && k2 == B_nnz_offd);

   /* ready to create B = A(rowset, colset) */
   B = hypre_ParCSRMatrixCreate(comm,
                                B_nrow_global,
                                B_ncol_global,
                                B_row_starts,
                                B_col_starts,
                                num_cols_B_offd,
                                B_nnz_diag,
                                B_nnz_offd);

   B_diag = hypre_ParCSRMatrixDiag(B);
   hypre_CSRMatrixData(B_diag) = B_diag_a;
   hypre_CSRMatrixI(B_diag)    = B_diag_i;
   hypre_CSRMatrixJ(B_diag)    = B_diag_j;

   B_offd = hypre_ParCSRMatrixOffd(B);
   hypre_CSRMatrixData(B_offd) = B_offd_a;
   hypre_CSRMatrixI(B_offd)    = B_offd_i;
   hypre_CSRMatrixJ(B_offd)    = B_offd_j;

   hypre_ParCSRMatrixColMapOffd(B) = col_map_offd_B;

   hypre_ParCSRMatrixSetNumNonzeros(B);
   hypre_ParCSRMatrixDNumNonzeros(B) = (HYPRE_Real) hypre_ParCSRMatrixNumNonzeros(B);

   hypre_MatvecCommPkgCreate(B);

   *B_ptr = B;

   hypre_TFree(B_maxel_row, HYPRE_MEMORY_HOST);
   hypre_TFree(send_buf_data, HYPRE_MEMORY_HOST);
   hypre_TFree(sub_idx_diag, HYPRE_MEMORY_HOST);
   hypre_TFree(sub_idx_offd, HYPRE_MEMORY_HOST);

   return hypre_error_flag;
}
>>>>>>> a8cbf255
<|MERGE_RESOLUTION|>--- conflicted
+++ resolved
@@ -11,25 +11,6 @@
 #include "_hypre_lapack.h"
 #include "_hypre_blas.h"
 
-<<<<<<< HEAD
-=======
-/* RDF: The following prototype already exists in _hypre_parcsr_ls.h, so
- * something needs to be reorganized here.*/
-
-#ifdef __cplusplus
-extern "C" {
-#endif
-
-hypre_CSRMatrix *
-hypre_ExchangeRAPData( hypre_CSRMatrix *RAP_int, hypre_ParCSRCommPkg *comm_pkg_RT);
-/* reference seems necessary to prevent a problem with the
-   "headers" script... */
-
-#ifdef __cplusplus
-}
-#endif
-
->>>>>>> a8cbf255
 /* The following function was formerly part of hypre_ParMatmul
    but was removed so it can also be used for multiplication of
    Boolean matrices
@@ -3251,12 +3232,12 @@
 
    hypre_ParCSRMatrix *C;
    HYPRE_BigInt       *col_map_offd_C = NULL;
-   HYPRE_Int                  *map_B_to_C;
+   HYPRE_Int          *map_B_to_C;
 
    hypre_CSRMatrix *C_diag = NULL;
    hypre_CSRMatrix *C_tmp_diag = NULL;
 
-   HYPRE_Complex          *C_diag_data = NULL;
+   HYPRE_Complex   *C_diag_data = NULL;
    HYPRE_Int       *C_diag_i = NULL;
    HYPRE_Int       *C_diag_j = NULL;
    HYPRE_BigInt    first_col_diag_C;
@@ -3286,7 +3267,7 @@
    HYPRE_Int   *C_tmp_offd_j;
    HYPRE_Complex   *C_tmp_offd_data;
 
-   HYPRE_Complex          *C_offd_data=NULL;
+   HYPRE_Complex   *C_offd_data=NULL;
    HYPRE_Int       *C_offd_i=NULL;
    HYPRE_Int       *C_offd_j=NULL;
 
@@ -3295,22 +3276,22 @@
    HYPRE_Int       *send_map_elmts_A;
    HYPRE_Int        num_sends_A;
 
-   HYPRE_Int                num_cols_offd_C = 0;
-
-   HYPRE_Int               *P_marker;
-
-   HYPRE_Int              i, j;
-   HYPRE_Int              i1, j_indx;
+   HYPRE_Int        num_cols_offd_C = 0;
+
+   HYPRE_Int       *P_marker;
+
+   HYPRE_Int        i, j;
+   HYPRE_Int        i1, j_indx;
 
    HYPRE_BigInt     n_rows_A, n_cols_A;
    HYPRE_BigInt     n_rows_B, n_cols_B;
    /*HYPRE_Int              allsquare = 0;*/
-   HYPRE_Int              cnt, cnt_offd, cnt_diag;
+   HYPRE_Int        cnt, cnt_offd, cnt_diag;
    HYPRE_BigInt     value;
-   HYPRE_Int                num_procs, my_id;
-   HYPRE_Int                max_num_threads;
-   HYPRE_Int               *C_diag_array = NULL;
-   HYPRE_Int               *C_offd_array = NULL;
+   HYPRE_Int        num_procs, my_id;
+   HYPRE_Int        max_num_threads;
+   HYPRE_Int       *C_diag_array = NULL;
+   HYPRE_Int       *C_offd_array = NULL;
 
    HYPRE_BigInt first_row_index, first_col_diag;
    HYPRE_Int local_num_rows, local_num_cols;
@@ -4076,18 +4057,13 @@
 
    hypre_assert(j == num_ext_rows);
 
-<<<<<<< HEAD
    /* create CommPkg for external rows */
    hypre_ParCSRFindExtendCommPkg(comm, nrow_global, first_row, nrow_local, row_starts,
                                  hypre_ParCSRMatrixAssumedPartition(A),
-                                 num_ext_rows, ext_indices, commpkg_out);
-
-   hypre_ParcsrGetExternalRowsInit(A, num_ext_rows, ext_indices, *commpkg_out, 1, &request);
+                                 num_ext_rows, ext_indices, &A->bdiaginv_comm_pkg);
+
+   hypre_ParcsrGetExternalRowsInit(A, num_ext_rows, ext_indices, A->bdiaginv_comm_pkg, 1, &request);
    A_ext = hypre_ParcsrGetExternalRowsWait(request);
-=======
-   hypre_ParcsrGetExternalRows(A, num_ext_rows, ext_indices, &A_ext,
-                               &A->bdiaginv_comm_pkg);
->>>>>>> a8cbf255
 
    hypre_TFree(ext_indices, HYPRE_MEMORY_HOST);
 
@@ -4576,6 +4552,7 @@
    return hypre_error_flag;
 }
 
+
 HYPRE_Int
 hypre_ParcsrGetExternalRowsInit( hypre_ParCSRMatrix   *A,
                                  HYPRE_Int             indices_len,
@@ -4584,17 +4561,10 @@
                                  HYPRE_Int             want_data,
                                  void                **request_ptr)
 {
-<<<<<<< HEAD
    HYPRE_Int i, j, k;
    HYPRE_Int num_sends, num_rows_send, num_nnz_send, *send_i,
              num_recvs, num_rows_recv, num_nnz_recv, *recv_i,
             *send_jstarts, *recv_jstarts, *send_i_offset;
-=======
-   HYPRE_Int i, j, k, i1, j1, start, end,
-      num_sends, num_rows_send, num_nnz_send, *send_i,
-      num_recvs, num_rows_recv, num_nnz_recv, *recv_i,
-      *send_jstarts, *recv_jstarts;
->>>>>>> a8cbf255
    HYPRE_BigInt *send_j, *recv_j;
    HYPRE_Complex *send_a = NULL, *recv_a = NULL;
    hypre_ParCSRCommPkg     *comm_pkg_j;
@@ -5063,7 +5033,6 @@
    return hypre_error_flag;
 }
 
-<<<<<<< HEAD
 HYPRE_Real
 hypre_ParCSRMatrixFnorm( hypre_ParCSRMatrix *A )
 {
@@ -5229,7 +5198,7 @@
 
    return B_int;
 }
-=======
+
 
 /* -----------------------------------------------------------------------------
  * extract submatrix A_{FF}, A_{FC}, A_{CF} or A_{CC}
@@ -5600,5 +5569,4 @@
    hypre_TFree(sub_idx_offd, HYPRE_MEMORY_HOST);
 
    return hypre_error_flag;
-}
->>>>>>> a8cbf255
+}