--- conflicted
+++ resolved
@@ -5298,24 +5298,14 @@
                        hypre_ParCSRMatrix  *B,
                        hypre_ParCSRMatrix **C_ptr )
 {
-<<<<<<< HEAD
-   HYPRE_MemoryLocation memory_location_A = hypre_ParCSRMatrixMemoryLocation(A);
-   HYPRE_MemoryLocation memory_location_B = hypre_ParCSRMatrixMemoryLocation(B);
-
-=======
->>>>>>> 89521dcb
    hypre_assert(hypre_ParCSRMatrixGlobalNumRows(A) == hypre_ParCSRMatrixGlobalNumRows(B));
    hypre_assert(hypre_ParCSRMatrixGlobalNumCols(A) == hypre_ParCSRMatrixGlobalNumCols(B));
    hypre_assert(hypre_ParCSRMatrixNumRows(A) == hypre_ParCSRMatrixNumRows(B));
    hypre_assert(hypre_ParCSRMatrixNumCols(A) == hypre_ParCSRMatrixNumCols(B));
 
 #if defined(HYPRE_USING_CUDA) || defined(HYPRE_USING_HIP)
-<<<<<<< HEAD
-   if ( hypre_GetExecPolicy2(memory_location_A, memory_location_B) == HYPRE_EXEC_DEVICE )
-=======
    if ( hypre_GetExecPolicy2( hypre_ParCSRMatrixMemoryLocation(A),
                               hypre_ParCSRMatrixMemoryLocation(B) ) == HYPRE_EXEC_DEVICE )
->>>>>>> 89521dcb
    {
       hypre_ParCSRMatrixAddDevice(alpha, A, beta, B, C_ptr);
    }
