/*BHEADER**********************************************************************
 * Copyright (c) 2008,  Lawrence Livermore National Security, LLC.
 * Produced at the Lawrence Livermore National Laboratory.
 * This file is part of HYPRE.  See file COPYRIGHT for details.
 *
 * HYPRE is free software; you can redistribute it and/or modify it under the
 * terms of the GNU Lesser General Public License (as published by the Free
 * Software Foundation) version 2.1 dated February 1999.
 *
 * $Revision$
 ***********************************************************************EHEADER*/

#include "_hypre_parcsr_mv.h"

#include "_hypre_utilities.h"
#include "hypre_hopscotch_hash.h"
#include "_hypre_parcsr_mv.h"

/* RDF: The following prototype already exists in _hypre_parcsr_ls.h, so
 * something needs to be reorganized here.*/

#ifdef __cplusplus
extern "C" {
#endif

hypre_CSRMatrix *
hypre_ExchangeRAPData( hypre_CSRMatrix *RAP_int, hypre_ParCSRCommPkg *comm_pkg_RT);
/* reference seems necessary to prevent a problem with the
   "headers" script... */

#ifdef __cplusplus
}
#endif

/* The following function was formerly part of hypre_ParMatmul
   but was removed so it can also be used for multiplication of
   Boolean matrices
*/

void hypre_ParMatmul_RowSizes(
   HYPRE_Int ** C_diag_i,
   HYPRE_Int ** C_offd_i,
   /*HYPRE_Int ** B_marker,*/
   HYPRE_Int * A_diag_i,
   HYPRE_Int * A_diag_j,
   HYPRE_Int * A_offd_i,
   HYPRE_Int * A_offd_j,
   HYPRE_Int * B_diag_i,
   HYPRE_Int * B_diag_j,
   HYPRE_Int * B_offd_i,
   HYPRE_Int * B_offd_j,
   HYPRE_Int * B_ext_diag_i,
   HYPRE_Int * B_ext_diag_j,
   HYPRE_Int * B_ext_offd_i,
   HYPRE_Int * B_ext_offd_j,
   HYPRE_Int * map_B_to_C,
   HYPRE_Int *C_diag_size,
   HYPRE_Int *C_offd_size,
   HYPRE_Int num_rows_diag_A,
   HYPRE_Int num_cols_offd_A,
   HYPRE_Int allsquare,
   HYPRE_Int num_cols_diag_B,
   HYPRE_Int num_cols_offd_B,
   HYPRE_Int num_cols_offd_C
   )
{
   HYPRE_Int i1, i2, i3, jj2, jj3;
   HYPRE_Int jj_count_diag, jj_count_offd, jj_row_begin_diag, jj_row_begin_offd;
   HYPRE_Int start_indexing = 0; /* start indexing for C_data at 0 */
   HYPRE_Int num_threads = hypre_NumThreads();
   HYPRE_Int *jj_count_diag_array;
   HYPRE_Int *jj_count_offd_array;
   HYPRE_Int ii, size, rest;
   /* First pass begins here.  Computes sizes of C rows.
      Arrays computed: C_diag_i, C_offd_i, B_marker
      Arrays needed: (11, all HYPRE_Int*)
      A_diag_i, A_diag_j, A_offd_i, A_offd_j,
      B_diag_i, B_diag_j, B_offd_i, B_offd_j,
      B_ext_i, B_ext_j, col_map_offd_B,
      col_map_offd_B, B_offd_i, B_offd_j, B_ext_i, B_ext_j,
      Scalars computed: C_diag_size, C_offd_size
      Scalars needed:
      num_rows_diag_A, num_rows_diag_A, num_cols_offd_A, allsquare,
      first_col_diag_B, n_cols_B, num_cols_offd_B, num_cols_diag_B
   */

   *C_diag_i = hypre_CTAlloc(HYPRE_Int, num_rows_diag_A+1);
   *C_offd_i = hypre_CTAlloc(HYPRE_Int, num_rows_diag_A+1);
   jj_count_diag_array = hypre_CTAlloc(HYPRE_Int, num_threads);
   jj_count_offd_array = hypre_CTAlloc(HYPRE_Int, num_threads);
   /*-----------------------------------------------------------------------
    *  Loop over rows of A
    *-----------------------------------------------------------------------*/
   size = num_rows_diag_A/num_threads;
   rest = num_rows_diag_A - size*num_threads;
#ifdef HYPRE_USING_OPENMP
#pragma omp parallel private(ii, i1, jj_row_begin_diag, jj_row_begin_offd, jj_count_diag, jj_count_offd, jj2, i2, jj3, i3)
#endif
   /*for (ii=0; ii < num_threads; ii++)*/
   {
    HYPRE_Int *B_marker = NULL;
    HYPRE_Int ns, ne;
    ii = hypre_GetThreadNum();
    if (ii < rest)
    {
       ns = ii*size+ii;
       ne = (ii+1)*size+ii+1;
    }
    else
    {
       ns = ii*size+rest;
       ne = (ii+1)*size+rest;
    }
    jj_count_diag = start_indexing;
    jj_count_offd = start_indexing;

    if (num_cols_diag_B || num_cols_offd_C)
    B_marker = hypre_CTAlloc(HYPRE_Int, num_cols_diag_B+num_cols_offd_C);
    for (i1 = 0; i1 < num_cols_diag_B+num_cols_offd_C; i1++)
      B_marker[i1] = -1;

    for (i1 = ns; i1 < ne; i1++)
    {
      /*--------------------------------------------------------------------
       *  Set marker for diagonal entry, C_{i1,i1} (for square matrices).
       *--------------------------------------------------------------------*/

      jj_row_begin_diag = jj_count_diag;
      jj_row_begin_offd = jj_count_offd;
      if ( allsquare ) {
         B_marker[i1] = jj_count_diag;
         jj_count_diag++;
      }

      /*-----------------------------------------------------------------
       *  Loop over entries in row i1 of A_offd.
       *-----------------------------------------------------------------*/

      if (num_cols_offd_A)
      {
         for (jj2 = A_offd_i[i1]; jj2 < A_offd_i[i1+1]; jj2++)
         {
            i2 = A_offd_j[jj2];

            /*-----------------------------------------------------------
             *  Loop over entries in row i2 of B_ext.
             *-----------------------------------------------------------*/

            for (jj3 = B_ext_offd_i[i2]; jj3 < B_ext_offd_i[i2+1]; jj3++)
            {
               i3 = num_cols_diag_B+B_ext_offd_j[jj3];

               /*--------------------------------------------------------
                *  Check B_marker to see that C_{i1,i3} has not already
                *  been accounted for. If it has not, mark it and increment
                *  counter.
                *--------------------------------------------------------*/

               if (B_marker[i3] < jj_row_begin_offd)
               {
                  B_marker[i3] = jj_count_offd;
                  jj_count_offd++;
               }
            }
            for (jj3 = B_ext_diag_i[i2]; jj3 < B_ext_diag_i[i2+1]; jj3++)
            {
               i3 = B_ext_diag_j[jj3];

               if (B_marker[i3] < jj_row_begin_diag)
               {
                  B_marker[i3] = jj_count_diag;
                  jj_count_diag++;
               }
            }
         }
      }

      /*-----------------------------------------------------------------
       *  Loop over entries in row i1 of A_diag.
       *-----------------------------------------------------------------*/

      for (jj2 = A_diag_i[i1]; jj2 < A_diag_i[i1+1]; jj2++)
      {
         i2 = A_diag_j[jj2];

         /*-----------------------------------------------------------
          *  Loop over entries in row i2 of B_diag.
          *-----------------------------------------------------------*/

         for (jj3 = B_diag_i[i2]; jj3 < B_diag_i[i2+1]; jj3++)
         {
            i3 = B_diag_j[jj3];

            /*--------------------------------------------------------
             *  Check B_marker to see that C_{i1,i3} has not already
             *  been accounted for. If it has not, mark it and increment
             *  counter.
             *--------------------------------------------------------*/

            if (B_marker[i3] < jj_row_begin_diag)
            {
               B_marker[i3] = jj_count_diag;
               jj_count_diag++;
            }
         }

         /*-----------------------------------------------------------
          *  Loop over entries in row i2 of B_offd.
          *-----------------------------------------------------------*/

         if (num_cols_offd_B)
         {
            for (jj3 = B_offd_i[i2]; jj3 < B_offd_i[i2+1]; jj3++)
            {
               i3 = num_cols_diag_B+map_B_to_C[B_offd_j[jj3]];

               /*--------------------------------------------------------
                *  Check B_marker to see that C_{i1,i3} has not already
                *  been accounted for. If it has not, mark it and increment
                *  counter.
                *--------------------------------------------------------*/

               if (B_marker[i3] < jj_row_begin_offd)
               {
                  B_marker[i3] = jj_count_offd;
                  jj_count_offd++;
               }
            }
         }
      }

      /*--------------------------------------------------------------------
       * Set C_diag_i and C_offd_i for this row.
       *--------------------------------------------------------------------*/

      (*C_diag_i)[i1] = jj_row_begin_diag;
      (*C_offd_i)[i1] = jj_row_begin_offd;

    }
    jj_count_diag_array[ii] = jj_count_diag;
    jj_count_offd_array[ii] = jj_count_offd;

    hypre_TFree(B_marker);
#ifdef HYPRE_USING_OPENMP
#pragma omp barrier
#endif

    if (ii)
    {
       jj_count_diag = jj_count_diag_array[0];
       jj_count_offd = jj_count_offd_array[0];
       for (i1 = 1; i1 < ii; i1++)
       {
          jj_count_diag += jj_count_diag_array[i1];
          jj_count_offd += jj_count_offd_array[i1];
       }

       for (i1 = ns; i1 < ne; i1++)
       {
          (*C_diag_i)[i1] += jj_count_diag;
          (*C_offd_i)[i1] += jj_count_offd;
       }
    }
    else
    {
       (*C_diag_i)[num_rows_diag_A] = 0;
       (*C_offd_i)[num_rows_diag_A] = 0;
       for (i1 = 0; i1 < num_threads; i1++)
       {
          (*C_diag_i)[num_rows_diag_A] += jj_count_diag_array[i1];
          (*C_offd_i)[num_rows_diag_A] += jj_count_offd_array[i1];
       }
    }
   } /* end parallel loop */

   /*-----------------------------------------------------------------------
    *  Allocate C_diag_data and C_diag_j arrays.
    *  Allocate C_offd_data and C_offd_j arrays.
    *-----------------------------------------------------------------------*/

   *C_diag_size = (*C_diag_i)[num_rows_diag_A];
   *C_offd_size = (*C_offd_i)[num_rows_diag_A];

   hypre_TFree(jj_count_diag_array);
   hypre_TFree(jj_count_offd_array);

   /* End of First Pass */
}

/*--------------------------------------------------------------------------
 * hypre_ParMatmul : multiplies two ParCSRMatrices A and B and returns
 * the product in ParCSRMatrix C
 * Note that C does not own the partitionings since its row_starts
 * is owned by A and col_starts by B.
 *--------------------------------------------------------------------------*/

hypre_ParCSRMatrix *hypre_ParMatmul( hypre_ParCSRMatrix  *A,
                                     hypre_ParCSRMatrix  *B )
{
#ifdef HYPRE_PROFILE
   hypre_profile_times[HYPRE_TIMER_ID_MATMUL] -= hypre_MPI_Wtime();
#endif

   MPI_Comm         comm = hypre_ParCSRMatrixComm(A);

   hypre_CSRMatrix *A_diag = hypre_ParCSRMatrixDiag(A);

   HYPRE_Complex   *A_diag_data = hypre_CSRMatrixData(A_diag);
   HYPRE_Int       *A_diag_i = hypre_CSRMatrixI(A_diag);
   HYPRE_Int       *A_diag_j = hypre_CSRMatrixJ(A_diag);

   hypre_CSRMatrix *A_offd = hypre_ParCSRMatrixOffd(A);

   HYPRE_Complex   *A_offd_data = hypre_CSRMatrixData(A_offd);
   HYPRE_Int       *A_offd_i = hypre_CSRMatrixI(A_offd);
   HYPRE_Int       *A_offd_j = hypre_CSRMatrixJ(A_offd);

   HYPRE_Int       *row_starts_A = hypre_ParCSRMatrixRowStarts(A);
   HYPRE_Int        num_rows_diag_A = hypre_CSRMatrixNumRows(A_diag);
   HYPRE_Int        num_cols_diag_A = hypre_CSRMatrixNumCols(A_diag);
   HYPRE_Int        num_cols_offd_A = hypre_CSRMatrixNumCols(A_offd);

   hypre_CSRMatrix *B_diag = hypre_ParCSRMatrixDiag(B);

   HYPRE_Complex   *B_diag_data = hypre_CSRMatrixData(B_diag);
   HYPRE_Int       *B_diag_i = hypre_CSRMatrixI(B_diag);
   HYPRE_Int       *B_diag_j = hypre_CSRMatrixJ(B_diag);

   hypre_CSRMatrix *B_offd = hypre_ParCSRMatrixOffd(B);
   HYPRE_Int       *col_map_offd_B = hypre_ParCSRMatrixColMapOffd(B);

   HYPRE_Complex   *B_offd_data = hypre_CSRMatrixData(B_offd);
   HYPRE_Int       *B_offd_i = hypre_CSRMatrixI(B_offd);
   HYPRE_Int       *B_offd_j = hypre_CSRMatrixJ(B_offd);

   HYPRE_Int        first_col_diag_B = hypre_ParCSRMatrixFirstColDiag(B);
   HYPRE_Int        last_col_diag_B;
   HYPRE_Int       *col_starts_B = hypre_ParCSRMatrixColStarts(B);
   HYPRE_Int        num_rows_diag_B = hypre_CSRMatrixNumRows(B_diag);
   HYPRE_Int        num_cols_diag_B = hypre_CSRMatrixNumCols(B_diag);
   HYPRE_Int        num_cols_offd_B = hypre_CSRMatrixNumCols(B_offd);

   hypre_ParCSRMatrix *C;
   HYPRE_Int          *col_map_offd_C;
   HYPRE_Int          *map_B_to_C=NULL;

   hypre_CSRMatrix *C_diag;

   HYPRE_Complex   *C_diag_data;
   HYPRE_Int       *C_diag_i;
   HYPRE_Int       *C_diag_j;

   hypre_CSRMatrix *C_offd;

   HYPRE_Complex   *C_offd_data=NULL;
   HYPRE_Int       *C_offd_i=NULL;
   HYPRE_Int       *C_offd_j=NULL;

   HYPRE_Int        C_diag_size;
   HYPRE_Int        C_offd_size;
   HYPRE_Int        num_cols_offd_C = 0;
   HYPRE_Int        starts_size;
   HYPRE_Int       *row_starts_C;
   HYPRE_Int       *col_starts_C;

   hypre_CSRMatrix *Bs_ext;

   HYPRE_Complex   *Bs_ext_data;
   HYPRE_Int       *Bs_ext_i;
   HYPRE_Int       *Bs_ext_j;

   HYPRE_Complex   *B_ext_diag_data;
   HYPRE_Int       *B_ext_diag_i;
   HYPRE_Int       *B_ext_diag_j;
   HYPRE_Int        B_ext_diag_size;

   HYPRE_Complex   *B_ext_offd_data;
   HYPRE_Int       *B_ext_offd_i;
   HYPRE_Int       *B_ext_offd_j;
   HYPRE_Int        B_ext_offd_size;

   HYPRE_Int        n_rows_A, n_cols_A;
   HYPRE_Int        n_rows_B, n_cols_B;
   HYPRE_Int        allsquare = 0;
   HYPRE_Int        num_procs;
   HYPRE_Int       *my_diag_array;
   HYPRE_Int       *my_offd_array;
   HYPRE_Int        max_num_threads;
<<<<<<< HEAD
   HYPRE_Int        i, cnt;
=======
   HYPRE_Int        i, j, cnt;
>>>>>>> 83bd4be2

   HYPRE_Complex    zero = 0.0;

   n_rows_A = hypre_ParCSRMatrixGlobalNumRows(A);
   n_cols_A = hypre_ParCSRMatrixGlobalNumCols(A);
   n_rows_B = hypre_ParCSRMatrixGlobalNumRows(B);
   n_cols_B = hypre_ParCSRMatrixGlobalNumCols(B);

   max_num_threads = hypre_NumThreads();
   my_diag_array = hypre_CTAlloc(HYPRE_Int, max_num_threads);
   my_offd_array = hypre_CTAlloc(HYPRE_Int, max_num_threads);

   if (n_cols_A != n_rows_B || num_cols_diag_A != num_rows_diag_B)
   {
      hypre_error_w_msg(HYPRE_ERROR_GENERIC," Error! Incompatible matrix dimensions!\n");
      return NULL;
   }
   if ( num_rows_diag_A==num_cols_diag_B) allsquare = 1;

   /*-----------------------------------------------------------------------
    *  Extract B_ext, i.e. portion of B that is stored on neighbor procs
    *  and needed locally for matrix matrix product
    *-----------------------------------------------------------------------*/

   hypre_MPI_Comm_size(comm, &num_procs);

#ifdef HYPRE_PROFILE
   hypre_profile_times[HYPRE_TIMER_ID_RENUMBER_COLIDX] -= hypre_MPI_Wtime();
#endif

   if (num_procs > 1)
   {
      /*---------------------------------------------------------------------
       * If there exists no CommPkg for A, a CommPkg is generated using
       * equally load balanced partitionings within
       * hypre_ParCSRMatrixExtractBExt
       *--------------------------------------------------------------------*/
      Bs_ext = hypre_ParCSRMatrixExtractBExt(B,A,1);
      Bs_ext_data = hypre_CSRMatrixData(Bs_ext);
      Bs_ext_i    = hypre_CSRMatrixI(Bs_ext);
      Bs_ext_j    = hypre_CSRMatrixJ(Bs_ext);
   }
   B_ext_diag_i = hypre_CTAlloc(HYPRE_Int, num_cols_offd_A+1);
   B_ext_offd_i = hypre_CTAlloc(HYPRE_Int, num_cols_offd_A+1);
   B_ext_diag_size = 0;
   B_ext_offd_size = 0;
   last_col_diag_B = first_col_diag_B + num_cols_diag_B -1;

#ifdef HYPRE_CONCURRENT_HOPSCOTCH
   hypre_UnorderedIntSet set;
   HYPRE_Int             j;

#ifdef HYPRE_USING_OPENMP
#pragma omp parallel
#endif
   {
      HYPRE_Int size, rest, ii;
      HYPRE_Int ns, ne;
      HYPRE_Int i1, i, j;
      HYPRE_Int my_offd_size, my_diag_size;
      HYPRE_Int cnt_offd, cnt_diag;
      HYPRE_Int num_threads = hypre_NumActiveThreads();

      size = num_cols_offd_A/num_threads;
      rest = num_cols_offd_A - size*num_threads;
      ii = hypre_GetThreadNum();
      if (ii < rest)
      {
        ns = ii*size+ii;
        ne = (ii+1)*size+ii+1;
      }
      else
      {
        ns = ii*size+rest;
        ne = (ii+1)*size+rest;
      }

      my_diag_size = my_offd_size = 0;
      for (i=ns; i < ne; i++)
      {
         B_ext_diag_i[i] = my_diag_size;
         B_ext_offd_i[i] = my_offd_size;

         for (j = Bs_ext_i[i]; j < Bs_ext_i[i+1]; j++)
         {
            if (Bs_ext_j[j] < first_col_diag_B || Bs_ext_j[j] > last_col_diag_B)
            {
               my_offd_size++;
            }
            else
            {
               my_diag_size++;
            }
         }
      }
      my_diag_array[ii] = my_diag_size;
      my_offd_array[ii] = my_offd_size;

#ifdef HYPRE_USING_OPENMP
#pragma omp barrier
#endif

      if (ii)
      {
         my_diag_size = my_diag_array[0];
         my_offd_size = my_offd_array[0];
         for (i1 = 1; i1 < ii; i1++)
         {
            my_diag_size += my_diag_array[i1];
            my_offd_size += my_offd_array[i1];
         }

         for (i1 = ns; i1 < ne; i1++)
         {
            B_ext_diag_i[i1] += my_diag_size;
            B_ext_offd_i[i1] += my_offd_size;
         }
      }
      else
      {
         B_ext_diag_size = 0;
         B_ext_offd_size = 0;
         for (i1 = 0; i1 < num_threads; i1++)
         {
            B_ext_diag_size += my_diag_array[i1];
            B_ext_offd_size += my_offd_array[i1];
         }
         B_ext_diag_i[num_cols_offd_A] = B_ext_diag_size;
         B_ext_offd_i[num_cols_offd_A] = B_ext_offd_size;

         if (B_ext_diag_size)
         {
            B_ext_diag_j = hypre_CTAlloc(HYPRE_Int, B_ext_diag_size);
            B_ext_diag_data = hypre_CTAlloc(HYPRE_Complex, B_ext_diag_size);
         }
         if (B_ext_offd_size)
         {
            B_ext_offd_j = hypre_CTAlloc(HYPRE_Int, B_ext_offd_size);
            B_ext_offd_data = hypre_CTAlloc(HYPRE_Complex, B_ext_offd_size);
         }
         hypre_UnorderedIntSetCreate(&set, B_ext_offd_size + num_cols_offd_B, 16*hypre_NumThreads());
      }

#ifdef HYPRE_USING_OPENMP
#pragma omp barrier
#endif

      cnt_offd = B_ext_offd_i[ns];
      cnt_diag = B_ext_diag_i[ns];
      for (i = ns; i < ne; i++)
      {
         for (j = Bs_ext_i[i]; j < Bs_ext_i[i+1]; j++)
         {
            if (Bs_ext_j[j] < first_col_diag_B || Bs_ext_j[j] > last_col_diag_B)
            {
               hypre_UnorderedIntSetPut(&set, Bs_ext_j[j]);
               B_ext_offd_j[cnt_offd] = Bs_ext_j[j];
               B_ext_offd_data[cnt_offd++] = Bs_ext_data[j];
            }
            else
            {
               B_ext_diag_j[cnt_diag] = Bs_ext_j[j] - first_col_diag_B;
               B_ext_diag_data[cnt_diag++] = Bs_ext_data[j];
            }
         }
      }

      HYPRE_Int i_begin, i_end;
      hypre_GetSimpleThreadPartition(&i_begin, &i_end, num_cols_offd_B);
      for (i = i_begin; i < i_end; i++)
      {
         hypre_UnorderedIntSetPut(&set, col_map_offd_B[i]);
      }
   } /* omp parallel */

   if (num_procs > 1)
   {
      hypre_CSRMatrixDestroy(Bs_ext);
      Bs_ext = NULL;
   }

   col_map_offd_C = hypre_UnorderedIntSetCopyToArray(&set, &num_cols_offd_C);
   hypre_UnorderedIntSetDestroy(&set);
   hypre_UnorderedIntMap col_map_offd_C_inverse;
   hypre_sort_and_create_inverse_map(col_map_offd_C, num_cols_offd_C, &col_map_offd_C, &col_map_offd_C_inverse);

<<<<<<< HEAD
#ifdef HYPRE_USING_OPENMP
=======
>>>>>>> 83bd4be2
#pragma omp parallel for private(j) HYPRE_SMP_SCHEDULE
#endif
   for (i = 0; i < num_cols_offd_A; i++)
   {
      for (j = B_ext_offd_i[i]; j < B_ext_offd_i[i+1]; j++)
      {
         B_ext_offd_j[j] = hypre_UnorderedIntMapGet(&col_map_offd_C_inverse, B_ext_offd_j[j]);
      }
   }

   if (num_cols_offd_C)
   {
      hypre_UnorderedIntMapDestroy(&col_map_offd_C_inverse);
   }

   hypre_TFree(my_diag_array);
   hypre_TFree(my_offd_array);

<<<<<<< HEAD
   if (num_cols_offd_B)
   {
      map_B_to_C = hypre_CTAlloc(HYPRE_Int,num_cols_offd_B);
=======
     if (num_cols_offd_B)
     {
         map_B_to_C = hypre_CTAlloc(HYPRE_Int,num_cols_offd_B);
>>>>>>> 83bd4be2

#ifdef HYPRE_USING_OPENMP
#pragma omp parallel private(i)
#endif
      {
         HYPRE_Int i_begin, i_end;
         hypre_GetSimpleThreadPartition(&i_begin, &i_end, num_cols_offd_C);

         if (i_end > i_begin)
         {
            cnt = hypre_LowerBound(col_map_offd_B, col_map_offd_B + num_cols_offd_B, col_map_offd_C[i_begin]) - col_map_offd_B;
         }

         for (i = i_begin; i < i_end && cnt < num_cols_offd_B; i++)
         {
            if (col_map_offd_C[i] == col_map_offd_B[cnt])
            {
               map_B_to_C[cnt++] = i;
            }
         }
      }
   }
#else /* !HYPRE_CONCURRENT_HOPSCOTCH */

   HYPRE_Int *temp;
#ifdef HYPRE_USING_OPENMP
#pragma omp parallel
#endif
   {
      HYPRE_Int size, rest, ii;
      HYPRE_Int ns, ne;
      HYPRE_Int i1, i, j;
      HYPRE_Int my_offd_size, my_diag_size;
      HYPRE_Int cnt_offd, cnt_diag;
      HYPRE_Int num_threads = hypre_NumActiveThreads();

      size = num_cols_offd_A/num_threads;
      rest = num_cols_offd_A - size*num_threads;
      ii = hypre_GetThreadNum();
      if (ii < rest)
      {
         ns = ii*size+ii;
         ne = (ii+1)*size+ii+1;
      }
      else
      {
         ns = ii*size+rest;
         ne = (ii+1)*size+rest;
      }

      my_diag_size = my_offd_size = 0;
      for (i = ns; i < ne; i++)
      {
         B_ext_diag_i[i] = my_diag_size;
         B_ext_offd_i[i] = my_offd_size;
         for (j=Bs_ext_i[i]; j < Bs_ext_i[i+1]; j++)
         {
            if (Bs_ext_j[j] < first_col_diag_B || Bs_ext_j[j] > last_col_diag_B)
            {
               my_offd_size++;
            }
            else
            {
               my_diag_size++;
            }
         }
      }
      my_diag_array[ii] = my_diag_size;
      my_offd_array[ii] = my_offd_size;

#ifdef HYPRE_USING_OPENMP
#pragma omp barrier
#endif

      if (ii)
      {
         my_diag_size = my_diag_array[0];
         my_offd_size = my_offd_array[0];
         for (i1 = 1; i1 < ii; i1++)
         {
            my_diag_size += my_diag_array[i1];
            my_offd_size += my_offd_array[i1];
         }

         for (i1 = ns; i1 < ne; i1++)
         {
            B_ext_diag_i[i1] += my_diag_size;
            B_ext_offd_i[i1] += my_offd_size;
         }
      }
      else
      {
         B_ext_diag_size = 0;
         B_ext_offd_size = 0;
         for (i1 = 0; i1 < num_threads; i1++)
         {
            B_ext_diag_size += my_diag_array[i1];
            B_ext_offd_size += my_offd_array[i1];
         }
         B_ext_diag_i[num_cols_offd_A] = B_ext_diag_size;
         B_ext_offd_i[num_cols_offd_A] = B_ext_offd_size;

         if (B_ext_diag_size)
         {
            B_ext_diag_j = hypre_CTAlloc(HYPRE_Int, B_ext_diag_size);
            B_ext_diag_data = hypre_CTAlloc(HYPRE_Complex, B_ext_diag_size);
         }
         if (B_ext_offd_size)
         {
            B_ext_offd_j = hypre_CTAlloc(HYPRE_Int, B_ext_offd_size);
            B_ext_offd_data = hypre_CTAlloc(HYPRE_Complex, B_ext_offd_size);
         }
         if (B_ext_offd_size || num_cols_offd_B)
         {
            temp = hypre_CTAlloc(HYPRE_Int, B_ext_offd_size+num_cols_offd_B);
         }
      }

#ifdef HYPRE_USING_OPENMP
#pragma omp barrier
#endif

      cnt_offd = B_ext_offd_i[ns];
      cnt_diag = B_ext_diag_i[ns];
      for (i=ns; i < ne; i++)
      {
         for (j=Bs_ext_i[i]; j < Bs_ext_i[i+1]; j++)
         {
            if (Bs_ext_j[j] < first_col_diag_B || Bs_ext_j[j] > last_col_diag_B)
            {
               temp[cnt_offd] = Bs_ext_j[j];
               B_ext_offd_j[cnt_offd] = Bs_ext_j[j];
               B_ext_offd_data[cnt_offd++] = Bs_ext_data[j];
            }
            else
            {
               B_ext_diag_j[cnt_diag] = Bs_ext_j[j] - first_col_diag_B;
               B_ext_diag_data[cnt_diag++] = Bs_ext_data[j];
            }
         }
      }

#ifdef HYPRE_USING_OPENMP
#pragma omp barrier
#endif

      if (ii == 0)
      {
         if (num_procs > 1)
         {
            hypre_CSRMatrixDestroy(Bs_ext);
            Bs_ext = NULL;
         }

         cnt = 0;
         if (B_ext_offd_size || num_cols_offd_B)
         {
            cnt = B_ext_offd_size;
            for (i=0; i < num_cols_offd_B; i++)
            {
               temp[cnt++] = col_map_offd_B[i];
            }
            if (cnt)
            {
               HYPRE_Int  value;

               hypre_qsort0(temp, 0, cnt-1);
               num_cols_offd_C = 1;
               value = temp[0];
               for (i=1; i < cnt; i++)
               {
                  if (temp[i] > value)
                  {
                     value = temp[i];
                     temp[num_cols_offd_C++] = value;
                  }
               }
            }

            if (num_cols_offd_C)
            {
               col_map_offd_C = hypre_CTAlloc(HYPRE_Int,num_cols_offd_C);
            }

            for (i = 0; i < num_cols_offd_C; i++)
            {
               col_map_offd_C[i] = temp[i];
            }

            hypre_TFree(temp);
         }
      } /* if (ii == 0) */

#ifdef HYPRE_USING_OPENMP
#pragma omp barrier
#endif

      for (i=ns; i < ne; i++)
      {
         for (j=B_ext_offd_i[i]; j < B_ext_offd_i[i+1]; j++)
         {
            B_ext_offd_j[j] = hypre_BinarySearch(col_map_offd_C, B_ext_offd_j[j],
                                                 num_cols_offd_C);
          }
       }
   } /* end parallel region */

   hypre_TFree(my_diag_array);
   hypre_TFree(my_offd_array);

<<<<<<< HEAD
    if (num_cols_offd_B)
    {
        map_B_to_C = hypre_CTAlloc(HYPRE_Int,num_cols_offd_B);
=======
     if (num_cols_offd_B)
     {
         map_B_to_C = hypre_CTAlloc(HYPRE_Int,num_cols_offd_B);
>>>>>>> 83bd4be2

        cnt = 0;
        for (i=0; i < num_cols_offd_C; i++)
           if (col_map_offd_C[i] == col_map_offd_B[cnt])
           {
              map_B_to_C[cnt++] = i;
              if (cnt == num_cols_offd_B) break;
           }
     }

#endif /* !HYPRE_CONCURRENT_HOPSCOTCH */

#ifdef HYPRE_PROFILE
   hypre_profile_times[HYPRE_TIMER_ID_RENUMBER_COLIDX] += hypre_MPI_Wtime();
#endif

   hypre_ParMatmul_RowSizes(
      /*&C_diag_i, &C_offd_i, &B_marker,*/
      &C_diag_i, &C_offd_i,
      A_diag_i, A_diag_j, A_offd_i, A_offd_j,
      B_diag_i, B_diag_j, B_offd_i, B_offd_j,
      B_ext_diag_i, B_ext_diag_j, B_ext_offd_i, B_ext_offd_j,
      map_B_to_C,
      &C_diag_size, &C_offd_size,
      num_rows_diag_A, num_cols_offd_A, allsquare,
      num_cols_diag_B, num_cols_offd_B,
      num_cols_offd_C
      );

   /*-----------------------------------------------------------------------
    *  Allocate C_diag_data and C_diag_j arrays.
    *  Allocate C_offd_data and C_offd_j arrays.
    *-----------------------------------------------------------------------*/

   last_col_diag_B = first_col_diag_B + num_cols_diag_B - 1;
   C_diag_data = hypre_CTAlloc(HYPRE_Complex, C_diag_size);
   C_diag_j    = hypre_CTAlloc(HYPRE_Int, C_diag_size);
   if (C_offd_size)
   {
      C_offd_data = hypre_CTAlloc(HYPRE_Complex, C_offd_size);
      C_offd_j    = hypre_CTAlloc(HYPRE_Int, C_offd_size);
   }

   /*-----------------------------------------------------------------------
    *  Second Pass: Fill in C_diag_data and C_diag_j.
    *  Second Pass: Fill in C_offd_data and C_offd_j.
    *-----------------------------------------------------------------------*/

   /*-----------------------------------------------------------------------
    *  Initialize some stuff.
    *-----------------------------------------------------------------------*/
#ifdef HYPRE_USING_OPENMP
#pragma omp parallel
#endif
   {
    HYPRE_Int *B_marker = NULL;
    HYPRE_Int ns, ne, size, rest, ii;
    HYPRE_Int i1, i2, i3, jj2, jj3;
    HYPRE_Int jj_row_begin_diag, jj_count_diag;
    HYPRE_Int jj_row_begin_offd, jj_count_offd;
    HYPRE_Int num_threads;
    HYPRE_Complex a_entry; /*, a_b_product;*/

    ii = hypre_GetThreadNum();
    num_threads = hypre_NumActiveThreads();
    size = num_rows_diag_A/num_threads;
    rest = num_rows_diag_A - size*num_threads;
    if (ii < rest)
    {
       ns = ii*size+ii;
       ne = (ii+1)*size+ii+1;
    }
    else
    {
       ns = ii*size+rest;
       ne = (ii+1)*size+rest;
    }
    jj_count_diag = C_diag_i[ns];
    jj_count_offd = C_offd_i[ns];
    if (num_cols_diag_B || num_cols_offd_C)
    B_marker = hypre_CTAlloc(HYPRE_Int, num_cols_diag_B+num_cols_offd_C);
    for (i1 = 0; i1 < num_cols_diag_B+num_cols_offd_C; i1++)
      B_marker[i1] = -1;

    /*-----------------------------------------------------------------------
     *  Loop over interior c-points.
     *-----------------------------------------------------------------------*/

    for (i1 = ns; i1 < ne; i1++)
    {

      /*--------------------------------------------------------------------
       *  Create diagonal entry, C_{i1,i1}
       *--------------------------------------------------------------------*/

      jj_row_begin_diag = jj_count_diag;
      jj_row_begin_offd = jj_count_offd;
      if ( allsquare )
      {
         B_marker[i1] = jj_count_diag;
         C_diag_data[jj_count_diag] = zero;
         C_diag_j[jj_count_diag] = i1;
         jj_count_diag++;
      }

      /*-----------------------------------------------------------------
       *  Loop over entries in row i1 of A_offd.
       *-----------------------------------------------------------------*/

      if (num_cols_offd_A)
      {
         for (jj2 = A_offd_i[i1]; jj2 < A_offd_i[i1+1]; jj2++)
         {
            i2 = A_offd_j[jj2];
            a_entry = A_offd_data[jj2];

            /*-----------------------------------------------------------
             *  Loop over entries in row i2 of B_ext.
             *-----------------------------------------------------------*/

            for (jj3 = B_ext_offd_i[i2]; jj3 < B_ext_offd_i[i2+1]; jj3++)
            {
               i3 = num_cols_diag_B+B_ext_offd_j[jj3];

               /*--------------------------------------------------------
                *  Check B_marker to see that C_{i1,i3} has not already
                *  been accounted for. If it has not, create a new entry.
                *  If it has, add new contribution.
                *--------------------------------------------------------*/

               if (B_marker[i3] < jj_row_begin_offd)
               {
                  B_marker[i3] = jj_count_offd;
                  C_offd_data[jj_count_offd] = a_entry*B_ext_offd_data[jj3];
                  C_offd_j[jj_count_offd] = i3-num_cols_diag_B;
                  jj_count_offd++;
               }
               else
                  C_offd_data[B_marker[i3]] += a_entry*B_ext_offd_data[jj3];
            }
            for (jj3 = B_ext_diag_i[i2]; jj3 < B_ext_diag_i[i2+1]; jj3++)
            {
               i3 = B_ext_diag_j[jj3];
               if (B_marker[i3] < jj_row_begin_diag)
               {
                  B_marker[i3] = jj_count_diag;
                  C_diag_data[jj_count_diag] = a_entry*B_ext_diag_data[jj3];
                  C_diag_j[jj_count_diag] = i3;
                  jj_count_diag++;
               }
               else
                  C_diag_data[B_marker[i3]] += a_entry*B_ext_diag_data[jj3];
            }
         }
      }

      /*-----------------------------------------------------------------
       *  Loop over entries in row i1 of A_diag.
       *-----------------------------------------------------------------*/

      for (jj2 = A_diag_i[i1]; jj2 < A_diag_i[i1+1]; jj2++)
      {
         i2 = A_diag_j[jj2];
         a_entry = A_diag_data[jj2];

         /*-----------------------------------------------------------
          *  Loop over entries in row i2 of B_diag.
          *-----------------------------------------------------------*/

         for (jj3 = B_diag_i[i2]; jj3 < B_diag_i[i2+1]; jj3++)
         {
            i3 = B_diag_j[jj3];

            /*--------------------------------------------------------
             *  Check B_marker to see that C_{i1,i3} has not already
             *  been accounted for. If it has not, create a new entry.
             *  If it has, add new contribution.
             *--------------------------------------------------------*/

            if (B_marker[i3] < jj_row_begin_diag)
            {
               B_marker[i3] = jj_count_diag;
               C_diag_data[jj_count_diag] = a_entry*B_diag_data[jj3];
               C_diag_j[jj_count_diag] = i3;
               jj_count_diag++;
            }
            else
            {
               C_diag_data[B_marker[i3]] += a_entry*B_diag_data[jj3];
            }
         }
         if (num_cols_offd_B)
         {
            for (jj3 = B_offd_i[i2]; jj3 < B_offd_i[i2+1]; jj3++)
            {
               i3 = num_cols_diag_B+map_B_to_C[B_offd_j[jj3]];

               /*--------------------------------------------------------
                *  Check B_marker to see that C_{i1,i3} has not already
                *  been accounted for. If it has not, create a new entry.
                *  If it has, add new contribution.
                *--------------------------------------------------------*/

               if (B_marker[i3] < jj_row_begin_offd)
               {
                  B_marker[i3] = jj_count_offd;
                  C_offd_data[jj_count_offd] = a_entry*B_offd_data[jj3];
                  C_offd_j[jj_count_offd] = i3-num_cols_diag_B;
                  jj_count_offd++;
               }
               else
               {
                  C_offd_data[B_marker[i3]] += a_entry*B_offd_data[jj3];
               }
            }
         }
      }
    }
    hypre_TFree(B_marker);
   } /*end parallel region */

#ifdef HYPRE_NO_GLOBAL_PARTITION
   starts_size = 2;
#else
   starts_size = num_procs + 1;
#endif
   row_starts_C = hypre_TAlloc(HYPRE_Int, starts_size);
   col_starts_C = hypre_TAlloc(HYPRE_Int, starts_size);
   for (i = 0; i < starts_size; i++)
   {
      row_starts_C[i] = row_starts_A[i];
   }
   for (i = 0; i < starts_size; i++)
   {
      col_starts_C[i] = col_starts_B[i];
   }

   C = hypre_ParCSRMatrixCreate(comm, n_rows_A, n_cols_B,
                                row_starts_C, col_starts_C,
                                num_cols_offd_C, C_diag_size, C_offd_size);

   C_diag = hypre_ParCSRMatrixDiag(C);
   hypre_CSRMatrixData(C_diag) = C_diag_data;
   hypre_CSRMatrixI(C_diag) = C_diag_i;
   hypre_CSRMatrixJ(C_diag) = C_diag_j;

   C_offd = hypre_ParCSRMatrixOffd(C);
   hypre_CSRMatrixI(C_offd) = C_offd_i;
   hypre_ParCSRMatrixOffd(C) = C_offd;

   if (num_cols_offd_C)
   {
      hypre_CSRMatrixData(C_offd) = C_offd_data;
      hypre_CSRMatrixJ(C_offd) = C_offd_j;
      hypre_ParCSRMatrixColMapOffd(C) = col_map_offd_C;

   }

   /*-----------------------------------------------------------------------
    *  Free various arrays
    *-----------------------------------------------------------------------*/

   hypre_TFree(B_ext_diag_i);
   if (B_ext_diag_size)
   {
      hypre_TFree(B_ext_diag_j);
      hypre_TFree(B_ext_diag_data);
   }
   hypre_TFree(B_ext_offd_i);
   if (B_ext_offd_size)
   {
      hypre_TFree(B_ext_offd_j);
      hypre_TFree(B_ext_offd_data);
   }
   if (num_cols_offd_B) hypre_TFree(map_B_to_C);

#ifdef HYPRE_PROFILE
   hypre_profile_times[HYPRE_TIMER_ID_MATMUL] += hypre_MPI_Wtime();
#endif

   return C;
}

/* The following function was formerly part of hypre_ParCSRMatrixExtractBExt
   but the code was removed so it can be used for a corresponding function
   for Boolean matrices

   JSP: to allow communication overlapping, it returns comm_handle_idx and
   comm_handle_data. Before accessing B, they should be destroyed (including
   send_data contained in the comm_handle).
*/

void hypre_ParCSRMatrixExtractBExt_Arrays_Overlap(
   HYPRE_Int ** pB_ext_i,
   HYPRE_Int ** pB_ext_j,
   HYPRE_Complex ** pB_ext_data,
   HYPRE_Int ** pB_ext_row_map,
   HYPRE_Int * num_nonzeros,
   HYPRE_Int data,
   HYPRE_Int find_row_map,
   MPI_Comm comm,
   hypre_ParCSRCommPkg * comm_pkg,
   HYPRE_Int num_cols_B,
   HYPRE_Int num_recvs,
   HYPRE_Int num_sends,
   HYPRE_Int first_col_diag,
   HYPRE_Int * row_starts,
   HYPRE_Int * recv_vec_starts,
   HYPRE_Int * send_map_starts,
   HYPRE_Int * send_map_elmts,
   HYPRE_Int * diag_i,
   HYPRE_Int * diag_j,
   HYPRE_Int * offd_i,
   HYPRE_Int * offd_j,
   HYPRE_Int * col_map_offd,
   HYPRE_Real * diag_data,
   HYPRE_Real * offd_data,
   hypre_ParCSRCommHandle **comm_handle_idx,
   hypre_ParCSRCommHandle **comm_handle_data,
   HYPRE_Int *CF_marker, HYPRE_Int *CF_marker_offd,
   HYPRE_Int skip_fine, /* 1 if only coarse points are needed */
   HYPRE_Int skip_same_sign /* 1 if only points that have the same sign are needed */
   // extended based long range interpolation: skip_fine = 1, skip_same_sign = 0 for S matrix, skip_fine = 1, skip_same_sign = 1 for A matrix
   // other interpolation: skip_fine = 0, skip_same_sign = 0
   )
{
   hypre_ParCSRCommHandle *comm_handle, *row_map_comm_handle = NULL;
   hypre_ParCSRCommPkg *tmp_comm_pkg;
   HYPRE_Int *B_int_i;
   HYPRE_Int *B_int_j;
   HYPRE_Int *B_ext_i;
   HYPRE_Int * B_ext_j;
   HYPRE_Complex * B_ext_data;
   HYPRE_Complex * B_int_data;
   HYPRE_Int * B_int_row_map;
   HYPRE_Int * B_ext_row_map;
   HYPRE_Int num_procs, my_id;
   HYPRE_Int *jdata_recv_vec_starts;
   HYPRE_Int *jdata_send_map_starts;

   HYPRE_Int i, j, k;
   HYPRE_Int start_index;
   /*HYPRE_Int jrow;*/
   HYPRE_Int num_rows_B_ext;
   HYPRE_Int *prefix_sum_workspace;

   hypre_MPI_Comm_size(comm,&num_procs);
   hypre_MPI_Comm_rank(comm,&my_id);

#ifdef HYPRE_NO_GLOBAL_PARTITION
   HYPRE_Int first_row_index = row_starts[0];
#else
   HYPRE_Int first_row_index = row_starts[my_id];
   HYPRE_Int *send_procs = hypre_ParCSRCommPkgSendProcs(comm_pkg);
#endif

   num_rows_B_ext = recv_vec_starts[num_recvs];
   if ( num_rows_B_ext < 0 ) {  /* no B_ext, no communication */
      *pB_ext_i = NULL;
      *pB_ext_j = NULL;
      if ( data ) *pB_ext_data = NULL;
      if ( find_row_map ) *pB_ext_row_map = NULL;
      *num_nonzeros = 0;
      return;
   };
   B_int_i = hypre_CTAlloc(HYPRE_Int, send_map_starts[num_sends]+1);
   B_ext_i = hypre_CTAlloc(HYPRE_Int, num_rows_B_ext+1);
   *pB_ext_i = B_ext_i;
   if ( find_row_map ) {
      B_int_row_map = hypre_CTAlloc( HYPRE_Int, send_map_starts[num_sends]+1 );
      B_ext_row_map = hypre_CTAlloc( HYPRE_Int, num_rows_B_ext+1 );
      *pB_ext_row_map = B_ext_row_map;
   };

   /*--------------------------------------------------------------------------
    * generate B_int_i through adding number of row-elements of offd and diag
    * for corresponding rows. B_int_i[j+1] contains the number of elements of
    * a row j (which is determined through send_map_elmts)
    *--------------------------------------------------------------------------*/

   jdata_send_map_starts = hypre_CTAlloc(HYPRE_Int, num_sends+1);
   jdata_recv_vec_starts = hypre_CTAlloc(HYPRE_Int, num_recvs+1);
   jdata_send_map_starts[0] = B_int_i[0] = 0;

   /*HYPRE_Int prefix_sum_workspace[(hypre_NumThreads() + 1)*num_sends];*/
   prefix_sum_workspace = hypre_TAlloc(HYPRE_Int, (hypre_NumThreads() + 1)*num_sends);

#ifdef HYPRE_USING_OPENMP
#pragma omp parallel private(i,j,k)
#endif
   {
      /*HYPRE_Int counts[num_sends];*/
      HYPRE_Int *counts;
      counts = hypre_TAlloc(HYPRE_Int, num_sends);
      for (i=0; i < num_sends; i++)
      {
        HYPRE_Int j_begin, j_end;
        hypre_GetSimpleThreadPartition(&j_begin, &j_end, send_map_starts[i + 1] - send_map_starts[i]);
        j_begin += send_map_starts[i];
        j_end += send_map_starts[i];

        HYPRE_Int count = 0;
        if (skip_fine && skip_same_sign)
        {
#ifndef HYPRE_NO_GLOBAL_PARTITION
          HYPRE_Int send_proc = send_procs[i];
          HYPRE_Int send_proc_first_row = row_starts[send_proc];
          HYPRE_Int send_proc_last_row = row_starts[send_proc + 1];
#endif

          for (j = j_begin; j < j_end; j++)
          {
            HYPRE_Int jrow = send_map_elmts[j];
            HYPRE_Int len = 0;

            if (diag_data[diag_i[jrow]] >= 0)
            {
              for (k = diag_i[jrow] + 1; k < diag_i[jrow + 1]; k++)
              {
                if (diag_data[k] < 0 && CF_marker[diag_j[k]] >= 0) len++;
              }
              for (k = offd_i[jrow]; k < offd_i[jrow + 1]; k++)
              {
#ifdef HYPRE_NO_GLOBAL_PARTITION
                if (offd_data[k] < 0) len++;
#else
                HYPRE_Int c = offd_j[k];
                HYPRE_Int c_global = col_map_offd[c];
                if (offd_data[k] < 0 && (CF_marker_offd[c] >= 0 || (c_global >= send_proc_first_row && c_global < send_proc_last_row))) len++;
#endif
              }
            }
            else
            {
              for (k = diag_i[jrow] + 1; k < diag_i[jrow + 1]; k++)
              {
                if (diag_data[k] > 0 && CF_marker[diag_j[k]] >= 0) len++;
              }
              for (k = offd_i[jrow]; k < offd_i[jrow + 1]; k++)
              {
#ifdef HYPRE_NO_GLOBAL_PARTITION
                if (offd_data[k] > 0) len++;
#else
                HYPRE_Int c = offd_j[k];
                HYPRE_Int c_global = col_map_offd[c];
                if (offd_data[k] > 0 && (CF_marker_offd[c] >= 0 || (c_global >= send_proc_first_row && c_global < send_proc_last_row))) len++;
#endif
              }
            }

            B_int_i[j + 1] = len;
            count += len;
          }
        }
        else if (skip_fine)
        {
          for (j = j_begin; j < j_end; j++)
          {
            HYPRE_Int jrow = send_map_elmts[j];
            HYPRE_Int len = 0;

            for (k = diag_i[jrow]; k < diag_i[jrow + 1]; k++)
            {
              if (CF_marker[diag_j[k]] >= 0) len++;
            }
            for (k = offd_i[jrow]; k < offd_i[jrow + 1]; k++)
            {
              if (CF_marker_offd[offd_j[k]] >= 0) len++;
            }

            B_int_i[j + 1] = len;
            count += len;
          }
        }
        else
        {
          for (j = j_begin; j < j_end; j++)
          {
            HYPRE_Int jrow = send_map_elmts[j];
            HYPRE_Int len = diag_i[jrow + 1] - diag_i[jrow];
            len += offd_i[jrow + 1] - offd_i[jrow];
            B_int_i[j + 1] = len;
            count += len;
          }
        }

        if (find_row_map)
        {
          for (j = j_begin; j < j_end; j++)
          {
            HYPRE_Int jrow = send_map_elmts[j];
            B_int_row_map[j] = jrow + first_row_index;
          }
        }

        counts[i] = count;
      }

      hypre_prefix_sum_multiple(counts, jdata_send_map_starts + 1, num_sends, prefix_sum_workspace);

#ifdef HYPRE_USING_OPENMP
#pragma omp master
#endif
      {
        for (i = 1; i < num_sends; i++)
        {
           jdata_send_map_starts[i + 1] += jdata_send_map_starts[i];
        }

        /*--------------------------------------------------------------------------
         * initialize communication
         *--------------------------------------------------------------------------*/

        comm_handle = hypre_ParCSRCommHandleCreate(11,comm_pkg,
                                                   &B_int_i[1],&(B_ext_i[1]) );
        if ( find_row_map )
        {
            /* scatter/gather B_int row numbers to form array of B_ext row numbers */
           row_map_comm_handle = hypre_ParCSRCommHandleCreate
              (11,comm_pkg, B_int_row_map, B_ext_row_map );
        }

        B_int_j = hypre_TAlloc(HYPRE_Int, jdata_send_map_starts[num_sends]);
        if (data) B_int_data = hypre_TAlloc(HYPRE_Complex, jdata_send_map_starts[num_sends]);
      }
#ifdef HYPRE_USING_OPENMP
#pragma omp barrier
#endif

      for (i=0; i < num_sends; i++)
      {
        HYPRE_Int j_begin, j_end;
        hypre_GetSimpleThreadPartition(&j_begin, &j_end, send_map_starts[i + 1] - send_map_starts[i]);
        j_begin += send_map_starts[i];
        j_end += send_map_starts[i];

        HYPRE_Int count = counts[i] + jdata_send_map_starts[i];

        if (data)
        {
          if (skip_same_sign && skip_fine)
          {
#ifndef HYPRE_NO_GLOBAL_PARTITION
            HYPRE_Int send_proc = send_procs[i];
            HYPRE_Int send_proc_first_row = row_starts[send_proc];
            HYPRE_Int send_proc_last_row = row_starts[send_proc + 1];
#endif

            for (j = j_begin; j < j_end; j++)
            {
              HYPRE_Int jrow = send_map_elmts[j];
              /*HYPRE_Int count_begin = count;*/

              if (diag_data[diag_i[jrow]] >= 0)
              {
                for (k = diag_i[jrow] + 1; k < diag_i[jrow + 1]; k++)
                {
                  if (diag_data[k] < 0 && CF_marker[diag_j[k]] >= 0)
                  {
                    B_int_j[count] = diag_j[k]+first_col_diag;
                    B_int_data[count] = diag_data[k];
                    count++;
                  }
                }
                for (k = offd_i[jrow]; k < offd_i[jrow + 1]; k++)
                {
                  HYPRE_Int c = offd_j[k];
                  HYPRE_Int c_global = col_map_offd[c];
#ifdef HYPRE_NO_GLOBAL_PARTITION
                  if (offd_data[k] < 0)
#else
                  if (offd_data[k] < 0 && (CF_marker_offd[c] >= 0 || (c_global >= send_proc_first_row && c_global < send_proc_last_row)))
#endif
                  {
                    B_int_j[count] = c_global;
                    B_int_data[count] = offd_data[k];
                    count++;
                  }
                }
              }
              else
              {
                for (k = diag_i[jrow] + 1; k < diag_i[jrow + 1]; k++)
                {
                  if (diag_data[k] > 0 && CF_marker[diag_j[k]] >= 0)
                  {
                    B_int_j[count] = diag_j[k]+first_col_diag;
                    B_int_data[count] = diag_data[k];
                    count++;
                  }
                }
                for (k = offd_i[jrow]; k < offd_i[jrow + 1]; k++)
                {
                  HYPRE_Int c = offd_j[k];
                  HYPRE_Int c_global = col_map_offd[c];
#ifdef HYPRE_NO_GLOBAL_PARTITION
                  if (offd_data[k] > 0)
#else
                  if (offd_data[k] > 0 && (CF_marker_offd[c] >= 0 || (c_global >= send_proc_first_row && c_global < send_proc_last_row)))
#endif
                  {
                    B_int_j[count] = c_global;
                    B_int_data[count] = offd_data[k];
                    count++;
                  }
                }
              }
            }
          }
          else
          {
            for (j = j_begin; j < j_end; ++j) {
              HYPRE_Int jrow = send_map_elmts[j];
              for (k=diag_i[jrow]; k < diag_i[jrow+1]; k++)
              {
                B_int_j[count] = diag_j[k]+first_col_diag;
                B_int_data[count] = diag_data[k];
                count++;
              }
              for (k=offd_i[jrow]; k < offd_i[jrow+1]; k++)
              {
                B_int_j[count] = col_map_offd[offd_j[k]];
                B_int_data[count] = offd_data[k];
                count++;
              }
            }
          }
        } // data
        else
        {
          if (skip_fine)
          {
            for (j = j_begin; j < j_end; j++)
            {
              HYPRE_Int jrow = send_map_elmts[j];
              for (k = diag_i[jrow]; k < diag_i[jrow + 1]; k++)
              {
                if (CF_marker[diag_j[k]] >= 0)
                {
                  B_int_j[count] = diag_j[k] + first_col_diag;
                  count++;
                }
              }
              for (k = offd_i[jrow]; k < offd_i[jrow + 1]; k++)
              {
                if (CF_marker_offd[offd_j[k]] >= 0)
                {
                  B_int_j[count] = col_map_offd[offd_j[k]];
                  count++;
                }
              }
            }
          }
          else
          {
            for (j = j_begin; j < j_end; ++j) {
              HYPRE_Int jrow = send_map_elmts[j];
              for (k=diag_i[jrow]; k < diag_i[jrow+1]; k++)
              {
                B_int_j[count] = diag_j[k]+first_col_diag;
                count++;
              }
              for (k=offd_i[jrow]; k < offd_i[jrow+1]; k++)
              {
                B_int_j[count] = col_map_offd[offd_j[k]];
                count++;
              }
            }
          }
        } // !data
      } /* for each send target */
      hypre_TFree(counts);
   } /* omp parallel. JSP: this takes most of time in this function */
   hypre_TFree(prefix_sum_workspace);

   tmp_comm_pkg = hypre_CTAlloc(hypre_ParCSRCommPkg,1);
   hypre_ParCSRCommPkgComm(tmp_comm_pkg) = comm;
   hypre_ParCSRCommPkgNumSends(tmp_comm_pkg) = num_sends;
   hypre_ParCSRCommPkgNumRecvs(tmp_comm_pkg) = num_recvs;
   hypre_ParCSRCommPkgSendProcs(tmp_comm_pkg) =
      hypre_ParCSRCommPkgSendProcs(comm_pkg);
   hypre_ParCSRCommPkgRecvProcs(tmp_comm_pkg) =
      hypre_ParCSRCommPkgRecvProcs(comm_pkg);
   hypre_ParCSRCommPkgSendMapStarts(tmp_comm_pkg) = jdata_send_map_starts;

   hypre_ParCSRCommHandleDestroy(comm_handle);
   comm_handle = NULL;

   /*--------------------------------------------------------------------------
    * after communication exchange B_ext_i[j+1] contains the number of elements
    * of a row j !
    * evaluate B_ext_i and compute *num_nonzeros for B_ext
    *--------------------------------------------------------------------------*/

   for (i=0; i < num_recvs; i++)
      for (j = recv_vec_starts[i]; j < recv_vec_starts[i+1]; j++)
         B_ext_i[j+1] += B_ext_i[j];

   *num_nonzeros = B_ext_i[num_rows_B_ext];

   *pB_ext_j = hypre_TAlloc(HYPRE_Int, *num_nonzeros);
   B_ext_j = *pB_ext_j;
   if (data) {
      *pB_ext_data = hypre_TAlloc(HYPRE_Complex, *num_nonzeros);
      B_ext_data = *pB_ext_data;
   };

   for (i=0; i < num_recvs; i++)
   {
      start_index = B_ext_i[recv_vec_starts[i]];
      *num_nonzeros = B_ext_i[recv_vec_starts[i+1]]-start_index;
      jdata_recv_vec_starts[i+1] = B_ext_i[recv_vec_starts[i+1]];
   }

   hypre_ParCSRCommPkgRecvVecStarts(tmp_comm_pkg) = jdata_recv_vec_starts;

   *comm_handle_idx = hypre_ParCSRCommHandleCreate(11,tmp_comm_pkg,B_int_j,B_ext_j);
   if (data)
   {
      *comm_handle_data = hypre_ParCSRCommHandleCreate(1,tmp_comm_pkg,B_int_data,
                                                 B_ext_data);
   }

   if (row_map_comm_handle)
   {
      hypre_ParCSRCommHandleDestroy(row_map_comm_handle);
      row_map_comm_handle = NULL;
   }

   hypre_TFree(jdata_send_map_starts);
   hypre_TFree(jdata_recv_vec_starts);
   hypre_TFree(tmp_comm_pkg);
   hypre_TFree(B_int_i);
   if ( find_row_map ) hypre_TFree(B_int_row_map);

   /* end generic part */
}

void hypre_ParCSRMatrixExtractBExt_Arrays(
   HYPRE_Int ** pB_ext_i,
   HYPRE_Int ** pB_ext_j,
   HYPRE_Complex ** pB_ext_data,
   HYPRE_Int ** pB_ext_row_map,
   HYPRE_Int * num_nonzeros,
   HYPRE_Int data,
   HYPRE_Int find_row_map,
   MPI_Comm comm,
   hypre_ParCSRCommPkg * comm_pkg,
   HYPRE_Int num_cols_B,
   HYPRE_Int num_recvs,
   HYPRE_Int num_sends,
   HYPRE_Int first_col_diag,
   HYPRE_Int * row_starts,
   HYPRE_Int * recv_vec_starts,
   HYPRE_Int * send_map_starts,
   HYPRE_Int * send_map_elmts,
   HYPRE_Int * diag_i,
   HYPRE_Int * diag_j,
   HYPRE_Int * offd_i,
   HYPRE_Int * offd_j,
   HYPRE_Int * col_map_offd,
   HYPRE_Real * diag_data,
   HYPRE_Real * offd_data
   )
{
   hypre_ParCSRCommHandle *comm_handle_idx, *comm_handle_data;

   hypre_ParCSRMatrixExtractBExt_Arrays_Overlap(
      pB_ext_i, pB_ext_j, pB_ext_data, pB_ext_row_map, num_nonzeros,
      data, find_row_map, comm, comm_pkg, num_cols_B, num_recvs, num_sends,
      first_col_diag, row_starts, recv_vec_starts, send_map_starts, send_map_elmts,
      diag_i, diag_j, offd_i, offd_j, col_map_offd, diag_data, offd_data,
      &comm_handle_idx, &comm_handle_data,
      NULL, NULL,
      0, 0);

   HYPRE_Int *send_idx = (HYPRE_Int *)comm_handle_idx->send_data;
   hypre_ParCSRCommHandleDestroy(comm_handle_idx);
   hypre_TFree(send_idx);

   if (data)
   {
      HYPRE_Real *send_data = (HYPRE_Real *)comm_handle_data->send_data;
      hypre_ParCSRCommHandleDestroy(comm_handle_data);
      hypre_TFree(send_data);
   }
}

/*--------------------------------------------------------------------------
 * hypre_ParCSRMatrixExtractBExt : extracts rows from B which are located on
 * other processors and needed for multiplication with A locally. The rows
 * are returned as CSRMatrix.
 *--------------------------------------------------------------------------*/

hypre_CSRMatrix *
hypre_ParCSRMatrixExtractBExt_Overlap( hypre_ParCSRMatrix *B,
                               hypre_ParCSRMatrix *A,
                               HYPRE_Int data,
                               hypre_ParCSRCommHandle **comm_handle_idx,
                               hypre_ParCSRCommHandle **comm_handle_data,
                               HYPRE_Int *CF_marker, HYPRE_Int *CF_marker_offd,
                               HYPRE_Int skip_fine, HYPRE_Int skip_same_sign )
{
   MPI_Comm  comm = hypre_ParCSRMatrixComm(B);
   HYPRE_Int first_col_diag = hypre_ParCSRMatrixFirstColDiag(B);
   /*HYPRE_Int first_row_index = hypre_ParCSRMatrixFirstRowIndex(B);*/
   HYPRE_Int *col_map_offd = hypre_ParCSRMatrixColMapOffd(B);

   hypre_ParCSRCommPkg *comm_pkg = hypre_ParCSRMatrixCommPkg(A);
   HYPRE_Int num_recvs;
   HYPRE_Int *recv_vec_starts;
   HYPRE_Int num_sends;
   HYPRE_Int *send_map_starts;
   HYPRE_Int *send_map_elmts;

   hypre_CSRMatrix *diag = hypre_ParCSRMatrixDiag(B);

   HYPRE_Int *diag_i = hypre_CSRMatrixI(diag);
   HYPRE_Int *diag_j = hypre_CSRMatrixJ(diag);
   HYPRE_Real *diag_data = hypre_CSRMatrixData(diag);

   hypre_CSRMatrix *offd = hypre_ParCSRMatrixOffd(B);

   HYPRE_Int *offd_i = hypre_CSRMatrixI(offd);
   HYPRE_Int *offd_j = hypre_CSRMatrixJ(offd);
   HYPRE_Real *offd_data = hypre_CSRMatrixData(offd);

   HYPRE_Int num_cols_B, num_nonzeros;
   HYPRE_Int num_rows_B_ext;

   hypre_CSRMatrix *B_ext;

   HYPRE_Int *B_ext_i;
   HYPRE_Int *B_ext_j;
   HYPRE_Complex *B_ext_data;
   HYPRE_Int *idummy;

   /*---------------------------------------------------------------------
    * If there exists no CommPkg for A, a CommPkg is generated using
    * equally load balanced partitionings
    *--------------------------------------------------------------------*/

   if (!hypre_ParCSRMatrixCommPkg(A))
   {
      hypre_MatvecCommPkgCreate(A);
   }

   comm_pkg = hypre_ParCSRMatrixCommPkg(A);
   num_recvs = hypre_ParCSRCommPkgNumRecvs(comm_pkg);
   recv_vec_starts = hypre_ParCSRCommPkgRecvVecStarts(comm_pkg);
   num_sends = hypre_ParCSRCommPkgNumSends(comm_pkg);
   send_map_starts = hypre_ParCSRCommPkgSendMapStarts(comm_pkg);
   send_map_elmts = hypre_ParCSRCommPkgSendMapElmts(comm_pkg);

   num_cols_B = hypre_ParCSRMatrixGlobalNumCols(B);
   num_rows_B_ext = recv_vec_starts[num_recvs];

   hypre_ParCSRMatrixExtractBExt_Arrays_Overlap
      ( &B_ext_i, &B_ext_j, &B_ext_data, &idummy,
        &num_nonzeros,
        data, 0, comm, comm_pkg,
        num_cols_B, num_recvs, num_sends,
        first_col_diag, B->row_starts,
        recv_vec_starts, send_map_starts, send_map_elmts,
        diag_i, diag_j, offd_i, offd_j, col_map_offd,
        diag_data, offd_data,
        comm_handle_idx, comm_handle_data,
        CF_marker, CF_marker_offd,
        skip_fine, skip_same_sign
         );

   B_ext = hypre_CSRMatrixCreate(num_rows_B_ext,num_cols_B,num_nonzeros);
   hypre_CSRMatrixI(B_ext) = B_ext_i;
   hypre_CSRMatrixJ(B_ext) = B_ext_j;
   if (data) hypre_CSRMatrixData(B_ext) = B_ext_data;

   return B_ext;
}

hypre_CSRMatrix *
hypre_ParCSRMatrixExtractBExt( hypre_ParCSRMatrix *B,
                               hypre_ParCSRMatrix *A,
                               HYPRE_Int data )
{
   hypre_ParCSRCommHandle *comm_handle_idx, *comm_handle_data;

   hypre_CSRMatrix *B_ext = hypre_ParCSRMatrixExtractBExt_Overlap(B, A, data, &comm_handle_idx, &comm_handle_data, NULL, NULL, 0, 0);

   HYPRE_Int *send_idx = (HYPRE_Int *)comm_handle_idx->send_data;
   hypre_ParCSRCommHandleDestroy(comm_handle_idx);
   hypre_TFree(send_idx);

   if (data)
   {
      HYPRE_Real *send_data = (HYPRE_Real *)comm_handle_data->send_data;
      hypre_ParCSRCommHandleDestroy(comm_handle_data);
      hypre_TFree(send_data);
   }

   return B_ext;
}

/*--------------------------------------------------------------------------
 * hypre_ParCSRMatrixTranspose
 *--------------------------------------------------------------------------*/

HYPRE_Int
hypre_ParCSRMatrixTranspose( hypre_ParCSRMatrix *A,
                             hypre_ParCSRMatrix **AT_ptr,
                             HYPRE_Int          data )
{
   hypre_ParCSRCommHandle *comm_handle;
   MPI_Comm comm = hypre_ParCSRMatrixComm(A);
   hypre_ParCSRCommPkg  *comm_pkg = hypre_ParCSRMatrixCommPkg(A);
   hypre_CSRMatrix      *A_diag   = hypre_ParCSRMatrixDiag(A);
   hypre_CSRMatrix      *A_offd   = hypre_ParCSRMatrixOffd(A);
   HYPRE_Int  num_cols = hypre_ParCSRMatrixNumCols(A);
   HYPRE_Int  first_row_index = hypre_ParCSRMatrixFirstRowIndex(A);
   HYPRE_Int *row_starts = hypre_ParCSRMatrixRowStarts(A);
   HYPRE_Int *col_starts = hypre_ParCSRMatrixColStarts(A);

   HYPRE_Int        num_cols_offd = hypre_CSRMatrixNumCols(A_offd);
   HYPRE_Int        ierr = 0;
   HYPRE_Int        num_sends, num_recvs, num_cols_offd_AT;
   HYPRE_Int        i, j, k, index, counter, j_row;
   HYPRE_Int        value;

   hypre_ParCSRMatrix *AT;
   hypre_CSRMatrix *AT_diag;
   hypre_CSRMatrix *AT_offd;
   hypre_CSRMatrix *AT_tmp;

   HYPRE_Int first_row_index_AT, first_col_diag_AT;
   HYPRE_Int local_num_rows_AT, local_num_cols_AT;

   HYPRE_Int *AT_tmp_i;
   HYPRE_Int *AT_tmp_j;
   HYPRE_Complex *AT_tmp_data;

   HYPRE_Int *AT_buf_i;
   HYPRE_Int *AT_buf_j;
   HYPRE_Complex *AT_buf_data;

   HYPRE_Int *AT_offd_i;
   HYPRE_Int *AT_offd_j;
   HYPRE_Complex *AT_offd_data;
   HYPRE_Int *col_map_offd_AT;
   HYPRE_Int *row_starts_AT;
   HYPRE_Int *col_starts_AT;

   HYPRE_Int num_procs, my_id;

   HYPRE_Int *recv_procs;
   HYPRE_Int *send_procs;
   HYPRE_Int *recv_vec_starts;
   HYPRE_Int *send_map_starts;
   HYPRE_Int *send_map_elmts;
   HYPRE_Int *tmp_recv_vec_starts;
   HYPRE_Int *tmp_send_map_starts;
   hypre_ParCSRCommPkg *tmp_comm_pkg;

   hypre_MPI_Comm_size(comm,&num_procs);
   hypre_MPI_Comm_rank(comm,&my_id);

   num_cols_offd_AT = 0;
   counter = 0;
   AT_offd_j = NULL;
   AT_offd_data = NULL;
   col_map_offd_AT = NULL;

   /*---------------------------------------------------------------------
    * If there exists no CommPkg for A, a CommPkg is generated using
    * equally load balanced partitionings
    *--------------------------------------------------------------------*/

   if (!comm_pkg)
   {
      hypre_MatvecCommPkgCreate(A);
      comm_pkg = hypre_ParCSRMatrixCommPkg(A);
   }

   if (num_procs > 1)
   {
      hypre_CSRMatrixTranspose (A_offd, &AT_tmp, data);

      AT_tmp_i = hypre_CSRMatrixI(AT_tmp);
      AT_tmp_j = hypre_CSRMatrixJ(AT_tmp);
      if (data) AT_tmp_data = hypre_CSRMatrixData(AT_tmp);

      num_sends = hypre_ParCSRCommPkgNumSends(comm_pkg);
      num_recvs = hypre_ParCSRCommPkgNumRecvs(comm_pkg);
      recv_procs = hypre_ParCSRCommPkgRecvProcs(comm_pkg);
      send_procs = hypre_ParCSRCommPkgSendProcs(comm_pkg);
      recv_vec_starts = hypre_ParCSRCommPkgRecvVecStarts(comm_pkg);
      send_map_starts = hypre_ParCSRCommPkgSendMapStarts(comm_pkg);
      send_map_elmts = hypre_ParCSRCommPkgSendMapElmts(comm_pkg);

      AT_buf_i = hypre_CTAlloc(HYPRE_Int,send_map_starts[num_sends]);

      for (i=0; i < AT_tmp_i[num_cols_offd]; i++)
         AT_tmp_j[i] += first_row_index;

      for (i=0; i < num_cols_offd; i++)
         AT_tmp_i[i] = AT_tmp_i[i+1]-AT_tmp_i[i];

      comm_handle = hypre_ParCSRCommHandleCreate(12, comm_pkg, AT_tmp_i, AT_buf_i);
   }

   hypre_CSRMatrixTranspose( A_diag, &AT_diag, data);

   AT_offd_i = hypre_CTAlloc(HYPRE_Int, num_cols+1);

   if (num_procs > 1)
   {
      hypre_ParCSRCommHandleDestroy(comm_handle);
      comm_handle = NULL;

      tmp_send_map_starts = hypre_CTAlloc(HYPRE_Int,num_sends+1);
      tmp_recv_vec_starts = hypre_CTAlloc(HYPRE_Int,num_recvs+1);

      tmp_send_map_starts[0] = send_map_starts[0];
      for (i=0; i < num_sends; i++)
      {
         tmp_send_map_starts[i+1] = tmp_send_map_starts[i];
         for (j=send_map_starts[i]; j < send_map_starts[i+1]; j++)
         {
            tmp_send_map_starts[i+1] += AT_buf_i[j];
            AT_offd_i[send_map_elmts[j]+1] += AT_buf_i[j];
         }
      }
      for (i=0; i < num_cols; i++)
         AT_offd_i[i+1] += AT_offd_i[i];

      tmp_recv_vec_starts[0] = recv_vec_starts[0];
      for (i=0; i < num_recvs; i++)
      {
         tmp_recv_vec_starts[i+1] = tmp_recv_vec_starts[i];
         for (j=recv_vec_starts[i]; j < recv_vec_starts[i+1]; j++)
         {
            tmp_recv_vec_starts[i+1] +=  AT_tmp_i[j];
         }
      }

      tmp_comm_pkg = hypre_CTAlloc(hypre_ParCSRCommPkg,1);
      hypre_ParCSRCommPkgComm(tmp_comm_pkg) = comm;
      hypre_ParCSRCommPkgNumSends(tmp_comm_pkg) = num_sends;
      hypre_ParCSRCommPkgNumRecvs(tmp_comm_pkg) = num_recvs;
      hypre_ParCSRCommPkgRecvProcs(tmp_comm_pkg) = recv_procs;
      hypre_ParCSRCommPkgSendProcs(tmp_comm_pkg) = send_procs;
      hypre_ParCSRCommPkgRecvVecStarts(tmp_comm_pkg) = tmp_recv_vec_starts;
      hypre_ParCSRCommPkgSendMapStarts(tmp_comm_pkg) = tmp_send_map_starts;

      AT_buf_j = hypre_CTAlloc(HYPRE_Int,tmp_send_map_starts[num_sends]);
      comm_handle = hypre_ParCSRCommHandleCreate(12, tmp_comm_pkg, AT_tmp_j,
                                                 AT_buf_j);
      hypre_ParCSRCommHandleDestroy(comm_handle);
      comm_handle = NULL;

      if (data)
      {
         AT_buf_data = hypre_CTAlloc(HYPRE_Complex,tmp_send_map_starts[num_sends]);
         comm_handle = hypre_ParCSRCommHandleCreate(2,tmp_comm_pkg,AT_tmp_data,
                                                    AT_buf_data);
         hypre_ParCSRCommHandleDestroy(comm_handle);
         comm_handle = NULL;
      }

      hypre_TFree(tmp_recv_vec_starts);
      hypre_TFree(tmp_send_map_starts);
      hypre_TFree(tmp_comm_pkg);
      hypre_CSRMatrixDestroy(AT_tmp);

      if (AT_offd_i[num_cols])
      {
         AT_offd_j = hypre_CTAlloc(HYPRE_Int, AT_offd_i[num_cols]);
         if (data) AT_offd_data = hypre_CTAlloc(HYPRE_Complex, AT_offd_i[num_cols]);
      }
      else
      {
         AT_offd_j = NULL;
         AT_offd_data = NULL;
      }

      counter = 0;
      for (i=0; i < num_sends; i++)
      {
         for (j=send_map_starts[i]; j < send_map_starts[i+1]; j++)
         {
            j_row = send_map_elmts[j];
            index = AT_offd_i[j_row];
            for (k=0; k < AT_buf_i[j]; k++)
            {
               if (data) AT_offd_data[index] = AT_buf_data[counter];
               AT_offd_j[index++] = AT_buf_j[counter++];
            }
            AT_offd_i[j_row] = index;
         }
      }
      for (i=num_cols; i > 0; i--)
         AT_offd_i[i] = AT_offd_i[i-1];
      AT_offd_i[0] = 0;

      if (counter)
      {
         hypre_qsort0(AT_buf_j,0,counter-1);
         num_cols_offd_AT = 1;
         value = AT_buf_j[0];
         for (i=1; i < counter; i++)
         {
            if (value < AT_buf_j[i])
            {
               AT_buf_j[num_cols_offd_AT++] = AT_buf_j[i];
               value = AT_buf_j[i];
            }
         }
      }

      if (num_cols_offd_AT)
         col_map_offd_AT = hypre_CTAlloc(HYPRE_Int, num_cols_offd_AT);
      else
         col_map_offd_AT = NULL;

      for (i=0; i < num_cols_offd_AT; i++)
         col_map_offd_AT[i] = AT_buf_j[i];

      hypre_TFree(AT_buf_i);
      hypre_TFree(AT_buf_j);
      if (data) hypre_TFree(AT_buf_data);

      for (i=0; i < counter; i++)
         AT_offd_j[i] = hypre_BinarySearch(col_map_offd_AT,AT_offd_j[i],
                                           num_cols_offd_AT);
   }

   AT_offd = hypre_CSRMatrixCreate(num_cols,num_cols_offd_AT,counter);
   hypre_CSRMatrixI(AT_offd) = AT_offd_i;
   hypre_CSRMatrixJ(AT_offd) = AT_offd_j;
   hypre_CSRMatrixData(AT_offd) = AT_offd_data;

#ifdef HYPRE_NO_GLOBAL_PARTITION
   row_starts_AT = hypre_CTAlloc(HYPRE_Int, 2);
   for (i=0; i < 2; i++)
      row_starts_AT[i] = col_starts[i];

   if (row_starts != col_starts)
   {
      col_starts_AT = hypre_CTAlloc(HYPRE_Int,2);
      for (i=0; i < 2; i++)
         col_starts_AT[i] = row_starts[i];
   }
   else
   {
      col_starts_AT = row_starts_AT;
   }

   first_row_index_AT =  row_starts_AT[0];
   first_col_diag_AT =  col_starts_AT[0];

   local_num_rows_AT = row_starts_AT[1]-first_row_index_AT ;
   local_num_cols_AT = col_starts_AT[1]-first_col_diag_AT;

#else
   row_starts_AT = hypre_CTAlloc(HYPRE_Int,num_procs+1);
   for (i=0; i < num_procs+1; i++)
      row_starts_AT[i] = col_starts[i];

   if (row_starts != col_starts)
   {
      col_starts_AT = hypre_CTAlloc(HYPRE_Int,num_procs+1);
      for (i=0; i < num_procs+1; i++)
         col_starts_AT[i] = row_starts[i];
   }
   else
   {
      col_starts_AT = row_starts_AT;
   }
   first_row_index_AT =  row_starts_AT[my_id];
   first_col_diag_AT =  col_starts_AT[my_id];

   local_num_rows_AT = row_starts_AT[my_id+1]-first_row_index_AT ;
   local_num_cols_AT = col_starts_AT[my_id+1]-first_col_diag_AT;

#endif

   AT = hypre_CTAlloc(hypre_ParCSRMatrix,1);
   hypre_ParCSRMatrixComm(AT) = comm;
   hypre_ParCSRMatrixDiag(AT) = AT_diag;
   hypre_ParCSRMatrixOffd(AT) = AT_offd;
   hypre_ParCSRMatrixGlobalNumRows(AT) = hypre_ParCSRMatrixGlobalNumCols(A);
   hypre_ParCSRMatrixGlobalNumCols(AT) = hypre_ParCSRMatrixGlobalNumRows(A);
   hypre_ParCSRMatrixRowStarts(AT) = row_starts_AT;
   hypre_ParCSRMatrixColStarts(AT) = col_starts_AT;
   hypre_ParCSRMatrixColMapOffd(AT) = col_map_offd_AT;

   hypre_ParCSRMatrixFirstRowIndex(AT) = first_row_index_AT;
   hypre_ParCSRMatrixFirstColDiag(AT) = first_col_diag_AT;

   hypre_ParCSRMatrixLastRowIndex(AT) = first_row_index_AT + local_num_rows_AT - 1;
   hypre_ParCSRMatrixLastColDiag(AT) = first_col_diag_AT + local_num_cols_AT - 1;

   hypre_ParCSRMatrixOwnsData(AT) = 1;
   hypre_ParCSRMatrixOwnsRowStarts(AT) = 1;
   hypre_ParCSRMatrixOwnsColStarts(AT) = 1;
   if (row_starts_AT == col_starts_AT)
      hypre_ParCSRMatrixOwnsColStarts(AT) = 0;

   hypre_ParCSRMatrixCommPkg(AT) = NULL;
   hypre_ParCSRMatrixCommPkgT(AT) = NULL;

   hypre_ParCSRMatrixRowindices(AT) = NULL;
   hypre_ParCSRMatrixRowvalues(AT) = NULL;
   hypre_ParCSRMatrixGetrowactive(AT) = 0;

   *AT_ptr = AT;

   return ierr;
}

/* -----------------------------------------------------------------------------
 * generate a parallel spanning tree (for Maxwell Equation)
 * G_csr is the node to edge connectivity matrix
 * ----------------------------------------------------------------------------- */

void hypre_ParCSRMatrixGenSpanningTree( hypre_ParCSRMatrix *G_csr,
                                        HYPRE_Int **indices,
                                        HYPRE_Int G_type )
{
   HYPRE_Int nrows_G, ncols_G, *G_diag_i, *G_diag_j, *GT_diag_mat, i, j, k, edge;
   HYPRE_Int *nodes_marked, *edges_marked, *queue, queue_tail, queue_head, node;
   HYPRE_Int mypid, nprocs, n_children, *children, nsends, *send_procs, *recv_cnts;
   HYPRE_Int nrecvs, *recv_procs, n_proc_array, *proc_array, *pgraph_i, *pgraph_j;
   HYPRE_Int parent, proc, proc2, node2, found, *t_indices, tree_size, *T_diag_i;
   HYPRE_Int *T_diag_j, *counts, offset;
   MPI_Comm            comm;
   hypre_ParCSRCommPkg *comm_pkg;
   hypre_CSRMatrix     *G_diag;

   /* fetch G matrix (G_type = 0 ==> node to edge) */

   if (G_type == 0)
   {
      nrows_G = hypre_ParCSRMatrixGlobalNumRows(G_csr);
      ncols_G = hypre_ParCSRMatrixGlobalNumCols(G_csr);
      G_diag = hypre_ParCSRMatrixDiag(G_csr);
      G_diag_i = hypre_CSRMatrixI(G_diag);
      G_diag_j = hypre_CSRMatrixJ(G_diag);
   }
   else
   {
      nrows_G = hypre_ParCSRMatrixGlobalNumCols(G_csr);
      ncols_G = hypre_ParCSRMatrixGlobalNumRows(G_csr);
      G_diag = hypre_ParCSRMatrixDiag(G_csr);
      T_diag_i = hypre_CSRMatrixI(G_diag);
      T_diag_j = hypre_CSRMatrixJ(G_diag);
      counts = (HYPRE_Int *) malloc(nrows_G * sizeof(HYPRE_Int));
      for (i = 0; i < nrows_G; i++) counts[i] = 0;
      for (i = 0; i < T_diag_i[ncols_G]; i++) counts[T_diag_j[i]]++;
      G_diag_i = (HYPRE_Int *) malloc((nrows_G+1) * sizeof(HYPRE_Int));
      G_diag_j = (HYPRE_Int *) malloc(T_diag_i[ncols_G] * sizeof(HYPRE_Int));
      G_diag_i[0] = 0;
      for (i = 1; i <= nrows_G; i++) G_diag_i[i] = G_diag_i[i-1] + counts[i-1];
      for (i = 0; i < ncols_G; i++)
      {
         for (j = T_diag_i[i]; j < T_diag_i[i+1]; j++)
         {
            k = T_diag_j[j];
            offset = G_diag_i[k]++;
            G_diag_j[offset] = i;
         }
      }
      G_diag_i[0] = 0;
      for (i = 1; i <= nrows_G; i++) G_diag_i[i] = G_diag_i[i-1] + counts[i-1];
      free(counts);
   }

   /* form G transpose in special form (2 nodes per edge max) */

   GT_diag_mat = (HYPRE_Int *) malloc(2 * ncols_G * sizeof(HYPRE_Int));
   for (i = 0; i < 2 * ncols_G; i++) GT_diag_mat[i] = -1;
   for (i = 0; i < nrows_G; i++)
   {
      for (j = G_diag_i[i]; j < G_diag_i[i+1]; j++)
      {
         edge = G_diag_j[j];
         if (GT_diag_mat[edge*2] == -1) GT_diag_mat[edge*2] = i;
         else                           GT_diag_mat[edge*2+1] = i;
      }
   }

   /* BFS on the local matrix graph to find tree */

   nodes_marked = (HYPRE_Int *) malloc(nrows_G * sizeof(HYPRE_Int));
   edges_marked = (HYPRE_Int *) malloc(ncols_G * sizeof(HYPRE_Int));
   for (i = 0; i < nrows_G; i++) nodes_marked[i] = 0;
   for (i = 0; i < ncols_G; i++) edges_marked[i] = 0;
   queue = (HYPRE_Int *) malloc(nrows_G * sizeof(HYPRE_Int));
   queue_head = 0;
   queue_tail = 1;
   queue[0] = 0;
   nodes_marked[0] = 1;
   while ((queue_tail-queue_head) > 0)
   {
      node = queue[queue_tail-1];
      queue_tail--;
      for (i = G_diag_i[node]; i < G_diag_i[node+1]; i++)
      {
         edge = G_diag_j[i];
         if (edges_marked[edge] == 0)
         {
            if (GT_diag_mat[2*edge+1] != -1)
            {
               node2 = GT_diag_mat[2*edge];
               if (node2 == node) node2 = GT_diag_mat[2*edge+1];
               if (nodes_marked[node2] == 0)
               {
                  nodes_marked[node2] = 1;
                  edges_marked[edge] = 1;
                  queue[queue_tail] = node2;
                  queue_tail++;
               }
            }
         }
      }
   }
   free(nodes_marked);
   free(queue);
   free(GT_diag_mat);

   /* fetch the communication information from */

   comm = hypre_ParCSRMatrixComm(G_csr);
   hypre_MPI_Comm_rank(comm, &mypid);
   hypre_MPI_Comm_size(comm, &nprocs);
   comm_pkg = hypre_ParCSRMatrixCommPkg(G_csr);
   if (nprocs == 1 && comm_pkg == NULL)
   {

      hypre_MatvecCommPkgCreate((hypre_ParCSRMatrix *) G_csr);

      comm_pkg = hypre_ParCSRMatrixCommPkg(G_csr);
   }

   /* construct processor graph based on node-edge connection */
   /* (local edges connected to neighbor processor nodes)     */

   n_children = 0;
   nrecvs = nsends = 0;
   if (nprocs > 1)
   {
      nsends     = hypre_ParCSRCommPkgNumSends(comm_pkg);
      send_procs = hypre_ParCSRCommPkgSendProcs(comm_pkg);
      nrecvs     = hypre_ParCSRCommPkgNumRecvs(comm_pkg);
      recv_procs = hypre_ParCSRCommPkgRecvProcs(comm_pkg);
      proc_array = NULL;
      if ((nsends+nrecvs) > 0)
      {
         n_proc_array = 0;
         proc_array = (HYPRE_Int *) malloc((nsends+nrecvs) * sizeof(HYPRE_Int));
         for (i = 0; i < nsends; i++) proc_array[i] = send_procs[i];
         for (i = 0; i < nrecvs; i++) proc_array[nsends+i] = recv_procs[i];
         hypre_qsort0(proc_array, 0, nsends+nrecvs-1);
         n_proc_array = 1;
         for (i = 1; i < nrecvs+nsends; i++)
            if (proc_array[i] != proc_array[n_proc_array])
               proc_array[n_proc_array++] = proc_array[i];
      }
      pgraph_i = (HYPRE_Int *) malloc((nprocs+1) * sizeof(HYPRE_Int));
      recv_cnts = (HYPRE_Int *) malloc(nprocs * sizeof(HYPRE_Int));
      hypre_MPI_Allgather(&n_proc_array, 1, HYPRE_MPI_INT, recv_cnts, 1,
                          HYPRE_MPI_INT, comm);
      pgraph_i[0] = 0;
      for (i = 1; i <= nprocs; i++)
         pgraph_i[i] = pgraph_i[i-1] + recv_cnts[i-1];
      pgraph_j = (HYPRE_Int *) malloc(pgraph_i[nprocs] * sizeof(HYPRE_Int));
      hypre_MPI_Allgatherv(proc_array, n_proc_array, HYPRE_MPI_INT, pgraph_j,
                           recv_cnts, pgraph_i, HYPRE_MPI_INT, comm);
      free(recv_cnts);

      /* BFS on the processor graph to determine parent and children */

      nodes_marked = (HYPRE_Int *) malloc(nprocs * sizeof(HYPRE_Int));
      for (i = 0; i < nprocs; i++) nodes_marked[i] = -1;
      queue = (HYPRE_Int *) malloc(nprocs * sizeof(HYPRE_Int));
      queue_head = 0;
      queue_tail = 1;
      node = 0;
      queue[0] = node;
      while ((queue_tail-queue_head) > 0)
      {
         proc = queue[queue_tail-1];
         queue_tail--;
         for (i = pgraph_i[proc]; i < pgraph_i[proc+1]; i++)
         {
            proc2 = pgraph_j[i];
            if (nodes_marked[proc2] < 0)
            {
               nodes_marked[proc2] = proc;
               queue[queue_tail] = proc2;
               queue_tail++;
            }
         }
      }
      parent = nodes_marked[mypid];
      n_children = 0;
      for (i = 0; i < nprocs; i++) if (nodes_marked[i] == mypid) n_children++;
      if (n_children == 0) {n_children = 0; children = NULL;}
      else
      {
         children = (HYPRE_Int *) malloc(n_children * sizeof(HYPRE_Int));
         n_children = 0;
         for (i = 0; i < nprocs; i++)
            if (nodes_marked[i] == mypid) children[n_children++] = i;
      }
      free(nodes_marked);
      free(queue);
      free(pgraph_i);
      free(pgraph_j);
   }

   /* first, connection with my parent : if the edge in my parent *
    * is incident to one of my nodes, then my parent will mark it */

   found = 0;
   for (i = 0; i < nrecvs; i++)
   {
      proc = hypre_ParCSRCommPkgRecvProc(comm_pkg, i);
      if (proc == parent)
      {
         found = 1;
         break;
      }
   }

   /* but if all the edges connected to my parent are on my side, *
    * then I will just pick one of them as tree edge              */

   if (found == 0)
   {
      for (i = 0; i < nsends; i++)
      {
         proc = hypre_ParCSRCommPkgSendProc(comm_pkg, i);
         if (proc == parent)
         {
            k = hypre_ParCSRCommPkgSendMapStart(comm_pkg,i);
            edge = hypre_ParCSRCommPkgSendMapElmt(comm_pkg,k);
            edges_marked[edge] = 1;
            break;
         }
      }
   }

   /* next, if my processor has an edge incident on one node in my *
    * child, put this edge on the tree. But if there is no such    *
    * edge, then I will assume my child will pick up an edge       */

   for (j = 0; j < n_children; j++)
   {
      proc = children[j];
      for (i = 0; i < nsends; i++)
      {
         proc2 = hypre_ParCSRCommPkgSendProc(comm_pkg, i);
         if (proc == proc2)
         {
            k = hypre_ParCSRCommPkgSendMapStart(comm_pkg,i);
            edge = hypre_ParCSRCommPkgSendMapElmt(comm_pkg,k);
            edges_marked[edge] = 1;
            break;
         }
      }
   }
   if (n_children > 0) free(children);

   /* count the size of the tree */

   tree_size = 0;
   for (i = 0; i < ncols_G; i++)
      if (edges_marked[i] == 1) tree_size++;
   t_indices = (HYPRE_Int *) malloc((tree_size+1) * sizeof(HYPRE_Int));
   t_indices[0] = tree_size;
   tree_size = 1;
   for (i = 0; i < ncols_G; i++)
      if (edges_marked[i] == 1) t_indices[tree_size++] = i;
   (*indices) = t_indices;
   free(edges_marked);
   if (G_type != 0)
   {
      free(G_diag_i);
      free(G_diag_j);
   }
}

/* -----------------------------------------------------------------------------
 * extract submatrices based on given indices
 * ----------------------------------------------------------------------------- */

void hypre_ParCSRMatrixExtractSubmatrices( hypre_ParCSRMatrix *A_csr,
                                           HYPRE_Int *indices2,
                                           hypre_ParCSRMatrix ***submatrices )
{
   HYPRE_Int    nindices, *indices, nrows_A, *A_diag_i, *A_diag_j, mypid, nprocs;
   HYPRE_Int    i, j, k, *proc_offsets1, *proc_offsets2, *itmp_array, *exp_indices;
   HYPRE_Int    nnz11, nnz12, nnz21, nnz22, col, ncols_offd, nnz_offd, nnz_diag;
   HYPRE_Int    global_nrows, global_ncols, *row_starts, *col_starts, nrows, nnz;
   HYPRE_Int    *diag_i, *diag_j, row, *offd_i;
   HYPRE_Complex *A_diag_a, *diag_a;
   hypre_ParCSRMatrix *A11_csr, *A12_csr, *A21_csr, *A22_csr;
   hypre_CSRMatrix    *A_diag, *diag, *offd;
   MPI_Comm           comm;

   /* -----------------------------------------------------
    * first make sure the incoming indices are in order
    * ----------------------------------------------------- */

   nindices = indices2[0];
   indices  = &(indices2[1]);
   hypre_qsort0(indices, 0, nindices-1);

   /* -----------------------------------------------------
    * fetch matrix information
    * ----------------------------------------------------- */

   nrows_A = hypre_ParCSRMatrixGlobalNumRows(A_csr);
   A_diag = hypre_ParCSRMatrixDiag(A_csr);
   A_diag_i = hypre_CSRMatrixI(A_diag);
   A_diag_j = hypre_CSRMatrixJ(A_diag);
   A_diag_a = hypre_CSRMatrixData(A_diag);
   comm = hypre_ParCSRMatrixComm(A_csr);
   hypre_MPI_Comm_rank(comm, &mypid);
   hypre_MPI_Comm_size(comm, &nprocs);
   if (nprocs > 1)
   {
      hypre_error_w_msg(HYPRE_ERROR_GENERIC,"ExtractSubmatrices: cannot handle nprocs > 1 yet.\n");
      exit(1);
   }

   /* -----------------------------------------------------
    * compute new matrix dimensions
    * ----------------------------------------------------- */

   proc_offsets1 = (HYPRE_Int *) malloc((nprocs+1) * sizeof(HYPRE_Int));
   proc_offsets2 = (HYPRE_Int *) malloc((nprocs+1) * sizeof(HYPRE_Int));
   hypre_MPI_Allgather(&nindices, 1, HYPRE_MPI_INT, proc_offsets1, 1,
                       HYPRE_MPI_INT, comm);
   k = 0;
   for (i = 0; i < nprocs; i++)
   {
      j = proc_offsets1[i];
      proc_offsets1[i] = k;
      k += j;
   }
   proc_offsets1[nprocs] = k;
   itmp_array = hypre_ParCSRMatrixRowStarts(A_csr);
   for (i = 0; i <= nprocs; i++)
      proc_offsets2[i] = itmp_array[i] - proc_offsets1[i];

   /* -----------------------------------------------------
    * assign id's to row and col for later processing
    * ----------------------------------------------------- */

   exp_indices = (HYPRE_Int *) malloc(nrows_A * sizeof(HYPRE_Int));
   for (i = 0; i < nrows_A; i++) exp_indices[i] = -1;
   for (i = 0; i < nindices; i++)
   {
      if (exp_indices[indices[i]] == -1) exp_indices[indices[i]] = i;
      else
      {
         hypre_error_w_msg(HYPRE_ERROR_GENERIC,"ExtractSubmatrices: wrong index %d %d\n");
         exit(1);
      }
   }
   k = 0;
   for (i = 0; i < nrows_A; i++)
   {
      if (exp_indices[i] < 0)
      {
         exp_indices[i] = - k - 1;
         k++;
      }
   }

   /* -----------------------------------------------------
    * compute number of nonzeros for each block
    * ----------------------------------------------------- */

   nnz11 = nnz12 = nnz21 = nnz22 = 0;
   for (i = 0; i < nrows_A; i++)
   {
      if (exp_indices[i] >= 0)
      {
         for (j = A_diag_i[i]; j < A_diag_i[i+1]; j++)
         {
            col = A_diag_j[j];
            if (exp_indices[col] >= 0) nnz11++;
            else                       nnz12++;
         }
      }
      else
      {
         for (j = A_diag_i[i]; j < A_diag_i[i+1]; j++)
         {
            col = A_diag_j[j];
            if (exp_indices[col] >= 0) nnz21++;
            else                       nnz22++;
         }
      }
   }

   /* -----------------------------------------------------
    * create A11 matrix (assume sequential for the moment)
    * ----------------------------------------------------- */

   ncols_offd = 0;
   nnz_offd   = 0;
   nnz_diag   = nnz11;
#ifdef HYPRE_NO_GLOBAL_PARTITION
   /* This case is not yet implemented! */
   global_nrows = 0;
   global_ncols = 0;
   row_starts = NULL;
   col_starts = NULL;
#else
   global_nrows = proc_offsets1[nprocs];
   global_ncols = proc_offsets1[nprocs];
   row_starts = hypre_CTAlloc(HYPRE_Int, nprocs+1);
   col_starts = hypre_CTAlloc(HYPRE_Int, nprocs+1);
   for (i = 0; i <= nprocs; i++)
   {
      row_starts[i] = proc_offsets1[i];
      col_starts[i] = proc_offsets1[i];
   }
#endif
   A11_csr = hypre_ParCSRMatrixCreate(comm, global_nrows, global_ncols,
                                      row_starts, col_starts, ncols_offd,
                                      nnz_diag, nnz_offd);
   nrows = nindices;
   diag_i = hypre_CTAlloc(HYPRE_Int, nrows+1);
   diag_j = hypre_CTAlloc(HYPRE_Int, nnz_diag);
   diag_a = hypre_CTAlloc(HYPRE_Complex, nnz_diag);
   nnz = 0;
   row = 0;
   diag_i[0] = 0;
   for (i = 0; i < nrows_A; i++)
   {
      if (exp_indices[i] >= 0)
      {
         for (j = A_diag_i[i]; j < A_diag_i[i+1]; j++)
         {
            col = A_diag_j[j];
            if (exp_indices[col] >= 0)
            {
               diag_j[nnz] = exp_indices[col];
               diag_a[nnz++] = A_diag_a[j];
            }
         }
         row++;
         diag_i[row] = nnz;
      }
   }
   diag = hypre_ParCSRMatrixDiag(A11_csr);
   hypre_CSRMatrixI(diag) = diag_i;
   hypre_CSRMatrixJ(diag) = diag_j;
   hypre_CSRMatrixData(diag) = diag_a;

   offd_i = hypre_CTAlloc(HYPRE_Int, nrows+1);
   for (i = 0; i <= nrows; i++) offd_i[i] = 0;
   offd = hypre_ParCSRMatrixOffd(A11_csr);
   hypre_CSRMatrixI(offd) = offd_i;
   hypre_CSRMatrixJ(offd) = NULL;
   hypre_CSRMatrixData(offd) = NULL;

   /* -----------------------------------------------------
    * create A12 matrix (assume sequential for the moment)
    * ----------------------------------------------------- */

   ncols_offd = 0;
   nnz_offd   = 0;
   nnz_diag   = nnz12;
   global_nrows = proc_offsets1[nprocs];
   global_ncols = proc_offsets2[nprocs];
   row_starts = hypre_CTAlloc(HYPRE_Int, nprocs+1);
   col_starts = hypre_CTAlloc(HYPRE_Int, nprocs+1);
   for (i = 0; i <= nprocs; i++)
   {
      row_starts[i] = proc_offsets1[i];
      col_starts[i] = proc_offsets2[i];
   }
   A12_csr = hypre_ParCSRMatrixCreate(comm, global_nrows, global_ncols,
                                      row_starts, col_starts, ncols_offd,
                                      nnz_diag, nnz_offd);
   nrows = nindices;
   diag_i = hypre_CTAlloc(HYPRE_Int, nrows+1);
   diag_j = hypre_CTAlloc(HYPRE_Int, nnz_diag);
   diag_a = hypre_CTAlloc(HYPRE_Complex, nnz_diag);
   nnz = 0;
   row = 0;
   diag_i[0] = 0;
   for (i = 0; i < nrows_A; i++)
   {
      if (exp_indices[i] >= 0)
      {
         for (j = A_diag_i[i]; j < A_diag_i[i+1]; j++)
         {
            col = A_diag_j[j];
            if (exp_indices[col] < 0)
            {
               diag_j[nnz] = - exp_indices[col] - 1;
               diag_a[nnz++] = A_diag_a[j];
            }
         }
         row++;
         diag_i[row] = nnz;
      }
   }
   if (nnz > nnz_diag) hypre_error(HYPRE_ERROR_GENERIC);
		/*hypre_printf("WARNING WARNING WARNING\n");*/
   diag = hypre_ParCSRMatrixDiag(A12_csr);
   hypre_CSRMatrixI(diag) = diag_i;
   hypre_CSRMatrixJ(diag) = diag_j;
   hypre_CSRMatrixData(diag) = diag_a;

   offd_i = hypre_CTAlloc(HYPRE_Int, nrows+1);
   for (i = 0; i <= nrows; i++) offd_i[i] = 0;
   offd = hypre_ParCSRMatrixOffd(A12_csr);
   hypre_CSRMatrixI(offd) = offd_i;
   hypre_CSRMatrixJ(offd) = NULL;
   hypre_CSRMatrixData(offd) = NULL;

   /* -----------------------------------------------------
    * create A21 matrix (assume sequential for the moment)
    * ----------------------------------------------------- */

   ncols_offd = 0;
   nnz_offd   = 0;
   nnz_diag   = nnz21;
   global_nrows = proc_offsets2[nprocs];
   global_ncols = proc_offsets1[nprocs];
   row_starts = hypre_CTAlloc(HYPRE_Int, nprocs+1);
   col_starts = hypre_CTAlloc(HYPRE_Int, nprocs+1);
   for (i = 0; i <= nprocs; i++)
   {
      row_starts[i] = proc_offsets2[i];
      col_starts[i] = proc_offsets1[i];
   }
   A21_csr = hypre_ParCSRMatrixCreate(comm, global_nrows, global_ncols,
                                      row_starts, col_starts, ncols_offd,
                                      nnz_diag, nnz_offd);
   nrows = nrows_A - nindices;
   diag_i = hypre_CTAlloc(HYPRE_Int, nrows+1);
   diag_j = hypre_CTAlloc(HYPRE_Int, nnz_diag);
   diag_a = hypre_CTAlloc(HYPRE_Complex, nnz_diag);
   nnz = 0;
   row = 0;
   diag_i[0] = 0;
   for (i = 0; i < nrows_A; i++)
   {
      if (exp_indices[i] < 0)
      {
         for (j = A_diag_i[i]; j < A_diag_i[i+1]; j++)
         {
            col = A_diag_j[j];
            if (exp_indices[col] >= 0)
            {
               diag_j[nnz] = exp_indices[col];
               diag_a[nnz++] = A_diag_a[j];
            }
         }
         row++;
         diag_i[row] = nnz;
      }
   }
   diag = hypre_ParCSRMatrixDiag(A21_csr);
   hypre_CSRMatrixI(diag) = diag_i;
   hypre_CSRMatrixJ(diag) = diag_j;
   hypre_CSRMatrixData(diag) = diag_a;

   offd_i = hypre_CTAlloc(HYPRE_Int, nrows+1);
   for (i = 0; i <= nrows; i++) offd_i[i] = 0;
   offd = hypre_ParCSRMatrixOffd(A21_csr);
   hypre_CSRMatrixI(offd) = offd_i;
   hypre_CSRMatrixJ(offd) = NULL;
   hypre_CSRMatrixData(offd) = NULL;

   /* -----------------------------------------------------
    * create A22 matrix (assume sequential for the moment)
    * ----------------------------------------------------- */

   ncols_offd = 0;
   nnz_offd   = 0;
   nnz_diag   = nnz22;
   global_nrows = proc_offsets2[nprocs];
   global_ncols = proc_offsets2[nprocs];
   row_starts = hypre_CTAlloc(HYPRE_Int, nprocs+1);
   col_starts = hypre_CTAlloc(HYPRE_Int, nprocs+1);
   for (i = 0; i <= nprocs; i++)
   {
      row_starts[i] = proc_offsets2[i];
      col_starts[i] = proc_offsets2[i];
   }
   A22_csr = hypre_ParCSRMatrixCreate(comm, global_nrows, global_ncols,
                                      row_starts, col_starts, ncols_offd,
                                      nnz_diag, nnz_offd);
   nrows = nrows_A - nindices;
   diag_i = hypre_CTAlloc(HYPRE_Int, nrows+1);
   diag_j = hypre_CTAlloc(HYPRE_Int, nnz_diag);
   diag_a = hypre_CTAlloc(HYPRE_Complex, nnz_diag);
   nnz = 0;
   row = 0;
   diag_i[0] = 0;
   for (i = 0; i < nrows_A; i++)
   {
      if (exp_indices[i] < 0)
      {
         for (j = A_diag_i[i]; j < A_diag_i[i+1]; j++)
         {
            col = A_diag_j[j];
            if (exp_indices[col] < 0)
            {
               diag_j[nnz] = - exp_indices[col] - 1;
               diag_a[nnz++] = A_diag_a[j];
            }
         }
         row++;
         diag_i[row] = nnz;
      }
   }
   diag = hypre_ParCSRMatrixDiag(A22_csr);
   hypre_CSRMatrixI(diag) = diag_i;
   hypre_CSRMatrixJ(diag) = diag_j;
   hypre_CSRMatrixData(diag) = diag_a;

   offd_i = hypre_CTAlloc(HYPRE_Int, nrows+1);
   for (i = 0; i <= nrows; i++) offd_i[i] = 0;
   offd = hypre_ParCSRMatrixOffd(A22_csr);
   hypre_CSRMatrixI(offd) = offd_i;
   hypre_CSRMatrixJ(offd) = NULL;
   hypre_CSRMatrixData(offd) = NULL;

   /* -----------------------------------------------------
    * hand the matrices back to the caller and clean up
    * ----------------------------------------------------- */

   (*submatrices)[0] = A11_csr;
   (*submatrices)[1] = A12_csr;
   (*submatrices)[2] = A21_csr;
   (*submatrices)[3] = A22_csr;
   free(proc_offsets1);
   free(proc_offsets2);
   free(exp_indices);
}

/* -----------------------------------------------------------------------------
 * extract submatrices of a rectangular matrix
 * ----------------------------------------------------------------------------- */

void hypre_ParCSRMatrixExtractRowSubmatrices( hypre_ParCSRMatrix *A_csr,
                                              HYPRE_Int *indices2,
                                              hypre_ParCSRMatrix ***submatrices )
{
   HYPRE_Int    nindices, *indices, nrows_A, *A_diag_i, *A_diag_j, mypid, nprocs;
   HYPRE_Int    i, j, k, *proc_offsets1, *proc_offsets2, *itmp_array, *exp_indices;
   HYPRE_Int    nnz11, nnz21, col, ncols_offd, nnz_offd, nnz_diag;
   HYPRE_Int    *A_offd_i, *A_offd_j;
   HYPRE_Int    global_nrows, global_ncols, *row_starts, *col_starts, nrows, nnz;
   HYPRE_Int    *diag_i, *diag_j, row, *offd_i, *offd_j, nnz11_offd, nnz21_offd;
   HYPRE_Complex *A_diag_a, *diag_a, *offd_a;
   hypre_ParCSRMatrix *A11_csr, *A21_csr;
   hypre_CSRMatrix    *A_diag, *diag, *A_offd, *offd;
   MPI_Comm           comm;

   /* -----------------------------------------------------
    * first make sure the incoming indices are in order
    * ----------------------------------------------------- */

   nindices = indices2[0];
   indices  = &(indices2[1]);
   hypre_qsort0(indices, 0, nindices-1);

   /* -----------------------------------------------------
    * fetch matrix information
    * ----------------------------------------------------- */

   nrows_A = hypre_ParCSRMatrixGlobalNumRows(A_csr);
   A_diag = hypre_ParCSRMatrixDiag(A_csr);
   A_diag_i = hypre_CSRMatrixI(A_diag);
   A_diag_j = hypre_CSRMatrixJ(A_diag);
   A_diag_a = hypre_CSRMatrixData(A_diag);
   A_offd = hypre_ParCSRMatrixOffd(A_csr);
   A_offd_i = hypre_CSRMatrixI(A_offd);
   A_offd_j = hypre_CSRMatrixJ(A_offd);
   comm = hypre_ParCSRMatrixComm(A_csr);
   hypre_MPI_Comm_rank(comm, &mypid);
   hypre_MPI_Comm_size(comm, &nprocs);

   /* -----------------------------------------------------
    * compute new matrix dimensions
    * ----------------------------------------------------- */

   proc_offsets1 = (HYPRE_Int *) malloc((nprocs+1) * sizeof(HYPRE_Int));
   proc_offsets2 = (HYPRE_Int *) malloc((nprocs+1) * sizeof(HYPRE_Int));
   hypre_MPI_Allgather(&nindices, 1, HYPRE_MPI_INT, proc_offsets1, 1,
                       HYPRE_MPI_INT, comm);
   k = 0;
   for (i = 0; i < nprocs; i++)
   {
      j = proc_offsets1[i];
      proc_offsets1[i] = k;
      k += j;
   }
   proc_offsets1[nprocs] = k;
   itmp_array = hypre_ParCSRMatrixRowStarts(A_csr);
   for (i = 0; i <= nprocs; i++)
      proc_offsets2[i] = itmp_array[i] - proc_offsets1[i];

   /* -----------------------------------------------------
    * assign id's to row and col for later processing
    * ----------------------------------------------------- */

   exp_indices = (HYPRE_Int *) malloc(nrows_A * sizeof(HYPRE_Int));
   for (i = 0; i < nrows_A; i++) exp_indices[i] = -1;
   for (i = 0; i < nindices; i++)
   {
      if (exp_indices[indices[i]] == -1) exp_indices[indices[i]] = i;
      else
      {
         hypre_error_w_msg(HYPRE_ERROR_GENERIC,"ExtractRowSubmatrices: wrong index %d %d\n");
         exit(1);
      }
   }
   k = 0;
   for (i = 0; i < nrows_A; i++)
   {
      if (exp_indices[i] < 0)
      {
         exp_indices[i] = - k - 1;
         k++;
      }
   }

   /* -----------------------------------------------------
    * compute number of nonzeros for each block
    * ----------------------------------------------------- */

   nnz11 = nnz21 = nnz11_offd = nnz21_offd = 0;
   for (i = 0; i < nrows_A; i++)
   {
      if (exp_indices[i] >= 0)
      {
         for (j = A_diag_i[i]; j < A_diag_i[i+1]; j++)
         {
            col = A_diag_j[j];
            if (exp_indices[col] >= 0) nnz11++;
         }
         nnz11_offd += A_offd_i[i+1] - A_offd_i[i];
      }
      else
      {
         for (j = A_diag_i[i]; j < A_diag_i[i+1]; j++)
         {
            col = A_diag_j[j];
            if (exp_indices[col] < 0) nnz21++;
         }
         nnz21_offd += A_offd_i[i+1] - A_offd_i[i];
      }
   }

   /* -----------------------------------------------------
    * create A11 matrix (assume sequential for the moment)
    * ----------------------------------------------------- */

   ncols_offd = hypre_CSRMatrixNumCols(hypre_ParCSRMatrixDiag(A_csr));
   nnz_diag   = nnz11;
   nnz_offd   = nnz11_offd;

   global_nrows = proc_offsets1[nprocs];
   itmp_array   = hypre_ParCSRMatrixColStarts(A_csr);
   global_ncols = itmp_array[nprocs];
   row_starts = hypre_CTAlloc(HYPRE_Int, nprocs+1);
   col_starts = hypre_CTAlloc(HYPRE_Int, nprocs+1);
   for (i = 0; i <= nprocs; i++)
   {
      row_starts[i] = proc_offsets1[i];
      col_starts[i] = itmp_array[i];
   }
   A11_csr = hypre_ParCSRMatrixCreate(comm, global_nrows, global_ncols,
                                      row_starts, col_starts, ncols_offd,
                                      nnz_diag, nnz_offd);
   nrows = nindices;
   diag_i = hypre_CTAlloc(HYPRE_Int, nrows+1);
   diag_j = hypre_CTAlloc(HYPRE_Int, nnz_diag);
   diag_a = hypre_CTAlloc(HYPRE_Complex, nnz_diag);
   nnz = 0;
   row = 0;
   diag_i[0] = 0;
   for (i = 0; i < nrows_A; i++)
   {
      if (exp_indices[i] >= 0)
      {
         for (j = A_diag_i[i]; j < A_diag_i[i+1]; j++)
         {
            col = A_diag_j[j];
            if (exp_indices[col] >= 0)
            {
               diag_j[nnz] = exp_indices[col];
               diag_a[nnz++] = A_diag_a[j];
            }
         }
         row++;
         diag_i[row] = nnz;
      }
   }
   diag = hypre_ParCSRMatrixDiag(A11_csr);
   hypre_CSRMatrixI(diag) = diag_i;
   hypre_CSRMatrixJ(diag) = diag_j;
   hypre_CSRMatrixData(diag) = diag_a;

   offd_i = hypre_CTAlloc(HYPRE_Int, nrows+1);
   offd_j = hypre_CTAlloc(HYPRE_Int, nnz_offd);
   offd_a = hypre_CTAlloc(HYPRE_Complex, nnz_offd);
   nnz = 0;
   row = 0;
   offd_i[0] = 0;
   for (i = 0; i < nrows_A; i++)
   {
      if (exp_indices[i] >= 0)
      {
         for (j = A_offd_i[i]; j < A_offd_i[i+1]; j++)
         {
            offd_j[nnz] = A_offd_j[j];
            offd_a[nnz++] = A_diag_a[j];
         }
         row++;
         offd_i[row] = nnz;
      }
   }
   offd = hypre_ParCSRMatrixOffd(A11_csr);
   hypre_CSRMatrixI(offd) = offd_i;
   hypre_CSRMatrixJ(offd) = offd_j;
   hypre_CSRMatrixData(offd) = offd_a;

   /* -----------------------------------------------------
    * create A21 matrix
    * ----------------------------------------------------- */

   ncols_offd = hypre_CSRMatrixNumCols(hypre_ParCSRMatrixDiag(A_csr));
   nnz_offd   = nnz21_offd;
   nnz_diag   = nnz21;
   global_nrows = proc_offsets2[nprocs];
   itmp_array   = hypre_ParCSRMatrixColStarts(A_csr);
   global_ncols = itmp_array[nprocs];
   row_starts = hypre_CTAlloc(HYPRE_Int, nprocs+1);
   col_starts = hypre_CTAlloc(HYPRE_Int, nprocs+1);
   for (i = 0; i <= nprocs; i++)
   {
      row_starts[i] = proc_offsets2[i];
      col_starts[i] = itmp_array[i];
   }
   A21_csr = hypre_ParCSRMatrixCreate(comm, global_nrows, global_ncols,
                                      row_starts, col_starts, ncols_offd,
                                      nnz_diag, nnz_offd);
   nrows = nrows_A - nindices;
   diag_i = hypre_CTAlloc(HYPRE_Int, nrows+1);
   diag_j = hypre_CTAlloc(HYPRE_Int, nnz_diag);
   diag_a = hypre_CTAlloc(HYPRE_Complex, nnz_diag);
   nnz = 0;
   row = 0;
   diag_i[0] = 0;
   for (i = 0; i < nrows_A; i++)
   {
      if (exp_indices[i] < 0)
      {
         for (j = A_diag_i[i]; j < A_diag_i[i+1]; j++)
         {
            diag_j[nnz] = A_diag_j[j];
            diag_a[nnz++] = A_diag_a[j];
         }
         row++;
         diag_i[row] = nnz;
      }
   }
   diag = hypre_ParCSRMatrixDiag(A21_csr);
   hypre_CSRMatrixI(diag) = diag_i;
   hypre_CSRMatrixJ(diag) = diag_j;
   hypre_CSRMatrixData(diag) = diag_a;

   offd_i = hypre_CTAlloc(HYPRE_Int, nrows+1);
   offd_j = hypre_CTAlloc(HYPRE_Int, nnz_offd);
   offd_a = hypre_CTAlloc(HYPRE_Complex, nnz_offd);
   nnz = 0;
   row = 0;
   offd_i[0] = 0;
   for (i = 0; i < nrows_A; i++)
   {
      if (exp_indices[i] < 0)
      {
         for (j = A_offd_i[i]; j < A_offd_i[i+1]; j++)
         {
            offd_j[nnz] = A_offd_j[j];
            offd_a[nnz++] = A_diag_a[j];
         }
         row++;
         offd_i[row] = nnz;
      }
   }
   offd = hypre_ParCSRMatrixOffd(A21_csr);
   hypre_CSRMatrixI(offd) = offd_i;
   hypre_CSRMatrixJ(offd) = offd_j;
   hypre_CSRMatrixData(offd) = offd_a;

   /* -----------------------------------------------------
    * hand the matrices back to the caller and clean up
    * ----------------------------------------------------- */

   (*submatrices)[0] = A11_csr;
   (*submatrices)[1] = A21_csr;
   free(proc_offsets1);
   free(proc_offsets2);
   free(exp_indices);
}

/* -----------------------------------------------------------------------------
 * return the sum of all local elements of the matrix
 * ----------------------------------------------------------------------------- */

HYPRE_Complex hypre_ParCSRMatrixLocalSumElts( hypre_ParCSRMatrix * A )
{
   hypre_CSRMatrix * A_diag = hypre_ParCSRMatrixDiag( A );
   hypre_CSRMatrix * A_offd = hypre_ParCSRMatrixOffd( A );

   return hypre_CSRMatrixSumElts(A_diag) + hypre_CSRMatrixSumElts(A_offd);
}

/*--------------------------------------------------------------------------
 * hypre_ParCSRMatrixMatAminvDB
 * computes C = (A - inv(D)B) where D is a diagonal matrix
 * Note: Data structure of A is expected to be a subset of data structure of B!
 *--------------------------------------------------------------------------*/

HYPRE_Int
hypre_ParCSRMatrixAminvDB( hypre_ParCSRMatrix *A, hypre_ParCSRMatrix *B,
                 	   HYPRE_Complex *d, hypre_ParCSRMatrix **C_ptr)
{
   MPI_Comm comm = hypre_ParCSRMatrixComm(B);
   hypre_CSRMatrix      *A_diag   = hypre_ParCSRMatrixDiag(A);
   hypre_CSRMatrix      *A_offd   = hypre_ParCSRMatrixOffd(A);
   hypre_ParCSRMatrix  *C = NULL;
   HYPRE_Int	      num_cols_offd_A = hypre_CSRMatrixNumCols(A_offd);

   hypre_ParCSRCommPkg	*comm_pkg_B = hypre_ParCSRMatrixCommPkg(B);
   hypre_CSRMatrix      *B_diag   = hypre_ParCSRMatrixDiag(B);
   hypre_CSRMatrix      *B_offd   = hypre_ParCSRMatrixOffd(B);
   HYPRE_Int	      num_cols_offd_B = hypre_CSRMatrixNumCols(B_offd);
   HYPRE_Int	      num_sends_B, num_recvs_B;
   HYPRE_Int	      i, j, cnt;

   HYPRE_Int *A_diag_i = hypre_CSRMatrixI(A_diag);
   HYPRE_Int *A_diag_j = hypre_CSRMatrixJ(A_diag);
   HYPRE_Complex *A_diag_data = hypre_CSRMatrixData(A_diag);
   HYPRE_Int *A_offd_i = hypre_CSRMatrixI(A_offd);
   HYPRE_Int *A_offd_j = hypre_CSRMatrixJ(A_offd);
   HYPRE_Complex *A_offd_data = hypre_CSRMatrixData(A_offd);
   HYPRE_Int *col_map_offd_A = hypre_ParCSRMatrixColMapOffd(A);

   HYPRE_Int num_rows = hypre_CSRMatrixNumRows(B_diag);
   HYPRE_Int *B_diag_i = hypre_CSRMatrixI(B_diag);
   HYPRE_Int *B_diag_j = hypre_CSRMatrixJ(B_diag);
   HYPRE_Complex *B_diag_data = hypre_CSRMatrixData(B_diag);
   HYPRE_Int *B_offd_i = hypre_CSRMatrixI(B_offd);
   HYPRE_Int *B_offd_j = hypre_CSRMatrixJ(B_offd);
   HYPRE_Complex *B_offd_data = hypre_CSRMatrixData(B_offd);
   HYPRE_Int *col_map_offd_B = hypre_ParCSRMatrixColMapOffd(B);

   hypre_CSRMatrix      *C_diag   = NULL;
   hypre_CSRMatrix      *C_offd   = NULL;
   HYPRE_Int *C_diag_i = NULL;
   HYPRE_Int *C_diag_j = NULL;
   HYPRE_Complex *C_diag_data = NULL;
   HYPRE_Int *C_offd_i = NULL;
   HYPRE_Int *C_offd_j = NULL;
   HYPRE_Complex *C_offd_data = NULL;

   HYPRE_Int num_procs, my_id;

   HYPRE_Int *recv_procs_B;
   HYPRE_Int *send_procs_B;
   HYPRE_Int *recv_vec_starts_B;
   HYPRE_Int *send_map_starts_B;
   HYPRE_Int *send_map_elmts_B;
   hypre_ParCSRCommPkg *comm_pkg_C;
   HYPRE_Int *recv_procs_C;
   HYPRE_Int *send_procs_C;
   HYPRE_Int *recv_vec_starts_C;
   HYPRE_Int *send_map_starts_C;
   HYPRE_Int *send_map_elmts_C;
   HYPRE_Int *map_to_B;

   /*HYPRE_Int *C_diag_array;
   HYPRE_Int *C_offd_array;*/
   HYPRE_Complex *D_tmp;
   HYPRE_Int size, rest, num_threads, ii;

   hypre_MPI_Comm_size(comm,&num_procs);
   hypre_MPI_Comm_rank(comm,&my_id);

   num_threads = hypre_NumThreads();
   /*C_diag_array = hypre_CTAlloc(HYPRE_Int, num_threads);
   C_offd_array = hypre_CTAlloc(HYPRE_Int, num_threads);*/


   /*---------------------------------------------------------------------
    * If there exists no CommPkg for B, a CommPkg is generated
    *--------------------------------------------------------------------*/

   if (!comm_pkg_B)
   {
      hypre_MatvecCommPkgCreate(B);
      comm_pkg_B = hypre_ParCSRMatrixCommPkg(B);
   }

   C = hypre_ParCSRMatrixCompleteClone(B);
   /*hypre_ParCSRMatrixInitialize(C);*/

   C_diag = hypre_ParCSRMatrixDiag(C);
   C_diag_i = hypre_CSRMatrixI(C_diag);
   C_diag_j = hypre_CSRMatrixJ(C_diag);
   C_diag_data = hypre_CSRMatrixData(C_diag);
   C_offd = hypre_ParCSRMatrixOffd(C);
   C_offd_i = hypre_CSRMatrixI(C_offd);
   C_offd_j = hypre_CSRMatrixJ(C_offd);
   C_offd_data = hypre_CSRMatrixData(C_offd);

   size = num_rows/num_threads;
   rest = num_rows - size*num_threads;

   D_tmp = hypre_CTAlloc(HYPRE_Complex, num_rows);

   if (num_cols_offd_A)
   {
      map_to_B = hypre_CTAlloc(HYPRE_Int, num_cols_offd_A);
      cnt = 0;
      for (i=0; i < num_cols_offd_A; i++)
      {
         while (col_map_offd_B[cnt] < col_map_offd_A[i])
         {
            cnt++;
         }
         map_to_B[i] = cnt;
         cnt++;
      }
   }

#ifdef HYPRE_USING_OPENMP
#pragma omp parallel for private(ii, i, j)
#endif
   for (ii=0; ii < num_threads; ii++)
   {
    HYPRE_Int *A_marker = NULL;
    HYPRE_Int ns, ne, A_col, num_cols, nmax;
    if (ii < rest)
    {
       ns = ii*size+ii;
       ne = (ii+1)*size+ii+1;
    }
    else
    {
       ns = ii*size+rest;
       ne = (ii+1)*size+rest;
    }
    nmax = hypre_max(num_rows, num_cols_offd_B);
    A_marker = hypre_CTAlloc(HYPRE_Int, nmax);

    for (i=0; i < num_rows; i++)
        A_marker[i] = -1;

    for (i=ns; i < ne; i++)
       D_tmp[i] = 1.0/d[i];

    num_cols = C_diag_i[ns];
    for (i=ns; i < ne; i++)
    {
      for (j = A_diag_i[i]; j < A_diag_i[i+1]; j++)
      {
         A_col = A_diag_j[j];
         if (A_marker[A_col] < C_diag_i[i])
	 {
	    A_marker[A_col] = num_cols;
	    C_diag_j[num_cols] = A_col;
	    C_diag_data[num_cols] = A_diag_data[j];
	    num_cols++;
	 }
         else
	 {
	    C_diag_data[A_marker[A_col]] += A_diag_data[j];
	 }
      }
      for (j = B_diag_i[i]; j < B_diag_i[i+1]; j++)
      {
         A_col = B_diag_j[j];
         if (A_marker[A_col] < C_diag_i[i])
         {
            A_marker[A_col] = num_cols;
	    C_diag_j[num_cols] = A_col;
	    C_diag_data[num_cols] = -D_tmp[i]*B_diag_data[j];
	    num_cols++;
	 }
         else
	 {
	    C_diag_data[A_marker[A_col]] -= D_tmp[i]*B_diag_data[j];
	 }
      }
   }

   for (i=0; i < num_cols_offd_B; i++)
        A_marker[i] = -1;

   num_cols = C_offd_i[ns];
   for (i=ns; i < ne; i++)
   {
      for (j = A_offd_i[i]; j < A_offd_i[i+1]; j++)
      {
         A_col = map_to_B[A_offd_j[j]];
         if (A_marker[A_col] < B_offd_i[i])
	 {
	    A_marker[A_col] = num_cols;
	    C_offd_j[num_cols] = A_col;
	    C_offd_data[num_cols] = A_offd_data[j];
	    num_cols++;
	 }
         else
	 {
	    C_offd_data[A_marker[A_col]] += A_offd_data[j];
	 }
      }
      for (j = B_offd_i[i]; j < B_offd_i[i+1]; j++)
      {
         A_col = B_offd_j[j];
         if (A_marker[A_col] < B_offd_i[i])
         {
            A_marker[A_col] = num_cols;
	    C_offd_j[num_cols] = A_col;
	    C_offd_data[num_cols] = -D_tmp[i]*B_offd_data[j];
	    num_cols++;
	 }
         else
	 {
	    C_offd_data[A_marker[A_col]] -= D_tmp[i]*B_offd_data[j];
	 }
      }
   }
   hypre_TFree(A_marker);

   } /* end parallel region */

   /*for (i=0; i < num_cols_offd_B; i++)
      col_map_offd_C[i] = col_map_offd_B[i]; */

   num_sends_B = hypre_ParCSRCommPkgNumSends(comm_pkg_B);
   num_recvs_B = hypre_ParCSRCommPkgNumRecvs(comm_pkg_B);
   recv_procs_B = hypre_ParCSRCommPkgRecvProcs(comm_pkg_B);
   recv_vec_starts_B = hypre_ParCSRCommPkgRecvVecStarts(comm_pkg_B);
   send_procs_B = hypre_ParCSRCommPkgSendProcs(comm_pkg_B);
   send_map_starts_B = hypre_ParCSRCommPkgSendMapStarts(comm_pkg_B);
   send_map_elmts_B = hypre_ParCSRCommPkgSendMapElmts(comm_pkg_B);

   recv_procs_C = hypre_CTAlloc(HYPRE_Int, num_recvs_B);
   recv_vec_starts_C = hypre_CTAlloc(HYPRE_Int, num_recvs_B+1);
   send_procs_C = hypre_CTAlloc(HYPRE_Int, num_sends_B);
   send_map_starts_C = hypre_CTAlloc(HYPRE_Int, num_sends_B+1);
   send_map_elmts_C = hypre_CTAlloc(HYPRE_Int, send_map_starts_B[num_sends_B]);

   for (i=0; i < num_recvs_B; i++)
      recv_procs_C[i] = recv_procs_B[i];
   for (i=0; i < num_recvs_B+1; i++)
      recv_vec_starts_C[i] = recv_vec_starts_B[i];
   for (i=0; i < num_sends_B; i++)
      send_procs_C[i] = send_procs_B[i];
   for (i=0; i < num_sends_B+1; i++)
      send_map_starts_C[i] = send_map_starts_B[i];
   for (i=0; i < send_map_starts_B[num_sends_B]; i++)
      send_map_elmts_C[i] = send_map_elmts_B[i];

   comm_pkg_C = hypre_CTAlloc(hypre_ParCSRCommPkg,1);
   hypre_ParCSRCommPkgComm(comm_pkg_C) = comm;
   hypre_ParCSRCommPkgNumRecvs(comm_pkg_C) = num_recvs_B;
   hypre_ParCSRCommPkgRecvProcs(comm_pkg_C) = recv_procs_C;
   hypre_ParCSRCommPkgRecvVecStarts(comm_pkg_C) = recv_vec_starts_C;
   hypre_ParCSRCommPkgNumSends(comm_pkg_C) = num_sends_B;
   hypre_ParCSRCommPkgSendProcs(comm_pkg_C) = send_procs_C;
   hypre_ParCSRCommPkgSendMapStarts(comm_pkg_C) = send_map_starts_C;
   hypre_ParCSRCommPkgSendMapElmts(comm_pkg_C) = send_map_elmts_C;

   hypre_ParCSRMatrixCommPkg(C) = comm_pkg_C;

   hypre_TFree(D_tmp);
   if (num_cols_offd_A) hypre_TFree(map_to_B);

   *C_ptr = C;

   return (hypre_error_flag);
}

/*--------------------------------------------------------------------------
 * hypre_ParTMatmul : multiplies two ParCSRMatrices transpose(A) and B and returns
 * the product in ParCSRMatrix C
 * Note that C does not own the partitionings since its row_starts
 * is owned by A and col_starts by B.
 *--------------------------------------------------------------------------*/

hypre_ParCSRMatrix *hypre_ParTMatmul( hypre_ParCSRMatrix  *A,
				     hypre_ParCSRMatrix  *B)
{
   MPI_Comm 	   comm = hypre_ParCSRMatrixComm(A);
   hypre_ParCSRCommPkg *comm_pkg_A = hypre_ParCSRMatrixCommPkg(A);

   hypre_CSRMatrix *A_diag = hypre_ParCSRMatrixDiag(A);
   hypre_CSRMatrix *AT_diag = NULL;

   hypre_CSRMatrix *A_offd = hypre_ParCSRMatrixOffd(A);
   hypre_CSRMatrix *AT_offd = NULL;

   HYPRE_Int	num_rows_diag_A = hypre_CSRMatrixNumRows(A_diag);
   HYPRE_Int	num_cols_diag_A = hypre_CSRMatrixNumCols(A_diag);

   hypre_CSRMatrix *B_diag = hypre_ParCSRMatrixDiag(B);

   hypre_CSRMatrix *B_offd = hypre_ParCSRMatrixOffd(B);
   HYPRE_Int		   *col_map_offd_B = hypre_ParCSRMatrixColMapOffd(B);

   HYPRE_Int	first_col_diag_B = hypre_ParCSRMatrixFirstColDiag(B);
   HYPRE_Int *col_starts_A = hypre_ParCSRMatrixColStarts(A);
   HYPRE_Int *col_starts_B = hypre_ParCSRMatrixColStarts(B);
   HYPRE_Int	num_rows_diag_B = hypre_CSRMatrixNumRows(B_diag);
   HYPRE_Int	num_cols_diag_B = hypre_CSRMatrixNumCols(B_diag);
   HYPRE_Int	num_cols_offd_B = hypre_CSRMatrixNumCols(B_offd);

   hypre_ParCSRMatrix *C;
   HYPRE_Int		      *col_map_offd_C = NULL;
   HYPRE_Int		      *map_B_to_C;

   hypre_CSRMatrix *C_diag = NULL;
   hypre_CSRMatrix *C_tmp_diag = NULL;

   HYPRE_Complex          *C_diag_data = NULL;
   HYPRE_Int       *C_diag_i = NULL;
   HYPRE_Int       *C_diag_j = NULL;
   HYPRE_Int	first_col_diag_C;
   HYPRE_Int	last_col_diag_C;

   hypre_CSRMatrix *C_offd = NULL;
   hypre_CSRMatrix *C_tmp_offd = NULL;
   hypre_CSRMatrix *C_int = NULL;
   hypre_CSRMatrix *C_ext = NULL;
   HYPRE_Int   *C_ext_i;
   HYPRE_Int   *C_ext_j;
   HYPRE_Complex   *C_ext_data;
   HYPRE_Int   *C_ext_diag_i;
   HYPRE_Int   *C_ext_diag_j;
   HYPRE_Complex   *C_ext_diag_data;
   HYPRE_Int   *C_ext_offd_i;
   HYPRE_Int   *C_ext_offd_j;
   HYPRE_Complex   *C_ext_offd_data;
   HYPRE_Int	C_ext_size = 0;
   HYPRE_Int	C_ext_diag_size = 0;
   HYPRE_Int	C_ext_offd_size = 0;

   HYPRE_Int   *C_tmp_diag_i;
   HYPRE_Int   *C_tmp_diag_j;
   HYPRE_Complex   *C_tmp_diag_data;
   HYPRE_Int   *C_tmp_offd_i;
   HYPRE_Int   *C_tmp_offd_j;
   HYPRE_Complex   *C_tmp_offd_data;

   HYPRE_Complex          *C_offd_data=NULL;
   HYPRE_Int       *C_offd_i=NULL;
   HYPRE_Int       *C_offd_j=NULL;
   HYPRE_Int       *row_starts_C;
   HYPRE_Int       *col_starts_C;

   HYPRE_Int       *temp;
   HYPRE_Int       *send_map_starts_A;
   HYPRE_Int       *send_map_elmts_A;
   HYPRE_Int        num_sends_A;

   HYPRE_Int		    num_cols_offd_C = 0;

   HYPRE_Int		   *P_marker;

   HYPRE_Int              i, j;
   HYPRE_Int              i1, j_indx;

   HYPRE_Int		    n_rows_A, n_cols_A;
   HYPRE_Int		    n_rows_B, n_cols_B;
   /*HYPRE_Int              allsquare = 0;*/
   HYPRE_Int              cnt, cnt_offd, cnt_diag;
   HYPRE_Int 		    value;
   HYPRE_Int 		    num_procs, my_id;
   HYPRE_Int                max_num_threads;
   HYPRE_Int               *C_diag_array = NULL;
   HYPRE_Int               *C_offd_array = NULL;

   HYPRE_Int first_row_index, first_col_diag;
   HYPRE_Int local_num_rows, local_num_cols;
   HYPRE_Int starts_size;

   if (!comm_pkg_A)
   {
      hypre_MatvecCommPkgCreate(A);
      comm_pkg_A = hypre_ParCSRMatrixCommPkg(A);
   }

   n_rows_A = hypre_ParCSRMatrixGlobalNumRows(A);
   n_cols_A = hypre_ParCSRMatrixGlobalNumCols(A);
   n_rows_B = hypre_ParCSRMatrixGlobalNumRows(B);
   n_cols_B = hypre_ParCSRMatrixGlobalNumCols(B);

   hypre_MPI_Comm_size(comm, &num_procs);
   hypre_MPI_Comm_rank(comm, &my_id);
   max_num_threads = hypre_NumThreads();

   if (n_rows_A != n_rows_B || num_rows_diag_A != num_rows_diag_B)
   {
        hypre_error_w_msg(HYPRE_ERROR_GENERIC," Error! Incompatible matrix dimensions!\n");
	return NULL;
   }

   /*if (num_cols_diag_A == num_cols_diag_B) allsquare = 1;*/

   hypre_CSRMatrixTranspose(A_diag, &AT_diag, 1);
   hypre_CSRMatrixTranspose(A_offd, &AT_offd, 1);

   C_tmp_diag = hypre_CSRMatrixMultiply(AT_diag, B_diag);
   C_ext_size = 0;
   if (num_procs > 1)
   {
      hypre_CSRMatrix *C_int_diag;
      hypre_CSRMatrix *C_int_offd;
      C_tmp_offd = hypre_CSRMatrixMultiply(AT_diag, B_offd);
      C_int_diag = hypre_CSRMatrixMultiply(AT_offd, B_diag);
      C_int_offd = hypre_CSRMatrixMultiply(AT_offd, B_offd);
      hypre_ParCSRMatrixDiag(B) = C_int_diag;
      hypre_ParCSRMatrixOffd(B) = C_int_offd;
      C_int = hypre_MergeDiagAndOffd(B);
      hypre_ParCSRMatrixDiag(B) = B_diag;
      hypre_ParCSRMatrixOffd(B) = B_offd;
      C_ext = hypre_ExchangeRAPData(C_int, comm_pkg_A);
      C_ext_i = hypre_CSRMatrixI(C_ext);
      C_ext_j = hypre_CSRMatrixJ(C_ext);
      C_ext_data = hypre_CSRMatrixData(C_ext);
      C_ext_size = C_ext_i[hypre_CSRMatrixNumRows(C_ext)];
      hypre_CSRMatrixDestroy(C_int);
      hypre_CSRMatrixDestroy(C_int_diag);
      hypre_CSRMatrixDestroy(C_int_offd);
   }
   else
   {
     C_tmp_offd = hypre_CSRMatrixCreate(num_cols_diag_A, 0, 0);
     hypre_CSRMatrixInitialize(C_tmp_offd);
   }
   hypre_CSRMatrixDestroy(AT_diag);
   hypre_CSRMatrixDestroy(AT_offd);

   /*-----------------------------------------------------------------------
    *  Add contents of C_ext to C_tmp_diag and C_tmp_offd
    *  to obtain C_diag and C_offd
    *-----------------------------------------------------------------------*/

   /* check for new nonzero columns in C_offd generated through C_ext */

   first_col_diag_C = first_col_diag_B;
   last_col_diag_C = first_col_diag_B + num_cols_diag_B - 1;

   C_tmp_diag_i = hypre_CSRMatrixI(C_tmp_diag);
   if (C_ext_size || num_cols_offd_B)
   {
      HYPRE_Int C_ext_num_rows;
      num_sends_A = hypre_ParCSRCommPkgNumSends(comm_pkg_A);
      send_map_starts_A = hypre_ParCSRCommPkgSendMapStarts(comm_pkg_A);
      send_map_elmts_A = hypre_ParCSRCommPkgSendMapElmts(comm_pkg_A);
      C_ext_num_rows =  send_map_starts_A[num_sends_A];

      C_ext_diag_i = hypre_CTAlloc(HYPRE_Int, C_ext_num_rows+1);
      C_ext_offd_i = hypre_CTAlloc(HYPRE_Int, C_ext_num_rows+1);
      temp = hypre_CTAlloc(HYPRE_Int, C_ext_size+num_cols_offd_B);
      C_ext_diag_size = 0;
      C_ext_offd_size = 0;
      for (i=0; i < C_ext_num_rows; i++)
      {
         for (j=C_ext_i[i]; j < C_ext_i[i+1]; j++)
            if (C_ext_j[j] < first_col_diag_C || C_ext_j[j] > last_col_diag_C)
	       temp[C_ext_offd_size++] = C_ext_j[j];
            else
               C_ext_diag_size++;
         C_ext_diag_i[i+1] = C_ext_diag_size;
         C_ext_offd_i[i+1] = C_ext_offd_size;
      }
      cnt = C_ext_offd_size;
      for (i=0; i < num_cols_offd_B; i++)
         temp[cnt++] = col_map_offd_B[i];

      if (cnt)
      {
	  hypre_qsort0(temp,0,cnt-1);
          value = temp[0];
          num_cols_offd_C = 1;
          for (i=1; i < cnt; i++)
          {
 	     if (temp[i] > value)
	     {
		value = temp[i];
		temp[num_cols_offd_C++] = value;
	     }
  	  }
       }

       if (num_cols_offd_C)
	  col_map_offd_C = hypre_CTAlloc(HYPRE_Int, num_cols_offd_C);
       for (i=0; i < num_cols_offd_C; i++)
	  col_map_offd_C[i] = temp[i];

       hypre_TFree(temp);

      if (C_ext_diag_size)
      {
         C_ext_diag_j = hypre_CTAlloc(HYPRE_Int, C_ext_diag_size);
         C_ext_diag_data = hypre_CTAlloc(HYPRE_Complex, C_ext_diag_size);
      }
      if (C_ext_offd_size)
      {
         C_ext_offd_j = hypre_CTAlloc(HYPRE_Int, C_ext_offd_size);
         C_ext_offd_data = hypre_CTAlloc(HYPRE_Complex, C_ext_offd_size);
      }

      C_tmp_diag_j = hypre_CSRMatrixJ(C_tmp_diag);
      C_tmp_diag_data = hypre_CSRMatrixData(C_tmp_diag);

      C_tmp_offd_i = hypre_CSRMatrixI(C_tmp_offd);
      C_tmp_offd_j = hypre_CSRMatrixJ(C_tmp_offd);
      C_tmp_offd_data = hypre_CSRMatrixData(C_tmp_offd);

      cnt_offd = 0;
      cnt_diag = 0;
      for (i=0; i < C_ext_num_rows; i++)
      {
         for (j=C_ext_i[i]; j < C_ext_i[i+1]; j++)
            if (C_ext_j[j] < first_col_diag_C || C_ext_j[j] > last_col_diag_C)
            {
               C_ext_offd_j[cnt_offd] = hypre_BinarySearch(col_map_offd_C,
                                           C_ext_j[j],
                                           num_cols_offd_C);
               C_ext_offd_data[cnt_offd++] = C_ext_data[j];
            }
            else
            {
               C_ext_diag_j[cnt_diag] = C_ext_j[j] - first_col_diag_C;
               C_ext_diag_data[cnt_diag++] = C_ext_data[j];
            }
      }
   }

   if (C_ext)
   {
      hypre_CSRMatrixDestroy(C_ext);
      C_ext = NULL;
   }

   if (num_cols_offd_B)
   {
      map_B_to_C = hypre_CTAlloc(HYPRE_Int,num_cols_offd_B);

      cnt = 0;
      for (i=0; i < num_cols_offd_C; i++)
         if (col_map_offd_C[i] == col_map_offd_B[cnt])
         {
            map_B_to_C[cnt++] = i;
            if (cnt == num_cols_offd_B) break;
         }
      for (i=0;
	i < hypre_CSRMatrixI(C_tmp_offd)[hypre_CSRMatrixNumRows(C_tmp_offd)]; i++)
      {
         j_indx = C_tmp_offd_j[i];
         C_tmp_offd_j[i] = map_B_to_C[j_indx];
      }
   }

   /*-----------------------------------------------------------------------
    *  Need to compute C_diag = C_tmp_diag + C_ext_diag
    *  and  C_offd = C_tmp_offd + C_ext_offd   !!!!
    *  First generate structure
    *-----------------------------------------------------------------------*/

   if (C_ext_size || num_cols_offd_B)
   {
     C_diag_i = hypre_CTAlloc(HYPRE_Int, num_cols_diag_A+1);
     C_offd_i = hypre_CTAlloc(HYPRE_Int, num_cols_diag_A+1);

     C_diag_array = hypre_CTAlloc(HYPRE_Int, max_num_threads);
     C_offd_array = hypre_CTAlloc(HYPRE_Int, max_num_threads);

#ifdef HYPRE_USING_OPENMP
#pragma omp parallel
#endif
     {
        HYPRE_Int *B_marker = NULL;
        HYPRE_Int *B_marker_offd = NULL;
        HYPRE_Int ik, jk, j1, j2, jcol;
        HYPRE_Int ns, ne, ii, nnz_d, nnz_o;
        HYPRE_Int rest, size;
        HYPRE_Int num_threads = hypre_NumActiveThreads();

        size = num_cols_diag_A/num_threads;
        rest = num_cols_diag_A - size*num_threads;
        ii = hypre_GetThreadNum();
        if (ii < rest)
        {
           ns = ii*size+ii;
           ne = (ii+1)*size+ii+1;
        }
        else
        {
           ns = ii*size+rest;
           ne = (ii+1)*size+rest;
        }

        B_marker = hypre_CTAlloc(HYPRE_Int, num_cols_diag_B);
        B_marker_offd = hypre_CTAlloc(HYPRE_Int, num_cols_offd_C);

        for (ik = 0; ik < num_cols_diag_B; ik++)
           B_marker[ik] = -1;

        for (ik = 0; ik < num_cols_offd_C; ik++)
           B_marker_offd[ik] = -1;

        nnz_d = 0;
        nnz_o = 0;
        for (ik = ns; ik < ne; ik++)
        {
          for (jk = C_tmp_diag_i[ik]; jk < C_tmp_diag_i[ik+1]; jk++)
          {
             jcol = C_tmp_diag_j[jk];
             B_marker[jcol] = ik;
	     nnz_d++;
          }
          for (jk = C_tmp_offd_i[ik]; jk < C_tmp_offd_i[ik+1]; jk++)
          {
             jcol = C_tmp_offd_j[jk];
             B_marker_offd[jcol] = ik;
	     nnz_o++;
          }
          for (jk = 0; jk < num_sends_A; jk++)
            for (j1 = send_map_starts_A[jk]; j1 < send_map_starts_A[jk+1]; j1++)
             if (send_map_elmts_A[j1] == ik)
             {
                for (j2 = C_ext_diag_i[j1]; j2 < C_ext_diag_i[j1+1]; j2++)
                {
                    jcol = C_ext_diag_j[j2];
 	            if (B_marker[jcol] < ik)
                    {
                       B_marker[jcol] = ik;
	               nnz_d++;
                    }
                }
                for (j2 = C_ext_offd_i[j1]; j2 < C_ext_offd_i[j1+1]; j2++)
                {
                    jcol = C_ext_offd_j[j2];
 	            if (B_marker_offd[jcol] < ik)
                    {
                       B_marker_offd[jcol] = ik;
	               nnz_o++;
                    }
                }
                break;
             }
               C_diag_array[ii] = nnz_d;
               C_offd_array[ii] = nnz_o;
        }
#ifdef HYPRE_USING_OPENMP
#pragma omp barrier
#endif
       if (ii == 0)
       {
          nnz_d = 0;
          nnz_o = 0;
          for (ik = 0; ik < num_threads-1; ik++)
          {
             C_diag_array[ik+1] += C_diag_array[ik];
             C_offd_array[ik+1] += C_offd_array[ik];
          }
          nnz_d = C_diag_array[num_threads-1];
          nnz_o = C_offd_array[num_threads-1];
          C_diag_i[num_cols_diag_A] = nnz_d;
          C_offd_i[num_cols_diag_A] = nnz_o;

          C_diag = hypre_CSRMatrixCreate(num_cols_diag_A, num_cols_diag_A, nnz_d);
          C_offd = hypre_CSRMatrixCreate(num_cols_diag_A, num_cols_offd_C, nnz_o);
          hypre_CSRMatrixI(C_diag) = C_diag_i;
          hypre_CSRMatrixInitialize(C_diag);
          C_diag_j = hypre_CSRMatrixJ(C_diag);
          C_diag_data = hypre_CSRMatrixData(C_diag);
          hypre_CSRMatrixI(C_offd) = C_offd_i;
          hypre_CSRMatrixInitialize(C_offd);
          C_offd_j = hypre_CSRMatrixJ(C_offd);
          C_offd_data = hypre_CSRMatrixData(C_offd);
       }
#ifdef HYPRE_USING_OPENMP
#pragma omp barrier
#endif

   /*-----------------------------------------------------------------------
    *  Need to compute C_diag = C_tmp_diag + C_ext_diag
    *  and  C_offd = C_tmp_offd + C_ext_offd   !!!!
    *  Now fill in values
    *-----------------------------------------------------------------------*/

     for (ik = 0; ik < num_cols_diag_B; ik++)
        B_marker[ik] = -1;

     for (ik = 0; ik < num_cols_offd_C; ik++)
        B_marker_offd[ik] = -1;

   /*-----------------------------------------------------------------------
    *  Populate matrices
    *-----------------------------------------------------------------------*/

      nnz_d = 0;
      nnz_o = 0;
        nnz_o = 0;
        if (ii)
        {
           nnz_d = C_diag_array[ii-1];
           nnz_o = C_offd_array[ii-1];
        }
        for (ik = ns; ik < ne; ik++)
        {
           C_diag_i[ik] = nnz_d;
           C_offd_i[ik] = nnz_o;
           for (jk = C_tmp_diag_i[ik]; jk < C_tmp_diag_i[ik+1]; jk++)
           {
              jcol = C_tmp_diag_j[jk];
              C_diag_j[nnz_d] = jcol;
              C_diag_data[nnz_d] = C_tmp_diag_data[jk];
              B_marker[jcol] = nnz_d;
              nnz_d++;
           }
           for (jk = C_tmp_offd_i[ik]; jk < C_tmp_offd_i[ik+1]; jk++)
           {
              jcol = C_tmp_offd_j[jk];
              C_offd_j[nnz_o] = jcol;
              C_offd_data[nnz_o] = C_tmp_offd_data[jk];
              B_marker_offd[jcol] = nnz_o;
              nnz_o++;
           }
           for (jk = 0; jk < num_sends_A; jk++)
              for (j1 = send_map_starts_A[jk]; j1 < send_map_starts_A[jk+1]; j1++)
                 if (send_map_elmts_A[j1] == ik)
                 {
                    for (j2 = C_ext_diag_i[j1]; j2 < C_ext_diag_i[j1+1]; j2++)
                    {
                       jcol = C_ext_diag_j[j2];
                       if (B_marker[jcol] < C_diag_i[ik])
                       {
                          C_diag_j[nnz_d] = jcol;
                          C_diag_data[nnz_d] = C_ext_diag_data[j2];
                          B_marker[jcol] = nnz_d;
                          nnz_d++;
                       }
                       else
                          C_diag_data[B_marker[jcol]] += C_ext_diag_data[j2];
                    }
                    for (j2 = C_ext_offd_i[j1]; j2 < C_ext_offd_i[j1+1]; j2++)
                    {
                       jcol = C_ext_offd_j[j2];
                       if (B_marker_offd[jcol] < C_offd_i[ik])
                       {
                          C_offd_j[nnz_o] = jcol;
                          C_offd_data[nnz_o] = C_ext_offd_data[j2];
                          B_marker_offd[jcol] = nnz_o;
                          nnz_o++;
                       }
                       else
                          C_offd_data[B_marker_offd[jcol]] += C_ext_offd_data[j2];
                    }
                    break;
                 }
        }
        hypre_TFree(B_marker);
        hypre_TFree(B_marker_offd);
     } /*end parallel region */
     hypre_TFree(C_diag_array);
     hypre_TFree(C_offd_array);
   }

   /*C = hypre_ParCSRMatrixCreate(comm, n_cols_A, n_cols_B, col_starts_A,
	col_starts_B, num_cols_offd_C, nnz_diag, nnz_offd);

   hypre_CSRMatrixDestroy(hypre_ParCSRMatrixDiag(C));
   hypre_CSRMatrixDestroy(hypre_ParCSRMatrixOffd(C)); */
#ifdef HYPRE_NO_GLOBAL_PARTITION
   /* row_starts[0] is start of local rows.  row_starts[1] is start of next
      processor's rows */
   first_row_index = col_starts_A[0];
   local_num_rows = col_starts_A[1]-first_row_index ;
   first_col_diag = col_starts_B[0];
   local_num_cols = col_starts_B[1]-first_col_diag;
#else
   first_row_index = col_starts_A[my_id];
   local_num_rows = col_starts_A[my_id+1]-first_row_index;
   first_col_diag = col_starts_B[my_id];
   local_num_cols = col_starts_B[my_id+1]-first_col_diag;
#endif

   C = hypre_CTAlloc(hypre_ParCSRMatrix, 1);
   hypre_ParCSRMatrixComm(C) = comm;
   hypre_ParCSRMatrixGlobalNumRows(C) = n_cols_A;
   hypre_ParCSRMatrixGlobalNumCols(C) = n_cols_B;
   hypre_ParCSRMatrixFirstRowIndex(C) = first_row_index;
   hypre_ParCSRMatrixFirstColDiag(C) = first_col_diag;
   hypre_ParCSRMatrixLastRowIndex(C) = first_row_index + local_num_rows - 1;
   hypre_ParCSRMatrixLastColDiag(C) = first_col_diag + local_num_cols - 1;

   hypre_ParCSRMatrixColMapOffd(C) = NULL;
   hypre_ParCSRMatrixAssumedPartition(C) = NULL;
   hypre_ParCSRMatrixCommPkg(C) = NULL;
   hypre_ParCSRMatrixCommPkgT(C) = NULL;

   /* set defaults */
   hypre_ParCSRMatrixOwnsData(C) = 1;
   hypre_ParCSRMatrixRowindices(C) = NULL;
   hypre_ParCSRMatrixRowvalues(C) = NULL;
   hypre_ParCSRMatrixGetrowactive(C) = 0;

#ifdef HYPRE_NO_GLOBAL_PARTITION
   starts_size = 2;
#else
   starts_size = num_procs + 1;
#endif
   row_starts_C = hypre_TAlloc(HYPRE_Int, starts_size);
   col_starts_C = hypre_TAlloc(HYPRE_Int, starts_size);
   for (i = 0; i < starts_size; i++)
   {
      row_starts_C[i] = col_starts_A[i];
   }
   for (i = 0; i < starts_size; i++)
   {
      col_starts_C[i] = col_starts_B[i];
   }
   hypre_ParCSRMatrixRowStarts(C) = row_starts_C;
   hypre_ParCSRMatrixColStarts(C) = col_starts_C;
   hypre_ParCSRMatrixSetRowStartsOwner(C, 1);
   hypre_ParCSRMatrixSetColStartsOwner(C, 1);

   if (C_diag) hypre_ParCSRMatrixDiag(C) = C_diag;
   else hypre_ParCSRMatrixDiag(C) = C_tmp_diag;
   if (C_offd) hypre_ParCSRMatrixOffd(C) = C_offd;
   else hypre_ParCSRMatrixOffd(C) = C_tmp_offd;

   if (num_cols_offd_C)
   {
      HYPRE_Int jj_count_offd, nnz_offd;
      HYPRE_Int *new_col_map_offd_C = NULL;

      P_marker = hypre_CTAlloc(HYPRE_Int,num_cols_offd_C);
      for (i=0; i < num_cols_offd_C; i++)
         P_marker[i] = -1;

      jj_count_offd = 0;
      nnz_offd = C_offd_i[num_cols_diag_A];
      for (i=0; i < nnz_offd; i++)
      {
         i1 = C_offd_j[i];
         if (P_marker[i1])
         {
            P_marker[i1] = 0;
            jj_count_offd++;
         }
      }

      if (jj_count_offd < num_cols_offd_C)
      {
         new_col_map_offd_C = hypre_CTAlloc(HYPRE_Int,jj_count_offd);
         jj_count_offd = 0;
         for (i=0; i < num_cols_offd_C; i++)
            if (!P_marker[i])
            {
               P_marker[i] = jj_count_offd;
               new_col_map_offd_C[jj_count_offd++] = col_map_offd_C[i];
            }

         for (i=0; i < nnz_offd; i++)
         {
            i1 = C_offd_j[i];
            C_offd_j[i] = P_marker[i1];
         }

         num_cols_offd_C = jj_count_offd;
         hypre_TFree(col_map_offd_C);
         col_map_offd_C = new_col_map_offd_C;
         hypre_CSRMatrixNumCols(hypre_ParCSRMatrixOffd(C)) = num_cols_offd_C;
      }
      hypre_TFree(P_marker);
   }
   hypre_ParCSRMatrixColMapOffd(C) = col_map_offd_C;
   /*-----------------------------------------------------------------------
    *  Free various arrays
    *-----------------------------------------------------------------------*/

   if (C_ext_size || num_cols_offd_B)
   {
      hypre_TFree(C_ext_diag_i);
      hypre_TFree(C_ext_offd_i);
   }
   if (C_ext_diag_size)
   {
      hypre_TFree(C_ext_diag_j);
      hypre_TFree(C_ext_diag_data);
   }
   if (C_ext_offd_size)
   {
      hypre_TFree(C_ext_offd_j);
      hypre_TFree(C_ext_offd_data);
   }
   if (num_cols_offd_B) hypre_TFree(map_B_to_C);

   if (C_diag) hypre_CSRMatrixDestroy(C_tmp_diag);
   if (C_offd) hypre_CSRMatrixDestroy(C_tmp_offd);

   return C;

}

/* VPM: The functions hypre_union2 and hypre_ParcsrAdd
 *      are adapted from the master branch to work in
 *      the recmat branch.
 *
 * TODO: delete them when merging recmat and master */

/* union of two sorted (in ascending order) array arr1 and arr2 into arr3
 * Assumption: no duplicates in arr1 and arr2
 * arr3 should have enough space on entry
 * map1 and map2 map arr1 and arr2 to arr3 */
void hypre_union2(HYPRE_Int  n1, HYPRE_Int *arr1,
                  HYPRE_Int  n2, HYPRE_Int *arr2,
                  HYPRE_Int *n3, HYPRE_Int *arr3,
                  HYPRE_Int *map1, HYPRE_Int *map2)
{
   HYPRE_Int i = 0, j = 0, k = 0;

   while ((i < n1) && (j < n2))
   {
      if (arr1[i] < arr2[j])
      {
         map1[i] = k;
         arr3[k++] = arr1[i++];
      }
      else if (arr1[i] > arr2[j])
      {
         if (map2) { map2[j] = k; }
         arr3[k++] = arr2[j++];
      }
      else /* == */
      {
         if (map1) { map1[i] = k; }
         if (map2) { map2[j] = k; }
         arr3[k++] = arr1[i++];
         j++;
      }
   }

   while (i < n1)
   {
      if (map1) { map1[i] = k; }
      arr3[k++] = arr1[i++];
   }
   while (j < n2)
   {
      if (map2) { map2[j] = k; }
      arr3[k++] = arr2[j++];
   }
   *n3 = k;
}

/* C = alpha*A + beta*B
 * A and B are assumed to have the same row and column partitionings */
HYPRE_Int
hypre_ParcsrAdd( HYPRE_Complex alpha,
                 hypre_ParCSRMatrix *A,
                 HYPRE_Complex beta,
                 hypre_ParCSRMatrix *B,
                 hypre_ParCSRMatrix **Cout )
{

   MPI_Comm         comm     = hypre_ParCSRMatrixComm(A);
   HYPRE_Int        num_procs, my_id;
   HYPRE_Int        i, j;

   /* diag part of A */
   hypre_CSRMatrix *A_diag   = hypre_ParCSRMatrixDiag(A);
   HYPRE_Complex   *A_diag_a = hypre_CSRMatrixData(A_diag);
   HYPRE_Int       *A_diag_i = hypre_CSRMatrixI(A_diag);
   HYPRE_Int       *A_diag_j = hypre_CSRMatrixJ(A_diag);

   /* off-diag part of A */
   hypre_CSRMatrix *A_offd   = hypre_ParCSRMatrixOffd(A);
   HYPRE_Complex   *A_offd_a = hypre_CSRMatrixData(A_offd);
   HYPRE_Int       *A_offd_i = hypre_CSRMatrixI(A_offd);
   HYPRE_Int       *A_offd_j = hypre_CSRMatrixJ(A_offd);

   HYPRE_Int        num_cols_A_offd = hypre_CSRMatrixNumCols(A_offd);
   HYPRE_Int       *col_map_offd_A  = hypre_ParCSRMatrixColMapOffd(A);
   HYPRE_Int       *A2C_offd = hypre_TAlloc(HYPRE_Int, num_cols_A_offd);

   HYPRE_Int        nrow_global = hypre_ParCSRMatrixGlobalNumRows(A);
   HYPRE_Int        ncol_global = hypre_ParCSRMatrixGlobalNumCols(A);
   HYPRE_Int        nrow_local = hypre_CSRMatrixNumRows(A_diag);
   HYPRE_Int        ncol_local = hypre_CSRMatrixNumCols(A_diag);
   HYPRE_Int        nnz_diag_A = A_diag_i[nrow_local];
   HYPRE_Int        nnz_offd_A = A_offd_i[nrow_local];

   /* diag part of B */
   hypre_CSRMatrix *B_diag   = hypre_ParCSRMatrixDiag(B);
   HYPRE_Complex   *B_diag_a = hypre_CSRMatrixData(B_diag);
   HYPRE_Int       *B_diag_i = hypre_CSRMatrixI(B_diag);
   HYPRE_Int       *B_diag_j = hypre_CSRMatrixJ(B_diag);

   /* off-diag part of B */
   hypre_CSRMatrix *B_offd   = hypre_ParCSRMatrixOffd(B);
   HYPRE_Complex   *B_offd_a = hypre_CSRMatrixData(B_offd);
   HYPRE_Int       *B_offd_i = hypre_CSRMatrixI(B_offd);
   HYPRE_Int       *B_offd_j = hypre_CSRMatrixJ(B_offd);

   HYPRE_Int        num_cols_B_offd = hypre_CSRMatrixNumCols(B_offd);
   HYPRE_Int       *col_map_offd_B  = hypre_ParCSRMatrixColMapOffd(B);
   HYPRE_Int       *B2C_offd = hypre_TAlloc(HYPRE_Int, num_cols_B_offd);

   hypre_assert(nrow_global == hypre_ParCSRMatrixGlobalNumRows(B));
   hypre_assert(ncol_global == hypre_ParCSRMatrixGlobalNumCols(B));
   hypre_assert(nrow_local == hypre_CSRMatrixNumRows(B_diag));
   hypre_assert(ncol_local == hypre_CSRMatrixNumCols(B_diag));
   HYPRE_Int        nnz_diag_B = B_diag_i[nrow_local];
   HYPRE_Int        nnz_offd_B = B_offd_i[nrow_local];

   /* C */
   hypre_ParCSRMatrix *C;
   HYPRE_Int          *row_starts_C, *col_starts_C;
   hypre_CSRMatrix    *C_diag;
   hypre_CSRMatrix    *C_offd;

   HYPRE_Int        num_cols_C_offd = num_cols_A_offd + num_cols_B_offd;
   HYPRE_Int       *col_map_offd_C = hypre_TAlloc(HYPRE_Int, num_cols_C_offd);

   HYPRE_Int        nnz_diag_C_alloc = nnz_diag_A + nnz_diag_B;
   HYPRE_Int        nnz_offd_C_alloc = nnz_offd_A + nnz_offd_B;
   HYPRE_Int        nnz_diag_C = 0, nnz_offd_C = 0;

   HYPRE_Int     *C_diag_i = hypre_CTAlloc(HYPRE_Int,     nrow_local + 1);
   HYPRE_Int     *C_diag_j = hypre_CTAlloc(HYPRE_Int,     nnz_diag_C_alloc);
   HYPRE_Complex *C_diag_a = hypre_CTAlloc(HYPRE_Complex, nnz_diag_C_alloc);
   HYPRE_Int     *C_offd_i = hypre_CTAlloc(HYPRE_Int,     nrow_local + 1);
   HYPRE_Int     *C_offd_j = hypre_CTAlloc(HYPRE_Int,     nnz_offd_C_alloc);
   HYPRE_Complex *C_offd_a = hypre_CTAlloc(HYPRE_Complex, nnz_offd_C_alloc);

   HYPRE_Int     *marker_diag = hypre_TAlloc(HYPRE_Int, ncol_local);
   HYPRE_Int     *marker_offd = hypre_TAlloc(HYPRE_Int, num_cols_C_offd);

   hypre_MPI_Comm_rank(comm, &my_id);
   hypre_MPI_Comm_size(comm, &num_procs);

   hypre_union2( num_cols_A_offd, col_map_offd_A,
                 num_cols_B_offd, col_map_offd_B,
                &num_cols_C_offd, col_map_offd_C,
                 A2C_offd, B2C_offd );

   for (i = 0; i < ncol_local; i++)
   {
      marker_diag[i] = -1;
   }
   for (i = 0; i < num_cols_C_offd; i++)
   {
      marker_offd[i] = -1;
   }

   /* main loop for each row i */
   for (i = 0; i < nrow_local; i++)
   {
      HYPRE_Int diag_i_start = nnz_diag_C;
      HYPRE_Int offd_i_start = nnz_offd_C;

      for (j = A_diag_i[i]; j < A_diag_i[i+1]; j++)
      {
         HYPRE_Int     col = A_diag_j[j];
         HYPRE_Complex val = A_diag_a[j];
         if (marker_diag[col] < diag_i_start)
         {
            /* this col has not been seen before, create new entry */
            marker_diag[col] = nnz_diag_C;
            C_diag_j[nnz_diag_C] = col;
            C_diag_a[nnz_diag_C] = alpha * val;
            nnz_diag_C ++;
         }
         else
         {
            /* this should not happen */
            hypre_printf("hypre warning: invalid ParCSR matrix %s %s %d\n",
                         __FILE__, __func__, __LINE__);
         }
      }

      for (j = B_diag_i[i]; j < B_diag_i[i+1]; j++)
      {
         HYPRE_Int     col = B_diag_j[j];
         HYPRE_Complex val = B_diag_a[j];
         if (marker_diag[col] < diag_i_start)
         {
            /* this col has not been seen before, create new entry */
            marker_diag[col] = nnz_diag_C;
            C_diag_j[nnz_diag_C] = col;
            C_diag_a[nnz_diag_C] = beta * val;
            nnz_diag_C ++;
         }
         else
         {
            /* existing entry, update */
            HYPRE_Int p = marker_diag[col];

            hypre_assert(C_diag_j[p] == col);

            C_diag_a[p] += beta * val;
         }
      }

      C_diag_i[i+1] = nnz_diag_C;

      if (num_procs <= 1)
      {
         continue;
      }

      for (j = A_offd_i[i]; j < A_offd_i[i+1]; j++)
      {
         HYPRE_Int     colA = A_offd_j[j];
         HYPRE_Int     colC = A2C_offd[colA];
         HYPRE_Complex val  = A_offd_a[j];
         if (marker_offd[colC] < offd_i_start)
         {
            /* this col has not been seen before, create new entry */
            marker_offd[colC] = nnz_offd_C;
            C_offd_j[nnz_offd_C] = colC;
            C_offd_a[nnz_offd_C] = alpha * val;
            nnz_offd_C ++;
         }
         else
         {
            /* this should not happen */
            hypre_printf("hypre warning: invalid ParCSR matrix %s %s %d\n",
                         __FILE__, __func__, __LINE__);
         }
      }

      for (j = B_offd_i[i]; j < B_offd_i[i+1]; j++)
      {
         HYPRE_Int     colB = B_offd_j[j];
         HYPRE_Int     colC = B2C_offd[colB];
         HYPRE_Complex val  = B_offd_a[j];
         if (marker_offd[colC] < offd_i_start)
         {
            /* this col has not been seen before, create new entry */
            marker_offd[colC] = nnz_offd_C;
            C_offd_j[nnz_offd_C] = colC;
            C_offd_a[nnz_offd_C] = beta * val;
            nnz_offd_C ++;
         }
         else
         {
            /* existing entry, update */
            HYPRE_Int p = marker_offd[colC];

            hypre_assert(C_offd_j[p] == colC);

            C_offd_a[p] += beta * val;
         }
      }

      C_offd_i[i+1] = nnz_offd_C;
   }

#ifdef HYPRE_NO_GLOBAL_PARTITION
   j = 2;
#else
   j = num_procs + 1;
#endif

   row_starts_C = hypre_TAlloc(HYPRE_Int, j);
   col_starts_C = hypre_TAlloc(HYPRE_Int, j);
   memcpy(row_starts_C, hypre_ParCSRMatrixRowStarts(A), j*sizeof(HYPRE_Int));
   memcpy(col_starts_C, hypre_ParCSRMatrixColStarts(A), j*sizeof(HYPRE_Int));

   /* Now, we should have everything of Parcsr matrix C */
   C = hypre_ParCSRMatrixCreate(comm,
                                nrow_global,
                                ncol_global,
                                row_starts_C,
                                col_starts_C,
                                num_cols_C_offd,
                                nnz_diag_C,
                                nnz_offd_C);

   C_diag = hypre_ParCSRMatrixDiag(C);
   hypre_CSRMatrixData(C_diag) = C_diag_a;
   hypre_CSRMatrixI(C_diag)    = C_diag_i;
   hypre_CSRMatrixJ(C_diag)    = C_diag_j;

   C_offd = hypre_ParCSRMatrixOffd(C);
   hypre_CSRMatrixData(C_offd) = C_offd_a;
   hypre_CSRMatrixI(C_offd)    = C_offd_i;
   hypre_CSRMatrixJ(C_offd)    = C_offd_j;

   hypre_ParCSRMatrixColMapOffd(C) = col_map_offd_C;

   hypre_ParCSRMatrixSetNumNonzeros(C);
   hypre_ParCSRMatrixDNumNonzeros(C) = (HYPRE_Real) hypre_ParCSRMatrixNumNonzeros(C);

   /* create CommPkg of C */
   hypre_MatvecCommPkgCreate(C);

   *Cout = C;

   /* done */
   hypre_TFree(A2C_offd);
   hypre_TFree(B2C_offd);
   hypre_TFree(marker_diag);
   hypre_TFree(marker_offd);

   return hypre_error_flag;
}<|MERGE_RESOLUTION|>--- conflicted
+++ resolved
@@ -386,11 +386,7 @@
    HYPRE_Int       *my_diag_array;
    HYPRE_Int       *my_offd_array;
    HYPRE_Int        max_num_threads;
-<<<<<<< HEAD
    HYPRE_Int        i, cnt;
-=======
-   HYPRE_Int        i, j, cnt;
->>>>>>> 83bd4be2
 
    HYPRE_Complex    zero = 0.0;
 
@@ -577,10 +573,7 @@
    hypre_UnorderedIntMap col_map_offd_C_inverse;
    hypre_sort_and_create_inverse_map(col_map_offd_C, num_cols_offd_C, &col_map_offd_C, &col_map_offd_C_inverse);
 
-<<<<<<< HEAD
 #ifdef HYPRE_USING_OPENMP
-=======
->>>>>>> 83bd4be2
 #pragma omp parallel for private(j) HYPRE_SMP_SCHEDULE
 #endif
    for (i = 0; i < num_cols_offd_A; i++)
@@ -599,15 +592,9 @@
    hypre_TFree(my_diag_array);
    hypre_TFree(my_offd_array);
 
-<<<<<<< HEAD
    if (num_cols_offd_B)
    {
       map_B_to_C = hypre_CTAlloc(HYPRE_Int,num_cols_offd_B);
-=======
-     if (num_cols_offd_B)
-     {
-         map_B_to_C = hypre_CTAlloc(HYPRE_Int,num_cols_offd_B);
->>>>>>> 83bd4be2
 
 #ifdef HYPRE_USING_OPENMP
 #pragma omp parallel private(i)
@@ -818,23 +805,19 @@
    hypre_TFree(my_diag_array);
    hypre_TFree(my_offd_array);
 
-<<<<<<< HEAD
     if (num_cols_offd_B)
     {
         map_B_to_C = hypre_CTAlloc(HYPRE_Int,num_cols_offd_B);
-=======
-     if (num_cols_offd_B)
-     {
-         map_B_to_C = hypre_CTAlloc(HYPRE_Int,num_cols_offd_B);
->>>>>>> 83bd4be2
 
         cnt = 0;
-        for (i=0; i < num_cols_offd_C; i++)
+        for (i = 0; i < num_cols_offd_C; i++)
+        {
            if (col_map_offd_C[i] == col_map_offd_B[cnt])
            {
               map_B_to_C[cnt++] = i;
               if (cnt == num_cols_offd_B) break;
            }
+        }
      }
 
 #endif /* !HYPRE_CONCURRENT_HOPSCOTCH */
