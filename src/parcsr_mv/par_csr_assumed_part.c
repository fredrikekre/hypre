/******************************************************************************
 * Copyright 1998-2019 Lawrence Livermore National Security, LLC and other
 * HYPRE Project Developers. See the top-level COPYRIGHT file for details.
 *
 * SPDX-License-Identifier: (Apache-2.0 OR MIT)
 ******************************************************************************/

/*----------------------------------------------------
 * Functions for the IJ assumed partition
 * (Some of these were formerly in new_commpkg.c)
 *  AHB 4/06
 *-----------------------------------------------------*/

#include "_hypre_parcsr_mv.h"

/* This is used only in the function below */
#define CONTACT(a,b)  (contact_list[(a)*3+(b)])

/*--------------------------------------------------------------------
 * hypre_LocateAssummedPartition
 * Reconcile assumed partition with actual partition.  Essentially
 * each processor ends of with a partition of its assumed partition.
 *--------------------------------------------------------------------*/
<<<<<<< HEAD


=======
>>>>>>> a8cbf255
HYPRE_Int
hypre_LocateAssummedPartition(MPI_Comm comm, HYPRE_BigInt row_start, HYPRE_BigInt row_end,
                              HYPRE_BigInt global_first_row, HYPRE_BigInt global_num_rows,
                              hypre_IJAssumedPart *part, HYPRE_Int myid)
{
<<<<<<< HEAD

=======
>>>>>>> a8cbf255
   HYPRE_Int       i;

   HYPRE_BigInt    *contact_list;
   HYPRE_Int        contact_list_length, contact_list_storage;

   HYPRE_BigInt     contact_row_start[2], contact_row_end[2], contact_ranges;
   HYPRE_Int        owner_start, owner_end;
   HYPRE_BigInt     tmp_row_start, tmp_row_end;
   HYPRE_Int        complete;

   /*HYPRE_Int        locate_row_start[2]; */
   HYPRE_Int        locate_ranges;

   HYPRE_Int        locate_row_count, rows_found;

   HYPRE_BigInt     tmp_range[2];
   HYPRE_BigInt    *sortme;
   HYPRE_Int       *si;

   const HYPRE_Int  flag1 = 17;

   hypre_MPI_Request  *requests;
   hypre_MPI_Status   status0, *statuses;

   /*-----------------------------------------------------------
    *  Contact ranges -
    *  which rows do I have that others are assumed responsible for?
    *  (at most two ranges - maybe none)
    *-----------------------------------------------------------*/
<<<<<<< HEAD


=======
>>>>>>> a8cbf255
   contact_row_start[0]=0;
   contact_row_end[0]=0;
   contact_row_start[1]=0;
   contact_row_end[1]=0;
   contact_ranges = 0;
<<<<<<< HEAD

   if (row_start <= row_end ) { /*must own at least one row*/

=======

   if (row_start <= row_end )
   { /*must own at least one row*/
>>>>>>> a8cbf255
      if ( part->row_end < row_start  || row_end < part->row_start  )
      {  /*no overlap - so all of my rows and only one range*/
         contact_row_start[0] = row_start;
         contact_row_end[0] = row_end;
         contact_ranges++;
      }
      else /* the two regions overlap - so one or two ranges */
      {
         /* check for contact rows on the low end of the local range */
<<<<<<< HEAD
	 if (row_start < part->row_start)
	 {
            contact_row_start[0] = row_start;
	    contact_row_end[0] = part->row_start - 1;
	    contact_ranges++;
	 }
	 if (part->row_end < row_end) /* check the high end */
         {
            if (contact_ranges) /* already found one range */
            {
	       contact_row_start[1] = part->row_end +1;
	       contact_row_end[1] = row_end;
	    }
	    else
	    {
	       contact_row_start[0] =  part->row_end +1;
	       contact_row_end[0] = row_end;
	    }
	    contact_ranges++;
	 }
=======
         if (row_start < part->row_start)
         {
            contact_row_start[0] = row_start;
            contact_row_end[0] = part->row_start - 1;
            contact_ranges++;
         }
         if (part->row_end < row_end) /* check the high end */
         {
            if (contact_ranges) /* already found one range */
            {
               contact_row_start[1] = part->row_end +1;
               contact_row_end[1] = row_end;
            }
            else
            {
               contact_row_start[0] =  part->row_end +1;
               contact_row_end[0] = row_end;
            }
            contact_ranges++;
         }
>>>>>>> a8cbf255
      }
   }

   /*-----------------------------------------------------------
    *  Contact: find out who is assumed responsible for these
    *       ranges of contact rows and contact them
    *
    *-----------------------------------------------------------*/


   contact_list_length = 0;
   contact_list_storage = 5;
   contact_list = hypre_TAlloc(HYPRE_BigInt,  contact_list_storage*3, HYPRE_MEMORY_HOST); /*each contact needs 3 ints */

   for (i=0; i<contact_ranges; i++)
   {

      /*get start and end row owners */
      hypre_GetAssumedPartitionProcFromRow(comm, contact_row_start[i], global_first_row,
            global_num_rows, &owner_start);
      hypre_GetAssumedPartitionProcFromRow(comm, contact_row_end[i], global_first_row,
            global_num_rows, &owner_end);

      if (owner_start == owner_end) /* same processor owns the whole range */
      {

         if (contact_list_length == contact_list_storage)
         {
            /*allocate more space*/
            contact_list_storage += 5;
            contact_list = hypre_TReAlloc(contact_list,  HYPRE_BigInt,  (contact_list_storage*3), HYPRE_MEMORY_HOST);
         }
         CONTACT(contact_list_length, 0) = (HYPRE_BigInt) owner_start;   /*proc #*/
         CONTACT(contact_list_length, 1) = contact_row_start[i];  /* start row */
         CONTACT(contact_list_length, 2) = contact_row_end[i];  /*end row */
         contact_list_length++;
      }
      else
      {
        complete = 0;
        while (!complete)
        {
            hypre_GetAssumedPartitionRowRange(comm, owner_start, global_first_row,
<<<<<<< HEAD
					global_num_rows, &tmp_row_start, &tmp_row_end);

            if (tmp_row_end >= contact_row_end[i])
	    {
	       tmp_row_end =  contact_row_end[i];
               complete = 1;
	    }
=======
                  global_num_rows, &tmp_row_start, &tmp_row_end);

            if (tmp_row_end >= contact_row_end[i])
            {
               tmp_row_end =  contact_row_end[i];
               complete = 1;
            }
>>>>>>> a8cbf255
            if (tmp_row_start <  contact_row_start[i])
            {
               tmp_row_start =  contact_row_start[i];
            }


            if (contact_list_length == contact_list_storage)
            {
               /*allocate more space*/
               contact_list_storage += 5;
               contact_list = hypre_TReAlloc(contact_list,  HYPRE_BigInt,  (contact_list_storage*3), HYPRE_MEMORY_HOST);
            }


            CONTACT(contact_list_length, 0) = (HYPRE_BigInt) owner_start;   /*proc #*/
            CONTACT(contact_list_length, 1) = tmp_row_start;  /* start row */
            CONTACT(contact_list_length, 2) = tmp_row_end;  /*end row */
            contact_list_length++;
            owner_start++; /*processors are seqential */
        }
      }
   }

   requests = hypre_CTAlloc(hypre_MPI_Request,  contact_list_length, HYPRE_MEMORY_HOST);
   statuses = hypre_CTAlloc(hypre_MPI_Status,  contact_list_length, HYPRE_MEMORY_HOST);

   /*send out messages */
   for (i=0; i< contact_list_length; i++)
   {
      hypre_MPI_Isend(&CONTACT(i,1) ,2, HYPRE_MPI_BIG_INT, CONTACT(i,0), flag1 ,
                 comm, &requests[i]);
                 /*hypre_MPI_COMM_WORLD, &requests[i]);*/
   }

   /*-----------------------------------------------------------
    *  Locate ranges -
    *  which rows in my assumed range do I not own
    *  (at most two ranges - maybe none)
    *  locate_row_count = total number of rows I must locate
    *-----------------------------------------------------------*/


   locate_row_count = 0;

   /*locate_row_start[0]=0;
   locate_row_start[1]=0;*/

   locate_ranges = 0;

   if (part->row_end < row_start  || row_end < part->row_start  )
   /*no overlap - so all of my assumed rows */
   {
      /*locate_row_start[0] = part->row_start;*/
      locate_ranges++;
      locate_row_count += part->row_end - part->row_start + 1;
   }
   else /* the two regions overlap */
   {
      if (part->row_start < row_start)
      {/* check for locate rows on the low end of the local range */
         /*locate_row_start[0] = part->row_start;*/
         locate_ranges++;
         locate_row_count += (row_start-1) - part->row_start + 1;
      }
      if (row_end < part->row_end) /* check the high end */
      {
         /*if (locate_ranges)*/ /* already have one range */
         /*{
<<<<<<< HEAD
	    locate_row_start[1] = row_end +1;
	 }
         else
         {
	    locate_row_start[0] = row_end +1;
         }*/
=======
           locate_row_start[1] = row_end +1;
           }
           else
           {
           locate_row_start[0] = row_end +1;
           }*/
>>>>>>> a8cbf255
         locate_ranges++;
         locate_row_count += part->row_end - (row_end + 1) + 1;
      }
   }


    /*-----------------------------------------------------------
     * Receive messages from other procs telling us where
     * all our  locate rows actually reside
     *-----------------------------------------------------------*/


    /* we will keep a partition of our assumed partition - list ourselves
       first.  We will sort later with an additional index.
       In practice, this should only contain a few processors */

   /*which part do I own?*/
   tmp_row_start = hypre_max(part->row_start, row_start);
   tmp_row_end = hypre_min(row_end, part->row_end);

   if (tmp_row_start <= tmp_row_end)
   {
      part->proc_list[0] =   myid;
      part->row_start_list[0] = tmp_row_start;
      part->row_end_list[0] = tmp_row_end;
      part->length++;
   }

   /* now look for messages that tell us which processor has our locate rows */
   /* these will be blocking receives as we know how many to expect and they should
       be waiting (and we don't want to continue on without them) */

   rows_found = 0;

<<<<<<< HEAD
   while (rows_found != locate_row_count) {

      hypre_MPI_Recv( tmp_range, 2 , HYPRE_MPI_BIG_INT, hypre_MPI_ANY_SOURCE,
                flag1 , comm, &status0);
                /*flag1 , hypre_MPI_COMM_WORLD, &status0);*/
=======
   while (rows_found != locate_row_count)
   {
      hypre_MPI_Recv( tmp_range, 2 , HYPRE_MPI_BIG_INT, hypre_MPI_ANY_SOURCE,
                      flag1 , comm, &status0);
                      /*flag1 , hypre_MPI_COMM_WORLD, &status0);*/
>>>>>>> a8cbf255

      if (part->length==part->storage_length)
      {
         part->storage_length+=10;
         part->proc_list = hypre_TReAlloc(part->proc_list,  HYPRE_Int,  part->storage_length, HYPRE_MEMORY_HOST);
         part->row_start_list = hypre_TReAlloc(part->row_start_list,  HYPRE_BigInt,  part->storage_length, HYPRE_MEMORY_HOST);
         part->row_end_list = hypre_TReAlloc(part->row_end_list,  HYPRE_BigInt,  part->storage_length, HYPRE_MEMORY_HOST);

      }
      part->row_start_list[part->length] = tmp_range[0];
      part->row_end_list[part->length] = tmp_range[1];

      part->proc_list[part->length] = status0.hypre_MPI_SOURCE;
      rows_found += tmp_range[1]- tmp_range[0] + 1;

      part->length++;
   }

   /*In case the partition of the assumed partition is longish,
     we would like to know the sorted order */
   si= hypre_CTAlloc(HYPRE_Int,  part->length, HYPRE_MEMORY_HOST);
   sortme = hypre_CTAlloc(HYPRE_BigInt,  part->length, HYPRE_MEMORY_HOST);

   for (i=0; i<part->length; i++)
   {
       si[i] = i;
       sortme[i] = part->row_start_list[i];
   }
   hypre_BigQsortbi( sortme, si, 0, (part->length)-1);
   part->sort_index = si;

  /*free the requests */
   hypre_MPI_Waitall(contact_list_length, requests,
                    statuses);


   hypre_TFree(statuses, HYPRE_MEMORY_HOST);
   hypre_TFree(requests, HYPRE_MEMORY_HOST);


   hypre_TFree(sortme, HYPRE_MEMORY_HOST);
   hypre_TFree(contact_list, HYPRE_MEMORY_HOST);


   return hypre_error_flag;
<<<<<<< HEAD


=======
>>>>>>> a8cbf255
}


hypre_IJAssumedPart*
hypre_AssumedPartitionCreate(MPI_Comm comm,
                             HYPRE_Int global_num,
                             HYPRE_Int start,
                             HYPRE_Int end)
{
   hypre_IJAssumedPart *apart;
   HYPRE_Int myid;

   hypre_MPI_Comm_rank(comm, &myid );

   /* allocate space */
   apart = hypre_CTAlloc(hypre_IJAssumedPart, 1, HYPRE_MEMORY_HOST);


   hypre_GetAssumedPartitionRowRange( comm, myid, 0, global_num,
                                      &(apart->row_start), &(apart->row_end));

   /*allocate some space for the partition of the assumed partition */
   apart->length = 0;
   /*room for 10 owners of the assumed partition*/
   apart->storage_length = 10; /*need to be >=1 */
   apart->proc_list = hypre_TAlloc(HYPRE_Int,  apart->storage_length, HYPRE_MEMORY_HOST);
   apart->row_start_list = hypre_TAlloc(HYPRE_BigInt,  apart->storage_length, HYPRE_MEMORY_HOST);
   apart->row_end_list = hypre_TAlloc(HYPRE_BigInt,  apart->storage_length, HYPRE_MEMORY_HOST);

   /* now we want to reconcile our actual partition with the assumed partition */
   hypre_LocateAssummedPartition(comm, start, end, 0, global_num, apart, myid);

   return apart;
}

/*--------------------------------------------------------------------
 * hypre_ParCSRMatrixCreateAssumedPartition -
 * Each proc gets it own range. Then
 * each needs to reconcile its actual range with its assumed
 * range - the result is essentila a partition of its assumed range -
 * this is the assumed partition.
 *--------------------------------------------------------------------*/
HYPRE_Int
hypre_ParCSRMatrixCreateAssumedPartition( hypre_ParCSRMatrix *matrix)
{
   HYPRE_BigInt global_num_cols;
   /* HYPRE_Int myid; */
   HYPRE_BigInt  row_start=0, row_end=0, col_start = 0, col_end = 0;

   MPI_Comm   comm;

   hypre_IJAssumedPart *apart;

   global_num_cols = hypre_ParCSRMatrixGlobalNumCols(matrix);
   comm = hypre_ParCSRMatrixComm(matrix);

   /* find out my actualy range of rows and columns */
   hypre_ParCSRMatrixGetLocalRange( matrix,
                                    &row_start, &row_end, /* these two are not used */
                                    &col_start, &col_end );
<<<<<<< HEAD
   /* get my assumed partitioning  - we want partitioning of the vector that the
      matrix multiplies - so we use the col start and end */
   apart = hypre_AssumedPartitionCreate(comm, global_num_cols, col_start, col_end);
=======
   hypre_MPI_Comm_rank(comm, &myid );

   /* allocate space */
   apart = hypre_CTAlloc(hypre_IJAssumedPart, 1, HYPRE_MEMORY_HOST);

  /* get my assumed partitioning  - we want partitioning of the vector that the
      matrix multiplies - so we use the col start and end */
   hypre_GetAssumedPartitionRowRange( comm, myid, 0, global_num_cols,
                                      &(apart->row_start), &(apart->row_end));

  /*allocate some space for the partition of the assumed partition */
    apart->length = 0;
    /*room for 10 owners of the assumed partition*/
    apart->storage_length = 10; /*need to be >=1 */
    apart->proc_list = hypre_TAlloc(HYPRE_Int,  apart->storage_length, HYPRE_MEMORY_HOST);
    apart->row_start_list = hypre_TAlloc(HYPRE_BigInt,  apart->storage_length, HYPRE_MEMORY_HOST);
    apart->row_end_list = hypre_TAlloc(HYPRE_BigInt,  apart->storage_length, HYPRE_MEMORY_HOST);


    /* now we want to reconcile our actual partition with the assumed partition */
    hypre_LocateAssummedPartition(comm, col_start, col_end, 0, global_num_cols, apart, myid);
>>>>>>> a8cbf255

    /* this partition will be saved in the matrix data structure until the matrix is destroyed */
    hypre_ParCSRMatrixAssumedPartition(matrix) = apart;

    return hypre_error_flag;
}

/*--------------------------------------------------------------------
 * hypre_AssumedPartitionDestroy
 *--------------------------------------------------------------------*/
HYPRE_Int
hypre_AssumedPartitionDestroy(hypre_IJAssumedPart *apart )
{
<<<<<<< HEAD
   if(apart->storage_length > 0)
=======
   if (apart->storage_length > 0)
>>>>>>> a8cbf255
   {
      hypre_TFree(apart->proc_list, HYPRE_MEMORY_HOST);
      hypre_TFree(apart->row_start_list, HYPRE_MEMORY_HOST);
      hypre_TFree(apart->row_end_list, HYPRE_MEMORY_HOST);
      hypre_TFree(apart->sort_index, HYPRE_MEMORY_HOST);
   }

   hypre_TFree(apart, HYPRE_MEMORY_HOST);
<<<<<<< HEAD

   return hypre_error_flag;
=======
>>>>>>> a8cbf255

   return hypre_error_flag;
}

/*--------------------------------------------------------------------
 * hypre_GetAssumedPartitionProcFromRow
 * Assumed partition for IJ case. Given a particular row j, return
 * the processor that is assumed to own that row.
 *--------------------------------------------------------------------*/


HYPRE_Int
hypre_GetAssumedPartitionProcFromRow( MPI_Comm comm, HYPRE_BigInt row,
<<<<<<< HEAD
			HYPRE_BigInt global_first_row,
			HYPRE_BigInt global_num_rows, HYPRE_Int *proc_id)
=======
                                      HYPRE_BigInt global_first_row,
                                      HYPRE_BigInt global_num_rows, HYPRE_Int *proc_id)
>>>>>>> a8cbf255
{
   HYPRE_Int     num_procs;
<<<<<<< HEAD
   HYPRE_BigInt     size, switch_row, extra;
=======
   HYPRE_BigInt  size, switch_row, extra;
>>>>>>> a8cbf255


   hypre_MPI_Comm_size(comm, &num_procs );
   /*hypre_MPI_Comm_size(hypre_MPI_COMM_WORLD, &num_procs );*/

   /* j = floor[(row*p/N]  - this overflows*/
   /* *proc_id = (row*num_procs)/global_num_rows;*/

   /* this looks a bit odd, but we have to be very careful that
      this function and the next are inverses - and rounding
      errors make this difficult!!!!! */

   size = global_num_rows / (HYPRE_BigInt)num_procs;
   extra = global_num_rows - size*(HYPRE_BigInt)num_procs;
   switch_row = global_first_row + (size + 1)*extra;

   if (row >= switch_row)
   {
      *proc_id = (HYPRE_Int)(extra + (row - switch_row)/size);
   }
   else
   {
      *proc_id = (HYPRE_Int)((row - global_first_row)/(size+1));
   }


   return hypre_error_flag;
}

/*--------------------------------------------------------------------
 * hypre_GetAssumedPartitionRowRange
 * Assumed partition for IJ case. Given a particular processor id, return
 * the assumed range of rows ([row_start, row_end]) for that processor.
 *--------------------------------------------------------------------*/


HYPRE_Int
hypre_GetAssumedPartitionRowRange( MPI_Comm comm, HYPRE_Int proc_id, HYPRE_BigInt global_first_row,
<<<<<<< HEAD
				HYPRE_BigInt global_num_rows, HYPRE_BigInt *row_start, HYPRE_BigInt* row_end)
=======
                                   HYPRE_BigInt global_num_rows, HYPRE_BigInt *row_start, HYPRE_BigInt* row_end)
>>>>>>> a8cbf255
{
   HYPRE_Int    num_procs;
   HYPRE_Int    extra;
<<<<<<< HEAD
   HYPRE_BigInt    size;

=======
   HYPRE_BigInt size;
>>>>>>> a8cbf255

   hypre_MPI_Comm_size(comm, &num_procs );
   /*hypre_MPI_Comm_size(hypre_MPI_COMM_WORLD, &num_procs );*/


  /* this may look non-intuitive, but we have to be very careful that
      this function and the next are inverses - and avoiding overflow and
      rounding errors makes this difficult! */

   size = global_num_rows / (HYPRE_BigInt)num_procs;
   extra = (HYPRE_Int)(global_num_rows - size*(HYPRE_BigInt)num_procs);

   *row_start = global_first_row + size*(HYPRE_BigInt)proc_id;
   *row_start += (HYPRE_BigInt) hypre_min(proc_id, extra);


   *row_end =  global_first_row + size*(HYPRE_BigInt)(proc_id+1);
   *row_end += (HYPRE_BigInt)hypre_min(proc_id+1, extra);
   *row_end = *row_end - 1;


   return hypre_error_flag;
}


/*--------------------------------------------------------------------
 * hypre_ParVectorCreateAssumedPartition -

 * Essentially the same as for a matrix!

 * Each proc gets it own range. Then
 * each needs to reconcile its actual range with its assumed
 * range - the result is essentila a partition of its assumed range -
 * this is the assumed partition.
 *--------------------------------------------------------------------*/


HYPRE_Int
hypre_ParVectorCreateAssumedPartition( hypre_ParVector *vector)
{
   HYPRE_BigInt global_num;
   HYPRE_Int myid;
   HYPRE_BigInt  start=0, end=0;

   MPI_Comm   comm;

   hypre_IJAssumedPart *apart;

   global_num = hypre_ParVectorGlobalSize(vector);
   comm = hypre_ParVectorComm(vector);

   /* find out my actualy range of rows */
   start =  hypre_ParVectorFirstIndex(vector);
   end = hypre_ParVectorLastIndex(vector);

   hypre_MPI_Comm_rank(comm, &myid );

   /* allocate space */
   apart = hypre_CTAlloc(hypre_IJAssumedPart,  1, HYPRE_MEMORY_HOST);

  /* get my assumed partitioning  - we want partitioning of the vector that the
      matrix multiplies - so we use the col start and end */
   hypre_GetAssumedPartitionRowRange( comm, myid, 0, global_num, &(apart->row_start),
                                             &(apart->row_end));

  /*allocate some space for the partition of the assumed partition */
    apart->length = 0;
    /*room for 10 owners of the assumed partition*/
    apart->storage_length = 10; /*need to be >=1 */
    apart->proc_list = hypre_TAlloc(HYPRE_Int,  apart->storage_length, HYPRE_MEMORY_HOST);
    apart->row_start_list =   hypre_TAlloc(HYPRE_BigInt,  apart->storage_length, HYPRE_MEMORY_HOST);
    apart->row_end_list =   hypre_TAlloc(HYPRE_BigInt,  apart->storage_length, HYPRE_MEMORY_HOST);


    /* now we want to reconcile our actual partition with the assumed partition */
    hypre_LocateAssummedPartition(comm, start, end, 0, global_num, apart, myid);

    /* this partition will be saved in the vector data structure until the vector is destroyed */
    hypre_ParVectorAssumedPartition(vector) = apart;

    return hypre_error_flag;
}
<|MERGE_RESOLUTION|>--- conflicted
+++ resolved
@@ -21,20 +21,11 @@
  * Reconcile assumed partition with actual partition.  Essentially
  * each processor ends of with a partition of its assumed partition.
  *--------------------------------------------------------------------*/
-<<<<<<< HEAD
-
-
-=======
->>>>>>> a8cbf255
 HYPRE_Int
 hypre_LocateAssummedPartition(MPI_Comm comm, HYPRE_BigInt row_start, HYPRE_BigInt row_end,
                               HYPRE_BigInt global_first_row, HYPRE_BigInt global_num_rows,
                               hypre_IJAssumedPart *part, HYPRE_Int myid)
 {
-<<<<<<< HEAD
-
-=======
->>>>>>> a8cbf255
    HYPRE_Int       i;
 
    HYPRE_BigInt    *contact_list;
@@ -64,25 +55,14 @@
     *  which rows do I have that others are assumed responsible for?
     *  (at most two ranges - maybe none)
     *-----------------------------------------------------------*/
-<<<<<<< HEAD
-
-
-=======
->>>>>>> a8cbf255
    contact_row_start[0]=0;
    contact_row_end[0]=0;
    contact_row_start[1]=0;
    contact_row_end[1]=0;
    contact_ranges = 0;
-<<<<<<< HEAD
-
-   if (row_start <= row_end ) { /*must own at least one row*/
-
-=======
 
    if (row_start <= row_end )
    { /*must own at least one row*/
->>>>>>> a8cbf255
       if ( part->row_end < row_start  || row_end < part->row_start  )
       {  /*no overlap - so all of my rows and only one range*/
          contact_row_start[0] = row_start;
@@ -92,28 +72,6 @@
       else /* the two regions overlap - so one or two ranges */
       {
          /* check for contact rows on the low end of the local range */
-<<<<<<< HEAD
-	 if (row_start < part->row_start)
-	 {
-            contact_row_start[0] = row_start;
-	    contact_row_end[0] = part->row_start - 1;
-	    contact_ranges++;
-	 }
-	 if (part->row_end < row_end) /* check the high end */
-         {
-            if (contact_ranges) /* already found one range */
-            {
-	       contact_row_start[1] = part->row_end +1;
-	       contact_row_end[1] = row_end;
-	    }
-	    else
-	    {
-	       contact_row_start[0] =  part->row_end +1;
-	       contact_row_end[0] = row_end;
-	    }
-	    contact_ranges++;
-	 }
-=======
          if (row_start < part->row_start)
          {
             contact_row_start[0] = row_start;
@@ -134,7 +92,6 @@
             }
             contact_ranges++;
          }
->>>>>>> a8cbf255
       }
    }
 
@@ -178,15 +135,6 @@
         while (!complete)
         {
             hypre_GetAssumedPartitionRowRange(comm, owner_start, global_first_row,
-<<<<<<< HEAD
-					global_num_rows, &tmp_row_start, &tmp_row_end);
-
-            if (tmp_row_end >= contact_row_end[i])
-	    {
-	       tmp_row_end =  contact_row_end[i];
-               complete = 1;
-	    }
-=======
                   global_num_rows, &tmp_row_start, &tmp_row_end);
 
             if (tmp_row_end >= contact_row_end[i])
@@ -194,7 +142,6 @@
                tmp_row_end =  contact_row_end[i];
                complete = 1;
             }
->>>>>>> a8cbf255
             if (tmp_row_start <  contact_row_start[i])
             {
                tmp_row_start =  contact_row_start[i];
@@ -263,21 +210,12 @@
       {
          /*if (locate_ranges)*/ /* already have one range */
          /*{
-<<<<<<< HEAD
-	    locate_row_start[1] = row_end +1;
-	 }
-         else
-         {
-	    locate_row_start[0] = row_end +1;
-         }*/
-=======
            locate_row_start[1] = row_end +1;
            }
            else
            {
            locate_row_start[0] = row_end +1;
            }*/
->>>>>>> a8cbf255
          locate_ranges++;
          locate_row_count += part->row_end - (row_end + 1) + 1;
       }
@@ -312,19 +250,11 @@
 
    rows_found = 0;
 
-<<<<<<< HEAD
-   while (rows_found != locate_row_count) {
-
-      hypre_MPI_Recv( tmp_range, 2 , HYPRE_MPI_BIG_INT, hypre_MPI_ANY_SOURCE,
-                flag1 , comm, &status0);
-                /*flag1 , hypre_MPI_COMM_WORLD, &status0);*/
-=======
    while (rows_found != locate_row_count)
    {
       hypre_MPI_Recv( tmp_range, 2 , HYPRE_MPI_BIG_INT, hypre_MPI_ANY_SOURCE,
                       flag1 , comm, &status0);
                       /*flag1 , hypre_MPI_COMM_WORLD, &status0);*/
->>>>>>> a8cbf255
 
       if (part->length==part->storage_length)
       {
@@ -370,11 +300,8 @@
 
 
    return hypre_error_flag;
-<<<<<<< HEAD
-
-
-=======
->>>>>>> a8cbf255
+
+
 }
 
 
@@ -435,33 +362,9 @@
    hypre_ParCSRMatrixGetLocalRange( matrix,
                                     &row_start, &row_end, /* these two are not used */
                                     &col_start, &col_end );
-<<<<<<< HEAD
    /* get my assumed partitioning  - we want partitioning of the vector that the
       matrix multiplies - so we use the col start and end */
    apart = hypre_AssumedPartitionCreate(comm, global_num_cols, col_start, col_end);
-=======
-   hypre_MPI_Comm_rank(comm, &myid );
-
-   /* allocate space */
-   apart = hypre_CTAlloc(hypre_IJAssumedPart, 1, HYPRE_MEMORY_HOST);
-
-  /* get my assumed partitioning  - we want partitioning of the vector that the
-      matrix multiplies - so we use the col start and end */
-   hypre_GetAssumedPartitionRowRange( comm, myid, 0, global_num_cols,
-                                      &(apart->row_start), &(apart->row_end));
-
-  /*allocate some space for the partition of the assumed partition */
-    apart->length = 0;
-    /*room for 10 owners of the assumed partition*/
-    apart->storage_length = 10; /*need to be >=1 */
-    apart->proc_list = hypre_TAlloc(HYPRE_Int,  apart->storage_length, HYPRE_MEMORY_HOST);
-    apart->row_start_list = hypre_TAlloc(HYPRE_BigInt,  apart->storage_length, HYPRE_MEMORY_HOST);
-    apart->row_end_list = hypre_TAlloc(HYPRE_BigInt,  apart->storage_length, HYPRE_MEMORY_HOST);
-
-
-    /* now we want to reconcile our actual partition with the assumed partition */
-    hypre_LocateAssummedPartition(comm, col_start, col_end, 0, global_num_cols, apart, myid);
->>>>>>> a8cbf255
 
     /* this partition will be saved in the matrix data structure until the matrix is destroyed */
     hypre_ParCSRMatrixAssumedPartition(matrix) = apart;
@@ -475,11 +378,7 @@
 HYPRE_Int
 hypre_AssumedPartitionDestroy(hypre_IJAssumedPart *apart )
 {
-<<<<<<< HEAD
-   if(apart->storage_length > 0)
-=======
    if (apart->storage_length > 0)
->>>>>>> a8cbf255
    {
       hypre_TFree(apart->proc_list, HYPRE_MEMORY_HOST);
       hypre_TFree(apart->row_start_list, HYPRE_MEMORY_HOST);
@@ -488,11 +387,6 @@
    }
 
    hypre_TFree(apart, HYPRE_MEMORY_HOST);
-<<<<<<< HEAD
-
-   return hypre_error_flag;
-=======
->>>>>>> a8cbf255
 
    return hypre_error_flag;
 }
@@ -506,20 +400,11 @@
 
 HYPRE_Int
 hypre_GetAssumedPartitionProcFromRow( MPI_Comm comm, HYPRE_BigInt row,
-<<<<<<< HEAD
-			HYPRE_BigInt global_first_row,
-			HYPRE_BigInt global_num_rows, HYPRE_Int *proc_id)
-=======
                                       HYPRE_BigInt global_first_row,
                                       HYPRE_BigInt global_num_rows, HYPRE_Int *proc_id)
->>>>>>> a8cbf255
 {
    HYPRE_Int     num_procs;
-<<<<<<< HEAD
-   HYPRE_BigInt     size, switch_row, extra;
-=======
    HYPRE_BigInt  size, switch_row, extra;
->>>>>>> a8cbf255
 
 
    hypre_MPI_Comm_size(comm, &num_procs );
@@ -558,20 +443,11 @@
 
 HYPRE_Int
 hypre_GetAssumedPartitionRowRange( MPI_Comm comm, HYPRE_Int proc_id, HYPRE_BigInt global_first_row,
-<<<<<<< HEAD
-				HYPRE_BigInt global_num_rows, HYPRE_BigInt *row_start, HYPRE_BigInt* row_end)
-=======
                                    HYPRE_BigInt global_num_rows, HYPRE_BigInt *row_start, HYPRE_BigInt* row_end)
->>>>>>> a8cbf255
 {
    HYPRE_Int    num_procs;
    HYPRE_Int    extra;
-<<<<<<< HEAD
-   HYPRE_BigInt    size;
-
-=======
    HYPRE_BigInt size;
->>>>>>> a8cbf255
 
    hypre_MPI_Comm_size(comm, &num_procs );
    /*hypre_MPI_Comm_size(hypre_MPI_COMM_WORLD, &num_procs );*/
