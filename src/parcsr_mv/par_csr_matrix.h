--- conflicted
+++ resolved
@@ -45,17 +45,10 @@
    HYPRE_BigInt         *col_map_offd;
    HYPRE_BigInt         *device_col_map_offd;
    /* maps columns of offd to global columns */
-<<<<<<< HEAD
-   HYPRE_BigInt         *row_starts;
-   /* row_starts[0] is start of local rows
-      row_starts[1] is start of next processor's rows */
-   HYPRE_BigInt         *col_starts;
-=======
    HYPRE_BigInt          row_starts[2];
    /* row_starts[0] is start of local rows
       row_starts[1] is start of next processor's rows */
    HYPRE_BigInt          col_starts[2];
->>>>>>> ffe4f738
    /* col_starts[0] is start of local columns
       col_starts[1] is start of next processor's columns */
 
