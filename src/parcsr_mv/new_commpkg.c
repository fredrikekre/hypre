/*BHEADER**********************************************************************
 * Copyright (c) 2008,  Lawrence Livermore National Security, LLC.
 * Produced at the Lawrence Livermore National Laboratory.
 * This file is part of HYPRE.  See file COPYRIGHT for details.
 *
 * HYPRE is free software; you can redistribute it and/or modify it under the
 * terms of the GNU Lesser General Public License (as published by the Free
 * Software Foundation) version 2.1 dated February 1999.
 *
 * $Revision$
 ***********************************************************************EHEADER*/




/*---------------------------------------------------- 
 * Communication package that uses an assumed partition
 *  AHB 6/04                                            
 *-----------------------------------------------------*/

#include "_hypre_parcsr_mv.h"

/* some debugging tools*/
#define mydebug 0

/*==========================================================================*/



HYPRE_Int hypre_PrintCommpkg(hypre_ParCSRMatrix *A, const char *file_name)
{
   
   HYPRE_Int num_sends, num_recvs;
   
   HYPRE_Int *recv_vec_starts, *recv_procs;
   HYPRE_Int *send_map_starts, *send_map_elements, *send_procs;

   HYPRE_Int i;
   HYPRE_Int my_id;
   
   MPI_Comm comm;
   
   hypre_ParCSRCommPkg *comm_pkg;
   

   char   new_file[80];
   FILE *fp;

   comm_pkg =  hypre_ParCSRMatrixCommPkg(A);
   

   comm =  hypre_ParCSRCommPkgComm(comm_pkg);
   
   num_recvs = hypre_ParCSRCommPkgNumRecvs(comm_pkg);
   recv_procs = hypre_ParCSRCommPkgRecvProcs(comm_pkg);
   recv_vec_starts = hypre_ParCSRCommPkgRecvVecStarts(comm_pkg);
   num_sends = hypre_ParCSRCommPkgNumSends(comm_pkg);
   send_procs = hypre_ParCSRCommPkgSendProcs(comm_pkg);
   send_map_starts = hypre_ParCSRCommPkgSendMapStarts(comm_pkg);
   send_map_elements = hypre_ParCSRCommPkgSendMapElmts(comm_pkg);

   
   hypre_MPI_Comm_rank(comm, &my_id);

   hypre_sprintf(new_file,"%s.%d",file_name,my_id);

   fp = fopen(new_file, "w");
   hypre_fprintf(fp, "num_recvs = %d\n", num_recvs);
   for (i=0; i < num_recvs; i++)
   {
      hypre_fprintf(fp, "recv_proc [start, end] = %d [%d, %d] \n", recv_procs[i], recv_vec_starts[i], recv_vec_starts[i+1]-1);
   }

   hypre_fprintf(fp, "num_sends = %d\n", num_sends);
   for (i=0; i < num_sends; i++)
   {
      hypre_fprintf(fp, "send_proc [start, end] = %d [%d, %d] \n", send_procs[i], send_map_starts[i], send_map_starts[i+1]-1);
   }

   for (i = 0; i< send_map_starts[num_sends]; i++)
   {
      hypre_fprintf(fp, "send_map_elements (%d) = %d\n", i, send_map_elements[i]);
   }

   fclose(fp);

   return hypre_error_flag;



}


/*------------------------------------------------------------------
 * hypre_ParCSRCommPkgCreateApart_core
 *
 * This does the work for  hypre_ParCSRCommPkgCreateApart - we have to split it 
 * off so that it can also be used for block matrices.
 *--------------------------------------------------------------------------*/

HYPRE_Int 
hypre_ParCSRCommPkgCreateApart_core(
   /* input args: */
   MPI_Comm   comm, 
   HYPRE_Int *col_map_off_d, 
   HYPRE_Int  first_col_diag,
   HYPRE_Int  num_cols_off_d, 
   HYPRE_Int  global_num_cols,
   /* pointers to output args: */
   HYPRE_Int  *p_num_recvs, 
   HYPRE_Int **p_recv_procs, 
   HYPRE_Int **p_recv_vec_starts,
   HYPRE_Int  *p_num_sends, 
   HYPRE_Int **p_send_procs, 
   HYPRE_Int **p_send_map_starts,
   HYPRE_Int **p_send_map_elements,
   /* additional input assumed part */
   hypre_IJAssumedPart *apart)

{
   HYPRE_Int        num_procs, myid;
   HYPRE_Int        j, i;
   HYPRE_Int        range_start, range_end; 

   HYPRE_Int        size;
   HYPRE_Int        count;  

   HYPRE_Int        num_recvs, *recv_procs = NULL, *recv_vec_starts=NULL;
   HYPRE_Int        tmp_id, prev_id;

   HYPRE_Int        num_sends;

   HYPRE_Int        ex_num_contacts, *ex_contact_procs=NULL, *ex_contact_vec_starts=NULL;
   HYPRE_Int        *ex_contact_buf=NULL;
    
   HYPRE_Int        num_ranges, upper_bound;
   

   HYPRE_Int        *response_buf = NULL, *response_buf_starts=NULL;

   HYPRE_Int        max_response_size;
   
   hypre_DataExchangeResponse        response_obj1, response_obj2;
   hypre_ProcListElements            send_proc_obj; 

#if mydebug
   HYPRE_Int tmp_int, index;
#endif

   hypre_MPI_Comm_size(comm, &num_procs );
   hypre_MPI_Comm_rank(comm, &myid );


#if mydebug

    hypre_printf("myid = %i, my assumed local range: [%i, %i]\n", myid, 
                         apart->row_start, apart->row_end);

      for (i=0; i<apart.length; i++)
      {
        hypre_printf("myid = %d, proc %d owns assumed partition range = [%d, %d]\n", 
                myid, apart->proc_list[i], apart->row_start_list[i], 
                apart->row_end_list[i]);
      }

      hypre_printf("myid = %d, length of apart = %d\n", myid, apart->length);

#endif


   /*-----------------------------------------------------------
    *  Everyone knows where their assumed range is located
    * (because of the assumed partition object (apart).
    *  For the comm. package, each proc must know it's receive
    *  procs (who it will receive data from and how much data) 
    *  and its send procs 
    *  (who it will send data to) and the indices of the elements
    *  to be sent.  This is based on the non-zero
    *  entries in its rows. Each proc should know this from the user. 
    *-----------------------------------------------------------*/
   

   /*------------------------------------------------------------
    *  First, get the receive processors
    *  each par_csr matrix will have a certain number of columns
    *  (num_cols_off_d) given in col_map_offd[] for which it needs
    *  data from another processor. 
    *
    *------------------------------------------------------------*/

    /*calculate the assumed receive processors*/

   /* need to populate num_recvs, *recv_procs, and *recv_vec_starts 
      (correlates to starts in col_map_off_d for recv_procs) for 
      the comm. package*/


   /*create contact information*/

   ex_num_contacts = 0;

   /*estimate the storage needed*/
   if (num_cols_off_d > 0 && (apart->row_end - apart->row_start) > 0  )
   {
      size = col_map_off_d[num_cols_off_d-1] - col_map_off_d[0];
   
      size = (size/(apart->row_end - apart->row_start)) + 2;
   }
   else
   {
      size = 0;
   }
   

   /*we will contact each with a range of cols that we need*/
   /* it is ok to contact yourself - because then there doesn't
      need to be separate code */

   ex_contact_procs = hypre_CTAlloc(HYPRE_Int,  size, HYPRE_MEMORY_HOST);
   ex_contact_vec_starts =  hypre_CTAlloc(HYPRE_Int,  size+1, HYPRE_MEMORY_HOST);
   ex_contact_buf =  hypre_CTAlloc(HYPRE_Int,  size*2, HYPRE_MEMORY_HOST);

   range_end = -1;
   for (i=0; i< num_cols_off_d; i++) 
   { 
      if (col_map_off_d[i] > range_end)
      {


         hypre_GetAssumedPartitionProcFromRow(comm, col_map_off_d[i], 
                                              0, global_num_cols, &tmp_id);

         if (ex_num_contacts == size) /*need more space? */ 
         {
           size += 20;
           ex_contact_procs = hypre_TReAlloc(ex_contact_procs,  HYPRE_Int,  size, HYPRE_MEMORY_HOST);
           ex_contact_vec_starts = hypre_TReAlloc(ex_contact_vec_starts,  HYPRE_Int,  size+1, HYPRE_MEMORY_HOST);
           ex_contact_buf = hypre_TReAlloc(ex_contact_buf,  HYPRE_Int,  size*2, HYPRE_MEMORY_HOST);
         }

         /* end of prev. range */
         if (ex_num_contacts > 0)  ex_contact_buf[ex_num_contacts*2 - 1] = col_map_off_d[i-1];
         
        /*start new range*/
    	 ex_contact_procs[ex_num_contacts] = tmp_id;
         ex_contact_vec_starts[ex_num_contacts] = ex_num_contacts*2;
         ex_contact_buf[ex_num_contacts*2] =  col_map_off_d[i];
         
         
         ex_num_contacts++;

         hypre_GetAssumedPartitionRowRange(comm, tmp_id, 0, global_num_cols, 
                                           &range_start, &range_end); 

      }
   }

   /*finish the starts*/
   ex_contact_vec_starts[ex_num_contacts] =  ex_num_contacts*2;
   /*finish the last range*/
   if (ex_num_contacts > 0)  ex_contact_buf[ex_num_contacts*2 - 1] = col_map_off_d[num_cols_off_d-1];


   /*don't allocate space for responses */
    

   /*create response object*/
   response_obj1.fill_response = hypre_RangeFillResponseIJDetermineRecvProcs;
   response_obj1.data1 =  apart; /* this is necessary so we can fill responses*/ 
   response_obj1.data2 = NULL;
   
   max_response_size = 6;  /* 6 means we can fit 3 ranges*/
   
   
   hypre_DataExchangeList(ex_num_contacts, ex_contact_procs, 
                          ex_contact_buf, ex_contact_vec_starts, sizeof(HYPRE_Int), 
                          sizeof(HYPRE_Int), &response_obj1, max_response_size, 1, 
                          comm, (void**) &response_buf, &response_buf_starts);



   /*now create recv_procs[] and recv_vec_starts[] and num_recvs 
     from the complete data in response_buf - this array contains
     a proc_id followed by an upper bound for the range.  */


   /*initialize */ 
   num_recvs = 0;
   size  = ex_num_contacts+20; /* num of recv procs should be roughly similar size 
                                 to number of contacts  - add a buffer of 20*/
 
   
   recv_procs = hypre_CTAlloc(HYPRE_Int,  size, HYPRE_MEMORY_HOST);
   recv_vec_starts =  hypre_CTAlloc(HYPRE_Int,  size+1, HYPRE_MEMORY_HOST);
   recv_vec_starts[0] = 0;
   
   /*how many ranges were returned?*/
   num_ranges = response_buf_starts[ex_num_contacts];   
   num_ranges = num_ranges/2;
   
   prev_id = -1;
   j = 0;
   count = 0;
   
   /* loop through ranges */
   for (i=0; i<num_ranges; i++)
   {
      upper_bound = response_buf[i*2+1];
      count = 0;
      /* loop through off_d entries - counting how many are in the range */
      while (j < num_cols_off_d && col_map_off_d[j] <= upper_bound)
      {
         j++;
         count++;       
      }
      if (count > 0)        
      {
         /*add the range if the proc id != myid*/    
         tmp_id = response_buf[i*2];
         if (tmp_id != myid)
         {
            if (tmp_id != prev_id) /*increment the number of recvs */
            {
               /*check size of recv buffers*/
               if (num_recvs == size) 
               {
                  size+=20;
                  recv_procs = hypre_TReAlloc(recv_procs, HYPRE_Int,  size, HYPRE_MEMORY_HOST);
                  recv_vec_starts =  hypre_TReAlloc(recv_vec_starts, HYPRE_Int,  size+1, HYPRE_MEMORY_HOST);
               }
            
               recv_vec_starts[num_recvs+1] = j; /*the new start is at this element*/
               recv_procs[num_recvs] =  tmp_id; /*add the new processor*/
               num_recvs++;

            }
            else
            {
               /*same processor - just change the vec starts*/
               recv_vec_starts[num_recvs] = j; /*the new start is at this element*/
            }
         }
         prev_id = tmp_id;
         
      }
      
   }
 



#if mydebug
      for (i=0; i < num_recvs; i++) 
      {
          hypre_printf("myid = %d, recv proc = %d, vec_starts = [%d : %d]\n", 
                  myid, recv_procs[i], recv_vec_starts[i],recv_vec_starts[i+1]-1);
      }
#endif
 

   /*------------------------------------------------------------
    *  determine the send processors
    *  each processor contacts its recv procs to let them
    *  know they are a send processor
    *
    *-------------------------------------------------------------*/

   /* the contact information is the recv_processor infomation - so
      nothing more to do to generate contact info*/

   /* the response we expect is just a confirmation*/
   hypre_TFree(response_buf, HYPRE_MEMORY_HOST);
   hypre_TFree(response_buf_starts, HYPRE_MEMORY_HOST);
   response_buf = NULL;
   response_buf_starts = NULL;

   /*build the response object*/
   /*estimate for inital storage allocation that we send to as many procs 
     as we recv from + pad by 5*/
   send_proc_obj.length = 0;
   send_proc_obj.storage_length = num_recvs + 5;
   send_proc_obj.id = hypre_CTAlloc(HYPRE_Int,  send_proc_obj.storage_length, HYPRE_MEMORY_HOST);
   send_proc_obj.vec_starts = hypre_CTAlloc(HYPRE_Int,  send_proc_obj.storage_length + 1, HYPRE_MEMORY_HOST); 
   send_proc_obj.vec_starts[0] = 0;
   send_proc_obj.element_storage_length = num_cols_off_d;
   send_proc_obj.elements = hypre_CTAlloc(HYPRE_Int,  send_proc_obj.element_storage_length, HYPRE_MEMORY_SHARED);

   response_obj2.fill_response = hypre_FillResponseIJDetermineSendProcs;
   response_obj2.data1 = NULL;
   response_obj2.data2 = &send_proc_obj; /*this is where we keep info from contacts*/
  
   max_response_size = 0;
      


   hypre_DataExchangeList(num_recvs, recv_procs, 
                          col_map_off_d, recv_vec_starts, sizeof(HYPRE_Int),
                          sizeof(HYPRE_Int), &response_obj2, max_response_size, 2, 
                          comm,  (void **) &response_buf, &response_buf_starts);



   num_sends = send_proc_obj.length; 

   /*send procs are in send_proc_object.id */
   /*send proc starts are in send_proc_obj.vec_starts */

#if mydebug
   hypre_printf("myid = %d, num_sends = %d\n", myid, num_sends);   
   for (i=0; i < num_sends; i++) 
   {
      tmp_int = send_proc_obj.vec_starts[i+1] - send_proc_obj.vec_starts[i];
      index = send_proc_obj.vec_starts[i];
      for (j=0; j< tmp_int; j++) 
      {
         hypre_printf("myid = %d, send proc = %d, send element = %d\n",myid,  
                send_proc_obj.id[i],send_proc_obj.elements[index+j]); 
      }   
   }
#endif

   /*-----------------------------------------------------------
    *  We need to sort the send procs and send elements (to produce
    *  the same result as with the standard comm package)
    *   11/07/05
    *-----------------------------------------------------------*/
   
   {
      
      HYPRE_Int *orig_order;
      HYPRE_Int *orig_send_map_starts;
      HYPRE_Int *orig_send_elements;
      HYPRE_Int  ct, sz, pos;
      
      orig_order = hypre_CTAlloc(HYPRE_Int,  num_sends, HYPRE_MEMORY_HOST);
      orig_send_map_starts = hypre_CTAlloc(HYPRE_Int,  num_sends+1, HYPRE_MEMORY_HOST);
      orig_send_elements = hypre_CTAlloc(HYPRE_Int,  send_proc_obj.vec_starts[num_sends], HYPRE_MEMORY_HOST);
      
      orig_send_map_starts[0] = 0;
      /* copy send map starts and elements */ 
      for (i=0; i< num_sends; i++)
      {
         orig_order[i] = i;
         orig_send_map_starts[i+1] = send_proc_obj.vec_starts[i+1];
      }
      for (i=0; i< send_proc_obj.vec_starts[num_sends]; i++)
      {
         orig_send_elements[i] = send_proc_obj.elements[i];
      }
      /* sort processor ids - keep track of original order */
      hypre_qsort2i( send_proc_obj.id, orig_order, 0, num_sends-1 );
      
      /* now rearrange vec starts and send elements to correspond to proc ids */ 
      ct = 0;
      for (i=0; i< num_sends; i++)
      {
         pos = orig_order[i];
         sz = orig_send_map_starts[pos + 1] - orig_send_map_starts[pos];
         send_proc_obj.vec_starts[i+1] =  ct + sz;
         for (j = 0; j< sz; j++)
         {
            send_proc_obj.elements[ct +j] = orig_send_elements[orig_send_map_starts[pos]+j];
         }
         ct += sz;
      }
      /* clean up */
      hypre_TFree(orig_order, HYPRE_MEMORY_HOST);
      hypre_TFree(orig_send_elements, HYPRE_MEMORY_HOST);
      hypre_TFree(orig_send_map_starts, HYPRE_MEMORY_HOST);
   }
      

   /*-----------------------------------------------------------
    *  Return output info for setting up the comm package
    *-----------------------------------------------------------*/
  
   if (!num_recvs)
   {
      hypre_TFree(recv_procs, HYPRE_MEMORY_HOST);
      recv_procs = NULL;
   }
   if (!num_sends)
   {
      hypre_TFree(send_proc_obj.id, HYPRE_MEMORY_HOST);
      send_proc_obj.id = NULL;
   }


   *p_num_recvs = num_recvs;
   *p_recv_procs = recv_procs;
   *p_recv_vec_starts = recv_vec_starts;
   *p_num_sends = num_sends;
   *p_send_procs = send_proc_obj.id;
   *p_send_map_starts = send_proc_obj.vec_starts;


   /*send map elements have global index - need local instead*/

   if (num_sends)
   {
      for (i=0; i<send_proc_obj.vec_starts[num_sends]; i++)
      {   
         send_proc_obj.elements[i] -= first_col_diag;
      }
   }
   else
   {
      hypre_TFree(send_proc_obj.elements, HYPRE_MEMORY_SHARED);
      send_proc_obj.elements = NULL;
   }
   
   *p_send_map_elements =  send_proc_obj.elements;



   /*-----------------------------------------------------------
    *  Clean up
    *-----------------------------------------------------------*/

  
   if(ex_contact_procs)      hypre_TFree(ex_contact_procs, HYPRE_MEMORY_HOST);
   if(ex_contact_vec_starts) hypre_TFree(ex_contact_vec_starts, HYPRE_MEMORY_HOST);
   hypre_TFree(ex_contact_buf, HYPRE_MEMORY_HOST);
   

   if(response_buf)        hypre_TFree(response_buf, HYPRE_MEMORY_HOST);
   if(response_buf_starts) hypre_TFree(response_buf_starts, HYPRE_MEMORY_HOST);

   
   /* don't free send_proc_obj.id,send_proc_obj.vec_starts,send_proc_obj.elements;
      recv_procs, recv_vec_starts.  These are aliased to the comm package and
      will be destroyed there */


   return hypre_error_flag;

}

/*------------------------------------------------------------------
 * hypre_ParCSRCommPkgCreateApart
 * this is an alternate way of constructing the comm package                                 
 * compare with hypre_ParCSRCommPkgCreate() in par_csr_communication.c
 * which should be more scalable 
 *-------------------------------------------------------------------*/

HYPRE_Int 
hypre_ParCSRCommPkgCreateApart
(
   /* input args: */
   MPI_Comm   comm, 
   HYPRE_Int *col_map_off_d, 
   HYPRE_Int  first_col_diag,
   HYPRE_Int  num_cols_off_d, 
   HYPRE_Int  global_num_cols,
   hypre_IJAssumedPart *apart,
   /* output */
   hypre_ParCSRCommPkg *comm_pkg
)
{

   HYPRE_Int num_sends, *send_procs, *send_map_starts,
             num_recvs, *recv_procs, *recv_vec_starts, *send_map_elmts;

   /*-----------------------------------------------------------
    * get commpkg info information 
    *----------------------------------------------------------*/

<<<<<<< HEAD
   hypre_NewCommPkgCreate_core( comm, col_map_off_d, first_col_diag, 
                                col_start, col_end, 
                                num_cols_off_d, global_num_cols,
                                &num_recvs, &recv_procs, &recv_vec_starts,
                                &num_sends, &send_procs, &send_map_starts, 
                                &send_map_elements, apart);
   

   if (!num_recvs)
   {
      hypre_TFree(recv_procs, HYPRE_MEMORY_HOST);
      recv_procs = NULL;
   }
   if (!num_sends)
   {
      hypre_TFree(send_procs, HYPRE_MEMORY_HOST);
      hypre_TFree(send_map_elements, HYPRE_MEMORY_HOST);
      send_procs = NULL;
      send_map_elements = NULL;
   }
   

  /*-----------------------------------------------------------
   * setup commpkg
   *----------------------------------------------------------*/

   comm_pkg = hypre_CTAlloc(hypre_ParCSRCommPkg,  1, HYPRE_MEMORY_HOST);

   hypre_ParCSRCommPkgComm(comm_pkg) = comm;
   hypre_ParCSRCommPkgNumRecvs(comm_pkg) = num_recvs;
   hypre_ParCSRCommPkgRecvProcs(comm_pkg) = recv_procs;
=======
   hypre_ParCSRCommPkgCreateApart_core( comm, col_map_off_d, first_col_diag, 
                                        num_cols_off_d, global_num_cols,
                                        &num_recvs, &recv_procs, &recv_vec_starts,
                                        &num_sends, &send_procs, &send_map_starts, 
                                        &send_map_elmts, apart);
   

   hypre_ParCSRCommPkgComm         (comm_pkg) = comm;
   hypre_ParCSRCommPkgNumRecvs     (comm_pkg) = num_recvs;
   hypre_ParCSRCommPkgRecvProcs    (comm_pkg) = recv_procs;
>>>>>>> 8b3aed05
   hypre_ParCSRCommPkgRecvVecStarts(comm_pkg) = recv_vec_starts;
   hypre_ParCSRCommPkgNumSends     (comm_pkg) = num_sends;
   hypre_ParCSRCommPkgSendProcs    (comm_pkg) = send_procs;
   hypre_ParCSRCommPkgSendMapStarts(comm_pkg) = send_map_starts;
   hypre_ParCSRCommPkgSendMapElmts (comm_pkg) = send_map_elmts;
   
   return hypre_error_flag;
      
   
}


/*------------------------------------------------------------------
 *  hypre_NewCommPkgDestroy
 *  Destroy the comm package
 *------------------------------------------------------------------*/


HYPRE_Int
hypre_NewCommPkgDestroy(hypre_ParCSRMatrix *parcsr_A)
{


   hypre_ParCSRCommPkg	 *comm_pkg = hypre_ParCSRMatrixCommPkg(parcsr_A);


   /*even if num_sends and num_recvs  = 0, storage may have been allocated */

   if (hypre_ParCSRCommPkgSendProcs(comm_pkg))
   {
      hypre_TFree(hypre_ParCSRCommPkgSendProcs(comm_pkg), HYPRE_MEMORY_HOST);
   } 
   if (hypre_ParCSRCommPkgSendMapElmts(comm_pkg))
   {
      hypre_TFree(hypre_ParCSRCommPkgSendMapElmts(comm_pkg), HYPRE_MEMORY_HOST);
   }
   if (hypre_ParCSRCommPkgSendMapStarts(comm_pkg))
   {
      hypre_TFree(hypre_ParCSRCommPkgSendMapStarts(comm_pkg), HYPRE_MEMORY_HOST);
   }
   if (hypre_ParCSRCommPkgRecvProcs(comm_pkg))
   {
      hypre_TFree(hypre_ParCSRCommPkgRecvProcs(comm_pkg), HYPRE_MEMORY_HOST);
   }
   if (hypre_ParCSRCommPkgRecvVecStarts(comm_pkg))
   {
      hypre_TFree(hypre_ParCSRCommPkgRecvVecStarts(comm_pkg), HYPRE_MEMORY_HOST);
   }

   hypre_TFree(comm_pkg, HYPRE_MEMORY_HOST);
   hypre_ParCSRMatrixCommPkg(parcsr_A) = NULL;  /*this gets freed again in destroy 
                                                  parscr since there are two comm 
                                                  packages now*/  

   return hypre_error_flag;
}




/*--------------------------------------------------------------------
 * hypre_RangeFillResponseIJDetermineRecvProcs
 * Fill response function for determining the recv. processors
 * data exchange
 *--------------------------------------------------------------------*/

HYPRE_Int
hypre_RangeFillResponseIJDetermineRecvProcs(void *p_recv_contact_buf,
                                      HYPRE_Int contact_size, HYPRE_Int contact_proc, void *ro, 
                                      MPI_Comm comm, void **p_send_response_buf, 
                                      HYPRE_Int *response_message_size)
{
   HYPRE_Int    myid, tmp_id, row_end;
   HYPRE_Int    j;
   HYPRE_Int    row_val, index, size;
   
   HYPRE_Int   *send_response_buf = (HYPRE_Int *) *p_send_response_buf;
   HYPRE_Int   *recv_contact_buf = (HYPRE_Int * ) p_recv_contact_buf;


   hypre_DataExchangeResponse  *response_obj = (hypre_DataExchangeResponse*)ro; 
   hypre_IJAssumedPart               *part = (hypre_IJAssumedPart*)response_obj->data1;
   
   HYPRE_Int overhead = response_obj->send_response_overhead;

   /*-------------------------------------------------------------------
    * we are getting a range of off_d entries - need to see if we own them
    * or how many ranges to send back  - send back
    * with format [proc_id end_row  proc_id #end_row  proc_id #end_row etc...].
    *----------------------------------------------------------------------*/ 

   hypre_MPI_Comm_rank(comm, &myid );


   /* populate send_response_buf */
      
   index = 0; /*count entries in send_response_buf*/
   
   j = 0; /*marks which partition of the assumed partition we are in */
   row_val = recv_contact_buf[0]; /*beginning of range*/
   row_end = part->row_end_list[part->sort_index[j]];
   tmp_id = part->proc_list[part->sort_index[j]];

   /*check storage in send_buf for adding the ranges */
   size = 2*(part->length);
         
   if ( response_obj->send_response_storage  < size  )
   {

      response_obj->send_response_storage =  hypre_max(size, 20); 
      send_response_buf = hypre_TReAlloc( send_response_buf,  HYPRE_Int,  
                                         response_obj->send_response_storage + overhead , HYPRE_MEMORY_HOST);
      *p_send_response_buf = send_response_buf;    /* needed when using ReAlloc */
   }


   while (row_val > row_end) /*which partition to start in */
   {
      j++;
      row_end = part->row_end_list[part->sort_index[j]];   
      tmp_id = part->proc_list[part->sort_index[j]];
   }

   /*add this range*/
   send_response_buf[index++] = tmp_id;
   send_response_buf[index++] = row_end; 

   j++; /*increase j to look in next partition */
      
    
   /*any more?  - now compare with end of range value*/
   row_val = recv_contact_buf[1]; /*end of range*/
   while ( j < part->length && row_val > row_end  )
   {
      row_end = part->row_end_list[part->sort_index[j]];  
      tmp_id = part->proc_list[part->sort_index[j]];

      send_response_buf[index++] = tmp_id;
      send_response_buf[index++] = row_end; 

      j++;
      
   }


   *response_message_size = index;
   *p_send_response_buf = send_response_buf;

   return hypre_error_flag;

}



/*--------------------------------------------------------------------
 * hypre_FillResponseIJDetermineSendProcs
 * Fill response function for determining the send processors
 * data exchange
 *--------------------------------------------------------------------*/

HYPRE_Int
hypre_FillResponseIJDetermineSendProcs(void *p_recv_contact_buf, 
                                 HYPRE_Int contact_size, HYPRE_Int contact_proc, void *ro, 
                                 MPI_Comm comm, void **p_send_response_buf, 
                                 HYPRE_Int *response_message_size )
{
   HYPRE_Int    myid;
   HYPRE_Int    i, index, count, elength;

   HYPRE_Int    *recv_contact_buf = (HYPRE_Int * ) p_recv_contact_buf;
 
   hypre_DataExchangeResponse  *response_obj = (hypre_DataExchangeResponse*)ro; 

   hypre_ProcListElements      *send_proc_obj = (hypre_ProcListElements*)response_obj->data2;   


   hypre_MPI_Comm_rank(comm, &myid );


   /*check to see if we need to allocate more space in send_proc_obj for ids*/
   if (send_proc_obj->length == send_proc_obj->storage_length)
   {
      send_proc_obj->storage_length +=20; /*add space for 20 more processors*/
      send_proc_obj->id = hypre_TReAlloc(send_proc_obj->id, HYPRE_Int,  
					 send_proc_obj->storage_length, HYPRE_MEMORY_HOST);
      send_proc_obj->vec_starts = hypre_TReAlloc(send_proc_obj->vec_starts, HYPRE_Int,  
                                  send_proc_obj->storage_length + 1, HYPRE_MEMORY_HOST);
   }
  
   /*initialize*/ 
   count = send_proc_obj->length;
   index = send_proc_obj->vec_starts[count]; /*this is the number of elements*/

   /*send proc*/ 
   send_proc_obj->id[count] = contact_proc; 

   /*do we need more storage for the elements?*/
     if (send_proc_obj->element_storage_length < index + contact_size)
   {
      elength = hypre_max(contact_size, 50);   
      elength += index;
      send_proc_obj->elements = hypre_TReAlloc(send_proc_obj->elements,  
					       HYPRE_Int,  elength, HYPRE_MEMORY_SHARED);
      send_proc_obj->element_storage_length = elength; 
   }
   /*populate send_proc_obj*/
   for (i=0; i< contact_size; i++) 
   { 
      send_proc_obj->elements[index++] = recv_contact_buf[i];
   }
   send_proc_obj->vec_starts[count+1] = index;
   send_proc_obj->length++;
   

  /*output - no message to return (confirmation) */
   *response_message_size = 0; 
  
   return hypre_error_flag;

}
<|MERGE_RESOLUTION|>--- conflicted
+++ resolved
@@ -565,39 +565,6 @@
     * get commpkg info information 
     *----------------------------------------------------------*/
 
-<<<<<<< HEAD
-   hypre_NewCommPkgCreate_core( comm, col_map_off_d, first_col_diag, 
-                                col_start, col_end, 
-                                num_cols_off_d, global_num_cols,
-                                &num_recvs, &recv_procs, &recv_vec_starts,
-                                &num_sends, &send_procs, &send_map_starts, 
-                                &send_map_elements, apart);
-   
-
-   if (!num_recvs)
-   {
-      hypre_TFree(recv_procs, HYPRE_MEMORY_HOST);
-      recv_procs = NULL;
-   }
-   if (!num_sends)
-   {
-      hypre_TFree(send_procs, HYPRE_MEMORY_HOST);
-      hypre_TFree(send_map_elements, HYPRE_MEMORY_HOST);
-      send_procs = NULL;
-      send_map_elements = NULL;
-   }
-   
-
-  /*-----------------------------------------------------------
-   * setup commpkg
-   *----------------------------------------------------------*/
-
-   comm_pkg = hypre_CTAlloc(hypre_ParCSRCommPkg,  1, HYPRE_MEMORY_HOST);
-
-   hypre_ParCSRCommPkgComm(comm_pkg) = comm;
-   hypre_ParCSRCommPkgNumRecvs(comm_pkg) = num_recvs;
-   hypre_ParCSRCommPkgRecvProcs(comm_pkg) = recv_procs;
-=======
    hypre_ParCSRCommPkgCreateApart_core( comm, col_map_off_d, first_col_diag, 
                                         num_cols_off_d, global_num_cols,
                                         &num_recvs, &recv_procs, &recv_vec_starts,
@@ -608,7 +575,6 @@
    hypre_ParCSRCommPkgComm         (comm_pkg) = comm;
    hypre_ParCSRCommPkgNumRecvs     (comm_pkg) = num_recvs;
    hypre_ParCSRCommPkgRecvProcs    (comm_pkg) = recv_procs;
->>>>>>> 8b3aed05
    hypre_ParCSRCommPkgRecvVecStarts(comm_pkg) = recv_vec_starts;
    hypre_ParCSRCommPkgNumSends     (comm_pkg) = num_sends;
    hypre_ParCSRCommPkgSendProcs    (comm_pkg) = send_procs;
