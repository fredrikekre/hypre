/******************************************************************************
 * Copyright 1998-2019 Lawrence Livermore National Security, LLC and other
 * HYPRE Project Developers. See the top-level COPYRIGHT file for details.
 *
 * SPDX-License-Identifier: (Apache-2.0 OR MIT)
 ******************************************************************************/

/******************************************************************************
 *
 * Matvec functions for hypre_CSRMatrix class.
 *
 *****************************************************************************/

#include "_hypre_parcsr_mv.h"
#include "_hypre_utilities.hpp" //RL: TODO par_csr_matvec_device.c, include cuda there

/*--------------------------------------------------------------------------
 * hypre_ParCSRMatrixMatvec
 *--------------------------------------------------------------------------*/
// y = alpha*A*x + beta*b
HYPRE_Int
hypre_ParCSRMatrixMatvecOutOfPlace( HYPRE_Complex       alpha,
                                    hypre_ParCSRMatrix *A,
                                    hypre_ParVector    *x,
                                    HYPRE_Complex       beta,
                                    hypre_ParVector    *b,
                                    hypre_ParVector    *y )
{
   hypre_ParCSRCommHandle **comm_handle;
   hypre_ParCSRCommPkg     *comm_pkg = hypre_ParCSRMatrixCommPkg(A);

   hypre_CSRMatrix *diag = hypre_ParCSRMatrixDiag(A);
   hypre_CSRMatrix *offd = hypre_ParCSRMatrixOffd(A);

   hypre_Vector *x_local  = hypre_ParVectorLocalVector(x);
   hypre_Vector *b_local  = hypre_ParVectorLocalVector(b);
   hypre_Vector *y_local  = hypre_ParVectorLocalVector(y);
   hypre_Vector *x_tmp;

   HYPRE_BigInt num_rows = hypre_ParCSRMatrixGlobalNumRows(A);
   HYPRE_BigInt num_cols = hypre_ParCSRMatrixGlobalNumCols(A);
   HYPRE_BigInt x_size   = hypre_ParVectorGlobalSize(x);
   HYPRE_BigInt b_size   = hypre_ParVectorGlobalSize(b);
   HYPRE_BigInt y_size   = hypre_ParVectorGlobalSize(y);

   HYPRE_Int num_vectors   = hypre_VectorNumVectors(x_local);
   HYPRE_Int num_cols_offd = hypre_CSRMatrixNumCols(offd);
   HYPRE_Int ierr = 0;
   HYPRE_Int num_sends, jv;

   HYPRE_Int vecstride = hypre_VectorVectorStride( x_local );
   HYPRE_Int idxstride = hypre_VectorIndexStride( x_local );

   HYPRE_Complex *x_tmp_data, **x_buf_data;
   HYPRE_Complex *x_local_data = hypre_VectorData(x_local);

#if defined(HYPRE_USING_GPU)
   HYPRE_Int sync_stream;
   hypre_GetSyncCudaCompute(&sync_stream);
   hypre_SetSyncCudaCompute(0);
#endif

   HYPRE_ANNOTATE_FUNC_BEGIN;

   /*---------------------------------------------------------------------
    *  Check for size compatibility.  ParMatvec returns ierr = 11 if
    *  length of X doesn't equal the number of columns of A,
    *  ierr = 12 if the length of Y doesn't equal the number of rows
    *  of A, and ierr = 13 if both are true.
    *
    *  Because temporary vectors are often used in ParMatvec, none of
    *  these conditions terminates processing, and the ierr flag
    *  is informational only.
    *--------------------------------------------------------------------*/
   hypre_assert( idxstride>0 );

   if (num_cols != x_size)
   {
      ierr = 11;
   }

   if (num_rows != y_size || num_rows != b_size)
   {
      ierr = 12;
   }

   if (num_cols != x_size && (num_rows != y_size || num_rows != b_size))
   {
      ierr = 13;
   }

   hypre_assert( hypre_VectorNumVectors(b_local) == num_vectors );
   hypre_assert( hypre_VectorNumVectors(y_local) == num_vectors );

   if ( num_vectors == 1 )
   {
      x_tmp = hypre_SeqVectorCreate( num_cols_offd );
   }
   else
   {
      hypre_assert( num_vectors > 1 );
      x_tmp = hypre_SeqMultiVectorCreate( num_cols_offd, num_vectors );
   }

   /*---------------------------------------------------------------------
    * If there exists no CommPkg for A, a CommPkg is generated using
    * equally load balanced partitionings
    *--------------------------------------------------------------------*/
   if (!comm_pkg)
   {
      hypre_MatvecCommPkgCreate(A);
      comm_pkg = hypre_ParCSRMatrixCommPkg(A);
   }

   num_sends = hypre_ParCSRCommPkgNumSends(comm_pkg);
   hypre_assert( num_cols_offd == hypre_ParCSRCommPkgRecvVecStart(comm_pkg, hypre_ParCSRCommPkgNumRecvs(comm_pkg)) );
   hypre_assert( hypre_ParCSRCommPkgSendMapStart(comm_pkg, 0) == 0 );

#ifdef HYPRE_PROFILE
   hypre_profile_times[HYPRE_TIMER_ID_PACK_UNPACK] -= hypre_MPI_Wtime();
#endif

   HYPRE_Int use_persistent_comm = 0;

#ifdef HYPRE_USING_PERSISTENT_COMM
   use_persistent_comm = num_vectors == 1;
   // JSP TODO: we can use persistent communication for multi-vectors,
   // but then we need different communication handles for different
   // num_vectors.
   hypre_ParCSRPersistentCommHandle *persistent_comm_handle;
#endif

   if (use_persistent_comm)
   {
#ifdef HYPRE_USING_PERSISTENT_COMM
      persistent_comm_handle = hypre_ParCSRCommPkgGetPersistentCommHandle(1, comm_pkg);
#endif
   }
   else
   {
      comm_handle = hypre_CTAlloc(hypre_ParCSRCommHandle*, num_vectors, HYPRE_MEMORY_HOST);
   }

   /* x_tmp */
#if defined(HYPRE_USING_GPU)
   /* for GPU and single vector, alloc persistent memory for x_tmp (in comm_pkg) and reuse */
   if (num_vectors == 1)
   {
      if (!hypre_ParCSRCommPkgTmpData(comm_pkg))
      {
         /* hypre_ParCSRCommPkgTmpData(comm_pkg) = hypre_TAlloc(HYPRE_Complex, num_cols_offd, HYPRE_MEMORY_DEVICE); */
         hypre_ParCSRCommPkgTmpData(comm_pkg) = _hypre_TAlloc(HYPRE_Complex, num_cols_offd, hypre_MEMORY_DEVICE);
      }
      hypre_VectorData(x_tmp) = hypre_ParCSRCommPkgTmpData(comm_pkg);
      hypre_SeqVectorSetDataOwner(x_tmp, 0);
   }
#else
   if (use_persistent_comm)
   {
#ifdef HYPRE_USING_PERSISTENT_COMM
      hypre_VectorData(x_tmp) = (HYPRE_Complex *) hypre_ParCSRCommHandleRecvDataBuffer(persistent_comm_handle);
      hypre_SeqVectorSetDataOwner(x_tmp, 0);
#endif
   }
#endif

   hypre_SeqVectorInitialize_v2(x_tmp, HYPRE_MEMORY_DEVICE);
   x_tmp_data = hypre_VectorData(x_tmp);

   /* x_buff_data */
   x_buf_data = hypre_CTAlloc(HYPRE_Complex*, num_vectors, HYPRE_MEMORY_HOST);

   for (jv = 0; jv < num_vectors; ++jv)
   {
#if defined(HYPRE_USING_GPU)
      if (jv == 0)
      {
         if (!hypre_ParCSRCommPkgBufData(comm_pkg))
         {
            /*
            hypre_ParCSRCommPkgBufData(comm_pkg) = hypre_TAlloc(HYPRE_Complex,
                                                                hypre_ParCSRCommPkgSendMapStart(comm_pkg, num_sends),
                                                                HYPRE_MEMORY_DEVICE);
            */
            hypre_ParCSRCommPkgBufData(comm_pkg) = _hypre_TAlloc(HYPRE_Complex,
                                                                 hypre_ParCSRCommPkgSendMapStart(comm_pkg, num_sends),
                                                                 hypre_MEMORY_DEVICE);
         }
         x_buf_data[0] = hypre_ParCSRCommPkgBufData(comm_pkg);
         continue;
      }
#endif
      if (use_persistent_comm)
      {
#ifdef HYPRE_USING_PERSISTENT_COMM
         x_buf_data[0] = (HYPRE_Complex *) hypre_ParCSRCommHandleSendDataBuffer(persistent_comm_handle);
         continue;
#endif
      }

      x_buf_data[jv] = hypre_TAlloc(HYPRE_Complex,
                                    hypre_ParCSRCommPkgSendMapStart(comm_pkg, num_sends),
                                    HYPRE_MEMORY_DEVICE);
   }

   /* The assert is because the following loop only works for 'column'
      storage of a multivector. This needs to be fixed to work more generally,
      at least for 'row' storage. This in turn, means either change CommPkg so
      num_sends is no.zones*no.vectors (not no.zones) or, less dangerously, put
      a stride in the logic of CommHandleCreate (stride either from a new arg or
      a new variable inside CommPkg).  Or put the num_vector iteration inside
      CommHandleCreate (perhaps a new multivector variant of it).
   */

   hypre_assert( idxstride == 1 );

   //hypre_SeqVectorPrefetch(x_local, HYPRE_MEMORY_DEVICE);

   /* send_map_elmts on device */
   hypre_ParCSRCommPkgCopySendMapElmtsToDevice(comm_pkg);

   for (jv = 0; jv < num_vectors; ++jv)
   {
      HYPRE_Complex *send_data = (HYPRE_Complex *) x_buf_data[jv];
      HYPRE_Complex *locl_data = x_local_data + jv * vecstride;

      /* if on device, no need to Sync: send_data is on device memory */
#if defined(HYPRE_USING_CUDA) || defined(HYPRE_USING_HIP)
      /* pack send data on device */
      HYPRE_THRUST_CALL( gather,
                         hypre_ParCSRCommPkgDeviceSendMapElmts(comm_pkg),
                         hypre_ParCSRCommPkgDeviceSendMapElmts(comm_pkg) +
                         hypre_ParCSRCommPkgSendMapStart(comm_pkg, num_sends),
                         locl_data,
                         send_data );
#elif defined(HYPRE_USING_DEVICE_OPENMP)
      /* pack send data on device */
      HYPRE_Int i;
      HYPRE_Int *device_send_map_elmts = hypre_ParCSRCommPkgDeviceSendMapElmts(comm_pkg);
      HYPRE_Int start = hypre_ParCSRCommPkgSendMapStart(comm_pkg, 0);
      HYPRE_Int end   = hypre_ParCSRCommPkgSendMapStart(comm_pkg, num_sends);
#pragma omp target teams distribute parallel for private(i) is_device_ptr(send_data, locl_data, device_send_map_elmts)
      for (i = start; i < end; i++)
      {
         send_data[i] = locl_data[device_send_map_elmts[i]];
      }
#else
      HYPRE_Int i;
      /* pack send data on host */
#if defined(HYPRE_USING_OPENMP)
#pragma omp parallel for HYPRE_SMP_SCHEDULE
#endif
      for (i = hypre_ParCSRCommPkgSendMapStart(comm_pkg, 0);
           i < hypre_ParCSRCommPkgSendMapStart(comm_pkg, num_sends);
           i ++)
      {
         send_data[i] = locl_data[hypre_ParCSRCommPkgSendMapElmt(comm_pkg,i)];
      }
#endif
   }

#ifdef HYPRE_PROFILE
   hypre_profile_times[HYPRE_TIMER_ID_PACK_UNPACK]   += hypre_MPI_Wtime();
   hypre_profile_times[HYPRE_TIMER_ID_HALO_EXCHANGE] -= hypre_MPI_Wtime();
#endif

   /* nonblocking communication starts */
   if (use_persistent_comm)
   {
#ifdef HYPRE_USING_PERSISTENT_COMM
      hypre_ParCSRPersistentCommHandleStart(persistent_comm_handle, HYPRE_MEMORY_DEVICE, x_buf_data[0]);
#endif
   }
   else
   {
      for ( jv = 0; jv < num_vectors; ++jv )
      {
         comm_handle[jv] = hypre_ParCSRCommHandleCreate_v2( 1, comm_pkg, HYPRE_MEMORY_DEVICE, x_buf_data[jv],
                                                            HYPRE_MEMORY_DEVICE, &x_tmp_data[jv*num_cols_offd] );
      }
   }

#ifdef HYPRE_PROFILE
   hypre_profile_times[HYPRE_TIMER_ID_HALO_EXCHANGE] += hypre_MPI_Wtime();
#endif

   /* overlapped local computation */
   hypre_CSRMatrixMatvecOutOfPlace( alpha, diag, x_local, beta, b_local, y_local, 0 );

#ifdef HYPRE_PROFILE
   hypre_profile_times[HYPRE_TIMER_ID_HALO_EXCHANGE] -= hypre_MPI_Wtime();
#endif

   /* nonblocking communication ends */
   if (use_persistent_comm)
   {
#ifdef HYPRE_USING_PERSISTENT_COMM
      hypre_ParCSRPersistentCommHandleWait(persistent_comm_handle, HYPRE_MEMORY_DEVICE, x_tmp_data);
#endif
   }
   else
   {
      for ( jv = 0; jv < num_vectors; ++jv )
      {
         hypre_ParCSRCommHandleDestroy(comm_handle[jv]);
         comm_handle[jv] = NULL;
      }
      hypre_TFree(comm_handle, HYPRE_MEMORY_HOST);
   }

#ifdef HYPRE_PROFILE
   hypre_profile_times[HYPRE_TIMER_ID_HALO_EXCHANGE] += hypre_MPI_Wtime();
#endif

   /* computation offd part */
   if (num_cols_offd)
   {
      hypre_CSRMatrixMatvec( alpha, offd, x_tmp, 1.0, y_local );
   }

#ifdef HYPRE_PROFILE
   hypre_profile_times[HYPRE_TIMER_ID_PACK_UNPACK] -= hypre_MPI_Wtime();
#endif

   hypre_SeqVectorDestroy(x_tmp);  x_tmp = NULL;

   if (!use_persistent_comm)
   {
      for ( jv = 0; jv < num_vectors; ++jv )
      {
#if defined(HYPRE_USING_GPU)
         if (jv == 0)
         {
            continue;
         }
#endif
         hypre_TFree(x_buf_data[jv], HYPRE_MEMORY_DEVICE);
      }
      hypre_TFree(x_buf_data, HYPRE_MEMORY_HOST);
   }

#if defined(HYPRE_USING_GPU)
   hypre_SetSyncCudaCompute(sync_stream);
   hypre_SyncCudaComputeStream(hypre_handle());
#endif

#ifdef HYPRE_PROFILE
   hypre_profile_times[HYPRE_TIMER_ID_PACK_UNPACK] += hypre_MPI_Wtime();
#endif

   HYPRE_ANNOTATE_FUNC_END;

   return ierr;
}

HYPRE_Int
hypre_ParCSRMatrixMatvec( HYPRE_Complex       alpha,
                          hypre_ParCSRMatrix *A,
                          hypre_ParVector    *x,
                          HYPRE_Complex       beta,
                          hypre_ParVector    *y )
{
   return hypre_ParCSRMatrixMatvecOutOfPlace(alpha, A, x, beta, y, y);
}

/*--------------------------------------------------------------------------
 * hypre_ParCSRMatrixMatvecT
 *
 *   Performs y <- alpha * A^T * x + beta * y
 *
 *--------------------------------------------------------------------------*/

HYPRE_Int
hypre_ParCSRMatrixMatvecT( HYPRE_Complex       alpha,
                           hypre_ParCSRMatrix *A,
                           hypre_ParVector    *x,
                           HYPRE_Complex       beta,
                           hypre_ParVector    *y )
{
   hypre_ParCSRCommHandle **comm_handle;
   hypre_ParCSRCommPkg     *comm_pkg = hypre_ParCSRMatrixCommPkg(A);

   hypre_CSRMatrix *diag  = hypre_ParCSRMatrixDiag(A);
   hypre_CSRMatrix *offd  = hypre_ParCSRMatrixOffd(A);
   hypre_CSRMatrix *diagT = hypre_ParCSRMatrixDiagT(A);
   hypre_CSRMatrix *offdT = hypre_ParCSRMatrixOffdT(A);

   hypre_Vector *x_local = hypre_ParVectorLocalVector(x);
   hypre_Vector *y_local = hypre_ParVectorLocalVector(y);
   hypre_Vector *y_tmp;

   HYPRE_BigInt num_rows  = hypre_ParCSRMatrixGlobalNumRows(A);
   HYPRE_BigInt num_cols  = hypre_ParCSRMatrixGlobalNumCols(A);
   HYPRE_BigInt x_size    = hypre_ParVectorGlobalSize(x);
   HYPRE_BigInt y_size    = hypre_ParVectorGlobalSize(y);

   HYPRE_Int num_vectors   = hypre_VectorNumVectors(y_local);
   HYPRE_Int num_cols_offd = hypre_CSRMatrixNumCols(offd);
   HYPRE_Int ierr = 0;
   HYPRE_Int num_sends, jv;

   HYPRE_Int vecstride     = hypre_VectorVectorStride(y_local);
   HYPRE_Int idxstride     = hypre_VectorIndexStride(y_local);

   HYPRE_Complex *y_tmp_data, **y_buf_data;
   HYPRE_Complex *y_local_data = hypre_VectorData(y_local);

#if defined(HYPRE_USING_GPU)
   HYPRE_Int sync_stream;
   hypre_GetSyncCudaCompute(&sync_stream);
   hypre_SetSyncCudaCompute(0);
#endif

   HYPRE_ANNOTATE_FUNC_BEGIN;

   /*---------------------------------------------------------------------
    *  Check for size compatibility.  MatvecT returns ierr = 1 if
    *  length of X doesn't equal the number of rows of A,
    *  ierr = 2 if the length of Y doesn't equal the number of
    *  columns of A, and ierr = 3 if both are true.
    *
    *  Because temporary vectors are often used in MatvecT, none of
    *  these conditions terminates processing, and the ierr flag
    *  is informational only.
    *--------------------------------------------------------------------*/
   if (num_rows != x_size)
   {
      ierr = 1;
   }

   if (num_cols != y_size)
   {
      ierr = 2;
   }

   if (num_rows != x_size && num_cols != y_size)
   {
      ierr = 3;
   }

   hypre_assert( hypre_VectorNumVectors(x_local) == num_vectors );
   hypre_assert( hypre_VectorNumVectors(y_local) == num_vectors );

   if ( num_vectors == 1 )
   {
      y_tmp = hypre_SeqVectorCreate(num_cols_offd);
   }
   else
   {
      hypre_assert( num_vectors > 1 );
      y_tmp = hypre_SeqMultiVectorCreate(num_cols_offd, num_vectors);
   }

   /*---------------------------------------------------------------------
    * If there exists no CommPkg for A, a CommPkg is generated using
    * equally load balanced partitionings
    *--------------------------------------------------------------------*/
   if (!comm_pkg)
   {
      hypre_MatvecCommPkgCreate(A);
      comm_pkg = hypre_ParCSRMatrixCommPkg(A);
   }

   num_sends = hypre_ParCSRCommPkgNumSends(comm_pkg);
   hypre_assert( num_cols_offd == hypre_ParCSRCommPkgRecvVecStart(comm_pkg, hypre_ParCSRCommPkgNumRecvs(comm_pkg)) );
   hypre_assert( hypre_ParCSRCommPkgSendMapStart(comm_pkg, 0) == 0 );

#ifdef HYPRE_PROFILE
   hypre_profile_times[HYPRE_TIMER_ID_PACK_UNPACK] -= hypre_MPI_Wtime();
#endif

   HYPRE_Int use_persistent_comm = 0;

#ifdef HYPRE_USING_PERSISTENT_COMM
   use_persistent_comm = num_vectors == 1;
   // JSP TODO: we can use persistent communication for multi-vectors,
   // but then we need different communication handles for different
   // num_vectors.
   hypre_ParCSRPersistentCommHandle *persistent_comm_handle;
#endif

   if (use_persistent_comm)
   {
#ifdef HYPRE_USING_PERSISTENT_COMM
      persistent_comm_handle = hypre_ParCSRCommPkgGetPersistentCommHandle(2, comm_pkg);
#endif
   }
   else
   {
      comm_handle = hypre_CTAlloc(hypre_ParCSRCommHandle*, num_vectors, HYPRE_MEMORY_HOST);
   }

   /* y_tmp */
#if defined(HYPRE_USING_GPU)
   /* for GPU and single vector, alloc persistent memory for y_tmp (in comm_pkg) and reuse */
   if (num_vectors == 1)
   {
      if (!hypre_ParCSRCommPkgTmpData(comm_pkg))
      {
         //hypre_ParCSRCommPkgTmpData(comm_pkg) = hypre_TAlloc(HYPRE_Complex, num_cols_offd, HYPRE_MEMORY_DEVICE);
         hypre_ParCSRCommPkgTmpData(comm_pkg) = _hypre_TAlloc(HYPRE_Complex, num_cols_offd, hypre_MEMORY_DEVICE);
      }
      hypre_VectorData(y_tmp) = hypre_ParCSRCommPkgTmpData(comm_pkg);
      hypre_SeqVectorSetDataOwner(y_tmp, 0);
   }
#else
   if (use_persistent_comm)
   {
#ifdef HYPRE_USING_PERSISTENT_COMM
      hypre_VectorData(y_tmp) = (HYPRE_Complex *) hypre_ParCSRCommHandleSendDataBuffer(persistent_comm_handle);
      hypre_SeqVectorSetDataOwner(y_tmp, 0);
#endif
   }
#endif

   hypre_SeqVectorInitialize_v2(y_tmp, HYPRE_MEMORY_DEVICE);
   y_tmp_data = hypre_VectorData(y_tmp);

   /* y_buf_data */
   y_buf_data = hypre_CTAlloc(HYPRE_Complex*, num_vectors, HYPRE_MEMORY_HOST);

   for (jv = 0; jv < num_vectors; ++jv)
   {
#if defined(HYPRE_USING_GPU)
      if (jv == 0)
      {
         if (!hypre_ParCSRCommPkgBufData(comm_pkg))
         {
            /*
            hypre_ParCSRCommPkgBufData(comm_pkg) = hypre_TAlloc(HYPRE_Complex,
                                                                hypre_ParCSRCommPkgSendMapStart(comm_pkg, num_sends),
                                                                HYPRE_MEMORY_DEVICE);
            */
            hypre_ParCSRCommPkgBufData(comm_pkg) = _hypre_TAlloc(HYPRE_Complex,
                                                                 hypre_ParCSRCommPkgSendMapStart(comm_pkg, num_sends),
                                                                 hypre_MEMORY_DEVICE);
         }
         y_buf_data[0] = hypre_ParCSRCommPkgBufData(comm_pkg);
         continue;
      }
#endif
      if (use_persistent_comm)
      {
#ifdef HYPRE_USING_PERSISTENT_COMM
         y_buf_data[0] = (HYPRE_Complex *) hypre_ParCSRCommHandleRecvDataBuffer(persistent_comm_handle);
         continue;
#endif
      }

      y_buf_data[jv] = hypre_TAlloc(HYPRE_Complex,
                                    hypre_ParCSRCommPkgSendMapStart(comm_pkg, num_sends),
                                    HYPRE_MEMORY_DEVICE);
   }

#ifdef HYPRE_PROFILE
   hypre_profile_times[HYPRE_TIMER_ID_PACK_UNPACK] += hypre_MPI_Wtime();
#endif

   if (num_cols_offd)
   {
      if (offdT)
      {
         // offdT is optional. Used only if it's present
         hypre_CSRMatrixMatvec(alpha, offdT, x_local, 0.0, y_tmp);
      }
      else
      {
         hypre_CSRMatrixMatvecT(alpha, offd, x_local, 0.0, y_tmp);
      }
   }

#ifdef HYPRE_PROFILE
   hypre_profile_times[HYPRE_TIMER_ID_HALO_EXCHANGE] -= hypre_MPI_Wtime();
#endif

   if (use_persistent_comm)
   {
#ifdef HYPRE_USING_PERSISTENT_COMM
      hypre_ParCSRPersistentCommHandleStart(persistent_comm_handle, HYPRE_MEMORY_DEVICE, y_tmp_data);
#endif
   }
   else
   {
      for ( jv = 0; jv < num_vectors; ++jv )
      {
         /* this is where we assume multivectors are 'column' storage */
         comm_handle[jv] = hypre_ParCSRCommHandleCreate_v2( 2, comm_pkg, HYPRE_MEMORY_DEVICE, &y_tmp_data[jv*num_cols_offd],
                                                            HYPRE_MEMORY_DEVICE, y_buf_data[jv] );
      }
   }

#ifdef HYPRE_PROFILE
   hypre_profile_times[HYPRE_TIMER_ID_HALO_EXCHANGE] += hypre_MPI_Wtime();
#endif

   /* overlapped local computation */
   if (diagT)
   {
      // diagT is optional. Used only if it's present.
      hypre_CSRMatrixMatvec(alpha, diagT, x_local, beta, y_local);
   }
   else
   {
      hypre_CSRMatrixMatvecT(alpha, diag, x_local, beta, y_local);
   }

#ifdef HYPRE_PROFILE
   hypre_profile_times[HYPRE_TIMER_ID_HALO_EXCHANGE] -= hypre_MPI_Wtime();
#endif

   /* nonblocking communication ends */
   if (use_persistent_comm)
   {
#ifdef HYPRE_USING_PERSISTENT_COMM
      hypre_ParCSRPersistentCommHandleWait(persistent_comm_handle, HYPRE_MEMORY_DEVICE, y_buf_data[0]);
#endif
   }
   else
   {
      for ( jv = 0; jv < num_vectors; ++jv )
      {
         hypre_ParCSRCommHandleDestroy(comm_handle[jv]);
         comm_handle[jv] = NULL;
      }
      hypre_TFree(comm_handle, HYPRE_MEMORY_HOST);
   }

#ifdef HYPRE_PROFILE
   hypre_profile_times[HYPRE_TIMER_ID_HALO_EXCHANGE] += hypre_MPI_Wtime();
   hypre_profile_times[HYPRE_TIMER_ID_PACK_UNPACK] -= hypre_MPI_Wtime();
#endif

   /* The assert is because the following loop only works for 'column'
      storage of a multivector. This needs to be fixed to work more generally,
      at least for 'row' storage. This in turn, means either change CommPkg so
      num_sends is no.zones*no.vectors (not no.zones) or, less dangerously, put
      a stride in the logic of CommHandleCreate (stride either from a new arg or
      a new variable inside CommPkg).  Or put the num_vector iteration inside
      CommHandleCreate (perhaps a new multivector variant of it).
   */

   hypre_assert( idxstride == 1 );

   /* send_map_elmts on device */
   hypre_ParCSRCommPkgCopySendMapElmtsToDevice(comm_pkg);

   for (jv = 0; jv < num_vectors; ++jv)
   {
      HYPRE_Complex *recv_data = (HYPRE_Complex *) y_buf_data[jv];
      HYPRE_Complex *locl_data = y_local_data + jv * vecstride;

#if defined(HYPRE_USING_CUDA) || defined(HYPRE_USING_HIP)
      /* unpack recv data on device */
      if (!hypre_ParCSRCommPkgWorkSpace(comm_pkg))
      {
         hypre_ParCSRCommPkgWorkSpace(comm_pkg) =
            hypre_TAlloc( char,
                          (2*sizeof(HYPRE_Int)+sizeof(HYPRE_Real)) * hypre_ParCSRCommPkgSendMapStart(comm_pkg, num_sends),
                          HYPRE_MEMORY_DEVICE );
      }
      hypreDevice_GenScatterAdd(locl_data,
                                hypre_ParCSRCommPkgSendMapStart(comm_pkg, num_sends),
                                hypre_ParCSRCommPkgDeviceSendMapElmts(comm_pkg),
                                recv_data,
                                hypre_ParCSRCommPkgWorkSpace(comm_pkg));
#elif defined(HYPRE_USING_DEVICE_OPENMP)
      HYPRE_Int i, j;
      /* unpack recv data on device */
      for (i = 0; i < num_sends; i++)
      {
         HYPRE_Int *device_send_map_elmts = hypre_ParCSRCommPkgDeviceSendMapElmts(comm_pkg);
         HYPRE_Int start = hypre_ParCSRCommPkgSendMapStart(comm_pkg, i);
         HYPRE_Int end   = hypre_ParCSRCommPkgSendMapStart(comm_pkg, i+1);
#pragma omp target teams distribute parallel for private(j) is_device_ptr(recv_data, locl_data, device_send_map_elmts)
         for (j = start; j < end; j++)
         {
            locl_data[device_send_map_elmts[j]] += recv_data[j];
         }
      }
#else
      HYPRE_Int i;
      /* unpack recv data on host, TODO OMP? */
      for (i = hypre_ParCSRCommPkgSendMapStart(comm_pkg, 0);
           i < hypre_ParCSRCommPkgSendMapStart(comm_pkg, num_sends);
           i ++)
      {
         locl_data[hypre_ParCSRCommPkgSendMapElmt(comm_pkg,i)] += recv_data[i];
      }
#endif
   }

   hypre_SeqVectorDestroy(y_tmp);  y_tmp = NULL;

   if (!use_persistent_comm)
   {
      for ( jv = 0; jv < num_vectors; ++jv )
      {
#if defined(HYPRE_USING_GPU)
         if (jv == 0)
         {
            continue;
         }
#endif
         hypre_TFree(y_buf_data[jv], HYPRE_MEMORY_DEVICE);
      }
      hypre_TFree(y_buf_data, HYPRE_MEMORY_HOST);
   }

#if defined(HYPRE_USING_GPU)
   hypre_SetSyncCudaCompute(sync_stream);
   hypre_SyncCudaComputeStream(hypre_handle());
#endif

#ifdef HYPRE_PROFILE
   hypre_profile_times[HYPRE_TIMER_ID_PACK_UNPACK] += hypre_MPI_Wtime();
#endif

   HYPRE_ANNOTATE_FUNC_END;

   return ierr;
}

/*--------------------------------------------------------------------------
 * hypre_ParCSRMatrixMatvec_FF
 *--------------------------------------------------------------------------*/

HYPRE_Int
hypre_ParCSRMatrixMatvec_FF( HYPRE_Complex       alpha,
                             hypre_ParCSRMatrix *A,
                             hypre_ParVector    *x,
                             HYPRE_Complex       beta,
                             hypre_ParVector    *y,
                             HYPRE_Int          *CF_marker,
                             HYPRE_Int           fpt )
{
   MPI_Comm                comm = hypre_ParCSRMatrixComm(A);
   hypre_ParCSRCommHandle *comm_handle;
   hypre_ParCSRCommPkg    *comm_pkg = hypre_ParCSRMatrixCommPkg(A);
   hypre_CSRMatrix        *diag   = hypre_ParCSRMatrixDiag(A);
   hypre_CSRMatrix        *offd   = hypre_ParCSRMatrixOffd(A);
   hypre_Vector           *x_local  = hypre_ParVectorLocalVector(x);
   hypre_Vector           *y_local  = hypre_ParVectorLocalVector(y);
   HYPRE_BigInt            num_rows = hypre_ParCSRMatrixGlobalNumRows(A);
   HYPRE_BigInt            num_cols = hypre_ParCSRMatrixGlobalNumCols(A);

   hypre_Vector      *x_tmp;
   HYPRE_BigInt       x_size = hypre_ParVectorGlobalSize(x);
   HYPRE_BigInt       y_size = hypre_ParVectorGlobalSize(y);
   HYPRE_Int          num_cols_offd = hypre_CSRMatrixNumCols(offd);
   HYPRE_Int          ierr = 0;
   HYPRE_Int          num_sends, i, j, index, start, num_procs;
   HYPRE_Int         *int_buf_data = NULL;
   HYPRE_Int         *CF_marker_offd = NULL;

   HYPRE_Complex     *x_tmp_data = NULL;
   HYPRE_Complex     *x_buf_data = NULL;
   HYPRE_Complex     *x_local_data = hypre_VectorData(x_local);
   /*---------------------------------------------------------------------
    *  Check for size compatibility.  ParMatvec returns ierr = 11 if
    *  length of X doesn't equal the number of columns of A,
    *  ierr = 12 if the length of Y doesn't equal the number of rows
    *  of A, and ierr = 13 if both are true.
    *
    *  Because temporary vectors are often used in ParMatvec, none of
    *  these conditions terminates processing, and the ierr flag
    *  is informational only.
    *--------------------------------------------------------------------*/

   hypre_MPI_Comm_size(comm,&num_procs);

   if (num_cols != x_size)
      ierr = 11;

   if (num_rows != y_size)
      ierr = 12;

   if (num_cols != x_size && num_rows != y_size)
      ierr = 13;

   if (num_procs > 1)
   {
      if (num_cols_offd)
      {
         x_tmp = hypre_SeqVectorCreate( num_cols_offd );
         hypre_SeqVectorInitialize(x_tmp);
         x_tmp_data = hypre_VectorData(x_tmp);
      }

      /*---------------------------------------------------------------------
       * If there exists no CommPkg for A, a CommPkg is generated using
       * equally load balanced partitionings
       *--------------------------------------------------------------------*/
      if (!comm_pkg)
      {
         hypre_MatvecCommPkgCreate(A);
         comm_pkg = hypre_ParCSRMatrixCommPkg(A);
      }

      num_sends = hypre_ParCSRCommPkgNumSends(comm_pkg);
      if (num_sends)
         x_buf_data = hypre_CTAlloc(HYPRE_Complex,  hypre_ParCSRCommPkgSendMapStart
                                    (comm_pkg,  num_sends), HYPRE_MEMORY_HOST);

      index = 0;
      for (i = 0; i < num_sends; i++)
      {
         start = hypre_ParCSRCommPkgSendMapStart(comm_pkg, i);
         for (j = start; j < hypre_ParCSRCommPkgSendMapStart(comm_pkg, i+1); j++)
            x_buf_data[index++]
               = x_local_data[hypre_ParCSRCommPkgSendMapElmt(comm_pkg,j)];
      }
      comm_handle =
         hypre_ParCSRCommHandleCreate ( 1, comm_pkg, x_buf_data, x_tmp_data );
   }
   hypre_CSRMatrixMatvec_FF( alpha, diag, x_local, beta, y_local, CF_marker,
                             CF_marker, fpt);

   if (num_procs > 1)
   {
      hypre_ParCSRCommHandleDestroy(comm_handle);
      comm_handle = NULL;

      if (num_sends)
         int_buf_data = hypre_CTAlloc(HYPRE_Int,  hypre_ParCSRCommPkgSendMapStart
                                      (comm_pkg,  num_sends), HYPRE_MEMORY_HOST);
      if (num_cols_offd) CF_marker_offd = hypre_CTAlloc(HYPRE_Int,  num_cols_offd, HYPRE_MEMORY_HOST);
      index = 0;
      for (i = 0; i < num_sends; i++)
      {
         start = hypre_ParCSRCommPkgSendMapStart(comm_pkg, i);
         for (j = start; j < hypre_ParCSRCommPkgSendMapStart(comm_pkg, i+1); j++)
            int_buf_data[index++]
               = CF_marker[hypre_ParCSRCommPkgSendMapElmt(comm_pkg,j)];
      }
      comm_handle =
         hypre_ParCSRCommHandleCreate(11,comm_pkg,int_buf_data,CF_marker_offd );

      hypre_ParCSRCommHandleDestroy(comm_handle);
      comm_handle = NULL;

      if (num_cols_offd) hypre_CSRMatrixMatvec_FF( alpha, offd, x_tmp, 1.0, y_local,
                                                   CF_marker, CF_marker_offd, fpt);

      hypre_SeqVectorDestroy(x_tmp);
      x_tmp = NULL;
      hypre_TFree(x_buf_data, HYPRE_MEMORY_HOST);
      hypre_TFree(int_buf_data, HYPRE_MEMORY_HOST);
      hypre_TFree(CF_marker_offd, HYPRE_MEMORY_HOST);
   }

   return ierr;
<<<<<<< HEAD
}

/*--------------------------------------------------------------------------
 * hypre_ParCSRMatrixMatvecDiagScale
 *
 * y = alpha*inv(A_D)*x + beta*y
 *--------------------------------------------------------------------------*/

HYPRE_Int
hypre_ParCSRMatrixMatvecDiagScale( HYPRE_Complex       alpha,
                                   hypre_ParCSRMatrix *A,
                                   hypre_ParVector    *x,
                                   HYPRE_Complex       beta,
                                   hypre_ParVector    *y )
{
   hypre_CSRMatrix   *diag     = hypre_ParCSRMatrixDiag(A);
   hypre_Vector      *x_local  = hypre_ParVectorLocalVector(x);
   hypre_Vector      *y_local  = hypre_ParVectorLocalVector(y);

   HYPRE_Int          num_rows = hypre_ParCSRMatrixGlobalNumRows(A);
   HYPRE_Int          num_cols = hypre_ParCSRMatrixGlobalNumCols(A);
   HYPRE_Int          x_size   = hypre_ParVectorGlobalSize(x);
   HYPRE_Int          y_size   = hypre_ParVectorGlobalSize(y);

   /* Safety checks */
   if (num_rows != y_size)
   {
      hypre_error_w_msg(HYPRE_ERROR_GENERIC, "A and y do not match");
      return hypre_error_flag;
   }

   if (num_cols != x_size)
   {
      hypre_error_w_msg(HYPRE_ERROR_GENERIC, "A and x do not match");
      return hypre_error_flag;
   }

   if (num_rows != num_cols)
   {
      hypre_error_w_msg(HYPRE_ERROR_GENERIC, "A is not square");
      return hypre_error_flag;
   }

   hypre_CSRMatrixMatvecDiagScale(alpha, diag, x_local, beta, y_local);

   return hypre_error_flag;
=======
>>>>>>> ae362727
}<|MERGE_RESOLUTION|>--- conflicted
+++ resolved
@@ -148,8 +148,11 @@
    {
       if (!hypre_ParCSRCommPkgTmpData(comm_pkg))
       {
-         /* hypre_ParCSRCommPkgTmpData(comm_pkg) = hypre_TAlloc(HYPRE_Complex, num_cols_offd, HYPRE_MEMORY_DEVICE); */
+#if 1
+         hypre_ParCSRCommPkgTmpData(comm_pkg) = hypre_TAlloc(HYPRE_Complex, num_cols_offd, HYPRE_MEMORY_DEVICE);
+#else
          hypre_ParCSRCommPkgTmpData(comm_pkg) = _hypre_TAlloc(HYPRE_Complex, num_cols_offd, hypre_MEMORY_DEVICE);
+#endif
       }
       hypre_VectorData(x_tmp) = hypre_ParCSRCommPkgTmpData(comm_pkg);
       hypre_SeqVectorSetDataOwner(x_tmp, 0);
@@ -177,14 +180,15 @@
       {
          if (!hypre_ParCSRCommPkgBufData(comm_pkg))
          {
-            /*
+#if 1
             hypre_ParCSRCommPkgBufData(comm_pkg) = hypre_TAlloc(HYPRE_Complex,
                                                                 hypre_ParCSRCommPkgSendMapStart(comm_pkg, num_sends),
                                                                 HYPRE_MEMORY_DEVICE);
-            */
+#else
             hypre_ParCSRCommPkgBufData(comm_pkg) = _hypre_TAlloc(HYPRE_Complex,
                                                                  hypre_ParCSRCommPkgSendMapStart(comm_pkg, num_sends),
                                                                  hypre_MEMORY_DEVICE);
+#endif
          }
          x_buf_data[0] = hypre_ParCSRCommPkgBufData(comm_pkg);
          continue;
@@ -497,8 +501,11 @@
    {
       if (!hypre_ParCSRCommPkgTmpData(comm_pkg))
       {
-         //hypre_ParCSRCommPkgTmpData(comm_pkg) = hypre_TAlloc(HYPRE_Complex, num_cols_offd, HYPRE_MEMORY_DEVICE);
+#if 1
+         hypre_ParCSRCommPkgTmpData(comm_pkg) = hypre_TAlloc(HYPRE_Complex, num_cols_offd, HYPRE_MEMORY_DEVICE);
+#else
          hypre_ParCSRCommPkgTmpData(comm_pkg) = _hypre_TAlloc(HYPRE_Complex, num_cols_offd, hypre_MEMORY_DEVICE);
+#endif
       }
       hypre_VectorData(y_tmp) = hypre_ParCSRCommPkgTmpData(comm_pkg);
       hypre_SeqVectorSetDataOwner(y_tmp, 0);
@@ -526,14 +533,15 @@
       {
          if (!hypre_ParCSRCommPkgBufData(comm_pkg))
          {
-            /*
+#if 1
             hypre_ParCSRCommPkgBufData(comm_pkg) = hypre_TAlloc(HYPRE_Complex,
                                                                 hypre_ParCSRCommPkgSendMapStart(comm_pkg, num_sends),
                                                                 HYPRE_MEMORY_DEVICE);
-            */
+#else
             hypre_ParCSRCommPkgBufData(comm_pkg) = _hypre_TAlloc(HYPRE_Complex,
                                                                  hypre_ParCSRCommPkgSendMapStart(comm_pkg, num_sends),
                                                                  hypre_MEMORY_DEVICE);
+#endif
          }
          y_buf_data[0] = hypre_ParCSRCommPkgBufData(comm_pkg);
          continue;
@@ -723,7 +731,6 @@
 /*--------------------------------------------------------------------------
  * hypre_ParCSRMatrixMatvec_FF
  *--------------------------------------------------------------------------*/
-
 HYPRE_Int
 hypre_ParCSRMatrixMatvec_FF( HYPRE_Complex       alpha,
                              hypre_ParCSRMatrix *A,
@@ -849,21 +856,20 @@
    }
 
    return ierr;
-<<<<<<< HEAD
 }
 
 /*--------------------------------------------------------------------------
- * hypre_ParCSRMatrixMatvecDiagScale
+ * hypre_ParCSRMatrixInvDiagAxpy
  *
  * y = alpha*inv(A_D)*x + beta*y
  *--------------------------------------------------------------------------*/
 
 HYPRE_Int
-hypre_ParCSRMatrixMatvecDiagScale( HYPRE_Complex       alpha,
-                                   hypre_ParCSRMatrix *A,
-                                   hypre_ParVector    *x,
-                                   HYPRE_Complex       beta,
-                                   hypre_ParVector    *y )
+hypre_ParCSRMatrixInvDiagAxpy( HYPRE_Complex       alpha,
+                               hypre_ParCSRMatrix *A,
+                               hypre_ParVector    *x,
+                               HYPRE_Complex       beta,
+                               hypre_ParVector    *y )
 {
    hypre_CSRMatrix   *diag     = hypre_ParCSRMatrixDiag(A);
    hypre_Vector      *x_local  = hypre_ParVectorLocalVector(x);
@@ -893,9 +899,7 @@
       return hypre_error_flag;
    }
 
-   hypre_CSRMatrixMatvecDiagScale(alpha, diag, x_local, beta, y_local);
+   hypre_CSRMatrixInvDiagAxpy(alpha, diag, x_local, beta, y_local);
 
    return hypre_error_flag;
-=======
->>>>>>> ae362727
 }