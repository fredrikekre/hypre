--- conflicted
+++ resolved
@@ -275,14 +275,11 @@
    hypre_profile_times[HYPRE_TIMER_ID_PACK_UNPACK] += hypre_MPI_Wtime();
 #endif
 
-<<<<<<< HEAD
-=======
 #if defined(HYPRE_USING_GPU) && defined(HYPRE_WITH_GPU_AWARE_MPI) && THRUST_CALL_BLOCKING == 0
    /* RL: make sure x_buf_data is ready before issuing GPU-GPU MPI */
    hypre_ForceSyncComputeStream(hypre_handle());
 #endif
 
->>>>>>> d079a90f
    /* when using GPUs, start local matvec first in order to overlap with communication */
 #if defined(HYPRE_USING_GPU)
    hypre_CSRMatrixMatvecOutOfPlace( alpha, diag, x_local, beta, b_local, y_local, 0 );
@@ -615,12 +612,8 @@
    }
 
 #if defined(HYPRE_USING_GPU) && defined(HYPRE_WITH_GPU_AWARE_MPI)
-<<<<<<< HEAD
-   hypre_ForceSyncCudaComputeStream(hypre_handle());
-=======
    /* RL: make sure y_tmp is ready before issuing GPU-GPU MPI */
    hypre_ForceSyncComputeStream(hypre_handle());
->>>>>>> d079a90f
 #endif
 
    /* when using GPUs, start local matvec first in order to overlap with communication */
@@ -1036,11 +1029,7 @@
    hypre_VectorSize(&vec_x) = num_elemt;
    hypre_VectorData(&vec_y) = locl_data;
 
-<<<<<<< HEAD
-   hypre_CSRMatrixSpMVDevice(1.0, &csr, &vec_x, 1.0, &vec_y,
-=======
    hypre_CSRMatrixSpMVDevice(0, 1.0, &csr, &vec_x, 1.0, &vec_y,
->>>>>>> d079a90f
                              hypre_ParCSRCommPkgSendMapRowInd(comm_pkg), 0);
 #endif
 
