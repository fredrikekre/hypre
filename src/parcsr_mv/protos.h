--- conflicted
+++ resolved
@@ -449,11 +449,7 @@
                                      HYPRE_Complex beta, hypre_ParVector *y );
 HYPRE_Int hypre_ParCSRMatrixMatvecT ( HYPRE_Complex alpha, hypre_ParCSRMatrix *A,
                                       hypre_ParVector *x, HYPRE_Complex beta, hypre_ParVector *y );
-<<<<<<< HEAD
 HYPRE_Int hypre_ParCSRMatrixMatvecT_unpack( HYPRE_Int nrows, HYPRE_Complex *locl_data, HYPRE_Complex *recv_data,
-=======
-HYPRE_Int hypre_ParCSRMatrixMatvecT_unpack( HYPRE_Complex *locl_data, HYPRE_Complex *recv_data,
->>>>>>> e766e36e
                                             hypre_ParCSRCommPkg *comm_pkg );
 HYPRE_Int hypre_ParCSRMatrixMatvec_FF ( HYPRE_Complex alpha, hypre_ParCSRMatrix *A,
                                         hypre_ParVector *x, HYPRE_Complex beta, hypre_ParVector *y, HYPRE_Int *CF_marker, HYPRE_Int fpt );
