--- conflicted
+++ resolved
@@ -620,11 +620,7 @@
          }
       };
    rdof_toprocessor = hypre_CTAlloc( HYPRE_Int*,  num_toprocessors, HYPRE_MEMORY_HOST);
-<<<<<<< HEAD
-   for ( qto = 0; qto < num_toprocessors; ++qto )  /*if (qto!=my_q)*/
-=======
    for ( qto = 0; qto < num_toprocessors; ++qto ) /*if (qto!=my_q)*/
->>>>>>> 805ee77b
    {
       hypre_assert( qto < len_num_rdofs_toprocessor );
       rdof_toprocessor[qto] = hypre_CTAlloc( HYPRE_Int,  num_rdofs_toprocessor[qto], HYPRE_MEMORY_HOST);
@@ -662,11 +658,7 @@
    /* fix up overestimate of num_rdofs_toprocessor.  We're not going to
       bother to fix the excessive size which has been allocated to
       rdof_toprocessor... */
-<<<<<<< HEAD
-   for ( qto = 0; qto < num_toprocessors; ++qto )  /*if (qto!=my_q)*/
-=======
    for ( qto = 0; qto < num_toprocessors; ++qto ) /*if (qto!=my_q)*/
->>>>>>> 805ee77b
    {
       num_rdofs_toprocessor[qto] = chordto[qto] - 1;
    }
