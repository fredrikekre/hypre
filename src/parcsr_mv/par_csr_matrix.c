--- conflicted
+++ resolved
@@ -305,17 +305,8 @@
 {
    MPI_Comm comm;
    hypre_CSRMatrix *diag;
-<<<<<<< HEAD
-   /*   HYPRE_Int *diag_i;*/
    hypre_CSRMatrix *offd;
-   /*   HYPRE_Int *offd_i;*/
-   /*   HYPRE_Int local_num_rows;*/
-   HYPRE_BigInt total_num_nonzeros;
-   HYPRE_BigInt local_num_nonzeros;
-=======
-   hypre_CSRMatrix *offd;
-
->>>>>>> 3e190f28
+
    if (!matrix)
    {
       hypre_error_in_arg(1);
@@ -324,17 +315,6 @@
 
    comm = hypre_ParCSRMatrixComm(matrix);
    diag = hypre_ParCSRMatrixDiag(matrix);
-<<<<<<< HEAD
-   /*   diag_i = hypre_CSRMatrixI(diag);*/
-   offd = hypre_ParCSRMatrixOffd(matrix);
-   /*   offd_i = hypre_CSRMatrixI(offd);*/
-   /*   local_num_rows = hypre_CSRMatrixNumRows(diag);*/
-   /*   local_num_nonzeros = (HYPRE_BigInt)(diag_i[local_num_rows] + offd_i[local_num_rows]);*/
-   local_num_nonzeros = (HYPRE_BigInt)(hypre_CSRMatrixNumNonzeros(diag)+hypre_CSRMatrixNumNonzeros(offd));
-   hypre_MPI_Allreduce(&local_num_nonzeros, &total_num_nonzeros, 1, HYPRE_MPI_BIG_INT,
-                       hypre_MPI_SUM, comm);
-   hypre_ParCSRMatrixNumNonzeros(matrix) = total_num_nonzeros;
-=======
    offd = hypre_ParCSRMatrixOffd(matrix);
 
    /* TODO in HYPRE_DEBUG ? */
@@ -371,7 +351,6 @@
       return hypre_error_flag;
    }
 
->>>>>>> 3e190f28
    return hypre_error_flag;
 }
 
@@ -391,40 +370,7 @@
 HYPRE_Int
 hypre_ParCSRMatrixSetDNumNonzeros( hypre_ParCSRMatrix *matrix )
 {
-<<<<<<< HEAD
-   MPI_Comm comm;
-   hypre_CSRMatrix *diag;
-   HYPRE_Int *diag_i;
-   hypre_CSRMatrix *offd;
-   HYPRE_Int *offd_i;
-   HYPRE_Int local_num_rows;
-   HYPRE_Real total_num_nonzeros;
-   HYPRE_Real local_num_nonzeros;
-   if (!matrix)
-   {
-      hypre_error_in_arg(1);
-      return hypre_error_flag;
-   }
-   comm = hypre_ParCSRMatrixComm(matrix);
-   diag = hypre_ParCSRMatrixDiag(matrix);
-   /*   diag_i = hypre_CSRMatrixI(diag);*/
-   offd = hypre_ParCSRMatrixOffd(matrix);
-   /*   offd_i = hypre_CSRMatrixI(offd);*/
-
-   /*   local_num_rows = hypre_CSRMatrixNumRows(diag);*/
-
-   /*   local_num_nonzeros  = diag_i[local_num_rows];
-        local_num_nonzeros += offd_i[local_num_rows];*/
-   local_num_nonzeros   = hypre_CSRMatrixNumNonzeros(diag);
-   local_num_nonzeros  += hypre_CSRMatrixNumNonzeros(offd);
-
-   hypre_MPI_Allreduce(&local_num_nonzeros, &total_num_nonzeros, 1,
-                       HYPRE_MPI_REAL, hypre_MPI_SUM, comm);
-   hypre_ParCSRMatrixDNumNonzeros(matrix) = total_num_nonzeros;
-   return hypre_error_flag;
-=======
    return hypre_ParCSRMatrixSetNumNonzeros_core(matrix, "double");
->>>>>>> 3e190f28
 }
 
 /*--------------------------------------------------------------------------
