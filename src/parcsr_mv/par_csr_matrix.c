--- conflicted
+++ resolved
@@ -1685,20 +1685,11 @@
       diag_i = hypre_CSRMatrixI(diag);
       diag_j = hypre_CSRMatrixJ(diag);
 
-<<<<<<< HEAD
-      hypre_Memcpy(diag_data, a_data, sizeof(HYPRE_Int) * num_nonzeros,hypre_CSRMatrixMemoryLocation(A), hypre_CSRMatrixMemoryLocation(A));
-      hypre_Memcpy(diag_j, a_j, sizeof(HYPRE_Int) * num_nonzeros,hypre_CSRMatrixMemoryLocation(A), hypre_CSRMatrixMemoryLocation(A));
-
-      offd_i = hypre_CTAlloc(HYPRE_Int,  num_rows+1, hypre_CSRMatrixMemoryLocation(A));
-
-      hypre_Memcpy(diag_i, a_i, sizeof(HYPRE_Real)  * (num_rows+1), hypre_CSRMatrixMemoryLocation(A), hypre_CSRMatrixMemoryLocation(A));
-=======
       hypre_Memcpy(diag_j, a_j, sizeof(HYPRE_Int) * num_nonzeros,hypre_CSRMatrixMemoryLocation(A), hypre_CSRMatrixMemoryLocation(A));
       hypre_Memcpy(diag_data, a_data, sizeof(HYPRE_Real) * num_nonzeros,hypre_CSRMatrixMemoryLocation(A), hypre_CSRMatrixMemoryLocation(A));
       offd_i = hypre_CTAlloc(HYPRE_Int,  num_rows+1, hypre_CSRMatrixMemoryLocation(A));
 
       hypre_Memcpy(diag_i, a_i, sizeof(HYPRE_Int) * (num_rows+1), hypre_CSRMatrixMemoryLocation(A), hypre_CSRMatrixMemoryLocation(A));
->>>>>>> 3a582140
       hypre_Memset(offd_i, 0, num_rows+1, hypre_CSRMatrixMemoryLocation(A));
 
       hypre_CSRMatrixNumCols(offd) = 0;
