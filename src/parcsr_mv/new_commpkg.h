--- conflicted
+++ resolved
@@ -4,12 +4,6 @@
  *
  * SPDX-License-Identifier: (Apache-2.0 OR MIT)
  ******************************************************************************/
-<<<<<<< HEAD
-
-#if 0
-
-=======
->>>>>>> 249383ad
 #ifndef hypre_NEW_COMMPKG
 #define hypre_NEW_COMMPKG
 
@@ -23,12 +17,6 @@
    HYPRE_BigInt   *elements;
    HYPRE_Real     *d_elements; /* Is this used anywhere? */
    void           *v_elements;
-<<<<<<< HEAD
-
-=======
->>>>>>> 249383ad
 }  hypre_ProcListElements;
 
 #endif /* hypre_NEW_COMMPKG */
-
-#endif
