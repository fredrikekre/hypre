--- conflicted
+++ resolved
@@ -9,7 +9,6 @@
 #include "_hypre_utilities.h"
 #include "_hypre_parcsr_mv.h"
 #include "_hypre_utilities.hpp"
-
 
 #if defined(HYPRE_USING_CUDA) || defined(HYPRE_USING_HIP) || defined(HYPRE_USING_SYCL)
 
@@ -101,36 +100,14 @@
 hypre_CSRMatrix*
 hypre_ConcatDiagAndOffdDevice(hypre_ParCSRMatrix *A)
 {
+   hypre_GpuProfilingPushRange("ConcatDiagAndOffdDevice");
+
    hypre_CSRMatrix *A_diag = hypre_ParCSRMatrixDiag(A);
    hypre_CSRMatrix *A_offd = hypre_ParCSRMatrixOffd(A);
 
-<<<<<<< HEAD
-#if defined(HYPRE_WITH_GPU_AWARE_MPI)
-   /* RL: make sure d_send_j/d_send_a is ready before issuing GPU-GPU MPI */
-   hypre_ForceSyncComputeStream(hypre_handle());
-#endif
-
-   /* init communication */
-   /* ja */
-   comm_handle_j = hypre_ParCSRCommHandleCreate_v2(21, comm_pkg_j,
-                                                   HYPRE_MEMORY_DEVICE, d_send_j,
-                                                   HYPRE_MEMORY_DEVICE, d_recv_j);
-   if (want_data)
-   {
-      /* a */
-      comm_handle_a = hypre_ParCSRCommHandleCreate_v2(1, comm_pkg_j,
-                                                      HYPRE_MEMORY_DEVICE, d_send_a,
-                                                      HYPRE_MEMORY_DEVICE, d_recv_a);
-   }
-   else
-   {
-      comm_handle_a = NULL;
-   }
-=======
    hypre_CSRMatrix *B = hypre_CSRMatrixCreate( hypre_CSRMatrixNumRows(A_diag),
                                                hypre_CSRMatrixNumCols(A_diag) + hypre_CSRMatrixNumCols(A_offd),
                                                hypre_CSRMatrixNumNonzeros(A_diag) + hypre_CSRMatrixNumNonzeros(A_offd) );
->>>>>>> 5f7608b8
 
    hypre_CSRMatrixInitialize_v2(B, 0, HYPRE_MEMORY_DEVICE);
 
@@ -184,10 +161,10 @@
    /*                   hypre_CSRMatrixJ(B), */
    /*                   hypre_CSRMatrixData(B) ); */
 
+   hypre_GpuProfilingPopRange();
 
    return B;
 }
-/* WM: Q - necessary to keep the implementation below? */
 #else
 hypre_CSRMatrix*
 hypre_ConcatDiagAndOffdDevice(hypre_ParCSRMatrix *A)
@@ -276,6 +253,7 @@
                              hypre_ParCSRMatrixNumCols(A) + num_cols_offd,
                              hypre_CSRMatrixNumNonzeros(A_diag) + hypre_CSRMatrixNumNonzeros(A_offd) +
                              hypre_CSRMatrixNumNonzeros(E));
+
    hypre_CSRMatrixInitialize_v2(B, 0, HYPRE_MEMORY_DEVICE);
 
    hypreDevice_GetRowNnz(hypre_ParCSRMatrixNumRows(A), NULL, hypre_CSRMatrixI(A_diag),
@@ -356,13 +334,6 @@
 
    hypre_assert(hypre_CSRMatrixNumCols(E_diag) == hypre_CSRMatrixNumCols(A_diag));
 
-<<<<<<< HEAD
-   B_int_j_d = hypre_TAlloc(HYPRE_BigInt, B_int_nnz, HYPRE_MEMORY_DEVICE);
-   if (want_data)
-   {
-      B_int_a_d = hypre_TAlloc(HYPRE_Complex, B_int_nnz, HYPRE_MEMORY_DEVICE);
-   }
-=======
    /* WM: Q - need to pass variables intead of hypre_CSRMatrix...() ? Why? */
    nrows = hypre_CSRMatrixNumRows(E_diag);
    diag_ncol = hypre_CSRMatrixNumCols(E_diag);
@@ -404,7 +375,6 @@
    /*                   hypre_CSRMatrixI(B) + hypre_ParCSRMatrixNumRows(A), */
    /*                   hypre_CSRMatrixJ(B), */
    /*                   hypre_CSRMatrixData(B) ); */
->>>>>>> 5f7608b8
 
    hypre_CSRMatrixDestroy(E_diag);
    hypre_CSRMatrixDestroy(E_offd);
@@ -413,12 +383,8 @@
    *num_cols_offd_ptr = num_cols_offd;
    *cols_map_offd_ptr = cols_map_offd;
 
-<<<<<<< HEAD
-   /* RL: assume B_ext_a_d and B_ext_j_d are ready at input */
-=======
    return hypre_error_flag;
 }
-/* WM: Q - necessary to keep the implementation below? */
 #else
 HYPRE_Int
 hypre_ConcatDiagOffdAndExtDevice(hypre_ParCSRMatrix *A,
@@ -661,7 +627,7 @@
 
    B_int_nnz = B_int_i_h[B_int_nrows];
 
-   B_int_j_d = hypre_TAlloc(HYPRE_BigInt,  B_int_nnz, HYPRE_MEMORY_DEVICE);
+   B_int_j_d = hypre_TAlloc(HYPRE_BigInt, B_int_nnz, HYPRE_MEMORY_DEVICE);
    if (want_data)
    {
       B_int_a_d = hypre_TAlloc(HYPRE_Complex, B_int_nnz, HYPRE_MEMORY_DEVICE);
@@ -676,7 +642,7 @@
    hypre_ParCSRCommPkgRecvVecStarts(comm_pkg_j) = jdata_send_map_starts;
    hypre_ParCSRCommPkgSendMapStarts(comm_pkg_j) = jdata_recv_vec_starts;
 
->>>>>>> 5f7608b8
+   /* RL: assume B_ext_a_d and B_ext_j_d are ready at input */
    /* send/recv CSR rows */
    if (want_data)
    {
@@ -936,119 +902,6 @@
       j = hypre_ParCSRCommPkgRecvVecStart(comm_pkg, i);
       recv_jstarts[i] = recv_i[j];
    }
-<<<<<<< HEAD
-}
-
-hypre_CSRMatrix*
-hypre_ConcatDiagAndOffdDevice(hypre_ParCSRMatrix *A)
-{
-   hypre_GpuProfilingPushRange("ConcatDiagAndOffdDevice");
-
-   hypre_CSRMatrix *A_diag = hypre_ParCSRMatrixDiag(A);
-   hypre_CSRMatrix *A_offd = hypre_ParCSRMatrixOffd(A);
-
-   hypre_CSRMatrix *B = hypre_CSRMatrixCreate( hypre_CSRMatrixNumRows(A_diag),
-                                               hypre_CSRMatrixNumCols(A_diag) + hypre_CSRMatrixNumCols(A_offd),
-                                               hypre_CSRMatrixNumNonzeros(A_diag) + hypre_CSRMatrixNumNonzeros(A_offd) );
-
-   hypre_CSRMatrixInitialize_v2(B, 0, HYPRE_MEMORY_DEVICE);
-
-   hypreDevice_GetRowNnz(hypre_CSRMatrixNumRows(B), NULL, hypre_CSRMatrixI(A_diag),
-                         hypre_CSRMatrixI(A_offd), hypre_CSRMatrixI(B));
-
-   HYPRE_THRUST_CALL( exclusive_scan,
-                      hypre_CSRMatrixI(B),
-                      hypre_CSRMatrixI(B) + hypre_CSRMatrixNumRows(B) + 1,
-                      hypre_CSRMatrixI(B) );
-
-   const dim3 bDim = hypre_GetDefaultDeviceBlockDimension();
-   const dim3 gDim = hypre_GetDefaultDeviceGridDimension(hypre_CSRMatrixNumRows(A_diag), "warp", bDim);
-
-   HYPRE_CUDA_LAUNCH( hypreCUDAKernel_ConcatDiagAndOffd,
-                      gDim, bDim,
-                      hypre_CSRMatrixNumRows(A_diag),
-                      hypre_CSRMatrixNumCols(A_diag),
-                      hypre_CSRMatrixI(A_diag),
-                      hypre_CSRMatrixJ(A_diag),
-                      hypre_CSRMatrixData(A_diag),
-                      hypre_CSRMatrixI(A_offd),
-                      hypre_CSRMatrixJ(A_offd),
-                      hypre_CSRMatrixData(A_offd),
-                      NULL,
-                      hypre_CSRMatrixI(B),
-                      hypre_CSRMatrixJ(B),
-                      hypre_CSRMatrixData(B) );
-
-   hypre_GpuProfilingPopRange();
-
-   return B;
-}
-#else
-hypre_CSRMatrix*
-hypre_ConcatDiagAndOffdDevice(hypre_ParCSRMatrix *A)
-{
-   hypre_CSRMatrix *A_diag     = hypre_ParCSRMatrixDiag(A);
-   HYPRE_Int       *A_diag_i   = hypre_CSRMatrixI(A_diag);
-   HYPRE_Int       *A_diag_j   = hypre_CSRMatrixJ(A_diag);
-   HYPRE_Complex   *A_diag_a   = hypre_CSRMatrixData(A_diag);
-   HYPRE_Int        A_diag_nnz = hypre_CSRMatrixNumNonzeros(A_diag);
-   hypre_CSRMatrix *A_offd     = hypre_ParCSRMatrixOffd(A);
-   HYPRE_Int       *A_offd_i   = hypre_CSRMatrixI(A_offd);
-   HYPRE_Int       *A_offd_j   = hypre_CSRMatrixJ(A_offd);
-   HYPRE_Complex   *A_offd_a   = hypre_CSRMatrixData(A_offd);
-   HYPRE_Int        A_offd_nnz = hypre_CSRMatrixNumNonzeros(A_offd);
-
-   hypre_CSRMatrix *B;
-   HYPRE_Int        B_nrows = hypre_CSRMatrixNumRows(A_diag);
-   HYPRE_Int        B_ncols = hypre_CSRMatrixNumCols(A_diag) + hypre_CSRMatrixNumCols(A_offd);
-   HYPRE_Int        B_nnz   = A_diag_nnz + A_offd_nnz;
-   HYPRE_Int       *B_ii = hypre_TAlloc(HYPRE_Int,     B_nnz, HYPRE_MEMORY_DEVICE);
-   HYPRE_Int       *B_j  = hypre_TAlloc(HYPRE_Int,     B_nnz, HYPRE_MEMORY_DEVICE);
-   HYPRE_Complex   *B_a  = hypre_TAlloc(HYPRE_Complex, B_nnz, HYPRE_MEMORY_DEVICE);
-
-   // Adiag
-   HYPRE_Int *A_diag_ii = hypreDevice_CsrRowPtrsToIndices(B_nrows, A_diag_nnz, A_diag_i);
-   HYPRE_THRUST_CALL( copy_n,
-                      thrust::make_zip_iterator(thrust::make_tuple(A_diag_ii, A_diag_j, A_diag_a)),
-                      A_diag_nnz,
-                      thrust::make_zip_iterator(thrust::make_tuple(B_ii, B_j, B_a)) );
-   hypre_TFree(A_diag_ii, HYPRE_MEMORY_DEVICE);
-
-   // Aoffd
-   HYPRE_Int *A_offd_ii = hypreDevice_CsrRowPtrsToIndices(B_nrows, A_offd_nnz, A_offd_i);
-   HYPRE_THRUST_CALL( copy_n,
-                      thrust::make_zip_iterator(thrust::make_tuple(A_offd_ii, A_offd_a)),
-                      A_offd_nnz,
-                      thrust::make_zip_iterator(thrust::make_tuple(B_ii, B_a)) + A_diag_nnz );
-   hypre_TFree(A_offd_ii, HYPRE_MEMORY_DEVICE);
-
-   HYPRE_THRUST_CALL( transform,
-                      A_offd_j,
-                      A_offd_j + A_offd_nnz,
-                      thrust::make_constant_iterator(hypre_CSRMatrixNumCols(A_diag)),
-                      B_j + A_diag_nnz,
-                      thrust::plus<HYPRE_Int>() );
-
-   // B
-   HYPRE_THRUST_CALL( stable_sort_by_key,
-                      B_ii,
-                      B_ii + B_nnz,
-                      thrust::make_zip_iterator(thrust::make_tuple(B_j, B_a)) );
-
-   HYPRE_Int *B_i = hypreDevice_CsrRowIndicesToPtrs(B_nrows, B_nnz, B_ii);
-   hypre_TFree(B_ii, HYPRE_MEMORY_DEVICE);
-
-   B = hypre_CSRMatrixCreate(B_nrows, B_ncols, B_nnz);
-   hypre_CSRMatrixI(B) = B_i;
-   hypre_CSRMatrixJ(B) = B_j;
-   hypre_CSRMatrixData(B) = B_a;
-   hypre_CSRMatrixMemoryLocation(B) = HYPRE_MEMORY_DEVICE;
-
-   return B;
-}
-#endif
-=======
->>>>>>> 5f7608b8
 
    /* ready to send and recv: create a communication package for data */
    comm_pkg_j = hypre_CTAlloc(hypre_ParCSRCommPkg, 1, HYPRE_MEMORY_HOST);
@@ -1060,6 +913,11 @@
    hypre_ParCSRCommPkgRecvProcs    (comm_pkg_j) = hypre_ParCSRCommPkgRecvProcs(comm_pkg);
    hypre_ParCSRCommPkgRecvVecStarts(comm_pkg_j) = recv_jstarts;
 
+#if defined(HYPRE_WITH_GPU_AWARE_MPI)
+   /* RL: make sure d_send_j/d_send_a is ready before issuing GPU-GPU MPI */
+   hypre_ForceSyncComputeStream(hypre_handle());
+#endif
+
    /* init communication */
    /* ja */
    comm_handle_j = hypre_ParCSRCommHandleCreate_v2(21, comm_pkg_j,
@@ -1204,12 +1062,6 @@
 
    return B;
 }
-
-
-/* - - - - - - - - - - - - - - - - - - - - - - - - - - - - - - - - - - - - - - - - - - - - - - */
-/* - - - - - - - - - - - - - - - - - - - - - - - - - - - - - - - - - - - - - - - - - - - - - - */
-/* - - - - - - - - - - - - - - - - - - - - - - - - - - - - - - - - - - - - - - - - - - - - - - */
-
 
 HYPRE_Int
 hypre_ParCSRMatrixGetRowDevice( hypre_ParCSRMatrix  *mat,
