/******************************************************************************
 * Copyright 1998-2019 Lawrence Livermore National Security, LLC and other
 * HYPRE Project Developers. See the top-level COPYRIGHT file for details.
 *
 * SPDX-License-Identifier: (Apache-2.0 OR MIT)
 ******************************************************************************/

#include "_hypre_parcsr_mv.h"

hypre_ParCSRBooleanMatrix*
hypre_ParBooleanMatmul( hypre_ParCSRBooleanMatrix *A,
                        hypre_ParCSRBooleanMatrix *B )
{
   MPI_Comm                comm     = hypre_ParCSRBooleanMatrix_Get_Comm(A);

<<<<<<< HEAD
   hypre_CSRBooleanMatrix *A_diag   = hypre_ParCSRBooleanMatrix_Get_Diag(A);
   HYPRE_Int              *A_diag_i = hypre_CSRBooleanMatrix_Get_I(A_diag);
   HYPRE_Int              *A_diag_j = hypre_CSRBooleanMatrix_Get_J(A_diag);

   hypre_CSRBooleanMatrix *A_offd   = hypre_ParCSRBooleanMatrix_Get_Offd(A);
   HYPRE_Int              *A_offd_i = hypre_CSRBooleanMatrix_Get_I(A_offd);
   HYPRE_Int              *A_offd_j = hypre_CSRBooleanMatrix_Get_J(A_offd);

   hypre_CSRBooleanMatrix *B_diag   = hypre_ParCSRBooleanMatrix_Get_Diag(B);
=======
   hypre_CSRBooleanMatrix *A_diag = hypre_ParCSRBooleanMatrix_Get_Diag(A);
   HYPRE_Int              *A_diag_i = hypre_CSRBooleanMatrix_Get_I(A_diag);
   HYPRE_Int              *A_diag_j = hypre_CSRBooleanMatrix_Get_J(A_diag);

   hypre_CSRBooleanMatrix *A_offd = hypre_ParCSRBooleanMatrix_Get_Offd(A);
   HYPRE_Int              *A_offd_i = hypre_CSRBooleanMatrix_Get_I(A_offd);
   HYPRE_Int              *A_offd_j = hypre_CSRBooleanMatrix_Get_J(A_offd);

   HYPRE_BigInt *row_starts_A = hypre_ParCSRBooleanMatrix_Get_RowStarts(A);
   HYPRE_Int	num_rows_diag_A = hypre_CSRBooleanMatrix_Get_NRows(A_diag);
   HYPRE_Int	num_cols_diag_A = hypre_CSRBooleanMatrix_Get_NCols(A_diag);
   HYPRE_Int	num_cols_offd_A = hypre_CSRBooleanMatrix_Get_NCols(A_offd);
   
   hypre_CSRBooleanMatrix *B_diag = hypre_ParCSRBooleanMatrix_Get_Diag(B);
>>>>>>> 414fa671
   HYPRE_Int              *B_diag_i = hypre_CSRBooleanMatrix_Get_I(B_diag);
   HYPRE_Int              *B_diag_j = hypre_CSRBooleanMatrix_Get_J(B_diag);

   hypre_CSRBooleanMatrix *B_offd = hypre_ParCSRBooleanMatrix_Get_Offd(B);
<<<<<<< HEAD
   HYPRE_Int              *col_map_offd_B = hypre_ParCSRBooleanMatrix_Get_ColMapOffd(B);
   HYPRE_Int              *B_offd_i = hypre_CSRBooleanMatrix_Get_I(B_offd);
   HYPRE_Int              *B_offd_j = hypre_CSRBooleanMatrix_Get_J(B_offd);

   HYPRE_Int      *row_starts_A    = hypre_ParCSRBooleanMatrix_Get_RowStarts(A);
   HYPRE_Int       num_rows_diag_A = hypre_CSRBooleanMatrix_Get_NRows(A_diag);
   HYPRE_Int       num_cols_diag_A = hypre_CSRBooleanMatrix_Get_NCols(A_diag);
   HYPRE_Int       num_cols_offd_A = hypre_CSRBooleanMatrix_Get_NCols(A_offd);

   HYPRE_Int     *col_starts_B     = hypre_ParCSRBooleanMatrix_Get_ColStarts(B);
   HYPRE_Int      first_col_diag_B = hypre_ParCSRBooleanMatrix_Get_FirstColDiag(B);
   HYPRE_Int      num_rows_diag_B  = hypre_CSRBooleanMatrix_Get_NRows(B_diag);
   HYPRE_Int      num_cols_diag_B  = hypre_CSRBooleanMatrix_Get_NCols(B_diag);
   HYPRE_Int      num_cols_offd_B  = hypre_CSRBooleanMatrix_Get_NCols(B_offd);
   HYPRE_Int      last_col_diag_B;

   hypre_ParCSRBooleanMatrix  *C;
   HYPRE_Int                  *col_map_offd_C;
   HYPRE_Int                  *map_B_to_C=NULL;

   hypre_CSRBooleanMatrix     *C_diag;
   HYPRE_Int                  *C_diag_i;
   HYPRE_Int                  *C_diag_j;

   hypre_CSRBooleanMatrix     *C_offd;
   HYPRE_Int                  *C_offd_i=NULL;
   HYPRE_Int                  *C_offd_j=NULL;

   HYPRE_Int                   C_diag_size;
   HYPRE_Int                   C_offd_size;
   HYPRE_Int                   num_cols_offd_C = 0;

   hypre_CSRBooleanMatrix     *Bs_ext;
   HYPRE_Int                  *Bs_ext_i;
   HYPRE_Int                  *Bs_ext_j;

   HYPRE_Int                  *B_ext_diag_i;
   HYPRE_Int                  *B_ext_diag_j;
   HYPRE_Int                   B_ext_diag_size;
   HYPRE_Int                  *B_ext_offd_i;
   HYPRE_Int                  *B_ext_offd_j;
   HYPRE_Int                   B_ext_offd_size;

   HYPRE_Int                  *temp;

   HYPRE_Int                   i, j;
   HYPRE_Int                   i1, i2, i3;
   HYPRE_Int                   jj2, jj3;

   HYPRE_Int                  *jj_count_diag_array;
   HYPRE_Int                  *jj_count_offd_array;
   HYPRE_Int                   max_num_threads;
   HYPRE_Int                   n_rows_A, n_cols_A;
   HYPRE_Int                   n_rows_B, n_cols_B;
   HYPRE_Int                   allsquare;
   HYPRE_Int                   cnt, cnt_offd, cnt_diag;
   HYPRE_Int                   num_procs;
   HYPRE_Int                   value;
=======
   HYPRE_BigInt		  *col_map_offd_B = hypre_ParCSRBooleanMatrix_Get_ColMapOffd(B);
   HYPRE_Int              *B_offd_i = hypre_CSRBooleanMatrix_Get_I(B_offd);
   HYPRE_Int              *B_offd_j = hypre_CSRBooleanMatrix_Get_J(B_offd);

   HYPRE_BigInt	first_col_diag_B = hypre_ParCSRBooleanMatrix_Get_FirstColDiag(B);
   HYPRE_BigInt	last_col_diag_B;
   HYPRE_BigInt *col_starts_B = hypre_ParCSRBooleanMatrix_Get_ColStarts(B);
   HYPRE_Int	num_rows_diag_B = hypre_CSRBooleanMatrix_Get_NRows(B_diag);
   HYPRE_Int	num_cols_diag_B = hypre_CSRBooleanMatrix_Get_NCols(B_diag);
   HYPRE_Int	num_cols_offd_B = hypre_CSRBooleanMatrix_Get_NCols(B_offd);

   hypre_ParCSRBooleanMatrix *C;
   HYPRE_BigInt		      *col_map_offd_C;
   HYPRE_Int		      *map_B_to_C=NULL;

   hypre_CSRBooleanMatrix *C_diag;
   HYPRE_Int             *C_diag_i;
   HYPRE_Int             *C_diag_j;

   hypre_CSRBooleanMatrix *C_offd;
   HYPRE_Int             *C_offd_i=NULL;
   HYPRE_Int             *C_offd_j=NULL;

   HYPRE_Int              C_diag_size;
   HYPRE_Int              C_offd_size;
   HYPRE_Int		    num_cols_offd_C = 0;
   
   hypre_CSRBooleanMatrix *Bs_ext;
   HYPRE_Int             *Bs_ext_i;
   HYPRE_BigInt          *Bs_ext_j;

   HYPRE_Int             *B_ext_diag_i;
   HYPRE_Int             *B_ext_diag_j;
   HYPRE_Int 		  B_ext_diag_size;

   HYPRE_Int             *B_ext_offd_i;
   HYPRE_Int             *B_ext_offd_j;
   HYPRE_BigInt          *B_tmp_offd_j;
   HYPRE_Int 		  B_ext_offd_size;

   HYPRE_Int		 *B_marker;
   HYPRE_BigInt		 *temp;

   HYPRE_Int              i, j;
   HYPRE_Int              i1, i2, i3;
   HYPRE_Int              jj2, jj3;
   
   HYPRE_Int              jj_count_diag, jj_count_offd;
   HYPRE_Int              jj_row_begin_diag, jj_row_begin_offd;
   HYPRE_Int              start_indexing = 0; /* start indexing for C_data at 0 */
   HYPRE_BigInt		  n_rows_A, n_cols_A;
   HYPRE_BigInt		  n_rows_B, n_cols_B;
   HYPRE_Int              allsquare = 0;
   HYPRE_Int              cnt, cnt_offd, cnt_diag;
   HYPRE_Int              num_procs;
   HYPRE_Int              value;
>>>>>>> 414fa671

   n_rows_A = hypre_ParCSRBooleanMatrix_Get_GlobalNRows(A);
   n_cols_A = hypre_ParCSRBooleanMatrix_Get_GlobalNCols(A);
   n_rows_B = hypre_ParCSRBooleanMatrix_Get_GlobalNRows(B);
   n_cols_B = hypre_ParCSRBooleanMatrix_Get_GlobalNCols(B);

   if (n_cols_A != n_rows_B || num_cols_diag_A != num_rows_diag_B)
   {
      hypre_error_w_msg(HYPRE_ERROR_GENERIC," Error! Incompatible matrix dimensions!\n");
      return NULL;
   }
   if (num_rows_diag_A == num_cols_diag_B)
   {
      allsquare = 1;
   }
   else
   {
      allsquare = 0;
   }

   /*-----------------------------------------------------------------------
    *  Extract B_ext, i.e. portion of B that is stored on neighbor procs
    *  and needed locally for matrix matrix product
    *-----------------------------------------------------------------------*/

   hypre_MPI_Comm_size(comm, &num_procs);

   if (num_procs > 1)
   {
<<<<<<< HEAD
      /*---------------------------------------------------------------------
       * If there exists no CommPkg for A, a CommPkg is generated using
       * equally load balanced partitionings
       *--------------------------------------------------------------------*/
      if (!hypre_ParCSRBooleanMatrix_Get_CommPkg(A))
      {
         hypre_BooleanMatvecCommPkgCreate(A);
      }

      Bs_ext = hypre_ParCSRBooleanMatrixExtractBExt(B,A);
      Bs_ext_i    = hypre_CSRBooleanMatrix_Get_I(Bs_ext);
      Bs_ext_j    = hypre_CSRBooleanMatrix_Get_J(Bs_ext);
=======
       /*---------------------------------------------------------------------
    	* If there exists no CommPkg for A, a CommPkg is generated using
    	* equally load balanced partitionings
    	*--------------------------------------------------------------------*/
   	if (!hypre_ParCSRBooleanMatrix_Get_CommPkg(A))
   	{
        	hypre_BooleanMatvecCommPkgCreate(A);
   	}

   	Bs_ext = hypre_ParCSRBooleanMatrixExtractBExt(B,A);
   	Bs_ext_i    = hypre_CSRBooleanMatrix_Get_I(Bs_ext);
   	Bs_ext_j    = hypre_CSRBooleanMatrix_Get_BigJ(Bs_ext);
>>>>>>> 414fa671
   }

   B_ext_diag_i = hypre_CTAlloc(HYPRE_Int,  num_cols_offd_A+1, HYPRE_MEMORY_HOST);
   B_ext_offd_i = hypre_CTAlloc(HYPRE_Int,  num_cols_offd_A+1, HYPRE_MEMORY_HOST);
   B_ext_diag_size = 0;
   B_ext_offd_size = 0;
   last_col_diag_B  = first_col_diag_B + num_cols_diag_B -1;

   for (i = 0; i < num_cols_offd_A; i++)
   {
      for (j = Bs_ext_i[i]; j < Bs_ext_i[i+1]; j++)
      {
         if (Bs_ext_j[j] < first_col_diag_B || Bs_ext_j[j] > last_col_diag_B)
         {
            B_ext_offd_size++;
         }
         else
         {
            B_ext_diag_size++;
         }
      }
      B_ext_diag_i[i+1] = B_ext_diag_size;
      B_ext_offd_i[i+1] = B_ext_offd_size;
   }

   if (B_ext_diag_size)
<<<<<<< HEAD
   {
      B_ext_diag_j = hypre_CTAlloc(HYPRE_Int, B_ext_diag_size);
   }

   if (B_ext_offd_size)
   {
      B_ext_offd_j = hypre_CTAlloc(HYPRE_Int, B_ext_offd_size);
=======
      B_ext_diag_j = hypre_CTAlloc(HYPRE_Int,  B_ext_diag_size, HYPRE_MEMORY_HOST);

   if (B_ext_offd_size)
   {
      B_ext_offd_j = hypre_CTAlloc(HYPRE_Int,  B_ext_offd_size, HYPRE_MEMORY_HOST);
      B_tmp_offd_j = hypre_CTAlloc(HYPRE_BigInt,  B_ext_offd_size, HYPRE_MEMORY_HOST);
>>>>>>> 414fa671
   }

   cnt_offd = cnt_diag = 0;
   for (i = 0; i < num_cols_offd_A; i++)
   {
      for (j = Bs_ext_i[i]; j < Bs_ext_i[i+1]; j++)
      {
         if (Bs_ext_j[j] < first_col_diag_B ||
             Bs_ext_j[j] > last_col_diag_B)
         {
            B_tmp_offd_j[cnt_offd++] = Bs_ext_j[j];
            //temp[cnt_offd++] = Bs_ext_j[j];
         }
         else
         {
            B_ext_diag_j[cnt_diag++] = (HYPRE_Int)(Bs_ext_j[j] - first_col_diag_B);
         }
      }
   }

   if (num_procs > 1)
   {
      hypre_CSRBooleanMatrixDestroy(Bs_ext);
      Bs_ext = NULL;
   }

   cnt = 0;
   if (B_ext_offd_size || num_cols_offd_B)
   {
<<<<<<< HEAD
      temp = hypre_CTAlloc(HYPRE_Int, B_ext_offd_size+num_cols_offd_B);
      for (i = 0; i < B_ext_offd_size; i++)
      {
         temp[i] = B_ext_offd_j[i];
      }

=======
      temp = hypre_CTAlloc(HYPRE_BigInt,  B_ext_offd_size+num_cols_offd_B, HYPRE_MEMORY_HOST);
      for (i=0; i < B_ext_offd_size; i++)
         temp[i] = B_tmp_offd_j[i];
>>>>>>> 414fa671
      cnt = B_ext_offd_size;
      for (i = 0; i < num_cols_offd_B; i++)
      {
         temp[cnt++] = col_map_offd_B[i];
      }
   }
   if (cnt)
   {
      hypre_BigQsort0(temp, 0, cnt-1);

      num_cols_offd_C = 1;
      value = temp[0];
      for (i = 1; i < cnt; i++)
      {
         if (temp[i] > value)
         {
            value = temp[i];
            temp[num_cols_offd_C++] = value;
         }
      }
   }

   if (num_cols_offd_C)
<<<<<<< HEAD
   {
      col_map_offd_C = hypre_CTAlloc(HYPRE_Int,num_cols_offd_C);
   }
=======
        col_map_offd_C = hypre_CTAlloc(HYPRE_BigInt, num_cols_offd_C, HYPRE_MEMORY_HOST);
>>>>>>> 414fa671

   for (i = 0; i < num_cols_offd_C; i++)
   {
      col_map_offd_C[i] = temp[i];
   }

   if (B_ext_offd_size || num_cols_offd_B)
<<<<<<< HEAD
   {
      hypre_TFree(temp);
   }

   for (i = 0; i < B_ext_offd_size; i++)
   {
      B_ext_offd_j[i] = hypre_BinarySearch(col_map_offd_C,
                                           B_ext_offd_j[i],
                                           num_cols_offd_C);
   }
=======
      hypre_TFree(temp, HYPRE_MEMORY_HOST);

   for (i=0 ; i < B_ext_offd_size; i++)
      B_ext_offd_j[i] = hypre_BigBinarySearch(col_map_offd_C,
                                           B_tmp_offd_j[i],
                                           num_cols_offd_C);
   if (B_ext_offd_size)
      hypre_TFree(B_tmp_offd_j, HYPRE_MEMORY_HOST);
>>>>>>> 414fa671

   if (num_cols_offd_B)
   {
      map_B_to_C = hypre_CTAlloc(HYPRE_Int, num_cols_offd_B, HYPRE_MEMORY_HOST);

      cnt = 0;
      for (i = 0; i < num_cols_offd_C; i++)
      {
         if (col_map_offd_C[i] == col_map_offd_B[cnt])
         {
            map_B_to_C[cnt++] = i;
            if (cnt == num_cols_offd_B)
            {
               break;
            }
         }
      }
   }

<<<<<<< HEAD
   max_num_threads = hypre_NumThreads();
   C_diag_i = hypre_CTAlloc(HYPRE_Int, num_rows_diag_A + 1);
   C_offd_i = hypre_CTAlloc(HYPRE_Int, num_rows_diag_A + 1);
   jj_count_diag_array = hypre_CTAlloc(HYPRE_Int, max_num_threads);
   jj_count_offd_array = hypre_CTAlloc(HYPRE_Int, max_num_threads);

   /*-----------------------------------------------------------------------
    *  Loop over rows of A
=======

   hypre_ParMatmul_RowSizes(
      /*&C_diag_i, &C_offd_i, &B_marker,*/
      HYPRE_MEMORY_DEVICE, /* RL: XXX */
      &C_diag_i, &C_offd_i, 
      A_diag_i, A_diag_j, A_offd_i, A_offd_j,
      B_diag_i, B_diag_j, B_offd_i, B_offd_j,
      B_ext_diag_i, B_ext_diag_j, 
      B_ext_offd_i, B_ext_offd_j, map_B_to_C,
      &C_diag_size, &C_offd_size,
      num_rows_diag_A, num_cols_offd_A, allsquare,
      num_cols_diag_B, num_cols_offd_B,
      num_cols_offd_C
      );


   /*-----------------------------------------------------------------------
    *  Allocate C_diag_j arrays.
    *  Allocate C_offd_j arrays.
    *-----------------------------------------------------------------------*/
 
   last_col_diag_B = first_col_diag_B + (HYPRE_BigInt)num_cols_diag_B - 1;
   C_diag_j    = hypre_CTAlloc(HYPRE_Int,  C_diag_size, HYPRE_MEMORY_HOST);
   if (C_offd_size)
   { 
   	C_offd_j    = hypre_CTAlloc(HYPRE_Int,  C_offd_size, HYPRE_MEMORY_HOST);
   } 


   /*-----------------------------------------------------------------------
    *  Second Pass: Fill in C_diag_j.
    *  Second Pass: Fill in C_offd_j.
>>>>>>> 414fa671
    *-----------------------------------------------------------------------*/
#ifdef HYPRE_USING_OPENMP
#pragma omp parallel private(ii, i1, jj2, i2, jj3, i3) HYPRE_SMP_SCHEDULE
#endif
   {
      HYPRE_Int  *B_marker = NULL;
      HYPRE_Int   jj_count_diag, jj_count_offd;
      HYPRE_Int   jj_row_begin_diag, jj_row_begin_offd;
      HYPRE_Int   ii, size, rest, num_threads;
      HYPRE_Int   ns, ne;

      num_threads = hypre_NumActiveThreads();
      size = num_rows_diag_A/num_threads;
      rest = num_rows_diag_A - size*num_threads;

      ii = hypre_GetThreadNum();
      if (ii < rest)
      {
         ns = ii*size+ii;
         ne = (ii+1)*size+ii+1;
      }
      else
      {
         ns = ii*size+rest;
         ne = (ii+1)*size+rest;
      }
      jj_count_diag = 0;
      jj_count_offd = 0;

      if (num_cols_diag_B || num_cols_offd_C)
      {
         B_marker = hypre_CTAlloc(HYPRE_Int, num_cols_diag_B+num_cols_offd_C);
      }

<<<<<<< HEAD
      for (i1 = 0; i1 < num_cols_diag_B+num_cols_offd_C; i1++)
      {
         B_marker[i1] = -1;
      }
=======
   B_marker = hypre_CTAlloc(HYPRE_Int,  num_cols_diag_B+num_cols_offd_C, HYPRE_MEMORY_HOST);
>>>>>>> 414fa671

      for (i1 = ns; i1 < ne; i1++)
      {
         /*--------------------------------------------------------------------
          *  Set marker for diagonal entry, C_{i1,i1} (for square matrices).
          *--------------------------------------------------------------------*/

         jj_row_begin_diag = jj_count_diag;
         jj_row_begin_offd = jj_count_offd;
         if (allsquare) {
            B_marker[i1] = jj_count_diag;
            jj_count_diag++;
         }

        /*-----------------------------------------------------------------
         *  Loop over entries in row i1 of A_offd.
         *-----------------------------------------------------------------*/

         if (num_cols_offd_A)
         {
            for (jj2 = A_offd_i[i1]; jj2 < A_offd_i[i1+1]; jj2++)
            {
               i2 = A_offd_j[jj2];

               /*-----------------------------------------------------------
                *  Loop over entries in row i2 of B_ext.
                *-----------------------------------------------------------*/

               for (jj3 = B_ext_offd_i[i2]; jj3 < B_ext_offd_i[i2+1]; jj3++)
               {
                  i3 = num_cols_diag_B+B_ext_offd_j[jj3];

                  /*--------------------------------------------------------
                   *  Check B_marker to see that C_{i1,i3} has not already
                   *  been accounted for. If it has not, mark it and increment
                   *  counter.
                   *--------------------------------------------------------*/

                  if (B_marker[i3] < jj_row_begin_offd)
                  {
                     B_marker[i3] = jj_count_offd;
                     jj_count_offd++;
                  }
               }
               for (jj3 = B_ext_diag_i[i2]; jj3 < B_ext_diag_i[i2+1]; jj3++)
               {
                  i3 = B_ext_diag_j[jj3];

                  if (B_marker[i3] < jj_row_begin_diag)
                  {
                     B_marker[i3] = jj_count_diag;
                     jj_count_diag++;
                  }
               }
            }
         }

         /*-----------------------------------------------------------------
          *  Loop over entries in row i1 of A_diag.
          *-----------------------------------------------------------------*/

         for (jj2 = A_diag_i[i1]; jj2 < A_diag_i[i1+1]; jj2++)
         {
            i2 = A_diag_j[jj2];

            /*-----------------------------------------------------------
             *  Loop over entries in row i2 of B_diag.
             *-----------------------------------------------------------*/

            for (jj3 = B_diag_i[i2]; jj3 < B_diag_i[i2+1]; jj3++)
            {
               i3 = B_diag_j[jj3];

               /*--------------------------------------------------------
                *  Check B_marker to see that C_{i1,i3} has not already
                *  been accounted for. If it has not, mark it and increment
                *  counter.
                *--------------------------------------------------------*/

               if (B_marker[i3] < jj_row_begin_diag)
               {
                  B_marker[i3] = jj_count_diag;
                  jj_count_diag++;
               }
            }

            /*-----------------------------------------------------------
             *  Loop over entries in row i2 of B_offd.
             *-----------------------------------------------------------*/

            if (num_cols_offd_B)
            {
               for (jj3 = B_offd_i[i2]; jj3 < B_offd_i[i2+1]; jj3++)
               {
                  i3 = num_cols_diag_B+map_B_to_C[B_offd_j[jj3]];

                  /*--------------------------------------------------------
                   *  Check B_marker to see that C_{i1,i3} has not already
                   *  been accounted for. If it has not, mark it and increment
                   *  counter.
                   *--------------------------------------------------------*/

                  if (B_marker[i3] < jj_row_begin_offd)
                  {
                     B_marker[i3] = jj_count_offd;
                     jj_count_offd++;
                  }
               }
            }
         }

         /*--------------------------------------------------------------------
          * Set C_diag_i and C_offd_i for this row.
          *--------------------------------------------------------------------*/

         C_diag_i[i1] = jj_row_begin_diag;
         C_offd_i[i1] = jj_row_begin_offd;
      }
      jj_count_diag_array[ii] = jj_count_diag;
      jj_count_offd_array[ii] = jj_count_offd;
      hypre_TFree(B_marker);
#ifdef HYPRE_USING_OPENMP
#pragma omp barrier
#endif

      /* Correct diag_i and offd_i */
      if (ii)
      {
         jj_count_diag = jj_count_diag_array[0];
         jj_count_offd = jj_count_offd_array[0];
         for (i1 = 1; i1 < ii; i1++)
         {
            jj_count_diag += jj_count_diag_array[i1];
            jj_count_offd += jj_count_offd_array[i1];
         }

         for (i1 = ns; i1 < ne; i1++)
         {
            C_diag_i[i1] += jj_count_diag;
            C_offd_i[i1] += jj_count_offd;
         }
      }
      else
      {
         C_diag_i[num_rows_diag_A] = 0;
         C_offd_i[num_rows_diag_A] = 0;
         for (i1 = 0; i1 < num_threads; i1++)
         {
            C_diag_i[num_rows_diag_A] += jj_count_diag_array[i1];
            C_offd_i[num_rows_diag_A] += jj_count_offd_array[i1];
         }
      }
   } /* end parallel loop */
   C_diag_size = C_diag_i[num_rows_diag_A];
   C_offd_size = C_offd_i[num_rows_diag_A];

   hypre_TFree(jj_count_diag_array);
   hypre_TFree(jj_count_offd_array);

   /* End of First Pass */

   /*-----------------------------------------------------------------------
    *  Allocate C_diag_j arrays.
    *  Allocate C_offd_j arrays.
    *-----------------------------------------------------------------------*/

   last_col_diag_B = first_col_diag_B + num_cols_diag_B - 1;
   C_diag_j = hypre_CTAlloc(HYPRE_Int, C_diag_size);
   if (C_offd_size)
   {
      C_offd_j = hypre_CTAlloc(HYPRE_Int, C_offd_size);
   }

   /*-----------------------------------------------------------------------
    *  Second Pass: Fill in C_diag_j and C_offd_j.
    *-----------------------------------------------------------------------*/

   /*-----------------------------------------------------------------------
    *  Initialize some stuff.
    *-----------------------------------------------------------------------*/
   HYPRE_Int  *B_marker;
   HYPRE_Int   jj_count_diag, jj_count_offd;
   HYPRE_Int   jj_row_begin_diag, jj_row_begin_offd;

   jj_count_diag = jj_count_offd = 0;
   B_marker = hypre_CTAlloc(HYPRE_Int, num_cols_diag_B + num_cols_offd_C);
   for (i1 = 0; i1 < num_cols_diag_B+num_cols_offd_C; i1++)
   {
      B_marker[i1] = -1;
   }

   // TODO: Use OpenMP

   /*-----------------------------------------------------------------------
    *  Loop over interior c-points.
    *-----------------------------------------------------------------------*/

   for (i1 = 0; i1 < num_rows_diag_A; i1++)
   {
      /*--------------------------------------------------------------------
       *  Create diagonal entry, C_{i1,i1}
       *--------------------------------------------------------------------*/

      jj_row_begin_diag = jj_count_diag;
      jj_row_begin_offd = jj_count_offd;
      if (allsquare)
      {
         B_marker[i1] = jj_count_diag;
         C_diag_j[jj_count_diag] = i1;
         jj_count_diag++;
      }

      /*-----------------------------------------------------------------
       *  Loop over entries in row i1 of A_offd.
       *-----------------------------------------------------------------*/

      if (num_cols_offd_A)
      {
         for (jj2 = A_offd_i[i1]; jj2 < A_offd_i[i1+1]; jj2++)
         {
            i2 = A_offd_j[jj2];

            /*-----------------------------------------------------------
             *  Loop over entries in row i2 of B_ext.
             *-----------------------------------------------------------*/

            for (jj3 = B_ext_offd_i[i2]; jj3 < B_ext_offd_i[i2+1]; jj3++)
            {
               i3 = num_cols_diag_B+B_ext_offd_j[jj3];

               /*--------------------------------------------------------
                *  Check B_marker to see that C_{i1,i3} has not already
                *  been accounted for. If it has not, create a new entry.
                *  If it has, add new contribution.
                *--------------------------------------------------------*/
               if (B_marker[i3] < jj_row_begin_offd)
               {
                  B_marker[i3] = jj_count_offd;
                  C_offd_j[jj_count_offd] = i3-num_cols_diag_B;
                  jj_count_offd++;
               }
            }
            for (jj3 = B_ext_diag_i[i2]; jj3 < B_ext_diag_i[i2+1]; jj3++)
            {
               i3 = B_ext_diag_j[jj3];

               if (B_marker[i3] < jj_row_begin_diag)
               {
                  B_marker[i3] = jj_count_diag;
                  C_diag_j[jj_count_diag] = i3;
                  jj_count_diag++;
               }
            }
         }
      }

      /*-----------------------------------------------------------------
       *  Loop over entries in row i1 of A_diag.
       *-----------------------------------------------------------------*/

      for (jj2 = A_diag_i[i1]; jj2 < A_diag_i[i1+1]; jj2++)
      {
         i2 = A_diag_j[jj2];

         /*-----------------------------------------------------------
          *  Loop over entries in row i2 of B_diag.
          *-----------------------------------------------------------*/

         for (jj3 = B_diag_i[i2]; jj3 < B_diag_i[i2+1]; jj3++)
         {
            i3 = B_diag_j[jj3];

            /*--------------------------------------------------------
             *  Check B_marker to see that C_{i1,i3} has not already
             *  been accounted for. If it has not, create a new entry.
             *  If it has, add new contribution.
             *--------------------------------------------------------*/

             if (B_marker[i3] < jj_row_begin_diag)
             {
                B_marker[i3] = jj_count_diag;
                C_diag_j[jj_count_diag] = i3;
                jj_count_diag++;
             }
         }

         if (num_cols_offd_B)
         {
            for (jj3 = B_offd_i[i2]; jj3 < B_offd_i[i2+1]; jj3++)
            {
               i3 = num_cols_diag_B+map_B_to_C[B_offd_j[jj3]];

               /*--------------------------------------------------------
                *  Check B_marker to see that C_{i1,i3} has not already
                *  been accounted for. If it has not, create a new entry.
                *  If it has, add new contribution.
                *--------------------------------------------------------*/

               if (B_marker[i3] < jj_row_begin_offd)
               {
                  B_marker[i3] = jj_count_offd;
                  C_offd_j[jj_count_offd] = i3-num_cols_diag_B;
                  jj_count_offd++;
               }
            }
         }
      }
   }

   C = hypre_ParCSRBooleanMatrixCreate(comm, n_rows_A, n_cols_B, row_starts_A,
                                       col_starts_B, num_cols_offd_C,
                                       C_diag_size, C_offd_size);

   /* Note that C does not own the partitionings */
   hypre_ParCSRBooleanMatrixSetRowStartsOwner(C,0);
   hypre_ParCSRBooleanMatrixSetColStartsOwner(C,0);

   C_diag = hypre_ParCSRBooleanMatrix_Get_Diag(C);
   hypre_CSRBooleanMatrix_Get_I(C_diag) = C_diag_i;
   hypre_CSRBooleanMatrix_Get_J(C_diag) = C_diag_j;
   C_offd = hypre_ParCSRBooleanMatrix_Get_Offd(C);
   hypre_CSRBooleanMatrix_Get_I(C_offd) = C_offd_i;
   hypre_ParCSRBooleanMatrix_Get_Offd(C) = C_offd;

   if (num_cols_offd_C)
   {
      hypre_CSRBooleanMatrix_Get_J(C_offd) = C_offd_j;
      hypre_ParCSRBooleanMatrix_Get_ColMapOffd(C) = col_map_offd_C;
   }

   /*-----------------------------------------------------------------------
    *  Free B_ext and marker array.
    *-----------------------------------------------------------------------*/

<<<<<<< HEAD
   hypre_TFree(B_marker);
   hypre_TFree(B_ext_diag_i);
   if (B_ext_diag_size)
   {
      hypre_TFree(B_ext_diag_j);
   }
   hypre_TFree(B_ext_offd_i);
   if (B_ext_offd_size)
   {
      hypre_TFree(B_ext_offd_j);
   }
   if (num_cols_offd_B)
   {
      hypre_TFree(map_B_to_C);
   }
=======
   hypre_TFree(B_marker, HYPRE_MEMORY_HOST);   
   hypre_TFree(B_ext_diag_i, HYPRE_MEMORY_HOST);
   if (B_ext_diag_size)
      hypre_TFree(B_ext_diag_j, HYPRE_MEMORY_HOST);   
   hypre_TFree(B_ext_offd_i, HYPRE_MEMORY_HOST);
   if (B_ext_offd_size)
      hypre_TFree(B_ext_offd_j, HYPRE_MEMORY_HOST);   
   if (num_cols_offd_B) hypre_TFree(map_B_to_C, HYPRE_MEMORY_HOST);
>>>>>>> 414fa671

   return C;
}

/*--------------------------------------------------------------------------
 * hypre_ParCSRBooleanMatrixExtractBExt :
 * extracts rows from B which are located on other
 * processors and needed for multiplication with A locally. The rows
 * are returned as CSRBooleanMatrix.
 *--------------------------------------------------------------------------*/

hypre_CSRBooleanMatrix *
hypre_ParCSRBooleanMatrixExtractBExt( hypre_ParCSRBooleanMatrix *B,
                                      hypre_ParCSRBooleanMatrix *A )
{
<<<<<<< HEAD
   MPI_Comm             comm = hypre_ParCSRBooleanMatrix_Get_Comm(B);
   HYPRE_Int            first_col_diag = hypre_ParCSRBooleanMatrix_Get_FirstColDiag(B);
   HYPRE_Int           *col_map_offd = hypre_ParCSRBooleanMatrix_Get_ColMapOffd(B);
=======
   MPI_Comm comm = hypre_ParCSRBooleanMatrix_Get_Comm(B);
   HYPRE_BigInt first_col_diag = hypre_ParCSRBooleanMatrix_Get_FirstColDiag(B);
   /*HYPRE_Int first_row_index = hypre_ParCSRBooleanMatrix_Get_FirstRowIndex(B);*/
   HYPRE_BigInt *col_map_offd = hypre_ParCSRBooleanMatrix_Get_ColMapOffd(B);
>>>>>>> 414fa671

   hypre_ParCSRCommPkg *comm_pkg = hypre_ParCSRBooleanMatrix_Get_CommPkg(A);
   HYPRE_Int            num_recvs = hypre_ParCSRCommPkgNumRecvs(comm_pkg);
   HYPRE_Int           *recv_vec_starts = hypre_ParCSRCommPkgRecvVecStarts(comm_pkg);
   HYPRE_Int            num_sends = hypre_ParCSRCommPkgNumSends(comm_pkg);
   HYPRE_Int           *send_map_starts = hypre_ParCSRCommPkgSendMapStarts(comm_pkg);
   HYPRE_Int           *send_map_elmts = hypre_ParCSRCommPkgSendMapElmts(comm_pkg);

   hypre_CSRBooleanMatrix *diag   = hypre_ParCSRBooleanMatrix_Get_Diag(B);
   HYPRE_Int              *diag_i = hypre_CSRBooleanMatrix_Get_I(diag);
   HYPRE_Int              *diag_j = hypre_CSRBooleanMatrix_Get_J(diag);

   hypre_CSRBooleanMatrix  *offd   = hypre_ParCSRBooleanMatrix_Get_Offd(B);
   HYPRE_Int               *offd_i = hypre_CSRBooleanMatrix_Get_I(offd);
   HYPRE_Int               *offd_j = hypre_CSRBooleanMatrix_Get_J(offd);

   HYPRE_Int                num_cols_B, num_nonzeros;
   HYPRE_Int                num_rows_B_ext;

   hypre_CSRBooleanMatrix *B_ext;
<<<<<<< HEAD
   HYPRE_Int              *B_ext_i;
   HYPRE_Int              *B_ext_j;

   HYPRE_Complex   *B_ext_data = NULL;
   HYPRE_Complex   *diag_data = NULL;
   HYPRE_Complex   *offd_data = NULL;
   HYPRE_Int       *B_ext_row_map = NULL;
=======
   HYPRE_Int *B_ext_i;
   HYPRE_BigInt *B_ext_j;

   HYPRE_Complex *B_ext_data=NULL, *diag_data=NULL, *offd_data=NULL;
   HYPRE_BigInt *B_ext_row_map=NULL;
>>>>>>> 414fa671
   /* ... not referenced, but needed for function call */

   num_cols_B = hypre_ParCSRBooleanMatrix_Get_GlobalNCols(B);
   num_rows_B_ext = recv_vec_starts[num_recvs];

   hypre_ParCSRMatrixExtractBExt_Arrays( &B_ext_i, &B_ext_j, &B_ext_data, &B_ext_row_map,
                                         &num_nonzeros, 0, 0, comm, comm_pkg, num_cols_B,
                                         num_recvs, num_sends, first_col_diag, B->row_starts,
                                         recv_vec_starts, send_map_starts, send_map_elmts,
                                         diag_i, diag_j, offd_i, offd_j, col_map_offd,
                                         diag_data, offd_data);

   B_ext = hypre_CSRBooleanMatrixCreate(num_rows_B_ext,num_cols_B,num_nonzeros);
   hypre_CSRBooleanMatrix_Get_I(B_ext) = B_ext_i;
   hypre_CSRBooleanMatrix_Get_BigJ(B_ext) = B_ext_j;

   return B_ext;
}

/*--------------------------------------------------------------------------
 * hypre_ParCSRBooleanMatrixExtractAExt : extracts rows from A which are located on other
 * processors and needed for multiplying A^T with the local part of A. The rows
 * are returned as CSRBooleanMatrix.  A row map for A_ext (like the ParCSRColMap) is
 * returned through the third argument.
 *--------------------------------------------------------------------------*/

hypre_CSRBooleanMatrix *
hypre_ParCSRBooleanMatrixExtractAExt( hypre_ParCSRBooleanMatrix *A,
<<<<<<< HEAD
                                      HYPRE_Int                 **pA_ext_row_map )
=======
                                    HYPRE_BigInt ** pA_ext_row_map )
>>>>>>> 414fa671
{
   /* Note that A's role as the first factor in A*A^T is used only
      through ...CommPkgT(A), which basically says which rows of A
      (columns of A^T) are needed.  In all the other places where A
      serves as an input, it is through its role as A^T, the matrix
      whose data needs to be passed between processors. */
<<<<<<< HEAD
   MPI_Comm                comm = hypre_ParCSRBooleanMatrix_Get_Comm(A);
   HYPRE_Int               first_col_diag = hypre_ParCSRBooleanMatrix_Get_FirstColDiag(A);
   HYPRE_Int              *col_map_offd = hypre_ParCSRBooleanMatrix_Get_ColMapOffd(A);
=======
   MPI_Comm comm = hypre_ParCSRBooleanMatrix_Get_Comm(A);
   HYPRE_BigInt first_col_diag = hypre_ParCSRBooleanMatrix_Get_FirstColDiag(A);
   /*HYPRE_Int first_row_index = hypre_ParCSRBooleanMatrix_Get_FirstRowIndex(A);*/
   HYPRE_BigInt *col_map_offd = hypre_ParCSRBooleanMatrix_Get_ColMapOffd(A);
>>>>>>> 414fa671

   hypre_ParCSRCommPkg    *comm_pkg = hypre_ParCSRBooleanMatrix_Get_CommPkgT(A);
   /* ... CommPkgT(A) should identify all rows of A^T needed for A*A^T (that is
    * generally a bigger set than ...CommPkg(A), the rows of B needed for A*B) */
   HYPRE_Int               num_recvs = hypre_ParCSRCommPkgNumRecvs(comm_pkg);
   HYPRE_Int              *recv_vec_starts = hypre_ParCSRCommPkgRecvVecStarts(comm_pkg);
   HYPRE_Int               num_sends = hypre_ParCSRCommPkgNumSends(comm_pkg);
   HYPRE_Int              *send_map_starts = hypre_ParCSRCommPkgSendMapStarts(comm_pkg);
   HYPRE_Int              *send_map_elmts = hypre_ParCSRCommPkgSendMapElmts(comm_pkg);

   hypre_CSRBooleanMatrix *diag   = hypre_ParCSRBooleanMatrix_Get_Diag(A);
   HYPRE_Int              *diag_i = hypre_CSRMatrixI(diag);
   HYPRE_Int              *diag_j = hypre_CSRMatrixJ(diag);

   hypre_CSRBooleanMatrix *offd   = hypre_ParCSRBooleanMatrix_Get_Offd(A);
   HYPRE_Int              *offd_i = hypre_CSRMatrixI(offd);
   HYPRE_Int              *offd_j = hypre_CSRMatrixJ(offd);

<<<<<<< HEAD
   HYPRE_Int               num_cols_A, num_nonzeros;
   HYPRE_Int               num_rows_A_ext;
=======
   HYPRE_Int *offd_i = hypre_CSRMatrixI(offd);
   HYPRE_Int *offd_j = hypre_CSRMatrixJ(offd);

   HYPRE_BigInt num_cols_A;
   HYPRE_Int num_nonzeros;
   HYPRE_Int num_rows_A_ext;
>>>>>>> 414fa671

   hypre_CSRBooleanMatrix *A_ext;
   HYPRE_Int              *A_ext_i;
   HYPRE_Int              *A_ext_j;

<<<<<<< HEAD
   HYPRE_Int        data = 0;
   HYPRE_Complex   *A_ext_data = NULL;
   HYPRE_Complex   *diag_data = NULL;
   HYPRE_Complex   *offd_data = NULL;
=======
   HYPRE_Int *A_ext_i;
   HYPRE_BigInt *A_ext_j;

   HYPRE_Int data = 0;
   HYPRE_Complex *A_ext_data = NULL, *diag_data=NULL, *offd_data=NULL;
>>>>>>> 414fa671
   /* ... not referenced, but needed for function call */

   num_cols_A = hypre_ParCSRBooleanMatrix_Get_GlobalNCols(A);
   num_rows_A_ext = recv_vec_starts[num_recvs];

   hypre_ParCSRMatrixExtractBExt_Arrays( &A_ext_i, &A_ext_j, &A_ext_data, pA_ext_row_map,
                                         &num_nonzeros, data, 1, comm, comm_pkg, num_cols_A,
                                         num_recvs, num_sends, first_col_diag, A->row_starts,
                                         recv_vec_starts, send_map_starts, send_map_elmts,
                                         diag_i, diag_j, offd_i, offd_j, col_map_offd,
                                         diag_data, offd_data);

   A_ext = hypre_CSRBooleanMatrixCreate(num_rows_A_ext,num_cols_A,num_nonzeros);
   hypre_CSRBooleanMatrix_Get_I(A_ext) = A_ext_i;
   hypre_CSRBooleanMatrix_Get_BigJ(A_ext) = A_ext_j;

   return A_ext;
}

/*--------------------------------------------------------------------------
 * hypre_ParBooleanAAT : multiplies hypre_ParCSRBooleanMatrix A by its transpose,
 * A*A^T, and returns the product in hypre_ParCSRBooleanMatrix C
 * Note that C does not own the partitionings
 * This is based on hypre_ParCSRAAt.
 *--------------------------------------------------------------------------*/

hypre_ParCSRBooleanMatrix*
hypre_ParBooleanAAt( hypre_ParCSRBooleanMatrix *A )
{
   MPI_Comm                comm = hypre_ParCSRBooleanMatrix_Get_Comm(A);

   hypre_CSRBooleanMatrix *A_diag   = hypre_ParCSRBooleanMatrix_Get_Diag(A);
   HYPRE_Int              *A_diag_i = hypre_CSRBooleanMatrix_Get_I(A_diag);
   HYPRE_Int              *A_diag_j = hypre_CSRBooleanMatrix_Get_J(A_diag);

   hypre_CSRBooleanMatrix *A_offd   = hypre_ParCSRBooleanMatrix_Get_Offd(A);
   HYPRE_Int              *A_offd_i = hypre_CSRBooleanMatrix_Get_I(A_offd);
   HYPRE_Int              *A_offd_j = hypre_CSRBooleanMatrix_Get_J(A_offd);

<<<<<<< HEAD
   HYPRE_Int              *A_col_map_offd = hypre_ParCSRBooleanMatrix_Get_ColMapOffd(A);
   HYPRE_Int              *A_ext_row_map;

   HYPRE_Int              *row_starts_A = hypre_ParCSRBooleanMatrix_Get_RowStarts(A);
   HYPRE_Int               num_rows_diag_A = hypre_CSRBooleanMatrix_Get_NRows(A_diag);
   HYPRE_Int               num_cols_offd_A = hypre_CSRBooleanMatrix_Get_NCols(A_offd);

   hypre_ParCSRBooleanMatrix *C;
   HYPRE_Int                  *col_map_offd_C;
=======
   HYPRE_BigInt          *A_col_map_offd = hypre_ParCSRBooleanMatrix_Get_ColMapOffd(A);
   HYPRE_BigInt          *A_ext_row_map;

   HYPRE_BigInt *row_starts_A = hypre_ParCSRBooleanMatrix_Get_RowStarts(A);
   HYPRE_Int	num_rows_diag_A = hypre_CSRBooleanMatrix_Get_NRows(A_diag);
   HYPRE_Int	num_cols_offd_A = hypre_CSRBooleanMatrix_Get_NCols(A_offd);
   
   hypre_ParCSRBooleanMatrix *C;
   HYPRE_BigInt		      *col_map_offd_C;
>>>>>>> 414fa671

   hypre_CSRBooleanMatrix    *C_diag;
   HYPRE_Int                 *C_diag_i;
   HYPRE_Int                 *C_diag_j;

   hypre_CSRBooleanMatrix    *C_offd;
   HYPRE_Int                 *C_offd_i=NULL;
   HYPRE_Int                 *C_offd_j=NULL;
   HYPRE_Int                 *new_C_offd_j;

   HYPRE_Int                  C_diag_size;
   HYPRE_Int                  C_offd_size;
   HYPRE_Int                  last_col_diag_C;
   HYPRE_Int                  num_cols_offd_C;

   hypre_CSRBooleanMatrix    *A_ext;
   HYPRE_Int                 *A_ext_i;
   HYPRE_Int                 *A_ext_j;
   HYPRE_Int                  num_rows_A_ext = 0;

<<<<<<< HEAD
   HYPRE_Int                  first_row_index_A = hypre_ParCSRBooleanMatrix_Get_FirstRowIndex(A);
   HYPRE_Int                  first_col_diag_A = hypre_ParCSRBooleanMatrix_Get_FirstColDiag(A);
   HYPRE_Int                 *B_marker;

   HYPRE_Int                  i;
   HYPRE_Int                  i1, i2, i3;
   HYPRE_Int                  jj2, jj3;

   HYPRE_Int                  jj_count_diag, jj_count_offd;
   HYPRE_Int                  jj_row_begin_diag, jj_row_begin_offd;
   HYPRE_Int                  count;
   HYPRE_Int                  n_rows_A, n_cols_A;
=======
   HYPRE_Int              C_diag_size;
   HYPRE_Int              C_offd_size;
   HYPRE_Int		    last_col_diag_C;
   HYPRE_Int		    num_cols_offd_C;
   
   hypre_CSRBooleanMatrix *A_ext;
   
   HYPRE_Int             *A_ext_i;
   HYPRE_BigInt          *A_ext_j;
   HYPRE_Int             num_rows_A_ext=0;

   HYPRE_BigInt	first_row_index_A = hypre_ParCSRBooleanMatrix_Get_FirstRowIndex(A);
   HYPRE_BigInt	first_col_diag_A = hypre_ParCSRBooleanMatrix_Get_FirstColDiag(A);
   HYPRE_Int		   *B_marker;

   HYPRE_Int              i;
   HYPRE_Int              i1, i2, i3;
   HYPRE_Int              jj2, jj3;
   
   HYPRE_Int              jj_count_diag, jj_count_offd;
   HYPRE_Int              jj_row_begin_diag, jj_row_begin_offd;
   HYPRE_Int              start_indexing = 0; /* start indexing for C_data at 0 */
   HYPRE_Int		    count;
   HYPRE_BigInt		    n_rows_A, n_cols_A;
>>>>>>> 414fa671

   n_rows_A = hypre_ParCSRBooleanMatrix_Get_GlobalNRows(A);
   n_cols_A = hypre_ParCSRBooleanMatrix_Get_GlobalNCols(A);

   if (n_cols_A != n_rows_A)
   {
        hypre_error_w_msg(HYPRE_ERROR_GENERIC," Error! Incompatible matrix dimensions!\n");
        return NULL;
   }
   /*-----------------------------------------------------------------------
    *  Extract A_ext, i.e. portion of A that is stored on neighbor procs
    *  and needed locally for A^T in the matrix matrix product A*A^T
    *-----------------------------------------------------------------------*/

<<<<<<< HEAD
   if (num_rows_diag_A != n_rows_A)
   {
      /*---------------------------------------------------------------------
       * If there exists no CommPkg for A, a CommPkg is generated using
       * equally load balanced partitionings
       *--------------------------------------------------------------------*/
      if (!hypre_ParCSRBooleanMatrix_Get_CommPkg(A))
      {
        hypre_BooleanMatTCommPkgCreate(A);
      }

      A_ext   = hypre_ParCSRBooleanMatrixExtractAExt( A, &A_ext_row_map );
      A_ext_i = hypre_CSRBooleanMatrix_Get_I(A_ext);
      A_ext_j = hypre_CSRBooleanMatrix_Get_J(A_ext);
      num_rows_A_ext = hypre_CSRBooleanMatrix_Get_NRows(A_ext);
=======
   if ((HYPRE_BigInt)num_rows_diag_A != n_rows_A) 
   {
       /*---------------------------------------------------------------------
    	* If there exists no CommPkg for A, a CommPkg is generated using
    	* equally load balanced partitionings
    	*--------------------------------------------------------------------*/
   	if (!hypre_ParCSRBooleanMatrix_Get_CommPkg(A))
   	{
        	hypre_BooleanMatTCommPkgCreate(A);
   	}

   	A_ext = hypre_ParCSRBooleanMatrixExtractAExt( A, &A_ext_row_map );
   	A_ext_i    = hypre_CSRBooleanMatrix_Get_I(A_ext);
   	A_ext_j    = hypre_CSRBooleanMatrix_Get_BigJ(A_ext);
        num_rows_A_ext = hypre_CSRBooleanMatrix_Get_NRows(A_ext);
>>>>>>> 414fa671
   }

   /*-----------------------------------------------------------------------
    *  Allocate marker array.
    *-----------------------------------------------------------------------*/
<<<<<<< HEAD
   B_marker = hypre_CTAlloc(HYPRE_Int, num_rows_diag_A+num_rows_A_ext );
=======

   B_marker = hypre_CTAlloc(HYPRE_Int,  num_rows_diag_A+num_rows_A_ext , HYPRE_MEMORY_HOST);
>>>>>>> 414fa671

   /*-----------------------------------------------------------------------
    *  Initialize some stuff.
    *-----------------------------------------------------------------------*/

   for (i1 = 0; i1<num_rows_diag_A+num_rows_A_ext; ++i1 )
   {
      B_marker[i1] = -1;
   }

   hypre_ParAat_RowSizes(&C_diag_i, &C_offd_i, B_marker, A_diag_i, A_diag_j,
                         A_offd_i, A_offd_j, A_col_map_offd, A_ext_i, A_ext_j,
                         A_ext_row_map, &C_diag_size, &C_offd_size, num_rows_diag_A,
                         num_cols_offd_A, num_rows_A_ext, first_col_diag_A, first_row_index_A);

#if 0
/* debugging output: */
   hypre_printf("A_ext_row_map (%i):",num_rows_A_ext);
   for ( i1=0; i1<num_rows_A_ext; ++i1 ) hypre_printf(" %i",A_ext_row_map[i1] );
   hypre_printf("\nC_diag_i (%i):",C_diag_size);
   for ( i1=0; i1<=num_rows_diag_A; ++i1 ) hypre_printf(" %i",C_diag_i[i1] );
   hypre_printf("\nC_offd_i (%i):",C_offd_size);
   for ( i1=0; i1<=num_rows_diag_A; ++i1 ) hypre_printf(" %i",C_offd_i[i1] );
   hypre_printf("\n");
#endif

   /*-----------------------------------------------------------------------
    *  Allocate C_diag_j arrays.
    *  Allocate C_offd_j arrays.
    *-----------------------------------------------------------------------*/

   last_col_diag_C = first_row_index_A + num_rows_diag_A - 1;
<<<<<<< HEAD
   C_diag_j = hypre_CTAlloc(HYPRE_Int, C_diag_size);
   if (C_offd_size)
   {
      C_offd_j = hypre_CTAlloc(HYPRE_Int, C_offd_size);
   }
=======
   C_diag_j    = hypre_CTAlloc(HYPRE_Int,  C_diag_size, HYPRE_MEMORY_HOST);
   if (C_offd_size)
   { 
   	C_offd_j    = hypre_CTAlloc(HYPRE_Int,  C_offd_size, HYPRE_MEMORY_HOST);
   } 

>>>>>>> 414fa671

   /*-----------------------------------------------------------------------
    *  Second Pass: Fill in C_diag_j and C_offd_j.
    *-----------------------------------------------------------------------*/

   /*-----------------------------------------------------------------------
    *  Initialize some stuff.
    *-----------------------------------------------------------------------*/

   jj_count_diag = 0;
   jj_count_offd = 0;
   for ( i1=0; i1<num_rows_diag_A+num_rows_A_ext; ++i1 )
   {
      B_marker[i1] = -1;
   }

   /*-----------------------------------------------------------------------
    *  Loop over interior c-points.
    *-----------------------------------------------------------------------*/

   for (i1 = 0; i1 < num_rows_diag_A; i1++)
   {
      /*--------------------------------------------------------------------
       *  Create diagonal entry, C_{i1,i1}
       *--------------------------------------------------------------------*/
      B_marker[i1] = jj_count_diag;
      jj_row_begin_diag = jj_count_diag;
      jj_row_begin_offd = jj_count_offd;
      C_diag_j[jj_count_diag] = i1;
      jj_count_diag++;

      /*-----------------------------------------------------------------
       *  Loop over entries in row i1 of A_offd.
       *-----------------------------------------------------------------*/

      /* There are 3 CSRMatrix or CSRBooleanMatrix objects here:
         ext*ext, ext*diag, and ext*offd belong to another processor.
         diag*offd and offd*diag don't count - never share a column by definition.
         So we have to do 4 cases:
         diag*ext, offd*ext, diag*diag, and offd*offd.
      */

      for (jj2 = A_diag_i[i1]; jj2 < A_diag_i[i1+1]; jj2++)
      {
         i2 = A_diag_j[jj2];

         /* diag*ext */
         /*-----------------------------------------------------------
          *  Loop over entries (columns) i3 in row i2 of (A_ext)^T
          *  That is, rows i3 having a column i2 of A_ext.
          *  For now, for each row i3 of A_ext we crudely check _all_
          *  columns to see whether one matches i2.
          *  For each entry (i2,i3) of (A_ext)^T, A(i1,i2)*A(i3,i2) defines
          *  C(i1,i3) .  This contributes to both the diag and offd
          *  blocks of C.
          *-----------------------------------------------------------*/

<<<<<<< HEAD
         for (i3 = 0; i3 < num_rows_A_ext; i3++)
         {
            for (jj3 = A_ext_i[i3]; jj3 < A_ext_i[i3+1]; jj3++)
            {
               if (A_ext_j[jj3] == (i2 + first_col_diag_A))
               {
=======
         for ( i3=0; i3<num_rows_A_ext; i3++ ) {
            for ( jj3=A_ext_i[i3]; jj3<A_ext_i[i3+1]; jj3++ ) {
               if ( A_ext_j[jj3]==(HYPRE_BigInt)i2+first_col_diag_A ) {
>>>>>>> 414fa671
                  /* row i3, column i2 of A_ext; or,
                     row i2, column i3 of (A_ext)^T */

                  /*--------------------------------------------------------
                   *  Check B_marker to see that C_{i1,i3} has not already
                   *  been accounted for. If it has not, create a new entry.
                   *--------------------------------------------------------*/

                  if ( A_ext_row_map[i3] < first_row_index_A ||
                       A_ext_row_map[i3] > last_col_diag_C )
                  {
                     /* offd */
                     if (B_marker[i3+num_rows_diag_A] < jj_row_begin_offd)
                     {
                        B_marker[i3+num_rows_diag_A] = jj_count_offd;
                        C_offd_j[jj_count_offd] = i3;
                        jj_count_offd++;
                     }
                  }
                  else
                  {
                     /* diag */
                     if (B_marker[i3+num_rows_diag_A] < jj_row_begin_diag)
                     {
                        B_marker[i3+num_rows_diag_A] = jj_count_diag;
                        C_diag_j[jj_count_diag] = i3-(HYPRE_Int)first_col_diag_A;
                        jj_count_diag++;
                     }
                  }
               }
            }
         }
      }

      if (num_cols_offd_A)
      {
         for (jj2 = A_offd_i[i1]; jj2 < A_offd_i[i1+1]; jj2++)
         {
            i2 = A_offd_j[jj2];

            /* offd * ext */
            /*-----------------------------------------------------------
             *  Loop over entries (columns) i3 in row i2 of (A_ext)^T
             *  That is, rows i3 having a column i2 of A_ext.
             *  For now, for each row i3 of A_ext we crudely check _all_
             *  columns to see whether one matches i2.
             *  For each entry (i2,i3) of (A_ext)^T, A(i1,i2)*A(i3,i2) defines
             *  C(i1,i3) .  This contributes to both the diag and offd
             *  blocks of C.
             *-----------------------------------------------------------*/

            for (i3 = 0; i3 < num_rows_A_ext; i3++ )
            {
               for (jj3 = A_ext_i[i3]; jj3 < A_ext_i[i3+1]; jj3++)
               {
                  if (A_ext_j[jj3] == A_col_map_offd[i2])
                  {
                     /* row i3, column i2 of A_ext; or,
                        row i2, column i3 of (A_ext)^T */

                     /*--------------------------------------------------------
                      *  Check B_marker to see that C_{i1,i3} has not already
                      *  been accounted for. If it has not, create a new entry.
                      *  If it has, add new contribution.
                      *--------------------------------------------------------*/

                     if ( A_ext_row_map[i3] < first_row_index_A ||
                          A_ext_row_map[i3] > last_col_diag_C )
                     {
                        /* offd */
                        if (B_marker[i3+num_rows_diag_A] < jj_row_begin_offd)
                        {
                           B_marker[i3+num_rows_diag_A] = jj_count_offd;
                           C_offd_j[jj_count_offd] = i3;
                           jj_count_offd++;
                        }
                     }
                     else
                     {
                        /* diag */
                        if (B_marker[i3+num_rows_diag_A] < jj_row_begin_diag)
                        {
                           B_marker[i3+num_rows_diag_A] = jj_count_diag;
                           C_diag_j[jj_count_diag] = i3-(HYPRE_Int)first_row_index_A;
                           jj_count_diag++;
                        }
                     }
                  }
               }
            }
         }
      }

      /* diag * diag */
      /*-----------------------------------------------------------------
       *  Loop over entries (columns) i2 in row i1 of A_diag.
       *  For each such column we will find the contributions of the
       *  corresponding rows i2 of A^T to C=A*A^T .  Now we only look
       *  at the local part of A^T - with columns (rows of A) living
       *  on this processor.
       *-----------------------------------------------------------------*/

      for (jj2 = A_diag_i[i1]; jj2 < A_diag_i[i1+1]; jj2++)
      {
         i2 = A_diag_j[jj2];

         /*-----------------------------------------------------------
          *  Loop over entries (columns) i3 in row i2 of A^T
          *  That is, rows i3 having a column i2 of A (local part).
          *  For now, for each row i3 of A we crudely check _all_
          *  columns to see whether one matches i2.
          *  This i3-loop is for the diagonal block of A.
          *  It contributes to the diagonal block of C.
          *  For each entry (i2,i3) of A^T, A(i1,i2)*A(i3,i2) defines
          *  to C(i1,i3)
          *-----------------------------------------------------------*/
         for (i3 = 0; i3 < num_rows_diag_A; i3++ )
         {
            for (jj3 = A_diag_i[i3]; jj3 < A_diag_i[i3+1]; jj3++)
            {
               if (A_diag_j[jj3] == i2)
               {
                  /* row i3, column i2 of A; or,
                     row i2, column i3 of A^T */

                  /*--------------------------------------------------------
                   *  Check B_marker to see that C_{i1,i3} has not already
                   *  been accounted for. If it has not, mark it and increment
                   *  counter.
                   *--------------------------------------------------------*/
                  if (B_marker[i3] < jj_row_begin_diag)
                  {
                     B_marker[i3] = jj_count_diag;
                     C_diag_j[jj_count_diag] = i3;
                     jj_count_diag++;
                  }
               }
            }
         } /* end of i3 loop */
      } /* end of third i2 loop */


      /* offd * offd */
      /*-----------------------------------------------------------
       *  Loop over offd columns i2 of A in A*A^T.  Then
       *  loop over offd entries (columns) i3 in row i2 of A^T
       *  That is, rows i3 having a column i2 of A (local part).
       *  For now, for each row i3 of A we crudely check _all_
       *  columns to see whether one matches i2.
       *  This i3-loop is for the off-diagonal block of A.
       *  It contributes to the diag block of C.
       *  For each entry (i2,i3) of A^T, A*A^T defines C
       *-----------------------------------------------------------*/
      if (num_cols_offd_A)
      {
         for (jj2 = A_offd_i[i1]; jj2 < A_offd_i[i1+1]; jj2++)
         {
            i2 = A_offd_j[jj2];

            for (i3 = 0; i3 < num_rows_diag_A; i3++)
            {
               /* ... note that num_rows_diag_A == num_rows_offd_A */
               for (jj3 = A_offd_i[i3]; jj3 < A_offd_i[i3+1]; jj3++)
               {
                  if (A_offd_j[jj3] == i2)
                  {
                     /* row i3, column i2 of A; or,
                        row i2, column i3 of A^T */

                     /*--------------------------------------------------------
                      *  Check B_marker to see that C_{i1,i3} has not already
                      *  been accounted for. If it has not, create a new entry.
                      *  If it has, add new contribution
                      *--------------------------------------------------------*/

                     if (B_marker[i3] < jj_row_begin_diag)
                     {
                        B_marker[i3] = jj_count_diag;
                        C_diag_j[jj_count_diag] = i3;
                        jj_count_diag++;
                     }
                  }
               }
            }  /* end of last i3 loop */
         }     /* end of if (num_cols_offd_A) */
      }        /* end of fourth and last i2 loop */

#if 0          /* debugging printout */
      hypre_printf("end of i1 loop: i1=%i jj_count_diag=%i\n", i1, jj_count_diag );
      hypre_printf("  C_diag_j=");
      for ( jj3=0; jj3<jj_count_diag; ++jj3) hypre_printf("%i ",C_diag_j[jj3]);
      hypre_printf("\n");
      hypre_printf("  C_offd_j=");
      for ( jj3=0; jj3<jj_count_offd; ++jj3) hypre_printf("%i ",C_offd_j[jj3]);
      hypre_printf("\n");
      hypre_printf( "  B_marker =" );
      for ( it=0; it<num_rows_diag_A+num_rows_A_ext; ++it )
         hypre_printf(" %i", B_marker[it] );
      hypre_printf( "\n" );
#endif
   }           /* end of i1 loop */

   /*-----------------------------------------------------------------------
    *  Delete 0-columns in C_offd, i.e. generate col_map_offd and reset
    *  C_offd_j.  Note that (with the indexing we have coming into this
    *  block) col_map_offd_C[i3]==A_ext_row_map[i3].
    *-----------------------------------------------------------------------*/

   for (i = 0; i<num_rows_diag_A+num_rows_A_ext; ++i)
   {
      B_marker[i] = -1;
   }
   for (i = 0; i < C_offd_size; i++)
   {
      B_marker[C_offd_j[i]] = -2;
   }

   count = 0;
   for (i = 0; i < num_rows_diag_A + num_rows_A_ext; i++)
   {
      if (B_marker[i] == -2)
      {
         B_marker[i] = count;
         count++;
      }
   }
   num_cols_offd_C = count;

<<<<<<< HEAD
   if (num_cols_offd_C)
   {
      col_map_offd_C = hypre_CTAlloc(HYPRE_Int,num_cols_offd_C);
      new_C_offd_j   = hypre_CTAlloc(HYPRE_Int,C_offd_size);
=======
   if (num_cols_offd_C) {
      col_map_offd_C = hypre_CTAlloc(HYPRE_BigInt, num_cols_offd_C, HYPRE_MEMORY_HOST);
      new_C_offd_j = hypre_CTAlloc(HYPRE_Int, C_offd_size, HYPRE_MEMORY_HOST);
>>>>>>> 414fa671
      /* ... a bit big, but num_cols_offd_C is too small.  It might be worth
         computing the correct size, which is sum( no. columns in row i, over all rows i )
      */

      for (i = 0; i < C_offd_size; i++)
      {
         new_C_offd_j[i] = B_marker[C_offd_j[i]];
         col_map_offd_C[ new_C_offd_j[i] ] = A_ext_row_map[ C_offd_j[i] ];
      }

      hypre_TFree(C_offd_j, HYPRE_MEMORY_HOST);
      C_offd_j = new_C_offd_j;
   }

   /*----------------------------------------------------------------
    * Create C
    *----------------------------------------------------------------*/

   C = hypre_ParCSRBooleanMatrixCreate(comm, n_rows_A, n_rows_A, row_starts_A,
                                       row_starts_A, num_cols_offd_C,
                                       C_diag_size, C_offd_size);

   /* Note that C does not own the partitionings */
   hypre_ParCSRBooleanMatrixSetRowStartsOwner(C,0);
   hypre_ParCSRBooleanMatrixSetColStartsOwner(C,0);

   C_diag = hypre_ParCSRBooleanMatrix_Get_Diag(C);
   hypre_CSRBooleanMatrix_Get_I(C_diag) = C_diag_i;
   hypre_CSRBooleanMatrix_Get_J(C_diag) = C_diag_j;

   if (num_cols_offd_C)
   {
      C_offd = hypre_ParCSRBooleanMatrix_Get_Offd(C);
      hypre_CSRBooleanMatrix_Get_I(C_offd) = C_offd_i;
      hypre_CSRBooleanMatrix_Get_J(C_offd) = C_offd_j;
      hypre_ParCSRBooleanMatrix_Get_Offd(C) = C_offd;
      hypre_ParCSRBooleanMatrix_Get_ColMapOffd(C) = col_map_offd_C;
   }
   else
<<<<<<< HEAD
   {
      hypre_TFree(C_offd_i);
   }
=======
 hypre_TFree(C_offd_i, HYPRE_MEMORY_HOST);
>>>>>>> 414fa671

   /*-----------------------------------------------------------------------
    *  Free B_ext and marker array.
    *-----------------------------------------------------------------------*/

   if (num_cols_offd_A)
   {
      hypre_CSRBooleanMatrixDestroy(A_ext);
      A_ext = NULL;
   }
   hypre_TFree(B_marker, HYPRE_MEMORY_HOST);
   if ( num_rows_diag_A != n_rows_A )
<<<<<<< HEAD
   {
      hypre_TFree(A_ext_row_map);
   }
=======
      hypre_TFree(A_ext_row_map, HYPRE_MEMORY_HOST);
>>>>>>> 414fa671

   return C;
}


/* ----------------------------------------------------------------------
 * hypre_BooleanMatTCommPkgCreate
 * generates a special comm_pkg for a Boolean matrix A - for use in multiplying
 * by its transpose, A * A^T
 * if no row and/or column partitioning is given, the routine determines
 * them with MPE_Decomp1d
 * ---------------------------------------------------------------------*/

HYPRE_Int
hypre_BooleanMatTCommPkgCreate( hypre_ParCSRBooleanMatrix *A )
{
<<<<<<< HEAD
   hypre_ParCSRCommPkg    *comm_pkg;
   MPI_Comm                comm = hypre_ParCSRBooleanMatrix_Get_Comm(A);

   HYPRE_Int               num_sends;
   HYPRE_Int              *send_procs;
   HYPRE_Int              *send_map_starts;
   HYPRE_Int              *send_map_elmts;
   HYPRE_Int               num_recvs;
   HYPRE_Int              *recv_procs;
   HYPRE_Int              *recv_vec_starts;

   HYPRE_Int              *col_map_offd   = hypre_ParCSRBooleanMatrix_Get_ColMapOffd(A);
   HYPRE_Int               first_col_diag = hypre_ParCSRBooleanMatrix_Get_FirstColDiag(A);
   HYPRE_Int              *col_starts     = hypre_ParCSRBooleanMatrix_Get_ColStarts(A);

   HYPRE_Int               ierr = 0;
   HYPRE_Int               num_rows_diag = hypre_CSRBooleanMatrix_Get_NRows(hypre_ParCSRBooleanMatrix_Get_Diag(A));
   HYPRE_Int               num_cols_diag = hypre_CSRBooleanMatrix_Get_NCols(hypre_ParCSRBooleanMatrix_Get_Diag(A));
   HYPRE_Int               num_cols_offd = hypre_CSRBooleanMatrix_Get_NCols(hypre_ParCSRBooleanMatrix_Get_Offd(A));
   HYPRE_Int              *row_starts = hypre_ParCSRBooleanMatrix_Get_RowStarts(A);
=======
   hypre_ParCSRCommPkg	*comm_pkg;
   
   MPI_Comm             comm = hypre_ParCSRBooleanMatrix_Get_Comm(A);
/*   hypre_MPI_Datatype         *recv_mpi_types;
   hypre_MPI_Datatype         *send_mpi_types;
*/
   HYPRE_Int			num_sends;
   HYPRE_Int			*send_procs;
   HYPRE_Int			*send_map_starts;
   HYPRE_Int			*send_map_elmts;
   HYPRE_Int			num_recvs;
   HYPRE_Int			*recv_procs;
   HYPRE_Int			*recv_vec_starts;
   
   HYPRE_BigInt  *col_map_offd = hypre_ParCSRBooleanMatrix_Get_ColMapOffd(A);
   HYPRE_BigInt  first_col_diag = hypre_ParCSRBooleanMatrix_Get_FirstColDiag(A);
   HYPRE_BigInt  *col_starts = hypre_ParCSRBooleanMatrix_Get_ColStarts(A);

   HYPRE_Int	ierr = 0;
   HYPRE_Int	num_rows_diag = hypre_CSRBooleanMatrix_Get_NRows(hypre_ParCSRBooleanMatrix_Get_Diag(A));
   HYPRE_Int	num_cols_diag = hypre_CSRBooleanMatrix_Get_NCols(hypre_ParCSRBooleanMatrix_Get_Diag(A));
   HYPRE_Int	num_cols_offd = hypre_CSRBooleanMatrix_Get_NCols(hypre_ParCSRBooleanMatrix_Get_Offd(A));
   HYPRE_BigInt * row_starts = hypre_ParCSRBooleanMatrix_Get_RowStarts(A);
>>>>>>> 414fa671

   hypre_MatTCommPkgCreate_core (
      comm, col_map_offd, first_col_diag, col_starts,
      num_rows_diag, num_cols_diag, num_cols_offd, row_starts,
      hypre_ParCSRBooleanMatrix_Get_FirstColDiag(A),
      hypre_ParCSRBooleanMatrix_Get_ColMapOffd(A),
      hypre_CSRBooleanMatrix_Get_I( hypre_ParCSRBooleanMatrix_Get_Diag(A) ),
      hypre_CSRBooleanMatrix_Get_J( hypre_ParCSRBooleanMatrix_Get_Diag(A) ),
      hypre_CSRBooleanMatrix_Get_I( hypre_ParCSRBooleanMatrix_Get_Offd(A) ),
      hypre_CSRBooleanMatrix_Get_J( hypre_ParCSRBooleanMatrix_Get_Offd(A) ),
      0,
      &num_recvs, &recv_procs, &recv_vec_starts,
      &num_sends, &send_procs, &send_map_starts,
      &send_map_elmts
      );

   comm_pkg = hypre_CTAlloc(hypre_ParCSRCommPkg,  1, HYPRE_MEMORY_HOST);

   hypre_ParCSRCommPkgComm(comm_pkg) = comm;

   hypre_ParCSRCommPkgNumRecvs(comm_pkg) = num_recvs;
   hypre_ParCSRCommPkgRecvProcs(comm_pkg) = recv_procs;
   hypre_ParCSRCommPkgRecvVecStarts(comm_pkg) = recv_vec_starts;
   hypre_ParCSRCommPkgNumSends(comm_pkg) = num_sends;
   hypre_ParCSRCommPkgSendProcs(comm_pkg) = send_procs;
   hypre_ParCSRCommPkgSendMapStarts(comm_pkg) = send_map_starts;
   hypre_ParCSRCommPkgSendMapElmts(comm_pkg) = send_map_elmts;

   hypre_ParCSRBooleanMatrix_Get_CommPkgT(A) = comm_pkg;

   return ierr;
}

/* ----------------------------------------------------------------------
 * hypre_BooleanMatvecCommPkgCreate
 * generates the comm_pkg for a Boolean matrix A , to be used for A*B.
 * if no row and/or column partitioning is given, the routine determines
 * them with MPE_Decomp1d
 * ---------------------------------------------------------------------*/

HYPRE_Int
hypre_BooleanMatvecCommPkgCreate ( hypre_ParCSRBooleanMatrix *A)
{
<<<<<<< HEAD
   hypre_ParCSRCommPkg   *comm_pkg;
   MPI_Comm               comm = hypre_ParCSRBooleanMatrix_Get_Comm(A);
   HYPRE_Int              num_sends;
   HYPRE_Int             *send_procs;
   HYPRE_Int             *send_map_starts;
   HYPRE_Int             *send_map_elmts;
   HYPRE_Int              num_recvs;
   HYPRE_Int             *recv_procs;
   HYPRE_Int             *recv_vec_starts;

   HYPRE_Int             *col_map_offd = hypre_ParCSRBooleanMatrix_Get_ColMapOffd(A);
   HYPRE_Int              first_col_diag = hypre_ParCSRBooleanMatrix_Get_FirstColDiag(A);
   HYPRE_Int             *col_starts = hypre_ParCSRBooleanMatrix_Get_ColStarts(A);

   HYPRE_Int              ierr = 0;
   HYPRE_Int              num_cols_diag = hypre_CSRBooleanMatrix_Get_NCols(hypre_ParCSRBooleanMatrix_Get_Diag(A));
   HYPRE_Int              num_cols_offd = hypre_CSRBooleanMatrix_Get_NCols(hypre_ParCSRBooleanMatrix_Get_Offd(A));

   hypre_MatvecCommPkgCreate_core(comm, col_map_offd, first_col_diag, col_starts,
                                  num_cols_diag, num_cols_offd,
                                  first_col_diag, col_map_offd,
                                  1,
                                  &num_recvs, &recv_procs, &recv_vec_starts,
                                  &num_sends, &send_procs, &send_map_starts,
                                  &send_map_elmts);

   comm_pkg = hypre_CTAlloc(hypre_ParCSRCommPkg, 1);
=======
   hypre_ParCSRCommPkg	*comm_pkg;
   
   MPI_Comm             comm = hypre_ParCSRBooleanMatrix_Get_Comm(A);
/*   hypre_MPI_Datatype         *recv_mpi_types;
   hypre_MPI_Datatype         *send_mpi_types;
*/
   HYPRE_Int			num_sends;
   HYPRE_Int			*send_procs;
   HYPRE_Int			*send_map_starts;
   HYPRE_Int			*send_map_elmts;
   HYPRE_Int			num_recvs;
   HYPRE_Int			*recv_procs;
   HYPRE_Int			*recv_vec_starts;
   
   HYPRE_BigInt  *col_map_offd = hypre_ParCSRBooleanMatrix_Get_ColMapOffd(A);
   HYPRE_BigInt  first_col_diag = hypre_ParCSRBooleanMatrix_Get_FirstColDiag(A);
   HYPRE_BigInt  *col_starts = hypre_ParCSRBooleanMatrix_Get_ColStarts(A);

   HYPRE_Int	ierr = 0;
   HYPRE_Int	num_cols_diag = hypre_CSRBooleanMatrix_Get_NCols(hypre_ParCSRBooleanMatrix_Get_Diag(A));
   HYPRE_Int	num_cols_offd = hypre_CSRBooleanMatrix_Get_NCols(hypre_ParCSRBooleanMatrix_Get_Offd(A));

   hypre_ParCSRCommPkgCreate_core
   (
      comm, col_map_offd, first_col_diag, col_starts,
      num_cols_diag, num_cols_offd,
      &num_recvs, &recv_procs, &recv_vec_starts,
      &num_sends, &send_procs, &send_map_starts,
      &send_map_elmts
   );

   comm_pkg = hypre_CTAlloc(hypre_ParCSRCommPkg,  1, HYPRE_MEMORY_HOST);

>>>>>>> 414fa671
   hypre_ParCSRCommPkgComm(comm_pkg) = comm;

   hypre_ParCSRCommPkgNumRecvs(comm_pkg) = num_recvs;
   hypre_ParCSRCommPkgRecvProcs(comm_pkg) = recv_procs;
   hypre_ParCSRCommPkgRecvVecStarts(comm_pkg) = recv_vec_starts;
   /* hypre_ParCSRCommPkgRecvMPITypes(comm_pkg) = recv_mpi_types; */

   hypre_ParCSRCommPkgNumSends(comm_pkg) = num_sends;
   hypre_ParCSRCommPkgSendProcs(comm_pkg) = send_procs;
   hypre_ParCSRCommPkgSendMapStarts(comm_pkg) = send_map_starts;
   hypre_ParCSRCommPkgSendMapElmts(comm_pkg) = send_map_elmts;
   /* hypre_ParCSRCommPkgSendMPITypes(comm_pkg) = send_mpi_types; */

   hypre_ParCSRBooleanMatrix_Get_CommPkg(A) = comm_pkg;

   return ierr;
}<|MERGE_RESOLUTION|>--- conflicted
+++ resolved
@@ -7,23 +7,11 @@
 
 #include "_hypre_parcsr_mv.h"
 
-hypre_ParCSRBooleanMatrix*
-hypre_ParBooleanMatmul( hypre_ParCSRBooleanMatrix *A,
-                        hypre_ParCSRBooleanMatrix *B )
+hypre_ParCSRBooleanMatrix *hypre_ParBooleanMatmul
+( hypre_ParCSRBooleanMatrix *A,  hypre_ParCSRBooleanMatrix  *B )
 {
-   MPI_Comm                comm     = hypre_ParCSRBooleanMatrix_Get_Comm(A);
-
-<<<<<<< HEAD
-   hypre_CSRBooleanMatrix *A_diag   = hypre_ParCSRBooleanMatrix_Get_Diag(A);
-   HYPRE_Int              *A_diag_i = hypre_CSRBooleanMatrix_Get_I(A_diag);
-   HYPRE_Int              *A_diag_j = hypre_CSRBooleanMatrix_Get_J(A_diag);
-
-   hypre_CSRBooleanMatrix *A_offd   = hypre_ParCSRBooleanMatrix_Get_Offd(A);
-   HYPRE_Int              *A_offd_i = hypre_CSRBooleanMatrix_Get_I(A_offd);
-   HYPRE_Int              *A_offd_j = hypre_CSRBooleanMatrix_Get_J(A_offd);
-
-   hypre_CSRBooleanMatrix *B_diag   = hypre_ParCSRBooleanMatrix_Get_Diag(B);
-=======
+   MPI_Comm 	   comm = hypre_ParCSRBooleanMatrix_Get_Comm(A);
+
    hypre_CSRBooleanMatrix *A_diag = hypre_ParCSRBooleanMatrix_Get_Diag(A);
    HYPRE_Int              *A_diag_i = hypre_CSRBooleanMatrix_Get_I(A_diag);
    HYPRE_Int              *A_diag_j = hypre_CSRBooleanMatrix_Get_J(A_diag);
@@ -38,71 +26,10 @@
    HYPRE_Int	num_cols_offd_A = hypre_CSRBooleanMatrix_Get_NCols(A_offd);
    
    hypre_CSRBooleanMatrix *B_diag = hypre_ParCSRBooleanMatrix_Get_Diag(B);
->>>>>>> 414fa671
    HYPRE_Int              *B_diag_i = hypre_CSRBooleanMatrix_Get_I(B_diag);
    HYPRE_Int              *B_diag_j = hypre_CSRBooleanMatrix_Get_J(B_diag);
 
    hypre_CSRBooleanMatrix *B_offd = hypre_ParCSRBooleanMatrix_Get_Offd(B);
-<<<<<<< HEAD
-   HYPRE_Int              *col_map_offd_B = hypre_ParCSRBooleanMatrix_Get_ColMapOffd(B);
-   HYPRE_Int              *B_offd_i = hypre_CSRBooleanMatrix_Get_I(B_offd);
-   HYPRE_Int              *B_offd_j = hypre_CSRBooleanMatrix_Get_J(B_offd);
-
-   HYPRE_Int      *row_starts_A    = hypre_ParCSRBooleanMatrix_Get_RowStarts(A);
-   HYPRE_Int       num_rows_diag_A = hypre_CSRBooleanMatrix_Get_NRows(A_diag);
-   HYPRE_Int       num_cols_diag_A = hypre_CSRBooleanMatrix_Get_NCols(A_diag);
-   HYPRE_Int       num_cols_offd_A = hypre_CSRBooleanMatrix_Get_NCols(A_offd);
-
-   HYPRE_Int     *col_starts_B     = hypre_ParCSRBooleanMatrix_Get_ColStarts(B);
-   HYPRE_Int      first_col_diag_B = hypre_ParCSRBooleanMatrix_Get_FirstColDiag(B);
-   HYPRE_Int      num_rows_diag_B  = hypre_CSRBooleanMatrix_Get_NRows(B_diag);
-   HYPRE_Int      num_cols_diag_B  = hypre_CSRBooleanMatrix_Get_NCols(B_diag);
-   HYPRE_Int      num_cols_offd_B  = hypre_CSRBooleanMatrix_Get_NCols(B_offd);
-   HYPRE_Int      last_col_diag_B;
-
-   hypre_ParCSRBooleanMatrix  *C;
-   HYPRE_Int                  *col_map_offd_C;
-   HYPRE_Int                  *map_B_to_C=NULL;
-
-   hypre_CSRBooleanMatrix     *C_diag;
-   HYPRE_Int                  *C_diag_i;
-   HYPRE_Int                  *C_diag_j;
-
-   hypre_CSRBooleanMatrix     *C_offd;
-   HYPRE_Int                  *C_offd_i=NULL;
-   HYPRE_Int                  *C_offd_j=NULL;
-
-   HYPRE_Int                   C_diag_size;
-   HYPRE_Int                   C_offd_size;
-   HYPRE_Int                   num_cols_offd_C = 0;
-
-   hypre_CSRBooleanMatrix     *Bs_ext;
-   HYPRE_Int                  *Bs_ext_i;
-   HYPRE_Int                  *Bs_ext_j;
-
-   HYPRE_Int                  *B_ext_diag_i;
-   HYPRE_Int                  *B_ext_diag_j;
-   HYPRE_Int                   B_ext_diag_size;
-   HYPRE_Int                  *B_ext_offd_i;
-   HYPRE_Int                  *B_ext_offd_j;
-   HYPRE_Int                   B_ext_offd_size;
-
-   HYPRE_Int                  *temp;
-
-   HYPRE_Int                   i, j;
-   HYPRE_Int                   i1, i2, i3;
-   HYPRE_Int                   jj2, jj3;
-
-   HYPRE_Int                  *jj_count_diag_array;
-   HYPRE_Int                  *jj_count_offd_array;
-   HYPRE_Int                   max_num_threads;
-   HYPRE_Int                   n_rows_A, n_cols_A;
-   HYPRE_Int                   n_rows_B, n_cols_B;
-   HYPRE_Int                   allsquare;
-   HYPRE_Int                   cnt, cnt_offd, cnt_diag;
-   HYPRE_Int                   num_procs;
-   HYPRE_Int                   value;
-=======
    HYPRE_BigInt		  *col_map_offd_B = hypre_ParCSRBooleanMatrix_Get_ColMapOffd(B);
    HYPRE_Int              *B_offd_i = hypre_CSRBooleanMatrix_Get_I(B_offd);
    HYPRE_Int              *B_offd_j = hypre_CSRBooleanMatrix_Get_J(B_offd);
@@ -159,7 +86,6 @@
    HYPRE_Int              cnt, cnt_offd, cnt_diag;
    HYPRE_Int              num_procs;
    HYPRE_Int              value;
->>>>>>> 414fa671
 
    n_rows_A = hypre_ParCSRBooleanMatrix_Get_GlobalNRows(A);
    n_cols_A = hypre_ParCSRBooleanMatrix_Get_GlobalNCols(A);
@@ -168,41 +94,20 @@
 
    if (n_cols_A != n_rows_B || num_cols_diag_A != num_rows_diag_B)
    {
-      hypre_error_w_msg(HYPRE_ERROR_GENERIC," Error! Incompatible matrix dimensions!\n");
-      return NULL;
-   }
-   if (num_rows_diag_A == num_cols_diag_B)
-   {
-      allsquare = 1;
-   }
-   else
-   {
-      allsquare = 0;
-   }
+	hypre_error_w_msg(HYPRE_ERROR_GENERIC," Error! Incompatible matrix dimensions!\n");
+	return NULL;
+   }
+   if ( num_rows_diag_A==num_cols_diag_B ) allsquare = 1;
 
    /*-----------------------------------------------------------------------
     *  Extract B_ext, i.e. portion of B that is stored on neighbor procs
-    *  and needed locally for matrix matrix product
+    *  and needed locally for matrix matrix product 
     *-----------------------------------------------------------------------*/
 
    hypre_MPI_Comm_size(comm, &num_procs);
 
    if (num_procs > 1)
    {
-<<<<<<< HEAD
-      /*---------------------------------------------------------------------
-       * If there exists no CommPkg for A, a CommPkg is generated using
-       * equally load balanced partitionings
-       *--------------------------------------------------------------------*/
-      if (!hypre_ParCSRBooleanMatrix_Get_CommPkg(A))
-      {
-         hypre_BooleanMatvecCommPkgCreate(A);
-      }
-
-      Bs_ext = hypre_ParCSRBooleanMatrixExtractBExt(B,A);
-      Bs_ext_i    = hypre_CSRBooleanMatrix_Get_I(Bs_ext);
-      Bs_ext_j    = hypre_CSRBooleanMatrix_Get_J(Bs_ext);
-=======
        /*---------------------------------------------------------------------
     	* If there exists no CommPkg for A, a CommPkg is generated using
     	* equally load balanced partitionings
@@ -215,58 +120,40 @@
    	Bs_ext = hypre_ParCSRBooleanMatrixExtractBExt(B,A);
    	Bs_ext_i    = hypre_CSRBooleanMatrix_Get_I(Bs_ext);
    	Bs_ext_j    = hypre_CSRBooleanMatrix_Get_BigJ(Bs_ext);
->>>>>>> 414fa671
    }
 
    B_ext_diag_i = hypre_CTAlloc(HYPRE_Int,  num_cols_offd_A+1, HYPRE_MEMORY_HOST);
    B_ext_offd_i = hypre_CTAlloc(HYPRE_Int,  num_cols_offd_A+1, HYPRE_MEMORY_HOST);
    B_ext_diag_size = 0;
    B_ext_offd_size = 0;
-   last_col_diag_B  = first_col_diag_B + num_cols_diag_B -1;
-
-   for (i = 0; i < num_cols_offd_A; i++)
-   {
-      for (j = Bs_ext_i[i]; j < Bs_ext_i[i+1]; j++)
-      {
+   last_col_diag_B = first_col_diag_B + num_cols_diag_B -1;
+
+   for (i=0; i < num_cols_offd_A; i++)
+   {
+      for (j=Bs_ext_i[i]; j < Bs_ext_i[i+1]; j++)
          if (Bs_ext_j[j] < first_col_diag_B || Bs_ext_j[j] > last_col_diag_B)
-         {
             B_ext_offd_size++;
-         }
          else
-         {
             B_ext_diag_size++;
-         }
-      }
       B_ext_diag_i[i+1] = B_ext_diag_size;
       B_ext_offd_i[i+1] = B_ext_offd_size;
    }
 
    if (B_ext_diag_size)
-<<<<<<< HEAD
-   {
-      B_ext_diag_j = hypre_CTAlloc(HYPRE_Int, B_ext_diag_size);
-   }
-
-   if (B_ext_offd_size)
-   {
-      B_ext_offd_j = hypre_CTAlloc(HYPRE_Int, B_ext_offd_size);
-=======
       B_ext_diag_j = hypre_CTAlloc(HYPRE_Int,  B_ext_diag_size, HYPRE_MEMORY_HOST);
 
    if (B_ext_offd_size)
    {
       B_ext_offd_j = hypre_CTAlloc(HYPRE_Int,  B_ext_offd_size, HYPRE_MEMORY_HOST);
       B_tmp_offd_j = hypre_CTAlloc(HYPRE_BigInt,  B_ext_offd_size, HYPRE_MEMORY_HOST);
->>>>>>> 414fa671
-   }
-
-   cnt_offd = cnt_diag = 0;
-   for (i = 0; i < num_cols_offd_A; i++)
-   {
-      for (j = Bs_ext_i[i]; j < Bs_ext_i[i+1]; j++)
-      {
-         if (Bs_ext_j[j] < first_col_diag_B ||
-             Bs_ext_j[j] > last_col_diag_B)
+   }
+
+   cnt_offd = 0;
+   cnt_diag = 0;
+   for (i=0; i < num_cols_offd_A; i++)
+   {
+      for (j=Bs_ext_i[i]; j < Bs_ext_i[i+1]; j++)
+         if (Bs_ext_j[j] < first_col_diag_B || Bs_ext_j[j] > last_col_diag_B)
          {
             B_tmp_offd_j[cnt_offd++] = Bs_ext_j[j];
             //temp[cnt_offd++] = Bs_ext_j[j];
@@ -275,7 +162,6 @@
          {
             B_ext_diag_j[cnt_diag++] = (HYPRE_Int)(Bs_ext_j[j] - first_col_diag_B);
          }
-      }
    }
 
    if (num_procs > 1)
@@ -287,23 +173,12 @@
    cnt = 0;
    if (B_ext_offd_size || num_cols_offd_B)
    {
-<<<<<<< HEAD
-      temp = hypre_CTAlloc(HYPRE_Int, B_ext_offd_size+num_cols_offd_B);
-      for (i = 0; i < B_ext_offd_size; i++)
-      {
-         temp[i] = B_ext_offd_j[i];
-      }
-
-=======
       temp = hypre_CTAlloc(HYPRE_BigInt,  B_ext_offd_size+num_cols_offd_B, HYPRE_MEMORY_HOST);
       for (i=0; i < B_ext_offd_size; i++)
          temp[i] = B_tmp_offd_j[i];
->>>>>>> 414fa671
       cnt = B_ext_offd_size;
-      for (i = 0; i < num_cols_offd_B; i++)
-      {
+      for (i=0; i < num_cols_offd_B; i++)
          temp[cnt++] = col_map_offd_B[i];
-      }
    }
    if (cnt)
    {
@@ -311,7 +186,7 @@
 
       num_cols_offd_C = 1;
       value = temp[0];
-      for (i = 1; i < cnt; i++)
+      for (i=1; i < cnt; i++)
       {
          if (temp[i] > value)
          {
@@ -322,32 +197,12 @@
    }
 
    if (num_cols_offd_C)
-<<<<<<< HEAD
-   {
-      col_map_offd_C = hypre_CTAlloc(HYPRE_Int,num_cols_offd_C);
-   }
-=======
         col_map_offd_C = hypre_CTAlloc(HYPRE_BigInt, num_cols_offd_C, HYPRE_MEMORY_HOST);
->>>>>>> 414fa671
-
-   for (i = 0; i < num_cols_offd_C; i++)
-   {
+
+   for (i=0; i < num_cols_offd_C; i++)
       col_map_offd_C[i] = temp[i];
-   }
 
    if (B_ext_offd_size || num_cols_offd_B)
-<<<<<<< HEAD
-   {
-      hypre_TFree(temp);
-   }
-
-   for (i = 0; i < B_ext_offd_size; i++)
-   {
-      B_ext_offd_j[i] = hypre_BinarySearch(col_map_offd_C,
-                                           B_ext_offd_j[i],
-                                           num_cols_offd_C);
-   }
-=======
       hypre_TFree(temp, HYPRE_MEMORY_HOST);
 
    for (i=0 ; i < B_ext_offd_size; i++)
@@ -356,36 +211,20 @@
                                            num_cols_offd_C);
    if (B_ext_offd_size)
       hypre_TFree(B_tmp_offd_j, HYPRE_MEMORY_HOST);
->>>>>>> 414fa671
 
    if (num_cols_offd_B)
    {
       map_B_to_C = hypre_CTAlloc(HYPRE_Int, num_cols_offd_B, HYPRE_MEMORY_HOST);
 
       cnt = 0;
-      for (i = 0; i < num_cols_offd_C; i++)
-      {
+      for (i=0; i < num_cols_offd_C; i++)
          if (col_map_offd_C[i] == col_map_offd_B[cnt])
          {
             map_B_to_C[cnt++] = i;
-            if (cnt == num_cols_offd_B)
-            {
-               break;
-            }
+            if (cnt == num_cols_offd_B) break;
          }
-      }
-   }
-
-<<<<<<< HEAD
-   max_num_threads = hypre_NumThreads();
-   C_diag_i = hypre_CTAlloc(HYPRE_Int, num_rows_diag_A + 1);
-   C_offd_i = hypre_CTAlloc(HYPRE_Int, num_rows_diag_A + 1);
-   jj_count_diag_array = hypre_CTAlloc(HYPRE_Int, max_num_threads);
-   jj_count_offd_array = hypre_CTAlloc(HYPRE_Int, max_num_threads);
-
-   /*-----------------------------------------------------------------------
-    *  Loop over rows of A
-=======
+   }
+
 
    hypre_ParMatmul_RowSizes(
       /*&C_diag_i, &C_offd_i, &B_marker,*/
@@ -418,73 +257,54 @@
    /*-----------------------------------------------------------------------
     *  Second Pass: Fill in C_diag_j.
     *  Second Pass: Fill in C_offd_j.
->>>>>>> 414fa671
-    *-----------------------------------------------------------------------*/
-#ifdef HYPRE_USING_OPENMP
-#pragma omp parallel private(ii, i1, jj2, i2, jj3, i3) HYPRE_SMP_SCHEDULE
-#endif
-   {
-      HYPRE_Int  *B_marker = NULL;
-      HYPRE_Int   jj_count_diag, jj_count_offd;
-      HYPRE_Int   jj_row_begin_diag, jj_row_begin_offd;
-      HYPRE_Int   ii, size, rest, num_threads;
-      HYPRE_Int   ns, ne;
-
-      num_threads = hypre_NumActiveThreads();
-      size = num_rows_diag_A/num_threads;
-      rest = num_rows_diag_A - size*num_threads;
-
-      ii = hypre_GetThreadNum();
-      if (ii < rest)
-      {
-         ns = ii*size+ii;
-         ne = (ii+1)*size+ii+1;
+    *-----------------------------------------------------------------------*/
+
+   /*-----------------------------------------------------------------------
+   *  Allocate marker array.
+    *-----------------------------------------------------------------------*/
+
+   B_marker = hypre_CTAlloc(HYPRE_Int,  num_cols_diag_B+num_cols_offd_C, HYPRE_MEMORY_HOST);
+
+   /*-----------------------------------------------------------------------
+    *  Initialize some stuff.
+    *-----------------------------------------------------------------------*/
+
+   jj_count_diag = start_indexing;
+   jj_count_offd = start_indexing;
+   for (i1 = 0; i1 < num_cols_diag_B+num_cols_offd_C; i1++)
+   {      
+      B_marker[i1] = -1;
+   }
+   
+   /*-----------------------------------------------------------------------
+    *  Loop over interior c-points.
+    *-----------------------------------------------------------------------*/
+    
+   for (i1 = 0; i1 < num_rows_diag_A; i1++)
+   {
+      
+      /*--------------------------------------------------------------------
+       *  Create diagonal entry, C_{i1,i1} 
+       *--------------------------------------------------------------------*/
+
+      jj_row_begin_diag = jj_count_diag;
+      jj_row_begin_offd = jj_count_offd;
+      if ( allsquare ) {
+         B_marker[i1] = jj_count_diag;
+         C_diag_j[jj_count_diag] = i1;
+         jj_count_diag++;
       }
-      else
-      {
-         ns = ii*size+rest;
-         ne = (ii+1)*size+rest;
-      }
-      jj_count_diag = 0;
-      jj_count_offd = 0;
-
-      if (num_cols_diag_B || num_cols_offd_C)
-      {
-         B_marker = hypre_CTAlloc(HYPRE_Int, num_cols_diag_B+num_cols_offd_C);
-      }
-
-<<<<<<< HEAD
-      for (i1 = 0; i1 < num_cols_diag_B+num_cols_offd_C; i1++)
-      {
-         B_marker[i1] = -1;
-      }
-=======
-   B_marker = hypre_CTAlloc(HYPRE_Int,  num_cols_diag_B+num_cols_offd_C, HYPRE_MEMORY_HOST);
->>>>>>> 414fa671
-
-      for (i1 = ns; i1 < ne; i1++)
-      {
-         /*--------------------------------------------------------------------
-          *  Set marker for diagonal entry, C_{i1,i1} (for square matrices).
-          *--------------------------------------------------------------------*/
-
-         jj_row_begin_diag = jj_count_diag;
-         jj_row_begin_offd = jj_count_offd;
-         if (allsquare) {
-            B_marker[i1] = jj_count_diag;
-            jj_count_diag++;
-         }
-
-        /*-----------------------------------------------------------------
-         *  Loop over entries in row i1 of A_offd.
-         *-----------------------------------------------------------------*/
-
-         if (num_cols_offd_A)
-         {
-            for (jj2 = A_offd_i[i1]; jj2 < A_offd_i[i1+1]; jj2++)
-            {
-               i2 = A_offd_j[jj2];
-
+
+         /*-----------------------------------------------------------------
+          *  Loop over entries in row i1 of A_offd.
+          *-----------------------------------------------------------------*/
+         
+	 if (num_cols_offd_A)
+	 {
+	  for (jj2 = A_offd_i[i1]; jj2 < A_offd_i[i1+1]; jj2++)
+          {
+            i2 = A_offd_j[jj2];
+            
                /*-----------------------------------------------------------
                 *  Loop over entries in row i2 of B_ext.
                 *-----------------------------------------------------------*/
@@ -492,27 +312,28 @@
                for (jj3 = B_ext_offd_i[i2]; jj3 < B_ext_offd_i[i2+1]; jj3++)
                {
                   i3 = num_cols_diag_B+B_ext_offd_j[jj3];
-
+                  
                   /*--------------------------------------------------------
                    *  Check B_marker to see that C_{i1,i3} has not already
-                   *  been accounted for. If it has not, mark it and increment
-                   *  counter.
+                   *  been accounted for. If it has not, create a new entry.
+                   *  If it has, add new contribution.
                    *--------------------------------------------------------*/
-
                   if (B_marker[i3] < jj_row_begin_offd)
                   {
-                     B_marker[i3] = jj_count_offd;
-                     jj_count_offd++;
-                  }
+                     	B_marker[i3] = jj_count_offd;
+                     	C_offd_j[jj_count_offd] = i3-num_cols_diag_B;
+                     	jj_count_offd++;
+		  }
                }
                for (jj3 = B_ext_diag_i[i2]; jj3 < B_ext_diag_i[i2+1]; jj3++)
                {
                   i3 = B_ext_diag_j[jj3];
-
+                  
                   if (B_marker[i3] < jj_row_begin_diag)
                   {
-                     B_marker[i3] = jj_count_diag;
-                     jj_count_diag++;
+                     	B_marker[i3] = jj_count_diag;
+                     	C_diag_j[jj_count_diag] = i3;
+                     	jj_count_diag++;
                   }
                }
             }
@@ -521,297 +342,80 @@
          /*-----------------------------------------------------------------
           *  Loop over entries in row i1 of A_diag.
           *-----------------------------------------------------------------*/
-
+         
          for (jj2 = A_diag_i[i1]; jj2 < A_diag_i[i1+1]; jj2++)
          {
             i2 = A_diag_j[jj2];
-
-            /*-----------------------------------------------------------
-             *  Loop over entries in row i2 of B_diag.
-             *-----------------------------------------------------------*/
-
-            for (jj3 = B_diag_i[i2]; jj3 < B_diag_i[i2+1]; jj3++)
-            {
-               i3 = B_diag_j[jj3];
-
-               /*--------------------------------------------------------
-                *  Check B_marker to see that C_{i1,i3} has not already
-                *  been accounted for. If it has not, mark it and increment
-                *  counter.
-                *--------------------------------------------------------*/
-
-               if (B_marker[i3] < jj_row_begin_diag)
+            
+               /*-----------------------------------------------------------
+                *  Loop over entries in row i2 of B_diag.
+                *-----------------------------------------------------------*/
+
+               for (jj3 = B_diag_i[i2]; jj3 < B_diag_i[i2+1]; jj3++)
                {
-                  B_marker[i3] = jj_count_diag;
-                  jj_count_diag++;
-               }
-            }
-
-            /*-----------------------------------------------------------
-             *  Loop over entries in row i2 of B_offd.
-             *-----------------------------------------------------------*/
-
-            if (num_cols_offd_B)
-            {
-               for (jj3 = B_offd_i[i2]; jj3 < B_offd_i[i2+1]; jj3++)
-               {
-                  i3 = num_cols_diag_B+map_B_to_C[B_offd_j[jj3]];
-
+                  i3 = B_diag_j[jj3];
+                  
                   /*--------------------------------------------------------
                    *  Check B_marker to see that C_{i1,i3} has not already
-                   *  been accounted for. If it has not, mark it and increment
-                   *  counter.
+                   *  been accounted for. If it has not, create a new entry.
+                   *  If it has, add new contribution.
+                   *--------------------------------------------------------*/
+
+                  if (B_marker[i3] < jj_row_begin_diag)
+                  {
+                     B_marker[i3] = jj_count_diag;
+                     C_diag_j[jj_count_diag] = i3;
+                     jj_count_diag++;
+                  }
+               }
+               if (num_cols_offd_B)
+	       {
+		for (jj3 = B_offd_i[i2]; jj3 < B_offd_i[i2+1]; jj3++)
+                {
+                  i3 = num_cols_diag_B+map_B_to_C[B_offd_j[jj3]];
+                  
+                  /*--------------------------------------------------------
+                   *  Check B_marker to see that C_{i1,i3} has not already
+                   *  been accounted for. If it has not, create a new entry.
+                   *  If it has, add new contribution.
                    *--------------------------------------------------------*/
 
                   if (B_marker[i3] < jj_row_begin_offd)
                   {
                      B_marker[i3] = jj_count_offd;
+                     C_offd_j[jj_count_offd] = i3-num_cols_diag_B;
                      jj_count_offd++;
                   }
+                }
                }
-            }
          }
-
-         /*--------------------------------------------------------------------
-          * Set C_diag_i and C_offd_i for this row.
-          *--------------------------------------------------------------------*/
-
-         C_diag_i[i1] = jj_row_begin_diag;
-         C_offd_i[i1] = jj_row_begin_offd;
-      }
-      jj_count_diag_array[ii] = jj_count_diag;
-      jj_count_offd_array[ii] = jj_count_offd;
-      hypre_TFree(B_marker);
-#ifdef HYPRE_USING_OPENMP
-#pragma omp barrier
-#endif
-
-      /* Correct diag_i and offd_i */
-      if (ii)
-      {
-         jj_count_diag = jj_count_diag_array[0];
-         jj_count_offd = jj_count_offd_array[0];
-         for (i1 = 1; i1 < ii; i1++)
-         {
-            jj_count_diag += jj_count_diag_array[i1];
-            jj_count_offd += jj_count_offd_array[i1];
-         }
-
-         for (i1 = ns; i1 < ne; i1++)
-         {
-            C_diag_i[i1] += jj_count_diag;
-            C_offd_i[i1] += jj_count_offd;
-         }
-      }
-      else
-      {
-         C_diag_i[num_rows_diag_A] = 0;
-         C_offd_i[num_rows_diag_A] = 0;
-         for (i1 = 0; i1 < num_threads; i1++)
-         {
-            C_diag_i[num_rows_diag_A] += jj_count_diag_array[i1];
-            C_offd_i[num_rows_diag_A] += jj_count_offd_array[i1];
-         }
-      }
-   } /* end parallel loop */
-   C_diag_size = C_diag_i[num_rows_diag_A];
-   C_offd_size = C_offd_i[num_rows_diag_A];
-
-   hypre_TFree(jj_count_diag_array);
-   hypre_TFree(jj_count_offd_array);
-
-   /* End of First Pass */
-
-   /*-----------------------------------------------------------------------
-    *  Allocate C_diag_j arrays.
-    *  Allocate C_offd_j arrays.
-    *-----------------------------------------------------------------------*/
-
-   last_col_diag_B = first_col_diag_B + num_cols_diag_B - 1;
-   C_diag_j = hypre_CTAlloc(HYPRE_Int, C_diag_size);
-   if (C_offd_size)
-   {
-      C_offd_j = hypre_CTAlloc(HYPRE_Int, C_offd_size);
-   }
-
-   /*-----------------------------------------------------------------------
-    *  Second Pass: Fill in C_diag_j and C_offd_j.
-    *-----------------------------------------------------------------------*/
-
-   /*-----------------------------------------------------------------------
-    *  Initialize some stuff.
-    *-----------------------------------------------------------------------*/
-   HYPRE_Int  *B_marker;
-   HYPRE_Int   jj_count_diag, jj_count_offd;
-   HYPRE_Int   jj_row_begin_diag, jj_row_begin_offd;
-
-   jj_count_diag = jj_count_offd = 0;
-   B_marker = hypre_CTAlloc(HYPRE_Int, num_cols_diag_B + num_cols_offd_C);
-   for (i1 = 0; i1 < num_cols_diag_B+num_cols_offd_C; i1++)
-   {
-      B_marker[i1] = -1;
-   }
-
-   // TODO: Use OpenMP
-
-   /*-----------------------------------------------------------------------
-    *  Loop over interior c-points.
-    *-----------------------------------------------------------------------*/
-
-   for (i1 = 0; i1 < num_rows_diag_A; i1++)
-   {
-      /*--------------------------------------------------------------------
-       *  Create diagonal entry, C_{i1,i1}
-       *--------------------------------------------------------------------*/
-
-      jj_row_begin_diag = jj_count_diag;
-      jj_row_begin_offd = jj_count_offd;
-      if (allsquare)
-      {
-         B_marker[i1] = jj_count_diag;
-         C_diag_j[jj_count_diag] = i1;
-         jj_count_diag++;
-      }
-
-      /*-----------------------------------------------------------------
-       *  Loop over entries in row i1 of A_offd.
-       *-----------------------------------------------------------------*/
-
-      if (num_cols_offd_A)
-      {
-         for (jj2 = A_offd_i[i1]; jj2 < A_offd_i[i1+1]; jj2++)
-         {
-            i2 = A_offd_j[jj2];
-
-            /*-----------------------------------------------------------
-             *  Loop over entries in row i2 of B_ext.
-             *-----------------------------------------------------------*/
-
-            for (jj3 = B_ext_offd_i[i2]; jj3 < B_ext_offd_i[i2+1]; jj3++)
-            {
-               i3 = num_cols_diag_B+B_ext_offd_j[jj3];
-
-               /*--------------------------------------------------------
-                *  Check B_marker to see that C_{i1,i3} has not already
-                *  been accounted for. If it has not, create a new entry.
-                *  If it has, add new contribution.
-                *--------------------------------------------------------*/
-               if (B_marker[i3] < jj_row_begin_offd)
-               {
-                  B_marker[i3] = jj_count_offd;
-                  C_offd_j[jj_count_offd] = i3-num_cols_diag_B;
-                  jj_count_offd++;
-               }
-            }
-            for (jj3 = B_ext_diag_i[i2]; jj3 < B_ext_diag_i[i2+1]; jj3++)
-            {
-               i3 = B_ext_diag_j[jj3];
-
-               if (B_marker[i3] < jj_row_begin_diag)
-               {
-                  B_marker[i3] = jj_count_diag;
-                  C_diag_j[jj_count_diag] = i3;
-                  jj_count_diag++;
-               }
-            }
-         }
-      }
-
-      /*-----------------------------------------------------------------
-       *  Loop over entries in row i1 of A_diag.
-       *-----------------------------------------------------------------*/
-
-      for (jj2 = A_diag_i[i1]; jj2 < A_diag_i[i1+1]; jj2++)
-      {
-         i2 = A_diag_j[jj2];
-
-         /*-----------------------------------------------------------
-          *  Loop over entries in row i2 of B_diag.
-          *-----------------------------------------------------------*/
-
-         for (jj3 = B_diag_i[i2]; jj3 < B_diag_i[i2+1]; jj3++)
-         {
-            i3 = B_diag_j[jj3];
-
-            /*--------------------------------------------------------
-             *  Check B_marker to see that C_{i1,i3} has not already
-             *  been accounted for. If it has not, create a new entry.
-             *  If it has, add new contribution.
-             *--------------------------------------------------------*/
-
-             if (B_marker[i3] < jj_row_begin_diag)
-             {
-                B_marker[i3] = jj_count_diag;
-                C_diag_j[jj_count_diag] = i3;
-                jj_count_diag++;
-             }
-         }
-
-         if (num_cols_offd_B)
-         {
-            for (jj3 = B_offd_i[i2]; jj3 < B_offd_i[i2+1]; jj3++)
-            {
-               i3 = num_cols_diag_B+map_B_to_C[B_offd_j[jj3]];
-
-               /*--------------------------------------------------------
-                *  Check B_marker to see that C_{i1,i3} has not already
-                *  been accounted for. If it has not, create a new entry.
-                *  If it has, add new contribution.
-                *--------------------------------------------------------*/
-
-               if (B_marker[i3] < jj_row_begin_offd)
-               {
-                  B_marker[i3] = jj_count_offd;
-                  C_offd_j[jj_count_offd] = i3-num_cols_diag_B;
-                  jj_count_offd++;
-               }
-            }
-         }
-      }
    }
 
    C = hypre_ParCSRBooleanMatrixCreate(comm, n_rows_A, n_cols_B, row_starts_A,
-                                       col_starts_B, num_cols_offd_C,
-                                       C_diag_size, C_offd_size);
-
-   /* Note that C does not own the partitionings */
+	col_starts_B, num_cols_offd_C, C_diag_size, C_offd_size);
+
+/* Note that C does not own the partitionings */
    hypre_ParCSRBooleanMatrixSetRowStartsOwner(C,0);
    hypre_ParCSRBooleanMatrixSetColStartsOwner(C,0);
 
    C_diag = hypre_ParCSRBooleanMatrix_Get_Diag(C);
-   hypre_CSRBooleanMatrix_Get_I(C_diag) = C_diag_i;
-   hypre_CSRBooleanMatrix_Get_J(C_diag) = C_diag_j;
+   hypre_CSRBooleanMatrix_Get_I(C_diag) = C_diag_i; 
+   hypre_CSRBooleanMatrix_Get_J(C_diag) = C_diag_j; 
    C_offd = hypre_ParCSRBooleanMatrix_Get_Offd(C);
-   hypre_CSRBooleanMatrix_Get_I(C_offd) = C_offd_i;
+   hypre_CSRBooleanMatrix_Get_I(C_offd) = C_offd_i; 
    hypre_ParCSRBooleanMatrix_Get_Offd(C) = C_offd;
 
    if (num_cols_offd_C)
    {
-      hypre_CSRBooleanMatrix_Get_J(C_offd) = C_offd_j;
+      hypre_CSRBooleanMatrix_Get_J(C_offd) = C_offd_j; 
       hypre_ParCSRBooleanMatrix_Get_ColMapOffd(C) = col_map_offd_C;
+
    }
 
    /*-----------------------------------------------------------------------
     *  Free B_ext and marker array.
     *-----------------------------------------------------------------------*/
 
-<<<<<<< HEAD
-   hypre_TFree(B_marker);
-   hypre_TFree(B_ext_diag_i);
-   if (B_ext_diag_size)
-   {
-      hypre_TFree(B_ext_diag_j);
-   }
-   hypre_TFree(B_ext_offd_i);
-   if (B_ext_offd_size)
-   {
-      hypre_TFree(B_ext_offd_j);
-   }
-   if (num_cols_offd_B)
-   {
-      hypre_TFree(map_B_to_C);
-   }
-=======
    hypre_TFree(B_marker, HYPRE_MEMORY_HOST);   
    hypre_TFree(B_ext_diag_i, HYPRE_MEMORY_HOST);
    if (B_ext_diag_size)
@@ -820,10 +424,12 @@
    if (B_ext_offd_size)
       hypre_TFree(B_ext_offd_j, HYPRE_MEMORY_HOST);   
    if (num_cols_offd_B) hypre_TFree(map_B_to_C, HYPRE_MEMORY_HOST);
->>>>>>> 414fa671
 
    return C;
-}
+   
+}            
+
+
 
 /*--------------------------------------------------------------------------
  * hypre_ParCSRBooleanMatrixExtractBExt :
@@ -832,66 +438,54 @@
  * are returned as CSRBooleanMatrix.
  *--------------------------------------------------------------------------*/
 
-hypre_CSRBooleanMatrix *
-hypre_ParCSRBooleanMatrixExtractBExt( hypre_ParCSRBooleanMatrix *B,
-                                      hypre_ParCSRBooleanMatrix *A )
+hypre_CSRBooleanMatrix * 
+hypre_ParCSRBooleanMatrixExtractBExt
+( hypre_ParCSRBooleanMatrix *B, hypre_ParCSRBooleanMatrix *A )
 {
-<<<<<<< HEAD
-   MPI_Comm             comm = hypre_ParCSRBooleanMatrix_Get_Comm(B);
-   HYPRE_Int            first_col_diag = hypre_ParCSRBooleanMatrix_Get_FirstColDiag(B);
-   HYPRE_Int           *col_map_offd = hypre_ParCSRBooleanMatrix_Get_ColMapOffd(B);
-=======
    MPI_Comm comm = hypre_ParCSRBooleanMatrix_Get_Comm(B);
    HYPRE_BigInt first_col_diag = hypre_ParCSRBooleanMatrix_Get_FirstColDiag(B);
    /*HYPRE_Int first_row_index = hypre_ParCSRBooleanMatrix_Get_FirstRowIndex(B);*/
    HYPRE_BigInt *col_map_offd = hypre_ParCSRBooleanMatrix_Get_ColMapOffd(B);
->>>>>>> 414fa671
 
    hypre_ParCSRCommPkg *comm_pkg = hypre_ParCSRBooleanMatrix_Get_CommPkg(A);
-   HYPRE_Int            num_recvs = hypre_ParCSRCommPkgNumRecvs(comm_pkg);
-   HYPRE_Int           *recv_vec_starts = hypre_ParCSRCommPkgRecvVecStarts(comm_pkg);
-   HYPRE_Int            num_sends = hypre_ParCSRCommPkgNumSends(comm_pkg);
-   HYPRE_Int           *send_map_starts = hypre_ParCSRCommPkgSendMapStarts(comm_pkg);
-   HYPRE_Int           *send_map_elmts = hypre_ParCSRCommPkgSendMapElmts(comm_pkg);
-
-   hypre_CSRBooleanMatrix *diag   = hypre_ParCSRBooleanMatrix_Get_Diag(B);
-   HYPRE_Int              *diag_i = hypre_CSRBooleanMatrix_Get_I(diag);
-   HYPRE_Int              *diag_j = hypre_CSRBooleanMatrix_Get_J(diag);
-
-   hypre_CSRBooleanMatrix  *offd   = hypre_ParCSRBooleanMatrix_Get_Offd(B);
-   HYPRE_Int               *offd_i = hypre_CSRBooleanMatrix_Get_I(offd);
-   HYPRE_Int               *offd_j = hypre_CSRBooleanMatrix_Get_J(offd);
-
-   HYPRE_Int                num_cols_B, num_nonzeros;
-   HYPRE_Int                num_rows_B_ext;
+   HYPRE_Int num_recvs = hypre_ParCSRCommPkgNumRecvs(comm_pkg);
+   HYPRE_Int *recv_vec_starts = hypre_ParCSRCommPkgRecvVecStarts(comm_pkg);
+   HYPRE_Int num_sends = hypre_ParCSRCommPkgNumSends(comm_pkg);
+   HYPRE_Int *send_map_starts = hypre_ParCSRCommPkgSendMapStarts(comm_pkg);
+   HYPRE_Int *send_map_elmts = hypre_ParCSRCommPkgSendMapElmts(comm_pkg);
+ 
+   hypre_CSRBooleanMatrix *diag = hypre_ParCSRBooleanMatrix_Get_Diag(B);
+   HYPRE_Int *diag_i = hypre_CSRBooleanMatrix_Get_I(diag);
+   HYPRE_Int *diag_j = hypre_CSRBooleanMatrix_Get_J(diag);
+
+   hypre_CSRBooleanMatrix *offd = hypre_ParCSRBooleanMatrix_Get_Offd(B);
+   HYPRE_Int *offd_i = hypre_CSRBooleanMatrix_Get_I(offd);
+   HYPRE_Int *offd_j = hypre_CSRBooleanMatrix_Get_J(offd);
+
+   HYPRE_Int num_cols_B, num_nonzeros;
+   HYPRE_Int num_rows_B_ext;
 
    hypre_CSRBooleanMatrix *B_ext;
-<<<<<<< HEAD
-   HYPRE_Int              *B_ext_i;
-   HYPRE_Int              *B_ext_j;
-
-   HYPRE_Complex   *B_ext_data = NULL;
-   HYPRE_Complex   *diag_data = NULL;
-   HYPRE_Complex   *offd_data = NULL;
-   HYPRE_Int       *B_ext_row_map = NULL;
-=======
    HYPRE_Int *B_ext_i;
    HYPRE_BigInt *B_ext_j;
 
    HYPRE_Complex *B_ext_data=NULL, *diag_data=NULL, *offd_data=NULL;
    HYPRE_BigInt *B_ext_row_map=NULL;
->>>>>>> 414fa671
    /* ... not referenced, but needed for function call */
-
+ 
    num_cols_B = hypre_ParCSRBooleanMatrix_Get_GlobalNCols(B);
    num_rows_B_ext = recv_vec_starts[num_recvs];
 
-   hypre_ParCSRMatrixExtractBExt_Arrays( &B_ext_i, &B_ext_j, &B_ext_data, &B_ext_row_map,
-                                         &num_nonzeros, 0, 0, comm, comm_pkg, num_cols_B,
-                                         num_recvs, num_sends, first_col_diag, B->row_starts,
-                                         recv_vec_starts, send_map_starts, send_map_elmts,
-                                         diag_i, diag_j, offd_i, offd_j, col_map_offd,
-                                         diag_data, offd_data);
+   hypre_ParCSRMatrixExtractBExt_Arrays
+      ( &B_ext_i, &B_ext_j, &B_ext_data, &B_ext_row_map,
+        &num_nonzeros,
+        0, 0, comm, comm_pkg,
+        num_cols_B, num_recvs, num_sends,
+        first_col_diag, B->row_starts,
+        recv_vec_starts, send_map_starts, send_map_elmts,
+        diag_i, diag_j, offd_i, offd_j, col_map_offd,
+        diag_data, offd_data
+         );
 
    B_ext = hypre_CSRBooleanMatrixCreate(num_rows_B_ext,num_cols_B,num_nonzeros);
    hypre_CSRBooleanMatrix_Get_I(B_ext) = B_ext_i;
@@ -907,86 +501,65 @@
  * returned through the third argument.
  *--------------------------------------------------------------------------*/
 
-hypre_CSRBooleanMatrix *
+hypre_CSRBooleanMatrix * 
 hypre_ParCSRBooleanMatrixExtractAExt( hypre_ParCSRBooleanMatrix *A,
-<<<<<<< HEAD
-                                      HYPRE_Int                 **pA_ext_row_map )
-=======
                                     HYPRE_BigInt ** pA_ext_row_map )
->>>>>>> 414fa671
 {
    /* Note that A's role as the first factor in A*A^T is used only
       through ...CommPkgT(A), which basically says which rows of A
       (columns of A^T) are needed.  In all the other places where A
       serves as an input, it is through its role as A^T, the matrix
       whose data needs to be passed between processors. */
-<<<<<<< HEAD
-   MPI_Comm                comm = hypre_ParCSRBooleanMatrix_Get_Comm(A);
-   HYPRE_Int               first_col_diag = hypre_ParCSRBooleanMatrix_Get_FirstColDiag(A);
-   HYPRE_Int              *col_map_offd = hypre_ParCSRBooleanMatrix_Get_ColMapOffd(A);
-=======
    MPI_Comm comm = hypre_ParCSRBooleanMatrix_Get_Comm(A);
    HYPRE_BigInt first_col_diag = hypre_ParCSRBooleanMatrix_Get_FirstColDiag(A);
    /*HYPRE_Int first_row_index = hypre_ParCSRBooleanMatrix_Get_FirstRowIndex(A);*/
    HYPRE_BigInt *col_map_offd = hypre_ParCSRBooleanMatrix_Get_ColMapOffd(A);
->>>>>>> 414fa671
-
-   hypre_ParCSRCommPkg    *comm_pkg = hypre_ParCSRBooleanMatrix_Get_CommPkgT(A);
+
+   hypre_ParCSRCommPkg *comm_pkg = hypre_ParCSRBooleanMatrix_Get_CommPkgT(A);
    /* ... CommPkgT(A) should identify all rows of A^T needed for A*A^T (that is
     * generally a bigger set than ...CommPkg(A), the rows of B needed for A*B) */
-   HYPRE_Int               num_recvs = hypre_ParCSRCommPkgNumRecvs(comm_pkg);
-   HYPRE_Int              *recv_vec_starts = hypre_ParCSRCommPkgRecvVecStarts(comm_pkg);
-   HYPRE_Int               num_sends = hypre_ParCSRCommPkgNumSends(comm_pkg);
-   HYPRE_Int              *send_map_starts = hypre_ParCSRCommPkgSendMapStarts(comm_pkg);
-   HYPRE_Int              *send_map_elmts = hypre_ParCSRCommPkgSendMapElmts(comm_pkg);
-
-   hypre_CSRBooleanMatrix *diag   = hypre_ParCSRBooleanMatrix_Get_Diag(A);
-   HYPRE_Int              *diag_i = hypre_CSRMatrixI(diag);
-   HYPRE_Int              *diag_j = hypre_CSRMatrixJ(diag);
-
-   hypre_CSRBooleanMatrix *offd   = hypre_ParCSRBooleanMatrix_Get_Offd(A);
-   HYPRE_Int              *offd_i = hypre_CSRMatrixI(offd);
-   HYPRE_Int              *offd_j = hypre_CSRMatrixJ(offd);
-
-<<<<<<< HEAD
-   HYPRE_Int               num_cols_A, num_nonzeros;
-   HYPRE_Int               num_rows_A_ext;
-=======
+   HYPRE_Int num_recvs = hypre_ParCSRCommPkgNumRecvs(comm_pkg);
+   HYPRE_Int *recv_vec_starts = hypre_ParCSRCommPkgRecvVecStarts(comm_pkg);
+   HYPRE_Int num_sends = hypre_ParCSRCommPkgNumSends(comm_pkg);
+   HYPRE_Int *send_map_starts = hypre_ParCSRCommPkgSendMapStarts(comm_pkg);
+   HYPRE_Int *send_map_elmts = hypre_ParCSRCommPkgSendMapElmts(comm_pkg);
+ 
+   hypre_CSRBooleanMatrix *diag = hypre_ParCSRBooleanMatrix_Get_Diag(A);
+
+   HYPRE_Int *diag_i = hypre_CSRMatrixI(diag);
+   HYPRE_Int *diag_j = hypre_CSRMatrixJ(diag);
+
+   hypre_CSRBooleanMatrix *offd = hypre_ParCSRBooleanMatrix_Get_Offd(A);
+
    HYPRE_Int *offd_i = hypre_CSRMatrixI(offd);
    HYPRE_Int *offd_j = hypre_CSRMatrixJ(offd);
 
    HYPRE_BigInt num_cols_A;
    HYPRE_Int num_nonzeros;
    HYPRE_Int num_rows_A_ext;
->>>>>>> 414fa671
 
    hypre_CSRBooleanMatrix *A_ext;
-   HYPRE_Int              *A_ext_i;
-   HYPRE_Int              *A_ext_j;
-
-<<<<<<< HEAD
-   HYPRE_Int        data = 0;
-   HYPRE_Complex   *A_ext_data = NULL;
-   HYPRE_Complex   *diag_data = NULL;
-   HYPRE_Complex   *offd_data = NULL;
-=======
+
    HYPRE_Int *A_ext_i;
    HYPRE_BigInt *A_ext_j;
 
    HYPRE_Int data = 0;
    HYPRE_Complex *A_ext_data = NULL, *diag_data=NULL, *offd_data=NULL;
->>>>>>> 414fa671
    /* ... not referenced, but needed for function call */
-
+ 
    num_cols_A = hypre_ParCSRBooleanMatrix_Get_GlobalNCols(A);
    num_rows_A_ext = recv_vec_starts[num_recvs];
 
-   hypre_ParCSRMatrixExtractBExt_Arrays( &A_ext_i, &A_ext_j, &A_ext_data, pA_ext_row_map,
-                                         &num_nonzeros, data, 1, comm, comm_pkg, num_cols_A,
-                                         num_recvs, num_sends, first_col_diag, A->row_starts,
-                                         recv_vec_starts, send_map_starts, send_map_elmts,
-                                         diag_i, diag_j, offd_i, offd_j, col_map_offd,
-                                         diag_data, offd_data);
+   hypre_ParCSRMatrixExtractBExt_Arrays
+      ( &A_ext_i, &A_ext_j, &A_ext_data, pA_ext_row_map,
+        &num_nonzeros,
+        data, 1, comm, comm_pkg,
+        num_cols_A, num_recvs, num_sends,
+        first_col_diag, A->row_starts,
+        recv_vec_starts, send_map_starts, send_map_elmts,
+        diag_i, diag_j, offd_i, offd_j, col_map_offd,
+        diag_data, offd_data
+         );
 
    A_ext = hypre_CSRBooleanMatrixCreate(num_rows_A_ext,num_cols_A,num_nonzeros);
    hypre_CSRBooleanMatrix_Get_I(A_ext) = A_ext_i;
@@ -1002,30 +575,19 @@
  * This is based on hypre_ParCSRAAt.
  *--------------------------------------------------------------------------*/
 
-hypre_ParCSRBooleanMatrix*
-hypre_ParBooleanAAt( hypre_ParCSRBooleanMatrix *A )
+hypre_ParCSRBooleanMatrix * hypre_ParBooleanAAt( hypre_ParCSRBooleanMatrix  * A )
 {
-   MPI_Comm                comm = hypre_ParCSRBooleanMatrix_Get_Comm(A);
-
-   hypre_CSRBooleanMatrix *A_diag   = hypre_ParCSRBooleanMatrix_Get_Diag(A);
-   HYPRE_Int              *A_diag_i = hypre_CSRBooleanMatrix_Get_I(A_diag);
-   HYPRE_Int              *A_diag_j = hypre_CSRBooleanMatrix_Get_J(A_diag);
-
-   hypre_CSRBooleanMatrix *A_offd   = hypre_ParCSRBooleanMatrix_Get_Offd(A);
-   HYPRE_Int              *A_offd_i = hypre_CSRBooleanMatrix_Get_I(A_offd);
-   HYPRE_Int              *A_offd_j = hypre_CSRBooleanMatrix_Get_J(A_offd);
-
-<<<<<<< HEAD
-   HYPRE_Int              *A_col_map_offd = hypre_ParCSRBooleanMatrix_Get_ColMapOffd(A);
-   HYPRE_Int              *A_ext_row_map;
-
-   HYPRE_Int              *row_starts_A = hypre_ParCSRBooleanMatrix_Get_RowStarts(A);
-   HYPRE_Int               num_rows_diag_A = hypre_CSRBooleanMatrix_Get_NRows(A_diag);
-   HYPRE_Int               num_cols_offd_A = hypre_CSRBooleanMatrix_Get_NCols(A_offd);
-
-   hypre_ParCSRBooleanMatrix *C;
-   HYPRE_Int                  *col_map_offd_C;
-=======
+   MPI_Comm 	   comm = hypre_ParCSRBooleanMatrix_Get_Comm(A);
+
+   hypre_CSRBooleanMatrix *A_diag = hypre_ParCSRBooleanMatrix_Get_Diag(A);
+   
+   HYPRE_Int             *A_diag_i = hypre_CSRBooleanMatrix_Get_I(A_diag);
+   HYPRE_Int             *A_diag_j = hypre_CSRBooleanMatrix_Get_J(A_diag);
+
+   hypre_CSRBooleanMatrix *A_offd = hypre_ParCSRBooleanMatrix_Get_Offd(A);
+   HYPRE_Int             *A_offd_i = hypre_CSRBooleanMatrix_Get_I(A_offd);
+   HYPRE_Int             *A_offd_j = hypre_CSRBooleanMatrix_Get_J(A_offd);
+
    HYPRE_BigInt          *A_col_map_offd = hypre_ParCSRBooleanMatrix_Get_ColMapOffd(A);
    HYPRE_BigInt          *A_ext_row_map;
 
@@ -1035,41 +597,18 @@
    
    hypre_ParCSRBooleanMatrix *C;
    HYPRE_BigInt		      *col_map_offd_C;
->>>>>>> 414fa671
-
-   hypre_CSRBooleanMatrix    *C_diag;
-   HYPRE_Int                 *C_diag_i;
-   HYPRE_Int                 *C_diag_j;
-
-   hypre_CSRBooleanMatrix    *C_offd;
-   HYPRE_Int                 *C_offd_i=NULL;
-   HYPRE_Int                 *C_offd_j=NULL;
-   HYPRE_Int                 *new_C_offd_j;
-
-   HYPRE_Int                  C_diag_size;
-   HYPRE_Int                  C_offd_size;
-   HYPRE_Int                  last_col_diag_C;
-   HYPRE_Int                  num_cols_offd_C;
-
-   hypre_CSRBooleanMatrix    *A_ext;
-   HYPRE_Int                 *A_ext_i;
-   HYPRE_Int                 *A_ext_j;
-   HYPRE_Int                  num_rows_A_ext = 0;
-
-<<<<<<< HEAD
-   HYPRE_Int                  first_row_index_A = hypre_ParCSRBooleanMatrix_Get_FirstRowIndex(A);
-   HYPRE_Int                  first_col_diag_A = hypre_ParCSRBooleanMatrix_Get_FirstColDiag(A);
-   HYPRE_Int                 *B_marker;
-
-   HYPRE_Int                  i;
-   HYPRE_Int                  i1, i2, i3;
-   HYPRE_Int                  jj2, jj3;
-
-   HYPRE_Int                  jj_count_diag, jj_count_offd;
-   HYPRE_Int                  jj_row_begin_diag, jj_row_begin_offd;
-   HYPRE_Int                  count;
-   HYPRE_Int                  n_rows_A, n_cols_A;
-=======
+
+   hypre_CSRBooleanMatrix *C_diag;
+
+   HYPRE_Int             *C_diag_i;
+   HYPRE_Int             *C_diag_j;
+
+   hypre_CSRBooleanMatrix *C_offd;
+
+   HYPRE_Int             *C_offd_i=NULL;
+   HYPRE_Int             *C_offd_j=NULL;
+   HYPRE_Int             *new_C_offd_j;
+
    HYPRE_Int              C_diag_size;
    HYPRE_Int              C_offd_size;
    HYPRE_Int		    last_col_diag_C;
@@ -1094,38 +633,20 @@
    HYPRE_Int              start_indexing = 0; /* start indexing for C_data at 0 */
    HYPRE_Int		    count;
    HYPRE_BigInt		    n_rows_A, n_cols_A;
->>>>>>> 414fa671
 
    n_rows_A = hypre_ParCSRBooleanMatrix_Get_GlobalNRows(A);
    n_cols_A = hypre_ParCSRBooleanMatrix_Get_GlobalNCols(A);
 
    if (n_cols_A != n_rows_A)
    {
-        hypre_error_w_msg(HYPRE_ERROR_GENERIC," Error! Incompatible matrix dimensions!\n");
-        return NULL;
+	hypre_error_w_msg(HYPRE_ERROR_GENERIC," Error! Incompatible matrix dimensions!\n");
+	return NULL;
    }
    /*-----------------------------------------------------------------------
     *  Extract A_ext, i.e. portion of A that is stored on neighbor procs
     *  and needed locally for A^T in the matrix matrix product A*A^T
     *-----------------------------------------------------------------------*/
 
-<<<<<<< HEAD
-   if (num_rows_diag_A != n_rows_A)
-   {
-      /*---------------------------------------------------------------------
-       * If there exists no CommPkg for A, a CommPkg is generated using
-       * equally load balanced partitionings
-       *--------------------------------------------------------------------*/
-      if (!hypre_ParCSRBooleanMatrix_Get_CommPkg(A))
-      {
-        hypre_BooleanMatTCommPkgCreate(A);
-      }
-
-      A_ext   = hypre_ParCSRBooleanMatrixExtractAExt( A, &A_ext_row_map );
-      A_ext_i = hypre_CSRBooleanMatrix_Get_I(A_ext);
-      A_ext_j = hypre_CSRBooleanMatrix_Get_J(A_ext);
-      num_rows_A_ext = hypre_CSRBooleanMatrix_Get_NRows(A_ext);
-=======
    if ((HYPRE_BigInt)num_rows_diag_A != n_rows_A) 
    {
        /*---------------------------------------------------------------------
@@ -1141,32 +662,33 @@
    	A_ext_i    = hypre_CSRBooleanMatrix_Get_I(A_ext);
    	A_ext_j    = hypre_CSRBooleanMatrix_Get_BigJ(A_ext);
         num_rows_A_ext = hypre_CSRBooleanMatrix_Get_NRows(A_ext);
->>>>>>> 414fa671
-   }
-
-   /*-----------------------------------------------------------------------
-    *  Allocate marker array.
-    *-----------------------------------------------------------------------*/
-<<<<<<< HEAD
-   B_marker = hypre_CTAlloc(HYPRE_Int, num_rows_diag_A+num_rows_A_ext );
-=======
+   }
+   /*-----------------------------------------------------------------------
+   *  Allocate marker array.
+    *-----------------------------------------------------------------------*/
 
    B_marker = hypre_CTAlloc(HYPRE_Int,  num_rows_diag_A+num_rows_A_ext , HYPRE_MEMORY_HOST);
->>>>>>> 414fa671
 
    /*-----------------------------------------------------------------------
     *  Initialize some stuff.
     *-----------------------------------------------------------------------*/
 
-   for (i1 = 0; i1<num_rows_diag_A+num_rows_A_ext; ++i1 )
-   {
+   for ( i1=0; i1<num_rows_diag_A+num_rows_A_ext; ++i1 )
+   {      
       B_marker[i1] = -1;
    }
 
-   hypre_ParAat_RowSizes(&C_diag_i, &C_offd_i, B_marker, A_diag_i, A_diag_j,
-                         A_offd_i, A_offd_j, A_col_map_offd, A_ext_i, A_ext_j,
-                         A_ext_row_map, &C_diag_size, &C_offd_size, num_rows_diag_A,
-                         num_cols_offd_A, num_rows_A_ext, first_col_diag_A, first_row_index_A);
+
+   hypre_ParAat_RowSizes(
+      &C_diag_i, &C_offd_i, B_marker,
+      A_diag_i, A_diag_j,
+      A_offd_i, A_offd_j, A_col_map_offd,
+      A_ext_i, A_ext_j, A_ext_row_map,
+      &C_diag_size, &C_offd_size,
+      num_rows_diag_A, num_cols_offd_A,
+      num_rows_A_ext,
+      first_col_diag_A, first_row_index_A
+      );
 
 #if 0
 /* debugging output: */
@@ -1183,47 +705,42 @@
     *  Allocate C_diag_j arrays.
     *  Allocate C_offd_j arrays.
     *-----------------------------------------------------------------------*/
-
+ 
    last_col_diag_C = first_row_index_A + num_rows_diag_A - 1;
-<<<<<<< HEAD
-   C_diag_j = hypre_CTAlloc(HYPRE_Int, C_diag_size);
-   if (C_offd_size)
-   {
-      C_offd_j = hypre_CTAlloc(HYPRE_Int, C_offd_size);
-   }
-=======
    C_diag_j    = hypre_CTAlloc(HYPRE_Int,  C_diag_size, HYPRE_MEMORY_HOST);
    if (C_offd_size)
    { 
    	C_offd_j    = hypre_CTAlloc(HYPRE_Int,  C_offd_size, HYPRE_MEMORY_HOST);
    } 
 
->>>>>>> 414fa671
-
-   /*-----------------------------------------------------------------------
-    *  Second Pass: Fill in C_diag_j and C_offd_j.
+
+   /*-----------------------------------------------------------------------
+    *  Second Pass: Fill in C_diag_j.
+    *  Second Pass: Fill in C_offd_j.
     *-----------------------------------------------------------------------*/
 
    /*-----------------------------------------------------------------------
     *  Initialize some stuff.
     *-----------------------------------------------------------------------*/
 
-   jj_count_diag = 0;
-   jj_count_offd = 0;
+   jj_count_diag = start_indexing;
+   jj_count_offd = start_indexing;
    for ( i1=0; i1<num_rows_diag_A+num_rows_A_ext; ++i1 )
-   {
+   {      
       B_marker[i1] = -1;
    }
-
+   
    /*-----------------------------------------------------------------------
     *  Loop over interior c-points.
     *-----------------------------------------------------------------------*/
-
+    
    for (i1 = 0; i1 < num_rows_diag_A; i1++)
    {
+      
       /*--------------------------------------------------------------------
-       *  Create diagonal entry, C_{i1,i1}
+       *  Create diagonal entry, C_{i1,i1} 
        *--------------------------------------------------------------------*/
+
       B_marker[i1] = jj_count_diag;
       jj_row_begin_diag = jj_count_diag;
       jj_row_begin_offd = jj_count_offd;
@@ -1233,7 +750,7 @@
       /*-----------------------------------------------------------------
        *  Loop over entries in row i1 of A_offd.
        *-----------------------------------------------------------------*/
-
+         
       /* There are 3 CSRMatrix or CSRBooleanMatrix objects here:
          ext*ext, ext*diag, and ext*offd belong to another processor.
          diag*offd and offd*diag don't count - never share a column by definition.
@@ -1244,7 +761,7 @@
       for (jj2 = A_diag_i[i1]; jj2 < A_diag_i[i1+1]; jj2++)
       {
          i2 = A_diag_j[jj2];
-
+            
          /* diag*ext */
          /*-----------------------------------------------------------
           *  Loop over entries (columns) i3 in row i2 of (A_ext)^T
@@ -1256,18 +773,9 @@
           *  blocks of C.
           *-----------------------------------------------------------*/
 
-<<<<<<< HEAD
-         for (i3 = 0; i3 < num_rows_A_ext; i3++)
-         {
-            for (jj3 = A_ext_i[i3]; jj3 < A_ext_i[i3+1]; jj3++)
-            {
-               if (A_ext_j[jj3] == (i2 + first_col_diag_A))
-               {
-=======
          for ( i3=0; i3<num_rows_A_ext; i3++ ) {
             for ( jj3=A_ext_i[i3]; jj3<A_ext_i[i3+1]; jj3++ ) {
                if ( A_ext_j[jj3]==(HYPRE_BigInt)i2+first_col_diag_A ) {
->>>>>>> 414fa671
                   /* row i3, column i2 of A_ext; or,
                      row i2, column i3 of (A_ext)^T */
 
@@ -1277,26 +785,20 @@
                    *--------------------------------------------------------*/
 
                   if ( A_ext_row_map[i3] < first_row_index_A ||
-                       A_ext_row_map[i3] > last_col_diag_C )
-                  {
-                     /* offd */
-                     if (B_marker[i3+num_rows_diag_A] < jj_row_begin_offd)
-                     {
+                       A_ext_row_map[i3] > last_col_diag_C ) { /* offd */
+                     if (B_marker[i3+num_rows_diag_A] < jj_row_begin_offd) {
                         B_marker[i3+num_rows_diag_A] = jj_count_offd;
                         C_offd_j[jj_count_offd] = i3;
                         jj_count_offd++;
                      }
                   }
-                  else
-                  {
-                     /* diag */
-                     if (B_marker[i3+num_rows_diag_A] < jj_row_begin_diag)
-                     {
+                  else {                                              /* diag */
+                     if (B_marker[i3+num_rows_diag_A] < jj_row_begin_diag) {
                         B_marker[i3+num_rows_diag_A] = jj_count_diag;
                         C_diag_j[jj_count_diag] = i3-(HYPRE_Int)first_col_diag_A;
                         jj_count_diag++;
                      }
-                  }
+                  } 
                }
             }
          }
@@ -1307,7 +809,7 @@
          for (jj2 = A_offd_i[i1]; jj2 < A_offd_i[i1+1]; jj2++)
          {
             i2 = A_offd_j[jj2];
-
+            
             /* offd * ext */
             /*-----------------------------------------------------------
              *  Loop over entries (columns) i3 in row i2 of (A_ext)^T
@@ -1319,12 +821,9 @@
              *  blocks of C.
              *-----------------------------------------------------------*/
 
-            for (i3 = 0; i3 < num_rows_A_ext; i3++ )
-            {
-               for (jj3 = A_ext_i[i3]; jj3 < A_ext_i[i3+1]; jj3++)
-               {
-                  if (A_ext_j[jj3] == A_col_map_offd[i2])
-                  {
+            for ( i3=0; i3<num_rows_A_ext; i3++ ) {
+               for ( jj3=A_ext_i[i3]; jj3<A_ext_i[i3+1]; jj3++ ) {
+                  if ( A_ext_j[jj3]==A_col_map_offd[i2] ) {
                      /* row i3, column i2 of A_ext; or,
                         row i2, column i3 of (A_ext)^T */
 
@@ -1335,26 +834,20 @@
                       *--------------------------------------------------------*/
 
                      if ( A_ext_row_map[i3] < first_row_index_A ||
-                          A_ext_row_map[i3] > last_col_diag_C )
-                     {
-                        /* offd */
-                        if (B_marker[i3+num_rows_diag_A] < jj_row_begin_offd)
-                        {
+                          A_ext_row_map[i3] > last_col_diag_C ) { /* offd */
+                        if (B_marker[i3+num_rows_diag_A] < jj_row_begin_offd) {
                            B_marker[i3+num_rows_diag_A] = jj_count_offd;
                            C_offd_j[jj_count_offd] = i3;
                            jj_count_offd++;
                         }
                      }
-                     else
-                     {
-                        /* diag */
-                        if (B_marker[i3+num_rows_diag_A] < jj_row_begin_diag)
-                        {
+                     else {                                              /* diag */
+                        if (B_marker[i3+num_rows_diag_A] < jj_row_begin_diag) {
                            B_marker[i3+num_rows_diag_A] = jj_count_diag;
                            C_diag_j[jj_count_diag] = i3-(HYPRE_Int)first_row_index_A;
                            jj_count_diag++;
                         }
-                     }
+                     } 
                   }
                }
             }
@@ -1369,11 +862,11 @@
        *  at the local part of A^T - with columns (rows of A) living
        *  on this processor.
        *-----------------------------------------------------------------*/
-
+         
       for (jj2 = A_diag_i[i1]; jj2 < A_diag_i[i1+1]; jj2++)
       {
          i2 = A_diag_j[jj2];
-
+ 
          /*-----------------------------------------------------------
           *  Loop over entries (columns) i3 in row i2 of A^T
           *  That is, rows i3 having a column i2 of A (local part).
@@ -1384,12 +877,9 @@
           *  For each entry (i2,i3) of A^T, A(i1,i2)*A(i3,i2) defines
           *  to C(i1,i3)
           *-----------------------------------------------------------*/
-         for (i3 = 0; i3 < num_rows_diag_A; i3++ )
-         {
-            for (jj3 = A_diag_i[i3]; jj3 < A_diag_i[i3+1]; jj3++)
-            {
-               if (A_diag_j[jj3] == i2)
-               {
+         for ( i3=0; i3<num_rows_diag_A; i3++ ) {
+            for ( jj3=A_diag_i[i3]; jj3<A_diag_i[i3+1]; jj3++ ) {
+               if ( A_diag_j[jj3]==i2 ) {
                   /* row i3, column i2 of A; or,
                      row i2, column i3 of A^T */
 
@@ -1410,30 +900,27 @@
       } /* end of third i2 loop */
 
 
-      /* offd * offd */
-      /*-----------------------------------------------------------
-       *  Loop over offd columns i2 of A in A*A^T.  Then
-       *  loop over offd entries (columns) i3 in row i2 of A^T
-       *  That is, rows i3 having a column i2 of A (local part).
-       *  For now, for each row i3 of A we crudely check _all_
-       *  columns to see whether one matches i2.
-       *  This i3-loop is for the off-diagonal block of A.
-       *  It contributes to the diag block of C.
-       *  For each entry (i2,i3) of A^T, A*A^T defines C
-       *-----------------------------------------------------------*/
-      if (num_cols_offd_A)
-      {
+         /* offd * offd */
+         /*-----------------------------------------------------------
+          *  Loop over offd columns i2 of A in A*A^T.  Then
+          *  loop over offd entries (columns) i3 in row i2 of A^T
+          *  That is, rows i3 having a column i2 of A (local part).
+          *  For now, for each row i3 of A we crudely check _all_
+          *  columns to see whether one matches i2.
+          *  This i3-loop is for the off-diagonal block of A.
+          *  It contributes to the diag block of C.
+          *  For each entry (i2,i3) of A^T, A*A^T defines C
+          *-----------------------------------------------------------*/
+      if (num_cols_offd_A) {
+
          for (jj2 = A_offd_i[i1]; jj2 < A_offd_i[i1+1]; jj2++)
          {
             i2 = A_offd_j[jj2];
-
-            for (i3 = 0; i3 < num_rows_diag_A; i3++)
-            {
+            
+            for ( i3=0; i3<num_rows_diag_A; i3++ ) {
                /* ... note that num_rows_diag_A == num_rows_offd_A */
-               for (jj3 = A_offd_i[i3]; jj3 < A_offd_i[i3+1]; jj3++)
-               {
-                  if (A_offd_j[jj3] == i2)
-                  {
+               for ( jj3=A_offd_i[i3]; jj3<A_offd_i[i3+1]; jj3++ ) {
+                     if ( A_offd_j[jj3]==i2 ) {
                      /* row i3, column i2 of A; or,
                         row i2, column i3 of A^T */
 
@@ -1442,7 +929,7 @@
                       *  been accounted for. If it has not, create a new entry.
                       *  If it has, add new contribution
                       *--------------------------------------------------------*/
-
+ 
                      if (B_marker[i3] < jj_row_begin_diag)
                      {
                         B_marker[i3] = jj_count_diag;
@@ -1453,20 +940,20 @@
                }
             }  /* end of last i3 loop */
          }     /* end of if (num_cols_offd_A) */
+
       }        /* end of fourth and last i2 loop */
-
 #if 0          /* debugging printout */
-      hypre_printf("end of i1 loop: i1=%i jj_count_diag=%i\n", i1, jj_count_diag );
-      hypre_printf("  C_diag_j=");
-      for ( jj3=0; jj3<jj_count_diag; ++jj3) hypre_printf("%i ",C_diag_j[jj3]);
-      hypre_printf("\n");
-      hypre_printf("  C_offd_j=");
-      for ( jj3=0; jj3<jj_count_offd; ++jj3) hypre_printf("%i ",C_offd_j[jj3]);
-      hypre_printf("\n");
-      hypre_printf( "  B_marker =" );
-      for ( it=0; it<num_rows_diag_A+num_rows_A_ext; ++it )
-         hypre_printf(" %i", B_marker[it] );
-      hypre_printf( "\n" );
+         hypre_printf("end of i1 loop: i1=%i jj_count_diag=%i\n", i1, jj_count_diag );
+         hypre_printf("  C_diag_j=");
+         for ( jj3=0; jj3<jj_count_diag; ++jj3) hypre_printf("%i ",C_diag_j[jj3]);
+         hypre_printf("\n");
+         hypre_printf("  C_offd_j=");
+         for ( jj3=0; jj3<jj_count_offd; ++jj3) hypre_printf("%i ",C_offd_j[jj3]);
+         hypre_printf("\n");
+         hypre_printf( "  B_marker =" );
+         for ( it=0; it<num_rows_diag_A+num_rows_A_ext; ++it )
+            hypre_printf(" %i", B_marker[it] );
+         hypre_printf( "\n" );
 #endif
    }           /* end of i1 loop */
 
@@ -1476,82 +963,63 @@
     *  block) col_map_offd_C[i3]==A_ext_row_map[i3].
     *-----------------------------------------------------------------------*/
 
-   for (i = 0; i<num_rows_diag_A+num_rows_A_ext; ++i)
-   {
+   for ( i=0; i<num_rows_diag_A+num_rows_A_ext; ++i )
       B_marker[i] = -1;
-   }
-   for (i = 0; i < C_offd_size; i++)
-   {
-      B_marker[C_offd_j[i]] = -2;
-   }
+   for ( i=0; i<C_offd_size; i++ )
+      B_marker[ C_offd_j[i] ] = -2;
 
    count = 0;
-   for (i = 0; i < num_rows_diag_A + num_rows_A_ext; i++)
-   {
-      if (B_marker[i] == -2)
-      {
+   for (i=0; i < num_rows_diag_A + num_rows_A_ext; i++) {
+      if (B_marker[i] == -2) {
          B_marker[i] = count;
          count++;
       }
    }
    num_cols_offd_C = count;
 
-<<<<<<< HEAD
-   if (num_cols_offd_C)
-   {
-      col_map_offd_C = hypre_CTAlloc(HYPRE_Int,num_cols_offd_C);
-      new_C_offd_j   = hypre_CTAlloc(HYPRE_Int,C_offd_size);
-=======
    if (num_cols_offd_C) {
       col_map_offd_C = hypre_CTAlloc(HYPRE_BigInt, num_cols_offd_C, HYPRE_MEMORY_HOST);
       new_C_offd_j = hypre_CTAlloc(HYPRE_Int, C_offd_size, HYPRE_MEMORY_HOST);
->>>>>>> 414fa671
       /* ... a bit big, but num_cols_offd_C is too small.  It might be worth
          computing the correct size, which is sum( no. columns in row i, over all rows i )
       */
 
-      for (i = 0; i < C_offd_size; i++)
-      {
+      for (i=0; i < C_offd_size; i++) {
          new_C_offd_j[i] = B_marker[C_offd_j[i]];
          col_map_offd_C[ new_C_offd_j[i] ] = A_ext_row_map[ C_offd_j[i] ];
       }
 
       hypre_TFree(C_offd_j, HYPRE_MEMORY_HOST);
       C_offd_j = new_C_offd_j;
-   }
-
-   /*----------------------------------------------------------------
+
+   }
+
+   /*---------------------------------------------------------------- 
     * Create C
     *----------------------------------------------------------------*/
 
    C = hypre_ParCSRBooleanMatrixCreate(comm, n_rows_A, n_rows_A, row_starts_A,
-                                       row_starts_A, num_cols_offd_C,
-                                       C_diag_size, C_offd_size);
-
-   /* Note that C does not own the partitionings */
+	row_starts_A, num_cols_offd_C, C_diag_size, C_offd_size);
+
+/* Note that C does not own the partitionings */
    hypre_ParCSRBooleanMatrixSetRowStartsOwner(C,0);
    hypre_ParCSRBooleanMatrixSetColStartsOwner(C,0);
 
    C_diag = hypre_ParCSRBooleanMatrix_Get_Diag(C);
-   hypre_CSRBooleanMatrix_Get_I(C_diag) = C_diag_i;
-   hypre_CSRBooleanMatrix_Get_J(C_diag) = C_diag_j;
+   hypre_CSRBooleanMatrix_Get_I(C_diag) = C_diag_i; 
+   hypre_CSRBooleanMatrix_Get_J(C_diag) = C_diag_j; 
 
    if (num_cols_offd_C)
    {
       C_offd = hypre_ParCSRBooleanMatrix_Get_Offd(C);
-      hypre_CSRBooleanMatrix_Get_I(C_offd) = C_offd_i;
-      hypre_CSRBooleanMatrix_Get_J(C_offd) = C_offd_j;
+      hypre_CSRBooleanMatrix_Get_I(C_offd) = C_offd_i; 
+      hypre_CSRBooleanMatrix_Get_J(C_offd) = C_offd_j; 
       hypre_ParCSRBooleanMatrix_Get_Offd(C) = C_offd;
       hypre_ParCSRBooleanMatrix_Get_ColMapOffd(C) = col_map_offd_C;
+
    }
    else
-<<<<<<< HEAD
-   {
-      hypre_TFree(C_offd_i);
-   }
-=======
  hypre_TFree(C_offd_i, HYPRE_MEMORY_HOST);
->>>>>>> 414fa671
 
    /*-----------------------------------------------------------------------
     *  Free B_ext and marker array.
@@ -1564,16 +1032,11 @@
    }
    hypre_TFree(B_marker, HYPRE_MEMORY_HOST);
    if ( num_rows_diag_A != n_rows_A )
-<<<<<<< HEAD
-   {
-      hypre_TFree(A_ext_row_map);
-   }
-=======
       hypre_TFree(A_ext_row_map, HYPRE_MEMORY_HOST);
->>>>>>> 414fa671
 
    return C;
-}
+   
+}            
 
 
 /* ----------------------------------------------------------------------
@@ -1581,34 +1044,12 @@
  * generates a special comm_pkg for a Boolean matrix A - for use in multiplying
  * by its transpose, A * A^T
  * if no row and/or column partitioning is given, the routine determines
- * them with MPE_Decomp1d
+ * them with MPE_Decomp1d 
  * ---------------------------------------------------------------------*/
 
 HYPRE_Int
-hypre_BooleanMatTCommPkgCreate( hypre_ParCSRBooleanMatrix *A )
+hypre_BooleanMatTCommPkgCreate ( hypre_ParCSRBooleanMatrix *A)
 {
-<<<<<<< HEAD
-   hypre_ParCSRCommPkg    *comm_pkg;
-   MPI_Comm                comm = hypre_ParCSRBooleanMatrix_Get_Comm(A);
-
-   HYPRE_Int               num_sends;
-   HYPRE_Int              *send_procs;
-   HYPRE_Int              *send_map_starts;
-   HYPRE_Int              *send_map_elmts;
-   HYPRE_Int               num_recvs;
-   HYPRE_Int              *recv_procs;
-   HYPRE_Int              *recv_vec_starts;
-
-   HYPRE_Int              *col_map_offd   = hypre_ParCSRBooleanMatrix_Get_ColMapOffd(A);
-   HYPRE_Int               first_col_diag = hypre_ParCSRBooleanMatrix_Get_FirstColDiag(A);
-   HYPRE_Int              *col_starts     = hypre_ParCSRBooleanMatrix_Get_ColStarts(A);
-
-   HYPRE_Int               ierr = 0;
-   HYPRE_Int               num_rows_diag = hypre_CSRBooleanMatrix_Get_NRows(hypre_ParCSRBooleanMatrix_Get_Diag(A));
-   HYPRE_Int               num_cols_diag = hypre_CSRBooleanMatrix_Get_NCols(hypre_ParCSRBooleanMatrix_Get_Diag(A));
-   HYPRE_Int               num_cols_offd = hypre_CSRBooleanMatrix_Get_NCols(hypre_ParCSRBooleanMatrix_Get_Offd(A));
-   HYPRE_Int              *row_starts = hypre_ParCSRBooleanMatrix_Get_RowStarts(A);
-=======
    hypre_ParCSRCommPkg	*comm_pkg;
    
    MPI_Comm             comm = hypre_ParCSRBooleanMatrix_Get_Comm(A);
@@ -1632,7 +1073,6 @@
    HYPRE_Int	num_cols_diag = hypre_CSRBooleanMatrix_Get_NCols(hypre_ParCSRBooleanMatrix_Get_Diag(A));
    HYPRE_Int	num_cols_offd = hypre_CSRBooleanMatrix_Get_NCols(hypre_ParCSRBooleanMatrix_Get_Offd(A));
    HYPRE_BigInt * row_starts = hypre_ParCSRBooleanMatrix_Get_RowStarts(A);
->>>>>>> 414fa671
 
    hypre_MatTCommPkgCreate_core (
       comm, col_map_offd, first_col_diag, col_starts,
@@ -1666,45 +1106,17 @@
    return ierr;
 }
 
+
 /* ----------------------------------------------------------------------
  * hypre_BooleanMatvecCommPkgCreate
  * generates the comm_pkg for a Boolean matrix A , to be used for A*B.
  * if no row and/or column partitioning is given, the routine determines
- * them with MPE_Decomp1d
+ * them with MPE_Decomp1d 
  * ---------------------------------------------------------------------*/
 
 HYPRE_Int
 hypre_BooleanMatvecCommPkgCreate ( hypre_ParCSRBooleanMatrix *A)
 {
-<<<<<<< HEAD
-   hypre_ParCSRCommPkg   *comm_pkg;
-   MPI_Comm               comm = hypre_ParCSRBooleanMatrix_Get_Comm(A);
-   HYPRE_Int              num_sends;
-   HYPRE_Int             *send_procs;
-   HYPRE_Int             *send_map_starts;
-   HYPRE_Int             *send_map_elmts;
-   HYPRE_Int              num_recvs;
-   HYPRE_Int             *recv_procs;
-   HYPRE_Int             *recv_vec_starts;
-
-   HYPRE_Int             *col_map_offd = hypre_ParCSRBooleanMatrix_Get_ColMapOffd(A);
-   HYPRE_Int              first_col_diag = hypre_ParCSRBooleanMatrix_Get_FirstColDiag(A);
-   HYPRE_Int             *col_starts = hypre_ParCSRBooleanMatrix_Get_ColStarts(A);
-
-   HYPRE_Int              ierr = 0;
-   HYPRE_Int              num_cols_diag = hypre_CSRBooleanMatrix_Get_NCols(hypre_ParCSRBooleanMatrix_Get_Diag(A));
-   HYPRE_Int              num_cols_offd = hypre_CSRBooleanMatrix_Get_NCols(hypre_ParCSRBooleanMatrix_Get_Offd(A));
-
-   hypre_MatvecCommPkgCreate_core(comm, col_map_offd, first_col_diag, col_starts,
-                                  num_cols_diag, num_cols_offd,
-                                  first_col_diag, col_map_offd,
-                                  1,
-                                  &num_recvs, &recv_procs, &recv_vec_starts,
-                                  &num_sends, &send_procs, &send_map_starts,
-                                  &send_map_elmts);
-
-   comm_pkg = hypre_CTAlloc(hypre_ParCSRCommPkg, 1);
-=======
    hypre_ParCSRCommPkg	*comm_pkg;
    
    MPI_Comm             comm = hypre_ParCSRBooleanMatrix_Get_Comm(A);
@@ -1738,7 +1150,6 @@
 
    comm_pkg = hypre_CTAlloc(hypre_ParCSRCommPkg,  1, HYPRE_MEMORY_HOST);
 
->>>>>>> 414fa671
    hypre_ParCSRCommPkgComm(comm_pkg) = comm;
 
    hypre_ParCSRCommPkgNumRecvs(comm_pkg) = num_recvs;
