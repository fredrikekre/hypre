--- conflicted
+++ resolved
@@ -444,13 +444,9 @@
 
       /* Assign stencil entries */
       for (i = 0; i < 5; i++)
-<<<<<<< HEAD
+      {
          HYPRE_StructStencilSetEntry(stencil, i, offsets[i]);
-=======
-      {
-         HYPRE_StructStencilSetElement(stencil, i, offsets[i]);
-      }
->>>>>>> a2daaf67
+      }
    }
    else /* Symmetric storage */
    {
@@ -462,13 +458,9 @@
 
       /* Assign stencil entries */
       for (i = 0; i < 3; i++)
-<<<<<<< HEAD
+      {
          HYPRE_StructStencilSetEntry(stencil, i, offsets[i]);
-=======
-      {
-         HYPRE_StructStencilSetElement(stencil, i, offsets[i]);
-      }
->>>>>>> a2daaf67
+      }
    }
 
    /* 3. Set up Struct Vectors for b and x */
