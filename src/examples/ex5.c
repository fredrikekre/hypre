--- conflicted
+++ resolved
@@ -541,13 +541,6 @@
 
 
       if (modify)
-<<<<<<< HEAD
-         /* this is an optional call  - if you don't call it, hypre_FlexGMRESModifyPCDefault
-            is used - which does nothing.  Otherwise, you can define your own, similar to
-            the one used here */
-         HYPRE_FlexGMRESSetModifyPC( solver,
-                                     (HYPRE_PtrToModifyPCFcn) hypre_FlexGMRESModifyPCAMGExample);
-=======
       {
          /* this is an optional call  - if you don't call it, hypre_FlexGMRESModifyPCDefault
             is used - which does nothing.  Otherwise, you can define your own, similar to
@@ -555,7 +548,6 @@
          HYPRE_FlexGMRESSetModifyPC(
             solver, (HYPRE_PtrToModifyPCFcn) hypre_FlexGMRESModifyPCAMGExample);
       }
->>>>>>> 790e8e78
 
 
       /* Now setup and solve! */
