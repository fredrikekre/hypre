--- conflicted
+++ resolved
@@ -168,15 +168,6 @@
          build_matrix_type      = 4;
          matrix_arg_index = index;
       }
-<<<<<<< HEAD
-      /*
-            else if  ( strcmp(argv[index], "-nopreload") == 0 )
-            {
-               index++;
-               preload = 0;
-            }
-      */
-=======
 #if 0
       else if  ( strcmp(argv[index], "-nopreload") == 0 )
       {
@@ -184,7 +175,6 @@
          preload = 0;
       }
 #endif
->>>>>>> 790e8e78
       else if  ( strcmp(argv[index], "-loop") == 0 )
       {
          index++;
