--- conflicted
+++ resolved
@@ -6904,12 +6904,8 @@
    /* Finalize MPI */
    hypre_MPI_Finalize();
 
-<<<<<<< HEAD
-   cudaDeviceReset();
-=======
    /* when using cuda-memcheck --leak-check full, uncomment this */
    /* cudaDeviceReset(); */
->>>>>>> 216cbba9
 
    return (0);
 }
