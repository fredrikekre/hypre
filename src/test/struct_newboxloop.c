/*BHEADER**********************************************************************
 * Copyright (c) 2008,  Lawrence Livermore National Security, LLC.
 * Produced at the Lawrence Livermore National Laboratory.
 * This file is part of HYPRE.  See file COPYRIGHT for details.
 *
 * HYPRE is free software; you can redistribute it and/or modify it under the
 * terms of the GNU Lesser General Public License (as published by the Free
 * Software Foundation) version 2.1 dated February 1999.
 *
 * $Revision$
 ***********************************************************************EHEADER*/

#include <stdlib.h>
#include <stdio.h>
#include <math.h>
#include <time.h>
#include <sys/time.h>

#include "_hypre_utilities.h"
#include "HYPRE_struct_ls.h"
#include "HYPRE_krylov.h"

#if defined( KOKKOS_HAVE_MPI )
#include <mpi.h>
#endif

#define HYPRE_MFLOPS 0
#if HYPRE_MFLOPS
#include "_hypre_struct_mv.h"
#endif

/* RDF: Why is this include here? */
#include "_hypre_struct_mv.h"

#ifdef HYPRE_DEBUG
#include <cegdb.h>
#endif

/* begin lobpcg */

#define NO_SOLVER -9198

#include <time.h>
 
#include "fortran_matrix.h"
#include "HYPRE_lobpcg.h"
#include "interpreter.h"
#include "multivector.h"
#include "HYPRE_MatvecFunctions.h"

/* end lobpcg */

HYPRE_Int  SetStencilBndry(HYPRE_StructMatrix A,HYPRE_StructGrid gridmatrix,HYPRE_Int* period);

HYPRE_Int  AddValuesMatrix(HYPRE_StructMatrix A,HYPRE_StructGrid gridmatrix,
                           HYPRE_Real        cx,
                           HYPRE_Real        cy,
                           HYPRE_Real        cz,
                           HYPRE_Real        conx,
                           HYPRE_Real        cony,
                           HYPRE_Real        conz) ;

HYPRE_Int AddValuesVector( hypre_StructGrid  *gridvector,
                           hypre_StructVector *zvector,
                           HYPRE_Int          *period, 
                           HYPRE_Real         value  )  ;

/*--------------------------------------------------------------------------
 * Test driver for structured matrix interface (structured storage)
 *--------------------------------------------------------------------------*/
 
/*----------------------------------------------------------------------
 * Standard 7-point laplacian in 3D with grid and anisotropy determined
 * as command line arguments.  Do `driver -help' for usage info.
 *----------------------------------------------------------------------*/

hypre_int
main( hypre_int argc,
      char *argv[] )
{
   HYPRE_Int           arg_index;
   HYPRE_Int           print_usage;
   HYPRE_Int           nx, ny, nz;
   HYPRE_Int           P, Q, R;
   HYPRE_Int           bx, by, bz;
   HYPRE_Int           px, py, pz;
   HYPRE_Real          cx, cy, cz;
   HYPRE_Real          conx, cony, conz;
   HYPRE_Int           solver_id;

   /*HYPRE_Real          dxyz[3];*/

   HYPRE_Int           A_num_ghost[6] = {0, 0, 0, 0, 0, 0};

                     
   HYPRE_StructMatrix  A;
   HYPRE_StructVector  b;
   HYPRE_StructVector  x;

   HYPRE_StructSolver  solver;

   HYPRE_Int           num_iterations;
   HYPRE_Int           time_index;
   HYPRE_Real          final_res_norm;

   HYPRE_Int           num_procs, myid;

   HYPRE_Int           p, q, r;
   HYPRE_Int           dim;
   HYPRE_Int           n_pre, n_post;
   HYPRE_Int           nblocks ;
   HYPRE_Int           skip;
   HYPRE_Int           sym;
   HYPRE_Int           rap;
   HYPRE_Int           relax;
   HYPRE_Int           jump;
   HYPRE_Int           rep, reps;

   HYPRE_Int         **iupper;
   HYPRE_Int         **ilower;

   HYPRE_Int           istart[3];
   HYPRE_Int           periodic[3];
   HYPRE_Int         **offsets;
   HYPRE_Int           constant_coefficient = 0;
   HYPRE_Int          *stencil_entries;
   HYPRE_Int           stencil_size;
   HYPRE_Int           diag_rank;
   hypre_Index         diag_index;

   HYPRE_StructGrid    grid;
   HYPRE_StructStencil stencil;

   HYPRE_Int           i, s;
   HYPRE_Int           ix, iy, iz, ib;

   HYPRE_Int           periodx0[3] = {0,0,0};
   HYPRE_Int           sum;
   HYPRE_Real          inner;

   HYPRE_Int           print_system = 0;

   /* begin lobpcg */
   
   HYPRE_Int lobpcgFlag = 0;






   /* end lobpcg */

   /*-----------------------------------------------------------
    * Initialize some stuff
    *-----------------------------------------------------------*/

   /* Initialize MPI */
   hypre_MPI_Init(&argc, &argv);
   
#if defined(HYPRE_USE_KOKKOS)
   Kokkos::InitArguments args;
   args.num_threads = 12;
   Kokkos::initialize (args);
#endif
   
   hypre_MPI_Comm_size(hypre_MPI_COMM_WORLD, &num_procs );
   hypre_MPI_Comm_rank(hypre_MPI_COMM_WORLD, &myid );


#ifdef HYPRE_DEBUG
   cegdb(&argc, &argv, myid);
#endif

   /*-----------------------------------------------------------
    * Set defaults
    *-----------------------------------------------------------*/
 
   dim = 3;

   skip  = 0;
   sym  = 1;
   rap = 0;
   relax = 1;
   jump  = 0;
   reps = 1;

   nx = 10;
   ny = 10;
   nz = 10;

   P  = num_procs;
   Q  = 1;
   R  = 1;

   bx = 1;
   by = 1;
   bz = 1;

   cx = 1.0;
   cy = 1.0;
   cz = 1.0;
   conx = 0.0;
   cony = 0.0;
   conz = 0.0;

   n_pre  = 1;
   n_post = 1;

   solver_id = 0;

   istart[0] = -3;
   istart[1] = -3;
   istart[2] = -3;

   px = 0;
   py = 0;
   pz = 0;

   /* setting defaults for the reading parameters    */
   sum = 0;

   /* ghosts for the building of matrix: default  */
   for (i = 0; i < dim; i++)
   {
      A_num_ghost[2*i] = 1;
      A_num_ghost[2*i + 1] = 1;
   }

   /*-----------------------------------------------------------
    * Parse command line
    *-----------------------------------------------------------*/
 
   print_usage = 0;
   arg_index = 1;
   while (arg_index < argc)
   {
      if ( strcmp(argv[arg_index], "-n") == 0 )
      {
         arg_index++;
         nx = atoi(argv[arg_index++]);
         ny = atoi(argv[arg_index++]);
         nz = atoi(argv[arg_index++]);
      }
      else if ( strcmp(argv[arg_index], "-istart") == 0 )
      {
         arg_index++;
         istart[0] = atoi(argv[arg_index++]);
         istart[1] = atoi(argv[arg_index++]);
         istart[2] = atoi(argv[arg_index++]);
      }
      else if ( strcmp(argv[arg_index], "-P") == 0 )
      {
         arg_index++;
         P  = atoi(argv[arg_index++]);
         Q  = atoi(argv[arg_index++]);
         R  = atoi(argv[arg_index++]);
      }
      else if ( strcmp(argv[arg_index], "-b") == 0 )
      {
         arg_index++;
         bx = atoi(argv[arg_index++]);
         by = atoi(argv[arg_index++]);
         bz = atoi(argv[arg_index++]);
      }
      else if ( strcmp(argv[arg_index], "-p") == 0 )
      {
         arg_index++;
         px = atoi(argv[arg_index++]);
         py = atoi(argv[arg_index++]);
         pz = atoi(argv[arg_index++]);
      }
      else if ( strcmp(argv[arg_index], "-c") == 0 )
      {
         arg_index++;
         cx = atof(argv[arg_index++]);
         cy = atof(argv[arg_index++]);
         cz = atof(argv[arg_index++]);
      }
      else if ( strcmp(argv[arg_index], "-convect") == 0 )
      {
         arg_index++;
         conx = atof(argv[arg_index++]);
         cony = atof(argv[arg_index++]);
         conz = atof(argv[arg_index++]);
      }
      else if ( strcmp(argv[arg_index], "-d") == 0 )
      {
         arg_index++;
         dim = atoi(argv[arg_index++]);
      }
      else if (strcmp(argv[arg_index], "-repeats") == 0 )
      {
         arg_index++;
         reps = atoi(argv[arg_index++]);
      }
      else if ( strcmp(argv[arg_index], "-solver") == 0 )
      {
         arg_index++;

	 /* begin lobpcg */
	 if ( strcmp(argv[arg_index], "none") == 0 ) {
            solver_id = NO_SOLVER;
            arg_index++;
	 }
	 else /* end lobpcg */
            solver_id = atoi(argv[arg_index++]);
      }
      else if ( strcmp(argv[arg_index], "-v") == 0 )
      {
         arg_index++;
         n_pre = atoi(argv[arg_index++]);
         n_post = atoi(argv[arg_index++]);
      }
      else if ( strcmp(argv[arg_index], "-rap") == 0 )
      {
         arg_index++;
         rap = atoi(argv[arg_index++]);
      }
      else if ( strcmp(argv[arg_index], "-relax") == 0 )
      {
         arg_index++;
         relax = atoi(argv[arg_index++]);
      }
      else if ( strcmp(argv[arg_index], "-sym") == 0 )
      {
         arg_index++;
         sym = atoi(argv[arg_index++]);
      }
      else if ( strcmp(argv[arg_index], "-skip") == 0 )
      {
         arg_index++;
         skip = atoi(argv[arg_index++]);
      }
      else if ( strcmp(argv[arg_index], "-jump") == 0 )
      {
         arg_index++;
         jump = atoi(argv[arg_index++]);
      }
      else if ( strcmp(argv[arg_index], "-print") == 0 )
      {
         arg_index++;
         print_system = 1;
      }
      else if ( strcmp(argv[arg_index], "-help") == 0 )
      {
         print_usage = 1;
         break;
      }
      /* begin lobpcg */
      else if ( strcmp(argv[arg_index], "-lobpcg") == 0 ) 
      {				         /* use lobpcg */
         arg_index++;
	 lobpcgFlag = 1;
      }


      /* end lobpcg */
      else
      {
         arg_index++;
      }
   }

   /* begin lobpcg */

   if ( solver_id == 0 && lobpcgFlag )
      solver_id = 10;

   /*end lobpcg */

   sum = 0;

   /*-----------------------------------------------------------
    * Print usage info
    *-----------------------------------------------------------*/
 
   if ( (print_usage) && (myid == 0) )
   {
      hypre_printf("\n");
      hypre_printf("Usage: %s [<options>]\n", argv[0]);
      hypre_printf("\n");
      hypre_printf("  -n <nx> <ny> <nz>   : problem size per block\n");
      hypre_printf("  -istart <istart[0]> <istart[1]> <istart[2]> : start of box\n");
      hypre_printf("  -P <Px> <Py> <Pz>   : processor topology\n");
      hypre_printf("  -b <bx> <by> <bz>   : blocking per processor\n");
      hypre_printf("  -p <px> <py> <pz>   : periodicity in each dimension\n");
      hypre_printf("  -c <cx> <cy> <cz>   : diffusion coefficients\n");
      hypre_printf("  -convect <x> <y> <z>: convection coefficients\n");
      hypre_printf("  -d <dim>            : problem dimension (2 or 3)\n");
      hypre_printf("  -fromfile <name>    : prefix name for matrixfiles\n");
      hypre_printf("  -rhsfromfile <name> : prefix name for rhsfiles\n");
      hypre_printf("  -x0fromfile <name>  : prefix name for firstguessfiles\n");
      hypre_printf("  -repeats <reps>     : number of times to repeat the run, default 1.\n");
      hypre_printf("  -solver <ID>        : solver ID\n");
      hypre_printf("                        0  - axpy\n");
      hypre_printf("                        1  - spMV\n");
      hypre_printf("                        2  - inner product\n");
	  hypre_printf("                        3  - spMV with constant coeffs\n");
	  hypre_printf("                        4  - spMV with constant coeffs var diag\n");
      hypre_printf("                        8  - Jacobi\n");
      hypre_printf("  -sym <s>            : symmetric storage (1) or not (0)\n");
      hypre_printf("  -jump <num>         : num levels to jump in SparseMSG\n");
      hypre_printf("\n");
   }

   if ( print_usage )
   {
      exit(1);
   }

   /*-----------------------------------------------------------
    * Check a few things
    *-----------------------------------------------------------*/

   if ((P*Q*R) > num_procs)
   {
      if (myid == 0)
      {
         hypre_printf("Error: PxQxR is more than the number of processors\n");
      }
      exit(1);
   }
   else if ((P*Q*R) < num_procs)
   {
      if (myid == 0)
      {
         hypre_printf("Warning: PxQxR is less than the number of processors\n");
      }
   }

   if ((conx != 0.0 || cony !=0 || conz != 0) && sym == 1 )
   {
      if (myid == 0)
      {
         hypre_printf("Warning: Convection produces non-symmetric matrix\n");
      }
      sym = 0;
   }

   /*-----------------------------------------------------------
    * Print driver parameters
    *-----------------------------------------------------------*/
 
   if (myid == 0 && sum == 0)
   {
#ifdef HYPRE_USE_DEFAULT
	   hypre_printf("Running with openMP macro\n");
#endif
#ifdef HYPRE_USE_KOKKOS
	   hypre_printf("Running with Kokkos macro\n");
#endif
#ifdef HYPRE_USE_CUDA
	   hypre_printf("Running with CUDA macro\n");
#endif
#ifdef HYPRE_USE_RAJA
	   hypre_printf("Running with CUDA macro\n");
#endif
	   
      hypre_printf("Running with these driver parameters:\n");
      hypre_printf("  (nx, ny, nz)    = (%d, %d, %d)\n", nx, ny, nz);
      hypre_printf("  (istart[0],istart[1],istart[2]) = (%d, %d, %d)\n", \
                   istart[0],istart[1],istart[2]);
      hypre_printf("  (Px, Py, Pz)    = (%d, %d, %d)\n", P,  Q,  R);
      hypre_printf("  (bx, by, bz)    = (%d, %d, %d)\n", bx, by, bz);
      hypre_printf("  (px, py, pz)    = (%d, %d, %d)\n", px, py, pz);
      hypre_printf("  (cx, cy, cz)    = (%f, %f, %f)\n", cx, cy, cz);
      hypre_printf("  (conx,cony,conz)= (%f, %f, %f)\n", conx, cony, conz);
      hypre_printf("  (n_pre, n_post) = (%d, %d)\n", n_pre, n_post);
      hypre_printf("  dim             = %d\n", dim);
      hypre_printf("  skip            = %d\n", skip);
      hypre_printf("  sym             = %d\n", sym);
      hypre_printf("  rap             = %d\n", rap);
      hypre_printf("  relax           = %d\n", relax);
      hypre_printf("  jump            = %d\n", jump);
      hypre_printf("  solver ID       = %d\n", solver_id);
   }

   if (myid == 0 && sum > 0)
   {
      hypre_printf("Running with these driver parameters:\n");
      hypre_printf("  (cx, cy, cz)    = (%f, %f, %f)\n", cx, cy, cz);
      hypre_printf("  (conx,cony,conz)= (%f, %f, %f)\n", conx, cony, conz);
      hypre_printf("  (n_pre, n_post) = (%d, %d)\n", n_pre, n_post);
      hypre_printf("  dim             = %d\n", dim);
      hypre_printf("  skip            = %d\n", skip);
      hypre_printf("  sym             = %d\n", sym);
      hypre_printf("  rap             = %d\n", rap);
      hypre_printf("  relax           = %d\n", relax);
      hypre_printf("  jump            = %d\n", jump);
      hypre_printf("  solver ID       = %d\n", solver_id);
      hypre_printf("  the grid is read from  file \n");
	     
   }
  
   /*-----------------------------------------------------------
	* Set up the stencil structure (7 points) when matrix is NOT read from file
	* Set up the grid structure used when NO files are read
	*-----------------------------------------------------------*/
   
   switch (dim)
   {
   case 1:
	   nblocks = bx;
	   if(sym)
	   {
		   offsets = hypre_CTAlloc(HYPRE_Int*,  2, HYPRE_MEMORY_HOST);
		   offsets[0] = hypre_CTAlloc(HYPRE_Int,  1, HYPRE_MEMORY_HOST);
		   offsets[0][0] = -1; 
		   offsets[1] = hypre_CTAlloc(HYPRE_Int,  1, HYPRE_MEMORY_HOST);
		   offsets[1][0] = 0; 
	   }
	   else
	   {
		   offsets = hypre_CTAlloc(HYPRE_Int*,  3, HYPRE_MEMORY_HOST);
		   offsets[0] = hypre_CTAlloc(HYPRE_Int,  1, HYPRE_MEMORY_HOST);
		   offsets[0][0] = -1;
		   offsets[1] = hypre_CTAlloc(HYPRE_Int,  1, HYPRE_MEMORY_HOST);
		   offsets[1][0] = 0;
		   offsets[2] = hypre_CTAlloc(HYPRE_Int,  1, HYPRE_MEMORY_HOST);
		   offsets[2][0] = 1;
	   }
	   /* compute p from P and myid */
	   p = myid % P;
	   break;
	   
   case 2:
	   nblocks = bx*by;
	   if(sym)
	   {
		   offsets = hypre_CTAlloc(HYPRE_Int*,  3, HYPRE_MEMORY_HOST);
		   offsets[0] = hypre_CTAlloc(HYPRE_Int,  2, HYPRE_MEMORY_HOST);
		   offsets[0][0] = -1; 
		   offsets[0][1] = 0; 
		   offsets[1] = hypre_CTAlloc(HYPRE_Int,  2, HYPRE_MEMORY_HOST);
		   offsets[1][0] = 0; 
		   offsets[1][1] = -1; 
		   offsets[2] = hypre_CTAlloc(HYPRE_Int,  2, HYPRE_MEMORY_HOST);
		   offsets[2][0] = 0; 
		   offsets[2][1] = 0; 
	   }
	   else
	   {
		   offsets = hypre_CTAlloc(HYPRE_Int*,  5, HYPRE_MEMORY_HOST);
		   offsets[0] = hypre_CTAlloc(HYPRE_Int,  2, HYPRE_MEMORY_HOST);
		   offsets[0][0] = -1; 
		   offsets[0][1] = 0; 
		   offsets[1] = hypre_CTAlloc(HYPRE_Int,  2, HYPRE_MEMORY_HOST);
		   offsets[1][0] = 0; 
		   offsets[1][1] = -1; 
		   offsets[2] = hypre_CTAlloc(HYPRE_Int,  2, HYPRE_MEMORY_HOST);
		   offsets[2][0] = 0; 
		   offsets[2][1] = 0; 
		   offsets[3] = hypre_CTAlloc(HYPRE_Int,  2, HYPRE_MEMORY_HOST);
		   offsets[3][0] = 1; 
		   offsets[3][1] = 0; 
		   offsets[4] = hypre_CTAlloc(HYPRE_Int,  2, HYPRE_MEMORY_HOST);
		   offsets[4][0] = 0; 
		   offsets[4][1] = 1; 
	   }
	   /* compute p,q from P,Q and myid */
	   p = myid % P;
	   q = (( myid - p)/P) % Q;
	   break;
	   
   case 3:
	   nblocks = bx*by*bz;
	   if(sym)
	   {
		   offsets = hypre_CTAlloc(HYPRE_Int*,  4, HYPRE_MEMORY_HOST);
		   offsets[0] = hypre_CTAlloc(HYPRE_Int,  3, HYPRE_MEMORY_HOST);
		   offsets[0][0] = -1; 
		   offsets[0][1] = 0; 
		   offsets[0][2] = 0; 
		   offsets[1] = hypre_CTAlloc(HYPRE_Int,  3, HYPRE_MEMORY_HOST);
		   offsets[1][0] = 0; 
		   offsets[1][1] = -1; 
		   offsets[1][2] = 0; 
		   offsets[2] = hypre_CTAlloc(HYPRE_Int,  3, HYPRE_MEMORY_HOST);
		   offsets[2][0] = 0; 
		   offsets[2][1] = 0; 
		   offsets[2][2] = -1; 
		   offsets[3] = hypre_CTAlloc(HYPRE_Int,  3, HYPRE_MEMORY_HOST);
		   offsets[3][0] = 0; 
		   offsets[3][1] = 0; 
		   offsets[3][2] = 0; 
	   }
	   else
	   {
		   offsets = hypre_CTAlloc(HYPRE_Int*,  7, HYPRE_MEMORY_HOST);
		   offsets[0] = hypre_CTAlloc(HYPRE_Int,  3, HYPRE_MEMORY_HOST);
		   offsets[0][0] = -1; 
		   offsets[0][1] = 0; 
		   offsets[0][2] = 0; 
		   offsets[1] = hypre_CTAlloc(HYPRE_Int,  3, HYPRE_MEMORY_HOST);
		   offsets[1][0] = 0; 
		   offsets[1][1] = -1; 
		   offsets[1][2] = 0; 
		   offsets[2] = hypre_CTAlloc(HYPRE_Int,  3, HYPRE_MEMORY_HOST);
		   offsets[2][0] = 0; 
		   offsets[2][1] = 0; 
		   offsets[2][2] = -1; 
		   offsets[3] = hypre_CTAlloc(HYPRE_Int,  3, HYPRE_MEMORY_HOST);
		   offsets[3][0] = 0; 
		   offsets[3][1] = 0; 
		   offsets[3][2] = 0; 
		   offsets[4] = hypre_CTAlloc(HYPRE_Int,  3, HYPRE_MEMORY_HOST);
		   offsets[4][0] = 1; 
		   offsets[4][1] = 0; 
		   offsets[4][2] = 0; 
		   offsets[5] = hypre_CTAlloc(HYPRE_Int,  3, HYPRE_MEMORY_HOST);
		   offsets[5][0] = 0; 
		   offsets[5][1] = 1; 
		   offsets[5][2] = 0; 
		   offsets[6] = hypre_CTAlloc(HYPRE_Int,  3, HYPRE_MEMORY_HOST);
		   offsets[6][0] = 0; 
		   offsets[6][1] = 0; 
		   offsets[6][2] = 1; 
	   }
	   /* compute p,q,r from P,Q,R and myid */
	   p = myid % P;
	   q = (( myid - p)/P) % Q;
	   r = ( myid - p - P*q)/( P*Q );
	   break;
   }
   
   if (myid >= (P*Q*R))
   {
	   /* My processor has no data on it */
	   nblocks = bx = by = bz = 0;
   }
   
   /*-----------------------------------------------------------
	* Set up the stencil structure needed for matrix creation
	* which is always the case for read_fromfile_param == 0
	*-----------------------------------------------------------*/
   
   HYPRE_StructStencilCreate(dim, (2-sym)*dim + 1, &stencil);
   for (s = 0; s < (2-sym)*dim + 1; s++)
   {
	   HYPRE_StructStencilSetElement(stencil, s, offsets[s]);
   }
   
   /*-----------------------------------------------------------
	* Set up periodic
	*-----------------------------------------------------------*/
   
   periodic[0] = px;
   periodic[1] = py;
   periodic[2] = pz;
   
   /*-----------------------------------------------------------
	* Set up dxyz for PFMG solver
	*-----------------------------------------------------------*/
   
   /* beginning of sum == 0  */
   if (sum == 0)    /* no read from any file */
   {
	   /*-----------------------------------------------------------
		* prepare space for the extents
		*-----------------------------------------------------------*/
	   
	   ilower = hypre_CTAlloc(HYPRE_Int*,  nblocks, HYPRE_MEMORY_HOST);
	   iupper = hypre_CTAlloc(HYPRE_Int*,  nblocks, HYPRE_MEMORY_HOST);
	   for (i = 0; i < nblocks; i++)
	   {
		   ilower[i] = hypre_CTAlloc(HYPRE_Int,  dim, HYPRE_MEMORY_HOST);
		   iupper[i] = hypre_CTAlloc(HYPRE_Int,  dim, HYPRE_MEMORY_HOST);
	   }
	   
	   /* compute ilower and iupper from (p,q,r), (bx,by,bz), and (nx,ny,nz) */
	   ib = 0;
	   switch (dim)
	   {
	   case 1:
		   for (ix = 0; ix < bx; ix++)
		   {
			   ilower[ib][0] = istart[0]+ nx*(bx*p+ix);
			   iupper[ib][0] = istart[0]+ nx*(bx*p+ix+1) - 1;
			   ib++;
		   }
		   break;
	   case 2:
		   for (iy = 0; iy < by; iy++)
			   for (ix = 0; ix < bx; ix++)
			   {
				   ilower[ib][0] = istart[0]+ nx*(bx*p+ix);
				   iupper[ib][0] = istart[0]+ nx*(bx*p+ix+1) - 1;
				   ilower[ib][1] = istart[1]+ ny*(by*q+iy);
				   iupper[ib][1] = istart[1]+ ny*(by*q+iy+1) - 1;
				   ib++;
			   }
		   break;
	   case 3:
		   for (iz = 0; iz < bz; iz++)
			   for (iy = 0; iy < by; iy++)
				   for (ix = 0; ix < bx; ix++)
				   {
					   ilower[ib][0] = istart[0]+ nx*(bx*p+ix);
					   iupper[ib][0] = istart[0]+ nx*(bx*p+ix+1) - 1;
					   ilower[ib][1] = istart[1]+ ny*(by*q+iy);
					   iupper[ib][1] = istart[1]+ ny*(by*q+iy+1) - 1;
					   ilower[ib][2] = istart[2]+ nz*(bz*r+iz);
					   iupper[ib][2] = istart[2]+ nz*(bz*r+iz+1) - 1;
					   ib++;
				   }
		   break;
	   }
	   
	   HYPRE_StructGridCreate(hypre_MPI_COMM_WORLD, dim, &grid);
	   for (ib = 0; ib < nblocks; ib++)
	   {
		   /* Add to the grid a new box defined by ilower[ib], iupper[ib]...*/
		   HYPRE_StructGridSetExtents(grid, ilower[ib], iupper[ib]);
	   }
	   HYPRE_StructGridSetPeriodic(grid, periodic);
	   HYPRE_StructGridAssemble(grid);
	   
	   /*-----------------------------------------------------------
		* Set up the matrix structure
		*-----------------------------------------------------------*/
	   
	   for (i = 0; i < dim; i++)
	   {
		   A_num_ghost[2*i] = 1;
		   A_num_ghost[2*i + 1] = 1;
	   }
	   
	   HYPRE_StructMatrixCreate(hypre_MPI_COMM_WORLD, grid, stencil, &A);
	   if ( solver_id == 3 || solver_id == 4 ||
			solver_id == 13 || solver_id == 14 )
	   {
		   stencil_size  = hypre_StructStencilSize(stencil);
		   stencil_entries = hypre_CTAlloc(HYPRE_Int,  stencil_size, HYPRE_MEMORY_HOST);
		   if ( solver_id == 3 || solver_id == 13)
		   {
               for ( i=0; i<stencil_size; ++i ) stencil_entries[i]=i;
               hypre_StructMatrixSetConstantEntries(
				   A, stencil_size, stencil_entries );
               /* ... note: SetConstantEntries is where the constant_coefficient
                  flag is set in A */
               hypre_TFree( stencil_entries , HYPRE_MEMORY_HOST);
               constant_coefficient = 1;
		   }
		   if ( solver_id == 4 || solver_id == 14)
		   {
               hypre_SetIndex3(diag_index, 0, 0, 0);
               diag_rank = hypre_StructStencilElementRank( stencil, diag_index );
               hypre_assert( stencil_size>=1 );
               if ( diag_rank==0 ) stencil_entries[diag_rank]=1;
               else stencil_entries[diag_rank]=0;
               for ( i=0; i<stencil_size; ++i )
               {
                  if ( i!= diag_rank ) stencil_entries[i]=i;
               }
               hypre_StructMatrixSetConstantEntries(
                  A, stencil_size, stencil_entries );
               hypre_TFree( stencil_entries , HYPRE_MEMORY_HOST);
               constant_coefficient = 2;
		   }
	   }
	   HYPRE_StructMatrixSetSymmetric(A, sym);
	   HYPRE_StructMatrixSetNumGhost(A, A_num_ghost);
	   if (nx*ny*nz < 1000)
	   {
	      hypre_StructMatrixDataLocation(A) = 1;
	      hypre_exec_policy=LOCATION_CPU;
	   }
	   else 
	   {
	      hypre_exec_policy=LOCATION_GPU;
	   }
	   
	   HYPRE_StructMatrixInitialize(A);
	   
	   /*-----------------------------------------------------------
		* Fill in the matrix elements
		*-----------------------------------------------------------*/
	   
	   AddValuesMatrix(A,grid,cx,cy,cz,conx,cony,conz);
	   
	   /* Zero out stencils reaching to real boundary */
	   /* But in constant coefficient case, no special stencils! */
	   
	   if ( constant_coefficient == 0 ) SetStencilBndry(A,grid,periodic); 
	   HYPRE_StructMatrixAssemble(A);
	   
	   /*-----------------------------------------------------------
		* Set up the linear system
		*-----------------------------------------------------------*/
	   
	   HYPRE_StructVectorCreate(hypre_MPI_COMM_WORLD, grid, &b);
	   if (nx*ny*nz < 1000) hypre_StructVectorDataLocation(b)   = 1;
	   HYPRE_StructVectorInitialize(b);
	   
	   /*-----------------------------------------------------------
		* For periodic b.c. in all directions, need rhs to satisfy 
		* compatibility condition. Achieved by setting a source and
		*  sink of equal strength.  All other problems have rhs = 1.
		*-----------------------------------------------------------*/
	   
	   AddValuesVector(grid,b,periodic,1.0);
	   HYPRE_StructVectorAssemble(b);
	   
	   HYPRE_StructVectorCreate(hypre_MPI_COMM_WORLD, grid, &x);
	   if (nx*ny*nz < 1000) hypre_StructVectorDataLocation(x)   = 1;
	   HYPRE_StructVectorInitialize(x);
	   
	   AddValuesVector(grid,x,periodx0,1.0);
	   HYPRE_StructVectorAssemble(x);
	   
	   HYPRE_StructGridDestroy(grid);
	   
	   for (i = 0; i < nblocks; i++)
	   {
		   hypre_TFree(iupper[i], HYPRE_MEMORY_HOST);
		   hypre_TFree(ilower[i], HYPRE_MEMORY_HOST);
	   }
	   hypre_TFree(ilower, HYPRE_MEMORY_HOST);
	   hypre_TFree(iupper, HYPRE_MEMORY_HOST);
   }

   /*-----------------------------------------------------------
	* Print out the system and initial guess
	*-----------------------------------------------------------*/
   
   if (print_system)
   {
	   HYPRE_StructMatrixPrint("struct.out.A", A, 0);
	   HYPRE_StructVectorPrint("struct.out.b", b, 0);
	   HYPRE_StructVectorPrint("struct.out.x0", x, 0);
   }
   
   /*-----------------------------------------------------------
	* axpy
	*-----------------------------------------------------------*/
   
#if !HYPRE_MFLOPS

   hypre_MPI_Barrier(hypre_MPI_COMM_WORLD);
   
   if (solver_id == 0)
   {
     //timeval tstart,tstop;
	   time_index = hypre_InitializeTiming("axpy");
	   hypre_BeginTiming(time_index);
	   //gettimeofday(&tstart,NULL);

	   for ( rep=0; rep<reps; ++rep )
	   {
		   hypre_StructAxpy(2.0, b, x);
	   }
	   //gettimeofday(&tstop,NULL);
	   hypre_EndTiming(time_index);

	   //HYPRE_Real telapsed = (tstop.tv_sec - tstart.tv_sec) + (tstop.tv_usec - tstart.tv_usec)/1e6 ;
	   //hypre_printf("axpy, \t %d, \t %f\n",nx*ny*nz,telapsed/reps);
	   
	   hypre_PrintTiming("Time for axpy", hypre_MPI_COMM_WORLD);
	   hypre_FinalizeTiming(time_index);
	   hypre_ClearTiming();
   }
   
   /*-----------------------------------------------------------
	* sparse matrix vector multiplication
	*-----------------------------------------------------------*/
   
   else if ( solver_id == 1 || solver_id == 3 || solver_id == 4 )
   {
     //timeval tstart,tstop;
	   void *matvec_data;

	   matvec_data = hypre_StructMatvecCreate();
	   hypre_StructMatvecSetup(matvec_data, A, x);
	   
	   time_index = hypre_InitializeTiming("Mat-Vec");
	   hypre_BeginTiming(time_index);
	   //gettimeofday(&tstart,NULL);

	   for ( rep=0; rep<reps; ++rep )
	   {
		   hypre_StructMatvecCompute(matvec_data, 1.0, A, x, 1.0, b);
	   }
	   //gettimeofday(&tstop,NULL);
	   hypre_EndTiming(time_index);

	   //HYPRE_Real telapsed = (tstop.tv_sec - tstart.tv_sec) + (tstop.tv_usec - tstart.tv_usec)/1e6 ;
	   //hypre_printf("Mat-Vec, \t %d, \t %f\n",nx*ny*nz,telapsed/reps);

	   hypre_PrintTiming("Time for Mat-Vec", hypre_MPI_COMM_WORLD);
	   hypre_FinalizeTiming(time_index);
	   hypre_ClearTiming();
   }

   /*-----------------------------------------------------------
	* inner product
	*-----------------------------------------------------------*/

   else if (solver_id == 2)
   {
     //timeval tstart,tstop;
	   time_index = hypre_InitializeTiming("inner");
	   hypre_BeginTiming(time_index);
	   //gettimeofday(&tstart,NULL);
	   for ( rep=0; rep<reps; ++rep )
	   {
		   inner = hypre_StructInnerProd(x,b);
	   }
	   //gettimeofday(&tstop,NULL);
	   hypre_EndTiming(time_index);
	   //HYPRE_Real telapsed = (tstop.tv_sec - tstart.tv_sec) + (tstop.tv_usec - tstart.tv_usec)/1e6 ;
	   //hypre_printf("inner, \t %d, \t %f\n",nx*ny*nz,telapsed/reps);

	   hypre_printf("inner = %f\n",inner);
	   
	   hypre_PrintTiming("Time for inner product", hypre_MPI_COMM_WORLD);
	   hypre_FinalizeTiming(time_index);
	   hypre_ClearTiming();
   }

   /*-----------------------------------------------------------
	* Solve the system using Jacobi
	*-----------------------------------------------------------*/
   
   else if ( solver_id == 8 )
   {
	   time_index = hypre_InitializeTiming("Jacobi Setup");
	   hypre_BeginTiming(time_index);
	   
	   HYPRE_StructJacobiCreate(hypre_MPI_COMM_WORLD, &solver);
	   HYPRE_StructJacobiSetMaxIter(solver, 100);
	   HYPRE_StructJacobiSetTol(solver, 1.0e-06);
	   HYPRE_StructJacobiSetup(solver, A, b, x);
	   
	   hypre_EndTiming(time_index);
	   hypre_PrintTiming("Setup phase times", hypre_MPI_COMM_WORLD);
	   hypre_FinalizeTiming(time_index);
	   hypre_ClearTiming();
	   
	   time_index = hypre_InitializeTiming("Jacobi Solve");
	   hypre_BeginTiming(time_index);
	   
	   HYPRE_StructJacobiSolve(solver, A, b, x);
	   
	   hypre_EndTiming(time_index);
	   hypre_PrintTiming("Solve phase times", hypre_MPI_COMM_WORLD);
	   hypre_FinalizeTiming(time_index);
	   hypre_ClearTiming();
	   
	   HYPRE_StructJacobiGetNumIterations(solver, &num_iterations);
	   HYPRE_StructJacobiGetFinalRelativeResidualNorm(solver, &final_res_norm);
	   HYPRE_StructJacobiDestroy(solver);
   }

   /*-----------------------------------------------------------
	* Solve the system using CG
	*-----------------------------------------------------------*/
   
   if ((solver_id > 9) && (solver_id < 20))
   {
   }

   /*-----------------------------------------------------------
	* Print the solution and other info
	*-----------------------------------------------------------*/

   if (print_system)
   {
	   HYPRE_StructVectorPrint("struct.out.x", x, 0);
   }
#endif
   /*-----------------------------------------------------------
	* Compute MFLOPs for Matvec
	*-----------------------------------------------------------*/

#if HYPRE_MFLOPS
   {
	   void *matvec_data;
	   HYPRE_Int   i, imax, N;
	   
	   /* compute imax */
	   N = (P*nx)*(Q*ny)*(R*nz);
	   imax = (5*1000000) / N;
	   
	   matvec_data = hypre_StructMatvecCreate();
	   hypre_StructMatvecSetup(matvec_data, A, x);
	   
	   time_index = hypre_InitializeTiming("Matvec");
	   hypre_BeginTiming(time_index);
	   
	   for (i = 0; i < imax; i++)
	   {
		   hypre_StructMatvecCompute(matvec_data, 1.0, A, x, 1.0, b);
	   }
	   /* this counts mult-adds */
	   hypre_IncFLOPCount(7*N*imax);
	   
	   hypre_EndTiming(time_index);
	   hypre_PrintTiming("Matvec time", hypre_MPI_COMM_WORLD);
	   hypre_FinalizeTiming(time_index);
	   hypre_ClearTiming();
	   
	   hypre_StructMatvecDestroy(matvec_data);
   }
#endif
   
   /*-----------------------------------------------------------
	* Finalize things
	*-----------------------------------------------------------*/
   
   HYPRE_StructStencilDestroy(stencil);
   HYPRE_StructMatrixDestroy(A);
   HYPRE_StructVectorDestroy(b);
   HYPRE_StructVectorDestroy(x);
   
   for ( i = 0; i < (dim + 1); i++)
	   hypre_TFree(offsets[i], HYPRE_MEMORY_HOST);
   hypre_TFree(offsets, HYPRE_MEMORY_HOST);
   
   /* Finalize MPI */
   hypre_MPI_Finalize();
#if defined(HYPRE_USE_KOKKOS)
   Kokkos::finalize ();
#endif
   return (0);
}

/*-------------------------------------------------------------------------
 * add constant values to a vector. Need to pass the initialized vector, grid,
 * period of grid and the constant value.
 *-------------------------------------------------------------------------*/

HYPRE_Int
AddValuesVector( hypre_StructGrid  *gridvector,
                 hypre_StructVector *zvector,
                 HYPRE_Int          *period, 
                 HYPRE_Real         value  )
{
/* #include  "_hypre_struct_mv.h" */
   HYPRE_Int ierr = 0;
   hypre_BoxArray     *gridboxes;
   HYPRE_Int          ib;
   hypre_IndexRef     ilower;
   hypre_IndexRef     iupper;
   hypre_Box          *box;
   HYPRE_Real         *values;
   HYPRE_Int          volume,dim;

   gridboxes =  hypre_StructGridBoxes(gridvector);
   dim       =  hypre_StructGridNDim(gridvector);

   ib=0;
   hypre_ForBoxI(ib, gridboxes)
   {
      box      = hypre_BoxArrayBox(gridboxes, ib);
      volume   =  hypre_BoxVolume(box);
<<<<<<< HEAD
      values   = hypre_DeviceCTAlloc(HYPRE_Real, volume);
=======
      values   = hypre_CTAlloc(HYPRE_Real,  volume, HYPRE_MEMORY_HOST);
>>>>>>> 68076e52

      /*-----------------------------------------------------------
       * For periodic b.c. in all directions, need rhs to satisfy 
       * compatibility condition. Achieved by setting a source and
       *  sink of equal strength.  All other problems have rhs = 1.
       *-----------------------------------------------------------*/

      if ((dim == 2 && period[0] != 0 && period[1] != 0) ||
          (dim == 3 && period[0] != 0 && period[1] != 0 && period[2] != 0))
      {
	 hypre_LoopBegin (volume, i);
         {
            values[i] = 0.0;
	    if (i == 0)
	    {
	       values[0] = value;
	       values[volume - 1] = -value;
	    }
         }
	 hypre_LoopEnd();
      }
      else
      {
	 hypre_LoopBegin (volume, i);
	 {
	    values[i] = value;
	 }
	 hypre_LoopEnd();
      }

      ilower = hypre_BoxIMin(box);
      iupper = hypre_BoxIMax(box);
      HYPRE_StructVectorSetBoxValues(zvector, ilower, iupper, values);
<<<<<<< HEAD
      hypre_DeviceTFree(values);
=======
      hypre_TFree(values, HYPRE_MEMORY_HOST);
>>>>>>> 68076e52

   }

   return ierr;
}

/******************************************************************************
 * Adds values to matrix based on a 7 point (3d) 
 * symmetric stencil for a convection-diffusion problem.
 * It need an initialized matrix, an assembled grid, and the constants
 * that determine the 7 point (3d) convection-diffusion.
 ******************************************************************************/

HYPRE_Int
AddValuesMatrix(HYPRE_StructMatrix A,HYPRE_StructGrid gridmatrix,
                HYPRE_Real        cx,
                HYPRE_Real        cy,
                HYPRE_Real        cz,
                HYPRE_Real        conx,
                HYPRE_Real        cony,
                HYPRE_Real        conz)
{

   HYPRE_Int ierr=0;
   hypre_BoxArray     *gridboxes;
   HYPRE_Int           s,bi;
   hypre_IndexRef      ilower;
   hypre_IndexRef      iupper;
   hypre_Box          *box;
   HYPRE_Real         *values;
   HYPRE_Real          east,west;
   HYPRE_Real          north,south;
   HYPRE_Real          top,bottom;
   HYPRE_Real          center;
   HYPRE_Int           volume,dim,sym;
   HYPRE_Int          *stencil_indices;
   HYPRE_Int           stencil_size;
   HYPRE_Int           constant_coefficient;

   gridboxes =  hypre_StructGridBoxes(gridmatrix);
   dim       =  hypre_StructGridNDim(gridmatrix);
   sym       =  hypre_StructMatrixSymmetric(A);
   constant_coefficient = hypre_StructMatrixConstantCoefficient(A);

   bi=0;

   east = -cx;
   west = -cx;
   north = -cy;
   south = -cy;
   top = -cz;
   bottom = -cz;
   center = 2.0*cx;
   if (dim > 1) center += 2.0*cy;
   if (dim > 2) center += 2.0*cz;

   stencil_size = 1 + (2 - sym) * dim;
   stencil_indices = hypre_CTAlloc(HYPRE_Int,  stencil_size, HYPRE_MEMORY_HOST);
   for (s = 0; s < stencil_size; s++)
   {
      stencil_indices[s] = s;
   }

   if(sym)
   {
      if ( constant_coefficient==0 )
      {
         hypre_ForBoxI(bi, gridboxes)
         {
            box      = hypre_BoxArrayBox(gridboxes, bi);
            volume   =  hypre_BoxVolume(box);
<<<<<<< HEAD
            values   = hypre_DeviceCTAlloc(HYPRE_Real, stencil_size*volume);
=======
            values   = hypre_CTAlloc(HYPRE_Real,  stencil_size*volume, HYPRE_MEMORY_HOST);
>>>>>>> 68076e52

            hypre_LoopBegin(volume,d)
            {
	       HYPRE_Int i = stencil_size*d;
               switch (dim)
               {
                  case 1:
                     values[i  ] = west;
                     values[i+1] = center;
                     break;
                  case 2:
                     values[i  ] = west;
                     values[i+1] = south;
                     values[i+2] = center;
                     break;
                  case 3:
                     values[i  ] = west;
                     values[i+1] = south;
                     values[i+2] = bottom;
                     values[i+3] = center;
                     break;
               }
            }
	    hypre_LoopEnd()

            ilower = hypre_BoxIMin(box);
            iupper = hypre_BoxIMax(box);
            HYPRE_StructMatrixSetBoxValues(A, ilower, iupper, stencil_size,
                                           stencil_indices, values);
<<<<<<< HEAD
            hypre_DeviceTFree(values);
=======
            hypre_TFree(values, HYPRE_MEMORY_HOST);
>>>>>>> 68076e52
         }
      }
      else if ( constant_coefficient==1 )
      {
         values   = hypre_CTAlloc(HYPRE_Real,  stencil_size, HYPRE_MEMORY_HOST);
         switch (dim)
         {
            case 1:
               values[0] = west;
               values[1] = center;
               break;
            case 2:
               values[0] = west;
               values[1] = south;
               values[2] = center;
               break;
            case 3:
               values[0] = west;
               values[1] = south;
               values[2] = bottom;
               values[3] = center;
               break;
         }
         if (hypre_BoxArraySize(gridboxes) > 0)
         {
            HYPRE_StructMatrixSetConstantValues(A, stencil_size,
                                                stencil_indices, values);
         }
         hypre_TFree(values, HYPRE_MEMORY_HOST);
      }
      else
      {
         hypre_assert( constant_coefficient==2 );

         /* stencil index for the center equals dim, so it's easy to leave out */
         values   = hypre_CTAlloc(HYPRE_Real,  stencil_size-1, HYPRE_MEMORY_HOST);
         switch (dim)
         {
            case 1:
               values[0] = west;
               break;
            case 2:
               values[0] = west;
               values[1] = south;
               break;
            case 3:
               values[0] = west;
               values[1] = south;
               values[2] = bottom;
               break;
         }
         if (hypre_BoxArraySize(gridboxes) > 0)
         {
            HYPRE_StructMatrixSetConstantValues(A, stencil_size-1,
                                                stencil_indices, values);
         }
         hypre_TFree(values, HYPRE_MEMORY_HOST);

         hypre_ForBoxI(bi, gridboxes)
         {
            box      = hypre_BoxArrayBox(gridboxes, bi);
            volume   =  hypre_BoxVolume(box);
<<<<<<< HEAD
            values   = hypre_DeviceCTAlloc(HYPRE_Real, volume);
=======
            values   = hypre_CTAlloc(HYPRE_Real,  volume, HYPRE_MEMORY_HOST);
>>>>>>> 68076e52

            hypre_LoopBegin(volume,i)
            {
               values[i] = center;
            }
	    hypre_LoopEnd()

            ilower = hypre_BoxIMin(box);
            iupper = hypre_BoxIMax(box);
            HYPRE_StructMatrixSetBoxValues(A, ilower, iupper, 1,
                                           stencil_indices+dim, values);
<<<<<<< HEAD
            hypre_DeviceTFree(values);
=======
            hypre_TFree(values, HYPRE_MEMORY_HOST);
>>>>>>> 68076e52
         }
      }
   }
   else
   {
      if (conx > 0.0)
      {
         west   -= conx;
         center += conx;
      }
      else if (conx < 0.0) 
      {
         east   += conx;
         center -= conx;
      }
      if (cony > 0.0)
      {
         south  -= cony;
         center += cony;
      }
      else if (cony < 0.0) 
      {
         north  += cony;
         center -= cony;
      }
      if (conz > 0.0)
      {
         bottom -= conz;
         center += conz;
      }
      else if (cony < 0.0) 
      {
         top    += conz;
         center -= conz;
      }

      if ( constant_coefficient==0 )
      {
         hypre_ForBoxI(bi, gridboxes)
         {
            box      = hypre_BoxArrayBox(gridboxes, bi);
            volume   =  hypre_BoxVolume(box);
<<<<<<< HEAD
            values   = hypre_DeviceCTAlloc(HYPRE_Real, stencil_size*volume);
=======
            values   = hypre_CTAlloc(HYPRE_Real,  stencil_size*volume, HYPRE_MEMORY_HOST);
>>>>>>> 68076e52

            hypre_LoopBegin(volume,d)
            {
	       HYPRE_Int i = stencil_size*d;
               switch (dim)
               {
                  case 1:
                     values[i  ] = west;
                     values[i+1] = center;
                     values[i+2] = east;
                     break;
                  case 2:
                     values[i  ] = west;
                     values[i+1] = south;
                     values[i+2] = center;
                     values[i+3] = east;
                     values[i+4] = north;
                     break;
                  case 3:
                     values[i  ] = west;
                     values[i+1] = south;
                     values[i+2] = bottom;
                     values[i+3] = center;
                     values[i+4] = east;
                     values[i+5] = north;
                     values[i+6] = top;
                     break;
               }
            }
	    hypre_LoopEnd()

            ilower = hypre_BoxIMin(box);
            iupper = hypre_BoxIMax(box);
            HYPRE_StructMatrixSetBoxValues(A, ilower, iupper, stencil_size,
                                           stencil_indices, values);

<<<<<<< HEAD
            hypre_DeviceTFree(values);
=======
            hypre_TFree(values, HYPRE_MEMORY_HOST);
>>>>>>> 68076e52
         }
      }
      else if ( constant_coefficient==1 )
      {
         values = hypre_CTAlloc( HYPRE_Real,  stencil_size , HYPRE_MEMORY_HOST);

         switch (dim)
         {
            case 1:
               values[0] = west;
               values[1] = center;
               values[2] = east;
               break;
            case 2:
               values[0] = west;
               values[1] = south;
               values[2] = center;
               values[3] = east;
               values[4] = north;
               break;
            case 3:
               values[0] = west;
               values[1] = south;
               values[2] = bottom;
               values[3] = center;
               values[4] = east;
               values[5] = north;
               values[6] = top;
               break;
         }

         if (hypre_BoxArraySize(gridboxes) > 0)
         {
            HYPRE_StructMatrixSetConstantValues(A, stencil_size,
                                                stencil_indices, values);
         }

         hypre_TFree(values, HYPRE_MEMORY_HOST);
      }
      else
      {
         hypre_assert( constant_coefficient==2 );
         values = hypre_CTAlloc( HYPRE_Real,  stencil_size-1 , HYPRE_MEMORY_HOST);
         switch (dim)
         {  /* no center in stencil_indices and values */
            case 1:
               stencil_indices[0] = 0;
               stencil_indices[1] = 2;
               values[0] = west;
               values[1] = east;
               break;
            case 2:
               stencil_indices[0] = 0;
               stencil_indices[1] = 1;
               stencil_indices[2] = 3;
               stencil_indices[3] = 4;
               values[0] = west;
               values[1] = south;
               values[2] = east;
               values[3] = north;
               break;
            case 3:
               stencil_indices[0] = 0;
               stencil_indices[1] = 1;
               stencil_indices[2] = 2;
               stencil_indices[3] = 4;
               stencil_indices[4] = 5;
               stencil_indices[5] = 6;
               values[0] = west;
               values[1] = south;
               values[2] = bottom;
               values[3] = east;
               values[4] = north;
               values[5] = top;
               break;
         }

         if (hypre_BoxArraySize(gridboxes) > 0)
         {
            HYPRE_StructMatrixSetConstantValues(A, stencil_size,
                                                stencil_indices, values);
         }
         hypre_TFree(values, HYPRE_MEMORY_HOST);


         /* center is variable */
         stencil_indices[0] = dim; /* refers to center */
         hypre_ForBoxI(bi, gridboxes)
         {
            box      = hypre_BoxArrayBox(gridboxes, bi);
            volume   =  hypre_BoxVolume(box);
<<<<<<< HEAD
            values   = hypre_DeviceCTAlloc(HYPRE_Real, volume);
=======
            values   = hypre_CTAlloc(HYPRE_Real,  volume, HYPRE_MEMORY_HOST);
>>>>>>> 68076e52

            hypre_LoopBegin(volume,i)
            {
               values[i] = center;
            }
	    hypre_LoopEnd()

            ilower = hypre_BoxIMin(box);
            iupper = hypre_BoxIMax(box);
            HYPRE_StructMatrixSetBoxValues(A, ilower, iupper, 1,
                                           stencil_indices, values);
<<<<<<< HEAD
            hypre_DeviceTFree(values);
=======
            hypre_TFree(values, HYPRE_MEMORY_HOST);
>>>>>>> 68076e52
         }
      }
   }

   hypre_TFree(stencil_indices, HYPRE_MEMORY_HOST);

   return ierr;
}

/*********************************************************************************
 * this function sets to zero the stencil entries that are on the boundary
 * Grid, matrix and the period are needed. 
 *********************************************************************************/ 

HYPRE_Int
SetStencilBndry(HYPRE_StructMatrix A,HYPRE_StructGrid gridmatrix,HYPRE_Int* period)
{

   HYPRE_Int ierr=0;
   hypre_BoxArray    *gridboxes;
   HYPRE_Int          size,i,j,d,ib;
   HYPRE_Int        **ilower;
   HYPRE_Int        **iupper;
   HYPRE_Int         *vol;
   HYPRE_Int         *istart, *iend;
   hypre_Box         *box;
   hypre_Box         *dummybox;
   hypre_Box         *boundingbox;
   HYPRE_Real        *values;
   HYPRE_Int          volume, dim;
   HYPRE_Int         *stencil_indices;
   HYPRE_Int          constant_coefficient;

   gridboxes       = hypre_StructGridBoxes(gridmatrix);
   boundingbox     = hypre_StructGridBoundingBox(gridmatrix);
   istart          = hypre_BoxIMin(boundingbox);
   iend            = hypre_BoxIMax(boundingbox);
   size            = hypre_StructGridNumBoxes(gridmatrix);
   dim             = hypre_StructGridNDim(gridmatrix);
   stencil_indices = hypre_CTAlloc(HYPRE_Int,  1, HYPRE_MEMORY_HOST);

   constant_coefficient = hypre_StructMatrixConstantCoefficient(A);
   if ( constant_coefficient>0 ) return 1;
   /*...no space dependence if constant_coefficient==1,
     and space dependence only for diagonal if constant_coefficient==2 --
     and this function only touches off-diagonal entries */

   vol    = hypre_CTAlloc(HYPRE_Int,  size, HYPRE_MEMORY_HOST);
   ilower = hypre_CTAlloc(HYPRE_Int*,  size, HYPRE_MEMORY_HOST);
   iupper = hypre_CTAlloc(HYPRE_Int*,  size, HYPRE_MEMORY_HOST);
   for (i = 0; i < size; i++)
   {
      ilower[i] = hypre_CTAlloc(HYPRE_Int,  dim, HYPRE_MEMORY_HOST);
      iupper[i] = hypre_CTAlloc(HYPRE_Int,  dim, HYPRE_MEMORY_HOST);
   }

   i = 0;
   ib = 0;
   hypre_ForBoxI(i, gridboxes)
   {
      dummybox = hypre_BoxCreate(dim);
      box      = hypre_BoxArrayBox(gridboxes, i);
      volume   =  hypre_BoxVolume(box);
      vol[i]   = volume;
      hypre_CopyBox(box,dummybox);
      for (d = 0; d < dim; d++)
      {
         ilower[ib][d] = hypre_BoxIMinD(dummybox,d);
         iupper[ib][d] = hypre_BoxIMaxD(dummybox,d);
      }
      ib++ ;
      hypre_BoxDestroy(dummybox);
   }

   if ( constant_coefficient==0 )
   {
      for (d = 0; d < dim; d++)
      {
         for (ib = 0; ib < size; ib++)
         {
<<<<<<< HEAD
            values = hypre_DeviceCTAlloc(HYPRE_Real, vol[ib]);
=======
            values = hypre_CTAlloc(HYPRE_Real,  vol[ib], HYPRE_MEMORY_HOST);
>>>>>>> 68076e52
        
            hypre_LoopBegin(vol[ib],i)
            {
               values[i] = 0.0;
            }
	    hypre_LoopEnd()

            if( ilower[ib][d] == istart[d] && period[d] == 0 )
            {
               j = iupper[ib][d];
               iupper[ib][d] = istart[d];
               stencil_indices[0] = d;
               HYPRE_StructMatrixSetBoxValues(A, ilower[ib], iupper[ib],
                                              1, stencil_indices, values);
               iupper[ib][d] = j;
            }

            if( iupper[ib][d] == iend[d] && period[d] == 0 )
            {
               j = ilower[ib][d];
               ilower[ib][d] = iend[d];
               stencil_indices[0] = dim + 1 + d;
               HYPRE_StructMatrixSetBoxValues(A, ilower[ib], iupper[ib],
                                              1, stencil_indices, values);
               ilower[ib][d] = j;
            }
<<<<<<< HEAD
            hypre_DeviceTFree(values);
=======
            hypre_TFree(values, HYPRE_MEMORY_HOST);
>>>>>>> 68076e52
         }
      }
   }
  
   hypre_TFree(vol, HYPRE_MEMORY_HOST);
   hypre_TFree(stencil_indices, HYPRE_MEMORY_HOST);
   for (ib =0 ; ib < size ; ib++)
   {
      hypre_TFree(ilower[ib], HYPRE_MEMORY_HOST);
      hypre_TFree(iupper[ib], HYPRE_MEMORY_HOST);
   }
   hypre_TFree(ilower, HYPRE_MEMORY_HOST);
   hypre_TFree(iupper, HYPRE_MEMORY_HOST);

   return ierr;
}<|MERGE_RESOLUTION|>--- conflicted
+++ resolved
@@ -1054,11 +1054,7 @@
    {
       box      = hypre_BoxArrayBox(gridboxes, ib);
       volume   =  hypre_BoxVolume(box);
-<<<<<<< HEAD
-      values   = hypre_DeviceCTAlloc(HYPRE_Real, volume);
-=======
-      values   = hypre_CTAlloc(HYPRE_Real,  volume, HYPRE_MEMORY_HOST);
->>>>>>> 68076e52
+      values   = hypre_CTAlloc(HYPRE_Real,  volume, HYPRE_MEMORY_DEVICE);
 
       /*-----------------------------------------------------------
        * For periodic b.c. in all directions, need rhs to satisfy 
@@ -1092,11 +1088,7 @@
       ilower = hypre_BoxIMin(box);
       iupper = hypre_BoxIMax(box);
       HYPRE_StructVectorSetBoxValues(zvector, ilower, iupper, values);
-<<<<<<< HEAD
-      hypre_DeviceTFree(values);
-=======
-      hypre_TFree(values, HYPRE_MEMORY_HOST);
->>>>>>> 68076e52
+      hypre_TFree(values, HYPRE_MEMORY_DEVICE);
 
    }
 
@@ -1168,11 +1160,7 @@
          {
             box      = hypre_BoxArrayBox(gridboxes, bi);
             volume   =  hypre_BoxVolume(box);
-<<<<<<< HEAD
-            values   = hypre_DeviceCTAlloc(HYPRE_Real, stencil_size*volume);
-=======
-            values   = hypre_CTAlloc(HYPRE_Real,  stencil_size*volume, HYPRE_MEMORY_HOST);
->>>>>>> 68076e52
+            values   = hypre_CTAlloc(HYPRE_Real,  stencil_size*volume, HYPRE_MEMORY_DEVICE);
 
             hypre_LoopBegin(volume,d)
             {
@@ -1202,11 +1190,7 @@
             iupper = hypre_BoxIMax(box);
             HYPRE_StructMatrixSetBoxValues(A, ilower, iupper, stencil_size,
                                            stencil_indices, values);
-<<<<<<< HEAD
-            hypre_DeviceTFree(values);
-=======
-            hypre_TFree(values, HYPRE_MEMORY_HOST);
->>>>>>> 68076e52
+            hypre_TFree(values, HYPRE_MEMORY_DEVICE);
          }
       }
       else if ( constant_coefficient==1 )
@@ -1269,11 +1253,7 @@
          {
             box      = hypre_BoxArrayBox(gridboxes, bi);
             volume   =  hypre_BoxVolume(box);
-<<<<<<< HEAD
-            values   = hypre_DeviceCTAlloc(HYPRE_Real, volume);
-=======
-            values   = hypre_CTAlloc(HYPRE_Real,  volume, HYPRE_MEMORY_HOST);
->>>>>>> 68076e52
+            values   = hypre_CTAlloc(HYPRE_Real,  volume, HYPRE_MEMORY_DEVICE);
 
             hypre_LoopBegin(volume,i)
             {
@@ -1285,11 +1265,7 @@
             iupper = hypre_BoxIMax(box);
             HYPRE_StructMatrixSetBoxValues(A, ilower, iupper, 1,
                                            stencil_indices+dim, values);
-<<<<<<< HEAD
-            hypre_DeviceTFree(values);
-=======
-            hypre_TFree(values, HYPRE_MEMORY_HOST);
->>>>>>> 68076e52
+            hypre_TFree(values, HYPRE_MEMORY_DEVICE);
          }
       }
    }
@@ -1332,11 +1308,7 @@
          {
             box      = hypre_BoxArrayBox(gridboxes, bi);
             volume   =  hypre_BoxVolume(box);
-<<<<<<< HEAD
-            values   = hypre_DeviceCTAlloc(HYPRE_Real, stencil_size*volume);
-=======
-            values   = hypre_CTAlloc(HYPRE_Real,  stencil_size*volume, HYPRE_MEMORY_HOST);
->>>>>>> 68076e52
+            values   = hypre_CTAlloc(HYPRE_Real,  stencil_size*volume, HYPRE_MEMORY_DEVICE);
 
             hypre_LoopBegin(volume,d)
             {
@@ -1373,11 +1345,7 @@
             HYPRE_StructMatrixSetBoxValues(A, ilower, iupper, stencil_size,
                                            stencil_indices, values);
 
-<<<<<<< HEAD
-            hypre_DeviceTFree(values);
-=======
-            hypre_TFree(values, HYPRE_MEMORY_HOST);
->>>>>>> 68076e52
+            hypre_TFree(values, HYPRE_MEMORY_DEVICE);
          }
       }
       else if ( constant_coefficient==1 )
@@ -1469,11 +1437,7 @@
          {
             box      = hypre_BoxArrayBox(gridboxes, bi);
             volume   =  hypre_BoxVolume(box);
-<<<<<<< HEAD
-            values   = hypre_DeviceCTAlloc(HYPRE_Real, volume);
-=======
-            values   = hypre_CTAlloc(HYPRE_Real,  volume, HYPRE_MEMORY_HOST);
->>>>>>> 68076e52
+            values   = hypre_CTAlloc(HYPRE_Real,  volume, HYPRE_MEMORY_DEVICE);
 
             hypre_LoopBegin(volume,i)
             {
@@ -1485,11 +1449,7 @@
             iupper = hypre_BoxIMax(box);
             HYPRE_StructMatrixSetBoxValues(A, ilower, iupper, 1,
                                            stencil_indices, values);
-<<<<<<< HEAD
-            hypre_DeviceTFree(values);
-=======
-            hypre_TFree(values, HYPRE_MEMORY_HOST);
->>>>>>> 68076e52
+            hypre_TFree(values, HYPRE_MEMORY_DEVICE);
          }
       }
    }
@@ -1570,11 +1530,7 @@
       {
          for (ib = 0; ib < size; ib++)
          {
-<<<<<<< HEAD
-            values = hypre_DeviceCTAlloc(HYPRE_Real, vol[ib]);
-=======
-            values = hypre_CTAlloc(HYPRE_Real,  vol[ib], HYPRE_MEMORY_HOST);
->>>>>>> 68076e52
+            values = hypre_CTAlloc(HYPRE_Real,  vol[ib], HYPRE_MEMORY_DEVICE);
         
             hypre_LoopBegin(vol[ib],i)
             {
@@ -1601,11 +1557,7 @@
                                               1, stencil_indices, values);
                ilower[ib][d] = j;
             }
-<<<<<<< HEAD
-            hypre_DeviceTFree(values);
-=======
-            hypre_TFree(values, HYPRE_MEMORY_HOST);
->>>>>>> 68076e52
+            hypre_TFree(values, HYPRE_MEMORY_DEVICE);
          }
       }
    }
