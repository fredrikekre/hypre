--- conflicted
+++ resolved
@@ -17,11 +17,7 @@
 #define HYPRE_SStructGraphCreate \
         hypre_F90_NAME(fhypre_sstructgraphcreate, FHYPRE_SSTRUCTGRAPHCREATE)
 extern void hypre_F90_NAME(fhypre_sstructgraphcreate, FHYPRE_SSTRUCTGRAPHCREATE)
-<<<<<<< HEAD
-                          (HYPRE_Int *, hypre_F90_Obj *, hypre_F90_Obj *, hypre_F90_Obj *);
-=======
 (HYPRE_Int *, hypre_F90_Obj *, hypre_F90_Obj *);
->>>>>>> a2daaf67
 
 #define HYPRE_SStructGraphDestroy \
         hypre_F90_NAME(fhypre_sstructgraphdestroy, FHYPRE_SSTRUCTGRAPHDESTROY)
