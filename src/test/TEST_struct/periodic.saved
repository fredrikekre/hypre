# Output file: periodic.out.10
Iterations = 16
Final Relative Residual Norm = 5.765014e-07

# Output file: periodic.out.11
Iterations = 16
Final Relative Residual Norm = 5.765014e-07

# Output file: periodic.out.12
Iterations = 16
Final Relative Residual Norm = 5.765014e-07

# Output file: periodic.out.13
Iterations = 16
Final Relative Residual Norm = 5.765014e-07

# Output file: periodic.out.20
Iterations = 23
Final Relative Residual Norm = 6.111317e-07

# Output file: periodic.out.21
Iterations = 23
Final Relative Residual Norm = 6.111317e-07

# Output file: periodic.out.30
Iterations = 21
Final Relative Residual Norm = 4.973134e-07

# Output file: periodic.out.31
Iterations = 21
Final Relative Residual Norm = 4.973134e-07

# Output file: periodic.out.32
Iterations = 21
Final Relative Residual Norm = 4.973134e-07

# Output file: periodic.out.33
Iterations = 21
Final Relative Residual Norm = 4.973134e-07

# Output file: periodic.out.40
Iterations = 43
Final Relative Residual Norm = 8.515463e-07

# Output file: periodic.out.41
Iterations = 43
Final Relative Residual Norm = 8.515463e-07

# Output file: periodic.out.50
Iterations = 7
Final Relative Residual Norm = 3.701014e-07

# Output file: periodic.out.51
Iterations = 7
Final Relative Residual Norm = 3.701014e-07

# Output file: periodic.out.52
Iterations = 7
Final Relative Residual Norm = 3.701014e-07

# Output file: periodic.out.53
Iterations = 7
<<<<<<< HEAD
Final Relative Residual Norm = 3.701014e-07
=======
Final Relative Residual Norm = 3.701014e-07
>>>>>>> 23be1e29
<|MERGE_RESOLUTION|>--- conflicted
+++ resolved
@@ -60,8 +60,4 @@
 
 # Output file: periodic.out.53
 Iterations = 7
-<<<<<<< HEAD
-Final Relative Residual Norm = 3.701014e-07
-=======
-Final Relative Residual Norm = 3.701014e-07
->>>>>>> 23be1e29
+Final Relative Residual Norm = 3.701014e-07