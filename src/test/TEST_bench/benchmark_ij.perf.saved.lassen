# Output file: benchmark_ij.out.1
PCG Setup wall clock time = 0.500000 seconds
PCG Solve wall clock time = 0.570000 seconds
# Output file: benchmark_ij.out.2
PCG Setup wall clock time = 0.460000 seconds
PCG Solve wall clock time = 0.460000 seconds
# Output file: benchmark_ij.out.3
PCG Setup wall clock time = 0.630000 seconds
PCG Solve wall clock time = 1.180000 seconds
# Output file: benchmark_ij.out.4
PCG Setup wall clock time = 0.650000 seconds
PCG Solve wall clock time = 0.210000 seconds
# Output file: benchmark_ij.out.5
PCG Setup wall clock time = 0.800000 seconds
PCG Solve wall clock time = 0.200000 seconds
# Output file: benchmark_ij.out.6
PCG Setup wall clock time = 0.660000 seconds
PCG Solve wall clock time = 1.020000 seconds
# Output file: benchmark_ij.out.7
PCG Setup wall clock time = 0.860000 seconds
PCG Solve wall clock time = 0.270000 seconds
# Output file: benchmark_ij.out.8
PCG Setup wall clock time = 0.460000 seconds
PCG Solve wall clock time = 0.560000 seconds
# Output file: benchmark_ij.out.9
PCG Setup wall clock time = 0.440000 seconds
PCG Solve wall clock time = 0.480000 seconds
# Output file: benchmark_ij.out.10
PCG Setup wall clock time = 0.610000 seconds
PCG Solve wall clock time = 1.130000 seconds
# Output file: benchmark_ij.out.11
PCG Setup wall clock time = 0.620000 seconds
PCG Solve wall clock time = 0.210000 seconds
# Output file: benchmark_ij.out.12
PCG Setup wall clock time = 0.760000 seconds
PCG Solve wall clock time = 0.200000 seconds
# Output file: benchmark_ij.out.13
PCG Setup wall clock time = 0.590000 seconds
PCG Solve wall clock time = 1.090000 seconds
# Output file: benchmark_ij.out.14
PCG Setup wall clock time = 3.600000 seconds
PCG Solve wall clock time = 0.740000 seconds
# Output file: benchmark_ij.out.15
PCG Setup wall clock time = 3.520000 seconds
PCG Solve wall clock time = 0.800000 seconds
# Output file: benchmark_ij.out.16
PCG Setup wall clock time = 3.500000 seconds
PCG Solve wall clock time = 0.750000 seconds
# Output file: benchmark_ij.out.17
PCG Setup wall clock time = 0.820000 seconds
PCG Solve wall clock time = 0.190000 seconds
# Output file: benchmark_ij.out.18
PCG Setup wall clock time = 0.510000 seconds
PCG Solve wall clock time = 0.160000 seconds
# Output file: benchmark_ij.out.19
PCG Setup wall clock time = 0.710000 seconds
PCG Solve wall clock time = 0.420000 seconds
# Output file: benchmark_ij.out.20
PCG Setup wall clock time = 0.440000 seconds
PCG Solve wall clock time = 0.260000 seconds
# Output file: benchmark_ij.out.21
PCG Setup wall clock time = 0.540000 seconds
PCG Solve wall clock time = 0.260000 seconds
# Output file: benchmark_ij.out.22
<<<<<<< HEAD
PCG Setup wall clock time = 1.060000 seconds
PCG Solve wall clock time = 0.190000 seconds
# Output file: benchmark_ij.out.23
PCG Setup wall clock time = 1.010000 seconds
PCG Solve wall clock time = 0.200000 seconds
# Output file: benchmark_ij.out.24
PCG Setup wall clock time = 0.930000 seconds
PCG Solve wall clock time = 0.230000 seconds
# Output file: benchmark_ij.out.25
PCG Setup wall clock time = 0.910000 seconds
=======
PCG Setup wall clock time = 0.650000 seconds
PCG Solve wall clock time = 0.190000 seconds
# Output file: benchmark_ij.out.23
PCG Setup wall clock time = 0.640000 seconds
PCG Solve wall clock time = 0.200000 seconds
# Output file: benchmark_ij.out.24
PCG Setup wall clock time = 0.620000 seconds
PCG Solve wall clock time = 0.230000 seconds
# Output file: benchmark_ij.out.25
PCG Setup wall clock time = 0.620000 seconds
>>>>>>> 27e7bf0e
PCG Solve wall clock time = 0.230000 seconds<|MERGE_RESOLUTION|>--- conflicted
+++ resolved
@@ -62,18 +62,6 @@
 PCG Setup wall clock time = 0.540000 seconds
 PCG Solve wall clock time = 0.260000 seconds
 # Output file: benchmark_ij.out.22
-<<<<<<< HEAD
-PCG Setup wall clock time = 1.060000 seconds
-PCG Solve wall clock time = 0.190000 seconds
-# Output file: benchmark_ij.out.23
-PCG Setup wall clock time = 1.010000 seconds
-PCG Solve wall clock time = 0.200000 seconds
-# Output file: benchmark_ij.out.24
-PCG Setup wall clock time = 0.930000 seconds
-PCG Solve wall clock time = 0.230000 seconds
-# Output file: benchmark_ij.out.25
-PCG Setup wall clock time = 0.910000 seconds
-=======
 PCG Setup wall clock time = 0.650000 seconds
 PCG Solve wall clock time = 0.190000 seconds
 # Output file: benchmark_ij.out.23
@@ -84,5 +72,4 @@
 PCG Solve wall clock time = 0.230000 seconds
 # Output file: benchmark_ij.out.25
 PCG Setup wall clock time = 0.620000 seconds
->>>>>>> 27e7bf0e
 PCG Solve wall clock time = 0.230000 seconds