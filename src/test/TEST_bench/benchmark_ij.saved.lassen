# Output file: benchmark_ij.out.1
     Complexity:    grid = 1.386675
                operator = 2.320880
                memory = 2.744642

Iterations = 56
Final Relative Residual Norm = 8.307127e-09

# Output file: benchmark_ij.out.2
     Complexity:    grid = 1.387055
                operator = 2.317302
                memory = 2.741383

Iterations = 47
Final Relative Residual Norm = 6.442666e-09

# Output file: benchmark_ij.out.3
     Complexity:    grid = 1.233928
                operator = 1.239456
                memory = 1.468423

Iterations = 91
Final Relative Residual Norm = 8.690762e-09

# Output file: benchmark_ij.out.4
     Complexity:    grid = 1.364012
                operator = 2.855853
                memory = 3.482026

Iterations = 21
Final Relative Residual Norm = 4.058213e-09

# Output file: benchmark_ij.out.5
     Complexity:    grid = 1.091824
                operator = 1.219624
                memory = 1.372738

Iterations = 18
Final Relative Residual Norm = 7.323212e-09

# Output file: benchmark_ij.out.6
     Complexity:    grid = 1.233919
                operator = 1.239480
                memory = 1.468487

Iterations = 86
Final Relative Residual Norm = 8.703512e-09

# Output file: benchmark_ij.out.7
     Complexity:    grid = 1.223590
                operator = 1.527021
                memory = 1.986749

Iterations = 20
Final Relative Residual Norm = 6.987022e-09

# Output file: benchmark_ij.out.8
     Complexity:    grid = 1.386664
                operator = 2.320762
                memory = 2.744512

Iterations = 55
Final Relative Residual Norm = 8.845940e-09

# Output file: benchmark_ij.out.9
     Complexity:    grid = 1.387055
                operator = 2.317302
                memory = 2.741383

Iterations = 47
Final Relative Residual Norm = 6.443110e-09

# Output file: benchmark_ij.out.10
     Complexity:    grid = 1.233928
                operator = 1.239458
                memory = 1.468426

Iterations = 93
Final Relative Residual Norm = 7.570811e-09

# Output file: benchmark_ij.out.11
     Complexity:    grid = 1.364012
                operator = 2.855853
                memory = 3.482026

Iterations = 21
Final Relative Residual Norm = 4.058213e-09

# Output file: benchmark_ij.out.12
     Complexity:    grid = 1.091824
                operator = 1.219624
                memory = 1.372738

Iterations = 18
Final Relative Residual Norm = 7.323212e-09

# Output file: benchmark_ij.out.13
     Complexity:    grid = 1.233919
                operator = 1.239480
                memory = 1.468487

Iterations = 86
Final Relative Residual Norm = 8.703480e-09

# Output file: benchmark_ij.out.14
     Complexity:    grid = 1.353519
                operator = 2.780828
                memory = 3.404837

Iterations = 21
Final Relative Residual Norm = 3.421896e-09

# Output file: benchmark_ij.out.15
     Complexity:    grid = 1.363215
                operator = 2.858849
                memory = 3.484214

Iterations = 22
Final Relative Residual Norm = 5.645705e-09

# Output file: benchmark_ij.out.16
     Complexity:    grid = 1.353517
                operator = 2.783027
                memory = 3.407035

Iterations = 21
Final Relative Residual Norm = 3.301396e-09

# Output file: benchmark_ij.out.17
     Complexity:    grid = 1.015779
                operator = 1.046674
                memory = 1.317909

Iterations = 20
Final Relative Residual Norm = 3.328281e-09

# Output file: benchmark_ij.out.18
     Complexity:    grid = 1.070875
                operator = 1.447982
                memory = 1.989067

Iterations = 20
Final Relative Residual Norm = 3.966823e-09

# Output file: benchmark_ij.out.19
     Complexity:    grid = 1.079926
                operator = 1.533788
                memory = 1.702008

Iterations = 43
Final Relative Residual Norm = 6.701259e-09

# Output file: benchmark_ij.out.20
     Complexity:    grid = 1.082226
                operator = 1.551614
                memory = 2.055232

Iterations = 38
Final Relative Residual Norm = 6.553323e-09

# Output file: benchmark_ij.out.21
     Complexity:    grid = 1.061711
                operator = 1.424330
                memory = 2.083418

Iterations = 26
Final Relative Residual Norm = 9.192336e-09

# Output file: benchmark_ij.out.22
     Complexity:    grid = 1.354713
                operator = 2.779966
                memory = 3.404837

Iterations = 12
Final Relative Residual Norm = 9.479329e-09

# Output file: benchmark_ij.out.23
     Complexity:    grid = 1.354713
                operator = 2.779966
                memory = 3.404837

Iterations = 13
Final Relative Residual Norm = 5.649324e-09

# Output file: benchmark_ij.out.24
     Complexity:    grid = 1.354713
                operator = 2.779966
                memory = 3.404837

Iterations = 14
<<<<<<< HEAD
Final Relative Residual Norm = 2.872311e-09
=======
Final Relative Residual Norm = 2.029943e-09
>>>>>>> 298a5bf8

# Output file: benchmark_ij.out.25
     Complexity:    grid = 1.354713
                operator = 2.779966
                memory = 3.404837

Iterations = 15
<<<<<<< HEAD
Final Relative Residual Norm = 8.920405e-09
=======
Final Relative Residual Norm = 4.096949e-09
>>>>>>> 298a5bf8
<|MERGE_RESOLUTION|>--- conflicted
+++ resolved
@@ -1,207 +1,199 @@
 # Output file: benchmark_ij.out.1
-     Complexity:    grid = 1.386675
-                operator = 2.320880
-                memory = 2.744642
+     Complexity:    grid = 1.386649
+                operator = 2.320634
+                memory = 2.744378
 
-Iterations = 56
-Final Relative Residual Norm = 8.307127e-09
+Iterations = 55
+Final Relative Residual Norm = 6.484581e-09
 
 # Output file: benchmark_ij.out.2
-     Complexity:    grid = 1.387055
-                operator = 2.317302
-                memory = 2.741383
+     Complexity:    grid = 1.387152
+                operator = 2.318410
+                memory = 2.742617
+
+Iterations = 46
+Final Relative Residual Norm = 9.335039e-09
+
+# Output file: benchmark_ij.out.3
+     Complexity:    grid = 1.233925
+                operator = 1.239467
+                memory = 1.468435
+
+Iterations = 95
+Final Relative Residual Norm = 8.196795e-09
+
+# Output file: benchmark_ij.out.4
+     Complexity:    grid = 1.364067
+                operator = 2.854307
+                memory = 3.480490
+
+Iterations = 20
+Final Relative Residual Norm = 9.275958e-09
+
+# Output file: benchmark_ij.out.5
+     Complexity:    grid = 1.091834
+                operator = 1.219701
+                memory = 1.372815
+
+Iterations = 18
+Final Relative Residual Norm = 6.267546e-09
+
+# Output file: benchmark_ij.out.6
+     Complexity:    grid = 1.233896
+                operator = 1.239445
+                memory = 1.468432
+
+Iterations = 83
+Final Relative Residual Norm = 9.286040e-09
+
+# Output file: benchmark_ij.out.7
+     Complexity:    grid = 1.223603
+                operator = 1.527055
+                memory = 1.986783
+
+Iterations = 20
+Final Relative Residual Norm = 4.924724e-09
+
+# Output file: benchmark_ij.out.8
+     Complexity:    grid = 1.386639
+                operator = 2.320486
+                memory = 2.744220
+
+Iterations = 55
+Final Relative Residual Norm = 7.251071e-09
+
+# Output file: benchmark_ij.out.9
+     Complexity:    grid = 1.387179
+                operator = 2.318821
+                memory = 2.743068
 
 Iterations = 47
-Final Relative Residual Norm = 6.442666e-09
+Final Relative Residual Norm = 7.023190e-09
 
-# Output file: benchmark_ij.out.3
-     Complexity:    grid = 1.233928
-                operator = 1.239456
-                memory = 1.468423
+# Output file: benchmark_ij.out.10
+     Complexity:    grid = 1.233938
+                operator = 1.239489
+                memory = 1.468465
 
-Iterations = 91
-Final Relative Residual Norm = 8.690762e-09
+Iterations = 92
+Final Relative Residual Norm = 8.685381e-09
 
-# Output file: benchmark_ij.out.4
-     Complexity:    grid = 1.364012
-                operator = 2.855853
-                memory = 3.482026
+# Output file: benchmark_ij.out.11
+     Complexity:    grid = 1.364067
+                operator = 2.854307
+                memory = 3.480490
+
+Iterations = 20
+Final Relative Residual Norm = 9.275958e-09
+
+# Output file: benchmark_ij.out.12
+     Complexity:    grid = 1.091834
+                operator = 1.219701
+                memory = 1.372815
+
+Iterations = 18
+Final Relative Residual Norm = 6.267546e-09
+
+# Output file: benchmark_ij.out.13
+     Complexity:    grid = 1.233897
+                operator = 1.239450
+                memory = 1.468443
+
+Iterations = 89
+Final Relative Residual Norm = 8.220140e-09
+
+# Output file: benchmark_ij.out.14
+     Complexity:    grid = 1.353606
+                operator = 2.781146
+                memory = 3.405167
 
 Iterations = 21
-Final Relative Residual Norm = 4.058213e-09
+Final Relative Residual Norm = 4.177001e-09
 
-# Output file: benchmark_ij.out.5
-     Complexity:    grid = 1.091824
-                operator = 1.219624
-                memory = 1.372738
+# Output file: benchmark_ij.out.15
+     Complexity:    grid = 1.363229
+                operator = 2.857226
+                memory = 3.482593
 
-Iterations = 18
-Final Relative Residual Norm = 7.323212e-09
+Iterations = 22
+Final Relative Residual Norm = 4.909359e-09
 
-# Output file: benchmark_ij.out.6
-     Complexity:    grid = 1.233919
-                operator = 1.239480
-                memory = 1.468487
+# Output file: benchmark_ij.out.16
+     Complexity:    grid = 1.353623
+                operator = 2.783527
+                memory = 3.407551
 
-Iterations = 86
-Final Relative Residual Norm = 8.703512e-09
+Iterations = 21
+Final Relative Residual Norm = 3.088404e-09
 
-# Output file: benchmark_ij.out.7
-     Complexity:    grid = 1.223590
-                operator = 1.527021
-                memory = 1.986749
+# Output file: benchmark_ij.out.17
+     Complexity:    grid = 1.015743
+                operator = 1.046509
+                memory = 1.317298
 
 Iterations = 20
-Final Relative Residual Norm = 6.987022e-09
+Final Relative Residual Norm = 3.565365e-09
 
-# Output file: benchmark_ij.out.8
-     Complexity:    grid = 1.386664
-                operator = 2.320762
-                memory = 2.744512
-
-Iterations = 55
-Final Relative Residual Norm = 8.845940e-09
-
-# Output file: benchmark_ij.out.9
-     Complexity:    grid = 1.387055
-                operator = 2.317302
-                memory = 2.741383
-
-Iterations = 47
-Final Relative Residual Norm = 6.443110e-09
-
-# Output file: benchmark_ij.out.10
-     Complexity:    grid = 1.233928
-                operator = 1.239458
-                memory = 1.468426
-
-Iterations = 93
-Final Relative Residual Norm = 7.570811e-09
-
-# Output file: benchmark_ij.out.11
-     Complexity:    grid = 1.364012
-                operator = 2.855853
-                memory = 3.482026
-
-Iterations = 21
-Final Relative Residual Norm = 4.058213e-09
-
-# Output file: benchmark_ij.out.12
-     Complexity:    grid = 1.091824
-                operator = 1.219624
-                memory = 1.372738
-
-Iterations = 18
-Final Relative Residual Norm = 7.323212e-09
-
-# Output file: benchmark_ij.out.13
-     Complexity:    grid = 1.233919
-                operator = 1.239480
-                memory = 1.468487
-
-Iterations = 86
-Final Relative Residual Norm = 8.703480e-09
-
-# Output file: benchmark_ij.out.14
-     Complexity:    grid = 1.353519
-                operator = 2.780828
-                memory = 3.404837
-
-Iterations = 21
-Final Relative Residual Norm = 3.421896e-09
-
-# Output file: benchmark_ij.out.15
-     Complexity:    grid = 1.363215
-                operator = 2.858849
-                memory = 3.484214
-
-Iterations = 22
-Final Relative Residual Norm = 5.645705e-09
-
-# Output file: benchmark_ij.out.16
-     Complexity:    grid = 1.353517
-                operator = 2.783027
-                memory = 3.407035
-
-Iterations = 21
-Final Relative Residual Norm = 3.301396e-09
-
-# Output file: benchmark_ij.out.17
-     Complexity:    grid = 1.015779
-                operator = 1.046674
-                memory = 1.317909
+# Output file: benchmark_ij.out.18
+     Complexity:    grid = 1.070874
+                operator = 1.447982
+                memory = 1.989267
 
 Iterations = 20
-Final Relative Residual Norm = 3.328281e-09
-
-# Output file: benchmark_ij.out.18
-     Complexity:    grid = 1.070875
-                operator = 1.447982
-                memory = 1.989067
-
-Iterations = 20
-Final Relative Residual Norm = 3.966823e-09
+Final Relative Residual Norm = 4.577378e-09
 
 # Output file: benchmark_ij.out.19
-     Complexity:    grid = 1.079926
-                operator = 1.533788
-                memory = 1.702008
+     Complexity:    grid = 1.079925
+                operator = 1.533859
+                memory = 1.702063
 
 Iterations = 43
-Final Relative Residual Norm = 6.701259e-09
+Final Relative Residual Norm = 7.357349e-09
 
 # Output file: benchmark_ij.out.20
-     Complexity:    grid = 1.082226
-                operator = 1.551614
-                memory = 2.055232
+     Complexity:    grid = 1.082143
+                operator = 1.550695
+                memory = 2.054228
 
 Iterations = 38
-Final Relative Residual Norm = 6.553323e-09
+Final Relative Residual Norm = 4.442653e-09
 
 # Output file: benchmark_ij.out.21
-     Complexity:    grid = 1.061711
-                operator = 1.424330
-                memory = 2.083418
+     Complexity:    grid = 1.061689
+                operator = 1.423968
+                memory = 2.082936
 
-Iterations = 26
-Final Relative Residual Norm = 9.192336e-09
+Iterations = 27
+Final Relative Residual Norm = 4.843940e-09
 
 # Output file: benchmark_ij.out.22
-     Complexity:    grid = 1.354713
-                operator = 2.779966
-                memory = 3.404837
+     Complexity:    grid = 1.354681
+                operator = 2.778781
+                memory = 3.403651
 
 Iterations = 12
-Final Relative Residual Norm = 9.479329e-09
+Final Relative Residual Norm = 9.271435e-09
 
 # Output file: benchmark_ij.out.23
-     Complexity:    grid = 1.354713
-                operator = 2.779966
-                memory = 3.404837
+     Complexity:    grid = 1.354681
+                operator = 2.778781
+                memory = 3.403651
 
 Iterations = 13
-Final Relative Residual Norm = 5.649324e-09
+Final Relative Residual Norm = 5.974908e-09
 
 # Output file: benchmark_ij.out.24
-     Complexity:    grid = 1.354713
-                operator = 2.779966
-                memory = 3.404837
+     Complexity:    grid = 1.354681
+                operator = 2.778781
+                memory = 3.403651
 
 Iterations = 14
-<<<<<<< HEAD
-Final Relative Residual Norm = 2.872311e-09
-=======
 Final Relative Residual Norm = 2.029943e-09
->>>>>>> 298a5bf8
 
 # Output file: benchmark_ij.out.25
-     Complexity:    grid = 1.354713
-                operator = 2.779966
-                memory = 3.404837
+     Complexity:    grid = 1.354681
+                operator = 2.778781
+                memory = 3.403651
 
 Iterations = 15
-<<<<<<< HEAD
-Final Relative Residual Norm = 8.920405e-09
-=======
 Final Relative Residual Norm = 4.096949e-09
->>>>>>> 298a5bf8
