/******************************************************************************
 * Copyright 1998-2019 Lawrence Livermore National Security, LLC and other
 * HYPRE Project Developers. See the top-level COPYRIGHT file for details.
 *
 * SPDX-License-Identifier: (Apache-2.0 OR MIT)
 ******************************************************************************/

#include <stdlib.h>
#include <stdio.h>
#include <math.h>

#include "_hypre_utilities.h"
#include "HYPRE_sstruct_ls.h"
#include "HYPRE_krylov.h"
#include "_hypre_sstruct_mv.h"
#include "_hypre_sstruct_ls.h"

#define DEBUG 0

/*--------------------------------------------------------------------------
 * Data structures
 *--------------------------------------------------------------------------*/

char infile_default[50] = "sstruct.in.default";

typedef HYPRE_Int Index[3];
typedef HYPRE_Int ProblemIndex[9];

typedef struct
{
   /* for GridSetExtents */
   HYPRE_Int                    nboxes;
   ProblemIndex          *ilowers;
   ProblemIndex          *iuppers;
   HYPRE_Int                   *boxsizes;
   HYPRE_Int                    max_boxsize;

   /* for GridSetVariables */
   HYPRE_Int                    nvars;
   HYPRE_SStructVariable *vartypes;

   /* for GridAddVariables */
   HYPRE_Int                    add_nvars;
   ProblemIndex          *add_indexes;
   HYPRE_SStructVariable *add_vartypes;

   /* for GridSetNeighborBox */
   HYPRE_Int                    glue_nboxes;
   ProblemIndex          *glue_ilowers;
   ProblemIndex          *glue_iuppers;
   HYPRE_Int                   *glue_nbor_parts;
   ProblemIndex          *glue_nbor_ilowers;
   ProblemIndex          *glue_nbor_iuppers;
   Index                 *glue_index_maps;

   /* for GraphSetStencil */
   HYPRE_Int                   *stencil_num;

   /* for GraphAddEntries */
   HYPRE_Int                    graph_nentries;
   ProblemIndex          *graph_ilowers;
   ProblemIndex          *graph_iuppers;
   Index                 *graph_strides;
   HYPRE_Int                   *graph_vars;
   HYPRE_Int                   *graph_to_parts;
   ProblemIndex          *graph_to_ilowers;
   ProblemIndex          *graph_to_iuppers;
   Index                 *graph_to_strides;
   HYPRE_Int                   *graph_to_vars;
   Index                 *graph_index_maps;
   Index                 *graph_index_signs;
   HYPRE_Int                   *graph_entries;
   HYPRE_Real            *graph_values;
   HYPRE_Int                   *graph_boxsizes;

   HYPRE_Int                    matrix_nentries;
   ProblemIndex          *matrix_ilowers;
   ProblemIndex          *matrix_iuppers;
   Index                 *matrix_strides;
   HYPRE_Int                   *matrix_vars;
   HYPRE_Int                   *matrix_entries;
   HYPRE_Real            *matrix_values;

   Index                  periodic;

} ProblemPartData;

typedef struct
{
   HYPRE_Int              ndim;
   HYPRE_Int              nparts;
   ProblemPartData *pdata;
   HYPRE_Int              max_boxsize;

   HYPRE_Int              nstencils;
   HYPRE_Int             *stencil_sizes;
   Index          **stencil_offsets;
   HYPRE_Int            **stencil_vars;
   HYPRE_Real     **stencil_values;

   HYPRE_Int              symmetric_nentries;
   HYPRE_Int             *symmetric_parts;
   HYPRE_Int             *symmetric_vars;
   HYPRE_Int             *symmetric_to_vars;
   HYPRE_Int             *symmetric_booleans;

   HYPRE_Int              ns_symmetric;

   Index            rfactor;

   HYPRE_Int              npools;
   HYPRE_Int             *pools;   /* array of size nparts */

} ProblemData;

/*--------------------------------------------------------------------------
 * Read routines
 *--------------------------------------------------------------------------*/

HYPRE_Int
SScanIntArray( char  *sdata_ptr,
               char **sdata_ptr_ptr,
               HYPRE_Int    size,
               HYPRE_Int   *array )
{
   HYPRE_Int i;

   sdata_ptr += strspn(sdata_ptr, " \t\n[");
   for (i = 0; i < size; i++)
   {
      array[i] = strtol(sdata_ptr, &sdata_ptr, 10);
   }
   sdata_ptr += strcspn(sdata_ptr, "]") + 1;

   *sdata_ptr_ptr = sdata_ptr;
   return 0;
}

HYPRE_Int
SScanProblemIndex( char          *sdata_ptr,
                   char         **sdata_ptr_ptr,
                   HYPRE_Int            ndim,
                   ProblemIndex   index )
{
   HYPRE_Int  i;
   char sign[3];

   /* initialize index array */
   for (i = 0; i < 9; i++)
   {
      index[i]   = 0;
   }

   sdata_ptr += strspn(sdata_ptr, " \t\n(");
   switch (ndim)
   {
      case 1:
      hypre_sscanf(sdata_ptr, "%d%c",
             &index[0], &sign[0]);
      break;

      case 2:
      hypre_sscanf(sdata_ptr, "%d%c%d%c",
             &index[0], &sign[0], &index[1], &sign[1]);
      break;

      case 3:
      hypre_sscanf(sdata_ptr, "%d%c%d%c%d%c",
             &index[0], &sign[0], &index[1], &sign[1], &index[2], &sign[2]);
      break;
   }
   sdata_ptr += strcspn(sdata_ptr, ":)");
   if ( *sdata_ptr == ':' )
   {
      /* read in optional shift */
      sdata_ptr += 1;
      switch (ndim)
      {
         case 1:
            hypre_sscanf(sdata_ptr, "%d", &index[6]);
            break;

         case 2:
            hypre_sscanf(sdata_ptr, "%d%d", &index[6], &index[7]);
            break;

         case 3:
            hypre_sscanf(sdata_ptr, "%d%d%d", &index[6], &index[7], &index[8]);
            break;
      }
      /* pre-shift the index */
      for (i = 0; i < ndim; i++)
      {
         index[i] += index[i+6];
      }
   }
   sdata_ptr += strcspn(sdata_ptr, ")") + 1;

   for (i = 0; i < ndim; i++)
   {
      if (sign[i] == '+')
      {
         index[i+3] = 1;
      }
   }

   *sdata_ptr_ptr = sdata_ptr;
   return 0;
}

HYPRE_Int
ReadData( char         *filename,
          ProblemData  *data_ptr )
{
   ProblemData        data;
   ProblemPartData    pdata;

   HYPRE_Int                myid;
   FILE              *file;

   char              *sdata = NULL;
   char              *sdata_line;
   char              *sdata_ptr;
   HYPRE_Int                sdata_size;
   HYPRE_Int                size;
   HYPRE_Int                memchunk = 10000;
   HYPRE_Int                maxline  = 250;

   char               key[250];

   HYPRE_Int                part, var, entry, s, i, il, iu;

   /*-----------------------------------------------------------
    * Read data file from process 0, then broadcast
    *-----------------------------------------------------------*/

   hypre_MPI_Comm_rank(hypre_MPI_COMM_WORLD, &myid);

   if (myid == 0)
   {
      if ((file = fopen(filename, "r")) == NULL)
      {
         hypre_printf("Error: can't open input file %s\n", filename);
         exit(1);
      }

      /* allocate initial space, and read first input line */
      sdata_size = 0;
      sdata = hypre_TAlloc(char,  memchunk, HYPRE_MEMORY_HOST);
      sdata_line = fgets(sdata, maxline, file);

      s= 0;
      while (sdata_line != NULL)
      {
         sdata_size += strlen(sdata_line) + 1;

         /* allocate more space, if necessary */
         if ((sdata_size + maxline) > s)
         {
            sdata = hypre_TReAlloc(sdata,  char,  (sdata_size + memchunk), HYPRE_MEMORY_HOST);
            s= sdata_size + memchunk;
         }

         /* read the next input line */
         sdata_line = fgets((sdata + sdata_size), maxline, file);
      }
   }

   /* broadcast the data size */
   hypre_MPI_Bcast(&sdata_size, 1, HYPRE_MPI_INT, 0, hypre_MPI_COMM_WORLD);

   /* broadcast the data */
   sdata = hypre_TReAlloc(sdata,  char,  sdata_size, HYPRE_MEMORY_HOST);
   hypre_MPI_Bcast(sdata, sdata_size, hypre_MPI_CHAR, 0, hypre_MPI_COMM_WORLD);

   /*-----------------------------------------------------------
    * Parse the data and fill ProblemData structure
    *-----------------------------------------------------------*/

   data.max_boxsize = 0;
   data.symmetric_nentries = 0;
   data.symmetric_parts    = NULL;
   data.symmetric_vars     = NULL;
   data.symmetric_to_vars  = NULL;
   data.symmetric_booleans = NULL;
   data.ns_symmetric = 0;

   sdata_line = sdata;
   while (sdata_line < (sdata + sdata_size))
   {
      sdata_ptr = sdata_line;

      if ( ( hypre_sscanf(sdata_ptr, "%s", key) > 0 ) && ( sdata_ptr[0] != '#' ) )
      {
         sdata_ptr += strcspn(sdata_ptr, " \t\n");

         if ( strcmp(key, "GridCreate:") == 0 )
         {
            data.ndim = strtol(sdata_ptr, &sdata_ptr, 10);
            data.nparts = strtol(sdata_ptr, &sdata_ptr, 10);
            data.pdata = hypre_CTAlloc(ProblemPartData,  data.nparts, HYPRE_MEMORY_HOST);
         }
         else if ( strcmp(key, "GridSetExtents:") == 0 )
         {
            part = strtol(sdata_ptr, &sdata_ptr, 10);
            pdata = data.pdata[part];
            if ((pdata.nboxes % 10) == 0)
            {
               size = pdata.nboxes + 10;
               pdata.ilowers =
                  hypre_TReAlloc(pdata.ilowers,  ProblemIndex,  size, HYPRE_MEMORY_HOST);
               pdata.iuppers =
                  hypre_TReAlloc(pdata.iuppers,  ProblemIndex,  size, HYPRE_MEMORY_HOST);
               pdata.boxsizes =
                  hypre_TReAlloc(pdata.boxsizes,  HYPRE_Int,  size, HYPRE_MEMORY_HOST);
            }
            SScanProblemIndex(sdata_ptr, &sdata_ptr, data.ndim,
                              pdata.ilowers[pdata.nboxes]);
            SScanProblemIndex(sdata_ptr, &sdata_ptr, data.ndim,
                              pdata.iuppers[pdata.nboxes]);
            /* check use of +- in GridSetExtents */
            il = 1;
            iu = 1;
            for (i = 0; i < data.ndim; i++)
            {
               il *= pdata.ilowers[pdata.nboxes][i+3];
               iu *= pdata.iuppers[pdata.nboxes][i+3];
            }
            if ( (il != 0) || (iu != 1) )
            {
               hypre_printf("Error: Invalid use of `+-' in GridSetExtents\n");
               exit(1);
            }
            pdata.boxsizes[pdata.nboxes] = 1;
            for (i = 0; i < 3; i++)
            {
               pdata.boxsizes[pdata.nboxes] *=
                  (pdata.iuppers[pdata.nboxes][i] -
                   pdata.ilowers[pdata.nboxes][i] + 2);
            }
            pdata.max_boxsize =
               hypre_max(pdata.max_boxsize, pdata.boxsizes[pdata.nboxes]);
            pdata.nboxes++;
            data.pdata[part] = pdata;
         }
         else if ( strcmp(key, "GridSetVariables:") == 0 )
         {
            part = strtol(sdata_ptr, &sdata_ptr, 10);
            pdata = data.pdata[part];
            pdata.nvars = strtol(sdata_ptr, &sdata_ptr, 10);
            pdata.vartypes = hypre_CTAlloc(HYPRE_SStructVariable,  pdata.nvars, HYPRE_MEMORY_HOST);
            SScanIntArray(sdata_ptr, &sdata_ptr,
                          pdata.nvars, (HYPRE_Int *) pdata.vartypes);
            data.pdata[part] = pdata;
         }
         else if ( strcmp(key, "GridAddVariables:") == 0 )
         {
            /* TODO */
            hypre_printf("GridAddVariables not yet implemented!\n");
            exit(1);
         }
         else if ( strcmp(key, "GridSetNeighborBox:") == 0 )
         {
            part = strtol(sdata_ptr, &sdata_ptr, 10);
            pdata = data.pdata[part];
            if ((pdata.glue_nboxes % 10) == 0)
            {
               size = pdata.glue_nboxes + 10;
               pdata.glue_ilowers =
                  hypre_TReAlloc(pdata.glue_ilowers,  ProblemIndex,  size, HYPRE_MEMORY_HOST);
               pdata.glue_iuppers =
                  hypre_TReAlloc(pdata.glue_iuppers,  ProblemIndex,  size, HYPRE_MEMORY_HOST);
               pdata.glue_nbor_parts =
                  hypre_TReAlloc(pdata.glue_nbor_parts,  HYPRE_Int,  size, HYPRE_MEMORY_HOST);
               pdata.glue_nbor_ilowers =
                  hypre_TReAlloc(pdata.glue_nbor_ilowers,  ProblemIndex,  size, HYPRE_MEMORY_HOST);
               pdata.glue_nbor_iuppers =
                  hypre_TReAlloc(pdata.glue_nbor_iuppers,  ProblemIndex,  size, HYPRE_MEMORY_HOST);
               pdata.glue_index_maps =
                  hypre_TReAlloc(pdata.glue_index_maps,  Index,  size, HYPRE_MEMORY_HOST);
            }
            SScanProblemIndex(sdata_ptr, &sdata_ptr, data.ndim,
                              pdata.glue_ilowers[pdata.glue_nboxes]);
            SScanProblemIndex(sdata_ptr, &sdata_ptr, data.ndim,
                              pdata.glue_iuppers[pdata.glue_nboxes]);
            pdata.glue_nbor_parts[pdata.glue_nboxes] =
               strtol(sdata_ptr, &sdata_ptr, 10);
            SScanProblemIndex(sdata_ptr, &sdata_ptr, data.ndim,
                              pdata.glue_nbor_ilowers[pdata.glue_nboxes]);
            SScanProblemIndex(sdata_ptr, &sdata_ptr, data.ndim,
                              pdata.glue_nbor_iuppers[pdata.glue_nboxes]);
            SScanIntArray(sdata_ptr, &sdata_ptr, data.ndim,
                          pdata.glue_index_maps[pdata.glue_nboxes]);
            for (i = data.ndim; i < 3; i++)
            {
               pdata.glue_index_maps[pdata.glue_nboxes][i] = i;
            }
            pdata.glue_nboxes++;
            data.pdata[part] = pdata;
         }
         else if ( strcmp(key, "GridSetPeriodic:") == 0 )
         {
            part = strtol(sdata_ptr, &sdata_ptr, 10);
            pdata = data.pdata[part];
            SScanIntArray(sdata_ptr, &sdata_ptr, data.ndim, pdata.periodic);
            for (i = data.ndim; i < 3; i++)
            {
               pdata.periodic[i] = 0;
            }
            data.pdata[part] = pdata;
         }
         else if ( strcmp(key, "StencilCreate:") == 0 )
         {
            data.nstencils = strtol(sdata_ptr, &sdata_ptr, 10);
            data.stencil_sizes   = hypre_CTAlloc(HYPRE_Int,  data.nstencils, HYPRE_MEMORY_HOST);
            data.stencil_offsets = hypre_CTAlloc(Index *,  data.nstencils, HYPRE_MEMORY_HOST);
            data.stencil_vars    = hypre_CTAlloc(HYPRE_Int *,  data.nstencils, HYPRE_MEMORY_HOST);
            data.stencil_values  = hypre_CTAlloc(HYPRE_Real *,  data.nstencils, HYPRE_MEMORY_HOST);
            SScanIntArray(sdata_ptr, &sdata_ptr,
                          data.nstencils, data.stencil_sizes);
            for (s = 0; s < data.nstencils; s++)
            {
               data.stencil_offsets[s] =
                  hypre_CTAlloc(Index,  data.stencil_sizes[s], HYPRE_MEMORY_HOST);
               data.stencil_vars[s] =
                  hypre_CTAlloc(HYPRE_Int,  data.stencil_sizes[s], HYPRE_MEMORY_HOST);
               data.stencil_values[s] =
                  hypre_CTAlloc(HYPRE_Real,  data.stencil_sizes[s], HYPRE_MEMORY_HOST);
            }
         }
         else if ( strcmp(key, "StencilSetEntry:") == 0 )
         {
            s = strtol(sdata_ptr, &sdata_ptr, 10);
            entry = strtol(sdata_ptr, &sdata_ptr, 10);
            SScanIntArray(sdata_ptr, &sdata_ptr,
                          data.ndim, data.stencil_offsets[s][entry]);
            for (i = data.ndim; i < 3; i++)
            {
               data.stencil_offsets[s][entry][i] = 0;
            }
            data.stencil_vars[s][entry] = strtol(sdata_ptr, &sdata_ptr, 10);
            data.stencil_values[s][entry] = strtod(sdata_ptr, &sdata_ptr);
         }
         else if ( strcmp(key, "GraphSetStencil:") == 0 )
         {
            part = strtol(sdata_ptr, &sdata_ptr, 10);
            var = strtol(sdata_ptr, &sdata_ptr, 10);
            s = strtol(sdata_ptr, &sdata_ptr, 10);
            pdata = data.pdata[part];
            if (pdata.stencil_num == NULL)
            {
               pdata.stencil_num = hypre_CTAlloc(HYPRE_Int,  pdata.nvars, HYPRE_MEMORY_HOST);
            }
            pdata.stencil_num[var] = s;
            data.pdata[part] = pdata;
         }
         else if ( strcmp(key, "GraphAddEntries:") == 0 )
         {
            part = strtol(sdata_ptr, &sdata_ptr, 10);
            pdata = data.pdata[part];
            if ((pdata.graph_nentries % 10) == 0)
            {
               size = pdata.graph_nentries + 10;
               pdata.graph_ilowers =
                  hypre_TReAlloc(pdata.graph_ilowers,  ProblemIndex,  size, HYPRE_MEMORY_HOST);
               pdata.graph_iuppers =
                  hypre_TReAlloc(pdata.graph_iuppers,  ProblemIndex,  size, HYPRE_MEMORY_HOST);
               pdata.graph_strides =
                  hypre_TReAlloc(pdata.graph_strides,  Index,  size, HYPRE_MEMORY_HOST);
               pdata.graph_vars =
                  hypre_TReAlloc(pdata.graph_vars,  HYPRE_Int,  size, HYPRE_MEMORY_HOST);
               pdata.graph_to_parts =
                  hypre_TReAlloc(pdata.graph_to_parts,  HYPRE_Int,  size, HYPRE_MEMORY_HOST);
               pdata.graph_to_ilowers =
                  hypre_TReAlloc(pdata.graph_to_ilowers,  ProblemIndex,  size, HYPRE_MEMORY_HOST);
               pdata.graph_to_iuppers =
                  hypre_TReAlloc(pdata.graph_to_iuppers,  ProblemIndex,  size, HYPRE_MEMORY_HOST);
               pdata.graph_to_strides =
                  hypre_TReAlloc(pdata.graph_to_strides,  Index,  size, HYPRE_MEMORY_HOST);
               pdata.graph_to_vars =
                  hypre_TReAlloc(pdata.graph_to_vars,  HYPRE_Int,  size, HYPRE_MEMORY_HOST);
               pdata.graph_index_maps =
                  hypre_TReAlloc(pdata.graph_index_maps,  Index,  size, HYPRE_MEMORY_HOST);
               pdata.graph_index_signs =
                  hypre_TReAlloc(pdata.graph_index_signs,  Index,  size, HYPRE_MEMORY_HOST);
               pdata.graph_entries =
                  hypre_TReAlloc(pdata.graph_entries,  HYPRE_Int,  size, HYPRE_MEMORY_HOST);
               pdata.graph_values =
                  hypre_TReAlloc(pdata.graph_values,  HYPRE_Real,  size, HYPRE_MEMORY_HOST);
               pdata.graph_boxsizes =
                  hypre_TReAlloc(pdata.graph_boxsizes,  HYPRE_Int,  size, HYPRE_MEMORY_HOST);
            }
            SScanProblemIndex(sdata_ptr, &sdata_ptr, data.ndim,
                              pdata.graph_ilowers[pdata.graph_nentries]);
            SScanProblemIndex(sdata_ptr, &sdata_ptr, data.ndim,
                              pdata.graph_iuppers[pdata.graph_nentries]);
            SScanIntArray(sdata_ptr, &sdata_ptr, data.ndim,
                          pdata.graph_strides[pdata.graph_nentries]);
            for (i = data.ndim; i < 3; i++)
            {
               pdata.graph_strides[pdata.graph_nentries][i] = 1;
            }
            pdata.graph_vars[pdata.graph_nentries] =
               strtol(sdata_ptr, &sdata_ptr, 10);
            pdata.graph_to_parts[pdata.graph_nentries] =
               strtol(sdata_ptr, &sdata_ptr, 10);
            SScanProblemIndex(sdata_ptr, &sdata_ptr, data.ndim,
                              pdata.graph_to_ilowers[pdata.graph_nentries]);
            SScanProblemIndex(sdata_ptr, &sdata_ptr, data.ndim,
                              pdata.graph_to_iuppers[pdata.graph_nentries]);
            SScanIntArray(sdata_ptr, &sdata_ptr, data.ndim,
                          pdata.graph_to_strides[pdata.graph_nentries]);
            for (i = data.ndim; i < 3; i++)
            {
               pdata.graph_to_strides[pdata.graph_nentries][i] = 1;
            }
            pdata.graph_to_vars[pdata.graph_nentries] =
               strtol(sdata_ptr, &sdata_ptr, 10);
            SScanIntArray(sdata_ptr, &sdata_ptr, data.ndim,
                          pdata.graph_index_maps[pdata.graph_nentries]);
            for (i = data.ndim; i < 3; i++)
            {
               pdata.graph_index_maps[pdata.graph_nentries][i] = i;
            }
            for (i = 0; i < 3; i++)
            {
               pdata.graph_index_signs[pdata.graph_nentries][i] = 1;
               if ( pdata.graph_to_iuppers[pdata.graph_nentries][i] <
                    pdata.graph_to_ilowers[pdata.graph_nentries][i] )
               {
                  pdata.graph_index_signs[pdata.graph_nentries][i] = -1;
               }
            }
            pdata.graph_entries[pdata.graph_nentries] =
               strtol(sdata_ptr, &sdata_ptr, 10);
            pdata.graph_values[pdata.graph_nentries] =
               strtod(sdata_ptr, &sdata_ptr);
            pdata.graph_boxsizes[pdata.graph_nentries] = 1;
            for (i = 0; i < 3; i++)
            {
               pdata.graph_boxsizes[pdata.graph_nentries] *=
                  (pdata.graph_iuppers[pdata.graph_nentries][i] -
                   pdata.graph_ilowers[pdata.graph_nentries][i] + 1);
            }
            pdata.graph_nentries++;
            data.pdata[part] = pdata;
         }
         else if ( strcmp(key, "MatrixSetSymmetric:") == 0 )
         {
            if ((data.symmetric_nentries % 10) == 0)
            {
               size = data.symmetric_nentries + 10;
               data.symmetric_parts =
                  hypre_TReAlloc(data.symmetric_parts,  HYPRE_Int,  size, HYPRE_MEMORY_HOST);
               data.symmetric_vars =
                  hypre_TReAlloc(data.symmetric_vars,  HYPRE_Int,  size, HYPRE_MEMORY_HOST);
               data.symmetric_to_vars =
                  hypre_TReAlloc(data.symmetric_to_vars,  HYPRE_Int,  size, HYPRE_MEMORY_HOST);
               data.symmetric_booleans =
                  hypre_TReAlloc(data.symmetric_booleans,  HYPRE_Int,  size, HYPRE_MEMORY_HOST);
            }
            data.symmetric_parts[data.symmetric_nentries] =
               strtol(sdata_ptr, &sdata_ptr, 10);
            data.symmetric_vars[data.symmetric_nentries] =
               strtol(sdata_ptr, &sdata_ptr, 10);
            data.symmetric_to_vars[data.symmetric_nentries] =
               strtol(sdata_ptr, &sdata_ptr, 10);
            data.symmetric_booleans[data.symmetric_nentries] =
               strtol(sdata_ptr, &sdata_ptr, 10);
            data.symmetric_nentries++;
         }
         else if ( strcmp(key, "MatrixSetNSSymmetric:") == 0 )
         {
            data.ns_symmetric = strtol(sdata_ptr, &sdata_ptr, 10);
         }
         else if ( strcmp(key, "MatrixSetValues:") == 0 )
         {
            part = strtol(sdata_ptr, &sdata_ptr, 10);
            pdata = data.pdata[part];
            if ((pdata.matrix_nentries % 10) == 0)
            {
               size = pdata.matrix_nentries + 10;
               pdata.matrix_ilowers =
                  hypre_TReAlloc(pdata.matrix_ilowers,  ProblemIndex,  size, HYPRE_MEMORY_HOST);
               pdata.matrix_iuppers =
                  hypre_TReAlloc(pdata.matrix_iuppers,  ProblemIndex,  size, HYPRE_MEMORY_HOST);
               pdata.matrix_strides =
                  hypre_TReAlloc(pdata.matrix_strides,  Index,  size, HYPRE_MEMORY_HOST);
               pdata.matrix_vars =
                  hypre_TReAlloc(pdata.matrix_vars,  HYPRE_Int,  size, HYPRE_MEMORY_HOST);
               pdata.matrix_entries =
                  hypre_TReAlloc(pdata.matrix_entries,  HYPRE_Int,  size, HYPRE_MEMORY_HOST);
               pdata.matrix_values =
                  hypre_TReAlloc(pdata.matrix_values,  HYPRE_Real,  size, HYPRE_MEMORY_HOST);
            }
            SScanProblemIndex(sdata_ptr, &sdata_ptr, data.ndim,
                              pdata.matrix_ilowers[pdata.matrix_nentries]);
            SScanProblemIndex(sdata_ptr, &sdata_ptr, data.ndim,
                              pdata.matrix_iuppers[pdata.matrix_nentries]);
            SScanIntArray(sdata_ptr, &sdata_ptr, data.ndim,
                          pdata.matrix_strides[pdata.matrix_nentries]);
            for (i = data.ndim; i < 3; i++)
            {
               pdata.matrix_strides[pdata.matrix_nentries][i] = 1;
            }
            pdata.matrix_vars[pdata.matrix_nentries] =
               strtol(sdata_ptr, &sdata_ptr, 10);
            pdata.matrix_entries[pdata.matrix_nentries] =
               strtol(sdata_ptr, &sdata_ptr, 10);
            pdata.matrix_values[pdata.matrix_nentries] =
               strtod(sdata_ptr, &sdata_ptr);
            pdata.matrix_nentries++;
            data.pdata[part] = pdata;
         }

         else if ( strcmp(key, "rfactor:") == 0 )
         {
            SScanIntArray(sdata_ptr, &sdata_ptr, data.ndim, data.rfactor);
            for (i= data.ndim; i< 3; i++)
            {
               data.rfactor[i]= 1;
            }
         }

         else if ( strcmp(key, "ProcessPoolCreate:") == 0 )
         {
            data.npools = strtol(sdata_ptr, &sdata_ptr, 10);
            data.pools = hypre_CTAlloc(HYPRE_Int,  data.nparts, HYPRE_MEMORY_HOST);
         }
         else if ( strcmp(key, "ProcessPoolSetPart:") == 0 )
         {
            i = strtol(sdata_ptr, &sdata_ptr, 10);
            part = strtol(sdata_ptr, &sdata_ptr, 10);
            data.pools[part] = i;
         }
      }

      sdata_line += strlen(sdata_line) + 1;
   }

   data.max_boxsize = 0;
   for (part = 0; part < data.nparts; part++)
   {
      data.max_boxsize =
         hypre_max(data.max_boxsize, data.pdata[part].max_boxsize);
   }

   hypre_TFree(sdata, HYPRE_MEMORY_HOST);

   *data_ptr = data;
   return 0;
}

/*--------------------------------------------------------------------------
 * Distribute routines
 *--------------------------------------------------------------------------*/

HYPRE_Int
MapProblemIndex( ProblemIndex index,
                 Index        m )
{
   /* un-shift the index */
   index[0] -= index[6];
   index[1] -= index[7];
   index[2] -= index[8];
   /* map the index */
   index[0] = m[0]*index[0] + (m[0]-1)*index[3];
   index[1] = m[1]*index[1] + (m[1]-1)*index[4];
   index[2] = m[2]*index[2] + (m[2]-1)*index[5];
   /* pre-shift the new mapped index */
   index[0] += index[6];
   index[1] += index[7];
   index[2] += index[8];

   return 0;
}

HYPRE_Int
IntersectBoxes( ProblemIndex ilower1,
                ProblemIndex iupper1,
                ProblemIndex ilower2,
                ProblemIndex iupper2,
                ProblemIndex int_ilower,
                ProblemIndex int_iupper )
{
   HYPRE_Int d, size;

   size = 1;
   for (d = 0; d < 3; d++)
   {
      int_ilower[d] = hypre_max(ilower1[d], ilower2[d]);
      int_iupper[d] = hypre_min(iupper1[d], iupper2[d]);
      size *= hypre_max(0, (int_iupper[d] - int_ilower[d] + 1));
   }

   return size;
}

HYPRE_Int
DistributeData( ProblemData   global_data,
                Index        *refine,
                Index        *distribute,
                Index        *block,
                HYPRE_Int           num_procs,
                HYPRE_Int           myid,
                ProblemData  *data_ptr )
{
   ProblemData      data = global_data;
   ProblemPartData  pdata;
   HYPRE_Int             *pool_procs;
   HYPRE_Int              np, pid;
   HYPRE_Int              pool, part, box, entry, p, q, r, i, d, dmap, sign, size;
   Index            m, mmap, n;
   ProblemIndex     int_ilower, int_iupper;

   /* determine first process number in each pool */
   pool_procs = hypre_CTAlloc(HYPRE_Int,  (data.npools+1), HYPRE_MEMORY_HOST);
   for (part = 0; part < data.nparts; part++)
   {
      pool = data.pools[part] + 1;
      np = distribute[part][0] * distribute[part][1] * distribute[part][2];
      pool_procs[pool] = hypre_max(pool_procs[pool], np);

   }
   pool_procs[0] = 0;
   for (pool = 1; pool < (data.npools + 1); pool++)
   {
      pool_procs[pool] = pool_procs[pool - 1] + pool_procs[pool];
   }

   /* check number of processes */
   if (pool_procs[data.npools] != num_procs)
   {
      hypre_printf("Error: Invalid number of processes or process topology \n");
      exit(1);
   }

   /* modify part data */
   for (part = 0; part < data.nparts; part++)
   {
      pdata = data.pdata[part];
      pool  = data.pools[part];
      np  = distribute[part][0] * distribute[part][1] * distribute[part][2];
      pid = myid - pool_procs[pool];

      if ( (pid < 0) || (pid >= np) )
      {
         /* none of this part data lives on this process */
         pdata.nboxes = 0;
         pdata.glue_nboxes = 0;
         pdata.graph_nentries = 0;
         pdata.matrix_nentries = 0;
      }
      else
      {
         /* refine boxes */
         m[0] = refine[part][0];
         m[1] = refine[part][1];
         m[2] = refine[part][2];
         if ( (m[0] * m[1] * m[2]) > 1)
         {
            for (box = 0; box < pdata.nboxes; box++)
            {
               MapProblemIndex(pdata.ilowers[box], m);
               MapProblemIndex(pdata.iuppers[box], m);
            }

            for (entry = 0; entry < pdata.graph_nentries; entry++)
            {
               MapProblemIndex(pdata.graph_ilowers[entry], m);
               MapProblemIndex(pdata.graph_iuppers[entry], m);
               mmap[0] = m[pdata.graph_index_maps[entry][0]];
               mmap[1] = m[pdata.graph_index_maps[entry][1]];
               mmap[2] = m[pdata.graph_index_maps[entry][2]];
               MapProblemIndex(pdata.graph_to_ilowers[entry], mmap);
               MapProblemIndex(pdata.graph_to_iuppers[entry], mmap);
            }
            for (entry = 0; entry < pdata.matrix_nentries; entry++)
            {
               MapProblemIndex(pdata.matrix_ilowers[entry], m);
               MapProblemIndex(pdata.matrix_iuppers[entry], m);
            }
         }

         /* refine and distribute boxes */
         m[0] = distribute[part][0];
         m[1] = distribute[part][1];
         m[2] = distribute[part][2];
         if ( (m[0] * m[1] * m[2]) > 1)
         {
            p = pid % m[0];
            q = ((pid - p) / m[0]) % m[1];
            r = (pid - p - q*m[0]) / (m[0]*m[1]);

            for (box = 0; box < pdata.nboxes; box++)
            {
               n[0] = pdata.iuppers[box][0] - pdata.ilowers[box][0] + 1;
               n[1] = pdata.iuppers[box][1] - pdata.ilowers[box][1] + 1;
               n[2] = pdata.iuppers[box][2] - pdata.ilowers[box][2] + 1;

               MapProblemIndex(pdata.ilowers[box], m);
               MapProblemIndex(pdata.iuppers[box], m);
               pdata.iuppers[box][0] = pdata.ilowers[box][0] + n[0] - 1;
               pdata.iuppers[box][1] = pdata.ilowers[box][1] + n[1] - 1;
               pdata.iuppers[box][2] = pdata.ilowers[box][2] + n[2] - 1;

               pdata.ilowers[box][0] = pdata.ilowers[box][0] + p*n[0];
               pdata.ilowers[box][1] = pdata.ilowers[box][1] + q*n[1];
               pdata.ilowers[box][2] = pdata.ilowers[box][2] + r*n[2];
               pdata.iuppers[box][0] = pdata.iuppers[box][0] + p*n[0];
               pdata.iuppers[box][1] = pdata.iuppers[box][1] + q*n[1];
               pdata.iuppers[box][2] = pdata.iuppers[box][2] + r*n[2];
            }

            i = 0;
            for (entry = 0; entry < pdata.graph_nentries; entry++)
            {
               MapProblemIndex(pdata.graph_ilowers[entry], m);
               MapProblemIndex(pdata.graph_iuppers[entry], m);
               mmap[0] = m[pdata.graph_index_maps[entry][0]];
               mmap[1] = m[pdata.graph_index_maps[entry][1]];
               mmap[2] = m[pdata.graph_index_maps[entry][2]];
               MapProblemIndex(pdata.graph_to_ilowers[entry], mmap);
               MapProblemIndex(pdata.graph_to_iuppers[entry], mmap);

               for (box = 0; box < pdata.nboxes; box++)
               {
                  size = IntersectBoxes(pdata.graph_ilowers[entry],
                                        pdata.graph_iuppers[entry],
                                        pdata.ilowers[box],
                                        pdata.iuppers[box],
                                        int_ilower, int_iupper);
                  if (size > 0)
                  {
                     /* if there is an intersection, it is the only one */
                     for (d = 0; d < 3; d++)
                     {
                        dmap = pdata.graph_index_maps[entry][d];
                        sign = pdata.graph_index_signs[entry][d];
                        pdata.graph_to_iuppers[i][dmap] =
                           pdata.graph_to_ilowers[entry][dmap] + sign *
                           (int_iupper[d] - pdata.graph_ilowers[entry][d]);
                        pdata.graph_to_ilowers[i][dmap] =
                           pdata.graph_to_ilowers[entry][dmap] + sign *
                           (int_ilower[d] - pdata.graph_ilowers[entry][d]);
                        pdata.graph_ilowers[i][d] = int_ilower[d];
                        pdata.graph_iuppers[i][d] = int_iupper[d];
                        pdata.graph_strides[i][d] =
                           pdata.graph_strides[entry][d];
                        pdata.graph_to_strides[i][d] =
                           pdata.graph_to_strides[entry][d];
                        pdata.graph_index_maps[i][d]  = dmap;
                        pdata.graph_index_signs[i][d] = sign;
                     }
                     for (d = 3; d < 9; d++)
                     {
                        pdata.graph_ilowers[i][d] =
                           pdata.graph_ilowers[entry][d];
                        pdata.graph_iuppers[i][d] =
                           pdata.graph_iuppers[entry][d];
                        pdata.graph_to_ilowers[i][d] =
                           pdata.graph_to_ilowers[entry][d];
                        pdata.graph_to_iuppers[i][d] =
                           pdata.graph_to_iuppers[entry][d];
                     }
                     pdata.graph_vars[i]     = pdata.graph_vars[entry];
                     pdata.graph_to_parts[i] = pdata.graph_to_parts[entry];
                     pdata.graph_to_vars[i]  = pdata.graph_to_vars[entry];
                     pdata.graph_entries[i]  = pdata.graph_entries[entry];
                     pdata.graph_values[i]   = pdata.graph_values[entry];
                     i++;
                     break;
                  }
               }
            }
            pdata.graph_nentries = i;

            i = 0;
            for (entry = 0; entry < pdata.matrix_nentries; entry++)
            {
               MapProblemIndex(pdata.matrix_ilowers[entry], m);
               MapProblemIndex(pdata.matrix_iuppers[entry], m);

               for (box = 0; box < pdata.nboxes; box++)
               {
                  size = IntersectBoxes(pdata.matrix_ilowers[entry],
                                        pdata.matrix_iuppers[entry],
                                        pdata.ilowers[box],
                                        pdata.iuppers[box],
                                        int_ilower, int_iupper);
                  if (size > 0)
                  {
                     /* if there is an intersection, it is the only one */
                     for (d = 0; d < 3; d++)
                     {
                        pdata.matrix_ilowers[i][d] = int_ilower[d];
                        pdata.matrix_iuppers[i][d] = int_iupper[d];
                        pdata.matrix_strides[i][d] =
                           pdata.matrix_strides[entry][d];
                     }
                     for (d = 3; d < 9; d++)
                     {
                        pdata.matrix_ilowers[i][d] =
                           pdata.matrix_ilowers[entry][d];
                        pdata.matrix_iuppers[i][d] =
                           pdata.matrix_iuppers[entry][d];
                     }
                     pdata.matrix_vars[i]    = pdata.matrix_vars[entry];
                     pdata.matrix_entries[i]  = pdata.matrix_entries[entry];
                     pdata.matrix_values[i]   = pdata.matrix_values[entry];
                     i++;
                     break;
                  }
               }
            }
            pdata.matrix_nentries = i;
         }

         /* refine and block boxes */
         m[0] = block[part][0];
         m[1] = block[part][1];
         m[2] = block[part][2];
         if ( (m[0] * m[1] * m[2]) > 1)
         {
            pdata.ilowers = hypre_TReAlloc(pdata.ilowers,  ProblemIndex,
                                           m[0]*m[1]*m[2]*pdata.nboxes, HYPRE_MEMORY_HOST);
            pdata.iuppers = hypre_TReAlloc(pdata.iuppers,  ProblemIndex,
                                           m[0]*m[1]*m[2]*pdata.nboxes, HYPRE_MEMORY_HOST);
            pdata.boxsizes = hypre_TReAlloc(pdata.boxsizes,  HYPRE_Int,
                                            m[0]*m[1]*m[2]*pdata.nboxes, HYPRE_MEMORY_HOST);
            for (box = 0; box < pdata.nboxes; box++)
            {
               n[0] = pdata.iuppers[box][0] - pdata.ilowers[box][0] + 1;
               n[1] = pdata.iuppers[box][1] - pdata.ilowers[box][1] + 1;
               n[2] = pdata.iuppers[box][2] - pdata.ilowers[box][2] + 1;

               MapProblemIndex(pdata.ilowers[box], m);

               MapProblemIndex(pdata.iuppers[box], m);
               pdata.iuppers[box][0] = pdata.ilowers[box][0] + n[0] - 1;
               pdata.iuppers[box][1] = pdata.ilowers[box][1] + n[1] - 1;
               pdata.iuppers[box][2] = pdata.ilowers[box][2] + n[2] - 1;

               i = box;
               for (r = 0; r < m[2]; r++)
               {
                  for (q = 0; q < m[1]; q++)
                  {
                     for (p = 0; p < m[0]; p++)
                     {
                        pdata.ilowers[i][0] = pdata.ilowers[box][0] + p*n[0];
                        pdata.ilowers[i][1] = pdata.ilowers[box][1] + q*n[1];
                        pdata.ilowers[i][2] = pdata.ilowers[box][2] + r*n[2];
                        pdata.iuppers[i][0] = pdata.iuppers[box][0] + p*n[0];
                        pdata.iuppers[i][1] = pdata.iuppers[box][1] + q*n[1];
                        pdata.iuppers[i][2] = pdata.iuppers[box][2] + r*n[2];
                        for (d = 3; d < 9; d++)
                        {
                           pdata.ilowers[i][d] = pdata.ilowers[box][d];
                           pdata.iuppers[i][d] = pdata.iuppers[box][d];
                        }
                        i += pdata.nboxes;
                     }
                  }
               }
            }
            pdata.nboxes *= m[0]*m[1]*m[2];

            for (entry = 0; entry < pdata.graph_nentries; entry++)
            {
               MapProblemIndex(pdata.graph_ilowers[entry], m);
               MapProblemIndex(pdata.graph_iuppers[entry], m);
               mmap[0] = m[pdata.graph_index_maps[entry][0]];
               mmap[1] = m[pdata.graph_index_maps[entry][1]];
               mmap[2] = m[pdata.graph_index_maps[entry][2]];
               MapProblemIndex(pdata.graph_to_ilowers[entry], mmap);
               MapProblemIndex(pdata.graph_to_iuppers[entry], mmap);
            }
            for (entry = 0; entry < pdata.matrix_nentries; entry++)
            {
               MapProblemIndex(pdata.matrix_ilowers[entry], m);
               MapProblemIndex(pdata.matrix_iuppers[entry], m);
            }
         }

         /* map remaining ilowers & iuppers */
         m[0] = refine[part][0] * block[part][0] * distribute[part][0];
         m[1] = refine[part][1] * block[part][1] * distribute[part][1];
         m[2] = refine[part][2] * block[part][2] * distribute[part][2];
         if ( (m[0] * m[1] * m[2]) > 1)
         {
            for (box = 0; box < pdata.glue_nboxes; box++)
            {
               MapProblemIndex(pdata.glue_ilowers[box], m);
               MapProblemIndex(pdata.glue_iuppers[box], m);
               mmap[0] = m[pdata.glue_index_maps[box][0]];
               mmap[1] = m[pdata.glue_index_maps[box][1]];
               mmap[2] = m[pdata.glue_index_maps[box][2]];
               MapProblemIndex(pdata.glue_nbor_ilowers[box], mmap);
               MapProblemIndex(pdata.glue_nbor_iuppers[box], mmap);
            }
         }

         /* compute box sizes, etc. */
         pdata.max_boxsize = 0;
         for (box = 0; box < pdata.nboxes; box++)
         {
            pdata.boxsizes[box] = 1;
            for (i = 0; i < 3; i++)
            {
               pdata.boxsizes[box] *=
                  (pdata.iuppers[box][i] - pdata.ilowers[box][i] + 2);
            }
            pdata.max_boxsize =
               hypre_max(pdata.max_boxsize, pdata.boxsizes[box]);
         }
         for (box = 0; box < pdata.graph_nentries; box++)
         {
            pdata.graph_boxsizes[box] = 1;
            for (i = 0; i < 3; i++)
            {
               pdata.graph_boxsizes[box] *=
                  (pdata.graph_iuppers[box][i] -
                   pdata.graph_ilowers[box][i] + 1);
            }
         }
      }

      if (pdata.nboxes == 0)
      {
         hypre_TFree(pdata.ilowers, HYPRE_MEMORY_HOST);
         hypre_TFree(pdata.iuppers, HYPRE_MEMORY_HOST);
         hypre_TFree(pdata.boxsizes, HYPRE_MEMORY_HOST);
         pdata.max_boxsize = 0;
      }

      if (pdata.glue_nboxes == 0)
      {
         hypre_TFree(pdata.glue_ilowers, HYPRE_MEMORY_HOST);
         hypre_TFree(pdata.glue_iuppers, HYPRE_MEMORY_HOST);
         hypre_TFree(pdata.glue_nbor_parts, HYPRE_MEMORY_HOST);
         hypre_TFree(pdata.glue_nbor_ilowers, HYPRE_MEMORY_HOST);
         hypre_TFree(pdata.glue_nbor_iuppers, HYPRE_MEMORY_HOST);
         hypre_TFree(pdata.glue_index_maps, HYPRE_MEMORY_HOST);
      }

      if (pdata.graph_nentries == 0)
      {
         hypre_TFree(pdata.graph_ilowers, HYPRE_MEMORY_HOST);
         hypre_TFree(pdata.graph_iuppers, HYPRE_MEMORY_HOST);
         hypre_TFree(pdata.graph_strides, HYPRE_MEMORY_HOST);
         hypre_TFree(pdata.graph_vars, HYPRE_MEMORY_HOST);
         hypre_TFree(pdata.graph_to_parts, HYPRE_MEMORY_HOST);
         hypre_TFree(pdata.graph_to_ilowers, HYPRE_MEMORY_HOST);
         hypre_TFree(pdata.graph_to_iuppers, HYPRE_MEMORY_HOST);
         hypre_TFree(pdata.graph_to_strides, HYPRE_MEMORY_HOST);
         hypre_TFree(pdata.graph_to_vars, HYPRE_MEMORY_HOST);
         hypre_TFree(pdata.graph_index_maps, HYPRE_MEMORY_HOST);
         hypre_TFree(pdata.graph_index_signs, HYPRE_MEMORY_HOST);
         hypre_TFree(pdata.graph_entries, HYPRE_MEMORY_HOST);
         hypre_TFree(pdata.graph_values, HYPRE_MEMORY_HOST);
         hypre_TFree(pdata.graph_boxsizes, HYPRE_MEMORY_HOST);
      }

      if (pdata.matrix_nentries == 0)
      {
         hypre_TFree(pdata.matrix_ilowers, HYPRE_MEMORY_HOST);
         hypre_TFree(pdata.matrix_iuppers, HYPRE_MEMORY_HOST);
         hypre_TFree(pdata.matrix_strides, HYPRE_MEMORY_HOST);
         hypre_TFree(pdata.matrix_vars, HYPRE_MEMORY_HOST);
         hypre_TFree(pdata.matrix_entries, HYPRE_MEMORY_HOST);
         hypre_TFree(pdata.matrix_values, HYPRE_MEMORY_HOST);
      }

      data.pdata[part] = pdata;
   }

   data.max_boxsize = 0;
   for (part = 0; part < data.nparts; part++)
   {
      data.max_boxsize =
         hypre_max(data.max_boxsize, data.pdata[part].max_boxsize);
   }

   hypre_TFree(pool_procs, HYPRE_MEMORY_HOST);

   *data_ptr = data;
   return 0;
}

/*--------------------------------------------------------------------------
 * Destroy data
 *--------------------------------------------------------------------------*/

HYPRE_Int
DestroyData( ProblemData   data )
{
   ProblemPartData  pdata;
   HYPRE_Int              part, s;

   for (part = 0; part < data.nparts; part++)
   {
      pdata = data.pdata[part];

      if (pdata.nboxes > 0)
      {
         hypre_TFree(pdata.ilowers, HYPRE_MEMORY_HOST);
         hypre_TFree(pdata.iuppers, HYPRE_MEMORY_HOST);
         hypre_TFree(pdata.boxsizes, HYPRE_MEMORY_HOST);
      }

      if (pdata.nvars > 0)
      {
         hypre_TFree(pdata.vartypes, HYPRE_MEMORY_HOST);
      }

      if (pdata.add_nvars > 0)
      {
         hypre_TFree(pdata.add_indexes, HYPRE_MEMORY_HOST);
         hypre_TFree(pdata.add_vartypes, HYPRE_MEMORY_HOST);
      }

      if (pdata.glue_nboxes > 0)
      {
         hypre_TFree(pdata.glue_ilowers, HYPRE_MEMORY_HOST);
         hypre_TFree(pdata.glue_iuppers, HYPRE_MEMORY_HOST);
         hypre_TFree(pdata.glue_nbor_parts, HYPRE_MEMORY_HOST);
         hypre_TFree(pdata.glue_nbor_ilowers, HYPRE_MEMORY_HOST);
         hypre_TFree(pdata.glue_nbor_iuppers, HYPRE_MEMORY_HOST);
         hypre_TFree(pdata.glue_index_maps, HYPRE_MEMORY_HOST);
      }

      if (pdata.nvars > 0)
      {
         hypre_TFree(pdata.stencil_num, HYPRE_MEMORY_HOST);
      }

      if (pdata.graph_nentries > 0)
      {
         hypre_TFree(pdata.graph_ilowers, HYPRE_MEMORY_HOST);
         hypre_TFree(pdata.graph_iuppers, HYPRE_MEMORY_HOST);
         hypre_TFree(pdata.graph_strides, HYPRE_MEMORY_HOST);
         hypre_TFree(pdata.graph_vars, HYPRE_MEMORY_HOST);
         hypre_TFree(pdata.graph_to_parts, HYPRE_MEMORY_HOST);
         hypre_TFree(pdata.graph_to_ilowers, HYPRE_MEMORY_HOST);
         hypre_TFree(pdata.graph_to_iuppers, HYPRE_MEMORY_HOST);
         hypre_TFree(pdata.graph_to_strides, HYPRE_MEMORY_HOST);
         hypre_TFree(pdata.graph_to_vars, HYPRE_MEMORY_HOST);
         hypre_TFree(pdata.graph_index_maps, HYPRE_MEMORY_HOST);
         hypre_TFree(pdata.graph_index_signs, HYPRE_MEMORY_HOST);
         hypre_TFree(pdata.graph_entries, HYPRE_MEMORY_HOST);
         hypre_TFree(pdata.graph_values, HYPRE_MEMORY_HOST);
         hypre_TFree(pdata.graph_boxsizes, HYPRE_MEMORY_HOST);
      }

      if (pdata.matrix_nentries > 0)
      {
         hypre_TFree(pdata.matrix_ilowers, HYPRE_MEMORY_HOST);
         hypre_TFree(pdata.matrix_iuppers, HYPRE_MEMORY_HOST);
         hypre_TFree(pdata.matrix_strides, HYPRE_MEMORY_HOST);
         hypre_TFree(pdata.matrix_vars, HYPRE_MEMORY_HOST);
         hypre_TFree(pdata.matrix_entries, HYPRE_MEMORY_HOST);
         hypre_TFree(pdata.matrix_values, HYPRE_MEMORY_HOST);
      }

   }
   hypre_TFree(data.pdata, HYPRE_MEMORY_HOST);

   for (s = 0; s < data.nstencils; s++)
   {
      hypre_TFree(data.stencil_offsets[s], HYPRE_MEMORY_HOST);
      hypre_TFree(data.stencil_vars[s], HYPRE_MEMORY_HOST);
      hypre_TFree(data.stencil_values[s], HYPRE_MEMORY_HOST);
   }
   hypre_TFree(data.stencil_sizes, HYPRE_MEMORY_HOST);
   hypre_TFree(data.stencil_offsets, HYPRE_MEMORY_HOST);
   hypre_TFree(data.stencil_vars, HYPRE_MEMORY_HOST);
   hypre_TFree(data.stencil_values, HYPRE_MEMORY_HOST);

   if (data.symmetric_nentries > 0)
   {
      hypre_TFree(data.symmetric_parts, HYPRE_MEMORY_HOST);
      hypre_TFree(data.symmetric_vars, HYPRE_MEMORY_HOST);
      hypre_TFree(data.symmetric_to_vars, HYPRE_MEMORY_HOST);
      hypre_TFree(data.symmetric_booleans, HYPRE_MEMORY_HOST);
   }

   hypre_TFree(data.pools, HYPRE_MEMORY_HOST);

   return 0;
}

/*--------------------------------------------------------------------------
 * Compute new box based on variable type
 *--------------------------------------------------------------------------*/

HYPRE_Int
GetVariableBox( Index  cell_ilower,
                Index  cell_iupper,
                HYPRE_Int    int_vartype,
                Index  var_ilower,
                Index  var_iupper )
{
   HYPRE_Int ierr = 0;
   HYPRE_SStructVariable  vartype = (HYPRE_SStructVariable) int_vartype;

   var_ilower[0] = cell_ilower[0];
   var_ilower[1] = cell_ilower[1];
   var_ilower[2] = cell_ilower[2];
   var_iupper[0] = cell_iupper[0];
   var_iupper[1] = cell_iupper[1];
   var_iupper[2] = cell_iupper[2];

   switch(vartype)
   {
      case HYPRE_SSTRUCT_VARIABLE_CELL:
      var_ilower[0] -= 0; var_ilower[1] -= 0; var_ilower[2] -= 0;
      break;
      case HYPRE_SSTRUCT_VARIABLE_NODE:
      var_ilower[0] -= 1; var_ilower[1] -= 1; var_ilower[2] -= 1;
      break;
      case HYPRE_SSTRUCT_VARIABLE_XFACE:
      var_ilower[0] -= 1; var_ilower[1] -= 0; var_ilower[2] -= 0;
      break;
      case HYPRE_SSTRUCT_VARIABLE_YFACE:
      var_ilower[0] -= 0; var_ilower[1] -= 1; var_ilower[2] -= 0;
      break;
      case HYPRE_SSTRUCT_VARIABLE_ZFACE:
      var_ilower[0] -= 0; var_ilower[1] -= 0; var_ilower[2] -= 1;
      break;
      case HYPRE_SSTRUCT_VARIABLE_XEDGE:
      var_ilower[0] -= 0; var_ilower[1] -= 1; var_ilower[2] -= 1;
      break;
      case HYPRE_SSTRUCT_VARIABLE_YEDGE:
      var_ilower[0] -= 1; var_ilower[1] -= 0; var_ilower[2] -= 1;
      break;
      case HYPRE_SSTRUCT_VARIABLE_ZEDGE:
      var_ilower[0] -= 1; var_ilower[1] -= 1; var_ilower[2] -= 0;
      break;
      case HYPRE_SSTRUCT_VARIABLE_UNDEFINED:
      break;
   }

   return ierr;
}
/*--------------------------------------------------------------------------
 * Print usage info
 *--------------------------------------------------------------------------*/

HYPRE_Int
PrintUsage( char *progname,
            HYPRE_Int   myid )
{
   if ( myid == 0 )
   {
      hypre_printf("\n");
      hypre_printf("Usage: %s [<options>]\n", progname);
      hypre_printf("\n");
      hypre_printf("  -in <filename> : input file (default is `%s')\n",
             infile_default);
      hypre_printf("\n");
      hypre_printf("  -pt <pt1> <pt2> ... : set part(s) for subsequent options\n");
      hypre_printf("  -r <rx> <ry> <rz>   : refine part(s)\n");
      hypre_printf("  -P <Px> <Py> <Pz>   : refine and distribute part(s)\n");
      hypre_printf("  -b <bx> <by> <bz>   : refine and block part(s)\n");
      hypre_printf("  -solver <ID>        : solver ID (default = 39)\n");
      hypre_printf("  -print             : print out the system\n");
      hypre_printf("  -sym <s>           : Struct- symmetric storage (1) or not (0)\n");

      hypre_printf("\n");
   }

   return 0;
}

/*--------------------------------------------------------------------------
 * Test driver for semi-structured matrix interface
 *--------------------------------------------------------------------------*/

hypre_int
main( hypre_int argc,
      char *argv[] )
{
   char                 *infile;
   ProblemData           global_data;
   ProblemData           data;
   ProblemPartData       pdata;
   HYPRE_Int                   nparts;
   HYPRE_Int                  *parts;
   Index                *refine;
   Index                *distribute;
   Index                *block;
<<<<<<< HEAD
   HYPRE_Int                   solver_id;
   HYPRE_Int                   print_system;
=======
   HYPRE_Int             solver_id;
   HYPRE_Int             print_system;
>>>>>>> 414fa671

   HYPRE_SStructGrid     grid;
   HYPRE_SStructStencil *stencils;
   HYPRE_SStructGraph    graph;
   HYPRE_SStructMatrix   A;
   HYPRE_ParCSRMatrix    T, parA;
   HYPRE_SStructVector   b;
   HYPRE_SStructVector   x;
   HYPRE_ParVector       parb, parx;
   HYPRE_SStructSolver   solver;

   HYPRE_StructGrid      cell_grid;
   hypre_Box            *bounding_box;
   HYPRE_Real            h;

   HYPRE_Int                 **bdryRanks, *bdryRanksCnt;

   Index                 ilower, iupper;
   Index                 index, to_index;
   HYPRE_Real           *values;

   HYPRE_Int                   num_iterations;
   HYPRE_Real            final_res_norm;

   HYPRE_Int                   num_procs, myid;
   HYPRE_Int                   time_index;

   HYPRE_Int                   arg_index, part, box, var, entry, s, i, j, k;

   /*-----------------------------------------------------------
    * Initialize some stuff
    *-----------------------------------------------------------*/

   /* Initialize MPI */
   hypre_MPI_Init(&argc, &argv);
   hypre_MPI_Comm_size(hypre_MPI_COMM_WORLD, &num_procs);
   hypre_MPI_Comm_rank(hypre_MPI_COMM_WORLD, &myid);

   /* Initialize Hypre */
   HYPRE_Init();

#if defined(HYPRE_USING_CUDA) || defined(HYPRE_USING_DEVICE_OPENMP)
   //hypre_HandleDefaultExecPolicy(hypre_handle()) = HYPRE_EXEC_DEVICE;
#endif

   /*-----------------------------------------------------------
    * Read input file
    *-----------------------------------------------------------*/

   arg_index = 1;

   /* parse command line for input file name */
   infile = infile_default;
   if (argc > 1)
   {
      if ( strcmp(argv[arg_index], "-in") == 0 )
      {
         arg_index++;
         infile = argv[arg_index++];
      }
   }

   ReadData(infile, &global_data);

   /*-----------------------------------------------------------
    * Set defaults
    *-----------------------------------------------------------*/

   nparts = global_data.nparts;

   parts      = hypre_TAlloc(HYPRE_Int,  nparts, HYPRE_MEMORY_HOST);
   refine     = hypre_TAlloc(Index,  nparts, HYPRE_MEMORY_HOST);
   distribute = hypre_TAlloc(Index,  nparts, HYPRE_MEMORY_HOST);
   block      = hypre_TAlloc(Index,  nparts, HYPRE_MEMORY_HOST);
   for (part = 0; part < nparts; part++)
   {
      parts[part] = part;
      for (j = 0; j < 3; j++)
      {
         refine[part][j]     = 1;
         distribute[part][j] = 1;
         block[part][j]      = 1;
      }
   }

   print_system = 0;

   /*-----------------------------------------------------------
    * Parse command line
    *-----------------------------------------------------------*/

   while (arg_index < argc)
   {
      if ( strcmp(argv[arg_index], "-pt") == 0 )
      {
         arg_index++;
         nparts = 0;
         while ( strncmp(argv[arg_index], "-", 1) != 0 )
         {
            parts[nparts++] = atoi(argv[arg_index++]);
         }
      }
      else if ( strcmp(argv[arg_index], "-r") == 0 )
      {
         arg_index++;
         for (i = 0; i < nparts; i++)
         {
            part = parts[i];
            k = arg_index;
            for (j = 0; j < 3; j++)
            {
               refine[part][j] = atoi(argv[k++]);
            }
         }
         arg_index += 3;
      }
      else if ( strcmp(argv[arg_index], "-P") == 0 )
      {
         arg_index++;
         for (i = 0; i < nparts; i++)
         {
            part = parts[i];
            k = arg_index;
            for (j = 0; j < 3; j++)
            {
               distribute[part][j] = atoi(argv[k++]);
            }
         }
         arg_index += 3;
      }
      else if ( strcmp(argv[arg_index], "-b") == 0 )
      {
         arg_index++;
         for (i = 0; i < nparts; i++)
         {
            part = parts[i];
            k = arg_index;
            for (j = 0; j < 3; j++)
            {
               block[part][j] = atoi(argv[k++]);
            }
         }
         arg_index += 3;
      }
      else if ( strcmp(argv[arg_index], "-solver") == 0 )
      {
         arg_index++;
         solver_id = atoi(argv[arg_index++]);
      }
      else if ( strcmp(argv[arg_index], "-print") == 0 )
      {
         arg_index++;
         print_system = 1;
      }
      else if ( strcmp(argv[arg_index], "-help") == 0 )
      {
         PrintUsage(argv[0], myid);
         exit(1);
         break;
      }
      else
      {
         break;
      }
   }

   /*-----------------------------------------------------------
    * Distribute data
    *-----------------------------------------------------------*/

   DistributeData(global_data, refine, distribute, block,
                  num_procs, myid, &data);

   /*-----------------------------------------------------------
    * Synchronize so that timings make sense
    *-----------------------------------------------------------*/

   hypre_MPI_Barrier(hypre_MPI_COMM_WORLD);

   /*-----------------------------------------------------------
    * Set up the grid
    *-----------------------------------------------------------*/

   time_index = hypre_InitializeTiming("SStruct Interface");
   hypre_BeginTiming(time_index);

   HYPRE_SStructGridCreate(hypre_MPI_COMM_WORLD, data.ndim, data.nparts, &grid);
   for (part = 0; part < data.nparts; part++)
   {
      pdata = data.pdata[part];
      for (box = 0; box < pdata.nboxes; box++)
      {
         HYPRE_SStructGridSetExtents(grid, part,
                                     pdata.ilowers[box], pdata.iuppers[box]);
      }

      HYPRE_SStructGridSetVariables(grid, part, pdata.nvars, pdata.vartypes);

      /* GridAddVariabes */

      /* GridSetNeighborBox */
      for (box = 0; box < pdata.glue_nboxes; box++)
      {
         hypre_printf("Error: No longer supporting SetNeighborBox\n");
#if 0
         HYPRE_SStructGridSetNeighborBox(grid, part,
                                         pdata.glue_ilowers[box],
                                         pdata.glue_iuppers[box],
                                         pdata.glue_nbor_parts[box],
                                         pdata.glue_nbor_ilowers[box],
                                         pdata.glue_nbor_iuppers[box],
                                         pdata.glue_index_maps[box]);
#endif
      }

      HYPRE_SStructGridSetPeriodic(grid, part, pdata.periodic);
   }
   HYPRE_SStructGridAssemble(grid);

   /*-----------------------------------------------------------
    * Set up the stencils
    *-----------------------------------------------------------*/

   stencils = hypre_CTAlloc(HYPRE_SStructStencil,  data.nstencils, HYPRE_MEMORY_HOST);
   for (s = 0; s < data.nstencils; s++)
   {
      HYPRE_SStructStencilCreate(data.ndim, data.stencil_sizes[s],
                                 &stencils[s]);
      for (i = 0; i < data.stencil_sizes[s]; i++)
      {
         HYPRE_SStructStencilSetEntry(stencils[s], i,
                                      data.stencil_offsets[s][i],
                                      data.stencil_vars[s][i]);
      }
   }

   /*-----------------------------------------------------------
    * Set up the graph
    *-----------------------------------------------------------*/

   HYPRE_SStructGraphCreate(hypre_MPI_COMM_WORLD, grid, &graph);
   HYPRE_SStructGraphSetObjectType(graph, HYPRE_PARCSR);

   for (part = 0; part < data.nparts; part++)
   {
      pdata = data.pdata[part];

      /* set stencils */
      for (var = 0; var < pdata.nvars; var++)
      {
         HYPRE_SStructGraphSetStencil(graph, part, var,
                                      stencils[pdata.stencil_num[var]]);
      }

      /* add entries */
      for (entry = 0; entry < pdata.graph_nentries; entry++)
      {
         for (index[2] = pdata.graph_ilowers[entry][2];
              index[2] <= pdata.graph_iuppers[entry][2];
              index[2] += pdata.graph_strides[entry][2])
         {
            for (index[1] = pdata.graph_ilowers[entry][1];
                 index[1] <= pdata.graph_iuppers[entry][1];
                 index[1] += pdata.graph_strides[entry][1])
            {
               for (index[0] = pdata.graph_ilowers[entry][0];
                    index[0] <= pdata.graph_iuppers[entry][0];
                    index[0] += pdata.graph_strides[entry][0])
               {
                  for (i = 0; i < 3; i++)
                  {
                     j = pdata.graph_index_maps[entry][i];
                     k = index[i] - pdata.graph_ilowers[entry][i];
                     k /= pdata.graph_strides[entry][i];
                     k *= pdata.graph_index_signs[entry][i];
                     to_index[j] = pdata.graph_to_ilowers[entry][j] +
                        k * pdata.graph_to_strides[entry][j];
                  }
                  HYPRE_SStructGraphAddEntries(graph, part, index,
                                               pdata.graph_vars[entry],
                                               pdata.graph_to_parts[entry],
                                               to_index,
                                               pdata.graph_to_vars[entry]);
               }
            }
         }
      }
   }

   HYPRE_SStructGraphAssemble(graph);

   /*-----------------------------------------------------------
    * Set up the matrix
    *-----------------------------------------------------------*/

   values = hypre_CTAlloc(HYPRE_Real,  data.max_boxsize, HYPRE_MEMORY_DEVICE);

   HYPRE_SStructMatrixCreate(hypre_MPI_COMM_WORLD, graph, &A);

   /* TODO HYPRE_SStructMatrixSetSymmetric(A, 1); */
   for (entry = 0; entry < data.symmetric_nentries; entry++)
   {
      HYPRE_SStructMatrixSetSymmetric(A,
                                      data.symmetric_parts[entry],
                                      data.symmetric_vars[entry],
                                      data.symmetric_to_vars[entry],
                                      data.symmetric_booleans[entry]);
   }
   HYPRE_SStructMatrixSetNSSymmetric(A, data.ns_symmetric);

   HYPRE_SStructMatrixSetObjectType(A, HYPRE_PARCSR);
   HYPRE_SStructMatrixInitialize(A);

   for (part = 0; part < data.nparts; part++)
   {
      pdata = data.pdata[part];
      cell_grid=  hypre_SStructPGridCellSGrid(hypre_SStructGridPGrid(grid, part));
      bounding_box= hypre_StructGridBoundingBox(cell_grid);

      h= (HYPRE_Real) (hypre_BoxIMax(bounding_box)[0]- hypre_BoxIMin(bounding_box)[0]);
      for (i= 1; i< data.ndim; i++)
      {
         if ((hypre_BoxIMax(bounding_box)[i]- hypre_BoxIMin(bounding_box)[i]) > h)
         {
            h= (HYPRE_Real) (hypre_BoxIMax(bounding_box)[i]- hypre_BoxIMin(bounding_box)[i]);
         }
      }
      h= 1.0/h;

      /* set stencil values */
      for (var = 0; var < pdata.nvars; var++)
      {
         s = pdata.stencil_num[var];
         for (i = 0; i < data.stencil_sizes[s]; i++)
         {
            for (j = 0; j < pdata.max_boxsize; j++)
            {
               values[j] = h*data.stencil_values[s][i];
            }
            if (i < 9)
            {
               for (j = 0; j < pdata.max_boxsize; j++)
               {
                  values[j]+= data.stencil_values[s+data.ndim][i]/h;
               }
            }

            for (box = 0; box < pdata.nboxes; box++)
            {
               GetVariableBox(pdata.ilowers[box], pdata.iuppers[box],
                              pdata.vartypes[var], ilower, iupper);
               HYPRE_SStructMatrixSetBoxValues(A, part, ilower, iupper,
                                               var, 1, &i, values);
            }
         }
      }

      /* set non-stencil entries */
      for (entry = 0; entry < pdata.graph_nentries; entry++)
      {
         for (index[2] = pdata.graph_ilowers[entry][2];
              index[2] <= pdata.graph_iuppers[entry][2];
              index[2] += pdata.graph_strides[entry][2])
         {
            for (index[1] = pdata.graph_ilowers[entry][1];
                 index[1] <= pdata.graph_iuppers[entry][1];
                 index[1] += pdata.graph_strides[entry][1])
            {
               for (index[0] = pdata.graph_ilowers[entry][0];
                    index[0] <= pdata.graph_iuppers[entry][0];
                    index[0] += pdata.graph_strides[entry][0])
               {
                  HYPRE_SStructMatrixSetValues(A, part, index,
                                               pdata.graph_vars[entry],
                                               1, &pdata.graph_entries[entry],
                                               &pdata.graph_values[entry]);
               }
            }
         }
      }
   }

   /* reset matrix values:
    *   NOTE THAT THE matrix_ilowers & matrix_iuppers MUST BE IN TERMS OF THE
    *   CHOOSEN VAR_TYPE INDICES, UNLIKE THE EXTENTS OF THE GRID< WHICH ARE
    *   IN TEMS OF THE CELL VARTYPE INDICES.
    */
   for (part = 0; part < data.nparts; part++)
   {
      pdata = data.pdata[part];
      for (entry = 0; entry < pdata.matrix_nentries; entry++)
      {
         for (index[2] = pdata.matrix_ilowers[entry][2];
              index[2] <= pdata.matrix_iuppers[entry][2];
              index[2] += pdata.matrix_strides[entry][2])
         {
            for (index[1] = pdata.matrix_ilowers[entry][1];
                 index[1] <= pdata.matrix_iuppers[entry][1];
                 index[1] += pdata.matrix_strides[entry][1])
            {
               for (index[0] = pdata.matrix_ilowers[entry][0];
                    index[0] <= pdata.matrix_iuppers[entry][0];
                    index[0] += pdata.matrix_strides[entry][0])
               {
                  HYPRE_SStructMatrixSetValues(A, part, index,
                                               pdata.matrix_vars[entry],
                                               1, &pdata.matrix_entries[entry],
                                               &pdata.matrix_values[entry]);
               }
            }
         }
      }
   }

   HYPRE_SStructMatrixAssemble(A);
   HYPRE_MaxwellGrad(grid, &T);

   /* eliminate the physical boundary points */
   HYPRE_SStructMatrixGetObject(A, (void **) &parA);
   HYPRE_SStructMaxwellPhysBdy(&grid, 1, data.rfactor,
                               &bdryRanks, &bdryRanksCnt);

   HYPRE_SStructMaxwellEliminateRowsCols(parA, bdryRanksCnt[0], bdryRanks[0]);

   /*{
      hypre_MaxwellOffProcRow **OffProcRows;
      hypre_SStructSharedDOF_ParcsrMatRowsComm(grid,
                                               (hypre_ParCSRMatrix *) parA,
                                               &i,
                                               &OffProcRows);
      for (j= 0; j< i; j++)
      {
         hypre_MaxwellOffProcRowDestroy((void *) OffProcRows[j]);
      }
      hypre_TFree(OffProcRows, HYPRE_MEMORY_HOST);
    }*/

   /*-----------------------------------------------------------
    * Set up the linear system
    *-----------------------------------------------------------*/

   HYPRE_SStructVectorCreate(hypre_MPI_COMM_WORLD, grid, &b);
   HYPRE_SStructVectorSetObjectType(b, HYPRE_PARCSR);

   HYPRE_SStructVectorInitialize(b);
   for (j = 0; j < data.max_boxsize; j++)
   {
      values[j]= sin((HYPRE_Real)(j+1));
      values[j]= (HYPRE_Real) hypre_Rand();
      values[j]= (HYPRE_Real) j;
   }
   for (part = 0; part < data.nparts; part++)
   {
      pdata = data.pdata[part];
      for (var = 0; var < pdata.nvars; var++)
      {
         for (box = 0; box < pdata.nboxes; box++)
         {
            GetVariableBox(pdata.ilowers[box], pdata.iuppers[box],
                           pdata.vartypes[var], ilower, iupper);
            HYPRE_SStructVectorSetBoxValues(b, part, ilower, iupper,
                                            var, values);
         }
      }
   }
   HYPRE_SStructVectorAssemble(b);

   HYPRE_SStructVectorCreate(hypre_MPI_COMM_WORLD, grid, &x);
   HYPRE_SStructVectorSetObjectType(x, HYPRE_PARCSR);

   HYPRE_SStructVectorInitialize(x);
   for (j = 0; j < data.max_boxsize; j++)
   {
      values[j] = 0.0;
   }
   for (part = 0; part < data.nparts; part++)
   {
      pdata = data.pdata[part];
      for (var = 0; var < pdata.nvars; var++)
      {
         for (box = 0; box < pdata.nboxes; box++)
         {
            GetVariableBox(pdata.ilowers[box], pdata.iuppers[box],
                           pdata.vartypes[var], ilower, iupper);
            HYPRE_SStructVectorSetBoxValues(x, part, ilower, iupper,
                                            var, values);
         }
      }
   }
   HYPRE_SStructVectorAssemble(x);

   HYPRE_SStructVectorGetObject(x, (void **) &parx);
   HYPRE_SStructVectorGetObject(b, (void **) &parb);
   HYPRE_SStructMaxwellZeroVector(parx, bdryRanks[0], bdryRanksCnt[0]);
   HYPRE_SStructMaxwellZeroVector(parb, bdryRanks[0], bdryRanksCnt[0]);

   hypre_TFree(bdryRanks[0], HYPRE_MEMORY_HOST);
   hypre_TFree(bdryRanks, HYPRE_MEMORY_HOST);
   hypre_TFree(bdryRanksCnt, HYPRE_MEMORY_HOST);

   hypre_EndTiming(time_index);
   hypre_PrintTiming("SStruct Interface", hypre_MPI_COMM_WORLD);
   hypre_FinalizeTiming(time_index);
   hypre_ClearTiming();

   /*-----------------------------------------------------------
    * Print out the system and initial guess
    *-----------------------------------------------------------*/

   if (print_system)
   {
      HYPRE_SStructMatrixPrint("sstruct.out.A",  A, 0);
      HYPRE_SStructVectorPrint("sstruct.out.b",  b, 0);
      HYPRE_SStructVectorPrint("sstruct.out.x0", x, 0);
   }

   /*-----------------------------------------------------------
    * Debugging code
    *-----------------------------------------------------------*/

   hypre_TFree(values, HYPRE_MEMORY_DEVICE);

   if (solver_id == 1)
   {
      time_index = hypre_InitializeTiming("Maxwell Setup");
      hypre_BeginTiming(time_index);

      HYPRE_SStructMaxwellCreate(hypre_MPI_COMM_WORLD, &solver);
      HYPRE_SStructMaxwellSetMaxIter(solver, 20);
      HYPRE_SStructMaxwellSetTol(solver, 1.0e-8);
      HYPRE_SStructMaxwellSetRelChange(solver, 0);
      HYPRE_SStructMaxwellSetNumPreRelax(solver, 1);
      HYPRE_SStructMaxwellSetNumPostRelax(solver, 1);
      HYPRE_SStructMaxwellSetRfactors(solver, data.rfactor);
      HYPRE_SStructMaxwellSetGrad(solver, T);
      /*HYPRE_SStructMaxwellSetConstantCoef(solver, 1);*/
      HYPRE_SStructMaxwellSetPrintLevel(solver, 1);
      HYPRE_SStructMaxwellSetLogging(solver, 1);
      HYPRE_SStructMaxwellSetup(solver, A, b, x);

      hypre_EndTiming(time_index);
      hypre_PrintTiming("Setup phase times", hypre_MPI_COMM_WORLD);
      hypre_FinalizeTiming(time_index);
      hypre_ClearTiming();

      time_index = hypre_InitializeTiming("Maxwell Solve");
      hypre_BeginTiming(time_index);

      HYPRE_SStructMaxwellSolve(solver, A, b, x);

      hypre_EndTiming(time_index);
      hypre_PrintTiming("Solve phase times", hypre_MPI_COMM_WORLD);
      hypre_FinalizeTiming(time_index);
      hypre_ClearTiming();

      HYPRE_SStructMaxwellGetNumIterations(solver, &num_iterations);
      HYPRE_SStructMaxwellGetFinalRelativeResidualNorm(
                                           solver, &final_res_norm);
      HYPRE_SStructMaxwellDestroy(solver);
   }

   HYPRE_SStructVectorGather(x);

   /*-----------------------------------------------------------
    * Print the solution and other info
    *-----------------------------------------------------------*/

   if (print_system)
   {
      HYPRE_SStructVectorPrint("sstruct.out.x", x, 0);
   }

   if (myid == 0)
   {
      hypre_printf("\n");
      hypre_printf("Iterations = %d\n", num_iterations);
      hypre_printf("Final Relative Residual Norm = %e\n", final_res_norm);
      hypre_printf("\n");
   }

   /*-----------------------------------------------------------
    * Finalize things
    *-----------------------------------------------------------*/

   HYPRE_SStructGridDestroy(grid);
   for (s = 0; s < data.nstencils; s++)
   {
      HYPRE_SStructStencilDestroy(stencils[s]);
   }
   hypre_TFree(stencils, HYPRE_MEMORY_HOST);
   HYPRE_SStructGraphDestroy(graph);
   HYPRE_SStructMatrixDestroy(A);
   HYPRE_ParCSRMatrixDestroy(T);
   HYPRE_SStructVectorDestroy(b);
   HYPRE_SStructVectorDestroy(x);


   DestroyData(data);

   hypre_TFree(parts, HYPRE_MEMORY_HOST);
   hypre_TFree(refine, HYPRE_MEMORY_HOST);
   hypre_TFree(distribute, HYPRE_MEMORY_HOST);
   hypre_TFree(block, HYPRE_MEMORY_HOST);

   /* Finalize Hypre */
   HYPRE_Finalize();

   /* Finalize MPI */
   hypre_MPI_Finalize();

   return (0);
}
<|MERGE_RESOLUTION|>--- conflicted
+++ resolved
@@ -1290,13 +1290,8 @@
    Index                *refine;
    Index                *distribute;
    Index                *block;
-<<<<<<< HEAD
-   HYPRE_Int                   solver_id;
-   HYPRE_Int                   print_system;
-=======
    HYPRE_Int             solver_id;
    HYPRE_Int             print_system;
->>>>>>> 414fa671
 
    HYPRE_SStructGrid     grid;
    HYPRE_SStructStencil *stencils;
