/******************************************************************************
 * Copyright 1998-2019 Lawrence Livermore National Security, LLC and other
 * HYPRE Project Developers. See the top-level COPYRIGHT file for details.
 *
 * SPDX-License-Identifier: (Apache-2.0 OR MIT)
 ******************************************************************************/

/*
   Example 3

   Interface:      Structured interface (Struct)

   Compile with:   make ex3

   Sample run:     mpirun -np 16 ex3 -n 33 -solver 0 -v 1 1

   To see options: ex3 -help

   Description:    This code solves a system corresponding to a discretization
                   of the Laplace equation with zero boundary conditions on the
                   unit square. The domain is split into an N x N processor grid.
                   Thus, the given number of processors should be a perfect square.
                   Each processor's piece of the grid has n x n cells with n x n
                   nodes connected by the standard 5-point stencil. Note that the
                   struct interface assumes a cell-centered grid, and, therefore,
                   the nodes are not shared.  This example demonstrates more
                   features than the previous two struct examples (Example 1 and
                   Example 2).  Two solvers are available.

                   To incorporate the boundary conditions, we do the following:
                   Let x_i and x_b be the interior and boundary parts of the
                   solution vector x. We can split the matrix A as
                                   A = [A_ii A_ib; A_bi A_bb].
                   Let u_0 be the Dirichlet B.C.  We can simply say that x_b = u_0.
                   If b_i is the right-hand side, then we just need to solve in
                   the interior:
                                    A_ii x_i = b_i - A_ib u_0.
                   For this partitcular example, u_0 = 0, so we are just solving
                   A_ii x_i = b_i.

                   We recommend viewing examples 1 and 2 before viewing this
                   example.
*/

#include <math.h>
#include "_hypre_utilities.h"
#include "HYPRE_struct_ls.h"

#ifdef HYPRE_FORTRAN
#include "HYPRE_config.h"
#include "fortran.h"
#include "hypre_struct_fortran_test.h"
#endif


HYPRE_Int main (HYPRE_Int argc, char *argv[])
{
   HYPRE_Int i, j;

   HYPRE_Int myid, num_procs;

   HYPRE_Int n, N, pi, pj;
   HYPRE_Real h, h2;
   HYPRE_Int ilower[2], iupper[2];

   HYPRE_Int solver_id;
   HYPRE_Int n_pre, n_post;

#ifdef HYPRE_FORTRAN
   hypre_F90_Obj grid;
   hypre_F90_Obj stencil;
   hypre_F90_Obj A;
   hypre_F90_Obj b;
   hypre_F90_Obj x;
   hypre_F90_Obj solver;
   hypre_F90_Obj precond;
   HYPRE_Int temp_COMM;
   HYPRE_Int precond_id;
   HYPRE_Int zero = 0;
   HYPRE_Int one = 1;
   HYPRE_Int two = 2;
   HYPRE_Int five = 5;
   HYPRE_Int fifty = 50;
   HYPRE_Real zero_dot = 0.0;
   HYPRE_Real tol = 1.e-6;
#else
   HYPRE_StructGrid     grid;
   HYPRE_StructStencil  stencil;
   HYPRE_StructMatrix   A;
   HYPRE_StructVector   b;
   HYPRE_StructVector   x;
   HYPRE_StructSolver   solver;
   HYPRE_StructSolver   precond;
#endif

   HYPRE_Int num_iterations;
   HYPRE_Real final_res_norm;

   HYPRE_Int print_solution;

   /* Initialize MPI */
   hypre_MPI_Init(&argc, &argv);
   hypre_MPI_Comm_rank(hypre_MPI_COMM_WORLD, &myid);
   hypre_MPI_Comm_size(hypre_MPI_COMM_WORLD, &num_procs);

   /* Set defaults */
   n = 33;
   solver_id = 0;
   n_pre  = 1;
   n_post = 1;
   print_solution  = 0;

   /* Parse command line */
   {
      HYPRE_Int arg_index = 0;
      HYPRE_Int print_usage = 0;

      while (arg_index < argc)
      {
         if ( strcmp(argv[arg_index], "-n") == 0 )
         {
            arg_index++;
            n = atoi(argv[arg_index++]);
         }
         else if ( strcmp(argv[arg_index], "-solver") == 0 )
         {
            arg_index++;
            solver_id = atoi(argv[arg_index++]);
         }
         else if ( strcmp(argv[arg_index], "-v") == 0 )
         {
            arg_index++;
            n_pre = atoi(argv[arg_index++]);
            n_post = atoi(argv[arg_index++]);
         }
         else if ( strcmp(argv[arg_index], "-print_solution") == 0 )
         {
            arg_index++;
            print_solution = 1;
         }
         else if ( strcmp(argv[arg_index], "-help") == 0 )
         {
            print_usage = 1;
            break;
         }
         else
         {
            arg_index++;
         }
      }

      if ((print_usage) && (myid == 0))
      {
         hypre_printf("\n");
         hypre_printf("Usage: %s [<options>]\n", argv[0]);
         hypre_printf("\n");
         hypre_printf("  -n <n>              : problem size per procesor (default: 8)\n");
         hypre_printf("  -solver <ID>        : solver ID\n");
         hypre_printf("                        0  - PCG with SMG precond (default)\n");
         hypre_printf("                        1  - SMG\n");
         hypre_printf("  -v <n_pre> <n_post> : number of pre and post relaxations (default: 1 1)\n");
         hypre_printf("  -print_solution     : print the solution vector\n");
         hypre_printf("\n");
      }

      if (print_usage)
      {
         hypre_MPI_Finalize();
         return (0);
      }
   }

   /* Figure out the processor grid (N x N).  The local problem
      size for the interior nodes is indicated by n (n x n).
      pi and pj indicate position in the processor grid. */
   N  = sqrt(num_procs);
   h  = 1.0 / (N * n + 1); /* note that when calculating h we must
                          remember to count the bounday nodes */
   h2 = h * h;
   pj = myid / N;
   pi = myid - pj * N;

   /* Figure out the extents of each processor's piece of the grid. */
   ilower[0] = pi * n;
   ilower[1] = pj * n;

   iupper[0] = ilower[0] + n - 1;
   iupper[1] = ilower[1] + n - 1;

   /* 1. Set up a grid */
   {
#ifdef HYPRE_FORTRAN
      temp_COMM = (HYPRE_Int) hypre_MPI_COMM_WORLD;
      /* Create an empty 2D grid object */
      HYPRE_StructGridCreate(&temp_COMM, &two, &grid);

      /* Add a new box to the grid */
      HYPRE_StructGridSetExtents(&grid, &ilower[0], &iupper[0]);

      /* This is a collective call finalizing the grid assembly.
         The grid is now ``ready to be used'' */
      HYPRE_StructGridAssemble(&grid);
#else
      /* Create an empty 2D grid object */
      HYPRE_StructGridCreate(hypre_MPI_COMM_WORLD, 2, &grid);

      /* Add a new box to the grid */
      HYPRE_StructGridSetExtents(grid, ilower, iupper);

      /* This is a collective call finalizing the grid assembly.
         The grid is now ``ready to be used'' */
      HYPRE_StructGridAssemble(grid);
#endif
   }

   /* 2. Define the discretization stencil */
   {
#ifdef HYPRE_FORTRAN
      /* Create an empty 2D, 5-pt stencil object */
      HYPRE_StructStencilCreate(&two, &five, &stencil);

      /* Define the geometry of the stencil */
      {
         HYPRE_Int entry;
         HYPRE_Int offsets[5][2] = {{0, 0}, {-1, 0}, {1, 0}, {0, -1}, {0, 1}};

         for (entry = 0; entry < 5; entry++)
<<<<<<< HEAD
            HYPRE_StructStencilSetEntry(&stencil, &entry, offsets[entry]);
=======
         {
            HYPRE_StructStencilSetElement(&stencil, &entry, offsets[entry]);
         }
>>>>>>> a2daaf67
      }
#else
      /* Create an empty 2D, 5-pt stencil object */
      HYPRE_StructStencilCreate(2, 5, &stencil);

      /* Define the geometry of the stencil */
      {
         HYPRE_Int entry;
         HYPRE_Int offsets[5][2] = {{0, 0}, {-1, 0}, {1, 0}, {0, -1}, {0, 1}};

         for (entry = 0; entry < 5; entry++)
<<<<<<< HEAD
            HYPRE_StructStencilSetEntry(stencil, entry, offsets[entry]);
=======
         {
            HYPRE_StructStencilSetElement(stencil, entry, offsets[entry]);
         }
>>>>>>> a2daaf67
      }
#endif
   }

   /* 3. Set up a Struct Matrix */
   {
      HYPRE_Int nentries = 5;
      HYPRE_Int nvalues = nentries * n * n;
      HYPRE_Real *values;
      HYPRE_Int stencil_indices[5];

#ifdef HYPRE_FORTRAN
      temp_COMM = (HYPRE_Int) hypre_MPI_COMM_WORLD;
      /* Create an empty matrix object */
      HYPRE_StructMatrixCreate(&temp_COMM, &grid, &stencil, &A);

      /* Indicate that the matrix coefficients are ready to be set */
      HYPRE_StructMatrixInitialize(&A);

      values = hypre_CTAlloc(HYPRE_Real, nvalues, HYPRE_MEMORY_HOST);

      for (j = 0; j < nentries; j++)
      {
         stencil_indices[j] = j;
      }

      /* Set the standard stencil at each grid point,
         we will fix the boundaries later */
      for (i = 0; i < nvalues; i += nentries)
      {
         values[i] = 4.0;
         for (j = 1; j < nentries; j++)
         {
            values[i + j] = -1.0;
         }
      }

      HYPRE_StructMatrixSetBoxValues(&A, ilower, iupper, &nentries,
                                     stencil_indices, values);

      hypre_TFree(values, HYPRE_MEMORY_HOST);
#else
      /* Create an empty matrix object */
      HYPRE_StructMatrixCreate(hypre_MPI_COMM_WORLD, grid, stencil, &A);

      /* Indicate that the matrix coefficients are ready to be set */
      HYPRE_StructMatrixInitialize(A);

      values = hypre_CTAlloc(HYPRE_Real, nvalues, HYPRE_MEMORY_HOST);

      for (j = 0; j < nentries; j++)
      {
         stencil_indices[j] = j;
      }

      /* Set the standard stencil at each grid point,
         we will fix the boundaries later */
      for (i = 0; i < nvalues; i += nentries)
      {
         values[i] = 4.0;
         for (j = 1; j < nentries; j++)
         {
            values[i + j] = -1.0;
         }
      }

      HYPRE_StructMatrixSetBoxValues(A, ilower, iupper, nentries,
                                     stencil_indices, values);

      hypre_TFree(values, HYPRE_MEMORY_HOST);
#endif
   }

   /* 4. Incorporate the zero boundary conditions: go along each edge of
         the domain and set the stencil entry that reaches to the boundary to
         zero.*/
   {
      HYPRE_Int bc_ilower[2];
      HYPRE_Int bc_iupper[2];
      HYPRE_Int nentries = 1;
      HYPRE_Int nvalues  = nentries * n; /*  number of stencil entries times the length
                                     of one side of my grid box */
      HYPRE_Real *values;
      HYPRE_Int stencil_indices[1];

      values = hypre_CTAlloc(HYPRE_Real, nvalues, HYPRE_MEMORY_HOST);
      for (j = 0; j < nvalues; j++)
      {
         values[j] = 0.0;
      }

      /* Recall: pi and pj describe position in the processor grid */
      if (pj == 0)
      {
         /* bottom row of grid points */
         bc_ilower[0] = pi * n;
         bc_ilower[1] = pj * n;

         bc_iupper[0] = bc_ilower[0] + n - 1;
         bc_iupper[1] = bc_ilower[1];

         stencil_indices[0] = 3;

#ifdef HYPRE_FORTRAN
         HYPRE_StructMatrixSetBoxValues(&A, bc_ilower, bc_iupper, &nentries,
                                        stencil_indices, values);
#else
         HYPRE_StructMatrixSetBoxValues(A, bc_ilower, bc_iupper, nentries,
                                        stencil_indices, values);
#endif
      }

      if (pj == N - 1)
      {
         /* upper row of grid points */
         bc_ilower[0] = pi * n;
         bc_ilower[1] = pj * n + n - 1;

         bc_iupper[0] = bc_ilower[0] + n - 1;
         bc_iupper[1] = bc_ilower[1];

         stencil_indices[0] = 4;

#ifdef HYPRE_FORTRAN
         HYPRE_StructMatrixSetBoxValues(&A, bc_ilower, bc_iupper, &nentries,
                                        stencil_indices, values);
#else
         HYPRE_StructMatrixSetBoxValues(A, bc_ilower, bc_iupper, nentries,
                                        stencil_indices, values);
#endif
      }

      if (pi == 0)
      {
         /* left row of grid points */
         bc_ilower[0] = pi * n;
         bc_ilower[1] = pj * n;

         bc_iupper[0] = bc_ilower[0];
         bc_iupper[1] = bc_ilower[1] + n - 1;

         stencil_indices[0] = 1;

#ifdef HYPRE_FORTRAN
         HYPRE_StructMatrixSetBoxValues(&A, bc_ilower, bc_iupper, &nentries,
                                        stencil_indices, values);
#else
         HYPRE_StructMatrixSetBoxValues(A, bc_ilower, bc_iupper, nentries,
                                        stencil_indices, values);
#endif
      }

      if (pi == N - 1)
      {
         /* right row of grid points */
         bc_ilower[0] = pi * n + n - 1;
         bc_ilower[1] = pj * n;

         bc_iupper[0] = bc_ilower[0];
         bc_iupper[1] = bc_ilower[1] + n - 1;

         stencil_indices[0] = 2;

#ifdef HYPRE_FORTRAN
         HYPRE_StructMatrixSetBoxValues(&A, bc_ilower, bc_iupper, &nentries,
                                        stencil_indices, values);
#else
         HYPRE_StructMatrixSetBoxValues(A, bc_ilower, bc_iupper, nentries,
                                        stencil_indices, values);
#endif
      }

      hypre_TFree(values, HYPRE_MEMORY_HOST);
   }

   /* This is a collective call finalizing the matrix assembly.
      The matrix is now ``ready to be used'' */
#ifdef HYPRE_FORTRAN
   HYPRE_StructMatrixAssemble(&A);
#else
   HYPRE_StructMatrixAssemble(A);
#endif

   /* 5. Set up Struct Vectors for b and x */
   {
      HYPRE_Int    nvalues = n * n;
      HYPRE_Real *values;

      values = hypre_CTAlloc(HYPRE_Real, nvalues, HYPRE_MEMORY_HOST);

      /* Create an empty vector object */
#ifdef HYPRE_FORTRAN
      temp_COMM = (HYPRE_Int) hypre_MPI_COMM_WORLD;
      HYPRE_StructVectorCreate(&temp_COMM, &grid, &b);
      HYPRE_StructVectorCreate(&temp_COMM, &grid, &x);
#else
      HYPRE_StructVectorCreate(hypre_MPI_COMM_WORLD, grid, &b);
      HYPRE_StructVectorCreate(hypre_MPI_COMM_WORLD, grid, &x);
#endif

      /* Indicate that the vector coefficients are ready to be set */
#ifdef HYPRE_FORTRAN
      HYPRE_StructVectorInitialize(&b);
      HYPRE_StructVectorInitialize(&x);
#else
      HYPRE_StructVectorInitialize(b);
      HYPRE_StructVectorInitialize(x);
#endif

      /* Set the values */
      for (i = 0; i < nvalues; i ++)
      {
         values[i] = h2;
      }
#ifdef HYPRE_FORTRAN
      HYPRE_StructVectorSetBoxValues(&b, ilower, iupper, values);
#else
      HYPRE_StructVectorSetBoxValues(b, ilower, iupper, values);
#endif

      for (i = 0; i < nvalues; i ++)
      {
         values[i] = 0.0;
      }
#ifdef HYPRE_FORTRAN
      HYPRE_StructVectorSetBoxValues(&x, ilower, iupper, values);
#else
      HYPRE_StructVectorSetBoxValues(x, ilower, iupper, values);
#endif

      hypre_TFree(values, HYPRE_MEMORY_HOST);

      /* This is a collective call finalizing the vector assembly.
         The vector is now ``ready to be used'' */
#ifdef HYPRE_FORTRAN
      HYPRE_StructVectorAssemble(&b);
      HYPRE_StructVectorAssemble(&x);
#else
      HYPRE_StructVectorAssemble(b);
      HYPRE_StructVectorAssemble(x);
#endif
   }

   /* 6. Set up and use a struct solver
      (Solver options can be found in the Reference Manual.) */
   if (solver_id == 0)
   {
#ifdef HYPRE_FORTRAN
      temp_COMM = (HYPRE_Int) hypre_MPI_COMM_WORLD;
      HYPRE_StructPCGCreate(&temp_COMM, &solver);
      HYPRE_StructPCGSetMaxIter(&solver, &fifty );
      HYPRE_StructPCGSetTol(&solver, &tol );
      HYPRE_StructPCGSetTwoNorm(&solver, &one );
      HYPRE_StructPCGSetRelChange(&solver, &zero );
      HYPRE_StructPCGSetPrintLevel(&solver, &two ); /* print each CG iteration */
      HYPRE_StructPCGSetLogging(&solver, &one);

      /* Use symmetric SMG as preconditioner */
      HYPRE_StructSMGCreate(&temp_COMM, &precond);
      HYPRE_StructSMGSetMemoryUse(&precond, &zero);
      HYPRE_StructSMGSetMaxIter(&precond, &one);
      HYPRE_StructSMGSetTol(&precond, &zero_dot);
      HYPRE_StructSMGSetZeroGuess(&precond);
      HYPRE_StructSMGSetNumPreRelax(&precond, &one);
      HYPRE_StructSMGSetNumPostRelax(&precond, &one);

      /* Set the preconditioner and solve */
      precond_id = 0;
      HYPRE_StructPCGSetPrecond(&solver, &precond_id, &precond);
      HYPRE_StructPCGSetup(&solver, &A, &b, &x);
      HYPRE_StructPCGSolve(&solver, &A, &b, &x);

      /* Get some info on the run */
      HYPRE_StructPCGGetNumIterations(&solver, &num_iterations);
      HYPRE_StructPCGGetFinalRelativeResidualNorm(&solver, &final_res_norm);

      /* Clean up */
      HYPRE_StructPCGDestroy(&solver);
#else
      HYPRE_StructPCGCreate(hypre_MPI_COMM_WORLD, &solver);
      HYPRE_StructPCGSetMaxIter(solver, 50 );
      HYPRE_StructPCGSetTol(solver, 1.0e-06 );
      HYPRE_StructPCGSetTwoNorm(solver, 1 );
      HYPRE_StructPCGSetRelChange(solver, 0 );
      HYPRE_StructPCGSetPrintLevel(solver, 2 ); /* print each CG iteration */
      HYPRE_StructPCGSetLogging(solver, 1);

      /* Use symmetric SMG as preconditioner */
      HYPRE_StructSMGCreate(hypre_MPI_COMM_WORLD, &precond);
      HYPRE_StructSMGSetMemoryUse(precond, 0);
      HYPRE_StructSMGSetMaxIter(precond, 1);
      HYPRE_StructSMGSetTol(precond, 0.0);
      HYPRE_StructSMGSetZeroGuess(precond);
      HYPRE_StructSMGSetNumPreRelax(precond, 1);
      HYPRE_StructSMGSetNumPostRelax(precond, 1);

      /* Set the preconditioner and solve */
      HYPRE_StructPCGSetPrecond(solver, HYPRE_StructSMGSolve,
                                HYPRE_StructSMGSetup, precond);
      HYPRE_StructPCGSetup(solver, A, b, x);
      HYPRE_StructPCGSolve(solver, A, b, x);

      /* Get some info on the run */
      HYPRE_StructPCGGetNumIterations(solver, &num_iterations);
      HYPRE_StructPCGGetFinalRelativeResidualNorm(solver, &final_res_norm);

      /* Clean up */
      HYPRE_StructPCGDestroy(solver);
#endif
   }

   if (solver_id == 1)
   {
#ifdef HYPRE_FORTRAN
      temp_COMM = (HYPRE_Int) hypre_MPI_COMM_WORLD;
      HYPRE_StructSMGCreate(&temp_COMM, &solver);
      HYPRE_StructSMGSetMemoryUse(&solver, &zero);
      HYPRE_StructSMGSetMaxIter(&solver, &fifty);
      HYPRE_StructSMGSetTol(&solver, &tol);
      HYPRE_StructSMGSetRelChange(&solver, &zero);
      HYPRE_StructSMGSetNumPreRelax(&solver, &n_pre);
      HYPRE_StructSMGSetNumPostRelax(&solver, &n_post);
      /* Logging must be on to get iterations and residual norm info below */
      HYPRE_StructSMGSetLogging(&solver, &one);

      /* Setup and solve */
      HYPRE_StructSMGSetup(&solver, &A, &b, &x);
      HYPRE_StructSMGSolve(&solver, &A, &b, &x);

      /* Get some info on the run */
      HYPRE_StructSMGGetNumIterations(&solver, &num_iterations);
      HYPRE_StructSMGGetFinalRelativeResidualNorm(&solver, &final_res_norm);

      /* Clean up */
      HYPRE_StructSMGDestroy(&solver);
#else
      HYPRE_StructSMGCreate(hypre_MPI_COMM_WORLD, &solver);
      HYPRE_StructSMGSetMemoryUse(solver, 0);
      HYPRE_StructSMGSetMaxIter(solver, 50);
      HYPRE_StructSMGSetTol(solver, 1.0e-06);
      HYPRE_StructSMGSetRelChange(solver, 0);
      HYPRE_StructSMGSetNumPreRelax(solver, n_pre);
      HYPRE_StructSMGSetNumPostRelax(solver, n_post);
      /* Logging must be on to get iterations and residual norm info below */
      HYPRE_StructSMGSetLogging(solver, 1);

      /* Setup and solve */
      HYPRE_StructSMGSetup(solver, A, b, x);
      HYPRE_StructSMGSolve(solver, A, b, x);

      /* Get some info on the run */
      HYPRE_StructSMGGetNumIterations(solver, &num_iterations);
      HYPRE_StructSMGGetFinalRelativeResidualNorm(solver, &final_res_norm);

      /* Clean up */
      HYPRE_StructSMGDestroy(solver);
#endif
   }

   /* Print the solution and other info */
#ifdef HYPRE_FORTRAN
   if (print_solution)
   {
      HYPRE_StructVectorPrint(&x, &zero);
   }
#else
   if (print_solution)
   {
      HYPRE_StructVectorPrint("struct.out.x", x, 0);
   }
#endif

   if (myid == 0)
   {
      hypre_printf("\n");
      hypre_printf("Iterations = %d\n", num_iterations);
      hypre_printf("Final Relative Residual Norm = %g\n", final_res_norm);
      hypre_printf("\n");
   }

   /* Free memory */
#ifdef HYPRE_FORTRAN
   HYPRE_StructGridDestroy(&grid);
   HYPRE_StructStencilDestroy(&stencil);
   HYPRE_StructMatrixDestroy(&A);
   HYPRE_StructVectorDestroy(&b);
   HYPRE_StructVectorDestroy(&x);
#else
   HYPRE_StructGridDestroy(grid);
   HYPRE_StructStencilDestroy(stencil);
   HYPRE_StructMatrixDestroy(A);
   HYPRE_StructVectorDestroy(b);
   HYPRE_StructVectorDestroy(x);
#endif

   /* Finalize MPI */
   hypre_MPI_Finalize();

   return (0);
}<|MERGE_RESOLUTION|>--- conflicted
+++ resolved
@@ -225,13 +225,9 @@
          HYPRE_Int offsets[5][2] = {{0, 0}, {-1, 0}, {1, 0}, {0, -1}, {0, 1}};
 
          for (entry = 0; entry < 5; entry++)
-<<<<<<< HEAD
+         {
             HYPRE_StructStencilSetEntry(&stencil, &entry, offsets[entry]);
-=======
-         {
-            HYPRE_StructStencilSetElement(&stencil, &entry, offsets[entry]);
-         }
->>>>>>> a2daaf67
+         }
       }
 #else
       /* Create an empty 2D, 5-pt stencil object */
@@ -243,13 +239,9 @@
          HYPRE_Int offsets[5][2] = {{0, 0}, {-1, 0}, {1, 0}, {0, -1}, {0, 1}};
 
          for (entry = 0; entry < 5; entry++)
-<<<<<<< HEAD
+         {
             HYPRE_StructStencilSetEntry(stencil, entry, offsets[entry]);
-=======
-         {
-            HYPRE_StructStencilSetElement(stencil, entry, offsets[entry]);
-         }
->>>>>>> a2daaf67
+         }
       }
 #endif
    }
