--- conflicted
+++ resolved
@@ -37,58 +37,26 @@
 # Output file: solvers.out.4
 
 Iterations = 6
-<<<<<<< HEAD
-Final Relative Residual Norm = 6.843161e-07
-=======
 Final Relative Residual Norm = 6.842712e-07
->>>>>>> d079a90f
 
 # Output file: solvers.out.5
 
 Iterations = 6
-<<<<<<< HEAD
-Final Relative Residual Norm = 6.843161e-07
-=======
 Final Relative Residual Norm = 6.842712e-07
->>>>>>> d079a90f
 
 # Output file: solvers.out.6
 
 Iterations = 9
-<<<<<<< HEAD
-Final Relative Residual Norm = 9.378343e-07
-=======
 Final Relative Residual Norm = 9.378506e-07
->>>>>>> d079a90f
 
 # Output file: solvers.out.7
 
 Iterations = 9
-<<<<<<< HEAD
-Final Relative Residual Norm = 9.378343e-07
-=======
 Final Relative Residual Norm = 9.378506e-07
->>>>>>> d079a90f
 
 # Output file: solvers.out.12
 
 Iterations = 18
-<<<<<<< HEAD
-Final Relative Residual Norm = 4.594244e-02
-
-# Output file: solvers.out.8
-
-Eigenvalue lambda   3.02357653918663e+01
-Eigenvalue lambda   3.03135374700731e+01
-Eigenvalue lambda   3.85013899425887e+01
-Eigenvalue lambda   5.14395940123204e+01
-Eigenvalue lambda   5.15742481829738e+01
-Residual   5.33481978633443e-05
-Residual   5.22859545209941e-05
-Residual   4.48232237062316e-05
-Residual   1.06939001472248e-04
-Residual   1.08675672294366e-04
-=======
 Final Relative Residual Norm = 4.585085e-02
 
 # Output file: solvers.out.8
@@ -103,23 +71,10 @@
 Residual   4.48232237120694e-05
 Residual   1.06939001477130e-04
 Residual   1.08675672303159e-04
->>>>>>> d079a90f
 
 17 iterations
 # Output file: solvers.out.9
 
-<<<<<<< HEAD
-Eigenvalue lambda   3.02357653918663e+01
-Eigenvalue lambda   3.03135374700731e+01
-Eigenvalue lambda   3.85013899425887e+01
-Eigenvalue lambda   5.14395940123204e+01
-Eigenvalue lambda   5.15742481829738e+01
-Residual   5.33481978633443e-05
-Residual   5.22859545209941e-05
-Residual   4.48232237062316e-05
-Residual   1.06939001472248e-04
-Residual   1.08675672294366e-04
-=======
 Eigenvalue lambda   3.02357653918661e+01
 Eigenvalue lambda   3.03135374700723e+01
 Eigenvalue lambda   3.85013899425894e+01
@@ -130,23 +85,10 @@
 Residual   4.48232237120694e-05
 Residual   1.06939001477130e-04
 Residual   1.08675672303159e-04
->>>>>>> d079a90f
 
 17 iterations
 # Output file: solvers.out.10
 
-<<<<<<< HEAD
-Eigenvalue lambda   3.02357653920130e+01
-Eigenvalue lambda   3.03135374702042e+01
-Eigenvalue lambda   3.85013899426650e+01
-Eigenvalue lambda   5.14395940117344e+01
-Eigenvalue lambda   5.15742481837310e+01
-Residual   8.66608457625905e-05
-Residual   7.54689609294758e-05
-Residual   5.61686440297721e-05
-Residual   9.69558816507067e-05
-Residual   1.09642437322305e-04
-=======
 Eigenvalue lambda   3.02357653920131e+01
 Eigenvalue lambda   3.03135374702033e+01
 Eigenvalue lambda   3.85013899426637e+01
@@ -157,23 +99,10 @@
 Residual   5.61686440051180e-05
 Residual   9.69558816630984e-05
 Residual   1.09642437313823e-04
->>>>>>> d079a90f
 
 23 iterations
 # Output file: solvers.out.11
 
-<<<<<<< HEAD
-Eigenvalue lambda   3.02357653920130e+01
-Eigenvalue lambda   3.03135374702042e+01
-Eigenvalue lambda   3.85013899426650e+01
-Eigenvalue lambda   5.14395940117344e+01
-Eigenvalue lambda   5.15742481837310e+01
-Residual   8.66608457625905e-05
-Residual   7.54689609294758e-05
-Residual   5.61686440297721e-05
-Residual   9.69558816507067e-05
-Residual   1.09642437322305e-04
-=======
 Eigenvalue lambda   3.02357653920131e+01
 Eigenvalue lambda   3.03135374702033e+01
 Eigenvalue lambda   3.85013899426637e+01
@@ -184,6 +113,5 @@
 Residual   5.61686440051180e-05
 Residual   9.69558816630984e-05
 Residual   1.09642437313823e-04
->>>>>>> d079a90f
 
 23 iterations