/******************************************************************************
 * Copyright 1998-2019 Lawrence Livermore National Security, LLC and other
 * HYPRE Project Developers. See the top-level COPYRIGHT file for details.
 *
 * SPDX-License-Identifier: (Apache-2.0 OR MIT)
 ******************************************************************************/

#include <stdlib.h>
#include <stdio.h>
#include <math.h>

#include "_hypre_utilities.h"
#include "HYPRE_struct_ls.h"
#include "HYPRE_krylov.h"

#define HYPRE_MFLOPS 0
#if HYPRE_MFLOPS
#include "_hypre_struct_mv.h"
#endif

/* RDF: Why is this include here? */
#include "_hypre_struct_mv.h"
#include "_hypre_struct_mv.hpp"

/* begin lobpcg */

#define NO_SOLVER -9198

#include <time.h>

#include "HYPRE_lobpcg.h"

/* end lobpcg */

HYPRE_Int SetStencilBndry(HYPRE_StructMatrix A, HYPRE_StructGrid grid, HYPRE_Int *period );
HYPRE_Int AddValuesMatrix(HYPRE_StructMatrix A, HYPRE_StructGrid grid,
                          HYPRE_Real cx, HYPRE_Real cy, HYPRE_Real cz,
                          HYPRE_Real conx, HYPRE_Real cony, HYPRE_Real conz);
HYPRE_Int AddValuesVector(hypre_StructGrid *grid, hypre_StructVector *zvector,
                          HYPRE_Int *period, HYPRE_Int type, HYPRE_Real value);

/*--------------------------------------------------------------------------
 * Test driver for structured matrix interface (structured storage)
 *--------------------------------------------------------------------------*/

/*----------------------------------------------------------------------
 * Standard 7-point laplacian in 3D with grid and anisotropy determined
 * as command line arguments.  Do `driver -help' for usage info.
 *----------------------------------------------------------------------*/

hypre_int
main( hypre_int argc,
      char *argv[] )
{
   HYPRE_Int           arg_index;
   HYPRE_Int           print_usage;
   HYPRE_Int           nx, ny, nz;
   HYPRE_Int           P, Q, R;
   HYPRE_Int           bx, by, bz;
   HYPRE_Int           px, py, pz;
   HYPRE_Real          cx, cy, cz;
   HYPRE_Real          conx, cony, conz;
   HYPRE_Int           solver_id;
   HYPRE_Int           solver_type;
   HYPRE_Int           recompute_res;

   /*HYPRE_Real          dxyz[3];*/

   HYPRE_Int           A_num_ghost[6] = {0, 0, 0, 0, 0, 0};
   HYPRE_Int           v_num_ghost[3] = {0,0,0};

   HYPRE_StructMatrix  A;
   HYPRE_StructVector  b;
   HYPRE_StructVector  x;
   HYPRE_StructVector  res;

   HYPRE_StructSolver  solver;
   HYPRE_StructSolver  precond;
   HYPRE_Int           num_iterations;
   HYPRE_Int           time_index;
   HYPRE_Real          final_res_norm;
   HYPRE_Real          real_res_norm;
   HYPRE_Real          rhs_norm;
   HYPRE_Real          x0_norm;
   HYPRE_Real          cf_tol;

   HYPRE_Int           num_procs, myid;

   HYPRE_Int           p, q, r;
   HYPRE_Int           dim;
   HYPRE_Int           n_pre, n_post;
   HYPRE_Int           nblocks;
   HYPRE_Int           max_levels;
   HYPRE_Int           skip;
   HYPRE_Int           sym;
   HYPRE_Int           rap;
   HYPRE_Int           relax;
   HYPRE_Real          jacobi_weight;
   HYPRE_Int           usr_jacobi_weight;
   HYPRE_Int           rep, reps;
   HYPRE_Int           max_iterations;

   HYPRE_Int           rhs_type, x0_type;
   HYPRE_Real          rhs_value, x0_value;

   HYPRE_Int         **iupper;
   HYPRE_Int         **ilower;
   HYPRE_Int           istart[3];
   HYPRE_Int           periodic[3];
   HYPRE_Int         **offsets;
   HYPRE_Int           constant_coefficient = 0;
   HYPRE_Int          *stencil_entries;
   HYPRE_Int           stencil_size;
   HYPRE_Int           stencil_diag_entry;

   HYPRE_StructGrid    grid;
   HYPRE_StructGrid    readgrid;
   HYPRE_StructStencil stencil;

   HYPRE_Int           i, s;
   HYPRE_Int           ix, iy, iz, ib;

   HYPRE_Int           read_fromfile_param;
   HYPRE_Int           read_fromfile_index;
   HYPRE_Int           read_rhsfromfile_param;
   HYPRE_Int           read_rhsfromfile_index;
   HYPRE_Int           read_x0fromfile_param;
   HYPRE_Int           read_x0fromfile_index;
   HYPRE_Int           periodx0[3] = {0,0,0};
   HYPRE_Int          *readperiodic;
   HYPRE_Int           sum;

   HYPRE_Int           print_level;
   HYPRE_Int           krylov_print_level;
   HYPRE_Int           print_system = 0;
   HYPRE_Int           print_vtk = 0;

   /* begin lobpcg */

   HYPRE_Int lobpcgFlag = 0;
   HYPRE_Int lobpcgSeed = 0;
   HYPRE_Int blockSize = 1;
   HYPRE_Int verbosity = 1;
   HYPRE_Int iterations;
   HYPRE_Int checkOrtho = 0;
   HYPRE_Int printLevel = 0;
   HYPRE_Int pcgIterations = 0;
   HYPRE_Int pcgMode = 0;
   HYPRE_Real tol = 1e-6;
   HYPRE_Real pcgTol = 1e-2;
   HYPRE_Real nonOrthF;

   FILE* filePtr;

   mv_MultiVectorPtr eigenvectors = NULL;
   mv_MultiVectorPtr constrains = NULL;
   HYPRE_Real* eigenvalues = NULL;

   HYPRE_Real* residuals;
   utilities_FortranMatrix* residualNorms;
   utilities_FortranMatrix* residualNormsHistory;
   utilities_FortranMatrix* eigenvaluesHistory;
   utilities_FortranMatrix* printBuffer;
   utilities_FortranMatrix* gramXX;
   utilities_FortranMatrix* identity;

   HYPRE_StructSolver        lobpcg_solver;

   mv_InterfaceInterpreter* interpreter;
   HYPRE_MatvecFunctions matvec_fn;
   /* end lobpcg */

   /*-----------------------------------------------------------
    * Initialize some stuff
    *-----------------------------------------------------------*/

   /* Initialize MPI */
   hypre_MPI_Init(&argc, &argv);

   hypre_MPI_Comm_size(hypre_MPI_COMM_WORLD, &num_procs );
   hypre_MPI_Comm_rank(hypre_MPI_COMM_WORLD, &myid );

   /*-----------------------------------------------------------------
    * GPU Device binding
    * Must be done before HYPRE_Init() and should not be changed after
    *-----------------------------------------------------------------*/
   hypre_bind_device(myid, num_procs, hypre_MPI_COMM_WORLD);

   /*-----------------------------------------------------------
    * Initialize : must be the first HYPRE function to call
    *-----------------------------------------------------------*/
   HYPRE_Init();

#if defined(HYPRE_USING_KOKKOS)
   Kokkos::initialize (argc, argv);
#endif

   /*-----------------------------------------------------------
    * Set defaults
    *-----------------------------------------------------------*/

   dim = 3;

   skip  = 0;
   sym  = 1;
   rap = 0;
   relax = 1;
   usr_jacobi_weight= 0;
   reps = 1;
   max_levels = 100;

   nx = 10;
   ny = 10;
   nz = 10;

   P  = num_procs;
   Q  = 1;
   R  = 1;

   bx = 1;
   by = 1;
   bz = 1;

   cx = 1.0;
   cy = 1.0;
   cz = 1.0;
   conx = 0.0;
   cony = 0.0;
   conz = 0.0;

   rhs_type  = 1;
   rhs_value = 1.0;
   x0_type   = 1;
   x0_value  = 0.0;

   n_pre  = 1;
   n_post = 1;

   solver_id = 1;
   solver_type = 1;
   max_iterations = 100;
   print_level = 0;
   krylov_print_level = 0;
   recompute_res = 0;   /* What should be the default here? */

   istart[0] = -3;
   istart[1] = -3;
   istart[2] = -3;

   px = 0;
   py = 0;
   pz = 0;

   cf_tol = 0.90;

   /* setting defaults for the reading parameters    */
   read_fromfile_param = 0;
   read_fromfile_index = argc;
   read_rhsfromfile_param = 0;
   read_rhsfromfile_index = argc;
   read_x0fromfile_param = 0;
   read_x0fromfile_index = argc;
   sum = 0;

   /* ghosts for the building of matrix: default  */
   for (i = 0; i < dim; i++)
   {
      A_num_ghost[2*i] = 1;
      A_num_ghost[2*i + 1] = 1;
   }

   /*-----------------------------------------------------------
    * Parse command line
    *-----------------------------------------------------------*/

   print_usage = 0;
   arg_index = 1;
   while (arg_index < argc)
   {
      if ( strcmp(argv[arg_index], "-n") == 0 )
      {
         arg_index++;
         nx = atoi(argv[arg_index++]);
         ny = atoi(argv[arg_index++]);
         nz = atoi(argv[arg_index++]);
      }
      else if ( strcmp(argv[arg_index], "-istart") == 0 )
      {
         arg_index++;
         istart[0] = atoi(argv[arg_index++]);
         istart[1] = atoi(argv[arg_index++]);
         istart[2] = atoi(argv[arg_index++]);
      }
      else if ( strcmp(argv[arg_index], "-P") == 0 )
      {
         arg_index++;
         P  = atoi(argv[arg_index++]);
         Q  = atoi(argv[arg_index++]);
         R  = atoi(argv[arg_index++]);
      }
      else if ( strcmp(argv[arg_index], "-b") == 0 )
      {
         arg_index++;
         bx = atoi(argv[arg_index++]);
         by = atoi(argv[arg_index++]);
         bz = atoi(argv[arg_index++]);
      }
      else if ( strcmp(argv[arg_index], "-p") == 0 )
      {
         arg_index++;
         px = atoi(argv[arg_index++]);
         py = atoi(argv[arg_index++]);
         pz = atoi(argv[arg_index++]);
      }
      else if ( strcmp(argv[arg_index], "-c") == 0 )
      {
         arg_index++;
         cx = atof(argv[arg_index++]);
         cy = atof(argv[arg_index++]);
         cz = atof(argv[arg_index++]);
      }
      else if ( strcmp(argv[arg_index], "-convect") == 0 )
      {
         arg_index++;
         conx = atof(argv[arg_index++]);
         cony = atof(argv[arg_index++]);
         conz = atof(argv[arg_index++]);
      }
      else if ( strcmp(argv[arg_index], "-d") == 0 )
      {
         arg_index++;
         dim = atoi(argv[arg_index++]);
      }
      else if ( strcmp(argv[arg_index], "-fromfile") == 0 )
      {
         arg_index++;
         read_fromfile_param = 1;
         read_fromfile_index = arg_index;
      }
      else if ( strcmp(argv[arg_index], "-rhsfromfile") == 0 )
      {
         arg_index++;
         read_rhsfromfile_param = 1;
         read_rhsfromfile_index = arg_index;
      }
      else if ( strcmp(argv[arg_index], "-x0fromfile") == 0 )
      {
         arg_index++;
         read_x0fromfile_param = 1;
         read_x0fromfile_index = arg_index;
      }
      else if (strcmp(argv[arg_index], "-rhszero") == 0)
      {
         arg_index++;
         rhs_type  = 1;
         rhs_value = 0.0;
      }
      else if (strcmp(argv[arg_index], "-rhsone") == 0)
      {
         arg_index++;
         rhs_type  = 1;
         rhs_value = 1.0;
      }
      else if (strcmp(argv[arg_index], "-rhsrand") == 0)
      {
         arg_index++;
         rhs_type  = 0;
      }
      else if (strcmp(argv[arg_index], "-x0zero") == 0)
      {
         arg_index++;
         x0_type  = 1;
         x0_value = 0.0;
      }
      else if (strcmp(argv[arg_index], "-x0one") == 0)
      {
         arg_index++;
         x0_type  = 1;
         x0_value = 1.0;
      }
      else if (strcmp(argv[arg_index], "-x0rand") == 0)
      {
         arg_index++;
         x0_type  = 0;
      }
      else if ( strcmp(argv[arg_index], "-kprint") == 0 )
      {
         arg_index++;
         krylov_print_level = atoi(argv[arg_index++]);
      }
      else if ( strcmp(argv[arg_index], "-plevel") == 0 )
      {
         arg_index++;
         print_level = atoi(argv[arg_index++]);
      }
      else if ( strcmp(argv[arg_index], "-lvl") == 0 )
      {
         arg_index++;
         max_levels = atoi(argv[arg_index++]);
      }
      else if (strcmp(argv[arg_index], "-repeats") == 0 )
      {
         arg_index++;
         reps = atoi(argv[arg_index++]);
      }
      else if ( strcmp(argv[arg_index], "-solver") == 0 )
      {
         arg_index++;

	 /* begin lobpcg */
	 if ( strcmp(argv[arg_index], "none") == 0 ) {
            solver_id = NO_SOLVER;
            arg_index++;
	 }
	 else /* end lobpcg */
         {
            solver_id = atoi(argv[arg_index++]);
         }
      }
      else if ( strcmp(argv[arg_index], "-v") == 0 )
      {
         arg_index++;
         n_pre = atoi(argv[arg_index++]);
         n_post = atoi(argv[arg_index++]);
      }

      else if ( strcmp(argv[arg_index], "-rap") == 0 )
      {
         arg_index++;
         rap = atoi(argv[arg_index++]);
      }
      else if ( strcmp(argv[arg_index], "-relax") == 0 )
      {
         arg_index++;
         relax = atoi(argv[arg_index++]);
      }
      else if ( strcmp(argv[arg_index], "-w") == 0 )
      {
         arg_index++;
         jacobi_weight= atof(argv[arg_index++]);
         usr_jacobi_weight= 1; /* flag user weight */
      }
      else if ( strcmp(argv[arg_index], "-sym") == 0 )
      {
         arg_index++;
         sym = atoi(argv[arg_index++]);
      }
      else if ( strcmp(argv[arg_index], "-skip") == 0 )
      {
         arg_index++;
         skip = atoi(argv[arg_index++]);
      }
      else if ( strcmp(argv[arg_index], "-solver_type") == 0 )
      {
         arg_index++;
         solver_type = atoi(argv[arg_index++]);
      }
      else if ( strcmp(argv[arg_index], "-recompute") == 0 )
      {
         arg_index++;
         recompute_res = atoi(argv[arg_index++]);
      }
      else if ( strcmp(argv[arg_index], "-tol") == 0 )
      {
         arg_index++;
         tol = atof(argv[arg_index++]);
      }
      else if ( strcmp(argv[arg_index], "-itr") == 0 )
      {
         arg_index++;
         max_iterations = atoi(argv[arg_index++]);
      }
      else if ( strcmp(argv[arg_index], "-cf") == 0 )
      {
         arg_index++;
         cf_tol = atof(argv[arg_index++]);
      }
      else if ( strcmp(argv[arg_index], "-print") == 0 )
      {
         arg_index++;
         print_system = 1;
      }
      else if ( strcmp(argv[arg_index], "-vtk") == 0 )
      {
         arg_index++;
         print_vtk = 1;
      }
      else if ( strcmp(argv[arg_index], "-help") == 0 )
      {
         print_usage = 1;
         break;
      }
      /* begin lobpcg */
      else if ( strcmp(argv[arg_index], "-lobpcg") == 0 )
      {
         /* use lobpcg */
         arg_index++;
         lobpcgFlag = 1;
      }
      else if ( strcmp(argv[arg_index], "-orthchk") == 0 )
      {
         /* lobpcg: check orthonormality */
         arg_index++;
         checkOrtho = 1;
      }
      else if ( strcmp(argv[arg_index], "-verb") == 0 )
      {
         /* lobpcg: verbosity level */
         arg_index++;
         verbosity = atoi(argv[arg_index++]);
      }
      else if ( strcmp(argv[arg_index], "-vrand") == 0 )
      {                         /* lobpcg: block size */
         arg_index++;
         blockSize = atoi(argv[arg_index++]);
      }
      else if ( strcmp(argv[arg_index], "-seed") == 0 )
      {
         /* lobpcg: seed for srand */
         arg_index++;
         lobpcgSeed = atoi(argv[arg_index++]);
      }
      else if ( strcmp(argv[arg_index], "-tol") == 0 )
      {
         /* lobpcg: tolerance */
         arg_index++;
         tol = atof(argv[arg_index++]);
      }
      else if ( strcmp(argv[arg_index], "-pcgitr") == 0 )
      {
         /* lobpcg: max inner pcg iterations */
         arg_index++;
         pcgIterations = atoi(argv[arg_index++]);
      }
      else if ( strcmp(argv[arg_index], "-pcgtol") == 0 )
      {
         /* lobpcg: inner pcg iterations tolerance */
         arg_index++;
         pcgTol = atof(argv[arg_index++]);
      }
      else if ( strcmp(argv[arg_index], "-pcgmode") == 0 )
      {
         /* lobpcg: initial guess for inner pcg */
         arg_index++;      /* 0: zero, otherwise rhs */
         pcgMode = atoi(argv[arg_index++]);
      }
      else if ( strcmp(argv[arg_index], "-vout") == 0 )
      {
         /* lobpcg: print level */
         arg_index++;
         printLevel = atoi(argv[arg_index++]);
      }
      /*
      else if ( strcmp(argv[arg_index], "-devicelevel") == 0 )
      {
         arg_index++;
         device_level = atoi(argv[arg_index++]);
      }
      */
      /* end lobpcg */
      else
      {
         arg_index++;
      }
   }

   /* begin lobpcg */

   if ( solver_id == 0 && lobpcgFlag )
   {
      solver_id = 10;
   }
   /* end lobpcg */

   sum = read_x0fromfile_param + read_rhsfromfile_param + read_fromfile_param;

   /*-----------------------------------------------------------
    * Print usage info
    *-----------------------------------------------------------*/

   if ( (print_usage) && (myid == 0) )
   {
      hypre_printf("\n");
      hypre_printf("Usage: %s [<options>]\n", argv[0]);
      hypre_printf("\n");
      hypre_printf("  -n <nx> <ny> <nz>   : problem size per block\n");
      hypre_printf("  -istart <istart[0]> <istart[1]> <istart[2]> : start of box\n");
      hypre_printf("  -P <Px> <Py> <Pz>   : processor topology\n");
      hypre_printf("  -b <bx> <by> <bz>   : blocking per processor\n");
      hypre_printf("  -p <px> <py> <pz>   : periodicity in each dimension\n");
      hypre_printf("  -c <cx> <cy> <cz>   : diffusion coefficients\n");
      hypre_printf("  -convect <x> <y> <z>: convection coefficients\n");
      hypre_printf("  -d <dim>            : problem dimension (2 or 3)\n");
      hypre_printf("  -fromfile <name>    : prefix name for matrixfiles\n");
      hypre_printf("  -rhsfromfile <name> : prefix name for rhsfiles\n");
      hypre_printf("  -x0fromfile <name>  : prefix name for firstguessfiles\n");
      hypre_printf("  -rhszero            : rhs vector has zero components\n");
      hypre_printf("  -rhsone             : rhs vector has unit components\n");
      hypre_printf("  -rhsrand            : rhs vector has random components \n");
      hypre_printf("  -x0zero             : initial solution (x0) has zero components \n");
      hypre_printf("  -x0one              : initial solution (x0) has unit components \n");
      hypre_printf("  -x0rand             : initial solution (x0) has random components \n");
      hypre_printf("  -kprint <val>       : print level for krylov solvers\n");
      hypre_printf("  -plevel <val>       : print level for prec/solvers\n");
      hypre_printf("  -lvl <val>          : maximum number of levels (default 100);\n");
      hypre_printf("  -repeats <reps>     : number of times to repeat the run, default 1.  For solver 0,1,3\n");
      hypre_printf("  -solver <ID>        : solver ID\n");
      hypre_printf("                        0  - SMG (default)\n");
      hypre_printf("                        1  - PFMG\n");
      hypre_printf("                        3  - PFMG constant coeffs\n");
      hypre_printf("                        4  - PFMG constant coeffs var diag\n");
      hypre_printf("                        8  - Jacobi\n");
      hypre_printf("                        10 - CG with SMG precond\n");
      hypre_printf("                        11 - CG with PFMG precond\n");
      hypre_printf("                        13 - CG with PFMG-3 precond\n");
      hypre_printf("                        14 - CG with PFMG-4 precond\n");
      hypre_printf("                        17 - CG with 2-step Jacobi\n");
      hypre_printf("                        18 - CG with diagonal scaling\n");
      hypre_printf("                        19 - CG\n");
      hypre_printf("                        20 - Hybrid with SMG precond\n");
      hypre_printf("                        21 - Hybrid with PFMG precond\n");
      hypre_printf("                        30 - GMRES with SMG precond\n");
      hypre_printf("                        31 - GMRES with PFMG precond\n");
      hypre_printf("                        37 - GMRES with 2-step Jacobi\n");
      hypre_printf("                        38 - GMRES with diagonal scaling\n");
      hypre_printf("                        39 - GMRES\n");
      hypre_printf("                        40 - BiCGSTAB with SMG precond\n");
      hypre_printf("                        41 - BiCGSTAB with PFMG precond\n");
      hypre_printf("                        47 - BiCGSTAB with 2-step Jacobi\n");
      hypre_printf("                        48 - BiCGSTAB with diagonal scaling\n");
      hypre_printf("                        49 - BiCGSTAB\n");
      hypre_printf("                        50 - LGMRES with SMG precond\n");
      hypre_printf("                        51 - LGMRES with PFMG precond\n");
      hypre_printf("                        59 - LGMRES\n");
      hypre_printf("                        60 - FlexGMRES with SMG precond\n");
      hypre_printf("                        61 - FlexGMRES with PFMG precond\n");
      hypre_printf("                        69 - FlexGMRES\n");
      hypre_printf("  -v <n_pre> <n_post> : number of pre and post relaxations\n");
      hypre_printf("  -rap <r>            : coarse grid operator type\n");
      hypre_printf("                        0 - Galerkin (default)\n");
      hypre_printf("                        1 - non-Galerkin ParFlow operators\n");
      hypre_printf("                        2 - Galerkin, general operators\n");
      hypre_printf("  -relax <r>          : relaxation type\n");
      hypre_printf("                        0 - Jacobi\n");
      hypre_printf("                        1 - Weighted Jacobi (default)\n");
      hypre_printf("                        2 - R/B Gauss-Seidel\n");
      hypre_printf("                        3 - R/B Gauss-Seidel (nonsymmetric)\n");
      hypre_printf("  -w <jacobi weight>  : jacobi weight\n");
      hypre_printf("  -skip <s>           : skip levels in PFMG (0 or 1)\n");
      hypre_printf("  -sym <s>            : symmetric storage (1) or not (0)\n");
      hypre_printf("  -solver_type <ID>   : solver type for Hybrid\n");
      hypre_printf("                        1 - PCG (default)\n");
      hypre_printf("                        2 - GMRES\n");
      hypre_printf("  -tol <val>          : residual tolerance (default 1e-6)\n");
      hypre_printf("  -itr <val>          : maximal number of iterations (default 100)\n");
      hypre_printf("  -recompute <bool>   : Recompute residual in PCG?\n");
      hypre_printf("  -cf <cf>            : convergence factor for Hybrid\n");
      hypre_printf("\n");

      /* begin lobpcg */

      hypre_printf("LOBPCG options:\n");
      hypre_printf("\n");
      hypre_printf("  -lobpcg             : run LOBPCG instead of PCG\n");
      hypre_printf("\n");
      hypre_printf("  -solver none        : no HYPRE preconditioner is used\n");
      hypre_printf("\n");
      hypre_printf("  -itr <val>          : maximal number of LOBPCG iterations (default 100);\n");
      hypre_printf("\n");
      hypre_printf("  -tol <val>          : residual tolerance (default 1e-6)\n");
      hypre_printf("\n");
      hypre_printf("  -vrand <val>        : compute <val> eigenpairs using random initial vectors (default 1)\n");
      hypre_printf("\n");
      hypre_printf("  -seed <val>         : use <val> as the seed for the pseudo-random number generator\n");
      hypre_printf("                        (default seed is based on the time of the run)\n");
      hypre_printf("\n");
      hypre_printf("  -orthchk            : check eigenvectors for orthonormality\n");
      hypre_printf("\n");
      hypre_printf("  -verb <val>         : verbosity level\n");
      hypre_printf("  -verb 0             : no print\n");
      hypre_printf("  -verb 1             : print initial eigenvalues and residuals, iteration number, number of\n");
      hypre_printf("                        non-convergent eigenpairs and final eigenvalues and residuals (default)\n");
      hypre_printf("  -verb 2             : print eigenvalues and residuals on each iteration\n");
      hypre_printf("\n");
      hypre_printf("  -pcgitr <val>       : maximal number of inner PCG iterations for preconditioning (default 1);\n");
      hypre_printf("                        if <val> = 0 then the preconditioner is applied directly\n");
      hypre_printf("\n");
      hypre_printf("  -pcgtol <val>       : residual tolerance for inner iterations (default 0.01)\n");
      hypre_printf("\n");
      hypre_printf("  -vout <val>         : file output level\n");
      hypre_printf("  -vout 0             : no files created (default)\n");
      hypre_printf("  -vout 1             : write eigenvalues to values.txt and residuals to residuals.txt\n");
      hypre_printf("  -vout 2             : in addition to the above, write the eigenvalues history (the matrix whose\n");
      hypre_printf("                        i-th column contains eigenvalues at (i+1)-th iteration) to val_hist.txt and\n");
      hypre_printf("                        residuals history to res_hist.txt\n");
      hypre_printf("\nNOTE: in this test driver LOBPCG only works with solvers 10, 11, 12, 17 and 18\n");
      hypre_printf("\ndefault solver is 10\n");
      hypre_printf("\n");

      /* end lobpcg */
   }

   if ( print_usage )
   {
      exit(1);
   }

   /*-----------------------------------------------------------
    * Check a few things
    *-----------------------------------------------------------*/

   if ((P*Q*R) > num_procs)
   {
      if (myid == 0)
      {
         hypre_printf("Error: PxQxR is more than the number of processors\n");
      }
      exit(1);
   }
   else if ((P*Q*R) < num_procs)
   {
      if (myid == 0)
      {
         hypre_printf("Warning: PxQxR is less than the number of processors\n");
      }
   }

   if ((conx != 0.0 || cony !=0 || conz != 0) && sym == 1 )
   {
      if (myid == 0)
      {
         hypre_printf("Warning: Convection produces non-symmetric matrix\n");
      }
      sym = 0;
   }

   /*-----------------------------------------------------------
    * Print driver parameters
    *-----------------------------------------------------------*/

   if (myid == 0)
   {
      hypre_printf("Running with these driver parameters:\n");
      if (sum == 0)
      {
         hypre_printf("  (nx, ny, nz)     = (%d, %d, %d)\n", nx, ny, nz);
         hypre_printf("  (ix, iy, iz)     = (%d, %d, %d)\n", istart[0], istart[1], istart[2]);
         hypre_printf("  (Px, Py, Pz)     = (%d, %d, %d)\n", P,  Q,  R);
         hypre_printf("  (bx, by, bz)     = (%d, %d, %d)\n", bx, by, bz);
         hypre_printf("  (px, py, pz)     = (%d, %d, %d)\n", px, py, pz);
      }
      else
      {
         hypre_printf("  the grid is read from file  \n");
      }
      hypre_printf("  (cx, cy, cz)     = (%f, %f, %f)\n", cx, cy, cz);
      hypre_printf("  (conx,cony,conz) = (%f, %f, %f)\n", conx, cony, conz);
      hypre_printf("  (n_pre, n_post)  = (%d, %d)\n", n_pre, n_post);
      hypre_printf("  dim              = %d\n", dim);
      hypre_printf("  skip             = %d\n", skip);
      hypre_printf("  sym              = %d\n", sym);
      hypre_printf("  rap              = %d\n", rap);
      hypre_printf("  relax            = %d\n", relax);
      hypre_printf("  solver ID        = %d\n", solver_id);
//      if (rhs_type == 0)
//      {
//         hypre_printf("  rhs value        = %20.15e\n", rhs_value);
//      }
//      else
//      {
//         hypre_printf("  rhs has random components\n");
//      }
//      if (x0_type == 0)
//      {
//         hypre_printf("  initial sol (x0) = %20.15e\n", x0_value);
//      }
//      else
//      {
//         hypre_printf("  initial sol (x0) has random components\n");
//      }
      hypre_printf("\n");
   }

   /*-----------------------------------------------------------
    * Synchronize so that timings make sense
    *-----------------------------------------------------------*/

   hypre_MPI_Barrier(hypre_MPI_COMM_WORLD);

   for (rep = 0; rep < reps; ++rep)
   {
      time_index = hypre_InitializeTiming("Struct Interface");
      hypre_BeginTiming(time_index);

      /*-----------------------------------------------------------
       * Set up the stencil structure (7 points) when matrix is NOT read from file
       * Set up the grid structure used when NO files are read
       *-----------------------------------------------------------*/

      switch (dim)
      {
         case 1:
            nblocks = bx;
            if(sym)
            {
               offsets = hypre_CTAlloc(HYPRE_Int*, 2, HYPRE_MEMORY_HOST);
               offsets[0] = hypre_CTAlloc(HYPRE_Int, 1, HYPRE_MEMORY_HOST);
               offsets[0][0] = -1;
               offsets[1] = hypre_CTAlloc(HYPRE_Int, 1, HYPRE_MEMORY_HOST);
               offsets[1][0] = 0;
            }
            else
            {
               offsets = hypre_CTAlloc(HYPRE_Int*, 3, HYPRE_MEMORY_HOST);
               offsets[0] = hypre_CTAlloc(HYPRE_Int, 1, HYPRE_MEMORY_HOST);
               offsets[0][0] = -1;
               offsets[1] = hypre_CTAlloc(HYPRE_Int, 1, HYPRE_MEMORY_HOST);
               offsets[1][0] = 0;
               offsets[2] = hypre_CTAlloc(HYPRE_Int, 1, HYPRE_MEMORY_HOST);
               offsets[2][0] = 1;
            }
            /* compute p from P and myid */
            p = myid % P;
            break;

         case 2:
            nblocks = bx*by;
            if(sym)
            {
               offsets = hypre_CTAlloc(HYPRE_Int*, 3, HYPRE_MEMORY_HOST);
               offsets[0] = hypre_CTAlloc(HYPRE_Int, 2, HYPRE_MEMORY_HOST);
               offsets[0][0] = -1;
               offsets[0][1] = 0;
               offsets[1] = hypre_CTAlloc(HYPRE_Int, 2, HYPRE_MEMORY_HOST);
               offsets[1][0] = 0;
               offsets[1][1] = -1;
               offsets[2] = hypre_CTAlloc(HYPRE_Int, 2, HYPRE_MEMORY_HOST);
               offsets[2][0] = 0;
               offsets[2][1] = 0;
            }
            else
            {
               offsets = hypre_CTAlloc(HYPRE_Int*, 5, HYPRE_MEMORY_HOST);
               offsets[0] = hypre_CTAlloc(HYPRE_Int, 2, HYPRE_MEMORY_HOST);
               offsets[0][0] = -1;
               offsets[0][1] = 0;
               offsets[1] = hypre_CTAlloc(HYPRE_Int, 2, HYPRE_MEMORY_HOST);
               offsets[1][0] = 0;
               offsets[1][1] = -1;
               offsets[2] = hypre_CTAlloc(HYPRE_Int, 2, HYPRE_MEMORY_HOST);
               offsets[2][0] = 0;
               offsets[2][1] = 0;
               offsets[3] = hypre_CTAlloc(HYPRE_Int, 2, HYPRE_MEMORY_HOST);
               offsets[3][0] = 1;
               offsets[3][1] = 0;
               offsets[4] = hypre_CTAlloc(HYPRE_Int, 2, HYPRE_MEMORY_HOST);
               offsets[4][0] = 0;
               offsets[4][1] = 1;
            }
            /* compute p,q from P,Q and myid */
            p = myid % P;
            q = (( myid - p)/P) % Q;
            break;

         case 3:
            nblocks = bx*by*bz;
            if(sym)
            {
               offsets = hypre_CTAlloc(HYPRE_Int*, 4, HYPRE_MEMORY_HOST);
               offsets[0] = hypre_CTAlloc(HYPRE_Int, 3, HYPRE_MEMORY_HOST);
               offsets[0][0] = -1;
               offsets[0][1] = 0;
               offsets[0][2] = 0;
               offsets[1] = hypre_CTAlloc(HYPRE_Int, 3, HYPRE_MEMORY_HOST);
               offsets[1][0] = 0;
               offsets[1][1] = -1;
               offsets[1][2] = 0;
               offsets[2] = hypre_CTAlloc(HYPRE_Int, 3, HYPRE_MEMORY_HOST);
               offsets[2][0] = 0;
               offsets[2][1] = 0;
               offsets[2][2] = -1;
               offsets[3] = hypre_CTAlloc(HYPRE_Int, 3, HYPRE_MEMORY_HOST);
               offsets[3][0] = 0;
               offsets[3][1] = 0;
               offsets[3][2] = 0;
            }
            else
            {
               offsets = hypre_CTAlloc(HYPRE_Int*, 7, HYPRE_MEMORY_HOST);
               offsets[0] = hypre_CTAlloc(HYPRE_Int, 3, HYPRE_MEMORY_HOST);
               offsets[0][0] = -1;
               offsets[0][1] = 0;
               offsets[0][2] = 0;
               offsets[1] = hypre_CTAlloc(HYPRE_Int, 3, HYPRE_MEMORY_HOST);
               offsets[1][0] = 0;
               offsets[1][1] = -1;
               offsets[1][2] = 0;
               offsets[2] = hypre_CTAlloc(HYPRE_Int, 3, HYPRE_MEMORY_HOST);
               offsets[2][0] = 0;
               offsets[2][1] = 0;
               offsets[2][2] = -1;
               offsets[3] = hypre_CTAlloc(HYPRE_Int, 3, HYPRE_MEMORY_HOST);
               offsets[3][0] = 0;
               offsets[3][1] = 0;
               offsets[3][2] = 0;
               offsets[4] = hypre_CTAlloc(HYPRE_Int, 3, HYPRE_MEMORY_HOST);
               offsets[4][0] = 1;
               offsets[4][1] = 0;
               offsets[4][2] = 0;
               offsets[5] = hypre_CTAlloc(HYPRE_Int, 3, HYPRE_MEMORY_HOST);
               offsets[5][0] = 0;
               offsets[5][1] = 1;
               offsets[5][2] = 0;
               offsets[6] = hypre_CTAlloc(HYPRE_Int, 3, HYPRE_MEMORY_HOST);
               offsets[6][0] = 0;
               offsets[6][1] = 0;
               offsets[6][2] = 1;
            }
            /* compute p,q,r from P,Q,R and myid */
            p = myid % P;
            q = (( myid - p)/P) % Q;
            r = ( myid - p - P*q)/( P*Q );
            break;
      }

      if (myid >= (P*Q*R))
      {
         /* My processor has no data on it */
         nblocks = bx = by = bz = 0;
      }

      /*-----------------------------------------------------------
       * Set up the stencil structure needed for matrix creation
       * which is always the case for read_fromfile_param == 0
       *-----------------------------------------------------------*/

      HYPRE_StructStencilCreate(dim, (2-sym)*dim + 1, &stencil);
      for (s = 0; s < (2-sym)*dim + 1; s++)
      {
         HYPRE_StructStencilSetEntry(stencil, s, offsets[s]);
      }

      /*-----------------------------------------------------------
       * Set up periodic
       *-----------------------------------------------------------*/

      periodic[0] = px;
      periodic[1] = py;
      periodic[2] = pz;

      /*-----------------------------------------------------------
       * Set up dxyz for PFMG solver
       *-----------------------------------------------------------*/

#if 0
      dxyz[0] = 1.0e+123;
      dxyz[1] = 1.0e+123;
      dxyz[2] = 1.0e+123;
      if (cx > 0)
      {
         dxyz[0] = sqrt(1.0 / cx);
      }
      if (cy > 0)
      {
         dxyz[1] = sqrt(1.0 / cy);
      }
      if (cz > 0)
      {
         dxyz[2] = sqrt(1.0 / cz);
      }
#endif

      /* We do the extreme cases first reading everything from files => sum = 3
       * building things from scratch (grid,stencils,extents) sum = 0 */

      if ((read_fromfile_param == 1) &&
          (read_x0fromfile_param == 1) &&
          (read_rhsfromfile_param == 1))
      {
         if (myid == 0)
         {
            hypre_printf("\nReading linear system from files: matrix, rhs and x0\n");
         }

         /* ghost selection for reading the matrix and vectors */
         for (i = 0; i < dim; i++)
         {
            A_num_ghost[2*i] = 1;
            A_num_ghost[2*i + 1] = 1;
            v_num_ghost[2*i] = 1;
            v_num_ghost[2*i + 1] = 1;
         }

         A = (HYPRE_StructMatrix)
            hypre_StructMatrixRead(hypre_MPI_COMM_WORLD,
                                   argv[read_fromfile_index],A_num_ghost);

         b = (HYPRE_StructVector)
            hypre_StructVectorRead(hypre_MPI_COMM_WORLD,
                                   argv[read_rhsfromfile_index],v_num_ghost);

         x = (HYPRE_StructVector)
            hypre_StructVectorRead(hypre_MPI_COMM_WORLD,
                                   argv[read_x0fromfile_index],v_num_ghost);
      }

      /* beginning of sum == 0  */
      if (sum == 0)    /* no read from any file */
      {
         /*-----------------------------------------------------------
          * prepare space for the extents
          *-----------------------------------------------------------*/

         ilower = hypre_CTAlloc(HYPRE_Int*, nblocks, HYPRE_MEMORY_HOST);
         iupper = hypre_CTAlloc(HYPRE_Int*, nblocks, HYPRE_MEMORY_HOST);
         for (i = 0; i < nblocks; i++)
         {
            ilower[i] = hypre_CTAlloc(HYPRE_Int, dim, HYPRE_MEMORY_HOST);
            iupper[i] = hypre_CTAlloc(HYPRE_Int, dim, HYPRE_MEMORY_HOST);
         }

         /* compute ilower and iupper from (p,q,r), (bx,by,bz), and (nx,ny,nz) */
         ib = 0;
         switch (dim)
         {
            case 1:
               for (ix = 0; ix < bx; ix++)
               {
                  ilower[ib][0] = istart[0]+ nx*(bx*p+ix);
                  iupper[ib][0] = istart[0]+ nx*(bx*p+ix+1) - 1;
                  ib++;
               }
               break;

            case 2:
               for (iy = 0; iy < by; iy++)
               {
                  for (ix = 0; ix < bx; ix++)
                  {
                     ilower[ib][0] = istart[0]+ nx*(bx*p+ix);
                     iupper[ib][0] = istart[0]+ nx*(bx*p+ix+1) - 1;
                     ilower[ib][1] = istart[1]+ ny*(by*q+iy);
                     iupper[ib][1] = istart[1]+ ny*(by*q+iy+1) - 1;
                     ib++;
                  }
               }
               break;

            case 3:
               for (iz = 0; iz < bz; iz++)
               {
                  for (iy = 0; iy < by; iy++)
                  {
                     for (ix = 0; ix < bx; ix++)
                     {
                        ilower[ib][0] = istart[0]+ nx*(bx*p+ix);
                        iupper[ib][0] = istart[0]+ nx*(bx*p+ix+1) - 1;
                        ilower[ib][1] = istart[1]+ ny*(by*q+iy);
                        iupper[ib][1] = istart[1]+ ny*(by*q+iy+1) - 1;
                        ilower[ib][2] = istart[2]+ nz*(bz*r+iz);
                        iupper[ib][2] = istart[2]+ nz*(bz*r+iz+1) - 1;
                        ib++;
                     }
                  }
               }
               break;
         }

         HYPRE_StructGridCreate(hypre_MPI_COMM_WORLD, dim, &grid);
         for (ib = 0; ib < nblocks; ib++)
         {
            /* Add to the grid a new box defined by ilower[ib], iupper[ib]...*/
            HYPRE_StructGridSetExtents(grid, ilower[ib], iupper[ib]);
         }
         HYPRE_StructGridSetPeriodic(grid, periodic);
         HYPRE_StructGridAssemble(grid);

#if 0// defined(HYPRE_USING_CUDA)
         HYPRE_StructGridSetDataLocation(grid, HYPRE_MEMORY_DEVICE);
         /*
         if (device_level == 0)
         {
         HYPRE_StructGridSetDataLocation(grid, HYPRE_MEMORY_HOST);
         hypre_SetDeviceOff();
         }
         else
         {
         HYPRE_Int max_box_size = hypre_StructGridGetMaxBoxSize(grid);
         if (max_box_size < 0)//HYPRE_MIN_GPU_SIZE)
         {
         HYPRE_StructGridSetDataLocation(grid, HYPRE_MEMORY_HOST);
         hypre_SetDeviceOff();
         }
         else
         {
         HYPRE_StructGridSetDataLocation(grid, HYPRE_MEMORY_DEVICE);
         }
         }
         */
#endif

         /* if (print_vtk) */
         /* { */
         /*    //HYPRE_StructGridPrintVTK("struct_grid", hypre_StructMatrixGrid(A)); */
         /*    HYPRE_StructGridPrintVTK("struct_grid", grid); */
         /* } */

         /*-----------------------------------------------------------
          * Set up the matrix structure
          *-----------------------------------------------------------*/

         HYPRE_StructMatrixCreate(hypre_MPI_COMM_WORLD, grid, stencil, &A);

         if ( solver_id == 3 || solver_id == 4 ||
              solver_id == 13 || solver_id == 14 )
         {
            stencil_size  = hypre_StructStencilSize(stencil);
            stencil_entries = hypre_CTAlloc(HYPRE_Int, stencil_size, HYPRE_MEMORY_HOST);
            if (solver_id == 3 || solver_id == 13)
            {
               for (i = 0; i < stencil_size; ++i)
               {
                  stencil_entries[i] = i;
               }
               /* SetConstantEntries is where the constant_coefficient flag is set in A */
               hypre_StructMatrixSetConstantEntries(A, stencil_size, stencil_entries);
               constant_coefficient = 1;
            }
            else
            {
               stencil_diag_entry = hypre_StructStencilDiagEntry(stencil);
               hypre_assert(stencil_size >= 1);
               if (stencil_diag_entry == 0)
               {
                  stencil_entries[stencil_diag_entry] = 1;
               }
               else
               {
                  stencil_entries[stencil_diag_entry] = 0;
               }
               for (i = 0; i<stencil_size; ++i)
               {
                  if (i != stencil_diag_entry)
                  {
                     stencil_entries[i] = i;
                  }
               }
               hypre_StructMatrixSetConstantEntries(A, stencil_size, stencil_entries);
               constant_coefficient = 2;
            }
            hypre_TFree(stencil_entries, HYPRE_MEMORY_HOST);
         }
         HYPRE_StructMatrixSetSymmetric(A, sym);
         HYPRE_StructMatrixInitialize(A);

         /*-----------------------------------------------------------
          * Fill in the matrix elements
          *-----------------------------------------------------------*/

         AddValuesMatrix(A, grid, cx, cy, cz, conx, cony, conz);

         /* Zero out stencils reaching to real boundary.
            But in constant coefficient case, no special stencils! */
         if (constant_coefficient == 0)
         {
            SetStencilBndry(A, grid, periodic);
         }

         /* Assemble matrix */
         HYPRE_StructMatrixAssemble(A);

         /*-----------------------------------------------------------
          * Set up the linear system
          *-----------------------------------------------------------*/

         HYPRE_StructVectorCreate(hypre_MPI_COMM_WORLD, grid, &b);
         HYPRE_StructVectorInitialize(b);

         /*-----------------------------------------------------------
          * For periodic b.c. in all directions, need rhs to satisfy
          * compatibility condition. Achieved by setting a source and
          *  sink of equal strength.  All other problems have rhs = 1.
          *-----------------------------------------------------------*/

         AddValuesVector(grid, b, periodic, rhs_type, rhs_value);
         HYPRE_StructVectorAssemble(b);

         HYPRE_StructVectorCreate(hypre_MPI_COMM_WORLD, grid, &x);
         HYPRE_StructVectorInitialize(x);

         AddValuesVector(grid, x, periodx0, x0_type, x0_value);
         HYPRE_StructVectorAssemble(x);

         HYPRE_StructGridDestroy(grid);

         for (i = 0; i < nblocks; i++)
         {
            hypre_TFree(iupper[i], HYPRE_MEMORY_HOST);
            hypre_TFree(ilower[i], HYPRE_MEMORY_HOST);
         }
         hypre_TFree(ilower, HYPRE_MEMORY_HOST);
         hypre_TFree(iupper, HYPRE_MEMORY_HOST);
      }
      else if ((sum > 0 ) && (sum < 3))
      {
         /* the grid will be read from file.  */
         /* the grid will come from rhs or from x0 */
         if (read_fromfile_param == 0)
         {
            if ((read_rhsfromfile_param > 0) && (read_x0fromfile_param == 0))
            {
               /* read right hand side, extract grid, construct matrix,
                  construct x0 */

               hypre_printf("\ninitial rhs from file prefix :%s\n",
                            argv[read_rhsfromfile_index]);

               b = (HYPRE_StructVector)
                  hypre_StructVectorRead(hypre_MPI_COMM_WORLD,
                                         argv[read_rhsfromfile_index],
                                         v_num_ghost);

               readgrid = hypre_StructVectorGrid(b) ;
               readperiodic = hypre_StructGridPeriodic(readgrid);

               HYPRE_StructVectorCreate(hypre_MPI_COMM_WORLD, readgrid, &x);
               HYPRE_StructVectorInitialize(x);

               AddValuesVector(readgrid, x, periodx0, x0_type, x0_value);
               HYPRE_StructVectorAssemble(x);

               HYPRE_StructMatrixCreate(hypre_MPI_COMM_WORLD,
                                        readgrid, stencil, &A);
               HYPRE_StructMatrixSetSymmetric(A, 1);
               HYPRE_StructMatrixInitialize(A);

               /*-----------------------------------------------------------
                * Fill in the matrix elements
                *-----------------------------------------------------------*/

               AddValuesMatrix(A, readgrid, cx, cy, cz, conx, cony, conz);

               /* Zero out stencils reaching to real boundary */

               if (constant_coefficient == 0)
               {
                  SetStencilBndry(A, readgrid, readperiodic);
               }
               HYPRE_StructMatrixAssemble(A);
            }
            else if ((read_rhsfromfile_param == 0) && (read_x0fromfile_param > 0))
            {
               /* read right hand side, extract grid, construct matrix,
                  construct x0 */

               hypre_printf("\ninitial x0 from file prefix :%s\n",
                            argv[read_x0fromfile_index]);

               x = (HYPRE_StructVector)
                  hypre_StructVectorRead(hypre_MPI_COMM_WORLD,
                                         argv[read_x0fromfile_index],v_num_ghost);

               readgrid = hypre_StructVectorGrid(x) ;
               readperiodic = hypre_StructGridPeriodic(readgrid);

               HYPRE_StructVectorCreate(hypre_MPI_COMM_WORLD, readgrid, &b);
               HYPRE_StructVectorInitialize(b);
               AddValuesVector(readgrid, b, readperiodic, rhs_type, rhs_value);

               HYPRE_StructVectorAssemble(b);

               HYPRE_StructMatrixCreate(hypre_MPI_COMM_WORLD,
                                        readgrid, stencil, &A);
               HYPRE_StructMatrixSetSymmetric(A, 1);
               HYPRE_StructMatrixInitialize(A);

               /*-----------------------------------------------------------
                * Fill in the matrix elements
                *-----------------------------------------------------------*/

               AddValuesMatrix(A, readgrid, cx, cy, cz, conx, cony, conz);

               /* Zero out stencils reaching to real boundary */
               if (constant_coefficient == 0)
               {
                  SetStencilBndry(A, readgrid, readperiodic);
               }
               HYPRE_StructMatrixAssemble(A);
            }
            else if ((read_rhsfromfile_param > 0) && (read_x0fromfile_param > 0))
            {
               /* read right hand side, extract grid, construct matrix,
                  construct x0 */

               hypre_printf("\ninitial rhs  from file prefix :%s\n",
                            argv[read_rhsfromfile_index]);
               hypre_printf("\ninitial x0  from file prefix :%s\n",
                            argv[read_x0fromfile_index]);

               b = (HYPRE_StructVector)
                  hypre_StructVectorRead(hypre_MPI_COMM_WORLD,
                                         argv[read_rhsfromfile_index],
                                         v_num_ghost);

               x = (HYPRE_StructVector)
                  hypre_StructVectorRead(hypre_MPI_COMM_WORLD,
                                         argv[read_x0fromfile_index],
                                         v_num_ghost);

               readgrid= hypre_StructVectorGrid(b) ;
               readperiodic = hypre_StructGridPeriodic(readgrid);

               HYPRE_StructMatrixCreate(hypre_MPI_COMM_WORLD,
                                        readgrid, stencil, &A);
               HYPRE_StructMatrixSetSymmetric(A, 1);
               HYPRE_StructMatrixInitialize(A);

               /*-----------------------------------------------------------
                * Fill in the matrix elements
                *-----------------------------------------------------------*/

               AddValuesMatrix(A, readgrid, cx, cy, cz, conx, cony, conz);

               /* Zero out stencils reaching to real boundary */

               if (constant_coefficient == 0)
               {
                  SetStencilBndry(A,readgrid,readperiodic);
               }
               HYPRE_StructMatrixAssemble(A);
            }
            /* done with one case rhs=1 x0 = 1  */
         }
         /* done with the case where you no read matrix  */

         if (read_fromfile_param == 1)  /* still sum > 0  */
         {
            hypre_printf("\nreading matrix from file:%s\n",
                         argv[read_fromfile_index]);

            A = (HYPRE_StructMatrix)
               hypre_StructMatrixRead(hypre_MPI_COMM_WORLD,
                                      argv[read_fromfile_index], A_num_ghost);

            readgrid = hypre_StructMatrixGrid(A);
            readperiodic  =  hypre_StructGridPeriodic(readgrid);

            if ((read_rhsfromfile_param > 0) && (read_x0fromfile_param == 0))
            {
               /* read right hand side ,construct x0 */
               hypre_printf("\ninitial rhs from file prefix :%s\n",
                            argv[read_rhsfromfile_index]);

               b = (HYPRE_StructVector)
                  hypre_StructVectorRead(hypre_MPI_COMM_WORLD,
                                         argv[read_rhsfromfile_index],
                                         v_num_ghost);

               HYPRE_StructVectorCreate(hypre_MPI_COMM_WORLD, readgrid, &x);
               HYPRE_StructVectorInitialize(x);

               AddValuesVector(readgrid, x, periodx0, x0_type, x0_value);
               HYPRE_StructVectorAssemble(x);
            }
            else if ((read_rhsfromfile_param == 0) && (read_x0fromfile_param > 0))
            {
               /* read x0, construct rhs*/
               hypre_printf("\ninitial x0 from file prefix :%s\n",
                            argv[read_x0fromfile_index]);

               x = (HYPRE_StructVector)
                  hypre_StructVectorRead(hypre_MPI_COMM_WORLD,
                                         argv[read_x0fromfile_index],
                                         v_num_ghost);

               HYPRE_StructVectorCreate(hypre_MPI_COMM_WORLD, readgrid, &b);
               HYPRE_StructVectorInitialize(b);
               AddValuesVector(readgrid, b, readperiodic, rhs_type, rhs_value);
               HYPRE_StructVectorAssemble(b);
            }
            else if((read_rhsfromfile_param == 0) && (read_x0fromfile_param == 0))
            {
               /* construct x0 , construct b*/
               HYPRE_StructVectorCreate(hypre_MPI_COMM_WORLD, readgrid, &b);
               HYPRE_StructVectorInitialize(b);
               AddValuesVector(readgrid, b, readperiodic, rhs_type, rhs_value);
               HYPRE_StructVectorAssemble(b);


               HYPRE_StructVectorCreate(hypre_MPI_COMM_WORLD, readgrid, &x);
               HYPRE_StructVectorInitialize(x);
               AddValuesVector(readgrid, x, periodx0, x0_type, x0_value);
               HYPRE_StructVectorAssemble(x);
            }
         } /* finish the read of matrix */
      }
      /* linear system complete */

      hypre_EndTiming(time_index);
      if (reps == 1)
      {
         hypre_PrintTiming("Struct Interface", hypre_MPI_COMM_WORLD);
         hypre_FinalizeTiming(time_index);
         hypre_ClearTiming();
      }
      else if (rep == reps-1)
      {
         hypre_FinalizeTiming(time_index);
      }

      /* Compute vector norms */
      HYPRE_StructVectorInnerProd(b, b, &rhs_norm);
      HYPRE_StructVectorInnerProd(x, x, &x0_norm);
      rhs_norm = sqrt(rhs_norm);
      x0_norm = sqrt(x0_norm);

      /*-----------------------------------------------------------
       * Print out the system and initial guess
       *-----------------------------------------------------------*/

      if (print_system)
      {
         HYPRE_StructMatrixPrint("struct.out.A", A, 0);
         HYPRE_StructVectorPrint("struct.out.b", b, 0);
         HYPRE_StructVectorPrint("struct.out.x0", x, 0);
      }

      if (print_vtk)
      {
         HYPRE_StructGridPrintVTK("struct_grid", hypre_StructMatrixGrid(A));
         //HYPRE_StructGridPrintVTK("struct_grid", grid);
      }

      /*-----------------------------------------------------------
       * Solve the system using SMG
       *-----------------------------------------------------------*/

#if !HYPRE_MFLOPS

      if (solver_id == 0)
      {
         time_index = hypre_InitializeTiming("SMG Setup");
         hypre_BeginTiming(time_index);

         HYPRE_StructSMGCreate(hypre_MPI_COMM_WORLD, &solver);
         HYPRE_StructSMGSetMemoryUse(solver, 0);
         HYPRE_StructSMGSetMaxIter(solver, max_iterations);
         HYPRE_StructSMGSetTol(solver, tol);
         HYPRE_StructSMGSetRelChange(solver, 0);
         HYPRE_StructSMGSetNumPreRelax(solver, n_pre);
         HYPRE_StructSMGSetNumPostRelax(solver, n_post);
         HYPRE_StructSMGSetPrintLevel(solver, print_level);
         HYPRE_StructSMGSetLogging(solver, 1);
#if 0//defined(HYPRE_USING_CUDA)
         HYPRE_StructSMGSetDeviceLevel(solver,device_level);
#endif

#if 0//defined(HYPRE_USING_CUDA)
         hypre_box_print = 0;
#endif
         HYPRE_StructSMGSetup(solver, A, b, x);

#if 0//defined(HYPRE_USING_CUDA)
         hypre_box_print = 0;
#endif

         hypre_EndTiming(time_index);
         if (reps == 1)
         {
            hypre_PrintTiming("Setup phase times", hypre_MPI_COMM_WORLD);
            hypre_FinalizeTiming(time_index);
            hypre_ClearTiming();
         }
         else if (rep == reps-1)
         {
            hypre_FinalizeTiming(time_index);
         }

         time_index = hypre_InitializeTiming("SMG Solve");
         hypre_BeginTiming(time_index);

         HYPRE_StructSMGSolve(solver, A, b, x);

         hypre_EndTiming(time_index);
         if (reps == 1)
         {
            hypre_PrintTiming("Solve phase times", hypre_MPI_COMM_WORLD);
            hypre_FinalizeTiming(time_index);
            hypre_ClearTiming();
         }
         else if (rep == reps-1)
         {
            hypre_PrintTiming("Interface, Setup, and Solve times:",
                              hypre_MPI_COMM_WORLD );
            hypre_FinalizeTiming(time_index);
            hypre_ClearTiming();
         }

         HYPRE_StructSMGGetNumIterations(solver, &num_iterations);
         HYPRE_StructSMGGetFinalRelativeResidualNorm(solver, &final_res_norm);
         HYPRE_StructSMGDestroy(solver);
      }

      /*-----------------------------------------------------------
       * Solve the system using PFMG
       *-----------------------------------------------------------*/

      else if ( solver_id == 1 || solver_id == 3 || solver_id == 4 )
      {
         time_index = hypre_InitializeTiming("PFMG Setup");
         hypre_BeginTiming(time_index);

         HYPRE_StructPFMGCreate(hypre_MPI_COMM_WORLD, &solver);
         HYPRE_StructPFMGSetMaxLevels(solver, max_levels);
         HYPRE_StructPFMGSetMaxIter(solver, max_iterations);
         HYPRE_StructPFMGSetTol(solver, tol);
         HYPRE_StructPFMGSetRelChange(solver, 0);
         HYPRE_StructPFMGSetRAPType(solver, rap);
         HYPRE_StructPFMGSetRelaxType(solver, relax);
         if (usr_jacobi_weight)
         {
            HYPRE_StructPFMGSetJacobiWeight(solver, jacobi_weight);
         }
         HYPRE_StructPFMGSetNumPreRelax(solver, n_pre);
         HYPRE_StructPFMGSetNumPostRelax(solver, n_post);
         HYPRE_StructPFMGSetSkipRelax(solver, skip);
         /*HYPRE_StructPFMGSetDxyz(solver, dxyz);*/
         HYPRE_StructPFMGSetPrintLevel(solver, print_level);
         HYPRE_StructPFMGSetLogging(solver, 1);

#if 0//defined(HYPRE_USING_CUDA)
         HYPRE_StructPFMGSetDeviceLevel(solver,device_level);
#endif

         HYPRE_StructPFMGSetup(solver, A, b, x);

         hypre_EndTiming(time_index);
         if (reps==1)
         {
            hypre_PrintTiming("Setup phase times", hypre_MPI_COMM_WORLD);
            hypre_FinalizeTiming(time_index);
            hypre_ClearTiming();
         }
         else if (rep == reps-1)
         {
            hypre_FinalizeTiming(time_index);
         }

         time_index = hypre_InitializeTiming("PFMG Solve");
         hypre_BeginTiming(time_index);

         HYPRE_StructPFMGSolve(solver, A, b, x);

         hypre_EndTiming(time_index);
         if (reps == 1)
         {
            hypre_PrintTiming("Solve phase times", hypre_MPI_COMM_WORLD);
            hypre_FinalizeTiming(time_index);
            hypre_ClearTiming();
         }
         else if (rep == reps-1)
         {
            hypre_PrintTiming("Interface, Setup, and Solve times",
                              hypre_MPI_COMM_WORLD);
            hypre_FinalizeTiming(time_index);
            hypre_ClearTiming();
         }

         HYPRE_StructPFMGGetNumIterations(solver, &num_iterations);
         HYPRE_StructPFMGGetFinalRelativeResidualNorm(solver, &final_res_norm);
         HYPRE_StructPFMGDestroy(solver);
      }

      /*-----------------------------------------------------------
       * Solve the system using Jacobi
       *-----------------------------------------------------------*/

      else if ( solver_id == 8 )
      {
         time_index = hypre_InitializeTiming("Jacobi Setup");
         hypre_BeginTiming(time_index);

         HYPRE_StructJacobiCreate(hypre_MPI_COMM_WORLD, &solver);
         HYPRE_StructJacobiSetMaxIter(solver, max_iterations);
         HYPRE_StructJacobiSetTol(solver, tol);
         HYPRE_StructJacobiSetup(solver, A, b, x);

         hypre_EndTiming(time_index);
         hypre_PrintTiming("Setup phase times", hypre_MPI_COMM_WORLD);
         hypre_FinalizeTiming(time_index);
         hypre_ClearTiming();

         time_index = hypre_InitializeTiming("Jacobi Solve");
         hypre_BeginTiming(time_index);

         HYPRE_StructJacobiSolve(solver, A, b, x);

         hypre_EndTiming(time_index);
         hypre_PrintTiming("Solve phase times", hypre_MPI_COMM_WORLD);
         hypre_FinalizeTiming(time_index);
         hypre_ClearTiming();

         HYPRE_StructJacobiGetNumIterations(solver, &num_iterations);
         HYPRE_StructJacobiGetFinalRelativeResidualNorm(solver, &final_res_norm);
         HYPRE_StructJacobiDestroy(solver);
      }

      /*-----------------------------------------------------------
       * Solve the system using CG
       *-----------------------------------------------------------*/

      if ((solver_id > 9) && (solver_id < 20))
      {
         time_index = hypre_InitializeTiming("PCG Setup");
         hypre_BeginTiming(time_index);

         HYPRE_StructPCGCreate(hypre_MPI_COMM_WORLD, &solver);
         HYPRE_PCGSetMaxIter( (HYPRE_Solver)solver, max_iterations );
         HYPRE_PCGSetTol( (HYPRE_Solver)solver, tol );
         HYPRE_PCGSetTwoNorm( (HYPRE_Solver)solver, 1 );
         HYPRE_PCGSetRelChange( (HYPRE_Solver)solver, 0 );
         HYPRE_PCGSetPrintLevel( (HYPRE_Solver)solver, krylov_print_level );

         if (solver_id == 10)
         {
            /* use symmetric SMG as preconditioner */
            HYPRE_StructSMGCreate(hypre_MPI_COMM_WORLD, &precond);
            HYPRE_StructSMGSetMemoryUse(precond, 0);
            HYPRE_StructSMGSetMaxIter(precond, 1);
            HYPRE_StructSMGSetTol(precond, 0.0);
            HYPRE_StructSMGSetZeroGuess(precond);
            HYPRE_StructSMGSetNumPreRelax(precond, n_pre);
            HYPRE_StructSMGSetNumPostRelax(precond, n_post);
            HYPRE_StructSMGSetPrintLevel(precond, 0);
            HYPRE_StructSMGSetLogging(precond, 0);

#if 0//defined(HYPRE_USING_CUDA)
            HYPRE_StructSMGSetDeviceLevel(precond, device_level);
#endif
            HYPRE_PCGSetPrecond( (HYPRE_Solver) solver,
                                 (HYPRE_PtrToSolverFcn) HYPRE_StructSMGSolve,
                                 (HYPRE_PtrToSolverFcn) HYPRE_StructSMGSetup,
                                 (HYPRE_Solver) precond);
         }

         else if (solver_id == 11 || solver_id == 13 || solver_id == 14)
         {
            /* use symmetric PFMG as preconditioner */
            HYPRE_StructPFMGCreate(hypre_MPI_COMM_WORLD, &precond);
            HYPRE_StructPFMGSetMaxLevels(precond, max_levels);
            HYPRE_StructPFMGSetMaxIter(precond, 1);
            HYPRE_StructPFMGSetTol(precond, 0.0);
            HYPRE_StructPFMGSetZeroGuess(precond);
            HYPRE_StructPFMGSetRAPType(precond, rap);
            HYPRE_StructPFMGSetRelaxType(precond, relax);
            if (usr_jacobi_weight)
            {
               HYPRE_StructPFMGSetJacobiWeight(precond, jacobi_weight);
            }
            HYPRE_StructPFMGSetNumPreRelax(precond, n_pre);
            HYPRE_StructPFMGSetNumPostRelax(precond, n_post);
            HYPRE_StructPFMGSetSkipRelax(precond, skip);
            /*HYPRE_StructPFMGSetDxyz(precond, dxyz);*/
            HYPRE_StructPFMGSetPrintLevel(precond, 0);
            HYPRE_StructPFMGSetLogging(precond, 0);
#if 0//defined(HYPRE_USING_CUDA)
            HYPRE_StructPFMGSetDeviceLevel(precond,device_level);
#endif
            HYPRE_PCGSetPrecond( (HYPRE_Solver) solver,
                                 (HYPRE_PtrToSolverFcn) HYPRE_StructPFMGSolve,
                                 (HYPRE_PtrToSolverFcn) HYPRE_StructPFMGSetup,
                                 (HYPRE_Solver) precond);
         }

         else if (solver_id == 17)
         {
            /* use two-step Jacobi as preconditioner */
            HYPRE_StructJacobiCreate(hypre_MPI_COMM_WORLD, &precond);
            HYPRE_StructJacobiSetMaxIter(precond, 2);
            HYPRE_StructJacobiSetTol(precond, 0.0);
            HYPRE_StructJacobiSetZeroGuess(precond);
            HYPRE_PCGSetPrecond( (HYPRE_Solver) solver,
                                 (HYPRE_PtrToSolverFcn) HYPRE_StructJacobiSolve,
                                 (HYPRE_PtrToSolverFcn) HYPRE_StructJacobiSetup,
                                 (HYPRE_Solver) precond);
         }

         else if (solver_id == 18)
         {
            /* use diagonal scaling as preconditioner */
            precond = NULL;
            HYPRE_PCGSetPrecond( (HYPRE_Solver) solver,
                                 (HYPRE_PtrToSolverFcn) HYPRE_StructDiagScale,
                                 (HYPRE_PtrToSolverFcn) HYPRE_StructDiagScaleSetup,
                                 (HYPRE_Solver) precond);
         }

         HYPRE_PCGSetup( (HYPRE_Solver)solver,
                         (HYPRE_Matrix)A, (HYPRE_Vector)b, (HYPRE_Vector)x );

         hypre_EndTiming(time_index);
         hypre_PrintTiming("Setup phase times", hypre_MPI_COMM_WORLD);
         hypre_FinalizeTiming(time_index);
         hypre_ClearTiming();

         time_index = hypre_InitializeTiming("PCG Solve");
         hypre_BeginTiming(time_index);

         HYPRE_PCGSolve( (HYPRE_Solver) solver,
                         (HYPRE_Matrix)A, (HYPRE_Vector)b, (HYPRE_Vector)x);

         hypre_EndTiming(time_index);
         hypre_PrintTiming("Solve phase times", hypre_MPI_COMM_WORLD);
         hypre_FinalizeTiming(time_index);
         hypre_ClearTiming();

         HYPRE_PCGGetNumIterations( (HYPRE_Solver)solver, &num_iterations );
         HYPRE_PCGGetFinalRelativeResidualNorm( (HYPRE_Solver)solver,
                                                &final_res_norm );
         HYPRE_StructPCGDestroy(solver);

         if (solver_id == 10)
         {
            HYPRE_StructSMGDestroy(precond);
         }
         else if (solver_id == 11 || solver_id == 13 || solver_id == 14)
         {
            HYPRE_StructPFMGDestroy(precond);
         }
         else if (solver_id == 17)
         {
            HYPRE_StructJacobiDestroy(precond);
         }
      }

      /* begin lobpcg */

      /*-----------------------------------------------------------
       * Solve the system using LOBPCG
       *-----------------------------------------------------------*/

      if ( lobpcgFlag ) {

         interpreter = hypre_CTAlloc(mv_InterfaceInterpreter,1, HYPRE_MEMORY_HOST);

         HYPRE_StructSetupInterpreter( interpreter );
         HYPRE_StructSetupMatvec(&matvec_fn);

         if (myid != 0)
            verbosity = 0;

         if ( pcgIterations > 0 ) {

            time_index = hypre_InitializeTiming("PCG Setup");
            hypre_BeginTiming(time_index);

            HYPRE_StructPCGCreate(hypre_MPI_COMM_WORLD, &solver);
            HYPRE_PCGSetMaxIter( (HYPRE_Solver)solver, pcgIterations );
            HYPRE_PCGSetTol( (HYPRE_Solver)solver, pcgTol );
            HYPRE_PCGSetTwoNorm( (HYPRE_Solver)solver, 1 );
            HYPRE_PCGSetRelChange( (HYPRE_Solver)solver, 0 );
            HYPRE_PCGSetPrintLevel( (HYPRE_Solver)solver, 0 );

            if (solver_id == 10)
            {
               /* use symmetric SMG as preconditioner */
               HYPRE_StructSMGCreate(hypre_MPI_COMM_WORLD, &precond);
               HYPRE_StructSMGSetMemoryUse(precond, 0);
               HYPRE_StructSMGSetMaxIter(precond, 1);
               HYPRE_StructSMGSetTol(precond, 0.0);
               HYPRE_StructSMGSetZeroGuess(precond);
               HYPRE_StructSMGSetNumPreRelax(precond, n_pre);
               HYPRE_StructSMGSetNumPostRelax(precond, n_post);
               HYPRE_StructSMGSetPrintLevel(precond, 0);
               HYPRE_StructSMGSetLogging(precond, 0);
#if 0 //defined(HYPRE_USING_CUDA)
               HYPRE_StructSMGSetDeviceLevel(precond, device_level);
#endif
               HYPRE_PCGSetPrecond( (HYPRE_Solver) solver,
                                    (HYPRE_PtrToSolverFcn) HYPRE_StructSMGSolve,
                                    (HYPRE_PtrToSolverFcn) HYPRE_StructSMGSetup,
                                    (HYPRE_Solver) precond);
            }

            else if (solver_id == 11)
            {
               /* use symmetric PFMG as preconditioner */
               HYPRE_StructPFMGCreate(hypre_MPI_COMM_WORLD, &precond);
               HYPRE_StructPFMGSetMaxLevels(precond, max_levels);
               HYPRE_StructPFMGSetMaxIter(precond, 1);
               HYPRE_StructPFMGSetTol(precond, 0.0);
               HYPRE_StructPFMGSetZeroGuess(precond);
               HYPRE_StructPFMGSetRAPType(precond, rap);
               HYPRE_StructPFMGSetRelaxType(precond, relax);
               if (usr_jacobi_weight)
               {
                  HYPRE_StructPFMGSetJacobiWeight(precond, jacobi_weight);
               }
               HYPRE_StructPFMGSetNumPreRelax(precond, n_pre);
               HYPRE_StructPFMGSetNumPostRelax(precond, n_post);
               HYPRE_StructPFMGSetSkipRelax(precond, skip);
               /*HYPRE_StructPFMGSetDxyz(precond, dxyz);*/
               HYPRE_StructPFMGSetPrintLevel(precond, 0);
               HYPRE_StructPFMGSetLogging(precond, 0);
<<<<<<< HEAD
=======
#if 0 //defined(HYPRE_USING_CUDA)
               HYPRE_StructPFMGSetDeviceLevel(precond, device_level);
#endif
>>>>>>> 1d9411c7
               HYPRE_PCGSetPrecond( (HYPRE_Solver) solver,
                                    (HYPRE_PtrToSolverFcn) HYPRE_StructPFMGSolve,
                                    (HYPRE_PtrToSolverFcn) HYPRE_StructPFMGSetup,
                                    (HYPRE_Solver) precond);
            }

            else if (solver_id == 17)
            {
               /* use two-step Jacobi as preconditioner */
               HYPRE_StructJacobiCreate(hypre_MPI_COMM_WORLD, &precond);
               HYPRE_StructJacobiSetMaxIter(precond, 2);
               HYPRE_StructJacobiSetTol(precond, 0.0);
               HYPRE_StructJacobiSetZeroGuess(precond);
               HYPRE_PCGSetPrecond( (HYPRE_Solver) solver,
                                    (HYPRE_PtrToSolverFcn) HYPRE_StructJacobiSolve,
                                    (HYPRE_PtrToSolverFcn) HYPRE_StructJacobiSetup,
                                    (HYPRE_Solver) precond);
            }

            else if (solver_id == 18)
            {
               /* use diagonal scaling as preconditioner */
               precond = NULL;
               HYPRE_PCGSetPrecond( (HYPRE_Solver) solver,
                                    (HYPRE_PtrToSolverFcn) HYPRE_StructDiagScale,
                                    (HYPRE_PtrToSolverFcn) HYPRE_StructDiagScaleSetup,
                                    (HYPRE_Solver) precond);
            }
            else if (solver_id != NO_SOLVER )
            {
               if ( verbosity )
                  hypre_printf("Solver ID not recognized - running inner PCG iterations without preconditioner\n\n");
            }

            hypre_EndTiming(time_index);
            hypre_PrintTiming("Setup phase times", hypre_MPI_COMM_WORLD);
            hypre_FinalizeTiming(time_index);
            hypre_ClearTiming();

            HYPRE_LOBPCGCreate(interpreter, &matvec_fn, (HYPRE_Solver*)&lobpcg_solver);
            HYPRE_LOBPCGSetMaxIter((HYPRE_Solver)lobpcg_solver, max_iterations);
            HYPRE_LOBPCGSetPrecondUsageMode((HYPRE_Solver)lobpcg_solver, pcgMode);
            HYPRE_LOBPCGSetTol((HYPRE_Solver)lobpcg_solver, tol);
            HYPRE_LOBPCGSetPrintLevel((HYPRE_Solver)lobpcg_solver, verbosity);

            HYPRE_LOBPCGSetPrecond((HYPRE_Solver)lobpcg_solver,
                                   (HYPRE_PtrToSolverFcn) HYPRE_PCGSolve,
                                   (HYPRE_PtrToSolverFcn) HYPRE_PCGSetup,
                                   (HYPRE_Solver)solver);

            HYPRE_LOBPCGSetup((HYPRE_Solver)lobpcg_solver, (HYPRE_Matrix)A,
                              (HYPRE_Vector)b, (HYPRE_Vector)x);

            eigenvectors = mv_MultiVectorCreateFromSampleVector( interpreter,
                                                                 blockSize,
                                                                 x );
            eigenvalues = hypre_CTAlloc( HYPRE_Real, blockSize, HYPRE_MEMORY_HOST);

            if ( lobpcgSeed )
               mv_MultiVectorSetRandom( eigenvectors, lobpcgSeed );
            else
               mv_MultiVectorSetRandom( eigenvectors, (HYPRE_Int)time(0) );

            time_index = hypre_InitializeTiming("LOBPCG Solve");
            hypre_BeginTiming(time_index);

            HYPRE_LOBPCGSolve((HYPRE_Solver)lobpcg_solver, constrains,
                              eigenvectors, eigenvalues );

            hypre_EndTiming(time_index);
            hypre_PrintTiming("Solve phase times", hypre_MPI_COMM_WORLD);
            hypre_FinalizeTiming(time_index);
            hypre_ClearTiming();

            if ( checkOrtho ) {

               gramXX = utilities_FortranMatrixCreate();
               identity = utilities_FortranMatrixCreate();

               utilities_FortranMatrixAllocateData( blockSize, blockSize, gramXX );
               utilities_FortranMatrixAllocateData( blockSize, blockSize, identity );

               lobpcg_MultiVectorByMultiVector( eigenvectors, eigenvectors, gramXX );
               utilities_FortranMatrixSetToIdentity( identity );
               utilities_FortranMatrixAdd( -1, identity, gramXX, gramXX );
               nonOrthF = utilities_FortranMatrixFNorm( gramXX );
               if ( myid == 0 )
                  hypre_printf("Non-orthonormality of eigenvectors: %12.5e\n", nonOrthF);

               utilities_FortranMatrixDestroy( gramXX );
               utilities_FortranMatrixDestroy( identity );

            }

            if ( printLevel ) {

               if ( myid == 0 ) {
                  if ( (filePtr = fopen("values.txt", "w")) ) {
                     hypre_fprintf(filePtr, "%d\n", blockSize);
                     for ( i = 0; i < blockSize; i++ )
                        hypre_fprintf(filePtr, "%22.14e\n", eigenvalues[i]);
                     fclose(filePtr);
                  }

                  if ( (filePtr = fopen("residuals.txt", "w")) ) {
                     residualNorms = HYPRE_LOBPCGResidualNorms( (HYPRE_Solver)lobpcg_solver );
                     residuals = utilities_FortranMatrixValues( residualNorms );
                     hypre_fprintf(filePtr, "%d\n", blockSize);
                     for ( i = 0; i < blockSize; i++ )
                        hypre_fprintf(filePtr, "%22.14e\n", residuals[i]);
                     fclose(filePtr);
                  }

                  if ( printLevel > 1 ) {

                     printBuffer = utilities_FortranMatrixCreate();

                     iterations = HYPRE_LOBPCGIterations( (HYPRE_Solver)lobpcg_solver );

                     eigenvaluesHistory = HYPRE_LOBPCGEigenvaluesHistory( (HYPRE_Solver)lobpcg_solver );
                     utilities_FortranMatrixSelectBlock( eigenvaluesHistory,
                                                         1, blockSize, 1, iterations + 1, printBuffer );
                     utilities_FortranMatrixPrint( printBuffer, "val_hist.txt" );

                     residualNormsHistory = HYPRE_LOBPCGResidualNormsHistory( (HYPRE_Solver)lobpcg_solver );
                     utilities_FortranMatrixSelectBlock(residualNormsHistory,
                                                        1, blockSize, 1, iterations + 1, printBuffer );
                     utilities_FortranMatrixPrint( printBuffer, "res_hist.txt" );

                     utilities_FortranMatrixDestroy( printBuffer );
                  }
               }
            }

            HYPRE_StructPCGDestroy(solver);

            if (solver_id == 10)
            {
               HYPRE_StructSMGDestroy(precond);
            }
            else if (solver_id == 11)
            {
               HYPRE_StructPFMGDestroy(precond);
            }
            else if (solver_id == 17)
            {
               HYPRE_StructJacobiDestroy(precond);
            }

            HYPRE_LOBPCGDestroy((HYPRE_Solver)lobpcg_solver);
            mv_MultiVectorDestroy( eigenvectors );
            hypre_TFree( eigenvalues , HYPRE_MEMORY_HOST);
         }
         else
         {
            time_index = hypre_InitializeTiming("LOBPCG Setup");
            hypre_BeginTiming(time_index);

            HYPRE_LOBPCGCreate(interpreter, &matvec_fn, (HYPRE_Solver*)&solver);
            HYPRE_LOBPCGSetMaxIter( (HYPRE_Solver)solver, max_iterations );
            HYPRE_LOBPCGSetTol( (HYPRE_Solver)solver, tol );
            HYPRE_LOBPCGSetPrintLevel( (HYPRE_Solver)solver, verbosity );

            if (solver_id == 10)
            {
               /* use symmetric SMG as preconditioner */
               HYPRE_StructSMGCreate(hypre_MPI_COMM_WORLD, &precond);
               HYPRE_StructSMGSetMemoryUse(precond, 0);
               HYPRE_StructSMGSetMaxIter(precond, 1);
               HYPRE_StructSMGSetTol(precond, 0.0);
               HYPRE_StructSMGSetZeroGuess(precond);
               HYPRE_StructSMGSetNumPreRelax(precond, n_pre);
               HYPRE_StructSMGSetNumPostRelax(precond, n_post);
               HYPRE_StructSMGSetPrintLevel(precond, 0);
               HYPRE_StructSMGSetLogging(precond, 0);
#if 0 //defined(HYPRE_USING_CUDA)
               HYPRE_StructSMGSetDeviceLevel(precond, device_level);
#endif
               HYPRE_LOBPCGSetPrecond( (HYPRE_Solver) solver,
                                       (HYPRE_PtrToSolverFcn) HYPRE_StructSMGSolve,
                                       (HYPRE_PtrToSolverFcn) HYPRE_StructSMGSetup,
                                       (HYPRE_Solver) precond);
            }

            else if (solver_id == 11)
            {
               /* use symmetric PFMG as preconditioner */
               HYPRE_StructPFMGCreate(hypre_MPI_COMM_WORLD, &precond);
               HYPRE_StructPFMGSetMaxLevels(precond, max_levels);
               HYPRE_StructPFMGSetMaxIter(precond, 1);
               HYPRE_StructPFMGSetTol(precond, 0.0);
               HYPRE_StructPFMGSetZeroGuess(precond);
               HYPRE_StructPFMGSetRAPType(precond, rap);
               HYPRE_StructPFMGSetRelaxType(precond, relax);
               if (usr_jacobi_weight)
               {
                  HYPRE_StructPFMGSetJacobiWeight(precond, jacobi_weight);
               }
               HYPRE_StructPFMGSetNumPreRelax(precond, n_pre);
               HYPRE_StructPFMGSetNumPostRelax(precond, n_post);
               HYPRE_StructPFMGSetSkipRelax(precond, skip);
               /*HYPRE_StructPFMGSetDxyz(precond, dxyz);*/
               HYPRE_StructPFMGSetPrintLevel(precond, 0);
               HYPRE_StructPFMGSetLogging(precond, 0);
#if 0 //defined(HYPRE_USING_CUDA)
               HYPRE_StructPFMGSetDeviceLevel(precond, device_level);
#endif
               HYPRE_LOBPCGSetPrecond( (HYPRE_Solver) solver,
                                       (HYPRE_PtrToSolverFcn) HYPRE_StructPFMGSolve,
                                       (HYPRE_PtrToSolverFcn) HYPRE_StructPFMGSetup,
                                       (HYPRE_Solver) precond);
            }

            else if (solver_id == 17)
            {
               /* use two-step Jacobi as preconditioner */
               HYPRE_StructJacobiCreate(hypre_MPI_COMM_WORLD, &precond);
               HYPRE_StructJacobiSetMaxIter(precond, 2);
               HYPRE_StructJacobiSetTol(precond, 0.0);
               HYPRE_StructJacobiSetZeroGuess(precond);
               HYPRE_LOBPCGSetPrecond( (HYPRE_Solver) solver,
                                       (HYPRE_PtrToSolverFcn) HYPRE_StructJacobiSolve,
                                       (HYPRE_PtrToSolverFcn) HYPRE_StructJacobiSetup,
                                       (HYPRE_Solver) precond);
            }

            else if (solver_id == 18)
            {
               /* use diagonal scaling as preconditioner */
               precond = NULL;
               HYPRE_LOBPCGSetPrecond( (HYPRE_Solver) solver,
                                       (HYPRE_PtrToSolverFcn) HYPRE_StructDiagScale,
                                       (HYPRE_PtrToSolverFcn) HYPRE_StructDiagScaleSetup,
                                       (HYPRE_Solver) precond);
            }
            else if (solver_id != NO_SOLVER )
            {
               if ( verbosity )
                  hypre_printf("Solver ID not recognized - running LOBPCG without preconditioner\n\n");
            }

            HYPRE_LOBPCGSetup
               ( (HYPRE_Solver)solver, (HYPRE_Matrix)A, (HYPRE_Vector)b, (HYPRE_Vector)x );

            hypre_EndTiming(time_index);
            hypre_PrintTiming("Setup phase times", hypre_MPI_COMM_WORLD);
            hypre_FinalizeTiming(time_index);
            hypre_ClearTiming();

            eigenvectors = mv_MultiVectorCreateFromSampleVector( interpreter,
                                                                 blockSize,
                                                                 x );
            eigenvalues = hypre_CTAlloc( HYPRE_Real, blockSize, HYPRE_MEMORY_HOST);

            if ( lobpcgSeed )
               mv_MultiVectorSetRandom( eigenvectors, lobpcgSeed );
            else
               mv_MultiVectorSetRandom( eigenvectors, (HYPRE_Int)time(0) );

            time_index = hypre_InitializeTiming("PCG Solve");
            hypre_BeginTiming(time_index);

            HYPRE_LOBPCGSolve
               ( (HYPRE_Solver)solver, constrains, eigenvectors, eigenvalues );

            hypre_EndTiming(time_index);
            hypre_PrintTiming("Solve phase times", hypre_MPI_COMM_WORLD);
            hypre_FinalizeTiming(time_index);
            hypre_ClearTiming();

            if ( checkOrtho ) {

               gramXX = utilities_FortranMatrixCreate();
               identity = utilities_FortranMatrixCreate();

               utilities_FortranMatrixAllocateData( blockSize, blockSize, gramXX );
               utilities_FortranMatrixAllocateData( blockSize, blockSize, identity );

               lobpcg_MultiVectorByMultiVector( eigenvectors, eigenvectors, gramXX );
               utilities_FortranMatrixSetToIdentity( identity );
               utilities_FortranMatrixAdd( -1, identity, gramXX, gramXX );
               nonOrthF = utilities_FortranMatrixFNorm( gramXX );
               if ( myid == 0 )
                  hypre_printf("Non-orthonormality of eigenvectors: %12.5e\n", nonOrthF);

               utilities_FortranMatrixDestroy( gramXX );
               utilities_FortranMatrixDestroy( identity );

            }

            if ( printLevel ) {

               if ( myid == 0 ) {
                  if ( (filePtr = fopen("values.txt", "w")) ) {
                     hypre_fprintf(filePtr, "%d\n", blockSize);
                     for ( i = 0; i < blockSize; i++ )
                        hypre_fprintf(filePtr, "%22.14e\n", eigenvalues[i]);
                     fclose(filePtr);
                  }

                  if ( (filePtr = fopen("residuals.txt", "w")) ) {
                     residualNorms = HYPRE_LOBPCGResidualNorms( (HYPRE_Solver)solver );
                     residuals = utilities_FortranMatrixValues( residualNorms );
                     hypre_fprintf(filePtr, "%d\n", blockSize);
                     for ( i = 0; i < blockSize; i++ )
                        hypre_fprintf(filePtr, "%22.14e\n", residuals[i]);
                     fclose(filePtr);
                  }

                  if ( printLevel > 1 ) {

                     printBuffer = utilities_FortranMatrixCreate();

                     iterations = HYPRE_LOBPCGIterations( (HYPRE_Solver)solver );

                     eigenvaluesHistory = HYPRE_LOBPCGEigenvaluesHistory( (HYPRE_Solver)solver );
                     utilities_FortranMatrixSelectBlock( eigenvaluesHistory,
                                                         1, blockSize, 1, iterations + 1, printBuffer );
                     utilities_FortranMatrixPrint( printBuffer, "val_hist.txt" );

                     residualNormsHistory = HYPRE_LOBPCGResidualNormsHistory( (HYPRE_Solver)solver );
                     utilities_FortranMatrixSelectBlock(residualNormsHistory,
                                                        1, blockSize, 1, iterations + 1, printBuffer );
                     utilities_FortranMatrixPrint( printBuffer, "res_hist.txt" );

                     utilities_FortranMatrixDestroy( printBuffer );
                  }
               }
            }

            HYPRE_LOBPCGDestroy((HYPRE_Solver)solver);

            if (solver_id == 10)
            {
               HYPRE_StructSMGDestroy(precond);
            }
            else if (solver_id == 11)
            {
               HYPRE_StructPFMGDestroy(precond);
            }
            else if (solver_id == 17)
            {
               HYPRE_StructJacobiDestroy(precond);
            }

            mv_MultiVectorDestroy( eigenvectors );
            hypre_TFree( eigenvalues , HYPRE_MEMORY_HOST);
         }

         hypre_TFree( interpreter , HYPRE_MEMORY_HOST);

      }

      /* end lobpcg */

      /*-----------------------------------------------------------
       * Solve the system using Hybrid
       *-----------------------------------------------------------*/

      if ((solver_id > 19) && (solver_id < 30))
      {
         time_index = hypre_InitializeTiming("Hybrid Setup");
         hypre_BeginTiming(time_index);

         HYPRE_StructHybridCreate(hypre_MPI_COMM_WORLD, &solver);
         HYPRE_StructHybridSetDSCGMaxIter(solver, max_iterations);
         HYPRE_StructHybridSetPCGMaxIter(solver, max_iterations);
         HYPRE_StructHybridSetTol(solver, tol);
         /*HYPRE_StructHybridSetPCGAbsoluteTolFactor(solver, 1.0e-200);*/
         HYPRE_StructHybridSetConvergenceTol(solver, cf_tol);
         HYPRE_StructHybridSetTwoNorm(solver, 1);
         HYPRE_StructHybridSetRelChange(solver, 0);
         if (solver_type == 2) /* for use with GMRES */
         {
            HYPRE_StructHybridSetStopCrit(solver, 0);
            HYPRE_StructHybridSetKDim(solver, 10);
         }
         HYPRE_StructHybridSetPrintLevel(solver, print_level);
         HYPRE_StructHybridSetLogging(solver, 1);
         HYPRE_StructHybridSetSolverType(solver, solver_type);
         HYPRE_StructHybridSetRecomputeResidual(solver, recompute_res);

         if (solver_id == 20)
         {
            /* use symmetric SMG as preconditioner */
            HYPRE_StructSMGCreate(hypre_MPI_COMM_WORLD, &precond);
            HYPRE_StructSMGSetMemoryUse(precond, 0);
            HYPRE_StructSMGSetMaxIter(precond, 1);
            HYPRE_StructSMGSetTol(precond, 0.0);
            HYPRE_StructSMGSetZeroGuess(precond);
            HYPRE_StructSMGSetNumPreRelax(precond, n_pre);
            HYPRE_StructSMGSetNumPostRelax(precond, n_post);
            HYPRE_StructSMGSetPrintLevel(precond, 0);
            HYPRE_StructSMGSetLogging(precond, 0);
#if 0 //defined(HYPRE_USING_CUDA)
            HYPRE_StructSMGSetDeviceLevel(precond, device_level);
#endif
            HYPRE_StructHybridSetPrecond(solver,
                                         HYPRE_StructSMGSolve,
                                         HYPRE_StructSMGSetup,
                                         precond);
         }

         else if (solver_id == 21)
         {
            /* use symmetric PFMG as preconditioner */
            HYPRE_StructPFMGCreate(hypre_MPI_COMM_WORLD, &precond);
            HYPRE_StructPFMGSetMaxLevels(precond, max_levels);
            HYPRE_StructPFMGSetMaxIter(precond, 1);
            HYPRE_StructPFMGSetTol(precond, 0.0);
            HYPRE_StructPFMGSetZeroGuess(precond);
            HYPRE_StructPFMGSetRAPType(precond, rap);
            HYPRE_StructPFMGSetRelaxType(precond, relax);
            if (usr_jacobi_weight)
            {
               HYPRE_StructPFMGSetJacobiWeight(precond, jacobi_weight);
            }
            HYPRE_StructPFMGSetNumPreRelax(precond, n_pre);
            HYPRE_StructPFMGSetNumPostRelax(precond, n_post);
            HYPRE_StructPFMGSetSkipRelax(precond, skip);
            /*HYPRE_StructPFMGSetDxyz(precond, dxyz);*/
            HYPRE_StructPFMGSetPrintLevel(precond, 0);
            HYPRE_StructPFMGSetLogging(precond, 0);
#if 0 //defined(HYPRE_USING_CUDA)
            HYPRE_StructPFMGSetDeviceLevel(precond, device_level);
#endif
            HYPRE_StructHybridSetPrecond(solver,
                                         HYPRE_StructPFMGSolve,
                                         HYPRE_StructPFMGSetup,
                                         precond);
         }

         HYPRE_StructHybridSetup(solver, A, b, x);

         hypre_EndTiming(time_index);
         hypre_PrintTiming("Setup phase times", hypre_MPI_COMM_WORLD);
         hypre_FinalizeTiming(time_index);
         hypre_ClearTiming();

         time_index = hypre_InitializeTiming("Hybrid Solve");
         hypre_BeginTiming(time_index);

         HYPRE_StructHybridSolve(solver, A, b, x);

         hypre_EndTiming(time_index);
         hypre_PrintTiming("Solve phase times", hypre_MPI_COMM_WORLD);
         hypre_FinalizeTiming(time_index);
         hypre_ClearTiming();

         HYPRE_StructHybridGetNumIterations(solver, &num_iterations);
         HYPRE_StructHybridGetFinalRelativeResidualNorm(solver, &final_res_norm);
         HYPRE_StructHybridDestroy(solver);

         if (solver_id == 20)
         {
            HYPRE_StructSMGDestroy(precond);
         }
         else if (solver_id == 21)
         {
            HYPRE_StructPFMGDestroy(precond);
         }
      }

      /*-----------------------------------------------------------
       * Solve the system using GMRES
       *-----------------------------------------------------------*/

      if ((solver_id > 29) && (solver_id < 40))
      {
         time_index = hypre_InitializeTiming("GMRES Setup");
         hypre_BeginTiming(time_index);

         HYPRE_StructGMRESCreate(hypre_MPI_COMM_WORLD, &solver);
         HYPRE_GMRESSetKDim( (HYPRE_Solver) solver, 5 );
         HYPRE_GMRESSetMaxIter( (HYPRE_Solver)solver, max_iterations );
         HYPRE_GMRESSetTol( (HYPRE_Solver)solver, tol );
         HYPRE_GMRESSetRelChange( (HYPRE_Solver)solver, 0 );
         HYPRE_GMRESSetPrintLevel( (HYPRE_Solver)solver, krylov_print_level );
         HYPRE_GMRESSetLogging( (HYPRE_Solver)solver, 1 );

         if (solver_id == 30)
         {
            /* use symmetric SMG as preconditioner */
            HYPRE_StructSMGCreate(hypre_MPI_COMM_WORLD, &precond);
            HYPRE_StructSMGSetMemoryUse(precond, 0);
            HYPRE_StructSMGSetMaxIter(precond, 1);
            HYPRE_StructSMGSetTol(precond, 0.0);
            HYPRE_StructSMGSetZeroGuess(precond);
            HYPRE_StructSMGSetNumPreRelax(precond, n_pre);
            HYPRE_StructSMGSetNumPostRelax(precond, n_post);
            HYPRE_StructSMGSetPrintLevel(precond, 0);
            HYPRE_StructSMGSetLogging(precond, 0);
#if 0 //defined(HYPRE_USING_CUDA)
            HYPRE_StructSMGSetDeviceLevel(precond, device_level);
#endif
            HYPRE_GMRESSetPrecond( (HYPRE_Solver)solver,
                                   (HYPRE_PtrToSolverFcn) HYPRE_StructSMGSolve,
                                   (HYPRE_PtrToSolverFcn) HYPRE_StructSMGSetup,
                                   (HYPRE_Solver)precond);
         }

         else if (solver_id == 31)
         {
            /* use symmetric PFMG as preconditioner */
            HYPRE_StructPFMGCreate(hypre_MPI_COMM_WORLD, &precond);
            HYPRE_StructPFMGSetMaxLevels(precond, max_levels);
            HYPRE_StructPFMGSetMaxIter(precond, 1);
            HYPRE_StructPFMGSetTol(precond, 0.0);
            HYPRE_StructPFMGSetZeroGuess(precond);
            HYPRE_StructPFMGSetRAPType(precond, rap);
            HYPRE_StructPFMGSetRelaxType(precond, relax);
            if (usr_jacobi_weight)
            {
               HYPRE_StructPFMGSetJacobiWeight(precond, jacobi_weight);
            }
            HYPRE_StructPFMGSetNumPreRelax(precond, n_pre);
            HYPRE_StructPFMGSetNumPostRelax(precond, n_post);
            HYPRE_StructPFMGSetSkipRelax(precond, skip);
            /*HYPRE_StructPFMGSetDxyz(precond, dxyz);*/
            HYPRE_StructPFMGSetPrintLevel(precond, 0);
            HYPRE_StructPFMGSetLogging(precond, 0);
#if 0 //defined(HYPRE_USING_CUDA)
            HYPRE_StructPFMGSetDeviceLevel(precond, device_level);
#endif
            HYPRE_GMRESSetPrecond( (HYPRE_Solver)solver,
                                   (HYPRE_PtrToSolverFcn) HYPRE_StructPFMGSolve,
                                   (HYPRE_PtrToSolverFcn) HYPRE_StructPFMGSetup,
                                   (HYPRE_Solver)precond);
         }

         else if (solver_id == 37)
         {
            /* use two-step Jacobi as preconditioner */
            HYPRE_StructJacobiCreate(hypre_MPI_COMM_WORLD, &precond);
            HYPRE_StructJacobiSetMaxIter(precond, 2);
            HYPRE_StructJacobiSetTol(precond, 0.0);
            HYPRE_StructJacobiSetZeroGuess(precond);
            HYPRE_GMRESSetPrecond( (HYPRE_Solver)solver,
                                   (HYPRE_PtrToSolverFcn) HYPRE_StructJacobiSolve,
                                   (HYPRE_PtrToSolverFcn) HYPRE_StructJacobiSetup,
                                   (HYPRE_Solver)precond);
         }

         else if (solver_id == 38)
         {
            /* use diagonal scaling as preconditioner */
            precond = NULL;
            HYPRE_GMRESSetPrecond( (HYPRE_Solver)solver,
                                   (HYPRE_PtrToSolverFcn) HYPRE_StructDiagScale,
                                   (HYPRE_PtrToSolverFcn) HYPRE_StructDiagScaleSetup,
                                   (HYPRE_Solver)precond);
         }

         HYPRE_GMRESSetup
            ( (HYPRE_Solver)solver, (HYPRE_Matrix)A, (HYPRE_Vector)b, (HYPRE_Vector)x );

         hypre_EndTiming(time_index);
         hypre_PrintTiming("Setup phase times", hypre_MPI_COMM_WORLD);
         hypre_FinalizeTiming(time_index);
         hypre_ClearTiming();

         time_index = hypre_InitializeTiming("GMRES Solve");
         hypre_BeginTiming(time_index);

         HYPRE_GMRESSolve
            ( (HYPRE_Solver)solver, (HYPRE_Matrix)A, (HYPRE_Vector)b, (HYPRE_Vector)x);

         hypre_EndTiming(time_index);
         hypre_PrintTiming("Solve phase times", hypre_MPI_COMM_WORLD);
         hypre_FinalizeTiming(time_index);
         hypre_ClearTiming();

         HYPRE_GMRESGetNumIterations( (HYPRE_Solver)solver, &num_iterations);
         HYPRE_GMRESGetFinalRelativeResidualNorm( (HYPRE_Solver)solver, &final_res_norm);
         HYPRE_StructGMRESDestroy(solver);

         if (solver_id == 30)
         {
            HYPRE_StructSMGDestroy(precond);
         }
         else if (solver_id == 31)
         {
            HYPRE_StructPFMGDestroy(precond);
         }
         else if (solver_id == 37)
         {
            HYPRE_StructJacobiDestroy(precond);
         }
      }

      /*-----------------------------------------------------------
       * Solve the system using BiCGTAB
       *-----------------------------------------------------------*/

      if ((solver_id > 39) && (solver_id < 50))
      {
         time_index = hypre_InitializeTiming("BiCGSTAB Setup");
         hypre_BeginTiming(time_index);

         HYPRE_StructBiCGSTABCreate(hypre_MPI_COMM_WORLD, &solver);
         HYPRE_BiCGSTABSetMaxIter( (HYPRE_Solver)solver, max_iterations );
         HYPRE_BiCGSTABSetTol( (HYPRE_Solver)solver, tol );
         HYPRE_BiCGSTABSetPrintLevel( (HYPRE_Solver)solver, krylov_print_level );
         HYPRE_BiCGSTABSetLogging( (HYPRE_Solver)solver, 1 );

         if (solver_id == 40)
         {
            /* use symmetric SMG as preconditioner */
            HYPRE_StructSMGCreate(hypre_MPI_COMM_WORLD, &precond);
            HYPRE_StructSMGSetMemoryUse(precond, 0);
            HYPRE_StructSMGSetMaxIter(precond, 1);
            HYPRE_StructSMGSetTol(precond, 0.0);
            HYPRE_StructSMGSetZeroGuess(precond);
            HYPRE_StructSMGSetNumPreRelax(precond, n_pre);
            HYPRE_StructSMGSetNumPostRelax(precond, n_post);
            HYPRE_StructSMGSetPrintLevel(precond, 0);
            HYPRE_StructSMGSetLogging(precond, 0);
#if 0 //defined(HYPRE_USING_CUDA)
            HYPRE_StructSMGSetDeviceLevel(precond, device_level);
#endif
            HYPRE_BiCGSTABSetPrecond( (HYPRE_Solver)solver,
                                      (HYPRE_PtrToSolverFcn) HYPRE_StructSMGSolve,
                                      (HYPRE_PtrToSolverFcn) HYPRE_StructSMGSetup,
                                      (HYPRE_Solver)precond);
         }

         else if (solver_id == 41)
         {
            /* use symmetric PFMG as preconditioner */
            HYPRE_StructPFMGCreate(hypre_MPI_COMM_WORLD, &precond);
            HYPRE_StructPFMGSetMaxLevels(precond, max_levels);
            HYPRE_StructPFMGSetMaxIter(precond, 1);
            HYPRE_StructPFMGSetTol(precond, 0.0);
            HYPRE_StructPFMGSetZeroGuess(precond);
            HYPRE_StructPFMGSetRAPType(precond, rap);
            HYPRE_StructPFMGSetRelaxType(precond, relax);
            if (usr_jacobi_weight)
            {
               HYPRE_StructPFMGSetJacobiWeight(precond, jacobi_weight);
            }
            HYPRE_StructPFMGSetNumPreRelax(precond, n_pre);
            HYPRE_StructPFMGSetNumPostRelax(precond, n_post);
            HYPRE_StructPFMGSetSkipRelax(precond, skip);
            /*HYPRE_StructPFMGSetDxyz(precond, dxyz);*/
            HYPRE_StructPFMGSetPrintLevel(precond, 0);
            HYPRE_StructPFMGSetLogging(precond, 0);
#if 0 //defined(HYPRE_USING_CUDA)
            HYPRE_StructPFMGSetDeviceLevel(precond, device_level);
#endif
            HYPRE_BiCGSTABSetPrecond( (HYPRE_Solver)solver,
                                      (HYPRE_PtrToSolverFcn) HYPRE_StructPFMGSolve,
                                      (HYPRE_PtrToSolverFcn) HYPRE_StructPFMGSetup,
                                      (HYPRE_Solver)precond);
         }

         else if (solver_id == 47)
         {
            /* use two-step Jacobi as preconditioner */
            HYPRE_StructJacobiCreate(hypre_MPI_COMM_WORLD, &precond);
            HYPRE_StructJacobiSetMaxIter(precond, 2);
            HYPRE_StructJacobiSetTol(precond, 0.0);
            HYPRE_StructJacobiSetZeroGuess(precond);
            HYPRE_BiCGSTABSetPrecond( (HYPRE_Solver)solver,
                                      (HYPRE_PtrToSolverFcn) HYPRE_StructJacobiSolve,
                                      (HYPRE_PtrToSolverFcn) HYPRE_StructJacobiSetup,
                                      (HYPRE_Solver)precond);
         }

         else if (solver_id == 48)
         {
            /* use diagonal scaling as preconditioner */
            precond = NULL;
            HYPRE_BiCGSTABSetPrecond( (HYPRE_Solver)solver,
                                      (HYPRE_PtrToSolverFcn) HYPRE_StructDiagScale,
                                      (HYPRE_PtrToSolverFcn) HYPRE_StructDiagScaleSetup,
                                      (HYPRE_Solver)precond);
         }

         HYPRE_BiCGSTABSetup
            ( (HYPRE_Solver)solver, (HYPRE_Matrix)A, (HYPRE_Vector)b, (HYPRE_Vector)x );

         hypre_EndTiming(time_index);
         hypre_PrintTiming("Setup phase times", hypre_MPI_COMM_WORLD);
         hypre_FinalizeTiming(time_index);
         hypre_ClearTiming();

         time_index = hypre_InitializeTiming("BiCGSTAB Solve");
         hypre_BeginTiming(time_index);

         HYPRE_BiCGSTABSolve
            ( (HYPRE_Solver)solver, (HYPRE_Matrix)A, (HYPRE_Vector)b, (HYPRE_Vector)x);

         hypre_EndTiming(time_index);
         hypre_PrintTiming("Solve phase times", hypre_MPI_COMM_WORLD);
         hypre_FinalizeTiming(time_index);
         hypre_ClearTiming();

         HYPRE_BiCGSTABGetNumIterations( (HYPRE_Solver)solver, &num_iterations);
         HYPRE_BiCGSTABGetFinalRelativeResidualNorm( (HYPRE_Solver)solver, &final_res_norm);
         HYPRE_StructBiCGSTABDestroy(solver);

         if (solver_id == 40)
         {
            HYPRE_StructSMGDestroy(precond);
         }
         else if (solver_id == 41)
         {
            HYPRE_StructPFMGDestroy(precond);
         }
         else if (solver_id == 47)
         {
            HYPRE_StructJacobiDestroy(precond);
         }
      }
      /*-----------------------------------------------------------
       * Solve the system using LGMRES
       *-----------------------------------------------------------*/

      if ((solver_id > 49) && (solver_id < 60))
      {
         time_index = hypre_InitializeTiming("LGMRES Setup");
         hypre_BeginTiming(time_index);

         HYPRE_StructLGMRESCreate(hypre_MPI_COMM_WORLD, &solver);
         HYPRE_LGMRESSetKDim( (HYPRE_Solver) solver, 5 );
         HYPRE_LGMRESSetMaxIter( (HYPRE_Solver)solver, max_iterations );
         HYPRE_LGMRESSetTol( (HYPRE_Solver)solver, tol );
         HYPRE_LGMRESSetPrintLevel( (HYPRE_Solver)solver, krylov_print_level );
         HYPRE_LGMRESSetLogging( (HYPRE_Solver)solver, 1 );

         if (solver_id == 50)
         {
            /* use symmetric SMG as preconditioner */
            HYPRE_StructSMGCreate(hypre_MPI_COMM_WORLD, &precond);
            HYPRE_StructSMGSetMemoryUse(precond, 0);
            HYPRE_StructSMGSetMaxIter(precond, 1);
            HYPRE_StructSMGSetTol(precond, 0.0);
            HYPRE_StructSMGSetZeroGuess(precond);
            HYPRE_StructSMGSetNumPreRelax(precond, n_pre);
            HYPRE_StructSMGSetNumPostRelax(precond, n_post);
            HYPRE_StructSMGSetPrintLevel(precond, 0);
            HYPRE_StructSMGSetLogging(precond, 0);
#if 0 //defined(HYPRE_USING_CUDA)
            HYPRE_StructSMGSetDeviceLevel(precond, device_level);
#endif
            HYPRE_LGMRESSetPrecond( (HYPRE_Solver)solver,
                                    (HYPRE_PtrToSolverFcn) HYPRE_StructSMGSolve,
                                    (HYPRE_PtrToSolverFcn) HYPRE_StructSMGSetup,
                                    (HYPRE_Solver)precond);
         }

         else if (solver_id == 51)
         {
            /* use symmetric PFMG as preconditioner */
            HYPRE_StructPFMGCreate(hypre_MPI_COMM_WORLD, &precond);
            HYPRE_StructPFMGSetMaxLevels(precond, max_levels);
            HYPRE_StructPFMGSetMaxIter(precond, 1);
            HYPRE_StructPFMGSetTol(precond, 0.0);
            HYPRE_StructPFMGSetZeroGuess(precond);
            HYPRE_StructPFMGSetRAPType(precond, rap);
            HYPRE_StructPFMGSetRelaxType(precond, relax);
            if (usr_jacobi_weight)
            {
               HYPRE_StructPFMGSetJacobiWeight(precond, jacobi_weight);
            }
            HYPRE_StructPFMGSetNumPreRelax(precond, n_pre);
            HYPRE_StructPFMGSetNumPostRelax(precond, n_post);
            HYPRE_StructPFMGSetSkipRelax(precond, skip);
            /*HYPRE_StructPFMGSetDxyz(precond, dxyz);*/
            HYPRE_StructPFMGSetPrintLevel(precond, 0);
            HYPRE_StructPFMGSetLogging(precond, 0);
#if 0 //defined(HYPRE_USING_CUDA)
            HYPRE_StructPFMGSetDeviceLevel(precond, device_level);
#endif
            HYPRE_LGMRESSetPrecond( (HYPRE_Solver)solver,
                                    (HYPRE_PtrToSolverFcn) HYPRE_StructPFMGSolve,
                                    (HYPRE_PtrToSolverFcn) HYPRE_StructPFMGSetup,
                                    (HYPRE_Solver)precond);
         }

         HYPRE_LGMRESSetup
            ( (HYPRE_Solver)solver, (HYPRE_Matrix)A, (HYPRE_Vector)b, (HYPRE_Vector)x );

         hypre_EndTiming(time_index);
         hypre_PrintTiming("Setup phase times", hypre_MPI_COMM_WORLD);
         hypre_FinalizeTiming(time_index);
         hypre_ClearTiming();

         time_index = hypre_InitializeTiming("LGMRES Solve");
         hypre_BeginTiming(time_index);

         HYPRE_LGMRESSolve
            ( (HYPRE_Solver)solver, (HYPRE_Matrix)A, (HYPRE_Vector)b, (HYPRE_Vector)x);

         hypre_EndTiming(time_index);
         hypre_PrintTiming("Solve phase times", hypre_MPI_COMM_WORLD);
         hypre_FinalizeTiming(time_index);
         hypre_ClearTiming();

         HYPRE_LGMRESGetNumIterations( (HYPRE_Solver)solver, &num_iterations);
         HYPRE_LGMRESGetFinalRelativeResidualNorm( (HYPRE_Solver)solver, &final_res_norm);
         HYPRE_StructLGMRESDestroy(solver);

         if (solver_id == 50)
         {
            HYPRE_StructSMGDestroy(precond);
         }
         else if (solver_id == 51)
         {
            HYPRE_StructPFMGDestroy(precond);
         }

      }
      /*-----------------------------------------------------------
       * Solve the system using FlexGMRES
       *-----------------------------------------------------------*/

      if ((solver_id > 59) && (solver_id < 70))
      {
         time_index = hypre_InitializeTiming("FlexGMRES Setup");
         hypre_BeginTiming(time_index);

         HYPRE_StructFlexGMRESCreate(hypre_MPI_COMM_WORLD, &solver);
         HYPRE_FlexGMRESSetKDim( (HYPRE_Solver) solver, 5 );
         HYPRE_FlexGMRESSetMaxIter( (HYPRE_Solver)solver, max_iterations );
         HYPRE_FlexGMRESSetTol( (HYPRE_Solver)solver, tol );
         HYPRE_FlexGMRESSetPrintLevel( (HYPRE_Solver)solver, krylov_print_level );
         HYPRE_FlexGMRESSetLogging( (HYPRE_Solver)solver, 1 );

         if (solver_id == 60)
         {
            /* use symmetric SMG as preconditioner */
            HYPRE_StructSMGCreate(hypre_MPI_COMM_WORLD, &precond);
            HYPRE_StructSMGSetMemoryUse(precond, 0);
            HYPRE_StructSMGSetMaxIter(precond, 1);
            HYPRE_StructSMGSetTol(precond, 0.0);
            HYPRE_StructSMGSetZeroGuess(precond);
            HYPRE_StructSMGSetNumPreRelax(precond, n_pre);
            HYPRE_StructSMGSetNumPostRelax(precond, n_post);
            HYPRE_StructSMGSetPrintLevel(precond, 0);
            HYPRE_StructSMGSetLogging(precond, 0);
#if 0 //defined(HYPRE_USING_CUDA)
            HYPRE_StructSMGSetDeviceLevel(precond, device_level);
#endif
            HYPRE_FlexGMRESSetPrecond( (HYPRE_Solver)solver,
                                       (HYPRE_PtrToSolverFcn) HYPRE_StructSMGSolve,
                                       (HYPRE_PtrToSolverFcn) HYPRE_StructSMGSetup,
                                       (HYPRE_Solver)precond);
         }

         else if (solver_id == 61)
         {
            /* use symmetric PFMG as preconditioner */
            HYPRE_StructPFMGCreate(hypre_MPI_COMM_WORLD, &precond);
            HYPRE_StructPFMGSetMaxLevels(precond, max_levels);
            HYPRE_StructPFMGSetMaxIter(precond, 1);
            HYPRE_StructPFMGSetTol(precond, 0.0);
            HYPRE_StructPFMGSetZeroGuess(precond);
            HYPRE_StructPFMGSetRAPType(precond, rap);
            HYPRE_StructPFMGSetRelaxType(precond, relax);
            if (usr_jacobi_weight)
            {
               HYPRE_StructPFMGSetJacobiWeight(precond, jacobi_weight);
            }
            HYPRE_StructPFMGSetNumPreRelax(precond, n_pre);
            HYPRE_StructPFMGSetNumPostRelax(precond, n_post);
            HYPRE_StructPFMGSetSkipRelax(precond, skip);
            /*HYPRE_StructPFMGSetDxyz(precond, dxyz);*/
            HYPRE_StructPFMGSetPrintLevel(precond, 0);
            HYPRE_StructPFMGSetLogging(precond, 0);
#if 0 //defined(HYPRE_USING_CUDA)
            HYPRE_StructPFMGSetDeviceLevel(precond, device_level);
#endif
            HYPRE_FlexGMRESSetPrecond( (HYPRE_Solver)solver,
                                       (HYPRE_PtrToSolverFcn) HYPRE_StructPFMGSolve,
                                       (HYPRE_PtrToSolverFcn) HYPRE_StructPFMGSetup,
                                       (HYPRE_Solver)precond);
         }

         HYPRE_FlexGMRESSetup
            ( (HYPRE_Solver)solver, (HYPRE_Matrix)A, (HYPRE_Vector)b, (HYPRE_Vector)x );

         hypre_EndTiming(time_index);
         hypre_PrintTiming("Setup phase times", hypre_MPI_COMM_WORLD);
         hypre_FinalizeTiming(time_index);
         hypre_ClearTiming();

         time_index = hypre_InitializeTiming("FlexGMRES Solve");
         hypre_BeginTiming(time_index);

         HYPRE_FlexGMRESSolve
            ( (HYPRE_Solver)solver, (HYPRE_Matrix)A, (HYPRE_Vector)b, (HYPRE_Vector)x);

         hypre_EndTiming(time_index);
         hypre_PrintTiming("Solve phase times", hypre_MPI_COMM_WORLD);
         hypre_FinalizeTiming(time_index);
         hypre_ClearTiming();

         HYPRE_FlexGMRESGetNumIterations( (HYPRE_Solver)solver, &num_iterations);
         HYPRE_FlexGMRESGetFinalRelativeResidualNorm( (HYPRE_Solver)solver, &final_res_norm);
         HYPRE_StructFlexGMRESDestroy(solver);

         if (solver_id == 60)
         {
            HYPRE_StructSMGDestroy(precond);
         }
         else if (solver_id == 61)
         {
            HYPRE_StructPFMGDestroy(precond);
         }

      }

      /* Compute residual */
      HYPRE_StructVectorCreate(hypre_MPI_COMM_WORLD, grid, &res);
      HYPRE_StructVectorInitialize(res);
      HYPRE_StructVectorAssemble(res);
      HYPRE_StructVectorCopy(b, res);
      HYPRE_StructMatrixMatvec(-1.0, A, x, 1.0, res);
      HYPRE_StructVectorInnerProd(res, res, &real_res_norm);
      real_res_norm = sqrt(real_res_norm);
      if (rhs_norm > 0)
      {
         real_res_norm = real_res_norm/rhs_norm;
      }

      /*-----------------------------------------------------------
       * Print the solution and other info
       *-----------------------------------------------------------*/

      if (print_system)
      {
         HYPRE_StructVectorPrint("struct.out.x", x, 0);
         HYPRE_StructVectorPrint("struct.out.r", res, 0);
      }

      if (myid == 0 && rep == reps-1 /* begin lobpcg */ && !lobpcgFlag /* end lobpcg */)
      {
         hypre_printf("\n");
         hypre_printf("Iterations = %d\n", num_iterations);
//         hypre_printf("RHS Norm = %20.15e\n", rhs_norm);
//         hypre_printf("Initial LHS (x0) Norm = %20.15e\n", x0_norm);
//         hypre_printf("Real Relative Residual Norm  = %20.15e\n", real_res_norm);
//         hypre_printf("Final Relative Residual Norm = %20.15e\n", final_res_norm);
         hypre_printf("Final Relative Residual Norm = %e\n", final_res_norm);
         hypre_printf("\n");
      }

#endif

      /*-----------------------------------------------------------
       * Compute MFLOPs for Matvec
       *-----------------------------------------------------------*/

#if HYPRE_MFLOPS
      {
         void *matvec_data;
         HYPRE_Int   i, imax, N;

         /* compute imax */
         N = (P*nx)*(Q*ny)*(R*nz);
         imax = (5*1000000) / N;

         matvec_data = hypre_StructMatvecCreate();
         hypre_StructMatvecSetup(matvec_data, A, x);

         time_index = hypre_InitializeTiming("Matvec");
         hypre_BeginTiming(time_index);

         for (i = 0; i < imax; i++)
         {
            hypre_StructMatvecCompute(matvec_data, 1.0, A, x, 1.0, b);
         }
         /* this counts mult-adds */
         hypre_IncFLOPCount(7*N*imax);

         hypre_EndTiming(time_index);
         hypre_PrintTiming("Matvec time", hypre_MPI_COMM_WORLD);
         hypre_FinalizeTiming(time_index);
         hypre_ClearTiming();

         hypre_StructMatvecDestroy(matvec_data);
      }
#endif

      /*-----------------------------------------------------------
       * Finalize things
       *-----------------------------------------------------------*/

      HYPRE_StructStencilDestroy(stencil);
      HYPRE_StructMatrixDestroy(A);
      HYPRE_StructVectorDestroy(b);
      HYPRE_StructVectorDestroy(x);
      HYPRE_StructVectorDestroy(res);

      for (i = 0; i < (2-sym)*dim + 1; i++)
      {
         hypre_TFree(offsets[i], HYPRE_MEMORY_HOST);
      }
      hypre_TFree(offsets, HYPRE_MEMORY_HOST);
   }

#if defined(HYPRE_USING_KOKKOS)
   Kokkos::finalize ();
#endif

   /* Finalize Hypre */
   HYPRE_Finalize();

   /* Finalize MPI */
   hypre_MPI_Finalize();

#if defined(HYPRE_USING_DEVICE_OPENMP)
   /* use this for the stats of the offloading counts */
   //HYPRE_OMPOffloadStatPrint();
#endif

   return (0);
}

/*-------------------------------------------------------------------------
 * add constant values to a vector. Need to pass the initialized vector, grid,
 * period of grid and the constant value.
 *-------------------------------------------------------------------------*/

HYPRE_Int
AddValuesVector( hypre_StructGrid   *grid,
                 hypre_StructVector *zvector,
                 HYPRE_Int          *period,
                 HYPRE_Int           type,
                 HYPRE_Real          value )
{
   HYPRE_Int           ierr = 0;
   hypre_BoxArray     *boxes;
   HYPRE_Int           ib;
   hypre_IndexRef      ilower;
   hypre_IndexRef      iupper;
   hypre_Box          *box;
   HYPRE_Real         *values;
<<<<<<< HEAD
   HYPRE_Int           volume, ndim;
   HYPRE_Int           seed = 1;

#if defined(HYPRE_USING_CUDA)
=======
   HYPRE_Int          volume,dim;
#if 0 //defined(HYPRE_USING_CUDA)
>>>>>>> 1d9411c7
   HYPRE_Int          data_location = hypre_StructGridDataLocation(hypre_StructVectorGrid(zvector));
#endif

   ndim  = hypre_StructGridNDim(grid);
   boxes = hypre_StructGridBoxes(grid);
   hypre_SeedRand(seed);

   hypre_ForBoxI(ib, boxes)
   {
      box      = hypre_BoxArrayBox(boxes, ib);
      volume   =  hypre_BoxVolume(box);
#if 0 //defined(HYPRE_USING_CUDA)
      if (data_location != HYPRE_MEMORY_HOST)
      {
         values = hypre_CTAlloc(HYPRE_Real, volume, HYPRE_MEMORY_DEVICE);
      }
      else
      {
         values = hypre_CTAlloc(HYPRE_Real, volume, HYPRE_MEMORY_HOST);
      }
#else
      values = hypre_CTAlloc(HYPRE_Real, volume, HYPRE_MEMORY_DEVICE);
#endif
      /*-----------------------------------------------------------
       * For periodic b.c. in all directions, need rhs to satisfy
       * compatibility condition. Achieved by setting a source and
       * sink of equal strength.
       *-----------------------------------------------------------*/

#define DEVICE_VAR is_device_ptr(values)
      if ((ndim == 2 && period[0] != 0 && period[1] != 0) ||
          (ndim == 3 && period[0] != 0 && period[1] != 0 && period[2] != 0))
      {
         values[0]          =  value;
         values[volume - 1] = -value;
      }
      else
      {
         if (type > 0)
         {
            /* Use value */
            hypre_LoopBegin(volume,i)
            {
               values[i] = value;
            }
            hypre_LoopEnd()
         }
         else
         {
            /* Use random numbers */
            hypre_LoopBegin(volume,i)
            {
               values[i] = 2.0 * hypre_Rand() - 1.0;
            }
            hypre_LoopEnd()
         }
      }
#undef DEVICE_VAR

      ilower = hypre_BoxIMin(box);
      iupper = hypre_BoxIMax(box);
      HYPRE_StructVectorSetBoxValues(zvector, ilower, iupper, values);

#if 0 //defined(HYPRE_USING_CUDA)
      if (data_location != HYPRE_MEMORY_HOST)
      {
          hypre_TFree(values,HYPRE_MEMORY_DEVICE);
      }
      else
      {
          hypre_TFree(values,HYPRE_MEMORY_HOST);
      }
#else
      hypre_TFree(values,HYPRE_MEMORY_DEVICE);
#endif
   }

   return ierr;
}

/******************************************************************************
 * Adds values to matrix based on a 7 point (3d)
 * symmetric stencil for a convection-diffusion problem.
 * It need an initialized matrix, an assembled grid, and the constants
 * that determine the 7 point (3d) convection-diffusion.
 ******************************************************************************/

HYPRE_Int
AddValuesMatrix( HYPRE_StructMatrix A,
                 HYPRE_StructGrid   grid,
                 HYPRE_Real         cx,
                 HYPRE_Real         cy,
                 HYPRE_Real         cz,
                 HYPRE_Real         conx,
                 HYPRE_Real         cony,
                 HYPRE_Real         conz )
{

   HYPRE_Int           ierr = 0;
   hypre_BoxArray     *boxes;
   HYPRE_Int           s,bi;
   hypre_IndexRef      ilower;
   hypre_IndexRef      iupper;
   hypre_Box          *box;
   HYPRE_Real         *values;
   HYPRE_Real          east, west;
   HYPRE_Real          north, south;
   HYPRE_Real          top, bottom;
   HYPRE_Real          center;
   HYPRE_Int           volume, ndim, sym;
   HYPRE_Int          *stencil_indices;
   HYPRE_Int           stencil_size;
   HYPRE_Int           constant_coefficient;
#if 0 //defined(HYPRE_USING_CUDA)
   HYPRE_Int           data_location = hypre_StructGridDataLocation(hypre_StructMatrixGrid(A));
#endif

   boxes =  hypre_StructGridBoxes(grid);
   ndim  =  hypre_StructGridNDim(grid);
   sym   =  hypre_StructMatrixSymmetric(A);
   constant_coefficient = hypre_StructMatrixConstantCoefficient(A);

   bi=0;

   east   = -cx;
   west   = -cx;
   north  = -cy;
   south  = -cy;
   top    = -cz;
   bottom = -cz;
   center = 2.0*cx;
   if (ndim > 1)
   {
      center += 2.0*cy;
   }
   if (ndim > 2)
   {
      center += 2.0*cz;
   }

   stencil_size = 1 + (2 - sym) * ndim;
   stencil_indices = hypre_CTAlloc(HYPRE_Int, stencil_size, HYPRE_MEMORY_HOST);
   for (s = 0; s < stencil_size; s++)
   {
      stencil_indices[s] = s;
   }

   if (sym)
   {
      if (constant_coefficient == 0)
      {
         hypre_ForBoxI(bi, boxes)
         {
            box      = hypre_BoxArrayBox(boxes, bi);
            volume   =  hypre_BoxVolume(box);
#if 0 //defined(HYPRE_USING_CUDA)
            if (data_location != HYPRE_MEMORY_HOST)
            {
               values = hypre_CTAlloc(HYPRE_Real, stencil_size*volume, HYPRE_MEMORY_DEVICE);
            }
            else
            {
               values = hypre_CTAlloc(HYPRE_Real, stencil_size*volume, HYPRE_MEMORY_HOST);
            }
#else
            values = hypre_CTAlloc(HYPRE_Real, stencil_size*volume, HYPRE_MEMORY_DEVICE);
#endif

#define DEVICE_VAR is_device_ptr(values)
            if (ndim == 1)
            {
               hypre_LoopBegin(volume, d)
                  HYPRE_Int i = stencil_size * d;
                  values[i    ] = west;
                  values[i + 1] = center;
               hypre_LoopEnd()
            }
            else if (ndim == 2)
            {
               hypre_LoopBegin(volume, d)
                  HYPRE_Int i = stencil_size * d;
                  values[i    ] = west;
                  values[i + 1] = south;
                  values[i + 2] = center;
               hypre_LoopEnd()
            }
            else if (ndim == 3)
            {
               hypre_LoopBegin(volume, d)
                  HYPRE_Int i = stencil_size * d;
                  values[i    ] = west;
                  values[i + 1] = south;
                  values[i + 2] = bottom;
                  values[i + 3] = center;
               hypre_LoopEnd()
            }
#undef DEVICE_VAR

            ilower = hypre_BoxIMin(box);
            iupper = hypre_BoxIMax(box);
            HYPRE_StructMatrixSetBoxValues(A, ilower, iupper, stencil_size,
                                           stencil_indices, values);

#if 0 //defined(HYPRE_USING_CUDA)
            if (data_location != HYPRE_MEMORY_HOST)
            {
               hypre_TFree(values,HYPRE_MEMORY_DEVICE);
            }
            else
            {
               hypre_TFree(values,HYPRE_MEMORY_HOST);
            }
#else
            hypre_TFree(values,HYPRE_MEMORY_DEVICE);
#endif
         }
      }
      else if (constant_coefficient == 1)
      {
         values = hypre_CTAlloc(HYPRE_Real, stencil_size, HYPRE_MEMORY_HOST);
         switch (ndim)
         {
            case 1:
               values[0] = west;
               values[1] = center;
               break;

            case 2:
               values[0] = west;
               values[1] = south;
               values[2] = center;
               break;

            case 3:
               values[0] = west;
               values[1] = south;
               values[2] = bottom;
               values[3] = center;
               break;
         }
         if (hypre_BoxArraySize(boxes) > 0)
         {
            HYPRE_StructMatrixSetConstantValues(A, stencil_size,
                                                stencil_indices, values);
         }
         hypre_TFree(values, HYPRE_MEMORY_HOST);
      }
      else
      {
         hypre_assert(constant_coefficient == 2);

         /* stencil index for the center equals dim, so it's easy to leave out */
         values = hypre_CTAlloc(HYPRE_Real, stencil_size-1, HYPRE_MEMORY_HOST);
         switch (ndim)
         {
            case 1:
               values[0] = west;
               break;

            case 2:
               values[0] = west;
               values[1] = south;
               break;

            case 3:
               values[0] = west;
               values[1] = south;
               values[2] = bottom;
               break;
         }
         if (hypre_BoxArraySize(boxes) > 0)
         {
            HYPRE_StructMatrixSetConstantValues(A, stencil_size-1,
                                                stencil_indices, values);
         }
         hypre_TFree(values, HYPRE_MEMORY_HOST);

         hypre_ForBoxI(bi, boxes)
         {
            box      = hypre_BoxArrayBox(boxes, bi);
            volume   =  hypre_BoxVolume(box);
#if 0 //defined(HYPRE_USING_CUDA)
            if (data_location != HYPRE_MEMORY_HOST)
            {
               values   = hypre_CTAlloc(HYPRE_Real, volume,HYPRE_MEMORY_DEVICE);
            }
            else
            {
               values   = hypre_CTAlloc(HYPRE_Real, volume,HYPRE_MEMORY_HOST);
            }
#else
            values   = hypre_CTAlloc(HYPRE_Real, volume,HYPRE_MEMORY_DEVICE);
#endif

#define DEVICE_VAR is_device_ptr(values)
            hypre_LoopBegin(volume,i)
            {
               values[i] = center;
            }
            hypre_LoopEnd()
#undef DEVICE_VAR

            ilower = hypre_BoxIMin(box);
            iupper = hypre_BoxIMax(box);
            HYPRE_StructMatrixSetBoxValues(A, ilower, iupper, 1,
<<<<<<< HEAD
                                           stencil_indices+ndim, values);
#if defined(HYPRE_USING_CUDA)
=======
                                           stencil_indices+dim, values);
#if 0 //defined(HYPRE_USING_CUDA)
>>>>>>> 1d9411c7
            if (data_location == HYPRE_MEMORY_DEVICE)
            {
               hypre_TFree(values,HYPRE_MEMORY_DEVICE);
            }
            else
            {
               hypre_TFree(values,HYPRE_MEMORY_HOST);
            }
#else
            hypre_TFree(values,HYPRE_MEMORY_DEVICE);
#endif
         }
      }
   }
   else
   {
      if (conx > 0.0)
      {
         west   -= conx;
         center += conx;
      }
      else if (conx < 0.0)
      {
         east   += conx;
         center -= conx;
      }
      if (cony > 0.0)
      {
         south  -= cony;
         center += cony;
      }
      else if (cony < 0.0)
      {
         north  += cony;
         center -= cony;
      }
      if (conz > 0.0)
      {
         bottom -= conz;
         center += conz;
      }
      else if (cony < 0.0)
      {
         top    += conz;
         center -= conz;
      }

      if (constant_coefficient == 0)
      {
         hypre_ForBoxI(bi, boxes)
         {
            box      = hypre_BoxArrayBox(boxes, bi);
            volume   =  hypre_BoxVolume(box);
#if 0 //defined(HYPRE_USING_CUDA)
            if (data_location == HYPRE_MEMORY_DEVICE)
            {
               values   = hypre_CTAlloc(HYPRE_Real, stencil_size*volume,HYPRE_MEMORY_DEVICE);
            }
            else
            {
               values   = hypre_CTAlloc(HYPRE_Real, stencil_size*volume,HYPRE_MEMORY_HOST);
            }
#else
            values   = hypre_CTAlloc(HYPRE_Real, stencil_size*volume,HYPRE_MEMORY_DEVICE);
#endif

#define DEVICE_VAR is_device_ptr(values)
            hypre_LoopBegin(volume,d)
            {
               HYPRE_Int i = stencil_size*d;
               switch (ndim)
               {
                  case 1:
                     values[i  ] = west;
                     values[i+1] = center;
                     values[i+2] = east;
                     break;

                  case 2:
                     values[i  ] = west;
                     values[i+1] = south;
                     values[i+2] = center;
                     values[i+3] = east;
                     values[i+4] = north;
                     break;

                  case 3:
                     values[i  ] = west;
                     values[i+1] = south;
                     values[i+2] = bottom;
                     values[i+3] = center;
                     values[i+4] = east;
                     values[i+5] = north;
                     values[i+6] = top;
                     break;
               }
            }
            hypre_LoopEnd()
#undef DEVICE_VAR

            ilower = hypre_BoxIMin(box);
            iupper = hypre_BoxIMax(box);
            HYPRE_StructMatrixSetBoxValues(A, ilower, iupper, stencil_size,
                                           stencil_indices, values);

#if 0 //defined(HYPRE_USING_CUDA)
            if (data_location == HYPRE_MEMORY_DEVICE)
            {
               hypre_TFree(values,HYPRE_MEMORY_DEVICE);
            }
            else
            {
               hypre_TFree(values,HYPRE_MEMORY_HOST);
            }
#else
            hypre_TFree(values,HYPRE_MEMORY_DEVICE);
#endif
         }
      }
      else if (constant_coefficient == 1)
      {
         values = hypre_CTAlloc(HYPRE_Real, stencil_size, HYPRE_MEMORY_HOST);

         switch (ndim)
         {
            case 1:
               values[0] = west;
               values[1] = center;
               values[2] = east;
               break;

            case 2:
               values[0] = west;
               values[1] = south;
               values[2] = center;
               values[3] = east;
               values[4] = north;
               break;

            case 3:
               values[0] = west;
               values[1] = south;
               values[2] = bottom;
               values[3] = center;
               values[4] = east;
               values[5] = north;
               values[6] = top;
               break;
         }

         if (hypre_BoxArraySize(boxes) > 0)
         {
            HYPRE_StructMatrixSetConstantValues(A, stencil_size,
                                                stencil_indices, values);
         }

         hypre_TFree(values, HYPRE_MEMORY_HOST);
      }
      else
      {
         hypre_assert(constant_coefficient == 2);
         values = hypre_CTAlloc(HYPRE_Real, stencil_size - 1, HYPRE_MEMORY_HOST);
         switch (ndim)
         {  /* no center in stencil_indices and values */
            case 1:
               stencil_indices[0] = 0;
               stencil_indices[1] = 2;
               values[0] = west;
               values[1] = east;
               break;

            case 2:
               stencil_indices[0] = 0;
               stencil_indices[1] = 1;
               stencil_indices[2] = 3;
               stencil_indices[3] = 4;
               values[0] = west;
               values[1] = south;
               values[2] = east;
               values[3] = north;
               break;

            case 3:
               stencil_indices[0] = 0;
               stencil_indices[1] = 1;
               stencil_indices[2] = 2;
               stencil_indices[3] = 4;
               stencil_indices[4] = 5;
               stencil_indices[5] = 6;
               values[0] = west;
               values[1] = south;
               values[2] = bottom;
               values[3] = east;
               values[4] = north;
               values[5] = top;
               break;
         }

         if (hypre_BoxArraySize(boxes) > 0)
         {
            HYPRE_StructMatrixSetConstantValues(A, stencil_size-1,
                                                stencil_indices, values);
         }
         hypre_TFree(values, HYPRE_MEMORY_HOST);


         /* center is variable */
         stencil_indices[0] = ndim; /* refers to center */
         hypre_ForBoxI(bi, boxes)
         {
<<<<<<< HEAD
            box    = hypre_BoxArrayBox(boxes, bi);
            volume = hypre_BoxVolume(box);
#if defined(HYPRE_USING_CUDA)
=======
            box      = hypre_BoxArrayBox(gridboxes, bi);
            volume   = hypre_BoxVolume(box);
#if 0 //defined(HYPRE_USING_CUDA)
>>>>>>> 1d9411c7
            if (data_location == HYPRE_MEMORY_DEVICE)
            {
               values   = hypre_CTAlloc(HYPRE_Real, volume,HYPRE_MEMORY_DEVICE);
            }
            else
            {
               values   = hypre_CTAlloc(HYPRE_Real, volume,HYPRE_MEMORY_HOST);
            }
#else
            values   = hypre_CTAlloc(HYPRE_Real, volume,HYPRE_MEMORY_DEVICE);
#endif


#define DEVICE_VAR is_device_ptr(values)
            hypre_LoopBegin(volume,i)
            {
               values[i] = center;
            }
            hypre_LoopEnd()
#undef DEVICE_VAR

            ilower = hypre_BoxIMin(box);
            iupper = hypre_BoxIMax(box);
            HYPRE_StructMatrixSetBoxValues(A, ilower, iupper, 1,
                                           stencil_indices, values);
#if 0 //defined(HYPRE_USING_CUDA)
            if (data_location == HYPRE_MEMORY_DEVICE)
            {
               hypre_TFree(values,HYPRE_MEMORY_DEVICE);
            }
            else
            {
               hypre_TFree(values,HYPRE_MEMORY_HOST);
            }
#else
            hypre_TFree(values,HYPRE_MEMORY_DEVICE);
#endif
         }
      }
   }

   hypre_TFree(stencil_indices, HYPRE_MEMORY_HOST);

   return ierr;
}

/*********************************************************************************
 * this function sets to zero the stencil entries that are on the boundary
 * Grid, matrix and the period are needed.
 *********************************************************************************/

HYPRE_Int
SetStencilBndry( HYPRE_StructMatrix  A,
                 HYPRE_StructGrid    grid,
                 HYPRE_Int          *period )
{
   HYPRE_Int          ierr = 0;
   hypre_BoxArray    *boxes;
   HYPRE_Int          size,i,j,d,ib;
   HYPRE_Int        **ilower;
   HYPRE_Int        **iupper;
   HYPRE_Int         *vol;
   HYPRE_Int         *istart, *iend;
   hypre_Box         *box;
   hypre_Box         *bbox;
   HYPRE_Real        *values;
   HYPRE_Int          ndim;
   HYPRE_Int          stencil_indices[1] = {0};
   HYPRE_Int          constant_coefficient;
#if 0 //defined(HYPRE_USING_CUDA)
   HYPRE_Int          data_location = hypre_StructGridDataLocation(hypre_StructMatrixGrid(A));
#endif
   boxes  = hypre_StructGridBoxes(grid);
   bbox   = hypre_StructGridBoundingBox(grid);
   istart = hypre_BoxIMin(bbox);
   iend   = hypre_BoxIMax(bbox);
   size   = hypre_StructGridNumBoxes(grid);
   ndim   = hypre_StructGridNDim(grid);

   constant_coefficient = hypre_StructMatrixConstantCoefficient(A);
   if (constant_coefficient > 0)
   {
      return 1;
   }
   /*...no space dependence if constant_coefficient==1,
     and space dependence only for diagonal if constant_coefficient==2 --
     and this function only touches off-diagonal entries */

   vol    = hypre_CTAlloc(HYPRE_Int, size, HYPRE_MEMORY_HOST);
   ilower = hypre_CTAlloc(HYPRE_Int*, size, HYPRE_MEMORY_HOST);
   iupper = hypre_CTAlloc(HYPRE_Int*, size, HYPRE_MEMORY_HOST);
   for (i = 0; i < size; i++)
   {
      ilower[i] = hypre_CTAlloc(HYPRE_Int, ndim, HYPRE_MEMORY_HOST);
      iupper[i] = hypre_CTAlloc(HYPRE_Int, ndim, HYPRE_MEMORY_HOST);
   }

   hypre_ForBoxI(i, boxes)
   {
      box = hypre_BoxArrayBox(boxes, i);
      for (d = 0; d < ndim; d++)
      {
         ilower[i][d] = hypre_BoxIMinD(box, d);
         iupper[i][d] = hypre_BoxIMaxD(box, d);
      }
      vol[i] = hypre_BoxVolume(box);
   }

   if (constant_coefficient == 0)
   {
      for (d = 0; d < ndim; d++)
      {
         for (ib = 0; ib < size; ib++)
         {
#if 0 //defined(HYPRE_USING_CUDA)
            if (data_location == HYPRE_MEMORY_DEVICE)
            {
               values = hypre_CTAlloc(HYPRE_Real, vol[ib], HYPRE_MEMORY_DEVICE);
            }
            else
            {
               values = hypre_CTAlloc(HYPRE_Real, vol[ib], HYPRE_MEMORY_HOST);
            }
#else
            values = hypre_CTAlloc(HYPRE_Real, vol[ib], HYPRE_MEMORY_DEVICE);
#endif

            /* RL: if used CTAlloc, then don't need to set 0.0 */
#define DEVICE_VAR is_device_ptr(values)
            hypre_LoopBegin(vol[ib],i)
            {
               values[i] = 0.0;
            }
            hypre_LoopEnd()
#undef DEVICE_VAR

            if (ilower[ib][d] == istart[d] && period[d] == 0)
            {
               j = iupper[ib][d];
               iupper[ib][d] = istart[d];
               stencil_indices[0] = d;
               HYPRE_StructMatrixSetBoxValues(A, ilower[ib], iupper[ib],
                                              1, stencil_indices, values);
               iupper[ib][d] = j;
            }

            if (iupper[ib][d] == iend[d] && period[d] == 0)
            {
               j = ilower[ib][d];
               ilower[ib][d] = iend[d];
               stencil_indices[0] = ndim + 1 + d;
               HYPRE_StructMatrixSetBoxValues(A, ilower[ib], iupper[ib],
                                              1, stencil_indices, values);
               ilower[ib][d] = j;
            }

#if 0 //defined(HYPRE_USING_CUDA)
            if (data_location == HYPRE_MEMORY_DEVICE)
            {
               hypre_TFree(values,HYPRE_MEMORY_DEVICE);
            }
            else
            {
               hypre_TFree(values,HYPRE_MEMORY_HOST);
            }
#else
            hypre_TFree(values,HYPRE_MEMORY_DEVICE);
#endif
         }
      }
   }

   hypre_TFree(vol, HYPRE_MEMORY_HOST);
   for (ib = 0 ; ib < size ; ib++)
   {
      hypre_TFree(ilower[ib], HYPRE_MEMORY_HOST);
      hypre_TFree(iupper[ib], HYPRE_MEMORY_HOST);
   }
   hypre_TFree(ilower, HYPRE_MEMORY_HOST);
   hypre_TFree(iupper, HYPRE_MEMORY_HOST);

   return ierr;
}
<|MERGE_RESOLUTION|>--- conflicted
+++ resolved
@@ -1802,12 +1802,9 @@
                /*HYPRE_StructPFMGSetDxyz(precond, dxyz);*/
                HYPRE_StructPFMGSetPrintLevel(precond, 0);
                HYPRE_StructPFMGSetLogging(precond, 0);
-<<<<<<< HEAD
-=======
 #if 0 //defined(HYPRE_USING_CUDA)
                HYPRE_StructPFMGSetDeviceLevel(precond, device_level);
 #endif
->>>>>>> 1d9411c7
                HYPRE_PCGSetPrecond( (HYPRE_Solver) solver,
                                     (HYPRE_PtrToSolverFcn) HYPRE_StructPFMGSolve,
                                     (HYPRE_PtrToSolverFcn) HYPRE_StructPFMGSetup,
@@ -2847,16 +2844,11 @@
    hypre_IndexRef      iupper;
    hypre_Box          *box;
    HYPRE_Real         *values;
-<<<<<<< HEAD
    HYPRE_Int           volume, ndim;
    HYPRE_Int           seed = 1;
 
-#if defined(HYPRE_USING_CUDA)
-=======
-   HYPRE_Int          volume,dim;
 #if 0 //defined(HYPRE_USING_CUDA)
->>>>>>> 1d9411c7
-   HYPRE_Int          data_location = hypre_StructGridDataLocation(hypre_StructVectorGrid(zvector));
+   HYPRE_Int           data_location = hypre_StructGridDataLocation(hypre_StructVectorGrid(zvector));
 #endif
 
    ndim  = hypre_StructGridNDim(grid);
@@ -2865,8 +2857,8 @@
 
    hypre_ForBoxI(ib, boxes)
    {
-      box      = hypre_BoxArrayBox(boxes, ib);
-      volume   =  hypre_BoxVolume(box);
+      box    = hypre_BoxArrayBox(boxes, ib);
+      volume = hypre_BoxVolume(box);
 #if 0 //defined(HYPRE_USING_CUDA)
       if (data_location != HYPRE_MEMORY_HOST)
       {
@@ -3161,13 +3153,8 @@
             ilower = hypre_BoxIMin(box);
             iupper = hypre_BoxIMax(box);
             HYPRE_StructMatrixSetBoxValues(A, ilower, iupper, 1,
-<<<<<<< HEAD
                                            stencil_indices+ndim, values);
-#if defined(HYPRE_USING_CUDA)
-=======
-                                           stencil_indices+dim, values);
 #if 0 //defined(HYPRE_USING_CUDA)
->>>>>>> 1d9411c7
             if (data_location == HYPRE_MEMORY_DEVICE)
             {
                hypre_TFree(values,HYPRE_MEMORY_DEVICE);
@@ -3378,15 +3365,9 @@
          stencil_indices[0] = ndim; /* refers to center */
          hypre_ForBoxI(bi, boxes)
          {
-<<<<<<< HEAD
             box    = hypre_BoxArrayBox(boxes, bi);
             volume = hypre_BoxVolume(box);
-#if defined(HYPRE_USING_CUDA)
-=======
-            box      = hypre_BoxArrayBox(gridboxes, bi);
-            volume   = hypre_BoxVolume(box);
 #if 0 //defined(HYPRE_USING_CUDA)
->>>>>>> 1d9411c7
             if (data_location == HYPRE_MEMORY_DEVICE)
             {
                values   = hypre_CTAlloc(HYPRE_Real, volume,HYPRE_MEMORY_DEVICE);
@@ -3569,4 +3550,4 @@
    hypre_TFree(iupper, HYPRE_MEMORY_HOST);
 
    return ierr;
-}
+}