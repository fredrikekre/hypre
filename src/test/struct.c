/*BHEADER**********************************************************************
 * Copyright (c) 2008,  Lawrence Livermore National Security, LLC.
 * Produced at the Lawrence Livermore National Laboratory.
 * This file is part of HYPRE.  See file COPYRIGHT for details.
 *
 * HYPRE is free software; you can redistribute it and/or modify it under the
 * terms of the GNU Lesser General Public License (as published by the Free
 * Software Foundation) version 2.1 dated February 1999.
 *
 * $Revision$
 ***********************************************************************EHEADER*/

#include <stdlib.h>
#include <stdio.h>
#include <math.h>

#include "_hypre_utilities.h"
#include "HYPRE_struct_ls.h"
#include "HYPRE_krylov.h"

#define HYPRE_MFLOPS 0
#if HYPRE_MFLOPS
#include "_hypre_struct_mv.h"
#endif

/* RDF: Why is this include here? */
#include "_hypre_struct_mv.h"

#ifdef HYPRE_DEBUG
#include <cegdb.h>
#endif

/* begin lobpcg */

#define NO_SOLVER -9198

#include <time.h>
 
#include "fortran_matrix.h"
#include "HYPRE_lobpcg.h"
#include "interpreter.h"
#include "multivector.h"
#include "HYPRE_MatvecFunctions.h"

/* end lobpcg */

HYPRE_Int  SetStencilBndry(HYPRE_StructMatrix A,HYPRE_StructGrid gridmatrix,HYPRE_Int* period);

HYPRE_Int  AddValuesMatrix(HYPRE_StructMatrix A,HYPRE_StructGrid gridmatrix,
                           HYPRE_Real        cx,
                           HYPRE_Real        cy,
                           HYPRE_Real        cz,
                           HYPRE_Real        conx,
                           HYPRE_Real        cony,
                           HYPRE_Real        conz) ;

HYPRE_Int AddValuesVector( hypre_StructGrid  *gridvector,
                           hypre_StructVector *zvector,
                           HYPRE_Int          *period, 
                           HYPRE_Real         value  )  ;

/*--------------------------------------------------------------------------
 * Test driver for structured matrix interface (structured storage)
 *--------------------------------------------------------------------------*/
 
/*----------------------------------------------------------------------
 * Standard 7-point laplacian in 3D with grid and anisotropy determined
 * as command line arguments.  Do `driver -help' for usage info.
 *----------------------------------------------------------------------*/

hypre_int
main( hypre_int argc,
      char *argv[] )
{
   HYPRE_Int           arg_index;
   HYPRE_Int           print_usage;
   HYPRE_Int           nx, ny, nz;
   HYPRE_Int           P, Q, R;
   HYPRE_Int           bx, by, bz;
   HYPRE_Int           px, py, pz;
   HYPRE_Real          cx, cy, cz;
   HYPRE_Real          conx, cony, conz;
   HYPRE_Int           solver_id;
   HYPRE_Int           solver_type;

   /*HYPRE_Real          dxyz[3];*/

   HYPRE_Int           num_ghost[6]   = {0, 0, 0, 0, 0, 0};
   HYPRE_Int           A_num_ghost[6] = {0, 0, 0, 0, 0, 0};
   HYPRE_Int           v_num_ghost[6] = {0, 0, 0, 0, 0, 0};
                     
   HYPRE_StructMatrix  A;
   HYPRE_StructVector  b;
   HYPRE_StructVector  x;

   HYPRE_StructSolver  solver;
   HYPRE_StructSolver  precond;
   HYPRE_Int           num_iterations;
   HYPRE_Int           time_index;
   HYPRE_Real          final_res_norm;
   HYPRE_Real          cf_tol;

   HYPRE_Int           num_procs, myid;

   HYPRE_Int           p, q, r;
   HYPRE_Int           dim;
   HYPRE_Int           n_pre, n_post;
   HYPRE_Int           nblocks ;
   HYPRE_Int           skip;
   HYPRE_Int           sym;
   HYPRE_Int           rap;
   HYPRE_Int           relax;
   HYPRE_Real          jacobi_weight;
   HYPRE_Int           usr_jacobi_weight;
   HYPRE_Int           jump;
   HYPRE_Int           rep, reps;

   HYPRE_Int         **iupper;
   HYPRE_Int         **ilower;

   HYPRE_Int           istart[3];
   HYPRE_Int           periodic[3];
   HYPRE_Int         **offsets;
   HYPRE_Int           constant_coefficient = 0;
   HYPRE_Int          *stencil_entries;
   HYPRE_Int           stencil_size;
   HYPRE_Int           diag_rank;
   hypre_Index         diag_index;

   HYPRE_StructGrid    grid;
   HYPRE_StructGrid    readgrid;
   HYPRE_StructStencil stencil;

   HYPRE_Int           i, s;
   HYPRE_Int           ix, iy, iz, ib;

   HYPRE_Int           read_fromfile_param;
   HYPRE_Int           read_fromfile_index;
   HYPRE_Int           read_rhsfromfile_param;
   HYPRE_Int           read_rhsfromfile_index;
   HYPRE_Int           read_x0fromfile_param;
   HYPRE_Int           read_x0fromfile_index;
   HYPRE_Int           periodx0[3] = {0,0,0};
   HYPRE_Int          *readperiodic;
   HYPRE_Int           sum;

   HYPRE_Int           print_system = 0;

   /* begin lobpcg */
   
   HYPRE_Int lobpcgFlag = 0;
   HYPRE_Int lobpcgSeed = 0;
   HYPRE_Int blockSize = 1;
   HYPRE_Int verbosity = 1;
   HYPRE_Int iterations;
   HYPRE_Int maxIterations = 100;
   HYPRE_Int checkOrtho = 0;
   HYPRE_Int printLevel = 0;
   HYPRE_Int pcgIterations = 0;
   HYPRE_Int pcgMode = 0;
   HYPRE_Real tol = 1e-6;
   HYPRE_Real pcgTol = 1e-2;
   HYPRE_Real nonOrthF;

   FILE* filePtr;

   mv_MultiVectorPtr eigenvectors = NULL;
   mv_MultiVectorPtr constrains = NULL;
   HYPRE_Real* eigenvalues = NULL;

   HYPRE_Real* residuals;
   utilities_FortranMatrix* residualNorms;
   utilities_FortranMatrix* residualNormsHistory;
   utilities_FortranMatrix* eigenvaluesHistory;
   utilities_FortranMatrix* printBuffer;
   utilities_FortranMatrix* gramXX;
   utilities_FortranMatrix* identity;

   HYPRE_StructSolver        lobpcg_solver;

   mv_InterfaceInterpreter* interpreter;
   HYPRE_MatvecFunctions matvec_fn;
   /* end lobpcg */

   /*-----------------------------------------------------------
    * Initialize some stuff
    *-----------------------------------------------------------*/

   /* Initialize MPI */
   hypre_MPI_Init(&argc, &argv);
#if defined(HYPRE_USE_KOKKOS)
   Kokkos::InitArguments args;
   args.num_threads = 10;
   Kokkos::initialize (args);
#endif
   
   hypre_MPI_Comm_size(hypre_MPI_COMM_WORLD, &num_procs );
   hypre_MPI_Comm_rank(hypre_MPI_COMM_WORLD, &myid );


#ifdef HYPRE_DEBUG
   cegdb(&argc, &argv, myid);
#endif

   /*-----------------------------------------------------------
    * Set defaults
    *-----------------------------------------------------------*/
 
   dim = 3;

   skip  = 0;
   sym  = 1;
   rap = 0;
   relax = 1;
   usr_jacobi_weight= 0;
   jump  = 0;
   reps = 1;

   nx = 10;
   ny = 10;
   nz = 10;

   P  = num_procs;
   Q  = 1;
   R  = 1;

   bx = 1;
   by = 1;
   bz = 1;

   cx = 1.0;
   cy = 1.0;
   cz = 1.0;
   conx = 0.0;
   cony = 0.0;
   conz = 0.0;

   n_pre  = 1;
   n_post = 1;

   solver_id = 0;
   solver_type = 1;

   istart[0] = -3;
   istart[1] = -3;
   istart[2] = -3;

   px = 0;
   py = 0;
   pz = 0;

   cf_tol = 0.90;

   /* setting defaults for the reading parameters    */
   read_fromfile_param = 0;
   read_fromfile_index = argc;
   read_rhsfromfile_param = 0;
   read_rhsfromfile_index = argc;
   read_x0fromfile_param = 0;
   read_x0fromfile_index = argc;
   sum = 0;

   /* ghost defaults */
   for (i = 0; i < 2*dim; i++)
   {
      num_ghost[i]   = 1;
      A_num_ghost[i] = num_ghost[i];
      v_num_ghost[i] = num_ghost[i];
   }

   /*-----------------------------------------------------------
    * Parse command line
    *-----------------------------------------------------------*/
 
   print_usage = 0;
   arg_index = 1;
   while (arg_index < argc)
   {
      if ( strcmp(argv[arg_index], "-n") == 0 )
      {
         arg_index++;
         nx = atoi(argv[arg_index++]);
         ny = atoi(argv[arg_index++]);
         nz = atoi(argv[arg_index++]);
      }
      else if ( strcmp(argv[arg_index], "-istart") == 0 )
      {
         arg_index++;
         istart[0] = atoi(argv[arg_index++]);
         istart[1] = atoi(argv[arg_index++]);
         istart[2] = atoi(argv[arg_index++]);
      }
      else if ( strcmp(argv[arg_index], "-P") == 0 )
      {
         arg_index++;
         P  = atoi(argv[arg_index++]);
         Q  = atoi(argv[arg_index++]);
         R  = atoi(argv[arg_index++]);
      }
      else if ( strcmp(argv[arg_index], "-b") == 0 )
      {
         arg_index++;
         bx = atoi(argv[arg_index++]);
         by = atoi(argv[arg_index++]);
         bz = atoi(argv[arg_index++]);
      }
      else if ( strcmp(argv[arg_index], "-p") == 0 )
      {
         arg_index++;
         px = atoi(argv[arg_index++]);
         py = atoi(argv[arg_index++]);
         pz = atoi(argv[arg_index++]);
      }
      else if ( strcmp(argv[arg_index], "-c") == 0 )
      {
         arg_index++;
         cx = atof(argv[arg_index++]);
         cy = atof(argv[arg_index++]);
         cz = atof(argv[arg_index++]);
      }
      else if ( strcmp(argv[arg_index], "-convect") == 0 )
      {
         arg_index++;
         conx = atof(argv[arg_index++]);
         cony = atof(argv[arg_index++]);
         conz = atof(argv[arg_index++]);
      }
      else if ( strcmp(argv[arg_index], "-d") == 0 )
      {
         arg_index++;
         dim = atoi(argv[arg_index++]);
      }
      else if ( strcmp(argv[arg_index], "-fromfile") == 0 )
      {
         arg_index++;
         read_fromfile_param = 1;
         read_fromfile_index = arg_index;
      }
      else if ( strcmp(argv[arg_index], "-rhsfromfile") == 0 )
      {
         arg_index++;
         read_rhsfromfile_param = 1;
         read_rhsfromfile_index = arg_index;
      }
      else if ( strcmp(argv[arg_index], "-x0fromfile") == 0 )
      {
         arg_index++;
         read_x0fromfile_param = 1;
         read_x0fromfile_index = arg_index;
      }
      else if (strcmp(argv[arg_index], "-repeats") == 0 )
      {
         arg_index++;
         reps = atoi(argv[arg_index++]);
      }
      else if ( strcmp(argv[arg_index], "-solver") == 0 )
      {
         arg_index++;

	 /* begin lobpcg */
	 if ( strcmp(argv[arg_index], "none") == 0 ) {
            solver_id = NO_SOLVER;
            arg_index++;
	 }
	 else /* end lobpcg */
            solver_id = atoi(argv[arg_index++]);
      }
      else if ( strcmp(argv[arg_index], "-v") == 0 )
      {
         arg_index++;
         n_pre = atoi(argv[arg_index++]);
         n_post = atoi(argv[arg_index++]);
      }
      else if ( strcmp(argv[arg_index], "-rap") == 0 )
      {
         arg_index++;
         rap = atoi(argv[arg_index++]);
      }
      else if ( strcmp(argv[arg_index], "-relax") == 0 )
      {
         arg_index++;
         relax = atoi(argv[arg_index++]);
      }
      else if ( strcmp(argv[arg_index], "-w") == 0 )
      {
         arg_index++;
         jacobi_weight= atof(argv[arg_index++]);
         usr_jacobi_weight= 1; /* flag user weight */
      }
      else if ( strcmp(argv[arg_index], "-sym") == 0 )
      {
         arg_index++;
         sym = atoi(argv[arg_index++]);
      }
      else if ( strcmp(argv[arg_index], "-skip") == 0 )
      {
         arg_index++;
         skip = atoi(argv[arg_index++]);
      }
      else if ( strcmp(argv[arg_index], "-jump") == 0 )
      {
         arg_index++;
         jump = atoi(argv[arg_index++]);
      }
      else if ( strcmp(argv[arg_index], "-solver_type") == 0 )
      {
         arg_index++;
         solver_type = atoi(argv[arg_index++]);
      }
      else if ( strcmp(argv[arg_index], "-cf") == 0 )
      {
         arg_index++;
         cf_tol = atof(argv[arg_index++]);
      }
      else if ( strcmp(argv[arg_index], "-print") == 0 )
      {
         arg_index++;
         print_system = 1;
      }
      else if ( strcmp(argv[arg_index], "-help") == 0 )
      {
         print_usage = 1;
         break;
      }
      /* begin lobpcg */
      else if ( strcmp(argv[arg_index], "-lobpcg") == 0 ) 
      {				         /* use lobpcg */
         arg_index++;
	 lobpcgFlag = 1;
      }
      else if ( strcmp(argv[arg_index], "-orthchk") == 0 )
      {			/* lobpcg: check orthonormality */
         arg_index++;
	 checkOrtho = 1;
      }
      else if ( strcmp(argv[arg_index], "-verb") == 0 ) 
      {			  /* lobpcg: verbosity level */
         arg_index++;
         verbosity = atoi(argv[arg_index++]);
      }
      else if ( strcmp(argv[arg_index], "-vrand") == 0 ) 
      {                         /* lobpcg: block size */
         arg_index++;
         blockSize = atoi(argv[arg_index++]);
      }
      else if ( strcmp(argv[arg_index], "-seed") == 0 )
      {		           /* lobpcg: seed for srand */
         arg_index++;
         lobpcgSeed = atoi(argv[arg_index++]);
      }
      else if ( strcmp(argv[arg_index], "-itr") == 0 ) 
      {		     /* lobpcg: max # of iterations */
         arg_index++;
         maxIterations = atoi(argv[arg_index++]);
      }
      else if ( strcmp(argv[arg_index], "-tol") == 0 ) 
      {		               /* lobpcg: tolerance */
         arg_index++;
         tol = atof(argv[arg_index++]);
      }
      else if ( strcmp(argv[arg_index], "-pcgitr") == 0 ) 
      {		   /* lobpcg: max inner pcg iterations */
         arg_index++;
         pcgIterations = atoi(argv[arg_index++]);
      }
      else if ( strcmp(argv[arg_index], "-pcgtol") == 0 ) 
      {	     /* lobpcg: inner pcg iterations tolerance */
         arg_index++;
         pcgTol = atof(argv[arg_index++]);
      }
      else if ( strcmp(argv[arg_index], "-pcgmode") == 0 ) 
      {		 /* lobpcg: initial guess for inner pcg */
         arg_index++;	      /* 0: zero, otherwise rhs */
         pcgMode = atoi(argv[arg_index++]);
      }
      else if ( strcmp(argv[arg_index], "-vout") == 0 )
      {			      /* lobpcg: print level */
         arg_index++;
         printLevel = atoi(argv[arg_index++]);
      }
      /* end lobpcg */
      else
      {
         arg_index++;
      }
   }

   /* begin lobpcg */

   if ( solver_id == 0 && lobpcgFlag )
      solver_id = 10;

   /*end lobpcg */

   sum = read_x0fromfile_param + read_rhsfromfile_param + read_fromfile_param; 

   /*-----------------------------------------------------------
    * Print usage info
    *-----------------------------------------------------------*/
 
   if ( (print_usage) && (myid == 0) )
   {
      hypre_printf("\n");
      hypre_printf("Usage: %s [<options>]\n", argv[0]);
      hypre_printf("\n");
      hypre_printf("  -n <nx> <ny> <nz>   : problem size per block\n");
      hypre_printf("  -istart <istart[0]> <istart[1]> <istart[2]> : start of box\n");
      hypre_printf("  -P <Px> <Py> <Pz>   : processor topology\n");
      hypre_printf("  -b <bx> <by> <bz>   : blocking per processor\n");
      hypre_printf("  -p <px> <py> <pz>   : periodicity in each dimension\n");
      hypre_printf("  -c <cx> <cy> <cz>   : diffusion coefficients\n");
      hypre_printf("  -convect <x> <y> <z>: convection coefficients\n");
      hypre_printf("  -d <dim>            : problem dimension (2 or 3)\n");
      hypre_printf("  -fromfile <name>    : prefix name for matrixfiles\n");
      hypre_printf("  -rhsfromfile <name> : prefix name for rhsfiles\n");
      hypre_printf("  -x0fromfile <name>  : prefix name for firstguessfiles\n");
      hypre_printf("  -repeats <reps>     : number of times to repeat the run, default 1.  For solver 0,1,3\n");
      hypre_printf("  -solver <ID>        : solver ID\n");
      hypre_printf("                        0  - SMG (default)\n");
      hypre_printf("                        1  - PFMG\n");
      hypre_printf("                        2  - SparseMSG\n");
      hypre_printf("                        3  - PFMG constant coeffs\n");
      hypre_printf("                        4  - PFMG constant coeffs var diag\n");
      hypre_printf("                        8  - Jacobi\n");
      hypre_printf("                        10 - CG with SMG precond\n");
      hypre_printf("                        11 - CG with PFMG precond\n");
      hypre_printf("                        12 - CG with SparseMSG precond\n");
      hypre_printf("                        13 - CG with PFMG-3 precond\n");
      hypre_printf("                        14 - CG with PFMG-4 precond\n");
      hypre_printf("                        17 - CG with 2-step Jacobi\n");
      hypre_printf("                        18 - CG with diagonal scaling\n");
      hypre_printf("                        19 - CG\n");
      hypre_printf("                        20 - Hybrid with SMG precond\n");
      hypre_printf("                        21 - Hybrid with PFMG precond\n");
      hypre_printf("                        22 - Hybrid with SparseMSG precond\n");
      hypre_printf("                        30 - GMRES with SMG precond\n");
      hypre_printf("                        31 - GMRES with PFMG precond\n");
      hypre_printf("                        32 - GMRES with SparseMSG precond\n");
      hypre_printf("                        37 - GMRES with 2-step Jacobi\n");
      hypre_printf("                        38 - GMRES with diagonal scaling\n");
      hypre_printf("                        39 - GMRES\n");
      hypre_printf("                        40 - BiCGSTAB with SMG precond\n");
      hypre_printf("                        41 - BiCGSTAB with PFMG precond\n");
      hypre_printf("                        42 - BiCGSTAB with SparseMSG precond\n");
      hypre_printf("                        47 - BiCGSTAB with 2-step Jacobi\n");
      hypre_printf("                        48 - BiCGSTAB with diagonal scaling\n");
      hypre_printf("                        49 - BiCGSTAB\n");
      hypre_printf("                        50 - LGMRES with SMG precond\n");
      hypre_printf("                        51 - LGMRES with PFMG precond\n");
      hypre_printf("                        59 - LGMRES\n");
      hypre_printf("                        60 - FlexGMRES with SMG precond\n");
      hypre_printf("                        61 - FlexGMRES with PFMG precond\n");
      hypre_printf("                        69 - FlexGMRES\n");
      hypre_printf("  -v <n_pre> <n_post> : number of pre and post relaxations\n");
      hypre_printf("  -rap <r>            : coarse grid operator type\n");
      hypre_printf("                        0 - Galerkin (default)\n");
      hypre_printf("                        1 - non-Galerkin ParFlow operators\n");
      hypre_printf("                        2 - Galerkin, general operators\n");
      hypre_printf("  -relax <r>          : relaxation type\n");
      hypre_printf("                        0 - Jacobi\n");
      hypre_printf("                        1 - Weighted Jacobi (default)\n");
      hypre_printf("                        2 - R/B Gauss-Seidel\n");
      hypre_printf("                        3 - R/B Gauss-Seidel (nonsymmetric)\n");
      hypre_printf("  -w <jacobi weight>  : jacobi weight\n");
      hypre_printf("  -skip <s>           : skip levels in PFMG (0 or 1)\n");
      hypre_printf("  -sym <s>            : symmetric storage (1) or not (0)\n");
      hypre_printf("  -jump <num>         : num levels to jump in SparseMSG\n");
      hypre_printf("  -solver_type <ID>   : solver type for Hybrid\n");
      hypre_printf("                        1 - PCG (default)\n");
      hypre_printf("                        2 - GMRES\n");
      hypre_printf("  -cf <cf>            : convergence factor for Hybrid\n");
      hypre_printf("\n");

      /* begin lobpcg */

      hypre_printf("LOBPCG options:\n");
      hypre_printf("\n");
      hypre_printf("  -lobpcg             : run LOBPCG instead of PCG\n");
      hypre_printf("\n");
      hypre_printf("  -solver none        : no HYPRE preconditioner is used\n");
      hypre_printf("\n");
      hypre_printf("  -itr <val>          : maximal number of LOBPCG iterations (default 100);\n");
      hypre_printf("\n");
      hypre_printf("  -tol <val>          : residual tolerance (default 1e-6)\n");
      hypre_printf("\n");
      hypre_printf("  -vrand <val>        : compute <val> eigenpairs using random initial vectors (default 1)\n");
      hypre_printf("\n");
      hypre_printf("  -seed <val>         : use <val> as the seed for the pseudo-random number generator\n"); 
      hypre_printf("                        (default seed is based on the time of the run)\n");
      hypre_printf("\n");
      hypre_printf("  -orthchk            : check eigenvectors for orthonormality\n");
      hypre_printf("\n");
      hypre_printf("  -verb <val>         : verbosity level\n");
      hypre_printf("  -verb 0             : no print\n");
      hypre_printf("  -verb 1             : print initial eigenvalues and residuals, iteration number, number of\n");
      hypre_printf("                        non-convergent eigenpairs and final eigenvalues and residuals (default)\n");
      hypre_printf("  -verb 2             : print eigenvalues and residuals on each iteration\n");
      hypre_printf("\n");
      hypre_printf("  -pcgitr <val>       : maximal number of inner PCG iterations for preconditioning (default 1);\n");
      hypre_printf("                        if <val> = 0 then the preconditioner is applied directly\n");
      hypre_printf("\n");
      hypre_printf("  -pcgtol <val>       : residual tolerance for inner iterations (default 0.01)\n");
      hypre_printf("\n");
      hypre_printf("  -vout <val>         : file output level\n");
      hypre_printf("  -vout 0             : no files created (default)\n");
      hypre_printf("  -vout 1             : write eigenvalues to values.txt and residuals to residuals.txt\n");
      hypre_printf("  -vout 2             : in addition to the above, write the eigenvalues history (the matrix whose\n");
      hypre_printf("                        i-th column contains eigenvalues at (i+1)-th iteration) to val_hist.txt and\n");
      hypre_printf("                        residuals history to res_hist.txt\n");
      hypre_printf("\nNOTE: in this test driver LOBPCG only works with solvers 10, 11, 12, 17 and 18\n");
      hypre_printf("\ndefault solver is 10\n");
      hypre_printf("\n");

      /* end lobpcg */
   }

   if ( print_usage )
   {
      exit(1);
   }

   /*-----------------------------------------------------------
    * Check a few things
    *-----------------------------------------------------------*/

   if ((P*Q*R) > num_procs)
   {
      if (myid == 0)
      {
         hypre_printf("Error: PxQxR is more than the number of processors\n");
      }
      exit(1);
   }
   else if ((P*Q*R) < num_procs)
   {
      if (myid == 0)
      {
         hypre_printf("Warning: PxQxR is less than the number of processors\n");
      }
   }

   if ((conx != 0.0 || cony !=0 || conz != 0) && sym == 1 )
   {
      if (myid == 0)
      {
         hypre_printf("Warning: Convection produces non-symmetric matrix\n");
      }
      sym = 0;
   }

   /*-----------------------------------------------------------
    * Print driver parameters
    *-----------------------------------------------------------*/
 
   if (myid == 0 && sum == 0)
   {
      hypre_printf("Running with these driver parameters:\n");
      hypre_printf("  (nx, ny, nz)    = (%d, %d, %d)\n", nx, ny, nz);
      hypre_printf("  (istart[0],istart[1],istart[2]) = (%d, %d, %d)\n", \
                   istart[0],istart[1],istart[2]);
      hypre_printf("  (Px, Py, Pz)    = (%d, %d, %d)\n", P,  Q,  R);
      hypre_printf("  (bx, by, bz)    = (%d, %d, %d)\n", bx, by, bz);
      hypre_printf("  (px, py, pz)    = (%d, %d, %d)\n", px, py, pz);
      hypre_printf("  (cx, cy, cz)    = (%f, %f, %f)\n", cx, cy, cz);
      hypre_printf("  (conx,cony,conz)= (%f, %f, %f)\n", conx, cony, conz);
      hypre_printf("  (n_pre, n_post) = (%d, %d)\n", n_pre, n_post);
      hypre_printf("  dim             = %d\n", dim);
      hypre_printf("  skip            = %d\n", skip);
      hypre_printf("  sym             = %d\n", sym);
      hypre_printf("  rap             = %d\n", rap);
      hypre_printf("  relax           = %d\n", relax);
      hypre_printf("  jump            = %d\n", jump);
      hypre_printf("  solver ID       = %d\n", solver_id);
   }

   if (myid == 0 && sum > 0)
   {
      hypre_printf("Running with these driver parameters:\n");
      hypre_printf("  (cx, cy, cz)    = (%f, %f, %f)\n", cx, cy, cz);
      hypre_printf("  (conx,cony,conz)= (%f, %f, %f)\n", conx, cony, conz);
      hypre_printf("  (n_pre, n_post) = (%d, %d)\n", n_pre, n_post);
      hypre_printf("  dim             = %d\n", dim);
      hypre_printf("  skip            = %d\n", skip);
      hypre_printf("  sym             = %d\n", sym);
      hypre_printf("  rap             = %d\n", rap);
      hypre_printf("  relax           = %d\n", relax);
      hypre_printf("  jump            = %d\n", jump);
      hypre_printf("  solver ID       = %d\n", solver_id);
      hypre_printf("  the grid is read from  file \n");
	     
   }
  
   /*-----------------------------------------------------------
    * Synchronize so that timings make sense
    *-----------------------------------------------------------*/

   hypre_MPI_Barrier(hypre_MPI_COMM_WORLD);

   for ( rep=0; rep<reps; ++rep )
   {
      time_index = hypre_InitializeTiming("Struct Interface");
      hypre_BeginTiming(time_index);

      /*-----------------------------------------------------------
       * Set up the stencil structure (7 points) when matrix is NOT read from file
       * Set up the grid structure used when NO files are read
       *-----------------------------------------------------------*/

      switch (dim)
      {
         case 1:
            nblocks = bx;
            if(sym)
            {
               offsets = hypre_CTAlloc(HYPRE_Int*,  2, HYPRE_MEMORY_HOST);
               offsets[0] = hypre_CTAlloc(HYPRE_Int,  1, HYPRE_MEMORY_HOST);
               offsets[0][0] = -1; 
               offsets[1] = hypre_CTAlloc(HYPRE_Int,  1, HYPRE_MEMORY_HOST);
               offsets[1][0] = 0; 
            }
            else
            {
               offsets = hypre_CTAlloc(HYPRE_Int*,  3, HYPRE_MEMORY_HOST);
               offsets[0] = hypre_CTAlloc(HYPRE_Int,  1, HYPRE_MEMORY_HOST);
               offsets[0][0] = -1;
               offsets[1] = hypre_CTAlloc(HYPRE_Int,  1, HYPRE_MEMORY_HOST);
               offsets[1][0] = 0;
               offsets[2] = hypre_CTAlloc(HYPRE_Int,  1, HYPRE_MEMORY_HOST);
               offsets[2][0] = 1;
            }
            /* compute p from P and myid */
            p = myid % P;
            break;

         case 2:
            nblocks = bx*by;
            if(sym)
            {
               offsets = hypre_CTAlloc(HYPRE_Int*,  3, HYPRE_MEMORY_HOST);
               offsets[0] = hypre_CTAlloc(HYPRE_Int,  2, HYPRE_MEMORY_HOST);
               offsets[0][0] = -1; 
               offsets[0][1] = 0; 
               offsets[1] = hypre_CTAlloc(HYPRE_Int,  2, HYPRE_MEMORY_HOST);
               offsets[1][0] = 0; 
               offsets[1][1] = -1; 
               offsets[2] = hypre_CTAlloc(HYPRE_Int,  2, HYPRE_MEMORY_HOST);
               offsets[2][0] = 0; 
               offsets[2][1] = 0; 
            }
            else
            {
               offsets = hypre_CTAlloc(HYPRE_Int*,  5, HYPRE_MEMORY_HOST);
               offsets[0] = hypre_CTAlloc(HYPRE_Int,  2, HYPRE_MEMORY_HOST);
               offsets[0][0] = -1; 
               offsets[0][1] = 0; 
               offsets[1] = hypre_CTAlloc(HYPRE_Int,  2, HYPRE_MEMORY_HOST);
               offsets[1][0] = 0; 
               offsets[1][1] = -1; 
               offsets[2] = hypre_CTAlloc(HYPRE_Int,  2, HYPRE_MEMORY_HOST);
               offsets[2][0] = 0; 
               offsets[2][1] = 0; 
               offsets[3] = hypre_CTAlloc(HYPRE_Int,  2, HYPRE_MEMORY_HOST);
               offsets[3][0] = 1; 
               offsets[3][1] = 0; 
               offsets[4] = hypre_CTAlloc(HYPRE_Int,  2, HYPRE_MEMORY_HOST);
               offsets[4][0] = 0; 
               offsets[4][1] = 1; 
            }
            /* compute p,q from P,Q and myid */
            p = myid % P;
            q = (( myid - p)/P) % Q;
            break;

         case 3:
            nblocks = bx*by*bz;
            if(sym)
            {
               offsets = hypre_CTAlloc(HYPRE_Int*,  4, HYPRE_MEMORY_HOST);
               offsets[0] = hypre_CTAlloc(HYPRE_Int,  3, HYPRE_MEMORY_HOST);
               offsets[0][0] = -1; 
               offsets[0][1] = 0; 
               offsets[0][2] = 0; 
               offsets[1] = hypre_CTAlloc(HYPRE_Int,  3, HYPRE_MEMORY_HOST);
               offsets[1][0] = 0; 
               offsets[1][1] = -1; 
               offsets[1][2] = 0; 
               offsets[2] = hypre_CTAlloc(HYPRE_Int,  3, HYPRE_MEMORY_HOST);
               offsets[2][0] = 0; 
               offsets[2][1] = 0; 
               offsets[2][2] = -1; 
               offsets[3] = hypre_CTAlloc(HYPRE_Int,  3, HYPRE_MEMORY_HOST);
               offsets[3][0] = 0; 
               offsets[3][1] = 0; 
               offsets[3][2] = 0; 
            }
            else
            {
               offsets = hypre_CTAlloc(HYPRE_Int*,  7, HYPRE_MEMORY_HOST);
               offsets[0] = hypre_CTAlloc(HYPRE_Int,  3, HYPRE_MEMORY_HOST);
               offsets[0][0] = -1; 
               offsets[0][1] = 0; 
               offsets[0][2] = 0; 
               offsets[1] = hypre_CTAlloc(HYPRE_Int,  3, HYPRE_MEMORY_HOST);
               offsets[1][0] = 0; 
               offsets[1][1] = -1; 
               offsets[1][2] = 0; 
               offsets[2] = hypre_CTAlloc(HYPRE_Int,  3, HYPRE_MEMORY_HOST);
               offsets[2][0] = 0; 
               offsets[2][1] = 0; 
               offsets[2][2] = -1; 
               offsets[3] = hypre_CTAlloc(HYPRE_Int,  3, HYPRE_MEMORY_HOST);
               offsets[3][0] = 0; 
               offsets[3][1] = 0; 
               offsets[3][2] = 0; 
               offsets[4] = hypre_CTAlloc(HYPRE_Int,  3, HYPRE_MEMORY_HOST);
               offsets[4][0] = 1; 
               offsets[4][1] = 0; 
               offsets[4][2] = 0; 
               offsets[5] = hypre_CTAlloc(HYPRE_Int,  3, HYPRE_MEMORY_HOST);
               offsets[5][0] = 0; 
               offsets[5][1] = 1; 
               offsets[5][2] = 0; 
               offsets[6] = hypre_CTAlloc(HYPRE_Int,  3, HYPRE_MEMORY_HOST);
               offsets[6][0] = 0; 
               offsets[6][1] = 0; 
               offsets[6][2] = 1; 
            }
            /* compute p,q,r from P,Q,R and myid */
            p = myid % P;
            q = (( myid - p)/P) % Q;
            r = ( myid - p - P*q)/( P*Q );
            break;
      }

      if (myid >= (P*Q*R))
      {
         /* My processor has no data on it */
         nblocks = bx = by = bz = 0;
      }

      /*-----------------------------------------------------------
       * Set up the stencil structure needed for matrix creation
       * which is always the case for read_fromfile_param == 0
       *-----------------------------------------------------------*/
      
      HYPRE_StructStencilCreate(dim, (2-sym)*dim + 1, &stencil);
      for (s = 0; s < (2-sym)*dim + 1; s++)
      {
         HYPRE_StructStencilSetElement(stencil, s, offsets[s]);
      }

      /*-----------------------------------------------------------
       * Set up periodic
       *-----------------------------------------------------------*/

      periodic[0] = px;
      periodic[1] = py;
      periodic[2] = pz;

      /*-----------------------------------------------------------
       * Set up dxyz for PFMG solver
       *-----------------------------------------------------------*/

#if 0
      dxyz[0] = 1.0e+123;
      dxyz[1] = 1.0e+123;
      dxyz[2] = 1.0e+123;
      if (cx > 0)
      {
         dxyz[0] = sqrt(1.0 / cx);
      }
      if (cy > 0)
      {
         dxyz[1] = sqrt(1.0 / cy);
      }
      if (cz > 0)
      {
         dxyz[2] = sqrt(1.0 / cz);
      }
#endif

      /* We do the extreme cases first reading everything from files => sum = 3
       * building things from scratch (grid,stencils,extents) sum = 0 */

      if ( (read_fromfile_param ==1) &&
           (read_x0fromfile_param ==1) &&
           (read_rhsfromfile_param ==1) 
         )
      {
         /* ghost selection for reading the matrix and vectors */
         for (i = 0; i < dim; i++)
         {
            A_num_ghost[2*i] = 1;
            A_num_ghost[2*i + 1] = 1;
            v_num_ghost[2*i] = 1;
            v_num_ghost[2*i + 1] = 1;
         }

         A = (HYPRE_StructMatrix)
            hypre_StructMatrixRead(hypre_MPI_COMM_WORLD,
                                   argv[read_fromfile_index],A_num_ghost);
      
         b = (HYPRE_StructVector)
            hypre_StructVectorRead(hypre_MPI_COMM_WORLD,
                                   argv[read_rhsfromfile_index],v_num_ghost);

         x = (HYPRE_StructVector)
            hypre_StructVectorRead(hypre_MPI_COMM_WORLD,
                                   argv[read_x0fromfile_index],v_num_ghost);
      }

      /* beginning of sum == 0  */
      if (sum == 0)    /* no read from any file */
      {
         /*-----------------------------------------------------------
          * prepare space for the extents
          *-----------------------------------------------------------*/

         ilower = hypre_CTAlloc(HYPRE_Int*,  nblocks, HYPRE_MEMORY_HOST);
         iupper = hypre_CTAlloc(HYPRE_Int*,  nblocks, HYPRE_MEMORY_HOST);
         for (i = 0; i < nblocks; i++)
         {
            ilower[i] = hypre_CTAlloc(HYPRE_Int,  dim, HYPRE_MEMORY_HOST);
            iupper[i] = hypre_CTAlloc(HYPRE_Int,  dim, HYPRE_MEMORY_HOST);
         }

         /* compute ilower and iupper from (p,q,r), (bx,by,bz), and (nx,ny,nz) */
         ib = 0;
         switch (dim)
         {
            case 1:
               for (ix = 0; ix < bx; ix++)
               {
                  ilower[ib][0] = istart[0]+ nx*(bx*p+ix);
                  iupper[ib][0] = istart[0]+ nx*(bx*p+ix+1) - 1;
                  ib++;
               }
               break;
            case 2:
               for (iy = 0; iy < by; iy++)
                  for (ix = 0; ix < bx; ix++)
                  {
                     ilower[ib][0] = istart[0]+ nx*(bx*p+ix);
                     iupper[ib][0] = istart[0]+ nx*(bx*p+ix+1) - 1;
                     ilower[ib][1] = istart[1]+ ny*(by*q+iy);
                     iupper[ib][1] = istart[1]+ ny*(by*q+iy+1) - 1;
                     ib++;
                  }
               break;
            case 3:
               for (iz = 0; iz < bz; iz++)
                  for (iy = 0; iy < by; iy++)
                     for (ix = 0; ix < bx; ix++)
                     {
                        ilower[ib][0] = istart[0]+ nx*(bx*p+ix);
                        iupper[ib][0] = istart[0]+ nx*(bx*p+ix+1) - 1;
                        ilower[ib][1] = istart[1]+ ny*(by*q+iy);
                        iupper[ib][1] = istart[1]+ ny*(by*q+iy+1) - 1;
                        ilower[ib][2] = istart[2]+ nz*(bz*r+iz);
                        iupper[ib][2] = istart[2]+ nz*(bz*r+iz+1) - 1;
                        ib++;
                     }
               break;
         }

         HYPRE_StructGridCreate(hypre_MPI_COMM_WORLD, dim, &grid);
         for (ib = 0; ib < nblocks; ib++)
         {
            /* Add to the grid a new box defined by ilower[ib], iupper[ib]...*/
            HYPRE_StructGridSetExtents(grid, ilower[ib], iupper[ib]);
         }
         HYPRE_StructGridSetPeriodic(grid, periodic);
         HYPRE_StructGridSetNumGhost(grid, num_ghost);
         HYPRE_StructGridAssemble(grid);
	 
	 
         /*-----------------------------------------------------------
          * Set up the matrix structure
          *-----------------------------------------------------------*/
	 
         HYPRE_StructMatrixCreate(hypre_MPI_COMM_WORLD, grid, stencil, &A);

         if ( solver_id == 3 || solver_id == 4 ||
              solver_id == 13 || solver_id == 14 )
         {
            stencil_size  = hypre_StructStencilSize(stencil);
            stencil_entries = hypre_CTAlloc(HYPRE_Int,  stencil_size, HYPRE_MEMORY_HOST);
            if ( solver_id == 3 || solver_id == 13)
            {
               for ( i=0; i<stencil_size; ++i ) stencil_entries[i]=i;
               hypre_StructMatrixSetConstantEntries(
                  A, stencil_size, stencil_entries );
               /* ... note: SetConstantEntries is where the constant_coefficient
                  flag is set in A */
               hypre_TFree( stencil_entries , HYPRE_MEMORY_HOST);
               constant_coefficient = 1;
            }
            if ( solver_id == 4 || solver_id == 14)
            {
               hypre_SetIndex3(diag_index, 0, 0, 0);
               diag_rank = hypre_StructStencilElementRank( stencil, diag_index );
               hypre_assert( stencil_size>=1 );
               if ( diag_rank==0 ) stencil_entries[diag_rank]=1;
               else stencil_entries[diag_rank]=0;
               for ( i=0; i<stencil_size; ++i )
               {
                  if ( i!= diag_rank ) stencil_entries[i]=i;
               }
               hypre_StructMatrixSetConstantEntries(
                  A, stencil_size, stencil_entries );
               hypre_TFree( stencil_entries , HYPRE_MEMORY_HOST);
               constant_coefficient = 2;
            }
         }

         HYPRE_StructMatrixSetSymmetric(A, sym);
         HYPRE_StructMatrixInitialize(A);

         /*-----------------------------------------------------------
          * Fill in the matrix elements
          *-----------------------------------------------------------*/

         AddValuesMatrix(A,grid,cx,cy,cz,conx,cony,conz);

         /* Zero out stencils reaching to real boundary */
         /* But in constant coefficient case, no special stencils! */

         if ( constant_coefficient == 0 ) SetStencilBndry(A,grid,periodic); 
         HYPRE_StructMatrixAssemble(A);
         /*-----------------------------------------------------------
          * Set up the linear system
          *-----------------------------------------------------------*/

         HYPRE_StructVectorCreate(hypre_MPI_COMM_WORLD, grid, &b);
         HYPRE_StructVectorInitialize(b);

         /*-----------------------------------------------------------
          * For periodic b.c. in all directions, need rhs to satisfy 
          * compatibility condition. Achieved by setting a source and
          *  sink of equal strength.  All other problems have rhs = 1.
          *-----------------------------------------------------------*/

         AddValuesVector(grid,b,periodic,1.0);
         HYPRE_StructVectorAssemble(b);

         HYPRE_StructVectorCreate(hypre_MPI_COMM_WORLD, grid, &x);
         HYPRE_StructVectorInitialize(x);

         AddValuesVector(grid,x,periodx0,0.0);
         HYPRE_StructVectorAssemble(x);

         HYPRE_StructGridDestroy(grid);
   
         for (i = 0; i < nblocks; i++)
         {
            hypre_TFree(iupper[i], HYPRE_MEMORY_HOST);
            hypre_TFree(ilower[i], HYPRE_MEMORY_HOST);
         }
         hypre_TFree(ilower, HYPRE_MEMORY_HOST);
         hypre_TFree(iupper, HYPRE_MEMORY_HOST);
      }

      /* the grid will be read from file.  */
      if ( (sum > 0 ) && (sum < 3))
      {
         /* the grid will come from rhs or from x0 */
         if (read_fromfile_param == 0)
         {

            if ((read_rhsfromfile_param > 0) && (read_x0fromfile_param == 0))
            {                     
               /* read right hand side, extract grid, construct matrix,
                  construct x0 */

               hypre_printf("\ninitial rhs from file prefix :%s\n",
                            argv[read_rhsfromfile_index]);

               b = (HYPRE_StructVector)
                  hypre_StructVectorRead(hypre_MPI_COMM_WORLD,
                                         argv[read_rhsfromfile_index],
                                         v_num_ghost);
           
               readgrid = hypre_StructVectorGrid(b) ;
               readperiodic = hypre_StructGridPeriodic(readgrid);  
           
               HYPRE_StructVectorCreate(hypre_MPI_COMM_WORLD, readgrid, &x);
               HYPRE_StructVectorInitialize(x);
           
               AddValuesVector(readgrid,x,periodx0,0.0);
               HYPRE_StructVectorAssemble(x);
           
               HYPRE_StructMatrixCreate(hypre_MPI_COMM_WORLD,
                                        readgrid, stencil, &A);
               HYPRE_StructMatrixSetSymmetric(A, 1);
               HYPRE_StructMatrixInitialize(A);

               /*-----------------------------------------------------------
                * Fill in the matrix elements
                *-----------------------------------------------------------*/
   
               AddValuesMatrix(A,readgrid,cx,cy,cz,conx,cony,conz);
           
               /* Zero out stencils reaching to real boundary */
           
               if ( constant_coefficient==0 )
                  SetStencilBndry(A,readgrid,readperiodic); 
               HYPRE_StructMatrixAssemble(A);
            }   
            /* done with one case rhs=1 x0 = 0 */

            /* case when rhs=0 and read x0=1 */
            if ((read_rhsfromfile_param == 0) && (read_x0fromfile_param > 0))
            {                     
               /* read right hand side, extract grid, construct matrix,
                  construct x0 */

               hypre_printf("\ninitial x0 from file prefix :%s\n",
                            argv[read_x0fromfile_index]);

               x = (HYPRE_StructVector)
                  hypre_StructVectorRead(hypre_MPI_COMM_WORLD,
                                         argv[read_x0fromfile_index],v_num_ghost);

               readgrid = hypre_StructVectorGrid(x) ;
               readperiodic = hypre_StructGridPeriodic(readgrid);  

               HYPRE_StructVectorCreate(hypre_MPI_COMM_WORLD, readgrid, &b);
               HYPRE_StructVectorInitialize(b);
               AddValuesVector(readgrid,b,readperiodic,1.0);

               HYPRE_StructVectorAssemble(b);

               HYPRE_StructMatrixCreate(hypre_MPI_COMM_WORLD,
                                        readgrid, stencil, &A);
               HYPRE_StructMatrixSetSymmetric(A, 1);
               HYPRE_StructMatrixInitialize(A);

               /*-----------------------------------------------------------
                * Fill in the matrix elements
                *-----------------------------------------------------------*/
   
               AddValuesMatrix(A,readgrid,cx,cy,cz,conx,cony,conz);

               /* Zero out stencils reaching to real boundary */

               if ( constant_coefficient == 0 )
                  SetStencilBndry(A,readgrid,readperiodic); 
               HYPRE_StructMatrixAssemble(A);
            }
            /* done with one case rhs=0 x0 = 1  */
         
            /* the other case when read rhs > 0 and read x0 > 0  */
            if ((read_rhsfromfile_param > 0) && (read_x0fromfile_param > 0))
            {                    
               /* read right hand side, extract grid, construct matrix,
                  construct x0 */

               hypre_printf("\ninitial rhs  from file prefix :%s\n",
                            argv[read_rhsfromfile_index]);
               hypre_printf("\ninitial x0  from file prefix :%s\n",
                            argv[read_x0fromfile_index]);

               b = (HYPRE_StructVector)
                  hypre_StructVectorRead(hypre_MPI_COMM_WORLD,
                                         argv[read_rhsfromfile_index],
                                         v_num_ghost);

               x = (HYPRE_StructVector)
                  hypre_StructVectorRead(hypre_MPI_COMM_WORLD,
                                         argv[read_x0fromfile_index],
                                         v_num_ghost);

               readgrid= hypre_StructVectorGrid(b) ;
               readperiodic = hypre_StructGridPeriodic(readgrid); 

               HYPRE_StructMatrixCreate(hypre_MPI_COMM_WORLD,
                                        readgrid, stencil, &A);
               HYPRE_StructMatrixSetSymmetric(A, 1);
               HYPRE_StructMatrixInitialize(A);

               /*-----------------------------------------------------------
                * Fill in the matrix elements
                *-----------------------------------------------------------*/
   
               AddValuesMatrix(A,readgrid,cx,cy,cz,conx,cony,conz);

               /* Zero out stencils reaching to real boundary */

               if ( constant_coefficient == 0 )
                  SetStencilBndry(A,readgrid,readperiodic); 
               HYPRE_StructMatrixAssemble(A);
            }
            /* done with one case rhs=1 x0 = 1  */
         }
         /* done with the case where you no read matrix  */
                
         if (read_fromfile_param == 1)  /* still sum > 0  */
         {   
            hypre_printf("\nreading matrix from file:%s\n",
                         argv[read_fromfile_index]);

            A = (HYPRE_StructMatrix)
               hypre_StructMatrixRead(hypre_MPI_COMM_WORLD,
                                      argv[read_fromfile_index], A_num_ghost);

            readgrid = hypre_StructMatrixGrid(A);
            readperiodic  =  hypre_StructGridPeriodic(readgrid);  

            if ((read_rhsfromfile_param > 0) && (read_x0fromfile_param == 0))
            {                
               /* read right hand side ,construct x0 */
               hypre_printf("\ninitial rhs from file prefix :%s\n",
                            argv[read_rhsfromfile_index]);

               b = (HYPRE_StructVector)
                  hypre_StructVectorRead(hypre_MPI_COMM_WORLD,
                                         argv[read_rhsfromfile_index],
                                         v_num_ghost);

               HYPRE_StructVectorCreate(hypre_MPI_COMM_WORLD, readgrid,&x);
               HYPRE_StructVectorInitialize(x);
               AddValuesVector(readgrid,x,periodx0,0.0);
               HYPRE_StructVectorAssemble(x);
            }

            if ((read_rhsfromfile_param == 0) && (read_x0fromfile_param > 0))
            {                   
               /* read x0, construct rhs*/
               hypre_printf("\ninitial x0 from file prefix :%s\n",
                            argv[read_x0fromfile_index]);

               x = (HYPRE_StructVector)
                  hypre_StructVectorRead(hypre_MPI_COMM_WORLD,
                                         argv[read_x0fromfile_index],
                                         v_num_ghost);

               HYPRE_StructVectorCreate(hypre_MPI_COMM_WORLD, readgrid, &b);
               HYPRE_StructVectorInitialize(b);
               AddValuesVector(readgrid,b,readperiodic,1.0);
               HYPRE_StructVectorAssemble(b);
            }

            if ((read_rhsfromfile_param == 0) && (read_x0fromfile_param == 0))
            {                    
               /* construct x0 , construct b*/
               HYPRE_StructVectorCreate(hypre_MPI_COMM_WORLD, readgrid, &b);
               HYPRE_StructVectorInitialize(b);
               AddValuesVector(readgrid,b,readperiodic,1.0);
               HYPRE_StructVectorAssemble(b);


               HYPRE_StructVectorCreate(hypre_MPI_COMM_WORLD, readgrid, &x);
               HYPRE_StructVectorInitialize(x);
               AddValuesVector(readgrid,x,periodx0,0.0);
               HYPRE_StructVectorAssemble(x); 
            }   
         }
         /* finish the read of matrix  */
      }
      /* finish the sum > 0 case   */

      /* linear system complete  */

      hypre_EndTiming(time_index);
      if ( reps==1 ) {
         hypre_PrintTiming("Struct Interface", hypre_MPI_COMM_WORLD);
         hypre_FinalizeTiming(time_index);
         hypre_ClearTiming();
      }
      else if ( rep==reps-1 ) {
         hypre_FinalizeTiming(time_index);
      }

      /*-----------------------------------------------------------
       * Print out the system and initial guess
       *-----------------------------------------------------------*/

      if (print_system)
      {
         HYPRE_StructMatrixPrint("struct.out.A", A, 0);
         HYPRE_StructVectorPrint("struct.out.b", b, 0);
         HYPRE_StructVectorPrint("struct.out.x0", x, 0);
      }

      /*-----------------------------------------------------------
       * Solve the system using SMG
       *-----------------------------------------------------------*/

#if !HYPRE_MFLOPS

      if (solver_id == 0)
      {
         time_index = hypre_InitializeTiming("SMG Setup");
         hypre_BeginTiming(time_index);

         HYPRE_StructSMGCreate(hypre_MPI_COMM_WORLD, &solver);
         HYPRE_StructSMGSetMemoryUse(solver, 0);
         HYPRE_StructSMGSetMaxIter(solver, 50);
         HYPRE_StructSMGSetTol(solver, tol);
         HYPRE_StructSMGSetRelChange(solver, 0);
         HYPRE_StructSMGSetNumPreRelax(solver, n_pre);
         HYPRE_StructSMGSetNumPostRelax(solver, n_post);
         HYPRE_StructSMGSetPrintLevel(solver, 1);
         HYPRE_StructSMGSetLogging(solver, 1);
         HYPRE_StructSMGSetup(solver, A, b, x);

         hypre_EndTiming(time_index);
         if ( reps==1 ) {
            hypre_PrintTiming("Setup phase times", hypre_MPI_COMM_WORLD);
            hypre_FinalizeTiming(time_index);
            hypre_ClearTiming();
         }
         else if ( rep==reps-1 ) {
            hypre_FinalizeTiming(time_index);
         }

         time_index = hypre_InitializeTiming("SMG Solve");
         hypre_BeginTiming(time_index);

         HYPRE_StructSMGSolve(solver, A, b, x);

         hypre_EndTiming(time_index);
         if ( reps==1 ) {
            hypre_PrintTiming("Solve phase times", hypre_MPI_COMM_WORLD);
            hypre_FinalizeTiming(time_index);
            hypre_ClearTiming();
         }
         else if ( rep==reps-1 ) {
            hypre_PrintTiming("Interface, Setup, and Solve times:",
                              hypre_MPI_COMM_WORLD );
            hypre_FinalizeTiming(time_index);
            hypre_ClearTiming();
         }
   
         HYPRE_StructSMGGetNumIterations(solver, &num_iterations);
         HYPRE_StructSMGGetFinalRelativeResidualNorm(solver, &final_res_norm);
         HYPRE_StructSMGDestroy(solver);
      }

      /*-----------------------------------------------------------
       * Solve the system using PFMG
       *-----------------------------------------------------------*/

      else if ( solver_id == 1 || solver_id == 3 || solver_id == 4 )
      {
         time_index = hypre_InitializeTiming("PFMG Setup");
         hypre_BeginTiming(time_index);

         HYPRE_StructPFMGCreate(hypre_MPI_COMM_WORLD, &solver);
         /*HYPRE_StructPFMGSetMaxLevels( solver, 9 );*/
         HYPRE_StructPFMGSetMaxIter(solver, 200);
         HYPRE_StructPFMGSetTol(solver, tol);
         HYPRE_StructPFMGSetRelChange(solver, 0);
         HYPRE_StructPFMGSetRAPType(solver, rap);
         HYPRE_StructPFMGSetRelaxType(solver, relax);
         if (usr_jacobi_weight)
         {
            HYPRE_StructPFMGSetJacobiWeight(solver, jacobi_weight);
         }
         HYPRE_StructPFMGSetNumPreRelax(solver, n_pre);
         HYPRE_StructPFMGSetNumPostRelax(solver, n_post);
         HYPRE_StructPFMGSetSkipRelax(solver, skip);
         /*HYPRE_StructPFMGSetDxyz(solver, dxyz);*/
         HYPRE_StructPFMGSetPrintLevel(solver, 1);
         HYPRE_StructPFMGSetLogging(solver, 1);
         HYPRE_StructPFMGSetup(solver, A, b, x);

         hypre_EndTiming(time_index);
         if ( reps==1 ) {
            hypre_PrintTiming("Setup phase times", hypre_MPI_COMM_WORLD);
            hypre_FinalizeTiming(time_index);
            hypre_ClearTiming();
         }
         else if ( rep==reps-1 ) {
            hypre_FinalizeTiming(time_index);
         }

         time_index = hypre_InitializeTiming("PFMG Solve");
         hypre_BeginTiming(time_index);


         HYPRE_StructPFMGSolve(solver, A, b, x);

         hypre_EndTiming(time_index);
         if ( reps==1 ) {
            hypre_PrintTiming("Solve phase times", hypre_MPI_COMM_WORLD);
            hypre_FinalizeTiming(time_index);
            hypre_ClearTiming();
         }
         else if ( rep==reps-1 ) {
            hypre_PrintTiming("Interface, Setup, and Solve times",
                              hypre_MPI_COMM_WORLD);
            hypre_FinalizeTiming(time_index);
            hypre_ClearTiming();
         }
   
         HYPRE_StructPFMGGetNumIterations(solver, &num_iterations);
         HYPRE_StructPFMGGetFinalRelativeResidualNorm(solver, &final_res_norm);
         HYPRE_StructPFMGDestroy(solver);
      }

      /*-----------------------------------------------------------
       * Solve the system using SparseMSG
       *-----------------------------------------------------------*/

      else if (solver_id == 2)
      {
         time_index = hypre_InitializeTiming("SparseMSG Setup");
         hypre_BeginTiming(time_index);

         HYPRE_StructSparseMSGCreate(hypre_MPI_COMM_WORLD, &solver);
         HYPRE_StructSparseMSGSetMaxIter(solver, 50);
         HYPRE_StructSparseMSGSetJump(solver, jump);
         HYPRE_StructSparseMSGSetTol(solver, tol);
         HYPRE_StructSparseMSGSetRelChange(solver, 0);
         HYPRE_StructSparseMSGSetRelaxType(solver, relax);
         if (usr_jacobi_weight)
         {
            HYPRE_StructSparseMSGSetJacobiWeight(solver, jacobi_weight);
         }
         HYPRE_StructSparseMSGSetNumPreRelax(solver, n_pre);
         HYPRE_StructSparseMSGSetNumPostRelax(solver, n_post);
         HYPRE_StructSparseMSGSetPrintLevel(solver, 1);
         HYPRE_StructSparseMSGSetLogging(solver, 1);
         HYPRE_StructSparseMSGSetup(solver, A, b, x);

         hypre_EndTiming(time_index);
         hypre_PrintTiming("Setup phase times", hypre_MPI_COMM_WORLD);
         hypre_FinalizeTiming(time_index);
         hypre_ClearTiming();

         time_index = hypre_InitializeTiming("SparseMSG Solve");
         hypre_BeginTiming(time_index);

         HYPRE_StructSparseMSGSolve(solver, A, b, x);

         hypre_EndTiming(time_index);
         hypre_PrintTiming("Solve phase times", hypre_MPI_COMM_WORLD);
         hypre_FinalizeTiming(time_index);
         hypre_ClearTiming();
   
         HYPRE_StructSparseMSGGetNumIterations(solver, &num_iterations);
         HYPRE_StructSparseMSGGetFinalRelativeResidualNorm(solver,
                                                           &final_res_norm);
         HYPRE_StructSparseMSGDestroy(solver);
      }

      /*-----------------------------------------------------------
       * Solve the system using Jacobi
       *-----------------------------------------------------------*/

      else if ( solver_id == 8 )
      {
         time_index = hypre_InitializeTiming("Jacobi Setup");
         hypre_BeginTiming(time_index);

         HYPRE_StructJacobiCreate(hypre_MPI_COMM_WORLD, &solver);
         HYPRE_StructJacobiSetMaxIter(solver, 100);
         HYPRE_StructJacobiSetTol(solver, tol);
         HYPRE_StructJacobiSetup(solver, A, b, x);

         hypre_EndTiming(time_index);
         hypre_PrintTiming("Setup phase times", hypre_MPI_COMM_WORLD);
         hypre_FinalizeTiming(time_index);
         hypre_ClearTiming();

         time_index = hypre_InitializeTiming("Jacobi Solve");
         hypre_BeginTiming(time_index);

         HYPRE_StructJacobiSolve(solver, A, b, x);

         hypre_EndTiming(time_index);
         hypre_PrintTiming("Solve phase times", hypre_MPI_COMM_WORLD);
         hypre_FinalizeTiming(time_index);
         hypre_ClearTiming();
   
         HYPRE_StructJacobiGetNumIterations(solver, &num_iterations);
         HYPRE_StructJacobiGetFinalRelativeResidualNorm(solver, &final_res_norm);
         HYPRE_StructJacobiDestroy(solver);
      }

      /*-----------------------------------------------------------
       * Solve the system using CG
       *-----------------------------------------------------------*/

      if ((solver_id > 9) && (solver_id < 20))
      {
         time_index = hypre_InitializeTiming("PCG Setup");
         hypre_BeginTiming(time_index);

         HYPRE_StructPCGCreate(hypre_MPI_COMM_WORLD, &solver);
         HYPRE_PCGSetMaxIter( (HYPRE_Solver)solver, 100 );
         HYPRE_PCGSetTol( (HYPRE_Solver)solver, tol );
         HYPRE_PCGSetTwoNorm( (HYPRE_Solver)solver, 1 );
         HYPRE_PCGSetRelChange( (HYPRE_Solver)solver, 0 );
         HYPRE_PCGSetPrintLevel( (HYPRE_Solver)solver, 1 );

         if (solver_id == 10)
         {
            /* use symmetric SMG as preconditioner */
            HYPRE_StructSMGCreate(hypre_MPI_COMM_WORLD, &precond);
            HYPRE_StructSMGSetMemoryUse(precond, 0);
            HYPRE_StructSMGSetMaxIter(precond, 1);
            HYPRE_StructSMGSetTol(precond, 0.0);
            HYPRE_StructSMGSetZeroGuess(precond);
            HYPRE_StructSMGSetNumPreRelax(precond, n_pre);
            HYPRE_StructSMGSetNumPostRelax(precond, n_post);
            HYPRE_StructSMGSetPrintLevel(precond, 0);
            HYPRE_StructSMGSetLogging(precond, 0);
            HYPRE_PCGSetPrecond( (HYPRE_Solver) solver,
                                 (HYPRE_PtrToSolverFcn) HYPRE_StructSMGSolve,
                                 (HYPRE_PtrToSolverFcn) HYPRE_StructSMGSetup,
                                 (HYPRE_Solver) precond);
         }

         else if (solver_id == 11 || solver_id == 13 || solver_id == 14)
         {
            /* use symmetric PFMG as preconditioner */
            HYPRE_StructPFMGCreate(hypre_MPI_COMM_WORLD, &precond);
            HYPRE_StructPFMGSetMaxIter(precond, 1);
            HYPRE_StructPFMGSetTol(precond, 0.0);
            HYPRE_StructPFMGSetZeroGuess(precond);
            HYPRE_StructPFMGSetRAPType(precond, rap);
            HYPRE_StructPFMGSetRelaxType(precond, relax);
            if (usr_jacobi_weight)
            {
               HYPRE_StructPFMGSetJacobiWeight(precond, jacobi_weight);
            }
            HYPRE_StructPFMGSetNumPreRelax(precond, n_pre);
            HYPRE_StructPFMGSetNumPostRelax(precond, n_post);
            HYPRE_StructPFMGSetSkipRelax(precond, skip);
            /*HYPRE_StructPFMGSetDxyz(precond, dxyz);*/
            HYPRE_StructPFMGSetPrintLevel(precond, 0);
            HYPRE_StructPFMGSetLogging(precond, 0);
            HYPRE_PCGSetPrecond( (HYPRE_Solver) solver,
                                 (HYPRE_PtrToSolverFcn) HYPRE_StructPFMGSolve,
                                 (HYPRE_PtrToSolverFcn) HYPRE_StructPFMGSetup,
                                 (HYPRE_Solver) precond);
         }

         else if (solver_id == 12)
         {
            /* use symmetric SparseMSG as preconditioner */
            HYPRE_StructSparseMSGCreate(hypre_MPI_COMM_WORLD, &precond);
            HYPRE_StructSparseMSGSetMaxIter(precond, 1);
            HYPRE_StructSparseMSGSetJump(precond, jump);
            HYPRE_StructSparseMSGSetTol(precond, 0.0);
            HYPRE_StructSparseMSGSetZeroGuess(precond);
            HYPRE_StructSparseMSGSetRelaxType(precond, relax);
            if (usr_jacobi_weight)
            {
               HYPRE_StructSparseMSGSetJacobiWeight(precond, jacobi_weight);
            }
            HYPRE_StructSparseMSGSetNumPreRelax(precond, n_pre);
            HYPRE_StructSparseMSGSetNumPostRelax(precond, n_post);
            HYPRE_StructSparseMSGSetPrintLevel(precond, 0);
            HYPRE_StructSparseMSGSetLogging(precond, 0);
            HYPRE_PCGSetPrecond( (HYPRE_Solver) solver,
                                 (HYPRE_PtrToSolverFcn) HYPRE_StructSparseMSGSolve,
                                 (HYPRE_PtrToSolverFcn) HYPRE_StructSparseMSGSetup,
                                 (HYPRE_Solver) precond);
         }

         else if (solver_id == 17)
         {
            /* use two-step Jacobi as preconditioner */
            HYPRE_StructJacobiCreate(hypre_MPI_COMM_WORLD, &precond);
            HYPRE_StructJacobiSetMaxIter(precond, 2);
            HYPRE_StructJacobiSetTol(precond, 0.0);
            HYPRE_StructJacobiSetZeroGuess(precond);
            HYPRE_PCGSetPrecond( (HYPRE_Solver) solver,
                                 (HYPRE_PtrToSolverFcn) HYPRE_StructJacobiSolve,
                                 (HYPRE_PtrToSolverFcn) HYPRE_StructJacobiSetup,
                                 (HYPRE_Solver) precond);
         }

         else if (solver_id == 18)
         {
            /* use diagonal scaling as preconditioner */
            precond = NULL;
            HYPRE_PCGSetPrecond( (HYPRE_Solver) solver,
                                 (HYPRE_PtrToSolverFcn) HYPRE_StructDiagScale,
                                 (HYPRE_PtrToSolverFcn) HYPRE_StructDiagScaleSetup,
                                 (HYPRE_Solver) precond);
         }

         HYPRE_PCGSetup( (HYPRE_Solver)solver,
                         (HYPRE_Matrix)A, (HYPRE_Vector)b, (HYPRE_Vector)x );

         hypre_EndTiming(time_index);
         hypre_PrintTiming("Setup phase times", hypre_MPI_COMM_WORLD);
         hypre_FinalizeTiming(time_index);
         hypre_ClearTiming();
   
         time_index = hypre_InitializeTiming("PCG Solve");
         hypre_BeginTiming(time_index);

         HYPRE_PCGSolve( (HYPRE_Solver) solver,
                         (HYPRE_Matrix)A, (HYPRE_Vector)b, (HYPRE_Vector)x);

         hypre_EndTiming(time_index);
         hypre_PrintTiming("Solve phase times", hypre_MPI_COMM_WORLD);
         hypre_FinalizeTiming(time_index);
         hypre_ClearTiming();

         HYPRE_PCGGetNumIterations( (HYPRE_Solver)solver, &num_iterations );
         HYPRE_PCGGetFinalRelativeResidualNorm( (HYPRE_Solver)solver,
                                                &final_res_norm );
         HYPRE_StructPCGDestroy(solver);

         if (solver_id == 10)
         {
            HYPRE_StructSMGDestroy(precond);
         }
         else if (solver_id == 11 || solver_id == 13 || solver_id == 14)
         {
            HYPRE_StructPFMGDestroy(precond);
         }
         else if (solver_id == 12)
         {
            HYPRE_StructSparseMSGDestroy(precond);
         }
         else if (solver_id == 17)
         {
            HYPRE_StructJacobiDestroy(precond);
         }
      }

      /* begin lobpcg */

      /*-----------------------------------------------------------
       * Solve the system using LOBPCG
       *-----------------------------------------------------------*/

      if ( lobpcgFlag ) {

         interpreter = hypre_CTAlloc(mv_InterfaceInterpreter, 1, HYPRE_MEMORY_HOST);

         HYPRE_StructSetupInterpreter( interpreter );
         HYPRE_StructSetupMatvec(&matvec_fn);

         if (myid != 0)
            verbosity = 0;

         if ( pcgIterations > 0 ) {

            time_index = hypre_InitializeTiming("PCG Setup");
            hypre_BeginTiming(time_index);

            HYPRE_StructPCGCreate(hypre_MPI_COMM_WORLD, &solver);
            HYPRE_PCGSetMaxIter( (HYPRE_Solver)solver, pcgIterations );
            HYPRE_PCGSetTol( (HYPRE_Solver)solver, pcgTol );
            HYPRE_PCGSetTwoNorm( (HYPRE_Solver)solver, 1 );
            HYPRE_PCGSetRelChange( (HYPRE_Solver)solver, 0 );
            HYPRE_PCGSetPrintLevel( (HYPRE_Solver)solver, 0 );

            if (solver_id == 10)
            {
               /* use symmetric SMG as preconditioner */
               HYPRE_StructSMGCreate(hypre_MPI_COMM_WORLD, &precond);
               HYPRE_StructSMGSetMemoryUse(precond, 0);
               HYPRE_StructSMGSetMaxIter(precond, 1);
               HYPRE_StructSMGSetTol(precond, 0.0);
               HYPRE_StructSMGSetZeroGuess(precond);
               HYPRE_StructSMGSetNumPreRelax(precond, n_pre);
               HYPRE_StructSMGSetNumPostRelax(precond, n_post);
               HYPRE_StructSMGSetPrintLevel(precond, 0);
               HYPRE_StructSMGSetLogging(precond, 0);
               HYPRE_PCGSetPrecond( (HYPRE_Solver) solver,
                                    (HYPRE_PtrToSolverFcn) HYPRE_StructSMGSolve,
                                    (HYPRE_PtrToSolverFcn) HYPRE_StructSMGSetup,
                                    (HYPRE_Solver) precond);
            }

            else if (solver_id == 11)
            {
               /* use symmetric PFMG as preconditioner */
               HYPRE_StructPFMGCreate(hypre_MPI_COMM_WORLD, &precond);
               HYPRE_StructPFMGSetMaxIter(precond, 1);
               HYPRE_StructPFMGSetTol(precond, 0.0);
               HYPRE_StructPFMGSetZeroGuess(precond);
               HYPRE_StructPFMGSetRAPType(precond, rap);
               HYPRE_StructPFMGSetRelaxType(precond, relax);
               if (usr_jacobi_weight)
               {
                  HYPRE_StructPFMGSetJacobiWeight(precond, jacobi_weight);
               }
               HYPRE_StructPFMGSetNumPreRelax(precond, n_pre);
               HYPRE_StructPFMGSetNumPostRelax(precond, n_post);
               HYPRE_StructPFMGSetSkipRelax(precond, skip);
               /*HYPRE_StructPFMGSetDxyz(precond, dxyz);*/
               HYPRE_StructPFMGSetPrintLevel(precond, 0);
               HYPRE_StructPFMGSetLogging(precond, 0);
               HYPRE_PCGSetPrecond( (HYPRE_Solver) solver,
                                    (HYPRE_PtrToSolverFcn) HYPRE_StructPFMGSolve,
                                    (HYPRE_PtrToSolverFcn) HYPRE_StructPFMGSetup,
                                    (HYPRE_Solver) precond);
            }

            else if (solver_id == 12)
            {
               /* use symmetric SparseMSG as preconditioner */
               HYPRE_StructSparseMSGCreate(hypre_MPI_COMM_WORLD, &precond);
               HYPRE_StructSparseMSGSetMaxIter(precond, 1);
               HYPRE_StructSparseMSGSetJump(precond, jump);
               HYPRE_StructSparseMSGSetTol(precond, 0.0);
               HYPRE_StructSparseMSGSetZeroGuess(precond);
               HYPRE_StructSparseMSGSetRelaxType(precond, relax);
               if (usr_jacobi_weight)
               {
                  HYPRE_StructSparseMSGSetJacobiWeight(precond, jacobi_weight);
               }
               HYPRE_StructSparseMSGSetNumPreRelax(precond, n_pre);
               HYPRE_StructSparseMSGSetNumPostRelax(precond, n_post);
               HYPRE_StructSparseMSGSetPrintLevel(precond, 0);
               HYPRE_StructSparseMSGSetLogging(precond, 0);
               HYPRE_PCGSetPrecond( (HYPRE_Solver) solver,
                                    (HYPRE_PtrToSolverFcn) HYPRE_StructSparseMSGSolve,
                                    (HYPRE_PtrToSolverFcn) HYPRE_StructSparseMSGSetup,
                                    (HYPRE_Solver) precond);
            }

            else if (solver_id == 17)
            {
               /* use two-step Jacobi as preconditioner */
               HYPRE_StructJacobiCreate(hypre_MPI_COMM_WORLD, &precond);
               HYPRE_StructJacobiSetMaxIter(precond, 2);
               HYPRE_StructJacobiSetTol(precond, 0.0);
               HYPRE_StructJacobiSetZeroGuess(precond);
               HYPRE_PCGSetPrecond( (HYPRE_Solver) solver,
                                    (HYPRE_PtrToSolverFcn) HYPRE_StructJacobiSolve,
                                    (HYPRE_PtrToSolverFcn) HYPRE_StructJacobiSetup,
                                    (HYPRE_Solver) precond);
            }

            else if (solver_id == 18)
            {
               /* use diagonal scaling as preconditioner */
               precond = NULL;
               HYPRE_PCGSetPrecond( (HYPRE_Solver) solver,
                                    (HYPRE_PtrToSolverFcn) HYPRE_StructDiagScale,
                                    (HYPRE_PtrToSolverFcn) HYPRE_StructDiagScaleSetup,
                                    (HYPRE_Solver) precond);
            }
            else if (solver_id != NO_SOLVER )
            {
               if ( verbosity )
                  hypre_printf("Solver ID not recognized - running inner PCG iterations without preconditioner\n\n");
            }

            hypre_EndTiming(time_index);
            hypre_PrintTiming("Setup phase times", hypre_MPI_COMM_WORLD);
            hypre_FinalizeTiming(time_index);
            hypre_ClearTiming();
   
            HYPRE_LOBPCGCreate(interpreter, &matvec_fn, (HYPRE_Solver*)&lobpcg_solver);
            HYPRE_LOBPCGSetMaxIter((HYPRE_Solver)lobpcg_solver, maxIterations);
            HYPRE_LOBPCGSetPrecondUsageMode((HYPRE_Solver)lobpcg_solver, pcgMode);
            HYPRE_LOBPCGSetTol((HYPRE_Solver)lobpcg_solver, tol);
            HYPRE_LOBPCGSetPrintLevel((HYPRE_Solver)lobpcg_solver, verbosity);

            HYPRE_LOBPCGSetPrecond((HYPRE_Solver)lobpcg_solver,
                                   (HYPRE_PtrToSolverFcn) HYPRE_PCGSolve,
                                   (HYPRE_PtrToSolverFcn) HYPRE_PCGSetup,
                                   (HYPRE_Solver)solver);

            HYPRE_LOBPCGSetup((HYPRE_Solver)lobpcg_solver, (HYPRE_Matrix)A, 
                              (HYPRE_Vector)b, (HYPRE_Vector)x);

            eigenvectors = mv_MultiVectorCreateFromSampleVector( interpreter,
                                                                 blockSize, 
                                                                 x );
            eigenvalues = hypre_CTAlloc(HYPRE_Real,  blockSize, HYPRE_MEMORY_HOST);

            if ( lobpcgSeed )
               mv_MultiVectorSetRandom( eigenvectors, lobpcgSeed );
            else
               mv_MultiVectorSetRandom( eigenvectors, (HYPRE_Int)time(0) );

            time_index = hypre_InitializeTiming("LOBPCG Solve");
            hypre_BeginTiming(time_index);

            HYPRE_LOBPCGSolve((HYPRE_Solver)lobpcg_solver, constrains, 
                              eigenvectors, eigenvalues );
 
            hypre_EndTiming(time_index);
            hypre_PrintTiming("Solve phase times", hypre_MPI_COMM_WORLD);
            hypre_FinalizeTiming(time_index);
            hypre_ClearTiming();

            if ( checkOrtho ) {
		
               gramXX = utilities_FortranMatrixCreate();
               identity = utilities_FortranMatrixCreate();

               utilities_FortranMatrixAllocateData( blockSize, blockSize, gramXX );
               utilities_FortranMatrixAllocateData( blockSize, blockSize, identity );

               lobpcg_MultiVectorByMultiVector( eigenvectors, eigenvectors, gramXX );
               utilities_FortranMatrixSetToIdentity( identity );
               utilities_FortranMatrixAdd( -1, identity, gramXX, gramXX );
               nonOrthF = utilities_FortranMatrixFNorm( gramXX );
               if ( myid == 0 )
                  hypre_printf("Non-orthonormality of eigenvectors: %12.5e\n", nonOrthF);
	 
               utilities_FortranMatrixDestroy( gramXX );
               utilities_FortranMatrixDestroy( identity );
	  
            }

            if ( printLevel ) {
		  
               if ( myid == 0 ) {	  
                  if ( (filePtr = fopen("values.txt", "w")) ) {
                     hypre_fprintf(filePtr, "%d\n", blockSize);
                     for ( i = 0; i < blockSize; i++ )
                        hypre_fprintf(filePtr, "%22.14e\n", eigenvalues[i]);
                     fclose(filePtr);
                  }

                  if ( (filePtr = fopen("residuals.txt", "w")) ) {
                     residualNorms = HYPRE_LOBPCGResidualNorms( (HYPRE_Solver)lobpcg_solver );
                     residuals = utilities_FortranMatrixValues( residualNorms );
                     hypre_fprintf(filePtr, "%d\n", blockSize);
                     for ( i = 0; i < blockSize; i++ )
                        hypre_fprintf(filePtr, "%22.14e\n", residuals[i]);
                     fclose(filePtr);
                  }

                  if ( printLevel > 1 ) {

                     printBuffer = utilities_FortranMatrixCreate();

                     iterations = HYPRE_LOBPCGIterations( (HYPRE_Solver)lobpcg_solver );

                     eigenvaluesHistory = HYPRE_LOBPCGEigenvaluesHistory( (HYPRE_Solver)lobpcg_solver );
                     utilities_FortranMatrixSelectBlock( eigenvaluesHistory,
                                                         1, blockSize, 1, iterations + 1, printBuffer );
                     utilities_FortranMatrixPrint( printBuffer, "val_hist.txt" );

                     residualNormsHistory = HYPRE_LOBPCGResidualNormsHistory( (HYPRE_Solver)lobpcg_solver );
                     utilities_FortranMatrixSelectBlock(residualNormsHistory, 
                                                        1, blockSize, 1, iterations + 1, printBuffer );
                     utilities_FortranMatrixPrint( printBuffer, "res_hist.txt" );

                     utilities_FortranMatrixDestroy( printBuffer );
                  }
               }
            }

            HYPRE_StructPCGDestroy(solver);

            if (solver_id == 10)
            {
               HYPRE_StructSMGDestroy(precond);
            }
            else if (solver_id == 11)
            {
               HYPRE_StructPFMGDestroy(precond);
            }
            else if (solver_id == 12)
            {
               HYPRE_StructSparseMSGDestroy(precond);
            }
            else if (solver_id == 17)
            {
               HYPRE_StructJacobiDestroy(precond);
            }

            HYPRE_LOBPCGDestroy((HYPRE_Solver)lobpcg_solver);
            mv_MultiVectorDestroy( eigenvectors );
            free( eigenvalues );
    
         } 
         else
         {
            time_index = hypre_InitializeTiming("LOBPCG Setup");
            hypre_BeginTiming(time_index);

            HYPRE_LOBPCGCreate(interpreter, &matvec_fn, (HYPRE_Solver*)&solver);
            HYPRE_LOBPCGSetMaxIter( (HYPRE_Solver)solver, maxIterations );
            HYPRE_LOBPCGSetTol( (HYPRE_Solver)solver, tol );
            HYPRE_LOBPCGSetPrintLevel( (HYPRE_Solver)solver, verbosity );

            if (solver_id == 10)
            {
               /* use symmetric SMG as preconditioner */
               HYPRE_StructSMGCreate(hypre_MPI_COMM_WORLD, &precond);
               HYPRE_StructSMGSetMemoryUse(precond, 0);
               HYPRE_StructSMGSetMaxIter(precond, 1);
               HYPRE_StructSMGSetTol(precond, 0.0);
               HYPRE_StructSMGSetZeroGuess(precond);
               HYPRE_StructSMGSetNumPreRelax(precond, n_pre);
               HYPRE_StructSMGSetNumPostRelax(precond, n_post);
               HYPRE_StructSMGSetPrintLevel(precond, 0);
               HYPRE_StructSMGSetLogging(precond, 0);
               HYPRE_LOBPCGSetPrecond( (HYPRE_Solver) solver,
                                       (HYPRE_PtrToSolverFcn) HYPRE_StructSMGSolve,
                                       (HYPRE_PtrToSolverFcn) HYPRE_StructSMGSetup,
                                       (HYPRE_Solver) precond);
            }

            else if (solver_id == 11)
            {
               /* use symmetric PFMG as preconditioner */
               HYPRE_StructPFMGCreate(hypre_MPI_COMM_WORLD, &precond);
               HYPRE_StructPFMGSetMaxIter(precond, 1);
               HYPRE_StructPFMGSetTol(precond, 0.0);
               HYPRE_StructPFMGSetZeroGuess(precond);
               HYPRE_StructPFMGSetRAPType(precond, rap);
               HYPRE_StructPFMGSetRelaxType(precond, relax);
               if (usr_jacobi_weight)
               {
                  HYPRE_StructPFMGSetJacobiWeight(precond, jacobi_weight);
               }
               HYPRE_StructPFMGSetNumPreRelax(precond, n_pre);
               HYPRE_StructPFMGSetNumPostRelax(precond, n_post);
               HYPRE_StructPFMGSetSkipRelax(precond, skip);
               /*HYPRE_StructPFMGSetDxyz(precond, dxyz);*/
               HYPRE_StructPFMGSetPrintLevel(precond, 0);
               HYPRE_StructPFMGSetLogging(precond, 0);
               HYPRE_LOBPCGSetPrecond( (HYPRE_Solver) solver,
                                       (HYPRE_PtrToSolverFcn) HYPRE_StructPFMGSolve,
                                       (HYPRE_PtrToSolverFcn) HYPRE_StructPFMGSetup,
                                       (HYPRE_Solver) precond);
            }

            else if (solver_id == 12)
            {
               /* use symmetric SparseMSG as preconditioner */
               HYPRE_StructSparseMSGCreate(hypre_MPI_COMM_WORLD, &precond);
               HYPRE_StructSparseMSGSetMaxIter(precond, 1);
               HYPRE_StructSparseMSGSetJump(precond, jump);
               HYPRE_StructSparseMSGSetTol(precond, 0.0);
               HYPRE_StructSparseMSGSetZeroGuess(precond);
               HYPRE_StructSparseMSGSetRelaxType(precond, relax);
               if (usr_jacobi_weight)
               {
                  HYPRE_StructSparseMSGSetJacobiWeight(precond, jacobi_weight);
               }
               HYPRE_StructSparseMSGSetNumPreRelax(precond, n_pre);
               HYPRE_StructSparseMSGSetNumPostRelax(precond, n_post);
               HYPRE_StructSparseMSGSetPrintLevel(precond, 0);
               HYPRE_StructSparseMSGSetLogging(precond, 0);
               HYPRE_LOBPCGSetPrecond( (HYPRE_Solver) solver,
                                       (HYPRE_PtrToSolverFcn) HYPRE_StructSparseMSGSolve,
                                       (HYPRE_PtrToSolverFcn) HYPRE_StructSparseMSGSetup,
                                       (HYPRE_Solver) precond);
            }
       
            else if (solver_id == 17)
            {
               /* use two-step Jacobi as preconditioner */
               HYPRE_StructJacobiCreate(hypre_MPI_COMM_WORLD, &precond);
               HYPRE_StructJacobiSetMaxIter(precond, 2);
               HYPRE_StructJacobiSetTol(precond, 0.0);
               HYPRE_StructJacobiSetZeroGuess(precond);
               HYPRE_LOBPCGSetPrecond( (HYPRE_Solver) solver,
                                       (HYPRE_PtrToSolverFcn) HYPRE_StructJacobiSolve,
                                       (HYPRE_PtrToSolverFcn) HYPRE_StructJacobiSetup,
                                       (HYPRE_Solver) precond);
            }
       
            else if (solver_id == 18)
            {
               /* use diagonal scaling as preconditioner */
               precond = NULL;
               HYPRE_LOBPCGSetPrecond( (HYPRE_Solver) solver,
                                       (HYPRE_PtrToSolverFcn) HYPRE_StructDiagScale,
                                       (HYPRE_PtrToSolverFcn) HYPRE_StructDiagScaleSetup,
                                       (HYPRE_Solver) precond);
            }
            else if (solver_id != NO_SOLVER )
            {
               if ( verbosity )
                  hypre_printf("Solver ID not recognized - running LOBPCG without preconditioner\n\n");
            }
       
            HYPRE_LOBPCGSetup
               ( (HYPRE_Solver)solver, (HYPRE_Matrix)A, (HYPRE_Vector)b, (HYPRE_Vector)x );
       
            hypre_EndTiming(time_index);
            hypre_PrintTiming("Setup phase times", hypre_MPI_COMM_WORLD);
            hypre_FinalizeTiming(time_index);
            hypre_ClearTiming();
       
            eigenvectors = mv_MultiVectorCreateFromSampleVector( interpreter,
                                                                 blockSize, 
                                                                 x );
            eigenvalues = hypre_CTAlloc(HYPRE_Real,  blockSize, HYPRE_MEMORY_HOST);
       
            if ( lobpcgSeed )
               mv_MultiVectorSetRandom( eigenvectors, lobpcgSeed );
            else
               mv_MultiVectorSetRandom( eigenvectors, (HYPRE_Int)time(0) );
       
            time_index = hypre_InitializeTiming("PCG Solve");
            hypre_BeginTiming(time_index);

            HYPRE_LOBPCGSolve
               ( (HYPRE_Solver)solver, constrains, eigenvectors, eigenvalues );

            hypre_EndTiming(time_index);
            hypre_PrintTiming("Solve phase times", hypre_MPI_COMM_WORLD);
            hypre_FinalizeTiming(time_index);
            hypre_ClearTiming();
       
            if ( checkOrtho ) {
		
               gramXX = utilities_FortranMatrixCreate();
               identity = utilities_FortranMatrixCreate();
	 
               utilities_FortranMatrixAllocateData( blockSize, blockSize, gramXX );
               utilities_FortranMatrixAllocateData( blockSize, blockSize, identity );

               lobpcg_MultiVectorByMultiVector( eigenvectors, eigenvectors, gramXX );
               utilities_FortranMatrixSetToIdentity( identity );
               utilities_FortranMatrixAdd( -1, identity, gramXX, gramXX );
               nonOrthF = utilities_FortranMatrixFNorm( gramXX );
               if ( myid == 0 )
                  hypre_printf("Non-orthonormality of eigenvectors: %12.5e\n", nonOrthF);
		
               utilities_FortranMatrixDestroy( gramXX );
               utilities_FortranMatrixDestroy( identity );
	 
            }

            if ( printLevel ) {
	  
               if ( myid == 0 ) {
                  if ( (filePtr = fopen("values.txt", "w")) ) {
                     hypre_fprintf(filePtr, "%d\n", blockSize);
                     for ( i = 0; i < blockSize; i++ )
                        hypre_fprintf(filePtr, "%22.14e\n", eigenvalues[i]);
                     fclose(filePtr);
                  }
	   
                  if ( (filePtr = fopen("residuals.txt", "w")) ) {
                     residualNorms = HYPRE_LOBPCGResidualNorms( (HYPRE_Solver)solver );
                     residuals = utilities_FortranMatrixValues( residualNorms );
                     hypre_fprintf(filePtr, "%d\n", blockSize);
                     for ( i = 0; i < blockSize; i++ )
                        hypre_fprintf(filePtr, "%22.14e\n", residuals[i]);
                     fclose(filePtr);
                  }
	   
                  if ( printLevel > 1 ) {
	     
                     printBuffer = utilities_FortranMatrixCreate();
	     
                     iterations = HYPRE_LOBPCGIterations( (HYPRE_Solver)solver );
	     
                     eigenvaluesHistory = HYPRE_LOBPCGEigenvaluesHistory( (HYPRE_Solver)solver );
                     utilities_FortranMatrixSelectBlock( eigenvaluesHistory,
                                                         1, blockSize, 1, iterations + 1, printBuffer );
                     utilities_FortranMatrixPrint( printBuffer, "val_hist.txt" );
	     
                     residualNormsHistory = HYPRE_LOBPCGResidualNormsHistory( (HYPRE_Solver)solver );
                     utilities_FortranMatrixSelectBlock(residualNormsHistory,
                                                        1, blockSize, 1, iterations + 1, printBuffer );
                     utilities_FortranMatrixPrint( printBuffer, "res_hist.txt" );
	     
                     utilities_FortranMatrixDestroy( printBuffer );
                  }
               }
            } 
       
            HYPRE_LOBPCGDestroy((HYPRE_Solver)solver);

            if (solver_id == 10)
            {
               HYPRE_StructSMGDestroy(precond);
            }
            else if (solver_id == 11)
            {
               HYPRE_StructPFMGDestroy(precond);
            }
            else if (solver_id == 12)
            {
               HYPRE_StructSparseMSGDestroy(precond);
            }
            else if (solver_id == 17)
            {
               HYPRE_StructJacobiDestroy(precond);
            }
       
            mv_MultiVectorDestroy( eigenvectors );
            free( eigenvalues );
         }

         hypre_TFree( interpreter , HYPRE_MEMORY_HOST);

      }

      /* end lobpcg */

      /*-----------------------------------------------------------
       * Solve the system using Hybrid
       *-----------------------------------------------------------*/

      if ((solver_id > 19) && (solver_id < 30))
      {
         time_index = hypre_InitializeTiming("Hybrid Setup");
         hypre_BeginTiming(time_index);

         HYPRE_StructHybridCreate(hypre_MPI_COMM_WORLD, &solver);
         HYPRE_StructHybridSetDSCGMaxIter(solver, 100);
         HYPRE_StructHybridSetPCGMaxIter(solver, 100);
         HYPRE_StructHybridSetTol(solver, tol);
         /*HYPRE_StructHybridSetPCGAbsoluteTolFactor(solver, 1.0e-200);*/
         HYPRE_StructHybridSetConvergenceTol(solver, cf_tol);
         HYPRE_StructHybridSetTwoNorm(solver, 1);
         HYPRE_StructHybridSetRelChange(solver, 0);
         if (solver_type == 2) /* for use with GMRES */
         {
            HYPRE_StructHybridSetStopCrit(solver, 0);
            HYPRE_StructHybridSetKDim(solver, 10);
         }
         HYPRE_StructHybridSetPrintLevel(solver, 1);
         HYPRE_StructHybridSetLogging(solver, 1);
         HYPRE_StructHybridSetSolverType(solver, solver_type);

         if (solver_id == 20)
         {
            /* use symmetric SMG as preconditioner */
            HYPRE_StructSMGCreate(hypre_MPI_COMM_WORLD, &precond);
            HYPRE_StructSMGSetMemoryUse(precond, 0);
            HYPRE_StructSMGSetMaxIter(precond, 1);
            HYPRE_StructSMGSetTol(precond, 0.0);
            HYPRE_StructSMGSetZeroGuess(precond);
            HYPRE_StructSMGSetNumPreRelax(precond, n_pre);
            HYPRE_StructSMGSetNumPostRelax(precond, n_post);
            HYPRE_StructSMGSetPrintLevel(precond, 0);
            HYPRE_StructSMGSetLogging(precond, 0);
            HYPRE_StructHybridSetPrecond(solver,
                                         HYPRE_StructSMGSolve,
                                         HYPRE_StructSMGSetup,
                                         precond);
         }

         else if (solver_id == 21)
         {
            /* use symmetric PFMG as preconditioner */
            HYPRE_StructPFMGCreate(hypre_MPI_COMM_WORLD, &precond);
            HYPRE_StructPFMGSetMaxIter(precond, 1);
            HYPRE_StructPFMGSetTol(precond, 0.0);
            HYPRE_StructPFMGSetZeroGuess(precond);
            HYPRE_StructPFMGSetRAPType(precond, rap);
            HYPRE_StructPFMGSetRelaxType(precond, relax);
            if (usr_jacobi_weight)
            {
               HYPRE_StructPFMGSetJacobiWeight(precond, jacobi_weight);
            }
            HYPRE_StructPFMGSetNumPreRelax(precond, n_pre);
            HYPRE_StructPFMGSetNumPostRelax(precond, n_post);
            HYPRE_StructPFMGSetSkipRelax(precond, skip);
            /*HYPRE_StructPFMGSetDxyz(precond, dxyz);*/
            HYPRE_StructPFMGSetPrintLevel(precond, 0);
            HYPRE_StructPFMGSetLogging(precond, 0);
            HYPRE_StructHybridSetPrecond(solver,
                                         HYPRE_StructPFMGSolve,
                                         HYPRE_StructPFMGSetup,
                                         precond);
         }

         else if (solver_id == 22)
         {
            /* use symmetric SparseMSG as preconditioner */
            HYPRE_StructSparseMSGCreate(hypre_MPI_COMM_WORLD, &precond);
            HYPRE_StructSparseMSGSetJump(precond, jump);
            HYPRE_StructSparseMSGSetMaxIter(precond, 1);
            HYPRE_StructSparseMSGSetTol(precond, 0.0);
            HYPRE_StructSparseMSGSetZeroGuess(precond);
            HYPRE_StructSparseMSGSetRelaxType(precond, relax);
            if (usr_jacobi_weight)
            {
               HYPRE_StructSparseMSGSetJacobiWeight(precond, jacobi_weight);
            }
            HYPRE_StructSparseMSGSetNumPreRelax(precond, n_pre);
            HYPRE_StructSparseMSGSetNumPostRelax(precond, n_post);
            HYPRE_StructSparseMSGSetPrintLevel(precond, 0);
            HYPRE_StructSparseMSGSetLogging(precond, 0);
            HYPRE_StructHybridSetPrecond(solver,
                                         HYPRE_StructSparseMSGSolve,
                                         HYPRE_StructSparseMSGSetup,
                                         precond);
         }

         HYPRE_StructHybridSetup(solver, A, b, x);

         hypre_EndTiming(time_index);
         hypre_PrintTiming("Setup phase times", hypre_MPI_COMM_WORLD);
         hypre_FinalizeTiming(time_index);
         hypre_ClearTiming();
   
         time_index = hypre_InitializeTiming("Hybrid Solve");
         hypre_BeginTiming(time_index);

         HYPRE_StructHybridSolve(solver, A, b, x);

         hypre_EndTiming(time_index);
         hypre_PrintTiming("Solve phase times", hypre_MPI_COMM_WORLD);
         hypre_FinalizeTiming(time_index);
         hypre_ClearTiming();

         HYPRE_StructHybridGetNumIterations(solver, &num_iterations);
         HYPRE_StructHybridGetFinalRelativeResidualNorm(solver, &final_res_norm);
         HYPRE_StructHybridDestroy(solver);

         if (solver_id == 20)
         {
            HYPRE_StructSMGDestroy(precond);
         }
         else if (solver_id == 21)
         {
            HYPRE_StructPFMGDestroy(precond);
         }
         else if (solver_id == 22)
         {
            HYPRE_StructSparseMSGDestroy(precond);
         }
      }

      /*-----------------------------------------------------------
       * Solve the system using GMRES
       *-----------------------------------------------------------*/

      if ((solver_id > 29) && (solver_id < 40))
      {
         time_index = hypre_InitializeTiming("GMRES Setup");
         hypre_BeginTiming(time_index);

         HYPRE_StructGMRESCreate(hypre_MPI_COMM_WORLD, &solver);
         HYPRE_GMRESSetKDim( (HYPRE_Solver) solver, 5 );
         HYPRE_GMRESSetMaxIter( (HYPRE_Solver)solver, 100 );
         HYPRE_GMRESSetTol( (HYPRE_Solver)solver, tol );
         HYPRE_GMRESSetRelChange( (HYPRE_Solver)solver, 0 );
         HYPRE_GMRESSetPrintLevel( (HYPRE_Solver)solver, 1 );
         HYPRE_GMRESSetLogging( (HYPRE_Solver)solver, 1 );

         if (solver_id == 30)
         {
            /* use symmetric SMG as preconditioner */
            HYPRE_StructSMGCreate(hypre_MPI_COMM_WORLD, &precond);
            HYPRE_StructSMGSetMemoryUse(precond, 0);
            HYPRE_StructSMGSetMaxIter(precond, 1);
            HYPRE_StructSMGSetTol(precond, 0.0);
            HYPRE_StructSMGSetZeroGuess(precond);
            HYPRE_StructSMGSetNumPreRelax(precond, n_pre);
            HYPRE_StructSMGSetNumPostRelax(precond, n_post);
            HYPRE_StructSMGSetPrintLevel(precond, 0);
            HYPRE_StructSMGSetLogging(precond, 0);
            HYPRE_GMRESSetPrecond( (HYPRE_Solver)solver,
                                   (HYPRE_PtrToSolverFcn) HYPRE_StructSMGSolve,
                                   (HYPRE_PtrToSolverFcn) HYPRE_StructSMGSetup,
                                   (HYPRE_Solver)precond);
         }

         else if (solver_id == 31)
         {
            /* use symmetric PFMG as preconditioner */
            HYPRE_StructPFMGCreate(hypre_MPI_COMM_WORLD, &precond);
            HYPRE_StructPFMGSetMaxIter(precond, 1);
            HYPRE_StructPFMGSetTol(precond, 0.0);
            HYPRE_StructPFMGSetZeroGuess(precond);
            HYPRE_StructPFMGSetRAPType(precond, rap);
            HYPRE_StructPFMGSetRelaxType(precond, relax);
            if (usr_jacobi_weight)
            {
               HYPRE_StructPFMGSetJacobiWeight(precond, jacobi_weight);
            }
            HYPRE_StructPFMGSetNumPreRelax(precond, n_pre);
            HYPRE_StructPFMGSetNumPostRelax(precond, n_post);
            HYPRE_StructPFMGSetSkipRelax(precond, skip);
            /*HYPRE_StructPFMGSetDxyz(precond, dxyz);*/
            HYPRE_StructPFMGSetPrintLevel(precond, 0);
            HYPRE_StructPFMGSetLogging(precond, 0);
            HYPRE_GMRESSetPrecond( (HYPRE_Solver)solver,
                                   (HYPRE_PtrToSolverFcn) HYPRE_StructPFMGSolve,
                                   (HYPRE_PtrToSolverFcn) HYPRE_StructPFMGSetup,
                                   (HYPRE_Solver)precond);
         }

         else if (solver_id == 32)
         {
            /* use symmetric SparseMSG as preconditioner */
            HYPRE_StructSparseMSGCreate(hypre_MPI_COMM_WORLD, &precond);
            HYPRE_StructSparseMSGSetMaxIter(precond, 1);
            HYPRE_StructSparseMSGSetJump(precond, jump);
            HYPRE_StructSparseMSGSetTol(precond, 0.0);
            HYPRE_StructSparseMSGSetZeroGuess(precond);
            HYPRE_StructSparseMSGSetRelaxType(precond, relax);
            if (usr_jacobi_weight)
            {
               HYPRE_StructSparseMSGSetJacobiWeight(precond, jacobi_weight);
            }
            HYPRE_StructSparseMSGSetNumPreRelax(precond, n_pre);
            HYPRE_StructSparseMSGSetNumPostRelax(precond, n_post);
            HYPRE_StructSparseMSGSetPrintLevel(precond, 0);
            HYPRE_StructSparseMSGSetLogging(precond, 0);
            HYPRE_GMRESSetPrecond( (HYPRE_Solver)solver,
                                   (HYPRE_PtrToSolverFcn) HYPRE_StructSparseMSGSolve,
                                   (HYPRE_PtrToSolverFcn) HYPRE_StructSparseMSGSetup,
                                   (HYPRE_Solver)precond);
         }

         else if (solver_id == 37)
         {
            /* use two-step Jacobi as preconditioner */
            HYPRE_StructJacobiCreate(hypre_MPI_COMM_WORLD, &precond);
            HYPRE_StructJacobiSetMaxIter(precond, 2);
            HYPRE_StructJacobiSetTol(precond, 0.0);
            HYPRE_StructJacobiSetZeroGuess(precond);
            HYPRE_GMRESSetPrecond( (HYPRE_Solver)solver,
                                   (HYPRE_PtrToSolverFcn) HYPRE_StructJacobiSolve,
                                   (HYPRE_PtrToSolverFcn) HYPRE_StructJacobiSetup,
                                   (HYPRE_Solver)precond);
         }

         else if (solver_id == 38)
         {
            /* use diagonal scaling as preconditioner */
            precond = NULL;
            HYPRE_GMRESSetPrecond( (HYPRE_Solver)solver,
                                   (HYPRE_PtrToSolverFcn) HYPRE_StructDiagScale,
                                   (HYPRE_PtrToSolverFcn) HYPRE_StructDiagScaleSetup,
                                   (HYPRE_Solver)precond);
         }

         HYPRE_GMRESSetup
            ( (HYPRE_Solver)solver, (HYPRE_Matrix)A, (HYPRE_Vector)b, (HYPRE_Vector)x );

         hypre_EndTiming(time_index);
         hypre_PrintTiming("Setup phase times", hypre_MPI_COMM_WORLD);
         hypre_FinalizeTiming(time_index);
         hypre_ClearTiming();
   
         time_index = hypre_InitializeTiming("GMRES Solve");
         hypre_BeginTiming(time_index);

         HYPRE_GMRESSolve
            ( (HYPRE_Solver)solver, (HYPRE_Matrix)A, (HYPRE_Vector)b, (HYPRE_Vector)x);

         hypre_EndTiming(time_index);
         hypre_PrintTiming("Solve phase times", hypre_MPI_COMM_WORLD);
         hypre_FinalizeTiming(time_index);
         hypre_ClearTiming();

         HYPRE_GMRESGetNumIterations( (HYPRE_Solver)solver, &num_iterations);
         HYPRE_GMRESGetFinalRelativeResidualNorm( (HYPRE_Solver)solver, &final_res_norm);
         HYPRE_StructGMRESDestroy(solver);

         if (solver_id == 30)
         {
            HYPRE_StructSMGDestroy(precond);
         }
         else if (solver_id == 31)
         {
            HYPRE_StructPFMGDestroy(precond);
         }
         else if (solver_id == 32)
         {
            HYPRE_StructSparseMSGDestroy(precond);
         }
         else if (solver_id == 37)
         {
            HYPRE_StructJacobiDestroy(precond);
         }
      }

      /*-----------------------------------------------------------
       * Solve the system using BiCGTAB
       *-----------------------------------------------------------*/

      if ((solver_id > 39) && (solver_id < 50))
      {
         time_index = hypre_InitializeTiming("BiCGSTAB Setup");
         hypre_BeginTiming(time_index);

         HYPRE_StructBiCGSTABCreate(hypre_MPI_COMM_WORLD, &solver);
         HYPRE_BiCGSTABSetMaxIter( (HYPRE_Solver)solver, 100 );
         HYPRE_BiCGSTABSetTol( (HYPRE_Solver)solver, tol );
         HYPRE_BiCGSTABSetPrintLevel( (HYPRE_Solver)solver, 1 );
         HYPRE_BiCGSTABSetLogging( (HYPRE_Solver)solver, 1 );

         if (solver_id == 40)
         {
            /* use symmetric SMG as preconditioner */
            HYPRE_StructSMGCreate(hypre_MPI_COMM_WORLD, &precond);
            HYPRE_StructSMGSetMemoryUse(precond, 0);
            HYPRE_StructSMGSetMaxIter(precond, 1);
            HYPRE_StructSMGSetTol(precond, 0.0);
            HYPRE_StructSMGSetZeroGuess(precond);
            HYPRE_StructSMGSetNumPreRelax(precond, n_pre);
            HYPRE_StructSMGSetNumPostRelax(precond, n_post);
            HYPRE_StructSMGSetPrintLevel(precond, 0);
            HYPRE_StructSMGSetLogging(precond, 0);
            HYPRE_BiCGSTABSetPrecond( (HYPRE_Solver)solver,
                                      (HYPRE_PtrToSolverFcn) HYPRE_StructSMGSolve,
                                      (HYPRE_PtrToSolverFcn) HYPRE_StructSMGSetup,
                                      (HYPRE_Solver)precond);
         }

         else if (solver_id == 41)
         {
            /* use symmetric PFMG as preconditioner */
            HYPRE_StructPFMGCreate(hypre_MPI_COMM_WORLD, &precond);
            HYPRE_StructPFMGSetMaxIter(precond, 1);
            HYPRE_StructPFMGSetTol(precond, 0.0);
            HYPRE_StructPFMGSetZeroGuess(precond);
            HYPRE_StructPFMGSetRAPType(precond, rap);
            HYPRE_StructPFMGSetRelaxType(precond, relax);
            if (usr_jacobi_weight)
            {
               HYPRE_StructPFMGSetJacobiWeight(precond, jacobi_weight);
            }
            HYPRE_StructPFMGSetNumPreRelax(precond, n_pre);
            HYPRE_StructPFMGSetNumPostRelax(precond, n_post);
            HYPRE_StructPFMGSetSkipRelax(precond, skip);
            /*HYPRE_StructPFMGSetDxyz(precond, dxyz);*/
            HYPRE_StructPFMGSetPrintLevel(precond, 0);
            HYPRE_StructPFMGSetLogging(precond, 0);
            HYPRE_BiCGSTABSetPrecond( (HYPRE_Solver)solver,
                                      (HYPRE_PtrToSolverFcn) HYPRE_StructPFMGSolve,
                                      (HYPRE_PtrToSolverFcn) HYPRE_StructPFMGSetup,
                                      (HYPRE_Solver)precond);
         }

         else if (solver_id == 42)
         {
            /* use symmetric SparseMSG as preconditioner */
            HYPRE_StructSparseMSGCreate(hypre_MPI_COMM_WORLD, &precond);
            HYPRE_StructSparseMSGSetMaxIter(precond, 1);
            HYPRE_StructSparseMSGSetJump(precond, jump);
            HYPRE_StructSparseMSGSetTol(precond, 0.0);
            HYPRE_StructSparseMSGSetZeroGuess(precond);
            HYPRE_StructSparseMSGSetRelaxType(precond, relax);
            if (usr_jacobi_weight)
            {
               HYPRE_StructSparseMSGSetJacobiWeight(precond, jacobi_weight);
            }
            HYPRE_StructSparseMSGSetNumPreRelax(precond, n_pre);
            HYPRE_StructSparseMSGSetNumPostRelax(precond, n_post);
            HYPRE_StructSparseMSGSetPrintLevel(precond, 0);
            HYPRE_StructSparseMSGSetLogging(precond, 0);
            HYPRE_BiCGSTABSetPrecond( (HYPRE_Solver)solver,
                                      (HYPRE_PtrToSolverFcn) HYPRE_StructSparseMSGSolve,
                                      (HYPRE_PtrToSolverFcn) HYPRE_StructSparseMSGSetup,
                                      (HYPRE_Solver)precond);
         }

         else if (solver_id == 47)
         {
            /* use two-step Jacobi as preconditioner */
            HYPRE_StructJacobiCreate(hypre_MPI_COMM_WORLD, &precond);
            HYPRE_StructJacobiSetMaxIter(precond, 2);
            HYPRE_StructJacobiSetTol(precond, 0.0);
            HYPRE_StructJacobiSetZeroGuess(precond);
            HYPRE_BiCGSTABSetPrecond( (HYPRE_Solver)solver,
                                      (HYPRE_PtrToSolverFcn) HYPRE_StructJacobiSolve,
                                      (HYPRE_PtrToSolverFcn) HYPRE_StructJacobiSetup,
                                      (HYPRE_Solver)precond);
         }

         else if (solver_id == 48)
         {
            /* use diagonal scaling as preconditioner */
            precond = NULL;
            HYPRE_BiCGSTABSetPrecond( (HYPRE_Solver)solver,
                                      (HYPRE_PtrToSolverFcn) HYPRE_StructDiagScale,
                                      (HYPRE_PtrToSolverFcn) HYPRE_StructDiagScaleSetup,
                                      (HYPRE_Solver)precond);
         }

         HYPRE_BiCGSTABSetup
            ( (HYPRE_Solver)solver, (HYPRE_Matrix)A, (HYPRE_Vector)b, (HYPRE_Vector)x );

         hypre_EndTiming(time_index);
         hypre_PrintTiming("Setup phase times", hypre_MPI_COMM_WORLD);
         hypre_FinalizeTiming(time_index);
         hypre_ClearTiming();
   
         time_index = hypre_InitializeTiming("BiCGSTAB Solve");
         hypre_BeginTiming(time_index);

         HYPRE_BiCGSTABSolve
            ( (HYPRE_Solver)solver, (HYPRE_Matrix)A, (HYPRE_Vector)b, (HYPRE_Vector)x);

         hypre_EndTiming(time_index);
         hypre_PrintTiming("Solve phase times", hypre_MPI_COMM_WORLD);
         hypre_FinalizeTiming(time_index);
         hypre_ClearTiming();

         HYPRE_BiCGSTABGetNumIterations( (HYPRE_Solver)solver, &num_iterations);
         HYPRE_BiCGSTABGetFinalRelativeResidualNorm( (HYPRE_Solver)solver, &final_res_norm);
         HYPRE_StructBiCGSTABDestroy(solver);

         if (solver_id == 40)
         {
            HYPRE_StructSMGDestroy(precond);
         }
         else if (solver_id == 41)
         {
            HYPRE_StructPFMGDestroy(precond);
         }
         else if (solver_id == 42)
         {
            HYPRE_StructSparseMSGDestroy(precond);
         }
         else if (solver_id == 47)
         {
            HYPRE_StructJacobiDestroy(precond);
         }
      }
      /*-----------------------------------------------------------
       * Solve the system using LGMRES
       *-----------------------------------------------------------*/

      if ((solver_id > 49) && (solver_id < 60))
      {
         time_index = hypre_InitializeTiming("LGMRES Setup");
         hypre_BeginTiming(time_index);

         HYPRE_StructLGMRESCreate(hypre_MPI_COMM_WORLD, &solver);
         HYPRE_LGMRESSetKDim( (HYPRE_Solver) solver, 5 );
         HYPRE_LGMRESSetMaxIter( (HYPRE_Solver)solver, 100 );
         HYPRE_LGMRESSetTol( (HYPRE_Solver)solver, tol );
         HYPRE_LGMRESSetPrintLevel( (HYPRE_Solver)solver, 1 );
         HYPRE_LGMRESSetLogging( (HYPRE_Solver)solver, 1 );

         if (solver_id == 50)
         {
            /* use symmetric SMG as preconditioner */
            HYPRE_StructSMGCreate(hypre_MPI_COMM_WORLD, &precond);
            HYPRE_StructSMGSetMemoryUse(precond, 0);
            HYPRE_StructSMGSetMaxIter(precond, 1);
            HYPRE_StructSMGSetTol(precond, 0.0);
            HYPRE_StructSMGSetZeroGuess(precond);
            HYPRE_StructSMGSetNumPreRelax(precond, n_pre);
            HYPRE_StructSMGSetNumPostRelax(precond, n_post);
            HYPRE_StructSMGSetPrintLevel(precond, 0);
            HYPRE_StructSMGSetLogging(precond, 0);
            HYPRE_LGMRESSetPrecond( (HYPRE_Solver)solver,
                                    (HYPRE_PtrToSolverFcn) HYPRE_StructSMGSolve,
                                    (HYPRE_PtrToSolverFcn) HYPRE_StructSMGSetup,
                                    (HYPRE_Solver)precond);
         }

         else if (solver_id == 51)
         {
            /* use symmetric PFMG as preconditioner */
            HYPRE_StructPFMGCreate(hypre_MPI_COMM_WORLD, &precond);
            HYPRE_StructPFMGSetMaxIter(precond, 1);
            HYPRE_StructPFMGSetTol(precond, 0.0);
            HYPRE_StructPFMGSetZeroGuess(precond);
            HYPRE_StructPFMGSetRAPType(precond, rap);
            HYPRE_StructPFMGSetRelaxType(precond, relax);
            if (usr_jacobi_weight)
            {
               HYPRE_StructPFMGSetJacobiWeight(precond, jacobi_weight);
            }
            HYPRE_StructPFMGSetNumPreRelax(precond, n_pre);
            HYPRE_StructPFMGSetNumPostRelax(precond, n_post);
            HYPRE_StructPFMGSetSkipRelax(precond, skip);
            /*HYPRE_StructPFMGSetDxyz(precond, dxyz);*/
            HYPRE_StructPFMGSetPrintLevel(precond, 0);
            HYPRE_StructPFMGSetLogging(precond, 0);
            HYPRE_LGMRESSetPrecond( (HYPRE_Solver)solver,
                                    (HYPRE_PtrToSolverFcn) HYPRE_StructPFMGSolve,
                                    (HYPRE_PtrToSolverFcn) HYPRE_StructPFMGSetup,
                                    (HYPRE_Solver)precond);
         }

         HYPRE_LGMRESSetup
            ( (HYPRE_Solver)solver, (HYPRE_Matrix)A, (HYPRE_Vector)b, (HYPRE_Vector)x );

         hypre_EndTiming(time_index);
         hypre_PrintTiming("Setup phase times", hypre_MPI_COMM_WORLD);
         hypre_FinalizeTiming(time_index);
         hypre_ClearTiming();
   
         time_index = hypre_InitializeTiming("LGMRES Solve");
         hypre_BeginTiming(time_index);

         HYPRE_LGMRESSolve
            ( (HYPRE_Solver)solver, (HYPRE_Matrix)A, (HYPRE_Vector)b, (HYPRE_Vector)x);

         hypre_EndTiming(time_index);
         hypre_PrintTiming("Solve phase times", hypre_MPI_COMM_WORLD);
         hypre_FinalizeTiming(time_index);
         hypre_ClearTiming();

         HYPRE_LGMRESGetNumIterations( (HYPRE_Solver)solver, &num_iterations);
         HYPRE_LGMRESGetFinalRelativeResidualNorm( (HYPRE_Solver)solver, &final_res_norm);
         HYPRE_StructLGMRESDestroy(solver);

         if (solver_id == 50)
         {
            HYPRE_StructSMGDestroy(precond);
         }
         else if (solver_id == 51)
         {
            HYPRE_StructPFMGDestroy(precond);
         }
      
      }
      /*-----------------------------------------------------------
       * Solve the system using FlexGMRES
       *-----------------------------------------------------------*/

      if ((solver_id > 59) && (solver_id < 70))
      {
         time_index = hypre_InitializeTiming("FlexGMRES Setup");
         hypre_BeginTiming(time_index);

         HYPRE_StructFlexGMRESCreate(hypre_MPI_COMM_WORLD, &solver);
         HYPRE_FlexGMRESSetKDim( (HYPRE_Solver) solver, 5 );
         HYPRE_FlexGMRESSetMaxIter( (HYPRE_Solver)solver, 100 );
         HYPRE_FlexGMRESSetTol( (HYPRE_Solver)solver, tol );
         HYPRE_FlexGMRESSetPrintLevel( (HYPRE_Solver)solver, 1 );
         HYPRE_FlexGMRESSetLogging( (HYPRE_Solver)solver, 1 );

         if (solver_id == 60)
         {
            /* use symmetric SMG as preconditioner */
            HYPRE_StructSMGCreate(hypre_MPI_COMM_WORLD, &precond);
            HYPRE_StructSMGSetMemoryUse(precond, 0);
            HYPRE_StructSMGSetMaxIter(precond, 1);
            HYPRE_StructSMGSetTol(precond, 0.0);
            HYPRE_StructSMGSetZeroGuess(precond);
            HYPRE_StructSMGSetNumPreRelax(precond, n_pre);
            HYPRE_StructSMGSetNumPostRelax(precond, n_post);
            HYPRE_StructSMGSetPrintLevel(precond, 0);
            HYPRE_StructSMGSetLogging(precond, 0);
            HYPRE_FlexGMRESSetPrecond( (HYPRE_Solver)solver,
                                       (HYPRE_PtrToSolverFcn) HYPRE_StructSMGSolve,
                                       (HYPRE_PtrToSolverFcn) HYPRE_StructSMGSetup,
                                       (HYPRE_Solver)precond);
         }

         else if (solver_id == 61)
         {
            /* use symmetric PFMG as preconditioner */
            HYPRE_StructPFMGCreate(hypre_MPI_COMM_WORLD, &precond);
            HYPRE_StructPFMGSetMaxIter(precond, 1);
            HYPRE_StructPFMGSetTol(precond, 0.0);
            HYPRE_StructPFMGSetZeroGuess(precond);
            HYPRE_StructPFMGSetRAPType(precond, rap);
            HYPRE_StructPFMGSetRelaxType(precond, relax);
            if (usr_jacobi_weight)
            {
               HYPRE_StructPFMGSetJacobiWeight(precond, jacobi_weight);
            }
            HYPRE_StructPFMGSetNumPreRelax(precond, n_pre);
            HYPRE_StructPFMGSetNumPostRelax(precond, n_post);
            HYPRE_StructPFMGSetSkipRelax(precond, skip);
            /*HYPRE_StructPFMGSetDxyz(precond, dxyz);*/
            HYPRE_StructPFMGSetPrintLevel(precond, 0);
            HYPRE_StructPFMGSetLogging(precond, 0);
            HYPRE_FlexGMRESSetPrecond( (HYPRE_Solver)solver,
                                       (HYPRE_PtrToSolverFcn) HYPRE_StructPFMGSolve,
                                       (HYPRE_PtrToSolverFcn) HYPRE_StructPFMGSetup,
                                       (HYPRE_Solver)precond);
         }

         HYPRE_FlexGMRESSetup
            ( (HYPRE_Solver)solver, (HYPRE_Matrix)A, (HYPRE_Vector)b, (HYPRE_Vector)x );

         hypre_EndTiming(time_index);
         hypre_PrintTiming("Setup phase times", hypre_MPI_COMM_WORLD);
         hypre_FinalizeTiming(time_index);
         hypre_ClearTiming();
   
         time_index = hypre_InitializeTiming("FlexGMRES Solve");
         hypre_BeginTiming(time_index);

         HYPRE_FlexGMRESSolve
            ( (HYPRE_Solver)solver, (HYPRE_Matrix)A, (HYPRE_Vector)b, (HYPRE_Vector)x);

         hypre_EndTiming(time_index);
         hypre_PrintTiming("Solve phase times", hypre_MPI_COMM_WORLD);
         hypre_FinalizeTiming(time_index);
         hypre_ClearTiming();

         HYPRE_FlexGMRESGetNumIterations( (HYPRE_Solver)solver, &num_iterations);
         HYPRE_FlexGMRESGetFinalRelativeResidualNorm( (HYPRE_Solver)solver, &final_res_norm);
         HYPRE_StructFlexGMRESDestroy(solver);

         if (solver_id == 60)
         {
            HYPRE_StructSMGDestroy(precond);
         }
         else if (solver_id == 61)
         {
            HYPRE_StructPFMGDestroy(precond);
         }
      
      }

      /*-----------------------------------------------------------
       * Print the solution and other info
       *-----------------------------------------------------------*/

      if (print_system)
      {
         HYPRE_StructVectorPrint("struct.out.x", x, 0);
      }

      if (myid == 0 && rep==reps-1 /* begin lobpcg */ && !lobpcgFlag /* end lobpcg */)
      {
         hypre_printf("\n");
         hypre_printf("Iterations = %d\n", num_iterations);
         hypre_printf("Final Relative Residual Norm = %e\n", final_res_norm);
         hypre_printf("\n");
      }

#endif

      /*-----------------------------------------------------------
       * Compute MFLOPs for Matvec
       *-----------------------------------------------------------*/

#if HYPRE_MFLOPS
      {
         void *matvec_data;
         HYPRE_Int   i, imax, N;

         /* compute imax */
         N = (P*nx)*(Q*ny)*(R*nz);
         imax = (5*1000000) / N;

         matvec_data = hypre_StructMatvecCreate();
         hypre_StructMatvecSetup(matvec_data, A, x);

         time_index = hypre_InitializeTiming("Matvec");
         hypre_BeginTiming(time_index);

         for (i = 0; i < imax; i++)
         {
            hypre_StructMatvecCompute(matvec_data, 1.0, A, x, 1.0, b);
         }
         /* this counts mult-adds */
         hypre_IncFLOPCount(7*N*imax);

         hypre_EndTiming(time_index);
         hypre_PrintTiming("Matvec time", hypre_MPI_COMM_WORLD);
         hypre_FinalizeTiming(time_index);
         hypre_ClearTiming();

         hypre_StructMatvecDestroy(matvec_data);
      }
#endif

      /*-----------------------------------------------------------
       * Finalize things
       *-----------------------------------------------------------*/

      HYPRE_StructStencilDestroy(stencil);
      HYPRE_StructMatrixDestroy(A);
      HYPRE_StructVectorDestroy(b);
      HYPRE_StructVectorDestroy(x);

      for ( i = 0; i < (dim + 1); i++)
<<<<<<< HEAD
         hypre_TFree(offsets[i]);
      hypre_TFree(offsets);
=======
         hypre_TFree(offsets[i], HYPRE_MEMORY_HOST);
      hypre_TFree(offsets, HYPRE_MEMORY_HOST);

      hypre_FinalizeMemoryDebug();

>>>>>>> 55fee7a4
   }

   /* Finalize MPI */
#if defined(HYPRE_USE_KOKKOS)
   Kokkos::finalize ();
#endif
   hypre_MPI_Finalize();

   return (0);
}

/*-------------------------------------------------------------------------
 * add constant values to a vector. Need to pass the initialized vector, grid,
 * period of grid and the constant value.
 *-------------------------------------------------------------------------*/

HYPRE_Int
AddValuesVector( hypre_StructGrid  *gridvector,
                 hypre_StructVector *zvector,
                 HYPRE_Int          *period, 
                 HYPRE_Real         value  )
{
/* #include  "_hypre_struct_mv.h" */
   HYPRE_Int ierr = 0;
   hypre_BoxArray     *gridboxes;
   HYPRE_Int          i,ib;
   hypre_IndexRef     ilower;
   hypre_IndexRef     iupper;
   hypre_Box          *box;
   HYPRE_Real         *values;
   HYPRE_Int          volume,dim;

   gridboxes =  hypre_StructGridBoxes(gridvector);
   dim       =  hypre_StructGridNDim(gridvector);

   ib=0;
   hypre_ForBoxI(ib, gridboxes)
   {
      box      = hypre_BoxArrayBox(gridboxes, ib);
      volume   =  hypre_BoxVolume(box);
      values   =  hypre_CTAlloc(HYPRE_Real,  volume, HYPRE_MEMORY_SHARED);
      
      /*-----------------------------------------------------------
       * For periodic b.c. in all directions, need rhs to satisfy 
       * compatibility condition. Achieved by setting a source and
       *  sink of equal strength.  All other problems have rhs = 1.
       *-----------------------------------------------------------*/

      if ((dim == 2 && period[0] != 0 && period[1] != 0) ||
          (dim == 3 && period[0] != 0 && period[1] != 0 && period[2] != 0))
      {
         for (i = 0; i < volume; i++)
         {
            values[i] = 0.0;
         }
         values[0]         =  value;
         values[volume - 1] = -value;
      }
      else
      {
         for (i = 0; i < volume; i++)
         {
            values[i] = value;
         }
      }

      ilower = hypre_BoxIMin(box);
      iupper = hypre_BoxIMax(box);
	  
      HYPRE_StructVectorSetBoxValues(zvector, ilower, iupper, values);
       hypre_TFree(values, HYPRE_MEMORY_SHARED);
      

   }

   return ierr;
}

/******************************************************************************
 * Adds values to matrix based on a 7 point (3d) 
 * symmetric stencil for a convection-diffusion problem.
 * It need an initialized matrix, an assembled grid, and the constants
 * that determine the 7 point (3d) convection-diffusion.
 ******************************************************************************/

HYPRE_Int
AddValuesMatrix(HYPRE_StructMatrix A,HYPRE_StructGrid gridmatrix,
                HYPRE_Real        cx,
                HYPRE_Real        cy,
                HYPRE_Real        cz,
                HYPRE_Real        conx,
                HYPRE_Real        cony,
                HYPRE_Real        conz)
{

   HYPRE_Int ierr=0;
   hypre_BoxArray     *gridboxes;
   HYPRE_Int           i,s,bi;
   hypre_IndexRef      ilower;
   hypre_IndexRef      iupper;
   hypre_Box          *box;
   HYPRE_Real         *values;
   HYPRE_Real          east,west;
   HYPRE_Real          north,south;
   HYPRE_Real          top,bottom;
   HYPRE_Real          center;
   HYPRE_Int           volume,dim,sym;
   HYPRE_Int          *stencil_indices;
   HYPRE_Int           stencil_size;
   HYPRE_Int           constant_coefficient;

   gridboxes =  hypre_StructGridBoxes(gridmatrix);
   dim       =  hypre_StructGridNDim(gridmatrix);
   sym       =  hypre_StructMatrixSymmetric(A);
   constant_coefficient = hypre_StructMatrixConstantCoefficient(A);

   bi=0;

   east = -cx;
   west = -cx;
   north = -cy;
   south = -cy;
   top = -cz;
   bottom = -cz;
   center = 2.0*cx;
   if (dim > 1) center += 2.0*cy;
   if (dim > 2) center += 2.0*cz;

   stencil_size = 1 + (2 - sym) * dim;
   stencil_indices = hypre_CTAlloc(HYPRE_Int,  stencil_size, HYPRE_MEMORY_HOST);
   for (s = 0; s < stencil_size; s++)
   {
      stencil_indices[s] = s;
   }

   if(sym)
   {
      if ( constant_coefficient==0 )
      {
         hypre_ForBoxI(bi, gridboxes)
         {
            box      = hypre_BoxArrayBox(gridboxes, bi);
            volume   =  hypre_BoxVolume(box);
	    values     =  hypre_CTAlloc(HYPRE_Real,  stencil_size*volume, HYPRE_MEMORY_SHARED);
	    
            for (i = 0; i < stencil_size*volume; i += stencil_size)
            {
               switch (dim)
               {
                  case 1:
                     values[i  ] = west;
                     values[i+1] = center;
                     break;
                  case 2:
                     values[i  ] = west;
                     values[i+1] = south;
                     values[i+2] = center;
                     break;
                  case 3:
                     values[i  ] = west;
                     values[i+1] = south;
                     values[i+2] = bottom;
                     values[i+3] = center;
                     break;
               }
            }
            ilower = hypre_BoxIMin(box);
            iupper = hypre_BoxIMax(box);
	    
            HYPRE_StructMatrixSetBoxValues(A, ilower, iupper, stencil_size,
                                           stencil_indices, values);
	     hypre_TFree(values, HYPRE_MEMORY_SHARED);
	    
         }
      }
      else if ( constant_coefficient==1 )
      {
	 values   = hypre_CTAlloc(HYPRE_Real,  stencil_size, HYPRE_MEMORY_HOST);
         switch (dim)
         {
            case 1:
               values[0] = west;
               values[1] = center;
               break;
            case 2:
               values[0] = west;
               values[1] = south;
               values[2] = center;
               break;
            case 3:
               values[0] = west;
               values[1] = south;
               values[2] = bottom;
               values[3] = center;
               break;
         }
         if (hypre_BoxArraySize(gridboxes) > 0)
         {
            HYPRE_StructMatrixSetConstantValues(A, stencil_size,
                                                stencil_indices, values);
         }
         hypre_TFree(values, HYPRE_MEMORY_HOST);
      }
      else
      {
         hypre_assert( constant_coefficient==2 );

         /* stencil index for the center equals dim, so it's easy to leave out */
	 values   =  hypre_CTAlloc(HYPRE_Real,  stencil_size-1, HYPRE_MEMORY_SHARED);
         switch (dim)
         {
            case 1:
               values[0] = west;
               break;
            case 2:
               values[0] = west;
               values[1] = south;
               break;
            case 3:
               values[0] = west;
               values[1] = south;
               values[2] = bottom;
               break;
         }
         if (hypre_BoxArraySize(gridboxes) > 0)
         {
            HYPRE_StructMatrixSetConstantValues(A, stencil_size-1,
                                                stencil_indices, values);
         }
	  hypre_TFree(values, HYPRE_MEMORY_SHARED);

         hypre_ForBoxI(bi, gridboxes)
         {
            box      = hypre_BoxArrayBox(gridboxes, bi);
            volume   =  hypre_BoxVolume(box);
	    values   =  hypre_CTAlloc(HYPRE_Real,  volume, HYPRE_MEMORY_SHARED);
            for ( i=0; i < volume; ++i )
            {
               values[i] = center;
            }
            ilower = hypre_BoxIMin(box);
            iupper = hypre_BoxIMax(box);
            HYPRE_StructMatrixSetBoxValues(A, ilower, iupper, 1,
                                           stencil_indices+dim, values);
	     hypre_TFree(values, HYPRE_MEMORY_SHARED);
         }
      }
   }
   else
   {
      if (conx > 0.0)
      {
         west   -= conx;
         center += conx;
      }
      else if (conx < 0.0) 
      {
         east   += conx;
         center -= conx;
      }
      if (cony > 0.0)
      {
         south  -= cony;
         center += cony;
      }
      else if (cony < 0.0) 
      {
         north  += cony;
         center -= cony;
      }
      if (conz > 0.0)
      {
         bottom -= conz;
         center += conz;
      }
      else if (cony < 0.0) 
      {
         top    += conz;
         center -= conz;
      }

      if ( constant_coefficient==0 )
      {
         hypre_ForBoxI(bi, gridboxes)
         {
            box      = hypre_BoxArrayBox(gridboxes, bi);
            volume   =  hypre_BoxVolume(box);
            values   =  hypre_CTAlloc(HYPRE_Real,  stencil_size*volume, HYPRE_MEMORY_SHARED);

            for (i = 0; i < stencil_size*volume; i += stencil_size)
            {
               switch (dim)
               {
                  case 1:
                     values[i  ] = west;
                     values[i+1] = center;
                     values[i+2] = east;
                     break;
                  case 2:
                     values[i  ] = west;
                     values[i+1] = south;
                     values[i+2] = center;
                     values[i+3] = east;
                     values[i+4] = north;
                     break;
                  case 3:
                     values[i  ] = west;
                     values[i+1] = south;
                     values[i+2] = bottom;
                     values[i+3] = center;
                     values[i+4] = east;
                     values[i+5] = north;
                     values[i+6] = top;
                     break;
               }
            }
            ilower = hypre_BoxIMin(box);
            iupper = hypre_BoxIMax(box);
            HYPRE_StructMatrixSetBoxValues(A, ilower, iupper, stencil_size,
                                           stencil_indices, values);

             hypre_TFree(values, HYPRE_MEMORY_SHARED);
         }
      }
      else if ( constant_coefficient==1 )
      {
         values = hypre_CTAlloc( HYPRE_Real,  stencil_size , HYPRE_MEMORY_HOST);

         switch (dim)
         {
            case 1:
               values[0] = west;
               values[1] = center;
               values[2] = east;
               break;
            case 2:
               values[0] = west;
               values[1] = south;
               values[2] = center;
               values[3] = east;
               values[4] = north;
               break;
            case 3:
               values[0] = west;
               values[1] = south;
               values[2] = bottom;
               values[3] = center;
               values[4] = east;
               values[5] = north;
               values[6] = top;
               break;
         }

         if (hypre_BoxArraySize(gridboxes) > 0)
         {
            HYPRE_StructMatrixSetConstantValues(A, stencil_size,
                                                stencil_indices, values);
         }

         hypre_TFree(values, HYPRE_MEMORY_HOST);
      }
      else
      {
         hypre_assert( constant_coefficient==2 );
         values =  hypre_CTAlloc( HYPRE_Real,  stencil_size-1 , HYPRE_MEMORY_SHARED);
         switch (dim)
         {  /* no center in stencil_indices and values */
            case 1:
               stencil_indices[0] = 0;
               stencil_indices[1] = 2;
               values[0] = west;
               values[1] = east;
               break;
            case 2:
               stencil_indices[0] = 0;
               stencil_indices[1] = 1;
               stencil_indices[2] = 3;
               stencil_indices[3] = 4;
               values[0] = west;
               values[1] = south;
               values[2] = east;
               values[3] = north;
               break;
            case 3:
               stencil_indices[0] = 0;
               stencil_indices[1] = 1;
               stencil_indices[2] = 2;
               stencil_indices[3] = 4;
               stencil_indices[4] = 5;
               stencil_indices[5] = 6;
               values[0] = west;
               values[1] = south;
               values[2] = bottom;
               values[3] = east;
               values[4] = north;
               values[5] = top;
               break;
         }

         if (hypre_BoxArraySize(gridboxes) > 0)
         {
            HYPRE_StructMatrixSetConstantValues(A, stencil_size,
                                                stencil_indices, values);
         }
          hypre_TFree(values, HYPRE_MEMORY_SHARED);


         /* center is variable */
         stencil_indices[0] = dim; /* refers to center */
         hypre_ForBoxI(bi, gridboxes)
         {
            box      = hypre_BoxArrayBox(gridboxes, bi);
            volume   =  hypre_BoxVolume(box);
            values   =  hypre_CTAlloc(HYPRE_Real,  volume, HYPRE_MEMORY_SHARED);

            for ( i=0; i < volume; ++i )
            {
               values[i] = center;
            }
            ilower = hypre_BoxIMin(box);
            iupper = hypre_BoxIMax(box);
            HYPRE_StructMatrixSetBoxValues(A, ilower, iupper, 1,
                                           stencil_indices, values);
             hypre_TFree(values, HYPRE_MEMORY_SHARED);
         }
      }
   }

   hypre_TFree(stencil_indices, HYPRE_MEMORY_HOST);

   return ierr;
}

/*********************************************************************************
 * this function sets to zero the stencil entries that are on the boundary
 * Grid, matrix and the period are needed. 
 *********************************************************************************/ 

HYPRE_Int
SetStencilBndry(HYPRE_StructMatrix A,HYPRE_StructGrid gridmatrix,HYPRE_Int* period)
{

   HYPRE_Int ierr=0;
   hypre_BoxArray    *gridboxes;
   HYPRE_Int          size,i,j,d,ib;
   HYPRE_Int        **ilower;
   HYPRE_Int        **iupper;
   HYPRE_Int         *vol;
   HYPRE_Int         *istart, *iend;
   hypre_Box         *box;
   hypre_Box         *dummybox;
   hypre_Box         *boundingbox;
   HYPRE_Real        *values;
   HYPRE_Int          volume, dim;
   HYPRE_Int         *stencil_indices;
   HYPRE_Int          constant_coefficient;

   gridboxes       = hypre_StructGridBoxes(gridmatrix);
   boundingbox     = hypre_StructGridBoundingBox(gridmatrix);
   istart          = hypre_BoxIMin(boundingbox);
   iend            = hypre_BoxIMax(boundingbox);
   size            = hypre_StructGridNumBoxes(gridmatrix);
   dim             = hypre_StructGridNDim(gridmatrix);
   stencil_indices = hypre_CTAlloc(HYPRE_Int,  1, HYPRE_MEMORY_HOST);

   constant_coefficient = hypre_StructMatrixConstantCoefficient(A);
   if ( constant_coefficient>0 ) return 1;
   /*...no space dependence if constant_coefficient==1,
     and space dependence only for diagonal if constant_coefficient==2 --
     and this function only touches off-diagonal entries */

   vol    = hypre_CTAlloc(HYPRE_Int,  size, HYPRE_MEMORY_HOST);
   ilower = hypre_CTAlloc(HYPRE_Int*,  size, HYPRE_MEMORY_HOST);
   iupper = hypre_CTAlloc(HYPRE_Int*,  size, HYPRE_MEMORY_HOST);
   for (i = 0; i < size; i++)
   {
      ilower[i] = hypre_CTAlloc(HYPRE_Int,  dim, HYPRE_MEMORY_HOST);
      iupper[i] = hypre_CTAlloc(HYPRE_Int,  dim, HYPRE_MEMORY_HOST);
   }

   i = 0;
   ib = 0;
   hypre_ForBoxI(i, gridboxes)
   {
      dummybox = hypre_BoxCreate(dim);
      box      = hypre_BoxArrayBox(gridboxes, i);
      volume   =  hypre_BoxVolume(box);
      vol[i]   = volume;
      hypre_CopyBox(box,dummybox);
      for (d = 0; d < dim; d++)
      {
         ilower[ib][d] = hypre_BoxIMinD(dummybox,d);
         iupper[ib][d] = hypre_BoxIMaxD(dummybox,d);
      }
      ib++ ;
      hypre_BoxDestroy(dummybox);
   }

   if ( constant_coefficient==0 )
   {
      for (d = 0; d < dim; d++)
      {
         for (ib = 0; ib < size; ib++)
         {
	    values =  hypre_CTAlloc(HYPRE_Real,  vol[ib], HYPRE_MEMORY_SHARED);
        
            for (i = 0; i < vol[ib]; i++)
            {
               values[i] = 0.0;
            }

            if( ilower[ib][d] == istart[d] && period[d] == 0 )
            {
               j = iupper[ib][d];
               iupper[ib][d] = istart[d];
               stencil_indices[0] = d;
               HYPRE_StructMatrixSetBoxValues(A, ilower[ib], iupper[ib],
                                              1, stencil_indices, values);
               iupper[ib][d] = j;
            }

            if( iupper[ib][d] == iend[d] && period[d] == 0 )
            {
               j = ilower[ib][d];
               ilower[ib][d] = iend[d];
               stencil_indices[0] = dim + 1 + d;
               HYPRE_StructMatrixSetBoxValues(A, ilower[ib], iupper[ib],
                                              1, stencil_indices, values);
               ilower[ib][d] = j;
            }
	     hypre_TFree(values, HYPRE_MEMORY_SHARED);
         }
      }
   }
  
   hypre_TFree(vol, HYPRE_MEMORY_HOST);
   hypre_TFree(stencil_indices, HYPRE_MEMORY_HOST);
   for (ib =0 ; ib < size ; ib++)
   {
      hypre_TFree(ilower[ib], HYPRE_MEMORY_HOST);
      hypre_TFree(iupper[ib], HYPRE_MEMORY_HOST);
   }
   hypre_TFree(ilower, HYPRE_MEMORY_HOST);
   hypre_TFree(iupper, HYPRE_MEMORY_HOST);

   return ierr;
}<|MERGE_RESOLUTION|>--- conflicted
+++ resolved
@@ -201,6 +201,8 @@
 #ifdef HYPRE_DEBUG
    cegdb(&argc, &argv, myid);
 #endif
+
+   hypre_InitMemoryDebug(myid);
 
    /*-----------------------------------------------------------
     * Set defaults
@@ -2761,16 +2763,11 @@
       HYPRE_StructVectorDestroy(x);
 
       for ( i = 0; i < (dim + 1); i++)
-<<<<<<< HEAD
-         hypre_TFree(offsets[i]);
-      hypre_TFree(offsets);
-=======
          hypre_TFree(offsets[i], HYPRE_MEMORY_HOST);
       hypre_TFree(offsets, HYPRE_MEMORY_HOST);
 
       hypre_FinalizeMemoryDebug();
 
->>>>>>> 55fee7a4
    }
 
    /* Finalize MPI */
@@ -3175,7 +3172,7 @@
             HYPRE_StructMatrixSetConstantValues(A, stencil_size,
                                                 stencil_indices, values);
          }
-          hypre_TFree(values, HYPRE_MEMORY_SHARED);
+         hypre_TFree(values, HYPRE_MEMORY_SHARED);
 
 
          /* center is variable */
@@ -3194,7 +3191,7 @@
             iupper = hypre_BoxIMax(box);
             HYPRE_StructMatrixSetBoxValues(A, ilower, iupper, 1,
                                            stencil_indices, values);
-             hypre_TFree(values, HYPRE_MEMORY_SHARED);
+            hypre_TFree(values, HYPRE_MEMORY_SHARED);
          }
       }
    }
@@ -3301,7 +3298,7 @@
                                               1, stencil_indices, values);
                ilower[ib][d] = j;
             }
-	     hypre_TFree(values, HYPRE_MEMORY_SHARED);
+	    hypre_TFree(values, HYPRE_MEMORY_SHARED);
          }
       }
    }
