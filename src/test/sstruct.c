/******************************************************************************
 * Copyright 1998-2019 Lawrence Livermore National Security, LLC and other
 * HYPRE Project Developers. See the top-level COPYRIGHT file for details.
 *
 * SPDX-License-Identifier: (Apache-2.0 OR MIT)
 ******************************************************************************/

#include <stdlib.h>
#include <stdio.h>
#include <math.h>

#include "_hypre_utilities.h"
#include "_hypre_parcsr_mv.h" // Delete this

#include "HYPRE_sstruct_ls.h"
#include "HYPRE_struct_ls.h"
#include "HYPRE_krylov.h"
#include "_hypre_sstruct_mv.h"
#include "sstruct_helpers.h"

/* begin lobpcg */

#include <time.h>

#include "HYPRE_lobpcg.h"

#define NO_SOLVER -9198

/* end lobpcg */

#define DEBUG 0
#define DEBUG_SSGRAPH 0

<<<<<<< HEAD
char infile_default[50] = "sstruct.in.default";
=======
#define SECOND_TIME 0

/*--------------------------------------------------------------------------
 * Data structures
 *--------------------------------------------------------------------------*/

char infile_default[50] = "sstruct.in.default";

typedef HYPRE_Int Index[3];

/*------------------------------------------------------------
 * ProblemIndex:
 *
 * The index has extra information stored in entries 3-8 that
 * determine how the index gets "mapped" to finer index spaces.
 *
 * NOTE: For implementation convenience, the index is "pre-shifted"
 * according to the values in entries 6,7,8.  The following discussion
 * describes how "un-shifted" indexes are mapped, because that is a
 * more natural way to think about this mapping problem, and because
 * that is the convention used in the input file for this code.  The
 * reason that pre-shifting is convenient is because it makes the true
 * value of the index on the unrefined index space readily available
 * in entries 0-2, hence, all operations on that unrefined space are
 * straightforward.  Also, the only time that the extra mapping
 * information is needed is when an index is mapped to a new refined
 * index space, allowing us to isolate the mapping details to the
 * routine MapProblemIndex.  The only other effected routine is
 * SScanProblemIndex, which takes the user input and pre-shifts it.
 *
 * - Entries 3,4,5 have values of either 0 or 1 that indicate
 *   whether to map an index "to the left" or "to the right".
 *   Here is a 1D diagram:
 *
 *    --  |     *     |    unrefined index space
 *   |
 *    --> | * | . | * |    refined index space (factor = 3)
 *          0       1
 *
 *   The '*' index on the unrefined index space gets mapped to one of
 *   the '*' indexes on the refined space based on the value (0 or 1)
 *   of the relevent entry (3,4, or 5).  The actual mapping formula is
 *   as follows (with refinement factor, r):
 *
 *   mapped_index[i] = r*index[i] + (r-1)*index[i+3]
 *
 * - Entries 6,7,8 contain "shift" information.  The shift is
 *   simply added to the mapped index just described.  So, the
 *   complete mapping formula is as follows:
 *
 *   mapped_index[i] = r*index[i] + (r-1)*index[i+3] + index[i+6]
 *
 *------------------------------------------------------------*/

typedef HYPRE_Int ProblemIndex[9];

typedef struct
{
   /* for GridSetExtents */
   HYPRE_Int              nboxes;
   ProblemIndex          *ilowers;
   ProblemIndex          *iuppers;
   HYPRE_Int             *boxsizes;
   HYPRE_Int              max_boxsize;

   /* for GridSetVariables */
   HYPRE_Int              nvars;
   HYPRE_SStructVariable *vartypes;

   /* for GridAddVariables */
   HYPRE_Int              add_nvars;
   ProblemIndex          *add_indexes;
   HYPRE_SStructVariable *add_vartypes;

   /* for GridSetNeighborPart and GridSetSharedPart */
   HYPRE_Int              glue_nboxes;
   HYPRE_Int             *glue_shared;
   ProblemIndex          *glue_ilowers;
   ProblemIndex          *glue_iuppers;
   Index                 *glue_offsets;
   HYPRE_Int             *glue_nbor_parts;
   ProblemIndex          *glue_nbor_ilowers;
   ProblemIndex          *glue_nbor_iuppers;
   Index                 *glue_nbor_offsets;
   Index                 *glue_index_maps;
   Index                 *glue_index_dirs;
   HYPRE_Int             *glue_primaries;

   /* for GraphSetStencil */
   HYPRE_Int             *stencil_num;

   /* for GraphAddEntries */
   HYPRE_Int              graph_nboxes;
   ProblemIndex          *graph_ilowers;
   ProblemIndex          *graph_iuppers;
   Index                 *graph_strides;
   HYPRE_Int             *graph_vars;
   HYPRE_Int             *graph_to_parts;
   ProblemIndex          *graph_to_ilowers;
   ProblemIndex          *graph_to_iuppers;
   Index                 *graph_to_strides;
   HYPRE_Int             *graph_to_vars;
   Index                 *graph_index_maps;
   Index                 *graph_index_signs;
   HYPRE_Int             *graph_entries;
   HYPRE_Int              graph_values_size;
   HYPRE_Real            *graph_values;
   HYPRE_Real            *d_graph_values;
   HYPRE_Int             *graph_boxsizes;

   /* MatrixSetValues */
   HYPRE_Int              matset_nboxes;
   ProblemIndex          *matset_ilowers;
   ProblemIndex          *matset_iuppers;
   Index                 *matset_strides;
   HYPRE_Int             *matset_vars;
   HYPRE_Int             *matset_entries;
   HYPRE_Real            *matset_values;

   /* MatrixAddToValues */
   HYPRE_Int              matadd_nboxes;
   ProblemIndex          *matadd_ilowers;
   ProblemIndex          *matadd_iuppers;
   HYPRE_Int             *matadd_vars;
   HYPRE_Int             *matadd_nentries;
   HYPRE_Int            **matadd_entries;
   HYPRE_Real           **matadd_values;

   /* FEMMatrixAddToValues */
   HYPRE_Int              fem_matadd_nboxes;
   ProblemIndex          *fem_matadd_ilowers;
   ProblemIndex          *fem_matadd_iuppers;
   HYPRE_Int             *fem_matadd_nrows;
   HYPRE_Int            **fem_matadd_rows;
   HYPRE_Int             *fem_matadd_ncols;
   HYPRE_Int            **fem_matadd_cols;
   HYPRE_Real           **fem_matadd_values;

   /* RhsAddToValues */
   HYPRE_Int              rhsadd_nboxes;
   ProblemIndex          *rhsadd_ilowers;
   ProblemIndex          *rhsadd_iuppers;
   HYPRE_Int             *rhsadd_vars;
   HYPRE_Real            *rhsadd_values;

   /* FEMRhsAddToValues */
   HYPRE_Int              fem_rhsadd_nboxes;
   ProblemIndex          *fem_rhsadd_ilowers;
   ProblemIndex          *fem_rhsadd_iuppers;
   HYPRE_Real           **fem_rhsadd_values;

   Index                  periodic;

} ProblemPartData;

typedef struct
{
   HYPRE_Int        ndim;
   HYPRE_Int        nparts;
   ProblemPartData *pdata;
   HYPRE_Int        max_boxsize;

   /* for GridSetNumGhost */
   HYPRE_Int       *numghost;

   HYPRE_Int        nstencils;
   HYPRE_Int       *stencil_sizes;
   Index          **stencil_offsets;
   HYPRE_Int      **stencil_vars;
   HYPRE_Real     **stencil_values;

   HYPRE_Int        rhs_true;
   HYPRE_Real       rhs_value;

   HYPRE_Int        fem_nvars;
   Index           *fem_offsets;
   HYPRE_Int       *fem_vars;
   HYPRE_Real     **fem_values_full;
   HYPRE_Int      **fem_ivalues_full;
   HYPRE_Int       *fem_ordering; /* same info as vars/offsets */
   HYPRE_Int        fem_nsparse;  /* number of nonzeros in values_full */
   HYPRE_Int       *fem_sparsity; /* nonzeros in values_full */
   HYPRE_Real      *fem_values;   /* nonzero values in values_full */
   HYPRE_Real      *d_fem_values;

   HYPRE_Int        fem_rhs_true;
   HYPRE_Real      *fem_rhs_values;
   HYPRE_Real      *d_fem_rhs_values;

   HYPRE_Int        symmetric_num;
   HYPRE_Int       *symmetric_parts;
   HYPRE_Int       *symmetric_vars;
   HYPRE_Int       *symmetric_to_vars;
   HYPRE_Int       *symmetric_booleans;

   HYPRE_Int        ns_symmetric;

   HYPRE_Int        npools;
   HYPRE_Int       *pools;   /* array of size nparts */
   HYPRE_Int        ndists;  /* number of (pool) distributions */
   HYPRE_Int       *dist_npools;
   HYPRE_Int      **dist_pools;

} ProblemData;

/*--------------------------------------------------------------------------
 * Compute new box based on variable type
 *--------------------------------------------------------------------------*/

HYPRE_Int
GetVariableBox( Index  cell_ilower,
                Index  cell_iupper,
                HYPRE_Int    vartype,
                Index  var_ilower,
                Index  var_iupper )
{
   HYPRE_Int ierr = 0;

   var_ilower[0] = cell_ilower[0];
   var_ilower[1] = cell_ilower[1];
   var_ilower[2] = cell_ilower[2];
   var_iupper[0] = cell_iupper[0];
   var_iupper[1] = cell_iupper[1];
   var_iupper[2] = cell_iupper[2];

   switch (vartype)
   {
      case HYPRE_SSTRUCT_VARIABLE_CELL:
         var_ilower[0] -= 0; var_ilower[1] -= 0; var_ilower[2] -= 0;
         break;
      case HYPRE_SSTRUCT_VARIABLE_NODE:
         var_ilower[0] -= 1; var_ilower[1] -= 1; var_ilower[2] -= 1;
         break;
      case HYPRE_SSTRUCT_VARIABLE_XFACE:
         var_ilower[0] -= 1; var_ilower[1] -= 0; var_ilower[2] -= 0;
         break;
      case HYPRE_SSTRUCT_VARIABLE_YFACE:
         var_ilower[0] -= 0; var_ilower[1] -= 1; var_ilower[2] -= 0;
         break;
      case HYPRE_SSTRUCT_VARIABLE_ZFACE:
         var_ilower[0] -= 0; var_ilower[1] -= 0; var_ilower[2] -= 1;
         break;
      case HYPRE_SSTRUCT_VARIABLE_XEDGE:
         var_ilower[0] -= 0; var_ilower[1] -= 1; var_ilower[2] -= 1;
         break;
      case HYPRE_SSTRUCT_VARIABLE_YEDGE:
         var_ilower[0] -= 1; var_ilower[1] -= 0; var_ilower[2] -= 1;
         break;
      case HYPRE_SSTRUCT_VARIABLE_ZEDGE:
         var_ilower[0] -= 1; var_ilower[1] -= 1; var_ilower[2] -= 0;
         break;
      case HYPRE_SSTRUCT_VARIABLE_UNDEFINED:
         break;
   }

   return ierr;
}

/*--------------------------------------------------------------------------
 * Read routines
 *--------------------------------------------------------------------------*/

HYPRE_Int
SScanIntArray( char  *sdata_ptr,
               char **sdata_ptr_ptr,
               HYPRE_Int    size,
               HYPRE_Int   *array )
{
   HYPRE_Int i;

   sdata_ptr += strspn(sdata_ptr, " \t\n[");
   for (i = 0; i < size; i++)
   {
      array[i] = strtol(sdata_ptr, &sdata_ptr, 10);
   }
   sdata_ptr += strcspn(sdata_ptr, "]") + 1;

   *sdata_ptr_ptr = sdata_ptr;
   return 0;
}

HYPRE_Int
SScanDblArray( char   *sdata_ptr,
               char  **sdata_ptr_ptr,
               HYPRE_Int     size,
               HYPRE_Real *array )
{
   HYPRE_Int i;

   sdata_ptr += strspn(sdata_ptr, " \t\n[");
   for (i = 0; i < size; i++)
   {
      array[i] = strtod(sdata_ptr, &sdata_ptr);
   }
   sdata_ptr += strcspn(sdata_ptr, "]") + 1;

   *sdata_ptr_ptr = sdata_ptr;
   return 0;
}

HYPRE_Int
SScanProblemIndex( char          *sdata_ptr,
                   char         **sdata_ptr_ptr,
                   HYPRE_Int      ndim,
                   ProblemIndex   index )
{
   HYPRE_Int  i;
   char sign[3];

   /* initialize index array */
   for (i = 0; i < 9; i++)
   {
      index[i]   = 0;
   }

   sdata_ptr += strspn(sdata_ptr, " \t\n(");
   switch (ndim)
   {
      case 1:
         hypre_sscanf(sdata_ptr, "%d%c",
                      &index[0], &sign[0]);
         break;

      case 2:
         hypre_sscanf(sdata_ptr, "%d%c%d%c",
                      &index[0], &sign[0], &index[1], &sign[1]);
         break;

      case 3:
         hypre_sscanf(sdata_ptr, "%d%c%d%c%d%c",
                      &index[0], &sign[0], &index[1], &sign[1], &index[2], &sign[2]);
         break;
   }
   sdata_ptr += strcspn(sdata_ptr, ":)");
   if ( *sdata_ptr == ':' )
   {
      /* read in optional shift */
      sdata_ptr += 1;
      switch (ndim)
      {
         case 1:
            hypre_sscanf(sdata_ptr, "%d", &index[6]);
            break;

         case 2:
            hypre_sscanf(sdata_ptr, "%d%d", &index[6], &index[7]);
            break;

         case 3:
            hypre_sscanf(sdata_ptr, "%d%d%d", &index[6], &index[7], &index[8]);
            break;
      }
      /* pre-shift the index */
      for (i = 0; i < ndim; i++)
      {
         index[i] += index[i + 6];
      }
   }
   sdata_ptr += strcspn(sdata_ptr, ")") + 1;

   for (i = 0; i < ndim; i++)
   {
      if (sign[i] == '+')
      {
         index[i + 3] = 1;
      }
   }

   *sdata_ptr_ptr = sdata_ptr;
   return 0;
}

HYPRE_Int
ReadData( char         *filename,
          ProblemData  *data_ptr )
{
   ProblemData        data;
   ProblemPartData    pdata;

   HYPRE_Int          myid;
   FILE              *file;

   char              *sdata = NULL;
   char              *sdata_line;
   char              *sdata_ptr;
   HYPRE_Int          sdata_size;
   HYPRE_Int          size;
   HYPRE_Int          memchunk = 10000;
   HYPRE_Int          maxline  = 250;

   char               key[250];

   HYPRE_Int          part, var, s, entry, i, j, k, il, iu;

   /*-----------------------------------------------------------
    * Read data file from process 0, then broadcast
    *-----------------------------------------------------------*/

   hypre_MPI_Comm_rank(hypre_MPI_COMM_WORLD, &myid);

   if (myid == 0)
   {
      if ((file = fopen(filename, "r")) == NULL)
      {
         hypre_printf("Error: can't open input file %s\n", filename);
         exit(1);
      }

      /* allocate initial space, and read first input line */
      sdata_size = 0;
      sdata = hypre_TAlloc(char,  memchunk, HYPRE_MEMORY_HOST);
      sdata_line = fgets(sdata, maxline, file);

      s = 0;
      while (sdata_line != NULL)
      {
         sdata_size += strlen(sdata_line) + 1;

         /* allocate more space, if necessary */
         if ((sdata_size + maxline) > s)
         {
            sdata = hypre_TReAlloc(sdata,  char,  (sdata_size + memchunk), HYPRE_MEMORY_HOST);
            s = sdata_size + memchunk;
         }

         /* read the next input line */
         sdata_line = fgets((sdata + sdata_size), maxline, file);
      }
   }
   /* broadcast the data size */
   hypre_MPI_Bcast(&sdata_size, 1, HYPRE_MPI_INT, 0, hypre_MPI_COMM_WORLD);

   /* broadcast the data */
   sdata = hypre_TReAlloc(sdata,  char,  sdata_size, HYPRE_MEMORY_HOST);
   hypre_MPI_Bcast(sdata, sdata_size, hypre_MPI_CHAR, 0, hypre_MPI_COMM_WORLD);

   /*-----------------------------------------------------------
    * Parse the data and fill ProblemData structure
    *-----------------------------------------------------------*/

   data.max_boxsize = 0;
   data.numghost = NULL;
   data.nstencils = 0;
   data.rhs_true = 0;
   data.fem_nvars = 0;
   data.fem_nsparse = 0;
   data.fem_rhs_true = 0;
   data.symmetric_num = 0;
   data.symmetric_parts    = NULL;
   data.symmetric_vars     = NULL;
   data.symmetric_to_vars  = NULL;
   data.symmetric_booleans = NULL;
   data.ns_symmetric = 0;
   data.ndists = 0;
   data.dist_npools = NULL;
   data.dist_pools  = NULL;

   sdata_line = sdata;
   while (sdata_line < (sdata + sdata_size))
   {
      sdata_ptr = sdata_line;

      if ( ( hypre_sscanf(sdata_ptr, "%s", key) > 0 ) && ( sdata_ptr[0] != '#' ) )
      {
         sdata_ptr += strcspn(sdata_ptr, " \t\n");

         if ( strcmp(key, "GridCreate:") == 0 )
         {
            data.ndim = strtol(sdata_ptr, &sdata_ptr, 10);
            data.nparts = strtol(sdata_ptr, &sdata_ptr, 10);
            data.pdata = hypre_CTAlloc(ProblemPartData,  data.nparts, HYPRE_MEMORY_HOST);
         }
         else if ( strcmp(key, "GridSetNumGhost:") == 0 )
         {
            // # GridSetNumGhost: numghost[2*ndim]
            // GridSetNumGhost: [3 3 3 3]
            data.numghost = hypre_CTAlloc(HYPRE_Int,  2 * data.ndim, HYPRE_MEMORY_HOST);
            SScanIntArray(sdata_ptr, &sdata_ptr, 2 * data.ndim, data.numghost);
         }
         else if ( strcmp(key, "GridSetExtents:") == 0 )
         {
            part = strtol(sdata_ptr, &sdata_ptr, 10);
            pdata = data.pdata[part];
            if ((pdata.nboxes % 10) == 0)
            {
               size = pdata.nboxes + 10;
               pdata.ilowers =
                  hypre_TReAlloc(pdata.ilowers,  ProblemIndex,  size, HYPRE_MEMORY_HOST);
               pdata.iuppers =
                  hypre_TReAlloc(pdata.iuppers,  ProblemIndex,  size, HYPRE_MEMORY_HOST);
               pdata.boxsizes =
                  hypre_TReAlloc(pdata.boxsizes,  HYPRE_Int,  size, HYPRE_MEMORY_HOST);
            }
            SScanProblemIndex(sdata_ptr, &sdata_ptr, data.ndim,
                              pdata.ilowers[pdata.nboxes]);
            SScanProblemIndex(sdata_ptr, &sdata_ptr, data.ndim,
                              pdata.iuppers[pdata.nboxes]);
            /* check use of +- in GridSetExtents */
            il = 1;
            iu = 1;
            for (i = 0; i < data.ndim; i++)
            {
               il *= pdata.ilowers[pdata.nboxes][i + 3];
               iu *= pdata.iuppers[pdata.nboxes][i + 3];
            }
            if ( (il != 0) || (iu != 1) )
            {
               hypre_printf("Error: Invalid use of `+-' in GridSetExtents\n");
               exit(1);
            }
            pdata.boxsizes[pdata.nboxes] = 1;
            for (i = 0; i < 3; i++)
            {
               pdata.boxsizes[pdata.nboxes] *=
                  (pdata.iuppers[pdata.nboxes][i] -
                   pdata.ilowers[pdata.nboxes][i] + 2);
            }
            pdata.max_boxsize =
               hypre_max(pdata.max_boxsize, pdata.boxsizes[pdata.nboxes]);
            pdata.nboxes++;
            data.pdata[part] = pdata;
         }
         else if ( strcmp(key, "GridSetVariables:") == 0 )
         {
            part = strtol(sdata_ptr, &sdata_ptr, 10);
            pdata = data.pdata[part];
            pdata.nvars = strtol(sdata_ptr, &sdata_ptr, 10);
            pdata.vartypes = hypre_CTAlloc(HYPRE_SStructVariable,  pdata.nvars, HYPRE_MEMORY_HOST);
            SScanIntArray(sdata_ptr, &sdata_ptr, pdata.nvars, pdata.vartypes);
            data.pdata[part] = pdata;
         }
         else if ( strcmp(key, "GridAddVariables:") == 0 )
         {
            /* TODO */
            hypre_printf("GridAddVariables not yet implemented!\n");
            exit(1);
         }
         else if ( strcmp(key, "GridSetNeighborPart:") == 0 ||
                   strcmp(key, "GridSetSharedPart:") == 0 )
         {
            part = strtol(sdata_ptr, &sdata_ptr, 10);
            pdata = data.pdata[part];
            if ((pdata.glue_nboxes % 10) == 0)
            {
               size = pdata.glue_nboxes + 10;
               pdata.glue_shared =
                  hypre_TReAlloc(pdata.glue_shared,  HYPRE_Int,  size, HYPRE_MEMORY_HOST);
               pdata.glue_ilowers =
                  hypre_TReAlloc(pdata.glue_ilowers,  ProblemIndex,  size, HYPRE_MEMORY_HOST);
               pdata.glue_iuppers =
                  hypre_TReAlloc(pdata.glue_iuppers,  ProblemIndex,  size, HYPRE_MEMORY_HOST);
               pdata.glue_offsets =
                  hypre_TReAlloc(pdata.glue_offsets,  Index,  size, HYPRE_MEMORY_HOST);
               pdata.glue_nbor_parts =
                  hypre_TReAlloc(pdata.glue_nbor_parts,  HYPRE_Int,  size, HYPRE_MEMORY_HOST);
               pdata.glue_nbor_ilowers =
                  hypre_TReAlloc(pdata.glue_nbor_ilowers,  ProblemIndex,  size, HYPRE_MEMORY_HOST);
               pdata.glue_nbor_iuppers =
                  hypre_TReAlloc(pdata.glue_nbor_iuppers,  ProblemIndex,  size, HYPRE_MEMORY_HOST);
               pdata.glue_nbor_offsets =
                  hypre_TReAlloc(pdata.glue_nbor_offsets,  Index,  size, HYPRE_MEMORY_HOST);
               pdata.glue_index_maps =
                  hypre_TReAlloc(pdata.glue_index_maps,  Index,  size, HYPRE_MEMORY_HOST);
               pdata.glue_index_dirs =
                  hypre_TReAlloc(pdata.glue_index_dirs,  Index,  size, HYPRE_MEMORY_HOST);
               pdata.glue_primaries =
                  hypre_TReAlloc(pdata.glue_primaries,  HYPRE_Int,  size, HYPRE_MEMORY_HOST);
            }
            pdata.glue_shared[pdata.glue_nboxes] = 0;
            if ( strcmp(key, "GridSetSharedPart:") == 0 )
            {
               pdata.glue_shared[pdata.glue_nboxes] = 1;
            }
            SScanProblemIndex(sdata_ptr, &sdata_ptr, data.ndim,
                              pdata.glue_ilowers[pdata.glue_nboxes]);
            SScanProblemIndex(sdata_ptr, &sdata_ptr, data.ndim,
                              pdata.glue_iuppers[pdata.glue_nboxes]);
            if (pdata.glue_shared[pdata.glue_nboxes])
            {
               SScanIntArray(sdata_ptr, &sdata_ptr, data.ndim,
                             pdata.glue_offsets[pdata.glue_nboxes]);
            }
            pdata.glue_nbor_parts[pdata.glue_nboxes] =
               strtol(sdata_ptr, &sdata_ptr, 10);
            SScanProblemIndex(sdata_ptr, &sdata_ptr, data.ndim,
                              pdata.glue_nbor_ilowers[pdata.glue_nboxes]);
            SScanProblemIndex(sdata_ptr, &sdata_ptr, data.ndim,
                              pdata.glue_nbor_iuppers[pdata.glue_nboxes]);
            if (pdata.glue_shared[pdata.glue_nboxes])
            {
               SScanIntArray(sdata_ptr, &sdata_ptr, data.ndim,
                             pdata.glue_nbor_offsets[pdata.glue_nboxes]);
            }
            SScanIntArray(sdata_ptr, &sdata_ptr, data.ndim,
                          pdata.glue_index_maps[pdata.glue_nboxes]);
            for (i = data.ndim; i < 3; i++)
            {
               pdata.glue_index_maps[pdata.glue_nboxes][i] = i;
            }
            SScanIntArray(sdata_ptr, &sdata_ptr, data.ndim,
                          pdata.glue_index_dirs[pdata.glue_nboxes]);
            for (i = data.ndim; i < 3; i++)
            {
               pdata.glue_index_dirs[pdata.glue_nboxes][i] = 1;
            }
            sdata_ptr += strcspn(sdata_ptr, ":\t\n");
            if ( *sdata_ptr == ':' )
            {
               /* read in optional primary indicator */
               sdata_ptr += 1;
               pdata.glue_primaries[pdata.glue_nboxes] =
                  strtol(sdata_ptr, &sdata_ptr, 10);
            }
            else
            {
               pdata.glue_primaries[pdata.glue_nboxes] = -1;
               sdata_ptr -= 1;
            }
            pdata.glue_nboxes++;
            data.pdata[part] = pdata;
         }
         else if ( strcmp(key, "GridSetPeriodic:") == 0 )
         {
            part = strtol(sdata_ptr, &sdata_ptr, 10);
            pdata = data.pdata[part];
            SScanIntArray(sdata_ptr, &sdata_ptr, data.ndim, pdata.periodic);
            for (i = data.ndim; i < 3; i++)
            {
               pdata.periodic[i] = 0;
            }
            data.pdata[part] = pdata;
         }
         else if ( strcmp(key, "StencilCreate:") == 0 )
         {
            if (data.fem_nvars > 0)
            {
               hypre_printf("Stencil and FEMStencil cannot be used together\n");
               exit(1);
            }
            data.nstencils = strtol(sdata_ptr, &sdata_ptr, 10);
            data.stencil_sizes   = hypre_CTAlloc(HYPRE_Int,  data.nstencils, HYPRE_MEMORY_HOST);
            data.stencil_offsets = hypre_CTAlloc(Index *,  data.nstencils, HYPRE_MEMORY_HOST);
            data.stencil_vars    = hypre_CTAlloc(HYPRE_Int *,  data.nstencils, HYPRE_MEMORY_HOST);
            data.stencil_values  = hypre_CTAlloc(HYPRE_Real *,  data.nstencils, HYPRE_MEMORY_HOST);
            SScanIntArray(sdata_ptr, &sdata_ptr,
                          data.nstencils, data.stencil_sizes);
            for (s = 0; s < data.nstencils; s++)
            {
               data.stencil_offsets[s] =
                  hypre_CTAlloc(Index,  data.stencil_sizes[s], HYPRE_MEMORY_HOST);
               data.stencil_vars[s] =
                  hypre_CTAlloc(HYPRE_Int,  data.stencil_sizes[s], HYPRE_MEMORY_HOST);
               data.stencil_values[s] =
                  hypre_CTAlloc(HYPRE_Real,  data.stencil_sizes[s], HYPRE_MEMORY_HOST);
            }
         }
         else if ( strcmp(key, "StencilSetEntry:") == 0 )
         {
            s = strtol(sdata_ptr, &sdata_ptr, 10);
            entry = strtol(sdata_ptr, &sdata_ptr, 10);
            SScanIntArray(sdata_ptr, &sdata_ptr,
                          data.ndim, data.stencil_offsets[s][entry]);
            for (i = data.ndim; i < 3; i++)
            {
               data.stencil_offsets[s][entry][i] = 0;
            }
            data.stencil_vars[s][entry] = strtol(sdata_ptr, &sdata_ptr, 10);
            data.stencil_values[s][entry] = strtod(sdata_ptr, &sdata_ptr);
         }
         else if ( strcmp(key, "RhsSet:") == 0 )
         {
            if (data.rhs_true == 0)
            {
               data.rhs_true = 1;
            }
            data.rhs_value = strtod(sdata_ptr, &sdata_ptr);
         }
         else if ( strcmp(key, "FEMStencilCreate:") == 0 )
         {
            if (data.nstencils > 0)
            {
               hypre_printf("Stencil and FEMStencil cannot be used together\n");
               exit(1);
            }
            data.fem_nvars = strtol(sdata_ptr, &sdata_ptr, 10);
            data.fem_offsets = hypre_CTAlloc(Index,  data.fem_nvars, HYPRE_MEMORY_HOST);
            data.fem_vars = hypre_CTAlloc(HYPRE_Int,  data.fem_nvars, HYPRE_MEMORY_HOST);
            data.fem_values_full = hypre_CTAlloc(HYPRE_Real *,  data.fem_nvars, HYPRE_MEMORY_HOST);
            for (i = 0; i < data.fem_nvars; i++)
            {
               data.fem_values_full[i] = hypre_CTAlloc(HYPRE_Real,  data.fem_nvars, HYPRE_MEMORY_HOST);
            }
         }
         else if ( strcmp(key, "FEMStencilSetRow:") == 0 )
         {
            i = strtol(sdata_ptr, &sdata_ptr, 10);
            SScanIntArray(sdata_ptr, &sdata_ptr,
                          data.ndim, data.fem_offsets[i]);
            for (k = data.ndim; k < 3; k++)
            {
               data.fem_offsets[i][k] = 0;
            }
            data.fem_vars[i] = strtol(sdata_ptr, &sdata_ptr, 10);
            SScanDblArray(sdata_ptr, &sdata_ptr,
                          data.fem_nvars, data.fem_values_full[i]);
         }
         else if ( strcmp(key, "FEMRhsSet:") == 0 )
         {
            if (data.fem_rhs_true == 0)
            {
               data.fem_rhs_true = 1;
               data.fem_rhs_values = hypre_CTAlloc(HYPRE_Real, data.fem_nvars, HYPRE_MEMORY_HOST);
               data.d_fem_rhs_values = hypre_CTAlloc(HYPRE_Real, data.fem_nvars, HYPRE_MEMORY_DEVICE);
            }
            SScanDblArray(sdata_ptr, &sdata_ptr,
                          data.fem_nvars, data.fem_rhs_values);
         }
         else if ( strcmp(key, "GraphSetStencil:") == 0 )
         {
            part = strtol(sdata_ptr, &sdata_ptr, 10);
            var = strtol(sdata_ptr, &sdata_ptr, 10);
            s = strtol(sdata_ptr, &sdata_ptr, 10);
            pdata = data.pdata[part];
            if (pdata.stencil_num == NULL)
            {
               pdata.stencil_num = hypre_CTAlloc(HYPRE_Int,  pdata.nvars, HYPRE_MEMORY_HOST);
            }
            pdata.stencil_num[var] = s;
            data.pdata[part] = pdata;
         }
         else if ( strcmp(key, "GraphAddEntries:") == 0 )
         {
            part = strtol(sdata_ptr, &sdata_ptr, 10);
            pdata = data.pdata[part];
            if ((pdata.graph_nboxes % 10) == 0)
            {
               size = pdata.graph_nboxes + 10;
               pdata.graph_ilowers =
                  hypre_TReAlloc(pdata.graph_ilowers,  ProblemIndex,  size, HYPRE_MEMORY_HOST);
               pdata.graph_iuppers =
                  hypre_TReAlloc(pdata.graph_iuppers,  ProblemIndex,  size, HYPRE_MEMORY_HOST);
               pdata.graph_strides =
                  hypre_TReAlloc(pdata.graph_strides,  Index,  size, HYPRE_MEMORY_HOST);
               pdata.graph_vars =
                  hypre_TReAlloc(pdata.graph_vars,  HYPRE_Int,  size, HYPRE_MEMORY_HOST);
               pdata.graph_to_parts =
                  hypre_TReAlloc(pdata.graph_to_parts,  HYPRE_Int,  size, HYPRE_MEMORY_HOST);
               pdata.graph_to_ilowers =
                  hypre_TReAlloc(pdata.graph_to_ilowers,  ProblemIndex,  size, HYPRE_MEMORY_HOST);
               pdata.graph_to_iuppers =
                  hypre_TReAlloc(pdata.graph_to_iuppers,  ProblemIndex,  size, HYPRE_MEMORY_HOST);
               pdata.graph_to_strides =
                  hypre_TReAlloc(pdata.graph_to_strides,  Index,  size, HYPRE_MEMORY_HOST);
               pdata.graph_to_vars =
                  hypre_TReAlloc(pdata.graph_to_vars,  HYPRE_Int,  size, HYPRE_MEMORY_HOST);
               pdata.graph_index_maps =
                  hypre_TReAlloc(pdata.graph_index_maps,  Index,  size, HYPRE_MEMORY_HOST);
               pdata.graph_index_signs =
                  hypre_TReAlloc(pdata.graph_index_signs,  Index,  size, HYPRE_MEMORY_HOST);
               pdata.graph_entries =
                  hypre_TReAlloc(pdata.graph_entries,  HYPRE_Int,  size, HYPRE_MEMORY_HOST);
               pdata.graph_values =
                  hypre_TReAlloc(pdata.graph_values,  HYPRE_Real,  size, HYPRE_MEMORY_HOST);
               pdata.d_graph_values =
                  hypre_TReAlloc_v2(pdata.d_graph_values, HYPRE_Real, pdata.graph_values_size,
                                    HYPRE_Real, size, HYPRE_MEMORY_DEVICE);
               pdata.graph_values_size = size;
               pdata.graph_boxsizes =
                  hypre_TReAlloc(pdata.graph_boxsizes,  HYPRE_Int,  size, HYPRE_MEMORY_HOST);
            }
            SScanProblemIndex(sdata_ptr, &sdata_ptr, data.ndim,
                              pdata.graph_ilowers[pdata.graph_nboxes]);
            SScanProblemIndex(sdata_ptr, &sdata_ptr, data.ndim,
                              pdata.graph_iuppers[pdata.graph_nboxes]);
            SScanIntArray(sdata_ptr, &sdata_ptr, data.ndim,
                          pdata.graph_strides[pdata.graph_nboxes]);
            for (i = data.ndim; i < 3; i++)
            {
               pdata.graph_strides[pdata.graph_nboxes][i] = 1;
            }
            pdata.graph_vars[pdata.graph_nboxes] =
               strtol(sdata_ptr, &sdata_ptr, 10);
            pdata.graph_to_parts[pdata.graph_nboxes] =
               strtol(sdata_ptr, &sdata_ptr, 10);
            SScanProblemIndex(sdata_ptr, &sdata_ptr, data.ndim,
                              pdata.graph_to_ilowers[pdata.graph_nboxes]);
            SScanProblemIndex(sdata_ptr, &sdata_ptr, data.ndim,
                              pdata.graph_to_iuppers[pdata.graph_nboxes]);
            SScanIntArray(sdata_ptr, &sdata_ptr, data.ndim,
                          pdata.graph_to_strides[pdata.graph_nboxes]);
            for (i = data.ndim; i < 3; i++)
            {
               pdata.graph_to_strides[pdata.graph_nboxes][i] = 1;
            }
            pdata.graph_to_vars[pdata.graph_nboxes] =
               strtol(sdata_ptr, &sdata_ptr, 10);
            SScanIntArray(sdata_ptr, &sdata_ptr, data.ndim,
                          pdata.graph_index_maps[pdata.graph_nboxes]);
            for (i = data.ndim; i < 3; i++)
            {
               pdata.graph_index_maps[pdata.graph_nboxes][i] = i;
            }
            for (i = 0; i < 3; i++)
            {
               pdata.graph_index_signs[pdata.graph_nboxes][i] = 1;
               if ( pdata.graph_to_iuppers[pdata.graph_nboxes][i] <
                    pdata.graph_to_ilowers[pdata.graph_nboxes][i] )
               {
                  pdata.graph_index_signs[pdata.graph_nboxes][i] = -1;
               }
            }
            pdata.graph_entries[pdata.graph_nboxes] =
               strtol(sdata_ptr, &sdata_ptr, 10);
            pdata.graph_values[pdata.graph_nboxes] =
               strtod(sdata_ptr, &sdata_ptr);
            pdata.graph_boxsizes[pdata.graph_nboxes] = 1;
            for (i = 0; i < 3; i++)
            {
               pdata.graph_boxsizes[pdata.graph_nboxes] *=
                  (pdata.graph_iuppers[pdata.graph_nboxes][i] -
                   pdata.graph_ilowers[pdata.graph_nboxes][i] + 1);
            }
            pdata.graph_nboxes++;
            data.pdata[part] = pdata;
         }
         else if ( strcmp(key, "MatrixSetSymmetric:") == 0 )
         {
            if ((data.symmetric_num % 10) == 0)
            {
               size = data.symmetric_num + 10;
               data.symmetric_parts =
                  hypre_TReAlloc(data.symmetric_parts,  HYPRE_Int,  size, HYPRE_MEMORY_HOST);
               data.symmetric_vars =
                  hypre_TReAlloc(data.symmetric_vars,  HYPRE_Int,  size, HYPRE_MEMORY_HOST);
               data.symmetric_to_vars =
                  hypre_TReAlloc(data.symmetric_to_vars,  HYPRE_Int,  size, HYPRE_MEMORY_HOST);
               data.symmetric_booleans =
                  hypre_TReAlloc(data.symmetric_booleans,  HYPRE_Int,  size, HYPRE_MEMORY_HOST);
            }
            data.symmetric_parts[data.symmetric_num] =
               strtol(sdata_ptr, &sdata_ptr, 10);
            data.symmetric_vars[data.symmetric_num] =
               strtol(sdata_ptr, &sdata_ptr, 10);
            data.symmetric_to_vars[data.symmetric_num] =
               strtol(sdata_ptr, &sdata_ptr, 10);
            data.symmetric_booleans[data.symmetric_num] =
               strtol(sdata_ptr, &sdata_ptr, 10);
            data.symmetric_num++;
         }
         else if ( strcmp(key, "MatrixSetNSSymmetric:") == 0 )
         {
            data.ns_symmetric = strtol(sdata_ptr, &sdata_ptr, 10);
         }
         else if ( strcmp(key, "MatrixSetValues:") == 0 )
         {
            part = strtol(sdata_ptr, &sdata_ptr, 10);
            pdata = data.pdata[part];
            if ((pdata.matset_nboxes % 10) == 0)
            {
               size = pdata.matset_nboxes + 10;
               pdata.matset_ilowers =
                  hypre_TReAlloc(pdata.matset_ilowers,  ProblemIndex,  size, HYPRE_MEMORY_HOST);
               pdata.matset_iuppers =
                  hypre_TReAlloc(pdata.matset_iuppers,  ProblemIndex,  size, HYPRE_MEMORY_HOST);
               pdata.matset_strides =
                  hypre_TReAlloc(pdata.matset_strides,  Index,  size, HYPRE_MEMORY_HOST);
               pdata.matset_vars =
                  hypre_TReAlloc(pdata.matset_vars,  HYPRE_Int,  size, HYPRE_MEMORY_HOST);
               pdata.matset_entries =
                  hypre_TReAlloc(pdata.matset_entries,  HYPRE_Int,  size, HYPRE_MEMORY_HOST);
               pdata.matset_values =
                  hypre_TReAlloc(pdata.matset_values,  HYPRE_Real,  size, HYPRE_MEMORY_HOST);
            }
            SScanProblemIndex(sdata_ptr, &sdata_ptr, data.ndim,
                              pdata.matset_ilowers[pdata.matset_nboxes]);
            SScanProblemIndex(sdata_ptr, &sdata_ptr, data.ndim,
                              pdata.matset_iuppers[pdata.matset_nboxes]);
            SScanIntArray(sdata_ptr, &sdata_ptr, data.ndim,
                          pdata.matset_strides[pdata.matset_nboxes]);
            for (i = data.ndim; i < 3; i++)
            {
               pdata.matset_strides[pdata.matset_nboxes][i] = 1;
            }
            pdata.matset_vars[pdata.matset_nboxes] =
               strtol(sdata_ptr, &sdata_ptr, 10);
            pdata.matset_entries[pdata.matset_nboxes] =
               strtol(sdata_ptr, &sdata_ptr, 10);
            pdata.matset_values[pdata.matset_nboxes] =
               strtod(sdata_ptr, &sdata_ptr);
            pdata.matset_nboxes++;
            data.pdata[part] = pdata;
         }
         else if ( strcmp(key, "MatrixAddToValues:") == 0 )
         {
            part = strtol(sdata_ptr, &sdata_ptr, 10);
            pdata = data.pdata[part];
            if ((pdata.matadd_nboxes % 10) == 0)
            {
               size = pdata.matadd_nboxes + 10;
               pdata.matadd_ilowers =
                  hypre_TReAlloc(pdata.matadd_ilowers,  ProblemIndex,  size, HYPRE_MEMORY_HOST);
               pdata.matadd_iuppers =
                  hypre_TReAlloc(pdata.matadd_iuppers,  ProblemIndex,  size, HYPRE_MEMORY_HOST);
               pdata.matadd_vars =
                  hypre_TReAlloc(pdata.matadd_vars,  HYPRE_Int,  size, HYPRE_MEMORY_HOST);
               pdata.matadd_nentries =
                  hypre_TReAlloc(pdata.matadd_nentries,  HYPRE_Int,  size, HYPRE_MEMORY_HOST);
               pdata.matadd_entries =
                  hypre_TReAlloc(pdata.matadd_entries,  HYPRE_Int *,  size, HYPRE_MEMORY_HOST);
               pdata.matadd_values =
                  hypre_TReAlloc(pdata.matadd_values,  HYPRE_Real *,  size, HYPRE_MEMORY_HOST);
            }
            SScanProblemIndex(sdata_ptr, &sdata_ptr, data.ndim,
                              pdata.matadd_ilowers[pdata.matadd_nboxes]);
            SScanProblemIndex(sdata_ptr, &sdata_ptr, data.ndim,
                              pdata.matadd_iuppers[pdata.matadd_nboxes]);
            pdata.matadd_vars[pdata.matadd_nboxes] =
               strtol(sdata_ptr, &sdata_ptr, 10);
            i = strtol(sdata_ptr, &sdata_ptr, 10);
            pdata.matadd_nentries[pdata.matadd_nboxes] = i;
            pdata.matadd_entries[pdata.matadd_nboxes] =
               hypre_TAlloc(HYPRE_Int,  i, HYPRE_MEMORY_HOST);
            SScanIntArray(sdata_ptr, &sdata_ptr, i,
                          (HYPRE_Int*) pdata.matadd_entries[pdata.matadd_nboxes]);
            pdata.matadd_values[pdata.matadd_nboxes] =
               hypre_TAlloc(HYPRE_Real,  i, HYPRE_MEMORY_HOST);
            SScanDblArray(sdata_ptr, &sdata_ptr, i,
                          (HYPRE_Real *) pdata.matadd_values[pdata.matadd_nboxes]);
            pdata.matadd_nboxes++;
            data.pdata[part] = pdata;
         }
         else if ( strcmp(key, "FEMMatrixAddToValues:") == 0 )
         {
            part = strtol(sdata_ptr, &sdata_ptr, 10);
            pdata = data.pdata[part];
            if ((pdata.fem_matadd_nboxes % 10) == 0)
            {
               size = pdata.fem_matadd_nboxes + 10;
               pdata.fem_matadd_ilowers =
                  hypre_TReAlloc(pdata.fem_matadd_ilowers,  ProblemIndex,  size, HYPRE_MEMORY_HOST);
               pdata.fem_matadd_iuppers =
                  hypre_TReAlloc(pdata.fem_matadd_iuppers,  ProblemIndex,  size, HYPRE_MEMORY_HOST);
               pdata.fem_matadd_nrows =
                  hypre_TReAlloc(pdata.fem_matadd_nrows,  HYPRE_Int,  size, HYPRE_MEMORY_HOST);
               pdata.fem_matadd_rows =
                  hypre_TReAlloc(pdata.fem_matadd_rows,  HYPRE_Int *,  size, HYPRE_MEMORY_HOST);
               pdata.fem_matadd_ncols =
                  hypre_TReAlloc(pdata.fem_matadd_ncols,  HYPRE_Int,  size, HYPRE_MEMORY_HOST);
               pdata.fem_matadd_cols =
                  hypre_TReAlloc(pdata.fem_matadd_cols,  HYPRE_Int *,  size, HYPRE_MEMORY_HOST);
               pdata.fem_matadd_values =
                  hypre_TReAlloc(pdata.fem_matadd_values,  HYPRE_Real *,  size, HYPRE_MEMORY_HOST);
            }
            SScanProblemIndex(sdata_ptr, &sdata_ptr, data.ndim,
                              pdata.fem_matadd_ilowers[pdata.fem_matadd_nboxes]);
            SScanProblemIndex(sdata_ptr, &sdata_ptr, data.ndim,
                              pdata.fem_matadd_iuppers[pdata.fem_matadd_nboxes]);
            i = strtol(sdata_ptr, &sdata_ptr, 10);
            pdata.fem_matadd_nrows[pdata.fem_matadd_nboxes] = i;
            pdata.fem_matadd_rows[pdata.fem_matadd_nboxes] = hypre_TAlloc(HYPRE_Int,  i, HYPRE_MEMORY_HOST);
            SScanIntArray(sdata_ptr, &sdata_ptr, i,
                          (HYPRE_Int*) pdata.fem_matadd_rows[pdata.fem_matadd_nboxes]);
            j = strtol(sdata_ptr, &sdata_ptr, 10);
            pdata.fem_matadd_ncols[pdata.fem_matadd_nboxes] = j;
            pdata.fem_matadd_cols[pdata.fem_matadd_nboxes] = hypre_TAlloc(HYPRE_Int,  j, HYPRE_MEMORY_HOST);
            SScanIntArray(sdata_ptr, &sdata_ptr, j,
                          (HYPRE_Int*) pdata.fem_matadd_cols[pdata.fem_matadd_nboxes]);
            pdata.fem_matadd_values[pdata.fem_matadd_nboxes] =
               hypre_TAlloc(HYPRE_Real,  i * j, HYPRE_MEMORY_HOST);
            SScanDblArray(sdata_ptr, &sdata_ptr, i * j,
                          (HYPRE_Real *) pdata.fem_matadd_values[pdata.fem_matadd_nboxes]);
            pdata.fem_matadd_nboxes++;
            data.pdata[part] = pdata;
         }
         else if ( strcmp(key, "RhsAddToValues:") == 0 )
         {
            part = strtol(sdata_ptr, &sdata_ptr, 10);
            pdata = data.pdata[part];
            if ((pdata.rhsadd_nboxes % 10) == 0)
            {
               size = pdata.rhsadd_nboxes + 10;
               pdata.rhsadd_ilowers =
                  hypre_TReAlloc(pdata.rhsadd_ilowers,  ProblemIndex,  size, HYPRE_MEMORY_HOST);
               pdata.rhsadd_iuppers =
                  hypre_TReAlloc(pdata.rhsadd_iuppers,  ProblemIndex,  size, HYPRE_MEMORY_HOST);
               pdata.rhsadd_vars =
                  hypre_TReAlloc(pdata.rhsadd_vars,  HYPRE_Int,  size, HYPRE_MEMORY_HOST);
               pdata.rhsadd_values =
                  hypre_TReAlloc(pdata.rhsadd_values,  HYPRE_Real,  size, HYPRE_MEMORY_HOST);
            }
            SScanProblemIndex(sdata_ptr, &sdata_ptr, data.ndim,
                              pdata.rhsadd_ilowers[pdata.rhsadd_nboxes]);
            SScanProblemIndex(sdata_ptr, &sdata_ptr, data.ndim,
                              pdata.rhsadd_iuppers[pdata.rhsadd_nboxes]);
            pdata.rhsadd_vars[pdata.rhsadd_nboxes] =
               strtol(sdata_ptr, &sdata_ptr, 10);
            pdata.rhsadd_values[pdata.rhsadd_nboxes] =
               strtod(sdata_ptr, &sdata_ptr);
            pdata.rhsadd_nboxes++;
            data.pdata[part] = pdata;
         }
         else if ( strcmp(key, "FEMRhsAddToValues:") == 0 )
         {
            part = strtol(sdata_ptr, &sdata_ptr, 10);
            pdata = data.pdata[part];
            if ((pdata.fem_rhsadd_nboxes % 10) == 0)
            {
               size = pdata.fem_rhsadd_nboxes + 10;
               pdata.fem_rhsadd_ilowers =
                  hypre_TReAlloc(pdata.fem_rhsadd_ilowers,  ProblemIndex,  size, HYPRE_MEMORY_HOST);
               pdata.fem_rhsadd_iuppers =
                  hypre_TReAlloc(pdata.fem_rhsadd_iuppers,  ProblemIndex,  size, HYPRE_MEMORY_HOST);
               pdata.fem_rhsadd_values =
                  hypre_TReAlloc(pdata.fem_rhsadd_values,  HYPRE_Real *,  size, HYPRE_MEMORY_HOST);
            }
            SScanProblemIndex(sdata_ptr, &sdata_ptr, data.ndim,
                              pdata.fem_rhsadd_ilowers[pdata.fem_rhsadd_nboxes]);
            SScanProblemIndex(sdata_ptr, &sdata_ptr, data.ndim,
                              pdata.fem_rhsadd_iuppers[pdata.fem_rhsadd_nboxes]);
            pdata.fem_rhsadd_values[pdata.fem_rhsadd_nboxes] =
               hypre_TAlloc(HYPRE_Real,  data.fem_nvars, HYPRE_MEMORY_HOST);
            SScanDblArray(sdata_ptr, &sdata_ptr, data.fem_nvars,
                          (HYPRE_Real *) pdata.fem_rhsadd_values[pdata.fem_rhsadd_nboxes]);
            pdata.fem_rhsadd_nboxes++;
            data.pdata[part] = pdata;
         }
         else if ( strcmp(key, "ProcessPoolCreate:") == 0 )
         {
            data.ndists++;
            data.dist_npools = hypre_TReAlloc(data.dist_npools,  HYPRE_Int,  data.ndists, HYPRE_MEMORY_HOST);
            data.dist_pools = hypre_TReAlloc(data.dist_pools,  HYPRE_Int *,  data.ndists, HYPRE_MEMORY_HOST);
            data.dist_npools[data.ndists - 1] = strtol(sdata_ptr, &sdata_ptr, 10);
            data.dist_pools[data.ndists - 1] = hypre_CTAlloc(HYPRE_Int,  data.nparts, HYPRE_MEMORY_HOST);
#if 0
            data.npools = strtol(sdata_ptr, &sdata_ptr, 10);
            data.pools = hypre_CTAlloc(HYPRE_Int,  data.nparts, HYPRE_MEMORY_HOST);
#endif
         }
         else if ( strcmp(key, "ProcessPoolSetPart:") == 0 )
         {
            i = strtol(sdata_ptr, &sdata_ptr, 10);
            part = strtol(sdata_ptr, &sdata_ptr, 10);
            data.dist_pools[data.ndists - 1][part] = i;
         }
         else if ( strcmp(key, "GridSetNeighborBox:") == 0 )
         {
            hypre_printf("Error: No longer supporting SetNeighborBox\n");
         }
      }

      sdata_line += strlen(sdata_line) + 1;
   }

   data.max_boxsize = 0;
   for (part = 0; part < data.nparts; part++)
   {
      data.max_boxsize =
         hypre_max(data.max_boxsize, data.pdata[part].max_boxsize);
   }

   /* build additional FEM information */
   if (data.fem_nvars > 0)
   {
      HYPRE_Int d;

      data.fem_ivalues_full = hypre_CTAlloc(HYPRE_Int *, data.fem_nvars, HYPRE_MEMORY_HOST);
      data.fem_ordering = hypre_CTAlloc(HYPRE_Int, (1 + data.ndim) * data.fem_nvars, HYPRE_MEMORY_HOST);
      data.fem_sparsity = hypre_CTAlloc(HYPRE_Int, 2 * data.fem_nvars * data.fem_nvars,
                                        HYPRE_MEMORY_HOST);
      data.fem_values   = hypre_CTAlloc(HYPRE_Real, data.fem_nvars * data.fem_nvars, HYPRE_MEMORY_HOST);
      data.d_fem_values = hypre_TAlloc(HYPRE_Real, data.fem_nvars * data.fem_nvars, HYPRE_MEMORY_DEVICE);

      for (i = 0; i < data.fem_nvars; i++)
      {
         data.fem_ivalues_full[i] = hypre_CTAlloc(HYPRE_Int,  data.fem_nvars, HYPRE_MEMORY_HOST);
         k = (1 + data.ndim) * i;
         data.fem_ordering[k] = data.fem_vars[i];
         for (d = 0; d < data.ndim; d++)
         {
            data.fem_ordering[k + 1 + d] = data.fem_offsets[i][d];
         }
         for (j = 0; j < data.fem_nvars; j++)
         {
            if (data.fem_values_full[i][j] != 0.0)
            {
               k = 2 * data.fem_nsparse;
               data.fem_sparsity[k]   = i;
               data.fem_sparsity[k + 1] = j;
               data.fem_values[data.fem_nsparse] = data.fem_values_full[i][j];
               data.fem_ivalues_full[i][j] = data.fem_nsparse;
               data.fem_nsparse ++;
            }
         }
      }
   }

   hypre_TFree(sdata, HYPRE_MEMORY_HOST);

   *data_ptr = data;
   return 0;
}

/*--------------------------------------------------------------------------
 * Distribute routines
 *--------------------------------------------------------------------------*/

HYPRE_Int
MapProblemIndex( ProblemIndex index,
                 Index        m )
{
   /* un-shift the index */
   index[0] -= index[6];
   index[1] -= index[7];
   index[2] -= index[8];
   /* map the index */
   index[0] = m[0] * index[0] + (m[0] - 1) * index[3];
   index[1] = m[1] * index[1] + (m[1] - 1) * index[4];
   index[2] = m[2] * index[2] + (m[2] - 1) * index[5];
   /* pre-shift the new mapped index */
   index[0] += index[6];
   index[1] += index[7];
   index[2] += index[8];

   return 0;
}

HYPRE_Int
IntersectBoxes( ProblemIndex ilower1,
                ProblemIndex iupper1,
                ProblemIndex ilower2,
                ProblemIndex iupper2,
                ProblemIndex int_ilower,
                ProblemIndex int_iupper )
{
   HYPRE_Int d, size;

   size = 1;
   for (d = 0; d < 3; d++)
   {
      int_ilower[d] = hypre_max(ilower1[d], ilower2[d]);
      int_iupper[d] = hypre_min(iupper1[d], iupper2[d]);
      size *= hypre_max(0, (int_iupper[d] - int_ilower[d] + 1));
   }

   return size;
}

HYPRE_Int
DistributeData( ProblemData   global_data,
                HYPRE_Int     pooldist,
                Index        *refine,
                Index        *distribute,
                Index        *block,
                HYPRE_Int     num_procs,
                HYPRE_Int     myid,
                ProblemData  *data_ptr )
{
   ProblemData      data = global_data;
   ProblemPartData  pdata;
   HYPRE_Int       *pool_procs;
   HYPRE_Int        np, pid;
   HYPRE_Int        pool, part, box, b, p, q, r, i, d;
   HYPRE_Int        dmap, sign, size;
   HYPRE_Int       *iptr;
   HYPRE_Real      *dptr;
   Index            m, mmap, n;
   ProblemIndex     ilower, iupper, int_ilower, int_iupper;

   /* set default pool distribution */
   data.npools = data.dist_npools[pooldist];
   data.pools  = data.dist_pools[pooldist];

   /* determine first process number in each pool */
   pool_procs = hypre_CTAlloc(HYPRE_Int,  (data.npools + 1), HYPRE_MEMORY_HOST);
   for (part = 0; part < data.nparts; part++)
   {
      pool = data.pools[part] + 1;
      np = distribute[part][0] * distribute[part][1] * distribute[part][2];
      pool_procs[pool] = hypre_max(pool_procs[pool], np);

   }
   pool_procs[0] = 0;
   for (pool = 1; pool < (data.npools + 1); pool++)
   {
      pool_procs[pool] = pool_procs[pool - 1] + pool_procs[pool];
   }

   /* check number of processes */
   if (pool_procs[data.npools] != num_procs)
   {
      hypre_printf("%d,  %d \n", pool_procs[data.npools], num_procs);
      hypre_printf("Error: Invalid number of processes or process topology \n");
      exit(1);
   }

   /* modify part data */
   for (part = 0; part < data.nparts; part++)
   {
      pdata = data.pdata[part];
      pool  = data.pools[part];
      np  = distribute[part][0] * distribute[part][1] * distribute[part][2];
      pid = myid - pool_procs[pool];

      if ( (pid < 0) || (pid >= np) )
      {
         /* none of this part data lives on this process */
         pdata.nboxes = 0;
#if 1 /* set this to 0 to make all of the SetSharedPart calls */
         pdata.glue_nboxes = 0;
#endif
         pdata.graph_nboxes = 0;
         pdata.matset_nboxes = 0;
         for (box = 0; box < pdata.matadd_nboxes; box++)
         {
            hypre_TFree(pdata.matadd_entries[box], HYPRE_MEMORY_HOST);
            hypre_TFree(pdata.matadd_values[box], HYPRE_MEMORY_HOST);
         }
         pdata.matadd_nboxes = 0;
         for (box = 0; box < pdata.fem_matadd_nboxes; box++)
         {
            hypre_TFree(pdata.fem_matadd_rows[box], HYPRE_MEMORY_HOST);
            hypre_TFree(pdata.fem_matadd_cols[box], HYPRE_MEMORY_HOST);
            hypre_TFree(pdata.fem_matadd_values[box], HYPRE_MEMORY_HOST);
         }
         pdata.fem_matadd_nboxes = 0;
         pdata.rhsadd_nboxes = 0;
         for (box = 0; box < pdata.fem_rhsadd_nboxes; box++)
         {
            hypre_TFree(pdata.fem_rhsadd_values[box], HYPRE_MEMORY_HOST);
         }
         pdata.fem_rhsadd_nboxes = 0;
      }
      else
      {
         /* refine boxes */
         m[0] = refine[part][0];
         m[1] = refine[part][1];
         m[2] = refine[part][2];
         if ( (m[0] * m[1] * m[2]) > 1)
         {
            for (box = 0; box < pdata.nboxes; box++)
            {
               MapProblemIndex(pdata.ilowers[box], m);
               MapProblemIndex(pdata.iuppers[box], m);
            }

            for (box = 0; box < pdata.graph_nboxes; box++)
            {
               MapProblemIndex(pdata.graph_ilowers[box], m);
               MapProblemIndex(pdata.graph_iuppers[box], m);
               mmap[0] = m[pdata.graph_index_maps[box][0]];
               mmap[1] = m[pdata.graph_index_maps[box][1]];
               mmap[2] = m[pdata.graph_index_maps[box][2]];
               MapProblemIndex(pdata.graph_to_ilowers[box], mmap);
               MapProblemIndex(pdata.graph_to_iuppers[box], mmap);
            }
            for (box = 0; box < pdata.matset_nboxes; box++)
            {
               MapProblemIndex(pdata.matset_ilowers[box], m);
               MapProblemIndex(pdata.matset_iuppers[box], m);
            }
            for (box = 0; box < pdata.matadd_nboxes; box++)
            {
               MapProblemIndex(pdata.matadd_ilowers[box], m);
               MapProblemIndex(pdata.matadd_iuppers[box], m);
            }
            for (box = 0; box < pdata.fem_matadd_nboxes; box++)
            {
               MapProblemIndex(pdata.fem_matadd_ilowers[box], m);
               MapProblemIndex(pdata.fem_matadd_iuppers[box], m);
            }
            for (box = 0; box < pdata.rhsadd_nboxes; box++)
            {
               MapProblemIndex(pdata.rhsadd_ilowers[box], m);
               MapProblemIndex(pdata.rhsadd_iuppers[box], m);
            }
            for (box = 0; box < pdata.fem_rhsadd_nboxes; box++)
            {
               MapProblemIndex(pdata.fem_rhsadd_ilowers[box], m);
               MapProblemIndex(pdata.fem_rhsadd_iuppers[box], m);
            }
         }

         /* refine and distribute boxes */
         m[0] = distribute[part][0];
         m[1] = distribute[part][1];
         m[2] = distribute[part][2];
         if ( (m[0] * m[1] * m[2]) > 1)
         {
            p = pid % m[0];
            q = ((pid - p) / m[0]) % m[1];
            r = (pid - p - q * m[0]) / (m[0] * m[1]);

            for (box = 0; box < pdata.nboxes; box++)
            {
               n[0] = pdata.iuppers[box][0] - pdata.ilowers[box][0] + 1;
               n[1] = pdata.iuppers[box][1] - pdata.ilowers[box][1] + 1;
               n[2] = pdata.iuppers[box][2] - pdata.ilowers[box][2] + 1;

               MapProblemIndex(pdata.ilowers[box], m);
               MapProblemIndex(pdata.iuppers[box], m);
               pdata.iuppers[box][0] = pdata.ilowers[box][0] + n[0] - 1;
               pdata.iuppers[box][1] = pdata.ilowers[box][1] + n[1] - 1;
               pdata.iuppers[box][2] = pdata.ilowers[box][2] + n[2] - 1;

               pdata.ilowers[box][0] = pdata.ilowers[box][0] + p * n[0];
               pdata.ilowers[box][1] = pdata.ilowers[box][1] + q * n[1];
               pdata.ilowers[box][2] = pdata.ilowers[box][2] + r * n[2];
               pdata.iuppers[box][0] = pdata.iuppers[box][0] + p * n[0];
               pdata.iuppers[box][1] = pdata.iuppers[box][1] + q * n[1];
               pdata.iuppers[box][2] = pdata.iuppers[box][2] + r * n[2];
            }

            i = 0;
            for (box = 0; box < pdata.graph_nboxes; box++)
            {
               MapProblemIndex(pdata.graph_ilowers[box], m);
               MapProblemIndex(pdata.graph_iuppers[box], m);
               mmap[0] = m[pdata.graph_index_maps[box][0]];
               mmap[1] = m[pdata.graph_index_maps[box][1]];
               mmap[2] = m[pdata.graph_index_maps[box][2]];
               MapProblemIndex(pdata.graph_to_ilowers[box], mmap);
               MapProblemIndex(pdata.graph_to_iuppers[box], mmap);

               for (b = 0; b < pdata.nboxes; b++)
               {
                  /* first convert the box extents based on vartype */
                  GetVariableBox(pdata.ilowers[b], pdata.iuppers[b],
                                 pdata.vartypes[pdata.graph_vars[box]],
                                 ilower, iupper);
                  size = IntersectBoxes(pdata.graph_ilowers[box],
                                        pdata.graph_iuppers[box],
                                        ilower, iupper,
                                        int_ilower, int_iupper);
                  if (size > 0)
                  {
                     /* if there is an intersection, it is the only one */
                     for (d = 0; d < 3; d++)
                     {
                        dmap = pdata.graph_index_maps[box][d];
                        sign = pdata.graph_index_signs[box][d];
                        pdata.graph_to_ilowers[i][dmap] =
                           pdata.graph_to_ilowers[box][dmap] +
                           sign * pdata.graph_to_strides[box][d] *
                           ((int_ilower[d] - pdata.graph_ilowers[box][d]) /
                            pdata.graph_strides[box][d]);
                        pdata.graph_to_iuppers[i][dmap] =
                           pdata.graph_to_iuppers[box][dmap] +
                           sign * pdata.graph_to_strides[box][d] *
                           ((int_iupper[d] - pdata.graph_iuppers[box][d]) /
                            pdata.graph_strides[box][d]);
                        pdata.graph_ilowers[i][d] = int_ilower[d];
                        pdata.graph_iuppers[i][d] = int_iupper[d];
                        pdata.graph_strides[i][d] =
                           pdata.graph_strides[box][d];
                        pdata.graph_to_strides[i][d] =
                           pdata.graph_to_strides[box][d];
                        pdata.graph_index_maps[i][d]  = dmap;
                        pdata.graph_index_signs[i][d] = sign;
                     }
                     for (d = 3; d < 9; d++)
                     {
                        pdata.graph_ilowers[i][d] =
                           pdata.graph_ilowers[box][d];
                        pdata.graph_iuppers[i][d] =
                           pdata.graph_iuppers[box][d];
                        pdata.graph_to_ilowers[i][d] =
                           pdata.graph_to_ilowers[box][d];
                        pdata.graph_to_iuppers[i][d] =
                           pdata.graph_to_iuppers[box][d];
                     }
                     pdata.graph_vars[i]     = pdata.graph_vars[box];
                     pdata.graph_to_parts[i] = pdata.graph_to_parts[box];
                     pdata.graph_to_vars[i]  = pdata.graph_to_vars[box];
                     pdata.graph_entries[i]  = pdata.graph_entries[box];
                     pdata.graph_values[i]   = pdata.graph_values[box];
                     i++;
                     break;
                  }
               }
            }
            pdata.graph_nboxes = i;

            i = 0;
            for (box = 0; box < pdata.matset_nboxes; box++)
            {
               MapProblemIndex(pdata.matset_ilowers[box], m);
               MapProblemIndex(pdata.matset_iuppers[box], m);

               for (b = 0; b < pdata.nboxes; b++)
               {
                  /* first convert the box extents based on vartype */
                  GetVariableBox(pdata.ilowers[b], pdata.iuppers[b],
                                 pdata.vartypes[pdata.matset_vars[box]],
                                 ilower, iupper);
                  size = IntersectBoxes(pdata.matset_ilowers[box],
                                        pdata.matset_iuppers[box],
                                        ilower, iupper,
                                        int_ilower, int_iupper);
                  if (size > 0)
                  {
                     /* if there is an intersection, it is the only one */
                     for (d = 0; d < 3; d++)
                     {
                        pdata.matset_ilowers[i][d] = int_ilower[d];
                        pdata.matset_iuppers[i][d] = int_iupper[d];
                        pdata.matset_strides[i][d] =
                           pdata.matset_strides[box][d];
                     }
                     for (d = 3; d < 9; d++)
                     {
                        pdata.matset_ilowers[i][d] =
                           pdata.matset_ilowers[box][d];
                        pdata.matset_iuppers[i][d] =
                           pdata.matset_iuppers[box][d];
                     }
                     pdata.matset_vars[i]     = pdata.matset_vars[box];
                     pdata.matset_entries[i]  = pdata.matset_entries[box];
                     pdata.matset_values[i]   = pdata.matset_values[box];
                     i++;
                     break;
                  }
               }
            }
            pdata.matset_nboxes = i;

            i = 0;
            for (box = 0; box < pdata.matadd_nboxes; box++)
            {
               MapProblemIndex(pdata.matadd_ilowers[box], m);
               MapProblemIndex(pdata.matadd_iuppers[box], m);

               for (b = 0; b < pdata.nboxes; b++)
               {
                  /* first convert the box extents based on vartype */
                  GetVariableBox(pdata.ilowers[b], pdata.iuppers[b],
                                 pdata.vartypes[pdata.matadd_vars[box]],
                                 ilower, iupper);
                  size = IntersectBoxes(pdata.matadd_ilowers[box],
                                        pdata.matadd_iuppers[box],
                                        ilower, iupper,
                                        int_ilower, int_iupper);
                  if (size > 0)
                  {
                     /* if there is an intersection, it is the only one */
                     for (d = 0; d < 3; d++)
                     {
                        pdata.matadd_ilowers[i][d] = int_ilower[d];
                        pdata.matadd_iuppers[i][d] = int_iupper[d];
                     }
                     for (d = 3; d < 9; d++)
                     {
                        pdata.matadd_ilowers[i][d] =
                           pdata.matadd_ilowers[box][d];
                        pdata.matadd_iuppers[i][d] =
                           pdata.matadd_iuppers[box][d];
                     }
                     pdata.matadd_vars[i]     = pdata.matadd_vars[box];
                     pdata.matadd_nentries[i] = pdata.matadd_nentries[box];
                     iptr = pdata.matadd_entries[i];
                     pdata.matadd_entries[i] = pdata.matadd_entries[box];
                     pdata.matadd_entries[box] = iptr;
                     dptr = pdata.matadd_values[i];
                     pdata.matadd_values[i] = pdata.matadd_values[box];
                     pdata.matadd_values[box] = dptr;
                     i++;
                     break;
                  }
               }
            }
            for (box = i; box < pdata.matadd_nboxes; box++)
            {
               hypre_TFree(pdata.matadd_entries[box], HYPRE_MEMORY_HOST);
               hypre_TFree(pdata.matadd_values[box], HYPRE_MEMORY_HOST);
            }
            pdata.matadd_nboxes = i;

            i = 0;
            for (box = 0; box < pdata.fem_matadd_nboxes; box++)
            {
               MapProblemIndex(pdata.fem_matadd_ilowers[box], m);
               MapProblemIndex(pdata.fem_matadd_iuppers[box], m);

               for (b = 0; b < pdata.nboxes; b++)
               {
                  /* fe is cell-based, so no need to convert box extents */
                  size = IntersectBoxes(pdata.fem_matadd_ilowers[box],
                                        pdata.fem_matadd_iuppers[box],
                                        pdata.ilowers[b], pdata.iuppers[b],
                                        int_ilower, int_iupper);
                  if (size > 0)
                  {
                     /* if there is an intersection, it is the only one */
                     for (d = 0; d < 3; d++)
                     {
                        pdata.fem_matadd_ilowers[i][d] = int_ilower[d];
                        pdata.fem_matadd_iuppers[i][d] = int_iupper[d];
                     }
                     for (d = 3; d < 9; d++)
                     {
                        pdata.fem_matadd_ilowers[i][d] =
                           pdata.fem_matadd_ilowers[box][d];
                        pdata.fem_matadd_iuppers[i][d] =
                           pdata.fem_matadd_iuppers[box][d];
                     }
                     pdata.fem_matadd_nrows[i]  = pdata.fem_matadd_nrows[box];
                     iptr = pdata.fem_matadd_rows[box];
                     iptr = pdata.fem_matadd_rows[i];
                     pdata.fem_matadd_rows[i] = pdata.fem_matadd_rows[box];
                     pdata.fem_matadd_rows[box] = iptr;
                     pdata.fem_matadd_ncols[i]  = pdata.fem_matadd_ncols[box];
                     iptr = pdata.fem_matadd_cols[i];
                     pdata.fem_matadd_cols[i] = pdata.fem_matadd_cols[box];
                     pdata.fem_matadd_cols[box] = iptr;
                     dptr = pdata.fem_matadd_values[i];
                     pdata.fem_matadd_values[i] = pdata.fem_matadd_values[box];
                     pdata.fem_matadd_values[box] = dptr;
                     i++;
                     break;
                  }
               }
            }
            for (box = i; box < pdata.fem_matadd_nboxes; box++)
            {
               hypre_TFree(pdata.fem_matadd_rows[box], HYPRE_MEMORY_HOST);
               hypre_TFree(pdata.fem_matadd_cols[box], HYPRE_MEMORY_HOST);
               hypre_TFree(pdata.fem_matadd_values[box], HYPRE_MEMORY_HOST);
            }
            pdata.fem_matadd_nboxes = i;

            i = 0;
            for (box = 0; box < pdata.rhsadd_nboxes; box++)
            {
               MapProblemIndex(pdata.rhsadd_ilowers[box], m);
               MapProblemIndex(pdata.rhsadd_iuppers[box], m);

               for (b = 0; b < pdata.nboxes; b++)
               {
                  /* first convert the box extents based on vartype */
                  GetVariableBox(pdata.ilowers[b], pdata.iuppers[b],
                                 pdata.vartypes[pdata.rhsadd_vars[box]],
                                 ilower, iupper);
                  size = IntersectBoxes(pdata.rhsadd_ilowers[box],
                                        pdata.rhsadd_iuppers[box],
                                        ilower, iupper,
                                        int_ilower, int_iupper);
                  if (size > 0)
                  {
                     /* if there is an intersection, it is the only one */
                     for (d = 0; d < 3; d++)
                     {
                        pdata.rhsadd_ilowers[i][d] = int_ilower[d];
                        pdata.rhsadd_iuppers[i][d] = int_iupper[d];
                     }
                     for (d = 3; d < 9; d++)
                     {
                        pdata.rhsadd_ilowers[i][d] =
                           pdata.rhsadd_ilowers[box][d];
                        pdata.rhsadd_iuppers[i][d] =
                           pdata.rhsadd_iuppers[box][d];
                     }
                     pdata.rhsadd_vars[i]   = pdata.rhsadd_vars[box];
                     pdata.rhsadd_values[i] = pdata.rhsadd_values[box];
                     i++;
                     break;
                  }
               }
            }
            pdata.rhsadd_nboxes = i;

            i = 0;
            for (box = 0; box < pdata.fem_rhsadd_nboxes; box++)
            {
               MapProblemIndex(pdata.fem_rhsadd_ilowers[box], m);
               MapProblemIndex(pdata.fem_rhsadd_iuppers[box], m);

               for (b = 0; b < pdata.nboxes; b++)
               {
                  /* fe is cell-based, so no need to convert box extents */
                  size = IntersectBoxes(pdata.fem_rhsadd_ilowers[box],
                                        pdata.fem_rhsadd_iuppers[box],
                                        pdata.ilowers[b], pdata.iuppers[b],
                                        int_ilower, int_iupper);
                  if (size > 0)
                  {
                     /* if there is an intersection, it is the only one */
                     for (d = 0; d < 3; d++)
                     {
                        pdata.fem_rhsadd_ilowers[i][d] = int_ilower[d];
                        pdata.fem_rhsadd_iuppers[i][d] = int_iupper[d];
                     }
                     for (d = 3; d < 9; d++)
                     {
                        pdata.fem_rhsadd_ilowers[i][d] =
                           pdata.fem_rhsadd_ilowers[box][d];
                        pdata.fem_rhsadd_iuppers[i][d] =
                           pdata.fem_rhsadd_iuppers[box][d];
                     }
                     dptr = pdata.fem_rhsadd_values[i];
                     pdata.fem_rhsadd_values[i] = pdata.fem_rhsadd_values[box];
                     pdata.fem_rhsadd_values[box] = dptr;
                     i++;
                     break;
                  }
               }
            }
            for (box = i; box < pdata.fem_rhsadd_nboxes; box++)
            {
               hypre_TFree(pdata.fem_rhsadd_values[box], HYPRE_MEMORY_HOST);
            }
            pdata.fem_rhsadd_nboxes = i;
         }

         /* refine and block boxes */
         m[0] = block[part][0];
         m[1] = block[part][1];
         m[2] = block[part][2];
         if ( (m[0] * m[1] * m[2]) > 1)
         {
            pdata.ilowers = hypre_TReAlloc(pdata.ilowers,  ProblemIndex,
                                           m[0] * m[1] * m[2] * pdata.nboxes, HYPRE_MEMORY_HOST);
            pdata.iuppers = hypre_TReAlloc(pdata.iuppers,  ProblemIndex,
                                           m[0] * m[1] * m[2] * pdata.nboxes, HYPRE_MEMORY_HOST);
            pdata.boxsizes = hypre_TReAlloc(pdata.boxsizes,  HYPRE_Int,
                                            m[0] * m[1] * m[2] * pdata.nboxes, HYPRE_MEMORY_HOST);
            for (box = 0; box < pdata.nboxes; box++)
            {
               n[0] = pdata.iuppers[box][0] - pdata.ilowers[box][0] + 1;
               n[1] = pdata.iuppers[box][1] - pdata.ilowers[box][1] + 1;
               n[2] = pdata.iuppers[box][2] - pdata.ilowers[box][2] + 1;

               MapProblemIndex(pdata.ilowers[box], m);

               MapProblemIndex(pdata.iuppers[box], m);
               pdata.iuppers[box][0] = pdata.ilowers[box][0] + n[0] - 1;
               pdata.iuppers[box][1] = pdata.ilowers[box][1] + n[1] - 1;
               pdata.iuppers[box][2] = pdata.ilowers[box][2] + n[2] - 1;

               i = box;
               for (r = 0; r < m[2]; r++)
               {
                  for (q = 0; q < m[1]; q++)
                  {
                     for (p = 0; p < m[0]; p++)
                     {
                        pdata.ilowers[i][0] = pdata.ilowers[box][0] + p * n[0];
                        pdata.ilowers[i][1] = pdata.ilowers[box][1] + q * n[1];
                        pdata.ilowers[i][2] = pdata.ilowers[box][2] + r * n[2];
                        pdata.iuppers[i][0] = pdata.iuppers[box][0] + p * n[0];
                        pdata.iuppers[i][1] = pdata.iuppers[box][1] + q * n[1];
                        pdata.iuppers[i][2] = pdata.iuppers[box][2] + r * n[2];
                        for (d = 3; d < 9; d++)
                        {
                           pdata.ilowers[i][d] = pdata.ilowers[box][d];
                           pdata.iuppers[i][d] = pdata.iuppers[box][d];
                        }
                        i += pdata.nboxes;
                     }
                  }
               }
            }
            pdata.nboxes *= m[0] * m[1] * m[2];

            for (box = 0; box < pdata.graph_nboxes; box++)
            {
               MapProblemIndex(pdata.graph_ilowers[box], m);
               MapProblemIndex(pdata.graph_iuppers[box], m);
               mmap[0] = m[pdata.graph_index_maps[box][0]];
               mmap[1] = m[pdata.graph_index_maps[box][1]];
               mmap[2] = m[pdata.graph_index_maps[box][2]];
               MapProblemIndex(pdata.graph_to_ilowers[box], mmap);
               MapProblemIndex(pdata.graph_to_iuppers[box], mmap);
            }
            for (box = 0; box < pdata.matset_nboxes; box++)
            {
               MapProblemIndex(pdata.matset_ilowers[box], m);
               MapProblemIndex(pdata.matset_iuppers[box], m);
            }
            for (box = 0; box < pdata.matadd_nboxes; box++)
            {
               MapProblemIndex(pdata.matadd_ilowers[box], m);
               MapProblemIndex(pdata.matadd_iuppers[box], m);
            }
            for (box = 0; box < pdata.fem_matadd_nboxes; box++)
            {
               MapProblemIndex(pdata.fem_matadd_ilowers[box], m);
               MapProblemIndex(pdata.fem_matadd_iuppers[box], m);
            }
            for (box = 0; box < pdata.rhsadd_nboxes; box++)
            {
               MapProblemIndex(pdata.rhsadd_ilowers[box], m);
               MapProblemIndex(pdata.rhsadd_iuppers[box], m);
            }
            for (box = 0; box < pdata.fem_rhsadd_nboxes; box++)
            {
               MapProblemIndex(pdata.fem_rhsadd_ilowers[box], m);
               MapProblemIndex(pdata.fem_rhsadd_iuppers[box], m);
            }
         }

         /* map remaining ilowers & iuppers */
         m[0] = refine[part][0] * block[part][0] * distribute[part][0];
         m[1] = refine[part][1] * block[part][1] * distribute[part][1];
         m[2] = refine[part][2] * block[part][2] * distribute[part][2];
         if ( (m[0] * m[1] * m[2]) > 1)
         {
            for (box = 0; box < pdata.glue_nboxes; box++)
            {
               MapProblemIndex(pdata.glue_ilowers[box], m);
               MapProblemIndex(pdata.glue_iuppers[box], m);
               mmap[0] = m[pdata.glue_index_maps[box][0]];
               mmap[1] = m[pdata.glue_index_maps[box][1]];
               mmap[2] = m[pdata.glue_index_maps[box][2]];
               MapProblemIndex(pdata.glue_nbor_ilowers[box], mmap);
               MapProblemIndex(pdata.glue_nbor_iuppers[box], mmap);
            }
         }

         /* compute box sizes, etc. */
         pdata.max_boxsize = 0;
         for (box = 0; box < pdata.nboxes; box++)
         {
            pdata.boxsizes[box] = 1;
            for (i = 0; i < 3; i++)
            {
               pdata.boxsizes[box] *=
                  (pdata.iuppers[box][i] - pdata.ilowers[box][i] + 2);
            }
            pdata.max_boxsize =
               hypre_max(pdata.max_boxsize, pdata.boxsizes[box]);
         }
         for (box = 0; box < pdata.graph_nboxes; box++)
         {
            pdata.graph_boxsizes[box] = 1;
            for (i = 0; i < 3; i++)
            {
               pdata.graph_boxsizes[box] *=
                  (pdata.graph_iuppers[box][i] -
                   pdata.graph_ilowers[box][i] + 1);
            }
         }
         for (box = 0; box < pdata.matset_nboxes; box++)
         {
            size = 1;
            for (i = 0; i < 3; i++)
            {
               size *= (pdata.matset_iuppers[box][i] -
                        pdata.matset_ilowers[box][i] + 1);
            }
            pdata.max_boxsize = hypre_max(pdata.max_boxsize, size);
         }
         for (box = 0; box < pdata.matadd_nboxes; box++)
         {
            size = 1;
            for (i = 0; i < 3; i++)
            {
               size *= (pdata.matadd_iuppers[box][i] -
                        pdata.matadd_ilowers[box][i] + 1);
            }
            pdata.max_boxsize = hypre_max(pdata.max_boxsize, size);
         }
         for (box = 0; box < pdata.fem_matadd_nboxes; box++)
         {
            size = 1;
            for (i = 0; i < 3; i++)
            {
               size *= (pdata.fem_matadd_iuppers[box][i] -
                        pdata.fem_matadd_ilowers[box][i] + 1);
            }
            pdata.max_boxsize = hypre_max(pdata.max_boxsize, size);
         }
         for (box = 0; box < pdata.rhsadd_nboxes; box++)
         {
            size = 1;
            for (i = 0; i < 3; i++)
            {
               size *= (pdata.rhsadd_iuppers[box][i] -
                        pdata.rhsadd_ilowers[box][i] + 1);
            }
            pdata.max_boxsize = hypre_max(pdata.max_boxsize, size);
         }
         for (box = 0; box < pdata.fem_rhsadd_nboxes; box++)
         {
            size = 1;
            for (i = 0; i < 3; i++)
            {
               size *= (pdata.fem_rhsadd_iuppers[box][i] -
                        pdata.fem_rhsadd_ilowers[box][i] + 1);
            }
            pdata.max_boxsize = hypre_max(pdata.max_boxsize, size);
         }

         /* refine periodicity */
         pdata.periodic[0] *= refine[part][0] * block[part][0] * distribute[part][0];
         pdata.periodic[1] *= refine[part][1] * block[part][1] * distribute[part][1];
         pdata.periodic[2] *= refine[part][2] * block[part][2] * distribute[part][2];
      }

      if (pdata.nboxes == 0)
      {
         hypre_TFree(pdata.ilowers, HYPRE_MEMORY_HOST);
         hypre_TFree(pdata.iuppers, HYPRE_MEMORY_HOST);
         hypre_TFree(pdata.boxsizes, HYPRE_MEMORY_HOST);
         pdata.max_boxsize = 0;
      }

      if (pdata.glue_nboxes == 0)
      {
         hypre_TFree(pdata.glue_shared, HYPRE_MEMORY_HOST);
         hypre_TFree(pdata.glue_ilowers, HYPRE_MEMORY_HOST);
         hypre_TFree(pdata.glue_iuppers, HYPRE_MEMORY_HOST);
         hypre_TFree(pdata.glue_offsets, HYPRE_MEMORY_HOST);
         hypre_TFree(pdata.glue_nbor_parts, HYPRE_MEMORY_HOST);
         hypre_TFree(pdata.glue_nbor_ilowers, HYPRE_MEMORY_HOST);
         hypre_TFree(pdata.glue_nbor_iuppers, HYPRE_MEMORY_HOST);
         hypre_TFree(pdata.glue_nbor_offsets, HYPRE_MEMORY_HOST);
         hypre_TFree(pdata.glue_index_maps, HYPRE_MEMORY_HOST);
         hypre_TFree(pdata.glue_index_dirs, HYPRE_MEMORY_HOST);
         hypre_TFree(pdata.glue_primaries, HYPRE_MEMORY_HOST);
      }

      if (pdata.graph_nboxes == 0)
      {
         hypre_TFree(pdata.graph_ilowers, HYPRE_MEMORY_HOST);
         hypre_TFree(pdata.graph_iuppers, HYPRE_MEMORY_HOST);
         hypre_TFree(pdata.graph_strides, HYPRE_MEMORY_HOST);
         hypre_TFree(pdata.graph_vars, HYPRE_MEMORY_HOST);
         hypre_TFree(pdata.graph_to_parts, HYPRE_MEMORY_HOST);
         hypre_TFree(pdata.graph_to_ilowers, HYPRE_MEMORY_HOST);
         hypre_TFree(pdata.graph_to_iuppers, HYPRE_MEMORY_HOST);
         hypre_TFree(pdata.graph_to_strides, HYPRE_MEMORY_HOST);
         hypre_TFree(pdata.graph_to_vars, HYPRE_MEMORY_HOST);
         hypre_TFree(pdata.graph_index_maps, HYPRE_MEMORY_HOST);
         hypre_TFree(pdata.graph_index_signs, HYPRE_MEMORY_HOST);
         hypre_TFree(pdata.graph_entries, HYPRE_MEMORY_HOST);
         pdata.graph_values_size = 0;
         hypre_TFree(pdata.graph_values, HYPRE_MEMORY_HOST);
         hypre_TFree(pdata.d_graph_values, HYPRE_MEMORY_DEVICE);
         hypre_TFree(pdata.graph_boxsizes, HYPRE_MEMORY_HOST);
      }

      if (pdata.matset_nboxes == 0)
      {
         hypre_TFree(pdata.matset_ilowers, HYPRE_MEMORY_HOST);
         hypre_TFree(pdata.matset_iuppers, HYPRE_MEMORY_HOST);
         hypre_TFree(pdata.matset_strides, HYPRE_MEMORY_HOST);
         hypre_TFree(pdata.matset_vars, HYPRE_MEMORY_HOST);
         hypre_TFree(pdata.matset_entries, HYPRE_MEMORY_HOST);
         hypre_TFree(pdata.matset_values, HYPRE_MEMORY_HOST);
      }

      if (pdata.matadd_nboxes == 0)
      {
         hypre_TFree(pdata.matadd_ilowers, HYPRE_MEMORY_HOST);
         hypre_TFree(pdata.matadd_iuppers, HYPRE_MEMORY_HOST);
         hypre_TFree(pdata.matadd_vars, HYPRE_MEMORY_HOST);
         hypre_TFree(pdata.matadd_nentries, HYPRE_MEMORY_HOST);
         hypre_TFree(pdata.matadd_entries, HYPRE_MEMORY_HOST);
         hypre_TFree(pdata.matadd_values, HYPRE_MEMORY_HOST);
      }

      if (pdata.fem_matadd_nboxes == 0)
      {
         hypre_TFree(pdata.fem_matadd_ilowers, HYPRE_MEMORY_HOST);
         hypre_TFree(pdata.fem_matadd_iuppers, HYPRE_MEMORY_HOST);
         hypre_TFree(pdata.fem_matadd_nrows, HYPRE_MEMORY_HOST);
         hypre_TFree(pdata.fem_matadd_ncols, HYPRE_MEMORY_HOST);
         hypre_TFree(pdata.fem_matadd_rows, HYPRE_MEMORY_HOST);
         hypre_TFree(pdata.fem_matadd_cols, HYPRE_MEMORY_HOST);
         hypre_TFree(pdata.fem_matadd_values, HYPRE_MEMORY_HOST);
      }

      if (pdata.rhsadd_nboxes == 0)
      {
         hypre_TFree(pdata.rhsadd_ilowers, HYPRE_MEMORY_HOST);
         hypre_TFree(pdata.rhsadd_iuppers, HYPRE_MEMORY_HOST);
         hypre_TFree(pdata.rhsadd_vars, HYPRE_MEMORY_HOST);
         hypre_TFree(pdata.rhsadd_values, HYPRE_MEMORY_HOST);
      }

      if (pdata.fem_rhsadd_nboxes == 0)
      {
         hypre_TFree(pdata.fem_rhsadd_ilowers, HYPRE_MEMORY_HOST);
         hypre_TFree(pdata.fem_rhsadd_iuppers, HYPRE_MEMORY_HOST);
         hypre_TFree(pdata.fem_rhsadd_values, HYPRE_MEMORY_HOST);
      }

      data.pdata[part] = pdata;
   }

   data.max_boxsize = 0;
   for (part = 0; part < data.nparts; part++)
   {
      data.max_boxsize =
         hypre_max(data.max_boxsize, data.pdata[part].max_boxsize);
   }

   hypre_TFree(pool_procs, HYPRE_MEMORY_HOST);

   *data_ptr = data;
   return 0;
}

/*--------------------------------------------------------------------------
 * Destroy data
 *--------------------------------------------------------------------------*/

HYPRE_Int
DestroyData( ProblemData   data )
{
   ProblemPartData  pdata;
   HYPRE_Int        part, box, s, i;

   for (part = 0; part < data.nparts; part++)
   {
      pdata = data.pdata[part];

      if (pdata.nboxes > 0)
      {
         hypre_TFree(pdata.ilowers, HYPRE_MEMORY_HOST);
         hypre_TFree(pdata.iuppers, HYPRE_MEMORY_HOST);
         hypre_TFree(pdata.boxsizes, HYPRE_MEMORY_HOST);
      }

      if (pdata.nvars > 0)
      {
         hypre_TFree(pdata.vartypes, HYPRE_MEMORY_HOST);
      }

      if (pdata.add_nvars > 0)
      {
         hypre_TFree(pdata.add_indexes, HYPRE_MEMORY_HOST);
         hypre_TFree(pdata.add_vartypes, HYPRE_MEMORY_HOST);
      }

      if (pdata.glue_nboxes > 0)
      {
         hypre_TFree(pdata.glue_shared, HYPRE_MEMORY_HOST);
         hypre_TFree(pdata.glue_ilowers, HYPRE_MEMORY_HOST);
         hypre_TFree(pdata.glue_iuppers, HYPRE_MEMORY_HOST);
         hypre_TFree(pdata.glue_offsets, HYPRE_MEMORY_HOST);
         hypre_TFree(pdata.glue_nbor_parts, HYPRE_MEMORY_HOST);
         hypre_TFree(pdata.glue_nbor_ilowers, HYPRE_MEMORY_HOST);
         hypre_TFree(pdata.glue_nbor_iuppers, HYPRE_MEMORY_HOST);
         hypre_TFree(pdata.glue_nbor_offsets, HYPRE_MEMORY_HOST);
         hypre_TFree(pdata.glue_index_maps, HYPRE_MEMORY_HOST);
         hypre_TFree(pdata.glue_index_dirs, HYPRE_MEMORY_HOST);
         hypre_TFree(pdata.glue_primaries, HYPRE_MEMORY_HOST);
      }

      if (pdata.nvars > 0)
      {
         hypre_TFree(pdata.stencil_num, HYPRE_MEMORY_HOST);
      }

      if (pdata.graph_nboxes > 0)
      {
         hypre_TFree(pdata.graph_ilowers, HYPRE_MEMORY_HOST);
         hypre_TFree(pdata.graph_iuppers, HYPRE_MEMORY_HOST);
         hypre_TFree(pdata.graph_strides, HYPRE_MEMORY_HOST);
         hypre_TFree(pdata.graph_vars, HYPRE_MEMORY_HOST);
         hypre_TFree(pdata.graph_to_parts, HYPRE_MEMORY_HOST);
         hypre_TFree(pdata.graph_to_ilowers, HYPRE_MEMORY_HOST);
         hypre_TFree(pdata.graph_to_iuppers, HYPRE_MEMORY_HOST);
         hypre_TFree(pdata.graph_to_strides, HYPRE_MEMORY_HOST);
         hypre_TFree(pdata.graph_to_vars, HYPRE_MEMORY_HOST);
         hypre_TFree(pdata.graph_index_maps, HYPRE_MEMORY_HOST);
         hypre_TFree(pdata.graph_index_signs, HYPRE_MEMORY_HOST);
         hypre_TFree(pdata.graph_entries, HYPRE_MEMORY_HOST);
         pdata.graph_values_size = 0;
         hypre_TFree(pdata.graph_values, HYPRE_MEMORY_HOST);
         hypre_TFree(pdata.d_graph_values, HYPRE_MEMORY_DEVICE);
         hypre_TFree(pdata.graph_boxsizes, HYPRE_MEMORY_HOST);
      }

      if (pdata.matset_nboxes > 0)
      {
         hypre_TFree(pdata.matset_ilowers, HYPRE_MEMORY_HOST);
         hypre_TFree(pdata.matset_iuppers, HYPRE_MEMORY_HOST);
         hypre_TFree(pdata.matset_strides, HYPRE_MEMORY_HOST);
         hypre_TFree(pdata.matset_vars, HYPRE_MEMORY_HOST);
         hypre_TFree(pdata.matset_entries, HYPRE_MEMORY_HOST);
         hypre_TFree(pdata.matset_values, HYPRE_MEMORY_HOST);
      }

      if (pdata.matadd_nboxes > 0)
      {
         hypre_TFree(pdata.matadd_ilowers, HYPRE_MEMORY_HOST);
         hypre_TFree(pdata.matadd_iuppers, HYPRE_MEMORY_HOST);
         hypre_TFree(pdata.matadd_vars, HYPRE_MEMORY_HOST);
         hypre_TFree(pdata.matadd_nentries, HYPRE_MEMORY_HOST);
         for (box = 0; box < pdata.matadd_nboxes; box++)
         {
            hypre_TFree(pdata.matadd_entries[box], HYPRE_MEMORY_HOST);
            hypre_TFree(pdata.matadd_values[box], HYPRE_MEMORY_HOST);
         }
         hypre_TFree(pdata.matadd_entries, HYPRE_MEMORY_HOST);
         hypre_TFree(pdata.matadd_values, HYPRE_MEMORY_HOST);
      }

      if (pdata.fem_matadd_nboxes > 0)
      {
         hypre_TFree(pdata.fem_matadd_ilowers, HYPRE_MEMORY_HOST);
         hypre_TFree(pdata.fem_matadd_iuppers, HYPRE_MEMORY_HOST);
         hypre_TFree(pdata.fem_matadd_nrows, HYPRE_MEMORY_HOST);
         hypre_TFree(pdata.fem_matadd_ncols, HYPRE_MEMORY_HOST);
         for (box = 0; box < pdata.fem_matadd_nboxes; box++)
         {
            hypre_TFree(pdata.fem_matadd_rows[box], HYPRE_MEMORY_HOST);
            hypre_TFree(pdata.fem_matadd_cols[box], HYPRE_MEMORY_HOST);
            hypre_TFree(pdata.fem_matadd_values[box], HYPRE_MEMORY_HOST);
         }
         hypre_TFree(pdata.fem_matadd_rows, HYPRE_MEMORY_HOST);
         hypre_TFree(pdata.fem_matadd_cols, HYPRE_MEMORY_HOST);
         hypre_TFree(pdata.fem_matadd_values, HYPRE_MEMORY_HOST);
      }

      if (pdata.rhsadd_nboxes > 0)
      {
         hypre_TFree(pdata.rhsadd_ilowers, HYPRE_MEMORY_HOST);
         hypre_TFree(pdata.rhsadd_iuppers, HYPRE_MEMORY_HOST);
         hypre_TFree(pdata.rhsadd_vars, HYPRE_MEMORY_HOST);
         hypre_TFree(pdata.rhsadd_values, HYPRE_MEMORY_HOST);
      }

      if (pdata.fem_rhsadd_nboxes > 0)
      {
         hypre_TFree(pdata.fem_rhsadd_ilowers, HYPRE_MEMORY_HOST);
         hypre_TFree(pdata.fem_rhsadd_iuppers, HYPRE_MEMORY_HOST);
         for (box = 0; box < pdata.fem_rhsadd_nboxes; box++)
         {
            hypre_TFree(pdata.fem_rhsadd_values[box], HYPRE_MEMORY_HOST);
         }
         hypre_TFree(pdata.fem_rhsadd_values, HYPRE_MEMORY_HOST);
      }
   }
   hypre_TFree(data.pdata, HYPRE_MEMORY_HOST);

   hypre_TFree(data.numghost, HYPRE_MEMORY_HOST);

   if (data.nstencils > 0)
   {
      for (s = 0; s < data.nstencils; s++)
      {
         hypre_TFree(data.stencil_offsets[s], HYPRE_MEMORY_HOST);
         hypre_TFree(data.stencil_vars[s], HYPRE_MEMORY_HOST);
         hypre_TFree(data.stencil_values[s], HYPRE_MEMORY_HOST);
      }
      hypre_TFree(data.stencil_sizes, HYPRE_MEMORY_HOST);
      hypre_TFree(data.stencil_offsets, HYPRE_MEMORY_HOST);
      hypre_TFree(data.stencil_vars, HYPRE_MEMORY_HOST);
      hypre_TFree(data.stencil_values, HYPRE_MEMORY_HOST);
   }

   if (data.fem_nvars > 0)
   {
      for (s = 0; s < data.fem_nvars; s++)
      {
         hypre_TFree(data.fem_values_full[s], HYPRE_MEMORY_HOST);
         hypre_TFree(data.fem_ivalues_full[s], HYPRE_MEMORY_HOST);
      }
      hypre_TFree(data.fem_offsets, HYPRE_MEMORY_HOST);
      hypre_TFree(data.fem_vars, HYPRE_MEMORY_HOST);
      hypre_TFree(data.fem_values_full, HYPRE_MEMORY_HOST);
      hypre_TFree(data.fem_ivalues_full, HYPRE_MEMORY_HOST);
      hypre_TFree(data.fem_ordering, HYPRE_MEMORY_HOST);
      hypre_TFree(data.fem_sparsity, HYPRE_MEMORY_HOST);
      hypre_TFree(data.fem_values, HYPRE_MEMORY_HOST);
      hypre_TFree(data.d_fem_values, HYPRE_MEMORY_DEVICE);
   }

   if (data.fem_rhs_true > 0)
   {
      hypre_TFree(data.fem_rhs_values, HYPRE_MEMORY_HOST);
      hypre_TFree(data.d_fem_rhs_values, HYPRE_MEMORY_DEVICE);
   }

   if (data.symmetric_num > 0)
   {
      hypre_TFree(data.symmetric_parts, HYPRE_MEMORY_HOST);
      hypre_TFree(data.symmetric_vars, HYPRE_MEMORY_HOST);
      hypre_TFree(data.symmetric_to_vars, HYPRE_MEMORY_HOST);
      hypre_TFree(data.symmetric_booleans, HYPRE_MEMORY_HOST);
   }

   for (i = 0; i < data.ndists; i++)
   {
      hypre_TFree(data.dist_pools[i], HYPRE_MEMORY_HOST);
   }
   hypre_TFree(data.dist_pools, HYPRE_MEMORY_HOST);
   hypre_TFree(data.dist_npools, HYPRE_MEMORY_HOST);

   return 0;
}

/*--------------------------------------------------------------------------
 * Routine to load cosine function
 *--------------------------------------------------------------------------*/

HYPRE_Int
SetCosineVector(HYPRE_Real  scale,
                Index       ilower,
                Index       iupper,
                HYPRE_Real *values)
{
   HYPRE_Int  i, j, k;
   HYPRE_Int  count = 0;

   for (k = ilower[2]; k <= iupper[2]; k++)
   {
      for (j = ilower[1]; j <= iupper[1]; j++)
      {
         for (i = ilower[0]; i <= iupper[0]; i++)
         {
            values[count] = scale * cos((i + j + k) / 10.0);
            count++;
         }
      }
   }

   return (0);
}
>>>>>>> a2daaf67

/*--------------------------------------------------------------------------
 * Print usage info
 *--------------------------------------------------------------------------*/

HYPRE_Int
PrintUsage( char *progname,
            HYPRE_Int   myid )
{
   if ( myid == 0 )
   {
      hypre_printf("\n");
      hypre_printf("Usage: %s [-in <filename>] [<options>]\n", progname);
      hypre_printf("       %s -help | -version | -vernum \n", progname);
      hypre_printf("\n");
      hypre_printf("  -in <filename> : input file (default is `%s')\n",
                   infile_default);
      hypre_printf("\n");
      hypre_printf("  -pt <pt1> <pt2> ... : set part(s) for subsequent options\n");
      hypre_printf("  -pooldist <p>       : pool distribution to use\n");
      hypre_printf("  -r <rx> <ry> <rz>   : refine part(s)\n");
      hypre_printf("  -P <Px> <Py> <Pz>   : refine and distribute part(s)\n");
      hypre_printf("  -b <bx> <by> <bz>   : refine and block part(s)\n");
      hypre_printf("  -solver <ID>        : solver ID (default = 39)\n");
      hypre_printf("                        -3 - ParCSR  Matvec\n");
      hypre_printf("                        -2 - Struct  Matvec\n");
      hypre_printf("                        -1 - SStruct Matvec\n");
      hypre_printf("                         0 - SMG split solver\n");
      hypre_printf("                         1 - PFMG split solver\n");
      hypre_printf("                         3 - SysPFMG\n");
      hypre_printf("                         4 - SSAMG\n");
      hypre_printf("                         5 - BoomerAMG\n");
      hypre_printf("                         8 - 1-step Jacobi split solver\n");
      hypre_printf("                        10 - PCG with SMG split precond\n");
      hypre_printf("                        11 - PCG with PFMG split precond\n");
      hypre_printf("                        13 - PCG with SysPFMG precond\n");
      hypre_printf("                        14 - PCG with SSAMG precond\n");
      hypre_printf("                        18 - PCG with diagonal scaling\n");
      hypre_printf("                        19 - PCG\n");
      hypre_printf("                        20 - PCG with BoomerAMG precond\n");
      hypre_printf("                        21 - PCG with EUCLID precond\n");
      hypre_printf("                        22 - PCG with ParaSails precond\n");
      hypre_printf("                        28 - PCG with diagonal scaling\n");
      hypre_printf("                        30 - GMRES with SMG split precond\n");
      hypre_printf("                        31 - GMRES with PFMG split precond\n");
      hypre_printf("                        33 - GMRES with SysPFMG precond\n");
      hypre_printf("                        34 - GMRES with SSAMG precond\n");
      hypre_printf("                        38 - GMRES with diagonal scaling\n");
      hypre_printf("                        39 - GMRES\n");
      hypre_printf("                        40 - GMRES with BoomerAMG precond\n");
      hypre_printf("                        41 - GMRES with EUCLID precond\n");
      hypre_printf("                        42 - GMRES with ParaSails precond\n");
      hypre_printf("                        50 - BiCGSTAB with SMG split precond\n");
      hypre_printf("                        51 - BiCGSTAB with PFMG split precond\n");
      hypre_printf("                        53 - BiCGSTAB with SysPFMG precond\n");
      hypre_printf("                        54 - BiCGSTAB with SSAMG precond\n");
      hypre_printf("                        58 - BiCGSTAB with diagonal scaling\n");
      hypre_printf("                        59 - BiCGSTAB\n");
      hypre_printf("                        60 - BiCGSTAB with BoomerAMG precond\n");
      hypre_printf("                        61 - BiCGSTAB with EUCLID precond\n");
      hypre_printf("                        62 - BiCGSTAB with ParaSails precond\n");
      hypre_printf("                        70 - Flexible GMRES with SMG split precond\n");
      hypre_printf("                        71 - Flexible GMRES with PFMG split precond\n");
      hypre_printf("                        73 - Flexible GMRES with SysPFMG precond\n");
      hypre_printf("                        74 - Flexible GMRES with SSAMG precond\n");
      hypre_printf("                        78 - Flexible GMRES with diagonal scaling\n");
      hypre_printf("                        80 - Flexible GMRES with BoomerAMG precond\n");
      hypre_printf("                        90 - LGMRES with BoomerAMG precond\n");
      hypre_printf("                        120- ParCSRHybrid with DSCG/BoomerAMG precond\n");
      hypre_printf("                        150- AMS solver\n");
      hypre_printf("                        200- Struct SMG\n");
      hypre_printf("                        201- Struct PFMG\n");
      hypre_printf("                        203- Struct PFMG constant coefficients\n");
      hypre_printf("                        204- Struct PFMG constant coefficients variable diagonal\n");
      hypre_printf("                        205- Struct Cyclic Reduction\n");
      hypre_printf("                        208- Struct Jacobi\n");
      hypre_printf("                        210- Struct CG with SMG precond\n");
      hypre_printf("                        211- Struct CG with PFMG precond\n");
      hypre_printf("                        217- Struct CG with 2-step Jacobi\n");
      hypre_printf("                        218- Struct CG with diagonal scaling\n");
      hypre_printf("                        219- Struct CG\n");
      hypre_printf("                        220- Struct Hybrid with SMG precond\n");
      hypre_printf("                        221- Struct Hybrid with PFMG precond\n");
      hypre_printf("                        230- Struct GMRES with SMG precond\n");
      hypre_printf("                        231- Struct GMRES with PFMG precond\n");
      hypre_printf("                        237- Struct GMRES with 2-step Jacobi\n");
      hypre_printf("                        238- Struct GMRES with diagonal scaling\n");
      hypre_printf("                        239- Struct GMRES\n");
      hypre_printf("                        240- Struct BiCGSTAB with SMG precond\n");
      hypre_printf("                        241- Struct BiCGSTAB with PFMG precond\n");
      hypre_printf("                        247- Struct BiCGSTAB with 2-step Jacobi\n");
      hypre_printf("                        248- Struct BiCGSTAB with diagonal scaling\n");
      hypre_printf("                        249- Struct BiCGSTAB\n");
      hypre_printf("  -reps              : number of times to repeat\n");
      hypre_printf("  -sym               : check symmetry of matrix A\n");
      hypre_printf("  -Aones             : compute A times vector of ones\n");
      hypre_printf("  -print             : print out the system\n");
      hypre_printf("  -rhsfromcosine     : solution is cosine function (default)\n");
      hypre_printf("  -rhszero           : rhs vector has zero components\n");
      hypre_printf("  -rhsone            : rhs vector has unit components\n");
      hypre_printf("  -x0zero            : initial solution (x0) has zero components \n");
      hypre_printf("  -x0one             : initial solution (x0) has unit components \n");
      hypre_printf("  -x0rand            : initial solution (x0) has random components \n");
      hypre_printf("  -xone              : solution (x) is vector with unit components\n");
      hypre_printf("  -tol <val>         : convergence tolerance (def 1e-9)\n");
      hypre_printf("  -solver_type <ID>  : Solver type for Hybrid\n");
      hypre_printf("                        1 - PCG (default)\n");
      hypre_printf("                        2 - GMRES\n");
      hypre_printf("                        3 - BiCGSTAB (only ParCSRHybrid)\n");
      hypre_printf("  -recompute <bool>  : Recompute residual in PCG?\n");
      hypre_printf("  -final_res <bool>  : Compute final residual (def 0) \n");
      hypre_printf("  -itr <val>         : maximum number of iterations (def 100);\n");
      hypre_printf("  -k <val>           : dimension Krylov space for GMRES (def 10);\n");
      hypre_printf("  -aug <val>         : number of augmentation vectors LGMRES (def 2);\n");
      hypre_printf("  -rel_change        : conv based on relative change of x (def 0);\n");
      hypre_printf("  -kprint <val>      : print level for krylov solvers  (def 2);\n");
      hypre_printf("  -plevel <val>      : print level for prec/solvers (def 1);\n");
      hypre_printf("  -pfreq <val>       : print frequency for prec/solvers (def 1);\n");
      hypre_printf("  -lvl <val>         : maximum number of levels (default 100);\n");
      hypre_printf("  -v <n_pre>         : # of pre-relaxation sweeps (def 1)\n");
      hypre_printf("     <n_post>        : # of pos-relaxation sweeps (def 1)\n");
      hypre_printf("     <n_coarse>      : # of coarse grid solver sweeps (def 1)\n");
      hypre_printf("  -max_coarse <val>  : maximum coarse size (def 1) \n");
      hypre_printf("  -csolver <ID>      : SSAMG - Coarse solver type\n");
      hypre_printf("                        0 - Weighted Jacobi (default)\n");
      hypre_printf("                        1 - BoomerAMG\n");
      hypre_printf("  -skip <s>          : PFMG, SysPFMG and SSAMG- skip relaxation (0 or 1)\n");
      hypre_printf("  -rap <r>           : coarse grid operator type\n");
      hypre_printf("                        0 - Galerkin (default)\n");
      hypre_printf("                        1 - non-Galerkin ParFlow operators\n");
      hypre_printf("                        2 - Galerkin, general operators\n");
      hypre_printf("  -relax <r>         : (S)Struct - relaxation type\n");
      hypre_printf("                        0 - Jacobi\n");
      hypre_printf("                        1 - Weighted Jacobi (default)\n");
      hypre_printf("                        2 - R/B Gauss-Seidel\n");
      hypre_printf("                        3 - R/B Gauss-Seidel (nonsymmetric)\n");
      hypre_printf("\n");
      hypre_printf("                       ParCSR - relaxation type\n");
      hypre_printf("                        0 - Weighted Jacobi\n");
      hypre_printf("                        1 - Gauss-Seidel (very slow!)\n");
      hypre_printf("                        3 - Hybrid Gauss-Seidel\n");
      hypre_printf("                        4 - Hybrid backward Gauss-Seidel\n");
      hypre_printf("                        6 - Hybrid symmetric Gauss-Seidel\n");
      hypre_printf("                        8 - symmetric L1-Gauss-Seidel\n");
      hypre_printf("                       13 - forward L1-Gauss-Seidel\n");
      hypre_printf("                       14 - backward L1-Gauss-Seidel\n");
      hypre_printf("                       15 - CG\n");
      hypre_printf("                       16 - Chebyshev\n");
      hypre_printf("                       17 - FCF-Jacobi\n");
      hypre_printf("                       18 - L1-Jacobi (may be used with -CF)\n");
      hypre_printf("                        9 - Gauss elimination (coarsest grid only) \n");
      hypre_printf("                       99 - Gauss elim. with pivoting (coarsest grid)\n");
      hypre_printf("  -rlx_coarse  <val> : ParCSR - set relaxation type for coarsest grid\n");
      hypre_printf("  -rlx_down    <val> : ParCSR - set relaxation type for down cycle\n");
      hypre_printf("  -rlx_up      <val> : ParCSR - set relaxation type for up cycle\n");
      hypre_printf("  -agg_nl <val>      : ParCSR - set number of agg. coarsening levels (0)\n");
      hypre_printf("  -w <jacobi_weight> : jacobi weight\n");
      hypre_printf("  -solver_type <ID>  : Struct- solver type for Hybrid\n");
      hypre_printf("                        1 - PCG (default)\n");
      hypre_printf("                        2 - GMRES\n");
      hypre_printf("  -cf <cf>           : Struct- convergence factor for Hybrid\n");
      hypre_printf("  -crtdim <tdim>     : Struct- cyclic reduction tdim\n");
      hypre_printf("  -cri <ix> <iy> <iz>: Struct- cyclic reduction base_index\n");
      hypre_printf("  -crs <sx> <sy> <sz>: Struct- cyclic reduction base_stride\n");
      hypre_printf("  -old_default       : sets old BoomerAMG defaults, possibly better for 2D problems\n");
      hypre_printf("  -vis               : save the solution for GLVis visualization");
      hypre_printf("  -seed <val>        : use <val> as the seed for the pseudo-random number generator\n");
      hypre_printf("                       (default seed is based on the time of the run)\n");


      /* begin lobpcg */

      hypre_printf("\nLOBPCG options:\n");
      hypre_printf("\n");
      hypre_printf("  -lobpcg            : run LOBPCG instead of PCG\n");
      hypre_printf("\n");
      hypre_printf("  -solver none       : no HYPRE preconditioner is used\n");
      hypre_printf("\n");
      hypre_printf("  -itr <val>         : maximal number of LOBPCG iterations (default 100);\n");
      hypre_printf("\n");
      hypre_printf("  -vrand <val>       : compute <val> eigenpairs using random initial vectors (default 1)\n");
      hypre_printf("\n");
      hypre_printf("  -seed <val>        : use <val> as the seed for the pseudo-random number generator\n");
      hypre_printf("                       (default seed is based on the time of the run)\n");
      hypre_printf("\n");
      hypre_printf("  -orthchk           : check eigenvectors for orthonormality\n");
      hypre_printf("\n");
      hypre_printf("  -verb <val>        : verbosity level\n");
      hypre_printf("  -verb 0            : no print\n");
      hypre_printf("  -verb 1            : print initial eigenvalues and residuals, iteration number, number of\n");
      hypre_printf("                       non-convergent eigenpairs and final eigenvalues and residuals (default)\n");
      hypre_printf("  -verb 2            : print eigenvalues and residuals on each iteration\n");
      hypre_printf("\n");
      hypre_printf("  -pcgitr <val>      : maximum number of inner PCG iterations for preconditioning (default 1);\n");
      hypre_printf("                       if <val> = 0 then the preconditioner is applied directly\n");
      hypre_printf("\n");
      hypre_printf("  -pcgtol <val>      : residual tolerance for inner iterations (default 0.01)\n");
      hypre_printf("\n");
      hypre_printf("  -vout <val>        : file output level\n");
      hypre_printf("  -vout 0            : no files created (default)\n");
      hypre_printf("  -vout 1            : write eigenvalues to values.txt and residuals to residuals.txt\n");
      hypre_printf("  -vout 2            : in addition to the above, write the eigenvalues history (the matrix whose\n");
      hypre_printf("                       i-th column contains eigenvalues at (i+1)-th iteration) to val_hist.txt and\n");
      hypre_printf("                       residuals history to res_hist.txt\n");
      hypre_printf("\nNOTE: in this test driver LOBPCG only works with solvers 10, 11, 13, and 18\n");
      hypre_printf("\ndefault solver is 10\n");

      /* end lobpcg */

      hypre_printf("\n");
   }

   return 0;
}

/*--------------------------------------------------------------------------
 * Test driver for semi-structured matrix interface
 *--------------------------------------------------------------------------*/

hypre_int
main( hypre_int argc,
      char *argv[] )
{
   //MPI_Comm              comm = hypre_MPI_COMM_WORLD;

   char                 *infile;
   ProblemData           global_data;
   ProblemData           data;
   ProblemPartData       pdata;
   HYPRE_Int             nparts;
   HYPRE_Int             pooldist;
   HYPRE_Int            *parts;
   Index                *refine;
   Index                *distribute;
   Index                *block;
   HYPRE_Int             solver_id, object_type;
   HYPRE_Int             print_system;
   HYPRE_Int             check_symmetry;
   HYPRE_Int             check_Aones;
   HYPRE_Int             sol_type;
   HYPRE_Int             sol0_type;
   HYPRE_Real            rhs_value;
   HYPRE_Real            scale;

   HYPRE_SStructGrid     grid, G_grid;
   HYPRE_SStructStencil *stencils, *G_stencils;
   HYPRE_SStructGraph    graph, G_graph;
   HYPRE_SStructMatrix   A, G;
   HYPRE_SStructVector   b;
   HYPRE_SStructVector   r;
   HYPRE_SStructVector   x;
   HYPRE_SStructSolver   solver;
   HYPRE_SStructSolver   precond;

   HYPRE_IJMatrix        ij_A;
   HYPRE_ParCSRMatrix    par_A;
   HYPRE_ParVector       par_b;
   HYPRE_ParVector       par_x;
   HYPRE_Solver          par_solver;
   HYPRE_Solver          par_precond;

   HYPRE_StructMatrix    sA;
   HYPRE_StructVector    sb;
   HYPRE_StructVector    sx;
   HYPRE_StructSolver    struct_solver;
   HYPRE_StructSolver    struct_precond;

   Index                 ilower, iupper;
   Index                 index, to_index;
   HYPRE_Real           *values;

   HYPRE_Int             num_iterations;
   HYPRE_Real            final_res_norm;
   HYPRE_Real            real_res_norm;
   HYPRE_Real            rhs_norm;
   HYPRE_Real            x0_norm;

   HYPRE_Int             num_procs, myid;
   HYPRE_Int             time_index;

   /* parameters for multigrid */
   HYPRE_Real            jacobi_weight;
   HYPRE_Real            strong_threshold;
   HYPRE_Int             P_max_elmts;
   HYPRE_Int             coarsen_type;
   HYPRE_Int             usr_jacobi_weight;
   HYPRE_Int             rap;
   HYPRE_Int             max_levels;
   HYPRE_Int             n_pre, n_post, n_coarse;
   HYPRE_Int             relax[4];
   HYPRE_Int             relax_is_set;
   HYPRE_Int             max_coarse_size;
   HYPRE_Int             csolver_type;
   HYPRE_Int             skip;
   HYPRE_Int             agg_num_levels;

   /* parameters for Solvers */
   HYPRE_Int             rel_change;
   HYPRE_Int             solver_type;
   HYPRE_Int             recompute_res;
   HYPRE_Int             final_res;
   HYPRE_Int             max_iterations;
   HYPRE_Int             krylov_print_level;
   HYPRE_Int             print_level;
   HYPRE_Int             print_freq;
   HYPRE_Real            tol;

   /* parameters for GMRES */
   HYPRE_Int	         k_dim;

   /* parameters for LGMRES */
   HYPRE_Int	         aug_dim;

   /* Misc */
   HYPRE_Int             vis;
   HYPRE_Int             seed;
   HYPRE_Int             reps;

   HYPRE_Real            cf_tol;

   HYPRE_Int             cycred_tdim;
   Index                 cycred_index, cycred_stride;

   HYPRE_Int             arg_index, part, var, box, s, entry, i, j, k, size;
   HYPRE_Int             row, col;
   HYPRE_Int             gradient_matrix;

   /* begin lobpcg */

   HYPRE_SStructSolver      lobpcg_solver;

   HYPRE_Int                lobpcgFlag = 0;
   HYPRE_Int                lobpcgSeed = 0;
   HYPRE_Int                blockSize = 1;
   HYPRE_Int                verbosity = 1;
   HYPRE_Int                iterations;
   HYPRE_Int                maxIterations = 100;
   HYPRE_Int                checkOrtho = 0;
   HYPRE_Int                printLevel = 0;
   HYPRE_Int                pcgIterations = 0;
   HYPRE_Int                pcgMode = 0;
   HYPRE_Int                old_default = 0;
   HYPRE_Real               pcgTol = 1e-2;
   HYPRE_Real               nonOrthF;
   HYPRE_Real              *eigenvalues = NULL;
   HYPRE_Real              *residuals;

   utilities_FortranMatrix *residualNorms;
   utilities_FortranMatrix *residualNormsHistory;
   utilities_FortranMatrix *eigenvaluesHistory;
   utilities_FortranMatrix *printBuffer;
   utilities_FortranMatrix *gramXX;
   utilities_FortranMatrix *identity;
   mv_InterfaceInterpreter *interpreter;
   mv_MultiVectorPtr        eigenvectors = NULL;
   mv_MultiVectorPtr        constrains = NULL;
   HYPRE_MatvecFunctions    matvec_fn;

   FILE                    *filePtr;

   /* end lobpcg */

#if defined(HYPRE_USING_GPU)
   HYPRE_Int spgemm_use_cusparse = 0;
#endif
   HYPRE_ExecutionPolicy default_exec_policy = HYPRE_EXEC_DEVICE;
   HYPRE_MemoryLocation memory_location = HYPRE_MEMORY_DEVICE;

   /*-----------------------------------------------------------
    * Initialize some stuff
    *-----------------------------------------------------------*/

   /* Initialize MPI */
   hypre_MPI_Init(&argc, &argv);

   hypre_MPI_Comm_size(hypre_MPI_COMM_WORLD, &num_procs);
   hypre_MPI_Comm_rank(hypre_MPI_COMM_WORLD, &myid);

   /*-----------------------------------------------------------------
    * GPU Device binding
    * Must be done before HYPRE_Init() and should not be changed after
    *-----------------------------------------------------------------*/
   hypre_bind_device(myid, num_procs, hypre_MPI_COMM_WORLD);

   /*-----------------------------------------------------------
    * Initialize : must be the first HYPRE function to call
    *-----------------------------------------------------------*/
   HYPRE_Init();

   /*-----------------------------------------------------------
    * Read input file
    *-----------------------------------------------------------*/

   arg_index = 1;

   /* parse command line for input file name */
   infile = infile_default;
   if (argc > 1)
   {
      if ( strcmp(argv[arg_index], "-in") == 0 )
      {
         arg_index++;
         infile = argv[arg_index++];
      }
      else if ( strcmp(argv[arg_index], "-help") == 0 )
      {
         PrintUsage(argv[0], myid);
         exit(1);
      }
      else if ( strcmp(argv[arg_index], "-version") == 0 )
      {
         char *version_string;
         HYPRE_Version(&version_string);
         hypre_printf("%s\n", version_string);
         hypre_TFree(version_string, HYPRE_MEMORY_HOST);
         exit(1);
      }
      else if ( strcmp(argv[arg_index], "-vernum") == 0 )
      {
         HYPRE_Int major, minor, patch, single;
         HYPRE_VersionNumber(&major, &minor, &patch, &single);
         hypre_printf("HYPRE Version %d.%d.%d\n", major, minor, patch);
         hypre_printf("HYPRE Single = %d\n", single);
         exit(1);
      }
   }

   /*-----------------------------------------------------------
    * Read data from input file
    *-----------------------------------------------------------*/

   ReadData(infile, &global_data);

   /*-----------------------------------------------------------
    * Set defaults
    *-----------------------------------------------------------*/

   reps  = 10;
   skip  = 0;
   rap   = 0;
<<<<<<< HEAD
   relax_is_set = 0;
   relax[0] = 1;
   relax[1] = -1; /* Relax up */
   relax[2] = -1; /* Relax down */
   relax[3] = -1; /* Relax coarse */
   usr_jacobi_weight= 0;
=======
   relax = 1;
   usr_jacobi_weight = 0;
   jump  = 0;
>>>>>>> a2daaf67
   solver_type = 1;
   recompute_res = 0;   /* What should be the default here? */
   cf_tol = 0.90;
   num_iterations = -1;
   max_iterations = 100;
   max_levels = 25;
   max_coarse_size = -1; /* depends on object_type */
   csolver_type = 0;
   tol = 1.0e-6;
   rel_change = 0;
   k_dim = 5;
   aug_dim = 2;
   print_level = 1;
   print_freq = 1;
   krylov_print_level = 1;
   final_res = 0;
   final_res_norm = 0.0;

   nparts = global_data.nparts;
   pooldist = 0;

   parts      = hypre_TAlloc(HYPRE_Int,  nparts, HYPRE_MEMORY_HOST);
   refine     = hypre_TAlloc(Index,  nparts, HYPRE_MEMORY_HOST);
   distribute = hypre_TAlloc(Index,  nparts, HYPRE_MEMORY_HOST);
   block      = hypre_TAlloc(Index,  nparts, HYPRE_MEMORY_HOST);
   for (part = 0; part < nparts; part++)
   {
      parts[part] = part;
      for (j = 0; j < 3; j++)
      {
         refine[part][j]     = 1;
         distribute[part][j] = 1;
         block[part][j]      = 1;
      }
   }
   cycred_tdim = 0;
   for (i = 0; i < 3; i++)
   {
      cycred_index[i]  = 0;
      cycred_stride[i] = 1;
   }

   solver_id = 39;
   print_system = 0;
   check_symmetry = 0;
   check_Aones = 0;
   rhs_value = 1.0;
   sol_type = 0;
   sol0_type = 0;
   skip = 0;
   n_pre  = 1;
   n_post = 1;
   n_coarse = 1;
   strong_threshold = 0.25;
   P_max_elmts = 4;
   agg_num_levels = 0;
   coarsen_type = 10;
   vis = 0;
   seed = 1;

   old_default = 0;

   if (global_data.rhs_true || global_data.fem_rhs_true)
   {
      sol_type = -1;
   }

   /*-----------------------------------------------------------
    * Parse command line
    *-----------------------------------------------------------*/

   while (arg_index < argc)
   {
      if ( strcmp(argv[arg_index], "-pt") == 0 )
      {
         arg_index++;
         nparts = 0;
         while ( strncmp(argv[arg_index], "-", 1) != 0 )
         {
            parts[nparts++] = atoi(argv[arg_index++]);
         }
      }
      else if ( strcmp(argv[arg_index], "-pooldist") == 0 )
      {
         arg_index++;
         pooldist = atoi(argv[arg_index++]);
      }
      else if ( strcmp(argv[arg_index], "-r") == 0 )
      {
         arg_index++;
         for (i = 0; i < nparts; i++)
         {
            part = parts[i];
            k = arg_index;
            for (j = 0; j < 3; j++)
            {
               refine[part][j] = atoi(argv[k++]);
            }
         }
         arg_index += 3;
      }
      else if ( strcmp(argv[arg_index], "-P") == 0 )
      {
         arg_index++;
         for (i = 0; i < nparts; i++)
         {
            part = parts[i];
            k = arg_index;
            for (j = 0; j < 3; j++)
            {
               distribute[part][j] = atoi(argv[k++]);
            }
         }
         arg_index += 3;
      }
      else if ( strcmp(argv[arg_index], "-b") == 0 )
      {
         arg_index++;
         for (i = 0; i < nparts; i++)
         {
            part = parts[i];
            k = arg_index;
            for (j = 0; j < 3; j++)
            {
               block[part][j] = atoi(argv[k++]);
            }
         }
         arg_index += 3;
      }
      else if ( strcmp(argv[arg_index], "-solver") == 0 )
      {
         arg_index++;

<<<<<<< HEAD
	 /* begin lobpcg */
	 if ( strcmp(argv[arg_index], "none") == 0 ) {
            solver_id = NO_SOLVER;
            arg_index++;
	 }
	 else /* end lobpcg */
=======
         /* begin lobpcg */
         if ( strcmp(argv[arg_index], "none") == 0 )
         {
            solver_id = NO_SOLVER;
            arg_index++;
         }
         else /* end lobpcg */
         {
>>>>>>> a2daaf67
            solver_id = atoi(argv[arg_index++]);
         }
      }
      else if ( strcmp(argv[arg_index], "-print") == 0 )
      {
         arg_index++;
         print_system = 1;
      }
      else if (strcmp(argv[arg_index], "-repeats") == 0 )
      {
         arg_index++;
         reps = atoi(argv[arg_index++]);
      }
      else if ( strcmp(argv[arg_index], "-sym") == 0 )
      {
         arg_index++;
         check_symmetry = 1;
      }
      else if ( strcmp(argv[arg_index], "-Aones") == 0 )
      {
         arg_index++;
         check_Aones = 1;
      }
      else if ( strcmp(argv[arg_index], "-vis") == 0 )
      {
         arg_index++;
         vis = 1;
      }
      else if ( strcmp(argv[arg_index], "-seed") == 0 )
      {
         arg_index++;
         seed = atoi(argv[arg_index++]);
      }
      else if ( strcmp(argv[arg_index], "-rhszero") == 0 )
      {
         arg_index++;
         rhs_value = 0.0;
         sol_type = -1;
      }
      else if ( strcmp(argv[arg_index], "-rhsone") == 0 )
      {
         arg_index++;
         rhs_value = 1.0;
         sol_type = -1;
      }
      else if ( strcmp(argv[arg_index], "-xfromcosine") == 0 )
      {
         arg_index++;
         sol_type = 0;
      }
      else if ( strcmp(argv[arg_index], "-xone") == 0 )
      {
         arg_index++;
         sol_type = 1;
      }
      else if ( strcmp(argv[arg_index], "-x0zero") == 0 )
      {
         arg_index++;
         sol0_type = 0;
      }
      else if ( strcmp(argv[arg_index], "-x0one") == 0 )
      {
         arg_index++;
         sol0_type = 1;
      }
      else if ( strcmp(argv[arg_index], "-x0rand") == 0 )
      {
         arg_index++;
         sol0_type = 2;
      }
      else if ( strcmp(argv[arg_index], "-tol") == 0 )
      {
         arg_index++;
         tol = atof(argv[arg_index++]);
      }
      else if ( strcmp(argv[arg_index], "-itr") == 0 )
      {
         arg_index++;
         max_iterations = atoi(argv[arg_index++]);
      }
      else if ( strcmp(argv[arg_index], "-k") == 0 )
      {
         arg_index++;
         k_dim = atoi(argv[arg_index++]);
      }
      else if ( strcmp(argv[arg_index], "-aug") == 0 )
      {
         arg_index++;
         aug_dim = atoi(argv[arg_index++]);
      }
      else if ( strcmp(argv[arg_index], "-kprint") == 0 )
      {
         arg_index++;
         krylov_print_level = atoi(argv[arg_index++]);
      }
      else if ( strcmp(argv[arg_index], "-plevel") == 0 )
      {
         arg_index++;
         print_level = atoi(argv[arg_index++]);
      }
      else if ( strcmp(argv[arg_index], "-pfreq") == 0 )
      {
         arg_index++;
         print_freq = atoi(argv[arg_index++]);
      }
      else if ( strcmp(argv[arg_index], "-lvl") == 0 )
      {
         arg_index++;
         max_levels = atoi(argv[arg_index++]);
      }
      else if ( strcmp(argv[arg_index], "-v") == 0 )
      {
         arg_index++;
         n_pre = atoi(argv[arg_index++]);
         n_post = atoi(argv[arg_index++]);
         n_coarse = atoi(argv[arg_index++]);
      }
      else if ( strcmp(argv[arg_index], "-max_coarse") == 0 )
      {
         arg_index++;
         max_coarse_size = atoi(argv[arg_index++]);
      }
      else if ( strcmp(argv[arg_index], "-csolver") == 0 )
      {
         arg_index++;
         csolver_type = atoi(argv[arg_index++]);
      }
      else if ( strcmp(argv[arg_index], "-skip") == 0 )
      {
         arg_index++;
         skip = atoi(argv[arg_index++]);
      }
      else if ( strcmp(argv[arg_index], "-rap") == 0 )
      {
         arg_index++;
         rap = atoi(argv[arg_index++]);
      }
      else if ( strcmp(argv[arg_index], "-relax") == 0 )
      {
         arg_index++;
         relax[0] = atoi(argv[arg_index++]);
         relax_is_set = 1;
      }
      else if ( strcmp(argv[arg_index], "-relax_up") == 0 )
      {
         arg_index++;
         relax[1] = atoi(argv[arg_index++]);
      }
      else if ( strcmp(argv[arg_index], "-relax_down") == 0 )
      {
         arg_index++;
         relax[2] = atoi(argv[arg_index++]);
      }
      else if ( strcmp(argv[arg_index], "-relax_coarse") == 0 )
      {
         arg_index++;
         relax[3] = atoi(argv[arg_index++]);
      }
      else if ( strcmp(argv[arg_index], "-w") == 0 )
      {
         arg_index++;
         jacobi_weight = atof(argv[arg_index++]);
         usr_jacobi_weight = 1; /* flag user weight */
      }
      else if ( strcmp(argv[arg_index], "-agg_nl") == 0 )
      {
         arg_index++;
         agg_num_levels  = atoi(argv[arg_index++]);
      }
      else if ( strcmp(argv[arg_index], "-th") == 0 )
      {
         arg_index++;
         strong_threshold  = atof(argv[arg_index++]);
      }
      else if ( strcmp(argv[arg_index], "-Pmx") == 0 )
      {
         arg_index++;
         P_max_elmts  = atoi(argv[arg_index++]);
      }
      else if ( strcmp(argv[arg_index], "-coarsen") == 0 )
      {
         arg_index++;
         coarsen_type = atoi(argv[arg_index++]);
      }
      else if ( strcmp(argv[arg_index], "-solver_type") == 0 )
      {
         arg_index++;
         solver_type = atoi(argv[arg_index++]);
      }
      else if ( strcmp(argv[arg_index], "-recompute") == 0 )
      {
         arg_index++;
         recompute_res = atoi(argv[arg_index++]);
      }
      else if ( strcmp(argv[arg_index], "-final_res") == 0 )
      {
         arg_index++;
         final_res = atoi(argv[arg_index++]);
      }
      else if ( strcmp(argv[arg_index], "-cf") == 0 )
      {
         arg_index++;
         cf_tol = atof(argv[arg_index++]);
      }
      else if ( strcmp(argv[arg_index], "-crtdim") == 0 )
      {
         arg_index++;
         cycred_tdim = atof(argv[arg_index++]);
      }
      else if ( strcmp(argv[arg_index], "-cri") == 0 )
      {
         arg_index++;
         for (i = 0; i < 3; i++)
         {
            cycred_index[i] = atoi(argv[arg_index++]);
         }
      }
      else if ( strcmp(argv[arg_index], "-crs") == 0 )
      {
         arg_index++;
         for (i = 0; i < 3; i++)
         {
            cycred_stride[i] = atoi(argv[arg_index++]);
         }
      }
      else if ( strcmp(argv[arg_index], "-old_default") == 0 )
      {
         /* uses old BoomerAMG defaults */
         arg_index++;
         old_default = 1;
      }
      /* begin lobpcg */
      else if ( strcmp(argv[arg_index], "-lobpcg") == 0 )
      {
         /* use lobpcg */
         arg_index++;
         lobpcgFlag = 1;
      }
      else if ( strcmp(argv[arg_index], "-orthchk") == 0 )
      {
         /* lobpcg: check orthonormality */
         arg_index++;
         checkOrtho = 1;
      }
      else if ( strcmp(argv[arg_index], "-verb") == 0 )
      {
         /* lobpcg: verbosity level */
         arg_index++;
         verbosity = atoi(argv[arg_index++]);
      }
      else if ( strcmp(argv[arg_index], "-vrand") == 0 )
      {
         /* lobpcg: block size */
         arg_index++;
         blockSize = atoi(argv[arg_index++]);
      }
      else if ( strcmp(argv[arg_index], "-seed") == 0 )
      {
         /* lobpcg: seed for srand */
         arg_index++;
         lobpcgSeed = atoi(argv[arg_index++]);
      }
      else if ( strcmp(argv[arg_index], "-itr") == 0 )
      {
         /* lobpcg: max # of iterations */
         arg_index++;
         maxIterations = atoi(argv[arg_index++]);
      }
      else if ( strcmp(argv[arg_index], "-pcgitr") == 0 )
      {
         /* lobpcg: max inner pcg iterations */
         arg_index++;
         pcgIterations = atoi(argv[arg_index++]);
      }
      else if ( strcmp(argv[arg_index], "-pcgtol") == 0 )
      {
         /* lobpcg: inner pcg iterations tolerance */
         arg_index++;
         pcgTol = atof(argv[arg_index++]);
      }
      else if ( strcmp(argv[arg_index], "-pcgmode") == 0 )
      {
         /* lobpcg: initial guess for inner pcg */
         arg_index++;      /* 0: zero, otherwise rhs */
         pcgMode = atoi(argv[arg_index++]);
      }
      else if ( strcmp(argv[arg_index], "-vout") == 0 )
      {
         /* lobpcg: print level */
         arg_index++;
         old_default = 1;
      }
      else
      {
         arg_index++;
         /*break;*/
      }
   }

   /* default memory location */
   HYPRE_SetMemoryLocation(memory_location);

   /* default execution policy */
   HYPRE_SetExecutionPolicy(default_exec_policy);

   HYPRE_SetStructExecutionPolicy(HYPRE_EXEC_DEVICE);

#if defined(HYPRE_USING_GPU)
   HYPRE_SetSpGemmUseCusparse(spgemm_use_cusparse);
#endif

   if ( solver_id == 39 && lobpcgFlag )
   {
      solver_id = 10;
   }

   /* end lobpcg */

   /*-----------------------------------------------------------
    * Print driver parameters TODO
    *-----------------------------------------------------------*/

   if (myid == 0)
   {
#ifdef HYPRE_DEVELOP_STRING
#ifdef HYPRE_DEVELOP_BRANCH
      hypre_printf("\nUsing HYPRE_DEVELOP_STRING: %s (main development branch %s)\n\n",
                   HYPRE_DEVELOP_STRING, HYPRE_DEVELOP_BRANCH);
#else
      hypre_printf("\nUsing HYPRE_DEVELOP_STRING: %s (not main development branch)\n\n",
                   HYPRE_DEVELOP_STRING);
#endif
#endif
   }

   /*-----------------------------------------------------------
    * Distribute data
    *-----------------------------------------------------------*/

   DistributeData(global_data, pooldist, refine, distribute, block,
                  num_procs, myid, &data);

   /*-----------------------------------------------------------
    * Check a few things
    *-----------------------------------------------------------*/
   if (solver_id >= 200)
   {
      pdata = data.pdata[0];
      if (nparts > 1)
      {
         if (!myid)
         {
            hypre_printf("Warning: Invalid number of parts for Struct Solver. Part 0 taken. \n");
         }
      }

      if (pdata.nvars > 1)
      {
         if (!myid)
         {
            hypre_printf("Error: Invalid number of nvars for Struct Solver \n");
         }
         exit(1);
      }
   }

   /*-----------------------------------------------------------
    * Synchronize so that timings make sense
    *-----------------------------------------------------------*/

   hypre_MPI_Barrier(hypre_MPI_COMM_WORLD);

   /*-----------------------------------------------------------
    * Determine object type
    *-----------------------------------------------------------*/

   object_type = HYPRE_SSTRUCT;

   /* determine if we build a gradient matrix */
   gradient_matrix = 0;
   if (solver_id == 150)
   {
      gradient_matrix = 1;
      /* for now, change solver 150 to solver 28 */
      solver_id = 28;
   }

   if ( ((solver_id >= 20) && (solver_id < 30)) ||
        ((solver_id >= 40) && (solver_id < 50)) ||
        ((solver_id >= 60) && (solver_id < 70)) ||
        ((solver_id >= 80) && (solver_id < 90)) ||
        ((solver_id >= 90) && (solver_id < 100)) ||
        (solver_id == 120) || (solver_id == 5) ||
        (solver_id == -3))
   {
      object_type = HYPRE_PARCSR;
   }

   else if (solver_id >= 200 || solver_id == -2)
   {
      object_type = HYPRE_STRUCT;
   }

   if (myid == 0)
   {
      switch (object_type)
      {
         case HYPRE_STRUCT:
            hypre_printf("Setting object type to Struct\n");
            break;

         case HYPRE_SSTRUCT:
            hypre_printf("Setting object type to SStruct\n");
            break;

         case HYPRE_PARCSR:
            hypre_printf("Setting object type to ParCSR\n");
            break;
      }
   }

   /* Change default input parameters according to the object type */
   if (object_type == HYPRE_PARCSR)
   {
      if (!relax_is_set)
      {
         relax[0] = -1;
      }

      if (max_coarse_size == -1)
      {
         max_coarse_size = 9;
      }
   }
   else if (object_type == HYPRE_STRUCT)
   {
      if (max_coarse_size == -1)
      {
         max_coarse_size = 0;
      }
   }
   else if (object_type == HYPRE_SSTRUCT)
   {
      if (max_coarse_size == -1)
      {
         max_coarse_size = 0;
      }
   }

   /*-----------------------------------------------------------
    * Set up the grid
    *-----------------------------------------------------------*/

   time_index = hypre_InitializeTiming("SStruct Interface");
   hypre_BeginTiming(time_index);

   HYPRE_SStructGridCreate(hypre_MPI_COMM_WORLD, data.ndim, data.nparts, &grid);
   if (data.numghost != NULL)
   {
      HYPRE_SStructGridSetNumGhost(grid, data.numghost);
   }
   for (part = 0; part < data.nparts; part++)
   {
      pdata = data.pdata[part];
      for (box = 0; box < pdata.nboxes; box++)
      {
//         hypre_printf("Part %02d | Box %02d: (%d, %d, %d) x (%d, %d, %d)\n",
//                      part, box,
//                      pdata.ilowers[box][0], pdata.ilowers[box][1], pdata.ilowers[box][2],
//                      pdata.iuppers[box][0], pdata.iuppers[box][1], pdata.iuppers[box][2]);
         HYPRE_SStructGridSetExtents(grid, part,
                                     pdata.ilowers[box], pdata.iuppers[box]);
      }

      HYPRE_SStructGridSetVariables(grid, part, pdata.nvars, pdata.vartypes);

      /* GridAddVariabes */

      if (data.fem_nvars > 0)
      {
         HYPRE_SStructGridSetFEMOrdering(grid, part, data.fem_ordering);
      }

      /* GridSetNeighborPart and GridSetSharedPart */
      for (box = 0; box < pdata.glue_nboxes; box++)
      {
         if (pdata.glue_shared[box])
         {
            HYPRE_SStructGridSetSharedPart(grid, part,
                                           pdata.glue_ilowers[box],
                                           pdata.glue_iuppers[box],
                                           pdata.glue_offsets[box],
                                           pdata.glue_nbor_parts[box],
                                           pdata.glue_nbor_ilowers[box],
                                           pdata.glue_nbor_iuppers[box],
                                           pdata.glue_nbor_offsets[box],
                                           pdata.glue_index_maps[box],
                                           pdata.glue_index_dirs[box]);
         }
         else
         {
            HYPRE_SStructGridSetNeighborPart(grid, part,
                                             pdata.glue_ilowers[box],
                                             pdata.glue_iuppers[box],
                                             pdata.glue_nbor_parts[box],
                                             pdata.glue_nbor_ilowers[box],
                                             pdata.glue_nbor_iuppers[box],
                                             pdata.glue_index_maps[box],
                                             pdata.glue_index_dirs[box]);
         }
      }

      HYPRE_SStructGridSetPeriodic(grid, part, pdata.periodic);
   }
   HYPRE_SStructGridAssemble(grid);

   /*-----------------------------------------------------------
    * Set up the stencils
    *-----------------------------------------------------------*/

   stencils = hypre_CTAlloc(HYPRE_SStructStencil,  data.nstencils, HYPRE_MEMORY_HOST);
   for (s = 0; s < data.nstencils; s++)
   {
      HYPRE_SStructStencilCreate(data.ndim, data.stencil_sizes[s],
                                 &stencils[s]);
      for (entry = 0; entry < data.stencil_sizes[s]; entry++)
      {
         HYPRE_SStructStencilSetEntry(stencils[s], entry,
                                      data.stencil_offsets[s][entry],
                                      data.stencil_vars[s][entry]);
      }
   }

   /*-----------------------------------------------------------
    * Set up the graph
    *-----------------------------------------------------------*/

   HYPRE_SStructGraphCreate(hypre_MPI_COMM_WORLD, grid, &graph);
   HYPRE_SStructGraphSetObjectType(graph, object_type);

   for (part = 0; part < data.nparts; part++)
   {
#if DEBUG_SSGRAPH
      hypre_printf("Building SStructGraph - part %d\n", part);
#endif
      pdata = data.pdata[part];

      if (data.nstencils > 0)
      {
         /* set stencils */
         for (var = 0; var < pdata.nvars; var++)
         {
            HYPRE_SStructGraphSetStencil(graph, part, var,
                                         stencils[pdata.stencil_num[var]]);
         }
      }
      else if (data.fem_nvars > 0)
      {
         /* indicate FEM approach */
         HYPRE_SStructGraphSetFEM(graph, part);

         /* set sparsity */
         HYPRE_SStructGraphSetFEMSparsity(graph, part,
                                          data.fem_nsparse, data.fem_sparsity);
      }

      /* add entries */
      for (box = 0; box < pdata.graph_nboxes; box++)
      {
#if DEBUG_SSGRAPH
         hypre_printf("Building SStructGraph - box %d\n", box);
#endif
         for (index[2] = pdata.graph_ilowers[box][2];
              index[2] <= pdata.graph_iuppers[box][2];
              index[2] += pdata.graph_strides[box][2])
         {
            for (index[1] = pdata.graph_ilowers[box][1];
                 index[1] <= pdata.graph_iuppers[box][1];
                 index[1] += pdata.graph_strides[box][1])
            {
               for (index[0] = pdata.graph_ilowers[box][0];
                    index[0] <= pdata.graph_iuppers[box][0];
                    index[0] += pdata.graph_strides[box][0])
               {
                  for (i = 0; i < 3; i++)
                  {
                     j = pdata.graph_index_maps[box][i];
                     k = index[i] - pdata.graph_ilowers[box][i];
                     k /= pdata.graph_strides[box][i];
                     k *= pdata.graph_index_signs[box][i];
#if 0 /* the following does not work with some Intel compilers with -O2 */
                     to_index[j] = pdata.graph_to_ilowers[box][j] +
                                   k * pdata.graph_to_strides[box][j];
#else
                     to_index[j] = pdata.graph_to_ilowers[box][j];
                     to_index[j] += k * pdata.graph_to_strides[box][j];
#endif
                  }
#if DEBUG_SSGRAPH
                  hypre_printf("index: [%d](%d, %d, %d) - to_index: [%d](%d, %d, %d)\n",
                                  part, index[0], index[1], index[2],
                                  pdata.graph_to_parts[box], to_index[0],
                                  to_index[1], to_index[2]);
#endif
                  HYPRE_SStructGraphAddEntries(graph, part, index,
                                               pdata.graph_vars[box],
                                               pdata.graph_to_parts[box],
                                               to_index,
                                               pdata.graph_to_vars[box]);
               }
            }
         }
      }
   }

   HYPRE_SStructGraphAssemble(graph);

   /*-----------------------------------------------------------
    * Set up the matrix
    *-----------------------------------------------------------*/

   values = hypre_TAlloc(HYPRE_Real, hypre_max(data.max_boxsize, data.fem_nsparse),
                         HYPRE_MEMORY_HOST);

   HYPRE_SStructMatrixCreate(hypre_MPI_COMM_WORLD, graph, &A);

   /* TODO HYPRE_SStructMatrixSetSymmetric(A, 1); */
   for (i = 0; i < data.symmetric_num; i++)
   {
      HYPRE_SStructMatrixSetSymmetric(A, data.symmetric_parts[i],
                                      data.symmetric_vars[i],
                                      data.symmetric_to_vars[i],
                                      data.symmetric_booleans[i]);
   }
   HYPRE_SStructMatrixSetNSSymmetric(A, data.ns_symmetric);
   HYPRE_SStructMatrixSetObjectType(A, object_type);
   HYPRE_SStructMatrixInitialize(A);

   if (data.nstencils > 0)
   {
      /* StencilSetEntry: set stencil values */
      for (part = 0; part < data.nparts; part++)
      {
         pdata = data.pdata[part];
         for (var = 0; var < pdata.nvars; var++)
         {
            s = pdata.stencil_num[var];
            for (i = 0; i < data.stencil_sizes[s]; i++)
            {
               for (j = 0; j < pdata.max_boxsize; j++)
               {
                  values[j] = data.stencil_values[s][i];
               }
               for (box = 0; box < pdata.nboxes; box++)
               {
                  GetVariableBox(pdata.ilowers[box], pdata.iuppers[box],
                                 pdata.vartypes[var], ilower, iupper);
                  HYPRE_SStructMatrixSetBoxValues(A, part, ilower, iupper,
                                                  var, 1, &i, values);
               }
            }
         }
      }
   }
   else if (data.fem_nvars > 0)
   {
      /* FEMStencilSetRow: add to stencil values */
      for (part = 0; part < data.nparts; part++)
      {
         pdata = data.pdata[part];
         for (box = 0; box < pdata.nboxes; box++)
         {
            for (index[2] = pdata.ilowers[box][2];
                 index[2] <= pdata.iuppers[box][2]; index[2]++)
            {
               for (index[1] = pdata.ilowers[box][1];
                    index[1] <= pdata.iuppers[box][1]; index[1]++)
               {
                  for (index[0] = pdata.ilowers[box][0];
                       index[0] <= pdata.iuppers[box][0]; index[0]++)
                  {
                     HYPRE_SStructMatrixAddFEMValues(A, part, index,
                                                     data.fem_values);
                  }
               }
            }
         }
      }
   }

   /* GraphAddEntries: set non-stencil entries */
   for (part = 0; part < data.nparts; part++)
   {
      pdata = data.pdata[part];
      for (box = 0; box < pdata.graph_nboxes; box++)
      {
         /*
          * RDF NOTE: Add a separate interface routine for setting non-stencil
          * entries.  It would be more efficient to set boundary values a box
          * at a time, but AMR may require striding, and some codes may already
          * have a natural values array to pass in, but can't because it uses
          * ghost values.
          *
          * Example new interface routine:
          *   SetNSBoxValues(matrix, part, ilower, iupper, stride, entry
          *                  values_ilower, values_iupper, values);
          */

/* since we have already tested SetBoxValues above, use SetValues here */
#if 0
         for (j = 0; j < pdata.graph_boxsizes[box]; j++)
         {
            values[j] = pdata.graph_values[box];
         }
         HYPRE_SStructMatrixSetBoxValues(A, part,
                                         pdata.graph_ilowers[box],
                                         pdata.graph_iuppers[box],
                                         pdata.graph_vars[box],
                                         1, &pdata.graph_entries[box],
                                         values);
#else
         for (index[2] = pdata.graph_ilowers[box][2];
              index[2] <= pdata.graph_iuppers[box][2];
              index[2] += pdata.graph_strides[box][2])
         {
            for (index[1] = pdata.graph_ilowers[box][1];
                 index[1] <= pdata.graph_iuppers[box][1];
                 index[1] += pdata.graph_strides[box][1])
            {
               for (index[0] = pdata.graph_ilowers[box][0];
                    index[0] <= pdata.graph_iuppers[box][0];
                    index[0] += pdata.graph_strides[box][0])
               {
                  HYPRE_SStructMatrixSetValues(A, part, index,
                                               pdata.graph_vars[box],
                                               1, &pdata.graph_entries[box],
                                               &pdata.graph_values[box]);
               }
            }
         }
#endif
      }
   }

   /* MatrixSetValues: reset some matrix values */
   for (part = 0; part < data.nparts; part++)
   {
      pdata = data.pdata[part];
      for (box = 0; box < pdata.matset_nboxes; box++)
      {
         size= 1;
         for (j = 0; j < 3; j++)
         {
            size*= (pdata.matset_iuppers[box][j] -
                    pdata.matset_ilowers[box][j] + 1);
         }
         for (j = 0; j < size; j++)
         {
            values[j] = pdata.matset_values[box];
         }
         HYPRE_SStructMatrixSetBoxValues(A, part,
                                         pdata.matset_ilowers[box],
                                         pdata.matset_iuppers[box],
                                         pdata.matset_vars[box],
                                         1, &pdata.matset_entries[box],
                                         values);
      }
   }

   /* MatrixAddToValues: add to some matrix values */
   for (part = 0; part < data.nparts; part++)
   {
      pdata = data.pdata[part];
      for (box = 0; box < pdata.matadd_nboxes; box++)
      {
         size = 1;
         for (j = 0; j < 3; j++)
         {
            size*= (pdata.matadd_iuppers[box][j] -
                    pdata.matadd_ilowers[box][j] + 1);
         }

         for (entry = 0; entry < pdata.matadd_nentries[box]; entry++)
         {
            for (j = 0; j < size; j++)
            {
               values[j] = pdata.matadd_values[box][entry];
            }

            HYPRE_SStructMatrixAddToBoxValues(A, part,
                                              pdata.matadd_ilowers[box],
                                              pdata.matadd_iuppers[box],
                                              pdata.matadd_vars[box],
                                              1, &pdata.matadd_entries[box][entry],
                                              values);
         }
      }
   }

   /* FEMMatrixAddToValues: add to some matrix values */
   for (part = 0; part < data.nparts; part++)
   {
      pdata = data.pdata[part];
      for (box = 0; box < pdata.fem_matadd_nboxes; box++)
      {
         for (i = 0; i < data.fem_nsparse; i++)
         {
            values[i] = 0.0;
         }
         s = 0;
         for (i = 0; i < pdata.fem_matadd_nrows[box]; i++)
         {
            row = pdata.fem_matadd_rows[box][i];
            for (j = 0; j < pdata.fem_matadd_ncols[box]; j++)
            {
               col = pdata.fem_matadd_cols[box][j];
               values[data.fem_ivalues_full[row][col]] =
                  pdata.fem_matadd_values[box][s];
               s++;
            }
         }
         for (index[2] = pdata.fem_matadd_ilowers[box][2];
              index[2] <= pdata.fem_matadd_iuppers[box][2]; index[2]++)
         {
            for (index[1] = pdata.fem_matadd_ilowers[box][1];
                 index[1] <= pdata.fem_matadd_iuppers[box][1]; index[1]++)
            {
               for (index[0] = pdata.fem_matadd_ilowers[box][0];
                    index[0] <= pdata.fem_matadd_iuppers[box][0]; index[0]++)
               {
                  HYPRE_SStructMatrixAddFEMValues(A, part, index, values);
               }
            }
         }
      }
   }

   HYPRE_SStructMatrixAssemble(A);

   /*-----------------------------------------------------------
    * Set up the linear system
    *-----------------------------------------------------------*/

   HYPRE_SStructVectorCreate(hypre_MPI_COMM_WORLD, grid, &b);
   HYPRE_SStructVectorSetObjectType(b, object_type);
   HYPRE_SStructVectorInitialize(b);

   /* Initialize the rhs values */
   if (data.rhs_true)
   {
      for (j = 0; j < data.max_boxsize; j++)
      {
         values[j] = data.rhs_value;
      }
   }
   else if (data.fem_rhs_true)
   {
      for (j = 0; j < data.max_boxsize; j++)
      {
         values[j] = 0.0;
      }
   }
   else /* rhs_value is the default */
   {
      for (j = 0; j < data.max_boxsize; j++)
      {
         values[j] = rhs_value;
      }
   }

   for (part = 0; part < data.nparts; part++)
   {
      pdata = data.pdata[part];
      for (var = 0; var < pdata.nvars; var++)
      {
         for (box = 0; box < pdata.nboxes; box++)
         {
            GetVariableBox(pdata.ilowers[box], pdata.iuppers[box],
                           pdata.vartypes[var], ilower, iupper);
            HYPRE_SStructVectorSetBoxValues(b, part, ilower, iupper,
                                            var, values);
         }
      }
   }

   /* Add values for FEMRhsSet */
   if (data.fem_rhs_true)
   {
      hypre_TMemcpy(data.d_fem_rhs_values, data.fem_rhs_values, HYPRE_Real, data.fem_nvars,
                    HYPRE_MEMORY_DEVICE, HYPRE_MEMORY_HOST);

      for (part = 0; part < data.nparts; part++)
      {
         pdata = data.pdata[part];
         for (box = 0; box < pdata.nboxes; box++)
         {
            for (index[2] = pdata.ilowers[box][2];
                 index[2] <= pdata.iuppers[box][2]; index[2]++)
            {
               for (index[1] = pdata.ilowers[box][1];
                    index[1] <= pdata.iuppers[box][1]; index[1]++)
               {
                  for (index[0] = pdata.ilowers[box][0];
                       index[0] <= pdata.iuppers[box][0]; index[0]++)
                  {
                     HYPRE_SStructVectorAddFEMValues(b, part, index,
                                                     data.d_fem_rhs_values);
                  }
               }
            }
         }
      }
   }

   /* RhsAddToValues: add to some RHS values */
   for (part = 0; part < data.nparts; part++)
   {
      pdata = data.pdata[part];
      for (box = 0; box < pdata.rhsadd_nboxes; box++)
      {
         size = 1;
         for (j = 0; j < 3; j++)
         {
            size*= (pdata.rhsadd_iuppers[box][j] -
                    pdata.rhsadd_ilowers[box][j] + 1);
         }

         for (j = 0; j < size; j++)
         {
            values[j] = pdata.rhsadd_values[box];
         }

         HYPRE_SStructVectorAddToBoxValues(b, part,
                                           pdata.rhsadd_ilowers[box],
                                           pdata.rhsadd_iuppers[box],
                                           pdata.rhsadd_vars[box], values);
      }
   }

   /* FEMRhsAddToValues: add to some RHS values */
   for (part = 0; part < data.nparts; part++)
   {
      pdata = data.pdata[part];
      for (box = 0; box < pdata.fem_rhsadd_nboxes; box++)
      {
         for (index[2] = pdata.fem_rhsadd_ilowers[box][2];
              index[2] <= pdata.fem_rhsadd_iuppers[box][2]; index[2]++)
         {
            for (index[1] = pdata.fem_rhsadd_ilowers[box][1];
                 index[1] <= pdata.fem_rhsadd_iuppers[box][1]; index[1]++)
            {
               for (index[0] = pdata.fem_rhsadd_ilowers[box][0];
                    index[0] <= pdata.fem_rhsadd_iuppers[box][0]; index[0]++)
               {
                  HYPRE_SStructVectorAddFEMValues(b, part, index,
                                                  pdata.fem_rhsadd_values[box]);
               }
            }
         }
      }
   }

   HYPRE_SStructVectorAssemble(b);
   HYPRE_SStructInnerProd(b, b, &rhs_norm);
   rhs_norm = sqrt(rhs_norm);

   /*-----------------------------------------------------------
    * Create solution vector
    *-----------------------------------------------------------*/

   HYPRE_SStructVectorCreate(hypre_MPI_COMM_WORLD, grid, &x);
   HYPRE_SStructVectorSetObjectType(x, object_type);
   HYPRE_SStructVectorInitialize(x);

   switch (sol_type)
   {
      case 0:
         /*-----------------------------------------------------------
          * Set RHS such that the solution vector is given by
          *
          *  u(part,var,i,j,k) = (part+1)*(var+1)*cosine[(i+j+k)/10]
          *-----------------------------------------------------------*/
         for (part = 0; part < data.nparts; part++)
         {
            pdata = data.pdata[part];
            for (var = 0; var < pdata.nvars; var++)
            {
               scale = (part + 1.0)*(var + 1.0);
               for (box = 0; box < pdata.nboxes; box++)
               {
               /* GetVariableBox(pdata.ilowers[box], pdata.iuppers[box],
                                 pdata.vartypes[var], ilower, iupper); */
                  GetVariableBox(pdata.ilowers[box], pdata.iuppers[box],
                                 var, ilower, iupper);
                  SetCosineVector(scale, ilower, iupper, values);
                  HYPRE_SStructVectorSetBoxValues(x, part, ilower, iupper,
                                                  var, values);
               }
            }
         }
         break;

      case 1:
         HYPRE_SStructVectorSetConstantValues(x, 1.0);
         break;
   }

   HYPRE_SStructVectorAssemble(x);

//   /*-----------------------------------------------------------
//    * RDF: Temporary test in case SStructMatrixMatvec still has a bug...
//    *
//    * Get the objects out
//    * NOTE: This should go after the cosine part, but for the bug
//    *-----------------------------------------------------------*/
//
//   if (object_type == HYPRE_PARCSR)
//   {
//      HYPRE_SStructMatrixGetObject(A, (void **) &par_A);
//      HYPRE_SStructVectorGetObject(b, (void **) &par_b);
//      HYPRE_SStructVectorGetObject(x, (void **) &par_x);
//   }
//   else if (object_type == HYPRE_STRUCT)
//   {
//      HYPRE_SStructMatrixGetObject(A, (void **) &sA);
//      HYPRE_SStructVectorGetObject(b, (void **) &sb);
//      HYPRE_SStructVectorGetObject(x, (void **) &sx);
//   }
//
//   if (sol_type == 0 || sol_type == 1)
//   {
//      /* This if/else is due to a bug in SStructMatvec */
//      if (object_type == HYPRE_SSTRUCT)
//      {
//         /* Apply A to x to yield righthand side */
//         hypre_SStructMatvec(1.0, A, x, 0.0, b);
//      }
//      else if (object_type == HYPRE_PARCSR)
//      {
//         /* Apply A to x to yield righthand side */
//         HYPRE_ParCSRMatrixMatvec(1.0, par_A, par_x, 0.0, par_b );
//      }
//      else if (object_type == HYPRE_STRUCT)
//      {
//         /* Apply A to x to yield righthand side */
//         hypre_StructMatvec(1.0, sA, sx, 0.0, sb);
//      }
//   }

   if (sol_type == 0 || sol_type == 1)
   {
      HYPRE_SStructMatrixMatvec(1.0, A, x, 0.0, b);
   }

   HYPRE_SStructVectorDestroy(x);

   /*-----------------------------------------------------------
    * Set initial solution
    *-----------------------------------------------------------*/

   HYPRE_SStructVectorCreate(hypre_MPI_COMM_WORLD, grid, &x);
   HYPRE_SStructVectorSetObjectType(x, object_type);
   HYPRE_SStructVectorInitialize(x);
   switch (sol0_type)
   {
<<<<<<< HEAD
      case 0:
         HYPRE_SStructVectorSetConstantValues(x, 0.0);
         break;
=======
      for (part = 0; part < data.nparts; part++)
      {
         pdata = data.pdata[part];
         for (var = 0; var < pdata.nvars; var++)
         {
            scale = (part + 1.0) * (var + 1.0);
            for (box = 0; box < pdata.nboxes; box++)
            {
               /*
                  GetVariableBox(pdata.ilowers[box], pdata.iuppers[box],
                  pdata.vartypes[var], ilower, iupper);
               */
               GetVariableBox(pdata.ilowers[box], pdata.iuppers[box],
                              var, ilower, iupper);
               SetCosineVector(scale, ilower, iupper, values);
>>>>>>> a2daaf67

      case 1:
         HYPRE_SStructVectorSetConstantValues(x, 1.0);
         break;

      case 2:
         HYPRE_SStructVectorSetRandomValues(x, seed);
         break;
   }
   HYPRE_SStructVectorAssemble(x);
   HYPRE_SStructInnerProd(x, x, &x0_norm);
   x0_norm = sqrt(x0_norm);

   /*-----------------------------------------------------------
    * Build residual vector
    *-----------------------------------------------------------*/
   HYPRE_SStructVectorCreate(hypre_MPI_COMM_WORLD, grid, &r);
   HYPRE_SStructVectorSetObjectType(r, object_type);
   HYPRE_SStructVectorInitialize(r);
   HYPRE_SStructVectorAssemble(r);
   if (print_system)
   {
      HYPRE_SStructVectorCopy(b, r);
      HYPRE_SStructMatrixMatvec(-1.0, A, x, 1.0, r);
      HYPRE_SStructVectorPrint("sstruct.out.r0", r, 0);
   }

   hypre_EndTiming(time_index);
   hypre_PrintTiming("SStruct Interface", hypre_MPI_COMM_WORLD);
   hypre_FinalizeTiming(time_index);
   hypre_ClearTiming();

   /*-----------------------------------------------------------
    * Get the objects out
    * NOTE: This should go after the cosine part, but for the bug
    *-----------------------------------------------------------*/

   if (object_type == HYPRE_PARCSR)
   {
      HYPRE_SStructMatrixGetObject(A, (void **) &par_A);
      HYPRE_SStructVectorGetObject(b, (void **) &par_b);
      HYPRE_SStructVectorGetObject(x, (void **) &par_x);
   }
   else if (object_type == HYPRE_STRUCT)
   {
      HYPRE_SStructMatrixGetObject(A, (void **) &sA);
      HYPRE_SStructVectorGetObject(b, (void **) &sb);
      HYPRE_SStructVectorGetObject(x, (void **) &sx);
   }

   /*-----------------------------------------------------------
    * Set up a gradient matrix G
    *-----------------------------------------------------------*/

   if (gradient_matrix)
   {
      HYPRE_SStructVariable vartypes[1] = {HYPRE_SSTRUCT_VARIABLE_NODE};
      HYPRE_Int offsets[3][2][3] = { {{0, 0, 0}, {-1, 0, 0}},
         {{0, 0, 0}, {0, -1, 0}},
         {{0, 0, 0}, {0, 0, -1}}
      };
      HYPRE_Real stencil_values[2] = {1.0, -1.0};

      /* Set up the domain grid */

      HYPRE_SStructGridCreate(hypre_MPI_COMM_WORLD, data.ndim, data.nparts, &G_grid);
      for (part = 0; part < data.nparts; part++)
      {
         pdata = data.pdata[part];
         for (box = 0; box < pdata.nboxes; box++)
         {
            HYPRE_SStructGridSetExtents(G_grid, part,
                                        pdata.ilowers[box], pdata.iuppers[box]);
         }
         HYPRE_SStructGridSetVariables(G_grid, part, 1, vartypes);
         for (box = 0; box < pdata.glue_nboxes; box++)
         {
            if (pdata.glue_shared[box])
            {
               HYPRE_SStructGridSetSharedPart(G_grid, part,
                                              pdata.glue_ilowers[box],
                                              pdata.glue_iuppers[box],
                                              pdata.glue_offsets[box],
                                              pdata.glue_nbor_parts[box],
                                              pdata.glue_nbor_ilowers[box],
                                              pdata.glue_nbor_iuppers[box],
                                              pdata.glue_nbor_offsets[box],
                                              pdata.glue_index_maps[box],
                                              pdata.glue_index_dirs[box]);
            }
            else
            {
               HYPRE_SStructGridSetNeighborPart(G_grid, part,
                                                pdata.glue_ilowers[box],
                                                pdata.glue_iuppers[box],
                                                pdata.glue_nbor_parts[box],
                                                pdata.glue_nbor_ilowers[box],
                                                pdata.glue_nbor_iuppers[box],
                                                pdata.glue_index_maps[box],
                                                pdata.glue_index_dirs[box]);
            }
         }
      }
      HYPRE_SStructGridAssemble(G_grid);

      /* Set up the gradient stencils */

      G_stencils = hypre_CTAlloc(HYPRE_SStructStencil, data.ndim, HYPRE_MEMORY_HOST);
      for (s = 0; s < data.ndim; s++)
      {
         HYPRE_SStructStencilCreate(data.ndim, 2, &G_stencils[s]);
         for (entry = 0; entry < 2; entry++)
         {
            HYPRE_SStructStencilSetEntry(
               G_stencils[s], entry, offsets[s][entry], 0);
         }
      }

      /* Set up the gradient graph */

      HYPRE_SStructGraphCreate(hypre_MPI_COMM_WORLD, grid, &G_graph);
      HYPRE_SStructGraphSetDomainGrid(G_graph, G_grid);
      HYPRE_SStructGraphSetObjectType(G_graph, HYPRE_PARCSR);
      for (part = 0; part < data.nparts; part++)
      {
         pdata = data.pdata[part];
         for (var = 0; var < data.ndim; var++)
         {
            HYPRE_SStructGraphSetStencil(G_graph, part, var, G_stencils[var]);
         }
      }
      HYPRE_SStructGraphAssemble(G_graph);

      /* Set up the matrix */

      HYPRE_SStructMatrixCreate(hypre_MPI_COMM_WORLD, G_graph, &G);
      HYPRE_SStructMatrixSetObjectType(G, HYPRE_PARCSR);
      HYPRE_SStructMatrixInitialize(G);
      for (part = 0; part < data.nparts; part++)
      {
         pdata = data.pdata[part];
         for (var = 0; var < data.ndim; var++)
         {
            for (i = 0; i < 2; i++)
            {
               for (j = 0; j < pdata.max_boxsize; j++)
               {
                  values[j] = stencil_values[i];
               }
               for (box = 0; box < pdata.nboxes; box++)
               {
                  GetVariableBox(pdata.ilowers[box], pdata.iuppers[box],
                                 pdata.vartypes[var], ilower, iupper);
                  HYPRE_SStructMatrixSetBoxValues(G, part, ilower, iupper,
                                                  var, 1, &i, values);
               }
            }
         }
      }

      HYPRE_SStructMatrixAssemble(G);
   }

   /*-----------------------------------------------------------
    * Convert SStructMatrix to IJMatrix
    *-----------------------------------------------------------*/

   if (print_system || check_symmetry)
   {
      HYPRE_SStructMatrixToIJMatrix(A, 0, &ij_A);
   }

   /*-----------------------------------------------------------
    * Print out the system and initial guess
    *-----------------------------------------------------------*/

   if (print_system)
   {
      HYPRE_SStructVectorGather(b);
      HYPRE_SStructVectorGather(x);
      HYPRE_SStructMatrixPrint("sstruct.out.A",  A, 0);
      HYPRE_SStructVectorPrint("sstruct.out.b",  b, 0);
      HYPRE_SStructVectorPrint("sstruct.out.x0", x, 0);

      if (gradient_matrix)
      {
         HYPRE_SStructMatrixPrint("sstruct.out.G",  G, 0);
      }

      if (object_type != HYPRE_PARCSR)
      {
         HYPRE_IJMatrixPrint(ij_A, "IJ.out.A");
      }
   }

   if (check_symmetry)
   {
      HYPRE_IJMatrix  ij_AT, ij_B;
      HYPRE_Real      B_norm;

      /* Compute Frobenius norm of (A - A^T) */
      HYPRE_IJMatrixTranspose(ij_A, &ij_AT);
      HYPRE_IJMatrixAdd(1.0, ij_A, -1.0, ij_AT, &ij_B);
      HYPRE_IJMatrixNorm(ij_B, &B_norm);
      HYPRE_IJMatrixPrint(ij_B, "IJ.out.B");
      if (!myid)
      {
         hypre_printf("Frobenius norm (A - A^T) = %20.15e\n\n", B_norm);
      }

      /* Free memory */
      HYPRE_IJMatrixDestroy(ij_AT);
      HYPRE_IJMatrixDestroy(ij_B);
   }

   if (check_Aones)
   {
      HYPRE_SStructVector ones;
      HYPRE_SStructVector Aones;

      HYPRE_SStructVectorCreate(hypre_MPI_COMM_WORLD, grid, &ones);
      HYPRE_SStructVectorInitialize(ones);
      HYPRE_SStructVectorSetConstantValues(ones, 1.0);
      HYPRE_SStructVectorAssemble(ones);

      HYPRE_SStructVectorCreate(hypre_MPI_COMM_WORLD, grid, &Aones);
      HYPRE_SStructVectorInitialize(Aones);
      HYPRE_SStructVectorAssemble(Aones);

      HYPRE_SStructMatrixMatvec(1.0, A, ones, 0.0, Aones);
      HYPRE_SStructVectorPrint("sstruct.out.Aones", Aones, 0);

      HYPRE_SStructVectorDestroy(ones);
      HYPRE_SStructVectorDestroy(Aones);
   }

   /*-----------------------------------------------------------
    * Debugging code
    *-----------------------------------------------------------*/

#if DEBUG
   {
      FILE *file;
      char  filename[255];

      /* result is 1's on the interior of the grid */
      hypre_SStructMatvec(1.0, A, b, 0.0, x);
      HYPRE_SStructVectorPrint("sstruct.out.matvec", x, 0);

      /* result is all 1's */
      hypre_SStructCopy(b, x);
      HYPRE_SStructVectorPrint("sstruct.out.copy", x, 0);

      /* result is all 2's */
      hypre_SStructScale(2.0, x);
      HYPRE_SStructVectorPrint("sstruct.out.scale", x, 0);

      /* result is all 0's */
      hypre_SStructAxpy(-2.0, b, x);
      HYPRE_SStructVectorPrint("sstruct.out.axpy", x, 0);

      /* result is 1's with 0's on some boundaries */
      hypre_SStructCopy(b, x);
      hypre_sprintf(filename, "sstruct.out.gatherpre.%05d", myid);
      file = fopen(filename, "w");
      for (part = 0; part < data.nparts; part++)
      {
         pdata = data.pdata[part];
         for (var = 0; var < pdata.nvars; var++)
         {
            for (box = 0; box < pdata.nboxes; box++)
            {
               GetVariableBox(pdata.ilowers[box], pdata.iuppers[box],
                              pdata.vartypes[var], ilower, iupper);
               HYPRE_SStructVectorGetBoxValues(x, part, ilower, iupper,
                                               var, values);
               hypre_fprintf(file, "\nPart %d, var %d, box %d:\n", part, var, box);
               for (i = 0; i < pdata.boxsizes[box]; i++)
               {
                  hypre_fprintf(file, "%e\n", values[i]);
               }
            }
         }
      }
      fclose(file);

      /* result is all 1's */
      HYPRE_SStructVectorGather(x);
      hypre_sprintf(filename, "sstruct.out.gatherpost.%05d", myid);
      file = fopen(filename, "w");
      for (part = 0; part < data.nparts; part++)
      {
         pdata = data.pdata[part];
         for (var = 0; var < pdata.nvars; var++)
         {
            for (box = 0; box < pdata.nboxes; box++)
            {
               GetVariableBox(pdata.ilowers[box], pdata.iuppers[box],
                              pdata.vartypes[var], ilower, iupper);
               HYPRE_SStructVectorGetBoxValues(x, part, ilower, iupper,
                                               var, values);
               hypre_fprintf(file, "\nPart %d, var %d, box %d:\n", part, var, box);
               for (i = 0; i < pdata.boxsizes[box]; i++)
               {
                  hypre_fprintf(file, "%e\n", values[i]);
               }
            }
         }
      }

      /* re-initializes x to 0 */
      hypre_SStructAxpy(-1.0, b, x);
   }
#endif

   hypre_TFree(values, HYPRE_MEMORY_HOST);

   /*-----------------------------------------------------------
    * Solve the system using SysPFMG, SSAMG, Split or BoomerAMG
    *-----------------------------------------------------------*/

   if (solver_id == 3)
   {
      time_index = hypre_InitializeTiming("SysPFMG Setup");
      hypre_BeginTiming(time_index);

      HYPRE_SStructSysPFMGCreate(hypre_MPI_COMM_WORLD, &solver);
      HYPRE_SStructSysPFMGSetMaxIter(solver, max_iterations);
      HYPRE_SStructSysPFMGSetTol(solver, tol);
      HYPRE_SStructSysPFMGSetRelChange(solver, rel_change);
      /* weighted Jacobi = 1; red-black GS = 2 */
      HYPRE_SStructSysPFMGSetRelaxType(solver, relax[0]);
      if (usr_jacobi_weight)
      {
         HYPRE_SStructSysPFMGSetJacobiWeight(solver, jacobi_weight);
      }
      HYPRE_SStructSysPFMGSetNumPreRelax(solver, n_pre);
      HYPRE_SStructSysPFMGSetNumPostRelax(solver, n_post);
      HYPRE_SStructSysPFMGSetSkipRelax(solver, skip);
      /*HYPRE_StructPFMGSetDxyz(solver, dxyz);*/
      HYPRE_SStructSysPFMGSetPrintLevel(solver, print_level);
      HYPRE_SStructSysPFMGSetLogging(solver, 1);
      HYPRE_SStructSysPFMGSetup(solver, A, b, x);

      hypre_EndTiming(time_index);
      hypre_PrintTiming("Setup phase times", hypre_MPI_COMM_WORLD);
      hypre_FinalizeTiming(time_index);
      hypre_ClearTiming();

      time_index = hypre_InitializeTiming("SysPFMG Solve");
      hypre_BeginTiming(time_index);

      HYPRE_SStructSysPFMGSolve(solver, A, b, x);

      hypre_EndTiming(time_index);
      hypre_PrintTiming("Solve phase times", hypre_MPI_COMM_WORLD);
      hypre_FinalizeTiming(time_index);
      hypre_ClearTiming();

      HYPRE_SStructSysPFMGGetNumIterations(solver, &num_iterations);
      HYPRE_SStructSysPFMGGetFinalRelativeResidualNorm(solver, &final_res_norm);

      HYPRE_SStructSysPFMGDestroy(solver);
   }

   else if (solver_id == 4)
   {
      time_index = hypre_InitializeTiming("SSAMG Setup");
      hypre_BeginTiming(time_index);

      HYPRE_SStructSSAMGCreate(hypre_MPI_COMM_WORLD, &solver);
      HYPRE_SStructSSAMGSetMaxIter(solver, max_iterations);
      HYPRE_SStructSSAMGSetMaxLevels(solver, max_levels);
      HYPRE_SStructSSAMGSetTol(solver, tol);
      HYPRE_SStructSSAMGSetRelChange(solver, rel_change);
      HYPRE_SStructSSAMGSetSkipRelax(solver, skip);
      /* weighted Jacobi = 1; red-black GS = 2 */
      HYPRE_SStructSSAMGSetRelaxType(solver, relax[0]);
      if (usr_jacobi_weight)
      {
         HYPRE_SStructSSAMGSetRelaxWeight(solver, jacobi_weight);
      }
      HYPRE_SStructSSAMGSetNumPreRelax(solver, n_pre);
      HYPRE_SStructSSAMGSetNumPostRelax(solver, n_post);
      HYPRE_SStructSSAMGSetNumCoarseRelax(solver, n_coarse);
      HYPRE_SStructSSAMGSetMaxCoarseSize(solver, max_coarse_size);
      HYPRE_SStructSSAMGSetCoarseSolverType(solver, csolver_type);
      HYPRE_SStructSSAMGSetNonGalerkinRAP(solver, rap);
      HYPRE_SStructSSAMGSetPrintLevel(solver, print_level);
      HYPRE_SStructSSAMGSetPrintFreq(solver, print_freq);
      HYPRE_SStructSSAMGSetLogging(solver, 1);
      HYPRE_SStructSSAMGSetup(solver, A, b, x);

      hypre_EndTiming(time_index);
      hypre_PrintTiming("Setup phase times", hypre_MPI_COMM_WORLD);
      hypre_FinalizeTiming(time_index);
      hypre_ClearTiming();

      time_index = hypre_InitializeTiming("SSAMG Solve");
      hypre_BeginTiming(time_index);

      HYPRE_SStructSSAMGSolve(solver, A, b, x);

      hypre_EndTiming(time_index);
      hypre_PrintTiming("Solve phase times", hypre_MPI_COMM_WORLD);
      hypre_FinalizeTiming(time_index);
      hypre_ClearTiming();

      HYPRE_SStructSSAMGGetNumIterations(solver, &num_iterations);
      HYPRE_SStructSSAMGGetFinalRelativeResidualNorm(solver, &final_res_norm);

      HYPRE_SStructSSAMGDestroy(solver);
   }

   else if (solver_id == 5)
   {
      time_index = hypre_InitializeTiming("BoomerAMG Setup");
      hypre_BeginTiming(time_index);

      HYPRE_BoomerAMGCreate(&par_solver);
      HYPRE_BoomerAMGSetStrongThreshold(par_solver, strong_threshold);
      HYPRE_BoomerAMGSetPMaxElmts(par_solver, P_max_elmts);
      HYPRE_BoomerAMGSetCoarsenType(par_solver, coarsen_type);
      HYPRE_BoomerAMGSetMaxIter(par_solver, max_iterations);
      HYPRE_BoomerAMGSetMaxLevels(par_solver, max_levels);
      HYPRE_BoomerAMGSetMaxCoarseSize(par_solver, max_coarse_size);
      HYPRE_BoomerAMGSetTol(par_solver, tol);
      HYPRE_BoomerAMGSetPrintLevel(par_solver, print_level);
      HYPRE_BoomerAMGSetLogging(par_solver, 1);
      HYPRE_BoomerAMGSetCycleNumSweeps(par_solver, n_pre, 1);
      HYPRE_BoomerAMGSetCycleNumSweeps(par_solver, n_post, 2);
      HYPRE_BoomerAMGSetCycleNumSweeps(par_solver, n_pre, 3);
      if (usr_jacobi_weight)
      {
         HYPRE_BoomerAMGSetRelaxWt(par_solver, jacobi_weight);
      }
      if (relax[0] > -1)
      {
         HYPRE_BoomerAMGSetRelaxType(par_solver, relax[0]);
      }
      for (i = 1; i < 4; i++)
      {
         if (relax[i] > -1)
         {
            HYPRE_BoomerAMGSetCycleRelaxType(par_solver, relax[i], i);
         }
      }
      HYPRE_BoomerAMGSetAggNumLevels(par_solver, agg_num_levels);
      if (old_default)
      {
         HYPRE_BoomerAMGSetOldDefault(par_solver);
      }
      HYPRE_BoomerAMGSetup(par_solver, par_A, par_b, par_x);

      hypre_EndTiming(time_index);
      hypre_PrintTiming("Setup phase times", hypre_MPI_COMM_WORLD);
      hypre_FinalizeTiming(time_index);
      hypre_ClearTiming();

      time_index = hypre_InitializeTiming("BoomerAMG Solve");
      hypre_BeginTiming(time_index);

      HYPRE_BoomerAMGSolve(par_solver, par_A, par_b, par_x);

      hypre_EndTiming(time_index);
      hypre_PrintTiming("Solve phase times", hypre_MPI_COMM_WORLD);
      hypre_FinalizeTiming(time_index);
      hypre_ClearTiming();

      HYPRE_BoomerAMGGetNumIterations(par_solver, &num_iterations);
      HYPRE_BoomerAMGGetFinalRelativeResidualNorm(par_solver, &final_res_norm);
      HYPRE_BoomerAMGDestroy(par_solver);
   }

   else if ((solver_id >= 0) && (solver_id < 10) && (solver_id != 3))
   {
      time_index = hypre_InitializeTiming("Split Setup");
      hypre_BeginTiming(time_index);

      HYPRE_SStructSplitCreate(hypre_MPI_COMM_WORLD, &solver);
      HYPRE_SStructSplitSetPrintLevel(solver, print_level);
      HYPRE_SStructSplitSetLogging(solver, 1);
      HYPRE_SStructSplitSetMaxIter(solver, max_iterations);
      HYPRE_SStructSplitSetTol(solver, tol);
      if (solver_id == 0)
      {
         HYPRE_SStructSplitSetStructSolver(solver, HYPRE_SMG);
      }
      else if (solver_id == 1)
      {
         HYPRE_SStructSplitSetStructSolver(solver, HYPRE_PFMG);
      }
      else if (solver_id == 8)
      {
         HYPRE_SStructSplitSetStructSolver(solver, HYPRE_Jacobi);
      }
      HYPRE_SStructSplitSetup(solver, A, b, x);

      hypre_EndTiming(time_index);
      hypre_PrintTiming("Setup phase times", hypre_MPI_COMM_WORLD);
      hypre_FinalizeTiming(time_index);
      hypre_ClearTiming();

      time_index = hypre_InitializeTiming("Split Solve");
      hypre_BeginTiming(time_index);

      HYPRE_SStructSplitSolve(solver, A, b, x);

      hypre_EndTiming(time_index);
      hypre_PrintTiming("Solve phase times", hypre_MPI_COMM_WORLD);
      hypre_FinalizeTiming(time_index);
      hypre_ClearTiming();

      HYPRE_SStructSplitGetNumIterations(solver, &num_iterations);
      HYPRE_SStructSplitGetFinalRelativeResidualNorm(solver, &final_res_norm);

      HYPRE_SStructSplitDestroy(solver);
   }

   /*-----------------------------------------------------------
    * Solve the system using PCG
    *-----------------------------------------------------------*/

   else if (!lobpcgFlag && (solver_id >= 10) && (solver_id < 20))
   {
      time_index = hypre_InitializeTiming("PCG Setup");
      hypre_BeginTiming(time_index);

      HYPRE_SStructPCGCreate(hypre_MPI_COMM_WORLD, &solver);
      HYPRE_PCGSetMaxIter( (HYPRE_Solver) solver, max_iterations );
      HYPRE_PCGSetTol( (HYPRE_Solver) solver, tol );
      HYPRE_PCGSetTwoNorm( (HYPRE_Solver) solver, 1 );
      HYPRE_PCGSetRelChange( (HYPRE_Solver) solver, rel_change );
      HYPRE_PCGSetPrintLevel( (HYPRE_Solver) solver, krylov_print_level );
      HYPRE_PCGSetRecomputeResidual( (HYPRE_Solver) solver, recompute_res);

      if ((solver_id == 10) || (solver_id == 11))
      {
         /* use Split solver as preconditioner */
         HYPRE_SStructSplitCreate(hypre_MPI_COMM_WORLD, &precond);
         HYPRE_SStructSplitSetMaxIter(precond, 1);
         HYPRE_SStructSplitSetPrintLevel(precond, print_level);
         HYPRE_SStructSplitSetLogging(precond, 0);
         HYPRE_SStructSplitSetTol(precond, 0.0);
         HYPRE_SStructSplitSetZeroGuess(precond);
         if (solver_id == 10)
         {
            HYPRE_SStructSplitSetStructSolver(precond, HYPRE_SMG);
         }
         else if (solver_id == 11)
         {
            HYPRE_SStructSplitSetStructSolver(precond, HYPRE_PFMG);
         }
         HYPRE_PCGSetPrecond( (HYPRE_Solver) solver,
                              (HYPRE_PtrToSolverFcn) HYPRE_SStructSplitSolve,
                              (HYPRE_PtrToSolverFcn) HYPRE_SStructSplitSetup,
                              (HYPRE_Solver) precond);
      }
      else if (solver_id == 13)
      {
         /* use SysPFMG solver as preconditioner */
         HYPRE_SStructSysPFMGCreate(hypre_MPI_COMM_WORLD, &precond);
         HYPRE_SStructSysPFMGSetMaxIter(precond, 1);
         HYPRE_SStructSysPFMGSetTol(precond, 0.0);
         HYPRE_SStructSysPFMGSetZeroGuess(precond);
         /* weighted Jacobi = 1; red-black GS = 2 */
         HYPRE_SStructSysPFMGSetRelaxType(precond, relax[0]);
         if (usr_jacobi_weight)
         {
            HYPRE_SStructSysPFMGSetJacobiWeight(precond, jacobi_weight);
         }
         HYPRE_SStructSysPFMGSetNumPreRelax(precond, n_pre);
         HYPRE_SStructSysPFMGSetNumPostRelax(precond, n_post);
         HYPRE_SStructSysPFMGSetSkipRelax(precond, skip);
         HYPRE_SStructSysPFMGSetPrintLevel(precond, print_level);
         HYPRE_SStructSysPFMGSetLogging(precond, 0);
         /*HYPRE_SStructSysPFMGSetDxyz(precond, dxyz);*/
         HYPRE_PCGSetPrecond( (HYPRE_Solver) solver,
                              (HYPRE_PtrToSolverFcn) HYPRE_SStructSysPFMGSolve,
                              (HYPRE_PtrToSolverFcn) HYPRE_SStructSysPFMGSetup,
                              (HYPRE_Solver) precond);

      }
      else if (solver_id == 14)
      {
         /* use SSAMG solver as preconditioner */
         HYPRE_SStructSSAMGCreate(hypre_MPI_COMM_WORLD, &precond);
         HYPRE_SStructSSAMGSetMaxIter(precond, 1);
         HYPRE_SStructSSAMGSetMaxLevels(precond, max_levels);
         HYPRE_SStructSSAMGSetTol(precond, 0.0);
         HYPRE_SStructSSAMGSetZeroGuess(precond);
         HYPRE_SStructSSAMGSetSkipRelax(precond, skip);
         HYPRE_SStructSSAMGSetRelaxType(precond, relax[0]);
         if (usr_jacobi_weight)
         {
            HYPRE_SStructSSAMGSetRelaxWeight(precond, jacobi_weight);
         }
         HYPRE_SStructSSAMGSetNumPreRelax(precond, n_pre);
         HYPRE_SStructSSAMGSetNumPostRelax(precond, n_post);
         HYPRE_SStructSSAMGSetNumCoarseRelax(precond, n_coarse);
         HYPRE_SStructSSAMGSetMaxCoarseSize(precond, max_coarse_size);
         HYPRE_SStructSSAMGSetCoarseSolverType(precond, csolver_type);
         HYPRE_SStructSSAMGSetNonGalerkinRAP(precond, rap);
         HYPRE_SStructSSAMGSetPrintLevel(precond, print_level);
         HYPRE_SStructSSAMGSetLogging(precond, 0);

         HYPRE_PCGSetPrecond( (HYPRE_Solver) solver,
                              (HYPRE_PtrToSolverFcn) HYPRE_SStructSSAMGSolve,
                              (HYPRE_PtrToSolverFcn) HYPRE_SStructSSAMGSetup,
                              (HYPRE_Solver) precond);
      }
      else if (solver_id == 18)
      {
         /* use diagonal scaling as preconditioner */
         precond = NULL;
         HYPRE_PCGSetPrecond( (HYPRE_Solver) solver,
                              (HYPRE_PtrToSolverFcn) HYPRE_SStructDiagScale,
                              (HYPRE_PtrToSolverFcn) HYPRE_SStructDiagScaleSetup,
                              (HYPRE_Solver) precond);
      }

      HYPRE_PCGSetup( (HYPRE_Solver) solver, (HYPRE_Matrix) A,
                      (HYPRE_Vector) b, (HYPRE_Vector) x);

      hypre_EndTiming(time_index);
      hypre_PrintTiming("Setup phase times", hypre_MPI_COMM_WORLD);
      hypre_FinalizeTiming(time_index);
      hypre_ClearTiming();

      time_index = hypre_InitializeTiming("PCG Solve");
      hypre_BeginTiming(time_index);

      HYPRE_PCGSolve( (HYPRE_Solver) solver, (HYPRE_Matrix) A,
                      (HYPRE_Vector) b, (HYPRE_Vector) x);

      hypre_EndTiming(time_index);
      hypre_PrintTiming("Solve phase times", hypre_MPI_COMM_WORLD);
      hypre_FinalizeTiming(time_index);
      hypre_ClearTiming();

      HYPRE_PCGGetNumIterations( (HYPRE_Solver) solver, &num_iterations );
      HYPRE_PCGGetFinalRelativeResidualNorm( (HYPRE_Solver) solver, &final_res_norm );
      HYPRE_SStructPCGDestroy(solver);

      if ((solver_id == 10) || (solver_id == 11))
      {
         HYPRE_SStructSplitDestroy(precond);
      }
      else if (solver_id == 13)
      {
         HYPRE_SStructSysPFMGDestroy(precond);
      }
      else if (solver_id == 14)
      {
         HYPRE_SStructSSAMGDestroy(precond);
      }
   }

   /* begin lobpcg */

   /*-----------------------------------------------------------
    * Solve the eigenvalue problem using LOBPCG
    *-----------------------------------------------------------*/

   if ( lobpcgFlag && ( solver_id < 10 || solver_id >= 20 ) && verbosity )
   {
      hypre_printf("\nLOBPCG works with solvers 10, 11, 13 and 18 only\n");
   }

   if ( lobpcgFlag && (solver_id >= 10) && (solver_id < 20) )
   {

      interpreter = hypre_CTAlloc(mv_InterfaceInterpreter, 1, HYPRE_MEMORY_HOST);

      HYPRE_SStructSetupInterpreter( interpreter );
      HYPRE_SStructSetupMatvec(&matvec_fn);

      if (myid != 0)
      {
         verbosity = 0;
      }

<<<<<<< HEAD
      if (pcgIterations > 0)
      {
=======
      if ( pcgIterations > 0 )
      {

>>>>>>> a2daaf67
         time_index = hypre_InitializeTiming("PCG Setup");
         hypre_BeginTiming(time_index);

         HYPRE_SStructPCGCreate(hypre_MPI_COMM_WORLD, &solver);
         HYPRE_PCGSetMaxIter( (HYPRE_Solver) solver, pcgIterations );
         HYPRE_PCGSetTol( (HYPRE_Solver) solver, pcgTol );
         HYPRE_PCGSetTwoNorm( (HYPRE_Solver) solver, 1 );
         HYPRE_PCGSetRelChange( (HYPRE_Solver) solver, 0 );
         HYPRE_PCGSetPrintLevel( (HYPRE_Solver) solver, 0 );

         if ((solver_id == 10) || (solver_id == 11))
         {
            /* use Split solver as preconditioner */
            HYPRE_SStructSplitCreate(hypre_MPI_COMM_WORLD, &precond);
            HYPRE_SStructSplitSetMaxIter(precond, 1);
            HYPRE_SStructSplitSetTol(precond, 0.0);
            HYPRE_SStructSplitSetZeroGuess(precond);
            HYPRE_SStructSplitSetPrintLevel(precond, print_level);
            HYPRE_SStructSplitSetLogging(precond, 0);
            if (solver_id == 10)
            {
               HYPRE_SStructSplitSetStructSolver(precond, HYPRE_SMG);
            }
            else if (solver_id == 11)
            {
               HYPRE_SStructSplitSetStructSolver(precond, HYPRE_PFMG);
            }
            HYPRE_PCGSetPrecond( (HYPRE_Solver) solver,
                                 (HYPRE_PtrToSolverFcn) HYPRE_SStructSplitSolve,
                                 (HYPRE_PtrToSolverFcn) HYPRE_SStructSplitSetup,
                                 (HYPRE_Solver) precond);
         }

         else if (solver_id == 13)
         {
            /* use SysPFMG solver as preconditioner */
            HYPRE_SStructSysPFMGCreate(hypre_MPI_COMM_WORLD, &precond);
            HYPRE_SStructSysPFMGSetMaxIter(precond, 1);
            HYPRE_SStructSysPFMGSetTol(precond, 0.0);
            HYPRE_SStructSysPFMGSetZeroGuess(precond);
            /* weighted Jacobi = 1; red-black GS = 2 */
            HYPRE_SStructSysPFMGSetRelaxType(precond, relax[0]);
            HYPRE_SStructSysPFMGSetNumPreRelax(precond, n_pre);
            HYPRE_SStructSysPFMGSetNumPostRelax(precond, n_post);
            HYPRE_SStructSysPFMGSetSkipRelax(precond, skip);
            /*HYPRE_StructPFMGSetDxyz(precond, dxyz);*/
            HYPRE_SStructSysPFMGSetPrintLevel(precond, print_level);
            HYPRE_SStructSysPFMGSetLogging(precond, 0);
            HYPRE_PCGSetPrecond( (HYPRE_Solver) solver,
                                 (HYPRE_PtrToSolverFcn) HYPRE_SStructSysPFMGSolve,
                                 (HYPRE_PtrToSolverFcn) HYPRE_SStructSysPFMGSetup,
                                 (HYPRE_Solver) precond);

         }
         else if (solver_id == 18)
         {
            /* use diagonal scaling as preconditioner */
            precond = NULL;
            HYPRE_PCGSetPrecond( (HYPRE_Solver) solver,
                                 (HYPRE_PtrToSolverFcn) HYPRE_SStructDiagScale,
                                 (HYPRE_PtrToSolverFcn) HYPRE_SStructDiagScaleSetup,
                                 (HYPRE_Solver) precond);
         }
         else if (solver_id != NO_SOLVER )
         {
<<<<<<< HEAD
            if (verbosity)
=======
            if ( verbosity )
>>>>>>> a2daaf67
            {
               hypre_printf("Solver ID not recognized - running inner PCG iterations without preconditioner\n\n");
            }
         }

         hypre_EndTiming(time_index);
         hypre_PrintTiming("Setup phase times", hypre_MPI_COMM_WORLD);
         hypre_FinalizeTiming(time_index);
         hypre_ClearTiming();

         HYPRE_LOBPCGCreate(interpreter, &matvec_fn, (HYPRE_Solver*)&lobpcg_solver);
         HYPRE_LOBPCGSetMaxIter((HYPRE_Solver)lobpcg_solver, maxIterations);
         HYPRE_LOBPCGSetPrecondUsageMode((HYPRE_Solver)lobpcg_solver, pcgMode);
         HYPRE_LOBPCGSetTol((HYPRE_Solver)lobpcg_solver, tol);
         HYPRE_LOBPCGSetPrintLevel((HYPRE_Solver)lobpcg_solver, verbosity);

         HYPRE_LOBPCGSetPrecond((HYPRE_Solver)lobpcg_solver,
                                (HYPRE_PtrToSolverFcn) HYPRE_PCGSolve,
                                (HYPRE_PtrToSolverFcn) HYPRE_PCGSetup,
                                (HYPRE_Solver)solver);

         HYPRE_LOBPCGSetup((HYPRE_Solver)lobpcg_solver, (HYPRE_Matrix)A,
                           (HYPRE_Vector)b, (HYPRE_Vector)x);

         eigenvectors = mv_MultiVectorCreateFromSampleVector( interpreter,
                                                              blockSize,
                                                              x );
         eigenvalues = hypre_CTAlloc(HYPRE_Real,  blockSize, HYPRE_MEMORY_HOST);

<<<<<<< HEAD
         if (lobpcgSeed)
         {
            mv_MultiVectorSetRandom(eigenvectors, lobpcgSeed);
         }
         else
         {
            mv_MultiVectorSetRandom(eigenvectors, (HYPRE_Int)time(0));
=======
         if ( lobpcgSeed )
         {
            mv_MultiVectorSetRandom( eigenvectors, lobpcgSeed );
         }
         else
         {
            mv_MultiVectorSetRandom( eigenvectors, (HYPRE_Int)time(0) );
>>>>>>> a2daaf67
         }

         time_index = hypre_InitializeTiming("PCG Solve");
         hypre_BeginTiming(time_index);

         HYPRE_LOBPCGSolve((HYPRE_Solver)lobpcg_solver, constrains,
                           eigenvectors, eigenvalues );

         hypre_EndTiming(time_index);
         hypre_PrintTiming("Solve phase times", hypre_MPI_COMM_WORLD);
         hypre_FinalizeTiming(time_index);
         hypre_ClearTiming();

<<<<<<< HEAD
         if (checkOrtho)
         {
=======
         if ( checkOrtho )
         {

>>>>>>> a2daaf67
            gramXX = utilities_FortranMatrixCreate();
            identity = utilities_FortranMatrixCreate();

            utilities_FortranMatrixAllocateData( blockSize, blockSize, gramXX );
            utilities_FortranMatrixAllocateData( blockSize, blockSize, identity );

            lobpcg_MultiVectorByMultiVector( eigenvectors, eigenvectors, gramXX );
            utilities_FortranMatrixSetToIdentity( identity );
            utilities_FortranMatrixAdd( -1, identity, gramXX, gramXX );
            nonOrthF = utilities_FortranMatrixFNorm( gramXX );
            if ( myid == 0 )
            {
               hypre_printf("Non-orthonormality of eigenvectors: %12.5e\n", nonOrthF);
            }

            utilities_FortranMatrixDestroy( gramXX );
            utilities_FortranMatrixDestroy( identity );
         }

<<<<<<< HEAD
         if (printLevel)
         {
            if (myid == 0)
            {
               if ((filePtr = fopen("values.txt", "w")))
               {
                  hypre_fprintf(filePtr, "%d\n", blockSize);
                  for (i = 0; i < blockSize; i++)
=======
         if ( printLevel )
         {

            if ( myid == 0 )
            {
               if ( (filePtr = fopen("values.txt", "w")) )
               {
                  hypre_fprintf(filePtr, "%d\n", blockSize);
                  for ( i = 0; i < blockSize; i++ )
>>>>>>> a2daaf67
                  {
                     hypre_fprintf(filePtr, "%22.14e\n", eigenvalues[i]);
                  }
                  fclose(filePtr);
               }

<<<<<<< HEAD
               if ((filePtr = fopen("residuals.txt", "w")))
=======
               if ( (filePtr = fopen("residuals.txt", "w")) )
>>>>>>> a2daaf67
               {
                  residualNorms = HYPRE_LOBPCGResidualNorms( (HYPRE_Solver)lobpcg_solver );
                  residuals = utilities_FortranMatrixValues( residualNorms );
                  hypre_fprintf(filePtr, "%d\n", blockSize);
<<<<<<< HEAD
                  for (i = 0; i < blockSize; i++)
=======
                  for ( i = 0; i < blockSize; i++ )
>>>>>>> a2daaf67
                  {
                     hypre_fprintf(filePtr, "%22.14e\n", residuals[i]);
                  }
                  fclose(filePtr);
               }

<<<<<<< HEAD
               if (printLevel > 1)
               {
=======
               if ( printLevel > 1 )
               {

>>>>>>> a2daaf67
                  printBuffer = utilities_FortranMatrixCreate();

                  iterations = HYPRE_LOBPCGIterations( (HYPRE_Solver)lobpcg_solver );

                  eigenvaluesHistory = HYPRE_LOBPCGEigenvaluesHistory( (HYPRE_Solver)lobpcg_solver );
                  utilities_FortranMatrixSelectBlock( eigenvaluesHistory,
                                                      1, blockSize, 1, iterations + 1,
                                                      printBuffer );
                  utilities_FortranMatrixPrint(printBuffer, "val_hist.txt");

                  residualNormsHistory = HYPRE_LOBPCGResidualNormsHistory( (HYPRE_Solver)lobpcg_solver );
                  utilities_FortranMatrixSelectBlock(residualNormsHistory,
                                                     1, blockSize, 1, iterations + 1,
                                                     printBuffer );
                  utilities_FortranMatrixPrint(printBuffer, "res_hist.txt");

                  utilities_FortranMatrixDestroy(printBuffer);
               }
            }
         }

         HYPRE_SStructPCGDestroy(solver);

         if ((solver_id == 10) || (solver_id == 11))
         {
            HYPRE_SStructSplitDestroy(precond);
         }
         else if (solver_id == 13)
         {
            HYPRE_SStructSysPFMGDestroy(precond);
         }

         HYPRE_LOBPCGDestroy((HYPRE_Solver)lobpcg_solver);
         mv_MultiVectorDestroy( eigenvectors );
         hypre_TFree(eigenvalues, HYPRE_MEMORY_HOST);
      }
      else
      {
<<<<<<< HEAD
=======

>>>>>>> a2daaf67
         time_index = hypre_InitializeTiming("LOBPCG Setup");
         hypre_BeginTiming(time_index);

         HYPRE_LOBPCGCreate(interpreter, &matvec_fn, (HYPRE_Solver*)&solver);
         HYPRE_LOBPCGSetMaxIter( (HYPRE_Solver) solver, maxIterations );
         HYPRE_LOBPCGSetTol( (HYPRE_Solver) solver, tol );
         HYPRE_LOBPCGSetPrintLevel( (HYPRE_Solver) solver, verbosity );

         if ((solver_id == 10) || (solver_id == 11))
         {
            /* use Split solver as preconditioner */
            HYPRE_SStructSplitCreate(hypre_MPI_COMM_WORLD, &precond);
            HYPRE_SStructSplitSetMaxIter(precond, 1);
            HYPRE_SStructSplitSetTol(precond, 0.0);
            HYPRE_SStructSplitSetZeroGuess(precond);
            HYPRE_SStructSplitSetPrintLevel(precond, print_level);
            HYPRE_SStructSplitSetLogging(precond, 0);
            if (solver_id == 10)
            {
               HYPRE_SStructSplitSetStructSolver(precond, HYPRE_SMG);
            }
            else if (solver_id == 11)
            {
               HYPRE_SStructSplitSetStructSolver(precond, HYPRE_PFMG);
            }
            HYPRE_LOBPCGSetPrecond( (HYPRE_Solver) solver,
                                    (HYPRE_PtrToSolverFcn) HYPRE_SStructSplitSolve,
                                    (HYPRE_PtrToSolverFcn) HYPRE_SStructSplitSetup,
                                    (HYPRE_Solver) precond);
         }

         else if (solver_id == 13)
         {
            /* use SysPFMG solver as preconditioner */
            HYPRE_SStructSysPFMGCreate(hypre_MPI_COMM_WORLD, &precond);
            HYPRE_SStructSysPFMGSetMaxIter(precond, 1);
            HYPRE_SStructSysPFMGSetTol(precond, 0.0);
            HYPRE_SStructSysPFMGSetZeroGuess(precond);
            /* weighted Jacobi = 1; red-black GS = 2 */
            HYPRE_SStructSysPFMGSetRelaxType(precond, relax[0]);
            HYPRE_SStructSysPFMGSetNumPreRelax(precond, n_pre);
            HYPRE_SStructSysPFMGSetNumPostRelax(precond, n_post);
            HYPRE_SStructSysPFMGSetSkipRelax(precond, skip);
            /*HYPRE_StructPFMGSetDxyz(precond, dxyz);*/
            HYPRE_SStructSysPFMGSetPrintLevel(precond, print_level);
            HYPRE_SStructSysPFMGSetLogging(precond, 0);
            HYPRE_LOBPCGSetPrecond( (HYPRE_Solver) solver,
                                    (HYPRE_PtrToSolverFcn) HYPRE_SStructSysPFMGSolve,
                                    (HYPRE_PtrToSolverFcn) HYPRE_SStructSysPFMGSetup,
                                    (HYPRE_Solver) precond);

         }
         else if (solver_id == 18)
         {
            /* use diagonal scaling as preconditioner */
            precond = NULL;
            HYPRE_LOBPCGSetPrecond( (HYPRE_Solver) solver,
                                    (HYPRE_PtrToSolverFcn) HYPRE_SStructDiagScale,
                                    (HYPRE_PtrToSolverFcn) HYPRE_SStructDiagScaleSetup,
                                    (HYPRE_Solver) precond);
         }
         else if (solver_id != NO_SOLVER )
         {
            if ( verbosity )
            {
               hypre_printf("Solver ID not recognized - running LOBPCG without preconditioner\n\n");
            }
         }

         HYPRE_LOBPCGSetup( (HYPRE_Solver) solver, (HYPRE_Matrix) A,
                            (HYPRE_Vector) b, (HYPRE_Vector) x);

         hypre_EndTiming(time_index);
         hypre_PrintTiming("Setup phase times", hypre_MPI_COMM_WORLD);
         hypre_FinalizeTiming(time_index);
         hypre_ClearTiming();

         eigenvectors = mv_MultiVectorCreateFromSampleVector( interpreter,
                                                              blockSize,
                                                              x );
         eigenvalues = hypre_CTAlloc(HYPRE_Real,  blockSize, HYPRE_MEMORY_HOST);

<<<<<<< HEAD
         if (lobpcgSeed)
         {
            mv_MultiVectorSetRandom(eigenvectors, lobpcgSeed);
         }
         else
         {
            mv_MultiVectorSetRandom(eigenvectors, (HYPRE_Int)time(0));
=======
         if ( lobpcgSeed )
         {
            mv_MultiVectorSetRandom( eigenvectors, lobpcgSeed );
         }
         else
         {
            mv_MultiVectorSetRandom( eigenvectors, (HYPRE_Int)time(0) );
>>>>>>> a2daaf67
         }

         time_index = hypre_InitializeTiming("LOBPCG Solve");
         hypre_BeginTiming(time_index);

<<<<<<< HEAD
         HYPRE_LOBPCGSolve( (HYPRE_Solver) solver, constrains,
                            eigenvectors, eigenvalues );
=======
         HYPRE_LOBPCGSolve
         ( (HYPRE_Solver) solver, constrains, eigenvectors, eigenvalues );
>>>>>>> a2daaf67

         hypre_EndTiming(time_index);
         hypre_PrintTiming("Solve phase times", hypre_MPI_COMM_WORLD);
         hypre_FinalizeTiming(time_index);
         hypre_ClearTiming();

<<<<<<< HEAD
         if (checkOrtho)
         {
=======
         if ( checkOrtho )
         {

>>>>>>> a2daaf67
            gramXX = utilities_FortranMatrixCreate();
            identity = utilities_FortranMatrixCreate();

            utilities_FortranMatrixAllocateData(blockSize, blockSize, gramXX);
            utilities_FortranMatrixAllocateData(blockSize, blockSize, identity);

<<<<<<< HEAD
            lobpcg_MultiVectorByMultiVector(eigenvectors, eigenvectors, gramXX);
            utilities_FortranMatrixSetToIdentity(identity);
            utilities_FortranMatrixAdd(-1, identity, gramXX, gramXX);
            nonOrthF = utilities_FortranMatrixFNorm(gramXX);
            if (myid == 0)
=======
            lobpcg_MultiVectorByMultiVector( eigenvectors, eigenvectors, gramXX );
            utilities_FortranMatrixSetToIdentity( identity );
            utilities_FortranMatrixAdd( -1, identity, gramXX, gramXX );
            nonOrthF = utilities_FortranMatrixFNorm( gramXX );
            if ( myid == 0 )
>>>>>>> a2daaf67
            {
               hypre_printf("Non-orthonormality of eigenvectors: %12.5e\n", nonOrthF);
            }

            utilities_FortranMatrixDestroy( gramXX );
            utilities_FortranMatrixDestroy( identity );
         }

<<<<<<< HEAD
         if (printLevel)
         {
            if (myid == 0)
            {
               if ((filePtr = fopen("values.txt", "w")))
               {
                  hypre_fprintf(filePtr, "%d\n", blockSize);
                  for (i = 0; i < blockSize; i++)
=======
         if ( printLevel )
         {

            if ( myid == 0 )
            {
               if ( (filePtr = fopen("values.txt", "w")) )
               {
                  hypre_fprintf(filePtr, "%d\n", blockSize);
                  for ( i = 0; i < blockSize; i++ )
>>>>>>> a2daaf67
                  {
                     hypre_fprintf(filePtr, "%22.14e\n", eigenvalues[i]);
                  }
                  fclose(filePtr);
               }

<<<<<<< HEAD
               if ((filePtr = fopen("residuals.txt", "w")))
=======
               if ( (filePtr = fopen("residuals.txt", "w")) )
>>>>>>> a2daaf67
               {
                  residualNorms = HYPRE_LOBPCGResidualNorms( (HYPRE_Solver)solver );
                  residuals = utilities_FortranMatrixValues( residualNorms );
                  hypre_fprintf(filePtr, "%d\n", blockSize);
<<<<<<< HEAD
                  for (i = 0; i < blockSize; i++)
=======
                  for ( i = 0; i < blockSize; i++ )
>>>>>>> a2daaf67
                  {
                     hypre_fprintf(filePtr, "%22.14e\n", residuals[i]);
                  }
                  fclose(filePtr);
               }

<<<<<<< HEAD
               if (printLevel > 1)
=======
               if ( printLevel > 1 )
>>>>>>> a2daaf67
               {

                  printBuffer = utilities_FortranMatrixCreate();

                  iterations = HYPRE_LOBPCGIterations( (HYPRE_Solver)solver );

                  eigenvaluesHistory = HYPRE_LOBPCGEigenvaluesHistory( (HYPRE_Solver)solver );
                  utilities_FortranMatrixSelectBlock( eigenvaluesHistory,
                                                      1, blockSize, 1, iterations + 1,
                                                      printBuffer );
                  utilities_FortranMatrixPrint(printBuffer, "val_hist.txt");

                  residualNormsHistory = HYPRE_LOBPCGResidualNormsHistory( (HYPRE_Solver)solver );
                  utilities_FortranMatrixSelectBlock(residualNormsHistory,
                                                     1, blockSize, 1, iterations + 1,
                                                     printBuffer);
                  utilities_FortranMatrixPrint(printBuffer, "res_hist.txt");

                  utilities_FortranMatrixDestroy(printBuffer);
               }
            }
         }

         HYPRE_LOBPCGDestroy((HYPRE_Solver)solver);

         if ((solver_id == 10) || (solver_id == 11))
         {
            HYPRE_SStructSplitDestroy(precond);
         }
         else if (solver_id == 13)
         {
            HYPRE_SStructSysPFMGDestroy(precond);
         }

         mv_MultiVectorDestroy( eigenvectors );
         hypre_TFree(eigenvalues, HYPRE_MEMORY_HOST);
      }

<<<<<<< HEAD
      hypre_TFree( interpreter , HYPRE_MEMORY_HOST);
=======
      hypre_TFree( interpreter, HYPRE_MEMORY_HOST);

>>>>>>> a2daaf67
   }
   /* end lobpcg */

   /*-----------------------------------------------------------
    * Solve the system using ParCSR version of PCG
    *-----------------------------------------------------------*/

   else if ((solver_id >= 20) && (solver_id < 30))
   {
      time_index = hypre_InitializeTiming("PCG Setup");
      hypre_BeginTiming(time_index);

      HYPRE_ParCSRPCGCreate(hypre_MPI_COMM_WORLD, &par_solver);
      HYPRE_PCGSetMaxIter( par_solver, max_iterations );
      HYPRE_PCGSetTol( par_solver, tol );
      HYPRE_PCGSetTwoNorm( par_solver, 1 );
      HYPRE_PCGSetRelChange( par_solver, rel_change );
      HYPRE_PCGSetPrintLevel( par_solver, krylov_print_level );
      HYPRE_PCGSetRecomputeResidual( (HYPRE_Solver) par_solver, recompute_res);

      if (solver_id == 20)
      {
         /* use BoomerAMG as preconditioner */
         HYPRE_BoomerAMGCreate(&par_precond);
<<<<<<< HEAD
         HYPRE_BoomerAMGSetStrongThreshold(par_precond, strong_threshold);
         HYPRE_BoomerAMGSetPMaxElmts(par_precond, P_max_elmts);
         HYPRE_BoomerAMGSetCoarsenType(par_precond, coarsen_type);
         HYPRE_BoomerAMGSetMaxIter(par_precond, 1);
         HYPRE_BoomerAMGSetMaxLevels(par_precond, max_levels);
         HYPRE_BoomerAMGSetMaxCoarseSize(par_precond, max_coarse_size);
=======
         if (old_default) { HYPRE_BoomerAMGSetOldDefault(par_precond); }
         HYPRE_BoomerAMGSetStrongThreshold(par_precond, 0.25);
>>>>>>> a2daaf67
         HYPRE_BoomerAMGSetTol(par_precond, 0.0);
         HYPRE_BoomerAMGSetPrintLevel(par_precond, print_level);
         HYPRE_BoomerAMGSetLogging(par_precond, 0);
         HYPRE_BoomerAMGSetPrintFileName(par_precond, "sstruct.out.log");
         HYPRE_BoomerAMGSetCycleNumSweeps(par_precond, n_pre, 1);
         HYPRE_BoomerAMGSetCycleNumSweeps(par_precond, n_post, 2);
         HYPRE_BoomerAMGSetCycleNumSweeps(par_precond, n_coarse, 3);
         if (usr_jacobi_weight)
         {
            HYPRE_BoomerAMGSetRelaxWt(par_precond, jacobi_weight);
         }
         if (relax[0] > -1)
         {
            HYPRE_BoomerAMGSetRelaxType(par_precond, relax[0]);
         }
         for (i = 1; i < 4; i++)
         {
            if (relax[i] > -1)
            {
               HYPRE_BoomerAMGSetCycleRelaxType(par_precond, relax[i], i);
            }
         }
         HYPRE_BoomerAMGSetAggNumLevels(par_precond, agg_num_levels);
         if (old_default)
         {
            HYPRE_BoomerAMGSetOldDefault(par_precond);
         }

         HYPRE_PCGSetPrecond( par_solver,
                              (HYPRE_PtrToSolverFcn) HYPRE_BoomerAMGSolve,
                              (HYPRE_PtrToSolverFcn) HYPRE_BoomerAMGSetup,
                              par_precond );
      }
      else if (solver_id == 21)
      {
         /* use Euclid as preconditioner */
         HYPRE_EuclidCreate(hypre_MPI_COMM_WORLD, &par_precond);
         HYPRE_EuclidSetParams(par_precond, argc, argv);
         HYPRE_PCGSetPrecond(par_solver,
                             (HYPRE_PtrToSolverFcn) HYPRE_EuclidSolve,
                             (HYPRE_PtrToSolverFcn) HYPRE_EuclidSetup,
                             par_precond);
      }
      else if (solver_id == 22)
      {
         /* use ParaSails as preconditioner */
         HYPRE_ParCSRParaSailsCreate(hypre_MPI_COMM_WORLD, &par_precond );
	 HYPRE_ParCSRParaSailsSetParams(par_precond, 0.1, 1);
         HYPRE_PCGSetPrecond( par_solver,
                              (HYPRE_PtrToSolverFcn) HYPRE_ParCSRParaSailsSolve,
                              (HYPRE_PtrToSolverFcn) HYPRE_ParCSRParaSailsSetup,
                              par_precond );
      }

      else if (solver_id == 28)
      {
         /* use diagonal scaling as preconditioner */
         par_precond = NULL;
         HYPRE_PCGSetPrecond(  par_solver,
                               (HYPRE_PtrToSolverFcn) HYPRE_ParCSRDiagScale,
                               (HYPRE_PtrToSolverFcn) HYPRE_ParCSRDiagScaleSetup,
                               par_precond );
      }

      HYPRE_PCGSetup( par_solver, (HYPRE_Matrix) par_A,
                      (HYPRE_Vector) par_b, (HYPRE_Vector) par_x );

      hypre_EndTiming(time_index);
      hypre_PrintTiming("Setup phase times", hypre_MPI_COMM_WORLD);
      hypre_FinalizeTiming(time_index);
      hypre_ClearTiming();

      time_index = hypre_InitializeTiming("PCG Solve");
      hypre_BeginTiming(time_index);

      HYPRE_PCGSolve( par_solver, (HYPRE_Matrix) par_A,
                      (HYPRE_Vector) par_b, (HYPRE_Vector) par_x );

      hypre_EndTiming(time_index);
      hypre_PrintTiming("Solve phase times", hypre_MPI_COMM_WORLD);
      hypre_FinalizeTiming(time_index);
      hypre_ClearTiming();

      HYPRE_PCGGetNumIterations( par_solver, &num_iterations );
      HYPRE_PCGGetFinalRelativeResidualNorm( par_solver, &final_res_norm );
      HYPRE_ParCSRPCGDestroy(par_solver);

      if (solver_id == 20)
      {
         HYPRE_BoomerAMGDestroy(par_precond);
      }
      else if (solver_id == 21)
      {
         HYPRE_EuclidDestroy(par_precond);
      }
      else if (solver_id == 22)
      {
         HYPRE_ParCSRParaSailsDestroy(par_precond);
      }
   }

   /*-----------------------------------------------------------
    * Solve the system using GMRES
    *-----------------------------------------------------------*/

   else if ((solver_id >= 30) && (solver_id < 40))
   {
      time_index = hypre_InitializeTiming("GMRES Setup");
      hypre_BeginTiming(time_index);

      HYPRE_SStructGMRESCreate(hypre_MPI_COMM_WORLD, &solver);
      HYPRE_GMRESSetKDim( (HYPRE_Solver) solver, k_dim );
      HYPRE_GMRESSetMaxIter( (HYPRE_Solver) solver, max_iterations );
      HYPRE_GMRESSetTol( (HYPRE_Solver) solver, tol );
      HYPRE_GMRESSetPrintLevel( (HYPRE_Solver) solver, krylov_print_level );
      HYPRE_GMRESSetLogging( (HYPRE_Solver) solver, 1 );

      if ((solver_id == 30) || (solver_id == 31))
      {
         /* use Split solver as preconditioner */
         HYPRE_SStructSplitCreate(hypre_MPI_COMM_WORLD, &precond);
         HYPRE_SStructSplitSetMaxIter(precond, 1);
         HYPRE_SStructSplitSetTol(precond, 0.0);
         HYPRE_SStructSplitSetZeroGuess(precond);
         HYPRE_SStructSplitSetPrintLevel(precond, print_level);
         HYPRE_SStructSplitSetLogging(precond, 0);
         if (solver_id == 30)
         {
            HYPRE_SStructSplitSetStructSolver(precond, HYPRE_SMG);
         }
         else if (solver_id == 31)
         {
            HYPRE_SStructSplitSetStructSolver(precond, HYPRE_PFMG);
         }
         HYPRE_GMRESSetPrecond( (HYPRE_Solver) solver,
                                (HYPRE_PtrToSolverFcn) HYPRE_SStructSplitSolve,
                                (HYPRE_PtrToSolverFcn) HYPRE_SStructSplitSetup,
                                (HYPRE_Solver) precond );
      }
      else if (solver_id == 33)
      {
         /* use SysPFMG solver as preconditioner */
         HYPRE_SStructSysPFMGCreate(hypre_MPI_COMM_WORLD, &precond);
         HYPRE_SStructSysPFMGSetMaxIter(precond, 1);
         HYPRE_SStructSysPFMGSetTol(precond, 0.0);
         HYPRE_SStructSysPFMGSetZeroGuess(precond);
         /* weighted Jacobi = 1; red-black GS = 2 */
         HYPRE_SStructSysPFMGSetRelaxType(precond, relax[0]);
         HYPRE_SStructSysPFMGSetNumPreRelax(precond, n_pre);
         HYPRE_SStructSysPFMGSetNumPostRelax(precond, n_post);
         HYPRE_SStructSysPFMGSetSkipRelax(precond, skip);
         HYPRE_SStructSysPFMGSetPrintLevel(precond, print_level);
         HYPRE_SStructSysPFMGSetLogging(precond, 0);
         /*HYPRE_SStructSysPFMGSetDxyz(precond, dxyz);*/
         HYPRE_GMRESSetPrecond( (HYPRE_Solver) solver,
                                (HYPRE_PtrToSolverFcn) HYPRE_SStructSysPFMGSolve,
                                (HYPRE_PtrToSolverFcn) HYPRE_SStructSysPFMGSetup,
                                (HYPRE_Solver) precond);
      }
      else if (solver_id == 34)
      {
         /* use SSAMG solver as preconditioner */
         HYPRE_SStructSSAMGCreate(hypre_MPI_COMM_WORLD, &precond);
         HYPRE_SStructSSAMGSetMaxIter(precond, 1);
         HYPRE_SStructSSAMGSetMaxLevels(precond, max_levels);
         HYPRE_SStructSSAMGSetTol(precond, 0.0);
         HYPRE_SStructSSAMGSetZeroGuess(precond);
         HYPRE_SStructSSAMGSetSkipRelax(precond, skip);
         HYPRE_SStructSSAMGSetRelaxType(precond, relax[0]);
         HYPRE_SStructSSAMGSetNonGalerkinRAP(precond, rap);
         if (usr_jacobi_weight)
         {
            HYPRE_SStructSSAMGSetRelaxWeight(precond, jacobi_weight);
         }
         HYPRE_SStructSSAMGSetNumPreRelax(precond, n_pre);
         HYPRE_SStructSSAMGSetNumPostRelax(precond, n_post);
         HYPRE_SStructSSAMGSetNumCoarseRelax(precond, n_coarse);
         HYPRE_SStructSSAMGSetMaxCoarseSize(precond, max_coarse_size);
         HYPRE_SStructSSAMGSetCoarseSolverType(precond, csolver_type);
         HYPRE_SStructSSAMGSetPrintLevel(precond, print_level);
         HYPRE_SStructSSAMGSetLogging(precond, 0);

         HYPRE_GMRESSetPrecond( (HYPRE_Solver) solver,
                                (HYPRE_PtrToSolverFcn) HYPRE_SStructSSAMGSolve,
                                (HYPRE_PtrToSolverFcn) HYPRE_SStructSSAMGSetup,
                                (HYPRE_Solver) precond);
      }
      else if (solver_id == 38)
      {
         /* use diagonal scaling as preconditioner */
         precond = NULL;
         HYPRE_GMRESSetPrecond( (HYPRE_Solver) solver,
                                (HYPRE_PtrToSolverFcn) HYPRE_SStructDiagScale,
                                (HYPRE_PtrToSolverFcn) HYPRE_SStructDiagScaleSetup,
                                (HYPRE_Solver) precond );
      }

      HYPRE_GMRESSetup( (HYPRE_Solver) solver, (HYPRE_Matrix) A,
                        (HYPRE_Vector) b, (HYPRE_Vector) x );

      hypre_EndTiming(time_index);
      hypre_PrintTiming("Setup phase times", hypre_MPI_COMM_WORLD);
      hypre_FinalizeTiming(time_index);
      hypre_ClearTiming();

      time_index = hypre_InitializeTiming("GMRES Solve");
      hypre_BeginTiming(time_index);

      HYPRE_GMRESSolve( (HYPRE_Solver) solver, (HYPRE_Matrix) A,
                        (HYPRE_Vector) b, (HYPRE_Vector) x );

      hypre_EndTiming(time_index);
      hypre_PrintTiming("Solve phase times", hypre_MPI_COMM_WORLD);
      hypre_FinalizeTiming(time_index);
      hypre_ClearTiming();

      HYPRE_GMRESGetNumIterations( (HYPRE_Solver) solver, &num_iterations );
      HYPRE_GMRESGetFinalRelativeResidualNorm( (HYPRE_Solver) solver, &final_res_norm );
      HYPRE_SStructGMRESDestroy(solver);

      if ((solver_id == 30) || (solver_id == 31))
      {
         HYPRE_SStructSplitDestroy(precond);
      }
      else if (solver_id == 33)
      {
         HYPRE_SStructSysPFMGDestroy(precond);
      }
      else if (solver_id == 34)
      {
         HYPRE_SStructSSAMGDestroy(precond);
      }
   }

   /*-----------------------------------------------------------
    * Solve the system using ParCSR version of GMRES
    *-----------------------------------------------------------*/

   else if ((solver_id >= 40) && (solver_id < 50))
   {
      time_index = hypre_InitializeTiming("GMRES Setup");
      hypre_BeginTiming(time_index);

      HYPRE_ParCSRGMRESCreate(hypre_MPI_COMM_WORLD, &par_solver);
      HYPRE_GMRESSetKDim(par_solver, k_dim);
      HYPRE_GMRESSetMaxIter(par_solver, max_iterations);
      HYPRE_GMRESSetTol(par_solver, tol);
      HYPRE_GMRESSetPrintLevel(par_solver, krylov_print_level);
      HYPRE_GMRESSetLogging(par_solver, 1);

      if (solver_id == 40)
      {
         /* use BoomerAMG as preconditioner */
         HYPRE_BoomerAMGCreate(&par_precond);
<<<<<<< HEAD
         HYPRE_BoomerAMGSetStrongThreshold(par_precond, strong_threshold);
         HYPRE_BoomerAMGSetPMaxElmts(par_precond, P_max_elmts);
         HYPRE_BoomerAMGSetCoarsenType(par_precond, coarsen_type);
         HYPRE_BoomerAMGSetMaxIter(par_precond, 1);
         HYPRE_BoomerAMGSetMaxLevels(par_precond, max_levels);
         HYPRE_BoomerAMGSetMaxCoarseSize(par_precond, max_coarse_size);
=======
         if (old_default) { HYPRE_BoomerAMGSetOldDefault(par_precond); }
         HYPRE_BoomerAMGSetStrongThreshold(par_precond, 0.25);
>>>>>>> a2daaf67
         HYPRE_BoomerAMGSetTol(par_precond, 0.0);
         HYPRE_BoomerAMGSetLogging(par_precond, 0);
         HYPRE_BoomerAMGSetPrintLevel(par_precond, print_level);
         HYPRE_BoomerAMGSetPrintFileName(par_precond, "sstruct.out.log");
         HYPRE_BoomerAMGSetCycleNumSweeps(par_precond, n_pre, 1);
         HYPRE_BoomerAMGSetCycleNumSweeps(par_precond, n_post, 2);
         HYPRE_BoomerAMGSetCycleNumSweeps(par_precond, n_pre, 3);
         if (usr_jacobi_weight)
         {
            HYPRE_BoomerAMGSetRelaxWt(par_precond, jacobi_weight);
         }
         if (relax[0] > -1)
         {
            HYPRE_BoomerAMGSetRelaxType(par_precond, relax[0]);
         }
         for (i = 1; i < 4; i++)
         {
            if (relax[i] > -1)
            {
               HYPRE_BoomerAMGSetCycleRelaxType(par_precond, relax[i], i);
            }
         }
         HYPRE_BoomerAMGSetAggNumLevels(par_precond, agg_num_levels);
         if (old_default)
         {
            HYPRE_BoomerAMGSetOldDefault(par_precond);
         }
         HYPRE_GMRESSetPrecond( par_solver,
                                (HYPRE_PtrToSolverFcn) HYPRE_BoomerAMGSolve,
                                (HYPRE_PtrToSolverFcn) HYPRE_BoomerAMGSetup,
                                par_precond);
      }
      else if (solver_id == 41)
      {
         /* use Euclid as preconditioner */
         HYPRE_EuclidCreate(hypre_MPI_COMM_WORLD, &par_precond);
         HYPRE_EuclidSetParams(par_precond, argc, argv);
         HYPRE_GMRESSetPrecond(par_solver,
                               (HYPRE_PtrToSolverFcn) HYPRE_EuclidSolve,
                               (HYPRE_PtrToSolverFcn) HYPRE_EuclidSetup,
                               par_precond);
      }
      else if (solver_id == 42)
      {
         /* use ParaSails as preconditioner */
         HYPRE_ParCSRParaSailsCreate(hypre_MPI_COMM_WORLD, &par_precond );
	 HYPRE_ParCSRParaSailsSetParams(par_precond, 0.1, 1);
	 HYPRE_ParCSRParaSailsSetSym(par_precond, 0);
         HYPRE_GMRESSetPrecond( par_solver,
                                (HYPRE_PtrToSolverFcn) HYPRE_ParCSRParaSailsSolve,
                                (HYPRE_PtrToSolverFcn) HYPRE_ParCSRParaSailsSetup,
                                par_precond);
      }

      HYPRE_GMRESSetup( par_solver, (HYPRE_Matrix) par_A,
                        (HYPRE_Vector) par_b, (HYPRE_Vector) par_x);

      hypre_EndTiming(time_index);
      hypre_PrintTiming("Setup phase times", hypre_MPI_COMM_WORLD);
      hypre_FinalizeTiming(time_index);
      hypre_ClearTiming();

      time_index = hypre_InitializeTiming("GMRES Solve");
      hypre_BeginTiming(time_index);

      HYPRE_GMRESSolve( par_solver, (HYPRE_Matrix) par_A,
                        (HYPRE_Vector) par_b, (HYPRE_Vector) par_x);

      hypre_EndTiming(time_index);
      hypre_PrintTiming("Solve phase times", hypre_MPI_COMM_WORLD);
      hypre_FinalizeTiming(time_index);
      hypre_ClearTiming();

      HYPRE_GMRESGetNumIterations( par_solver, &num_iterations);
      HYPRE_GMRESGetFinalRelativeResidualNorm( par_solver, &final_res_norm);
      HYPRE_ParCSRGMRESDestroy(par_solver);

      if (solver_id == 40)
      {
         HYPRE_BoomerAMGDestroy(par_precond);
      }
      else if (solver_id == 41)
      {
         HYPRE_EuclidDestroy(par_precond);
      }
      else if (solver_id == 42)
      {
         HYPRE_ParCSRParaSailsDestroy(par_precond);
      }
   }

   /*-----------------------------------------------------------
    * Solve the system using BiCGSTAB
    *-----------------------------------------------------------*/

   else if ((solver_id >= 50) && (solver_id < 60))
   {
      time_index = hypre_InitializeTiming("BiCGSTAB Setup");
      hypre_BeginTiming(time_index);

      HYPRE_SStructBiCGSTABCreate(hypre_MPI_COMM_WORLD, &solver);
      HYPRE_BiCGSTABSetMaxIter( (HYPRE_Solver) solver, max_iterations );
      HYPRE_BiCGSTABSetTol( (HYPRE_Solver) solver, tol );
      HYPRE_BiCGSTABSetPrintLevel( (HYPRE_Solver) solver, krylov_print_level );
      HYPRE_BiCGSTABSetLogging( (HYPRE_Solver) solver, 1 );

      if ((solver_id == 50) || (solver_id == 51))
      {
         /* use Split solver as preconditioner */
         HYPRE_SStructSplitCreate(hypre_MPI_COMM_WORLD, &precond);
         HYPRE_SStructSplitSetMaxIter(precond, 1);
         HYPRE_SStructSplitSetTol(precond, 0.0);
         HYPRE_SStructSplitSetZeroGuess(precond);
         HYPRE_SStructSplitSetPrintLevel(precond, print_level);
         HYPRE_SStructSplitSetLogging(precond, 0);
         if (solver_id == 50)
         {
            HYPRE_SStructSplitSetStructSolver(precond, HYPRE_SMG);
         }
         else if (solver_id == 51)
         {
            HYPRE_SStructSplitSetStructSolver(precond, HYPRE_PFMG);
         }
         HYPRE_BiCGSTABSetPrecond( (HYPRE_Solver) solver,
                                   (HYPRE_PtrToSolverFcn) HYPRE_SStructSplitSolve,
                                   (HYPRE_PtrToSolverFcn) HYPRE_SStructSplitSetup,
                                   (HYPRE_Solver) precond );
      }
      else if (solver_id == 53)
      {
         /* use SysPFMG solver as preconditioner */
         HYPRE_SStructSysPFMGCreate(hypre_MPI_COMM_WORLD, &precond);
         HYPRE_SStructSysPFMGSetMaxIter(precond, 1);
         HYPRE_SStructSysPFMGSetTol(precond, 0.0);
         HYPRE_SStructSysPFMGSetZeroGuess(precond);
         /* weighted Jacobi = 1; red-black GS = 2 */
         HYPRE_SStructSysPFMGSetRelaxType(precond, relax[0]);
         HYPRE_SStructSysPFMGSetNumPreRelax(precond, n_pre);
         HYPRE_SStructSysPFMGSetNumPostRelax(precond, n_post);
         HYPRE_SStructSysPFMGSetSkipRelax(precond, skip);
         /*HYPRE_SStructSysPFMGSetDxyz(precond, dxyz);*/
         HYPRE_SStructSysPFMGSetPrintLevel(precond, print_level);
         HYPRE_SStructSysPFMGSetLogging(precond, 0);

         HYPRE_BiCGSTABSetPrecond( (HYPRE_Solver) solver,
                                   (HYPRE_PtrToSolverFcn) HYPRE_SStructSysPFMGSolve,
                                   (HYPRE_PtrToSolverFcn) HYPRE_SStructSysPFMGSetup,
                                   (HYPRE_Solver) precond);
      }
      else if (solver_id == 54)
      {
         /* use SSAMG solver as preconditioner */
         HYPRE_SStructSSAMGCreate(hypre_MPI_COMM_WORLD, &precond);
         HYPRE_SStructSSAMGSetMaxIter(precond, 1);
         HYPRE_SStructSSAMGSetMaxLevels(precond, max_levels);
         HYPRE_SStructSSAMGSetTol(precond, 0.0);
         HYPRE_SStructSSAMGSetZeroGuess(precond);
         HYPRE_SStructSSAMGSetSkipRelax(precond, skip);
         HYPRE_SStructSSAMGSetRelaxType(precond, relax[0]);
         HYPRE_SStructSSAMGSetNonGalerkinRAP(precond, rap);
         if (usr_jacobi_weight)
         {
            HYPRE_SStructSSAMGSetRelaxWeight(precond, jacobi_weight);
         }
         HYPRE_SStructSSAMGSetNumPreRelax(precond, n_pre);
         HYPRE_SStructSSAMGSetNumPostRelax(precond, n_post);
         HYPRE_SStructSSAMGSetNumCoarseRelax(precond, n_coarse);
         HYPRE_SStructSSAMGSetMaxCoarseSize(precond, max_coarse_size);
         HYPRE_SStructSSAMGSetCoarseSolverType(precond, csolver_type);
         HYPRE_SStructSSAMGSetPrintLevel(precond, print_level);
         HYPRE_SStructSSAMGSetLogging(precond, 0);

         HYPRE_BiCGSTABSetPrecond( (HYPRE_Solver) solver,
                                   (HYPRE_PtrToSolverFcn) HYPRE_SStructSSAMGSolve,
                                   (HYPRE_PtrToSolverFcn) HYPRE_SStructSSAMGSetup,
                                   (HYPRE_Solver) precond);
      }
      else if (solver_id == 58)
      {
         /* use diagonal scaling as preconditioner */
         precond = NULL;
         HYPRE_BiCGSTABSetPrecond( (HYPRE_Solver) solver,
                                   (HYPRE_PtrToSolverFcn) HYPRE_SStructDiagScale,
                                   (HYPRE_PtrToSolverFcn) HYPRE_SStructDiagScaleSetup,
                                   (HYPRE_Solver) precond );
      }

      HYPRE_BiCGSTABSetup( (HYPRE_Solver) solver, (HYPRE_Matrix) A,
                           (HYPRE_Vector) b, (HYPRE_Vector) x );

      hypre_EndTiming(time_index);
      hypre_PrintTiming("Setup phase times", hypre_MPI_COMM_WORLD);
      hypre_FinalizeTiming(time_index);
      hypre_ClearTiming();

      time_index = hypre_InitializeTiming("BiCGSTAB Solve");
      hypre_BeginTiming(time_index);

      HYPRE_BiCGSTABSolve( (HYPRE_Solver) solver, (HYPRE_Matrix) A,
                           (HYPRE_Vector) b, (HYPRE_Vector) x );

      hypre_EndTiming(time_index);
      hypre_PrintTiming("Solve phase times", hypre_MPI_COMM_WORLD);
      hypre_FinalizeTiming(time_index);
      hypre_ClearTiming();

      HYPRE_BiCGSTABGetNumIterations( (HYPRE_Solver) solver, &num_iterations );
      HYPRE_BiCGSTABGetFinalRelativeResidualNorm( (HYPRE_Solver) solver, &final_res_norm );
      HYPRE_SStructBiCGSTABDestroy(solver);

      if ((solver_id == 50) || (solver_id == 51))
      {
         HYPRE_SStructSplitDestroy(precond);
      }
      else if (solver_id == 53)
      {
         HYPRE_SStructSysPFMGDestroy(precond);
      }
      else if (solver_id == 54)
      {
         HYPRE_SStructSSAMGDestroy(precond);
      }
   }

   /*-----------------------------------------------------------
    * Solve the system using ParCSR version of BiCGSTAB
    *-----------------------------------------------------------*/

   else if ((solver_id >= 60) && (solver_id < 70))
   {
      time_index = hypre_InitializeTiming("BiCGSTAB Setup");
      hypre_BeginTiming(time_index);

      HYPRE_ParCSRBiCGSTABCreate(hypre_MPI_COMM_WORLD, &par_solver);
      HYPRE_BiCGSTABSetMaxIter(par_solver, max_iterations);
      HYPRE_BiCGSTABSetTol(par_solver, tol);
      HYPRE_BiCGSTABSetPrintLevel(par_solver, krylov_print_level);
      HYPRE_BiCGSTABSetLogging(par_solver, 1);

      if (solver_id == 60)
      {
         /* use BoomerAMG as preconditioner */
         HYPRE_BoomerAMGCreate(&par_precond);
<<<<<<< HEAD
         HYPRE_BoomerAMGSetStrongThreshold(par_precond, strong_threshold);
         HYPRE_BoomerAMGSetPMaxElmts(par_precond, P_max_elmts);
         HYPRE_BoomerAMGSetCoarsenType(par_precond, coarsen_type);
         HYPRE_BoomerAMGSetMaxIter(par_precond, 1);
         HYPRE_BoomerAMGSetMaxLevels(par_precond, max_levels);
         HYPRE_BoomerAMGSetMaxCoarseSize(par_precond, max_coarse_size);
=======
         if (old_default) { HYPRE_BoomerAMGSetOldDefault(par_precond); }
         HYPRE_BoomerAMGSetStrongThreshold(par_precond, 0.25);
>>>>>>> a2daaf67
         HYPRE_BoomerAMGSetTol(par_precond, 0.0);
         HYPRE_BoomerAMGSetLogging(par_precond, 0);
         HYPRE_BoomerAMGSetPrintLevel(par_precond, print_level);
         HYPRE_BoomerAMGSetPrintFileName(par_precond, "sstruct.out.log");
         HYPRE_BoomerAMGSetCycleNumSweeps(par_precond, n_pre, 1);
         HYPRE_BoomerAMGSetCycleNumSweeps(par_precond, n_post, 2);
         HYPRE_BoomerAMGSetCycleNumSweeps(par_precond, n_pre, 3);
         if (usr_jacobi_weight)
         {
            HYPRE_BoomerAMGSetRelaxWt(par_precond, jacobi_weight);
         }
         if (relax[0] > -1)
         {
            HYPRE_BoomerAMGSetRelaxType(par_precond, relax[0]);
         }
         for (i = 1; i < 4; i++)
         {
            if (relax[i] > -1)
            {
               HYPRE_BoomerAMGSetCycleRelaxType(par_precond, relax[i], i);
            }
         }
         HYPRE_BoomerAMGSetAggNumLevels(par_precond, agg_num_levels);
         if (old_default)
         {
            HYPRE_BoomerAMGSetOldDefault(par_precond);
         }
         HYPRE_BiCGSTABSetPrecond( par_solver,
                                   (HYPRE_PtrToSolverFcn) HYPRE_BoomerAMGSolve,
                                   (HYPRE_PtrToSolverFcn) HYPRE_BoomerAMGSetup,
                                   par_precond);
      }
      else if (solver_id == 61)
      {
         /* use Euclid as preconditioner */
         HYPRE_EuclidCreate(hypre_MPI_COMM_WORLD, &par_precond);
         HYPRE_EuclidSetParams(par_precond, argc, argv);
         HYPRE_BiCGSTABSetPrecond(par_solver,
                                  (HYPRE_PtrToSolverFcn) HYPRE_EuclidSolve,
                                  (HYPRE_PtrToSolverFcn) HYPRE_EuclidSetup,
                                  par_precond);
      }
      else if (solver_id == 62)
      {
         /* use ParaSails as preconditioner */
         HYPRE_ParCSRParaSailsCreate(hypre_MPI_COMM_WORLD, &par_precond );
	 HYPRE_ParCSRParaSailsSetParams(par_precond, 0.1, 1);
	 HYPRE_ParCSRParaSailsSetSym(par_precond, 0);
         HYPRE_BiCGSTABSetPrecond( par_solver,
                                   (HYPRE_PtrToSolverFcn) HYPRE_ParCSRParaSailsSolve,
                                   (HYPRE_PtrToSolverFcn) HYPRE_ParCSRParaSailsSetup,
                                   par_precond);
      }

      HYPRE_BiCGSTABSetup( par_solver, (HYPRE_Matrix) par_A,
                           (HYPRE_Vector) par_b, (HYPRE_Vector) par_x);

      hypre_EndTiming(time_index);
      hypre_PrintTiming("Setup phase times", hypre_MPI_COMM_WORLD);
      hypre_FinalizeTiming(time_index);
      hypre_ClearTiming();

      time_index = hypre_InitializeTiming("BiCGSTAB Solve");
      hypre_BeginTiming(time_index);

      HYPRE_BiCGSTABSolve( par_solver, (HYPRE_Matrix) par_A,
                           (HYPRE_Vector) par_b, (HYPRE_Vector) par_x);

      hypre_EndTiming(time_index);
      hypre_PrintTiming("Solve phase times", hypre_MPI_COMM_WORLD);
      hypre_FinalizeTiming(time_index);
      hypre_ClearTiming();

      HYPRE_BiCGSTABGetNumIterations( par_solver, &num_iterations);
      HYPRE_BiCGSTABGetFinalRelativeResidualNorm( par_solver, &final_res_norm);
      HYPRE_ParCSRBiCGSTABDestroy(par_solver);

      if (solver_id == 60)
      {
         HYPRE_BoomerAMGDestroy(par_precond);
      }
      else if (solver_id == 61)
      {
         HYPRE_EuclidDestroy(par_precond);
      }
      else if (solver_id == 62)
      {
         HYPRE_ParCSRParaSailsDestroy(par_precond);
      }
   }

   /*-----------------------------------------------------------
    * Solve the system using Flexible GMRES
    *-----------------------------------------------------------*/

   else if ((solver_id >= 70) && (solver_id < 80))
   {
      time_index = hypre_InitializeTiming("FlexGMRES Setup");
      hypre_BeginTiming(time_index);

      HYPRE_SStructFlexGMRESCreate(hypre_MPI_COMM_WORLD, &solver);
      HYPRE_FlexGMRESSetKDim( (HYPRE_Solver) solver, k_dim );
      HYPRE_FlexGMRESSetMaxIter( (HYPRE_Solver) solver, max_iterations );
      HYPRE_FlexGMRESSetTol( (HYPRE_Solver) solver, tol );
      HYPRE_FlexGMRESSetPrintLevel( (HYPRE_Solver) solver, krylov_print_level );
      HYPRE_FlexGMRESSetLogging( (HYPRE_Solver) solver, 1 );

      if ((solver_id == 70) || (solver_id == 71))
      {
         /* use Split solver as preconditioner */
         HYPRE_SStructSplitCreate(hypre_MPI_COMM_WORLD, &precond);
         HYPRE_SStructSplitSetMaxIter(precond, 1);
         HYPRE_SStructSplitSetTol(precond, 0.0);
         HYPRE_SStructSplitSetZeroGuess(precond);
         HYPRE_SStructSplitSetPrintLevel(precond, print_level);
         HYPRE_SStructSplitSetLogging(precond, 0);
         if (solver_id == 70)
         {
            HYPRE_SStructSplitSetStructSolver(precond, HYPRE_SMG);
         }
         else if (solver_id == 71)
         {
            HYPRE_SStructSplitSetStructSolver(precond, HYPRE_PFMG);
         }
         HYPRE_FlexGMRESSetPrecond( (HYPRE_Solver) solver,
                                    (HYPRE_PtrToSolverFcn) HYPRE_SStructSplitSolve,
                                    (HYPRE_PtrToSolverFcn) HYPRE_SStructSplitSetup,
                                    (HYPRE_Solver) precond );
      }
      else if (solver_id == 73)
      {
         /* use SysPFMG solver as preconditioner */
         HYPRE_SStructSysPFMGCreate(hypre_MPI_COMM_WORLD, &precond);
         HYPRE_SStructSysPFMGSetMaxIter(precond, 1);
         HYPRE_SStructSysPFMGSetTol(precond, 0.0);
         HYPRE_SStructSysPFMGSetZeroGuess(precond);
         /* weighted Jacobi = 1; red-black GS = 2 */
         HYPRE_SStructSysPFMGSetRelaxType(precond, relax[0]);
         HYPRE_SStructSysPFMGSetNumPreRelax(precond, n_pre);
         HYPRE_SStructSysPFMGSetNumPostRelax(precond, n_post);
         HYPRE_SStructSysPFMGSetSkipRelax(precond, skip);
         /*HYPRE_SStructSysPFMGSetDxyz(precond, dxyz);*/
         HYPRE_SStructSysPFMGSetPrintLevel(precond, print_level);
         HYPRE_SStructSysPFMGSetLogging(precond, 0);

         HYPRE_FlexGMRESSetPrecond( (HYPRE_Solver) solver,
                                    (HYPRE_PtrToSolverFcn) HYPRE_SStructSysPFMGSolve,
                                    (HYPRE_PtrToSolverFcn) HYPRE_SStructSysPFMGSetup,
                                    (HYPRE_Solver) precond);
      }
      else if (solver_id == 74)
      {
         /* use SSAMG solver as preconditioner */
         HYPRE_SStructSSAMGCreate(hypre_MPI_COMM_WORLD, &precond);
         HYPRE_SStructSSAMGSetMaxIter(precond, 1);
         HYPRE_SStructSSAMGSetMaxLevels(precond, max_levels);
         HYPRE_SStructSSAMGSetTol(precond, 0.0);
         HYPRE_SStructSSAMGSetZeroGuess(precond);
         HYPRE_SStructSSAMGSetSkipRelax(precond, skip);
         HYPRE_SStructSSAMGSetRelaxType(precond, relax[0]);
         HYPRE_SStructSSAMGSetNonGalerkinRAP(precond, rap);
         if (usr_jacobi_weight)
         {
            HYPRE_SStructSSAMGSetRelaxWeight(precond, jacobi_weight);
         }
         HYPRE_SStructSSAMGSetNumPreRelax(precond, n_pre);
         HYPRE_SStructSSAMGSetNumPostRelax(precond, n_post);
         HYPRE_SStructSSAMGSetNumCoarseRelax(precond, n_coarse);
         HYPRE_SStructSSAMGSetMaxCoarseSize(precond, max_coarse_size);
         HYPRE_SStructSSAMGSetCoarseSolverType(precond, csolver_type);
         HYPRE_SStructSSAMGSetPrintLevel(precond, print_level);
         HYPRE_SStructSSAMGSetLogging(precond, 0);

         HYPRE_FlexGMRESSetPrecond( (HYPRE_Solver) solver,
                                    (HYPRE_PtrToSolverFcn) HYPRE_SStructSSAMGSolve,
                                    (HYPRE_PtrToSolverFcn) HYPRE_SStructSSAMGSetup,
                                    (HYPRE_Solver) precond);
      }
      else if (solver_id == 78)
      {
         /* use diagonal scaling as preconditioner */
         precond = NULL;
         HYPRE_FlexGMRESSetPrecond( (HYPRE_Solver) solver,
                                    (HYPRE_PtrToSolverFcn) HYPRE_SStructDiagScale,
                                    (HYPRE_PtrToSolverFcn) HYPRE_SStructDiagScaleSetup,
                                    (HYPRE_Solver) precond );
      }

      HYPRE_FlexGMRESSetup( (HYPRE_Solver) solver, (HYPRE_Matrix) A,
                            (HYPRE_Vector) b, (HYPRE_Vector) x );

      hypre_EndTiming(time_index);
      hypre_PrintTiming("Setup phase times", hypre_MPI_COMM_WORLD);
      hypre_FinalizeTiming(time_index);
      hypre_ClearTiming();

      time_index = hypre_InitializeTiming("FlexGMRES Solve");
      hypre_BeginTiming(time_index);

      HYPRE_FlexGMRESSolve( (HYPRE_Solver) solver, (HYPRE_Matrix) A,
                            (HYPRE_Vector) b, (HYPRE_Vector) x );

      hypre_EndTiming(time_index);
      hypre_PrintTiming("Solve phase times", hypre_MPI_COMM_WORLD);
      hypre_FinalizeTiming(time_index);
      hypre_ClearTiming();

      HYPRE_FlexGMRESGetNumIterations( (HYPRE_Solver) solver, &num_iterations );
      HYPRE_FlexGMRESGetFinalRelativeResidualNorm( (HYPRE_Solver) solver, &final_res_norm );
      HYPRE_SStructFlexGMRESDestroy(solver);

      if ((solver_id == 70) || (solver_id == 71))
      {
         HYPRE_SStructSplitDestroy(precond);
      }
      else if (solver_id == 73)
      {
         HYPRE_SStructSysPFMGDestroy(precond);
      }
      else if (solver_id == 74)
      {
         HYPRE_SStructSSAMGDestroy(precond);
      }
   }

   /*-----------------------------------------------------------
    * Solve the system using ParCSR version of Flexible GMRES
    *-----------------------------------------------------------*/

   else if ((solver_id >= 80) && (solver_id < 90))
   {
      time_index = hypre_InitializeTiming("FlexGMRES Setup");
      hypre_BeginTiming(time_index);

      HYPRE_ParCSRFlexGMRESCreate(hypre_MPI_COMM_WORLD, &par_solver);
      HYPRE_FlexGMRESSetKDim(par_solver, k_dim);
      HYPRE_FlexGMRESSetMaxIter(par_solver, max_iterations);
      HYPRE_FlexGMRESSetTol(par_solver, tol);
      HYPRE_FlexGMRESSetPrintLevel(par_solver, krylov_print_level);
      HYPRE_FlexGMRESSetLogging(par_solver, 1);

      if (solver_id == 80)
      {
         /* use BoomerAMG as preconditioner */
         HYPRE_BoomerAMGCreate(&par_precond);
<<<<<<< HEAD
         HYPRE_BoomerAMGSetStrongThreshold(par_precond, strong_threshold);
         HYPRE_BoomerAMGSetPMaxElmts(par_precond, P_max_elmts);
         HYPRE_BoomerAMGSetCoarsenType(par_precond, coarsen_type);
         HYPRE_BoomerAMGSetMaxIter(par_precond, 1);
         HYPRE_BoomerAMGSetMaxLevels(par_precond, max_levels);
         HYPRE_BoomerAMGSetMaxCoarseSize(par_precond, max_coarse_size);
=======
         if (old_default) { HYPRE_BoomerAMGSetOldDefault(par_precond); }
         HYPRE_BoomerAMGSetStrongThreshold(par_precond, 0.25);
>>>>>>> a2daaf67
         HYPRE_BoomerAMGSetTol(par_precond, 0.0);
         HYPRE_BoomerAMGSetLogging(par_precond, 0);
         HYPRE_BoomerAMGSetPrintLevel(par_precond, print_level);
         HYPRE_BoomerAMGSetPrintFileName(par_precond, "sstruct.out.log");
         HYPRE_BoomerAMGSetCycleNumSweeps(par_precond, n_pre, 1);
         HYPRE_BoomerAMGSetCycleNumSweeps(par_precond, n_post, 2);
         HYPRE_BoomerAMGSetCycleNumSweeps(par_precond, n_pre, 3);
         if (usr_jacobi_weight)
         {
            HYPRE_BoomerAMGSetRelaxWt(par_precond, jacobi_weight);
         }
         if (relax[0] > -1)
         {
            HYPRE_BoomerAMGSetRelaxType(par_precond, relax[0]);
         }
         for (i = 1; i < 4; i++)
         {
            if (relax[i] > -1)
            {
               HYPRE_BoomerAMGSetCycleRelaxType(par_precond, relax[i], i);
            }
         }
         HYPRE_BoomerAMGSetAggNumLevels(par_precond, agg_num_levels);
         if (old_default)
         {
            HYPRE_BoomerAMGSetOldDefault(par_precond);
         }
         HYPRE_FlexGMRESSetPrecond( par_solver,
                                    (HYPRE_PtrToSolverFcn) HYPRE_BoomerAMGSolve,
                                    (HYPRE_PtrToSolverFcn) HYPRE_BoomerAMGSetup,
                                    par_precond);
      }

      HYPRE_FlexGMRESSetup( par_solver, (HYPRE_Matrix) par_A,
                            (HYPRE_Vector) par_b, (HYPRE_Vector) par_x);

      hypre_EndTiming(time_index);
      hypre_PrintTiming("Setup phase times", hypre_MPI_COMM_WORLD);
      hypre_FinalizeTiming(time_index);
      hypre_ClearTiming();

      time_index = hypre_InitializeTiming("FlexGMRES Solve");
      hypre_BeginTiming(time_index);

      HYPRE_FlexGMRESSolve( par_solver, (HYPRE_Matrix) par_A,
                            (HYPRE_Vector) par_b, (HYPRE_Vector) par_x);

      hypre_EndTiming(time_index);
      hypre_PrintTiming("Solve phase times", hypre_MPI_COMM_WORLD);
      hypre_FinalizeTiming(time_index);
      hypre_ClearTiming();

      HYPRE_FlexGMRESGetNumIterations( par_solver, &num_iterations);
      HYPRE_FlexGMRESGetFinalRelativeResidualNorm( par_solver, &final_res_norm);
      HYPRE_ParCSRFlexGMRESDestroy(par_solver);

      if (solver_id == 80)
      {
         HYPRE_BoomerAMGDestroy(par_precond);
      }
   }

   /*-----------------------------------------------------------
    * Solve the system using ParCSR version of LGMRES
    *-----------------------------------------------------------*/

   else if ((solver_id >= 90) && (solver_id < 100))
   {
      time_index = hypre_InitializeTiming("LGMRES Setup");
      hypre_BeginTiming(time_index);

      HYPRE_ParCSRLGMRESCreate(hypre_MPI_COMM_WORLD, &par_solver);
      HYPRE_LGMRESSetKDim(par_solver, k_dim);
      HYPRE_LGMRESSetAugDim(par_solver, aug_dim);
      HYPRE_LGMRESSetMaxIter(par_solver, max_iterations);
      HYPRE_LGMRESSetTol(par_solver, tol);
      HYPRE_LGMRESSetPrintLevel(par_solver, krylov_print_level);
      HYPRE_LGMRESSetLogging(par_solver, 1);

      if (solver_id == 90)
      {
         /* use BoomerAMG as preconditioner */
         HYPRE_BoomerAMGCreate(&par_precond);
<<<<<<< HEAD
         HYPRE_BoomerAMGSetStrongThreshold(par_precond, strong_threshold);
         HYPRE_BoomerAMGSetPMaxElmts(par_precond, P_max_elmts);
         HYPRE_BoomerAMGSetCoarsenType(par_precond, coarsen_type);
         HYPRE_BoomerAMGSetMaxIter(par_precond, 1);
         HYPRE_BoomerAMGSetMaxLevels(par_precond, max_levels);
         HYPRE_BoomerAMGSetMaxCoarseSize(par_precond, max_coarse_size);
=======
         if (old_default) { HYPRE_BoomerAMGSetOldDefault(par_precond); }
         HYPRE_BoomerAMGSetStrongThreshold(par_precond, 0.25);
>>>>>>> a2daaf67
         HYPRE_BoomerAMGSetTol(par_precond, 0.0);
         HYPRE_BoomerAMGSetLogging(par_precond, 0);
         HYPRE_BoomerAMGSetPrintLevel(par_precond, print_level);
         HYPRE_BoomerAMGSetPrintFileName(par_precond, "sstruct.out.log");
         HYPRE_BoomerAMGSetCycleNumSweeps(par_precond, n_pre, 1);
         HYPRE_BoomerAMGSetCycleNumSweeps(par_precond, n_post, 2);
         HYPRE_BoomerAMGSetCycleNumSweeps(par_precond, n_pre, 3);
         if (usr_jacobi_weight)
         {
            HYPRE_BoomerAMGSetRelaxWt(par_precond, jacobi_weight);
         }
         if (relax[0] > -1)
         {
            HYPRE_BoomerAMGSetRelaxType(par_precond, relax[0]);
         }
         for (i = 1; i < 4; i++)
         {
            if (relax[i] > -1)
            {
               HYPRE_BoomerAMGSetCycleRelaxType(par_precond, relax[i], i);
            }
         }
         HYPRE_BoomerAMGSetAggNumLevels(par_precond, agg_num_levels);
         if (old_default)
         {
            HYPRE_BoomerAMGSetOldDefault(par_precond);
         }
         HYPRE_LGMRESSetPrecond( par_solver,
                                 (HYPRE_PtrToSolverFcn) HYPRE_BoomerAMGSolve,
                                 (HYPRE_PtrToSolverFcn) HYPRE_BoomerAMGSetup,
                                 par_precond);
      }

      HYPRE_LGMRESSetup( par_solver, (HYPRE_Matrix) par_A,
                         (HYPRE_Vector) par_b, (HYPRE_Vector) par_x);

      hypre_EndTiming(time_index);
      hypre_PrintTiming("Setup phase times", hypre_MPI_COMM_WORLD);
      hypre_FinalizeTiming(time_index);
      hypre_ClearTiming();

      time_index = hypre_InitializeTiming("LGMRES Solve");
      hypre_BeginTiming(time_index);

      HYPRE_LGMRESSolve( par_solver, (HYPRE_Matrix) par_A,
                         (HYPRE_Vector) par_b, (HYPRE_Vector) par_x);

      hypre_EndTiming(time_index);
      hypre_PrintTiming("Solve phase times", hypre_MPI_COMM_WORLD);
      hypre_FinalizeTiming(time_index);
      hypre_ClearTiming();

      HYPRE_LGMRESGetNumIterations( par_solver, &num_iterations);
      HYPRE_LGMRESGetFinalRelativeResidualNorm( par_solver, &final_res_norm);
      HYPRE_ParCSRLGMRESDestroy(par_solver);

      if (solver_id == 90)
      {
         HYPRE_BoomerAMGDestroy(par_precond);
      }
   }

   /*-----------------------------------------------------------
    * Solve the system using ParCSR hybrid DSCG/BoomerAMG
    *-----------------------------------------------------------*/

   else if (solver_id == 120)
   {
      time_index = hypre_InitializeTiming("Hybrid Setup");
      hypre_BeginTiming(time_index);

      HYPRE_ParCSRHybridCreate(&par_solver);
      HYPRE_ParCSRHybridSetTol(par_solver, tol);
      HYPRE_ParCSRHybridSetTwoNorm(par_solver, 1);
<<<<<<< HEAD
      HYPRE_ParCSRHybridSetRelChange(par_solver, rel_change);
      HYPRE_ParCSRHybridSetPrintLevel(par_solver, print_level);
=======
      HYPRE_ParCSRHybridSetRelChange(par_solver, 0);
      HYPRE_ParCSRHybridSetPrintLevel(par_solver, 1); //13
>>>>>>> a2daaf67
      HYPRE_ParCSRHybridSetLogging(par_solver, 1);
      HYPRE_ParCSRHybridSetSolverType(par_solver, solver_type);
      HYPRE_ParCSRHybridSetRecomputeResidual(par_solver, recompute_res);

#if defined(HYPRE_USING_CUDA) || defined(HYPRE_USING_DEVICE_OPENMP)
      /*
      HYPRE_ParCSRHybridSetPMaxElmts(par_solver, 8);
      HYPRE_ParCSRHybridSetRelaxType(par_solver, 18);
      HYPRE_ParCSRHybridSetCycleRelaxType(par_solver, 9, 3);
      HYPRE_ParCSRHybridSetCoarsenType(par_solver, 8);
      HYPRE_ParCSRHybridSetInterpType(par_solver, 3);
      HYPRE_ParCSRHybridSetMaxCoarseSize(par_solver, 20);
      */
#endif

#if SECOND_TIME
      hypre_ParVector *par_x2 =
         hypre_ParVectorCreate(hypre_ParVectorComm(par_x), hypre_ParVectorGlobalSize(par_x),
                               hypre_ParVectorPartitioning(par_x));
      hypre_ParVectorInitialize(par_x2);
      hypre_ParVectorCopy(par_x, par_x2);

      HYPRE_ParCSRHybridSetup(par_solver, par_A, par_b, par_x);
      HYPRE_ParCSRHybridSolve(par_solver, par_A, par_b, par_x);

      hypre_ParVectorCopy(par_x2, par_x);
#endif

#if defined(HYPRE_USING_NVTX)
      hypre_GpuProfilingPushRange("HybridSolve");
#endif
      //cudaProfilerStart();

      HYPRE_ParCSRHybridSetup(par_solver, par_A, par_b, par_x);

      hypre_EndTiming(time_index);
      hypre_PrintTiming("Setup phase times", hypre_MPI_COMM_WORLD);
      hypre_FinalizeTiming(time_index);
      hypre_ClearTiming();

      time_index = hypre_InitializeTiming("Hybrid Solve");
      hypre_BeginTiming(time_index);

      HYPRE_ParCSRHybridSolve(par_solver, par_A, par_b, par_x);

      hypre_EndTiming(time_index);
      hypre_PrintTiming("Solve phase times", hypre_MPI_COMM_WORLD);
      hypre_FinalizeTiming(time_index);
      hypre_ClearTiming();

      HYPRE_ParCSRHybridGetNumIterations(par_solver, &num_iterations);
      HYPRE_ParCSRHybridGetFinalRelativeResidualNorm(par_solver, &final_res_norm);

      HYPRE_ParCSRHybridDestroy(par_solver);

#if defined(HYPRE_USING_NVTX)
      hypre_GpuProfilingPopRange();
#endif
      //cudaProfilerStop();

#if SECOND_TIME
      hypre_ParVectorDestroy(par_x2);
#endif
   }

   /*-----------------------------------------------------------
    * Solve the system using Struct solvers
    *-----------------------------------------------------------*/

   else if (solver_id == 200)
   {
      time_index = hypre_InitializeTiming("SMG Setup");
      hypre_BeginTiming(time_index);

      HYPRE_StructSMGCreate(hypre_MPI_COMM_WORLD, &struct_solver);
      HYPRE_StructSMGSetMemoryUse(struct_solver, 0);
      HYPRE_StructSMGSetMaxIter(struct_solver, max_iterations);
      HYPRE_StructSMGSetTol(struct_solver, tol);
      HYPRE_StructSMGSetRelChange(struct_solver, rel_change);
      HYPRE_StructSMGSetNumPreRelax(struct_solver, n_pre);
      HYPRE_StructSMGSetNumPostRelax(struct_solver, n_post);
      HYPRE_StructSMGSetPrintLevel(struct_solver, print_level);
      HYPRE_StructSMGSetLogging(struct_solver, 1);
      HYPRE_StructSMGSetup(struct_solver, sA, sb, sx);

      hypre_EndTiming(time_index);
      hypre_PrintTiming("Setup phase times", hypre_MPI_COMM_WORLD);
      hypre_FinalizeTiming(time_index);
      hypre_ClearTiming();

      time_index = hypre_InitializeTiming("SMG Solve");
      hypre_BeginTiming(time_index);

      HYPRE_StructSMGSolve(struct_solver, sA, sb, sx);

      hypre_EndTiming(time_index);
      hypre_PrintTiming("Solve phase times", hypre_MPI_COMM_WORLD);
      hypre_FinalizeTiming(time_index);
      hypre_ClearTiming();

      HYPRE_StructSMGGetNumIterations(struct_solver, &num_iterations);
      HYPRE_StructSMGGetFinalRelativeResidualNorm(struct_solver, &final_res_norm);
      HYPRE_StructSMGDestroy(struct_solver);
   }

   else if ( solver_id == 201 || solver_id == 203 || solver_id == 204 )
   {
      time_index = hypre_InitializeTiming("PFMG Setup");
      hypre_BeginTiming(time_index);

      HYPRE_StructPFMGCreate(hypre_MPI_COMM_WORLD, &struct_solver);
      HYPRE_StructPFMGSetMaxLevels(struct_solver, max_levels);
      HYPRE_StructPFMGSetMaxIter(struct_solver, max_iterations);
      HYPRE_StructPFMGSetTol(struct_solver, tol);
      HYPRE_StructPFMGSetRelChange(struct_solver, rel_change);
      HYPRE_StructPFMGSetRAPType(struct_solver, rap);
      HYPRE_StructPFMGSetRelaxType(struct_solver, relax[0]);
      if (usr_jacobi_weight)
      {
         HYPRE_StructPFMGSetJacobiWeight(struct_solver, jacobi_weight);
      }
      HYPRE_StructPFMGSetNumPreRelax(struct_solver, n_pre);
      HYPRE_StructPFMGSetNumPostRelax(struct_solver, n_post);
      HYPRE_StructPFMGSetSkipRelax(struct_solver, skip);
      /*HYPRE_StructPFMGSetDxyz(struct_solver, dxyz);*/
      HYPRE_StructPFMGSetPrintLevel(struct_solver, print_level);
      HYPRE_StructPFMGSetLogging(struct_solver, 1);
      HYPRE_StructPFMGSetup(struct_solver, sA, sb, sx);

      hypre_EndTiming(time_index);
      hypre_PrintTiming("Setup phase times", hypre_MPI_COMM_WORLD);
      hypre_FinalizeTiming(time_index);
      hypre_ClearTiming();

      time_index = hypre_InitializeTiming("PFMG Solve");
      hypre_BeginTiming(time_index);

      HYPRE_StructPFMGSolve(struct_solver, sA, sb, sx);

      hypre_EndTiming(time_index);
      hypre_PrintTiming("Solve phase times", hypre_MPI_COMM_WORLD);
      hypre_FinalizeTiming(time_index);
      hypre_ClearTiming();

      HYPRE_StructPFMGGetNumIterations(struct_solver, &num_iterations);
      HYPRE_StructPFMGGetFinalRelativeResidualNorm(struct_solver, &final_res_norm);
      HYPRE_StructPFMGDestroy(struct_solver);
   }

   /*-----------------------------------------------------------
    * Solve the system using Cyclic Reduction
    *-----------------------------------------------------------*/

   else if ( solver_id == 205 )
   {
      HYPRE_StructVector  sr;

      time_index = hypre_InitializeTiming("CycRed Setup");
      hypre_BeginTiming(time_index);

      HYPRE_StructCycRedCreate(hypre_MPI_COMM_WORLD, &struct_solver);
      HYPRE_StructCycRedSetTDim(struct_solver, cycred_tdim);
      HYPRE_StructCycRedSetBase(struct_solver, data.ndim,
                                cycred_index, cycred_stride);
      HYPRE_StructCycRedSetup(struct_solver, sA, sb, sx);

      hypre_EndTiming(time_index);
      hypre_PrintTiming("Setup phase times", hypre_MPI_COMM_WORLD);
      hypre_FinalizeTiming(time_index);
      hypre_ClearTiming();

      time_index = hypre_InitializeTiming("CycRed Solve");
      hypre_BeginTiming(time_index);

      HYPRE_StructCycRedSolve(struct_solver, sA, sb, sx);

      hypre_EndTiming(time_index);
      hypre_PrintTiming("Solve phase times", hypre_MPI_COMM_WORLD);
      hypre_FinalizeTiming(time_index);
      hypre_ClearTiming();

      num_iterations = 1;
      HYPRE_StructVectorCreate(hypre_MPI_COMM_WORLD,
                               hypre_StructVectorGrid(sb), &sr);
      HYPRE_StructVectorInitialize(sr);
      HYPRE_StructVectorAssemble(sr);
      HYPRE_StructVectorCopy(sb, sr);
      hypre_StructMatvec(-1.0, sA, sx, 1.0, sr);
      /* Using an inner product instead of a norm to help with testing */
      final_res_norm = hypre_StructInnerProd(sr, sr);
      if (final_res_norm < 1.0e-20)
      {
         final_res_norm = 0.0;
      }
      HYPRE_StructVectorDestroy(sr);

      HYPRE_StructCycRedDestroy(struct_solver);
   }

   /*-----------------------------------------------------------
    * Solve the system using Jacobi
    *-----------------------------------------------------------*/

   else if ( solver_id == 208 )
   {
      time_index = hypre_InitializeTiming("Jacobi Setup");
      hypre_BeginTiming(time_index);

      HYPRE_StructJacobiCreate(hypre_MPI_COMM_WORLD, &struct_solver);
      HYPRE_StructJacobiSetMaxIter(struct_solver, max_iterations);
      HYPRE_StructJacobiSetTol(struct_solver, tol);
      HYPRE_StructJacobiSetup(struct_solver, sA, sb, sx);

      hypre_EndTiming(time_index);
      hypre_PrintTiming("Setup phase times", hypre_MPI_COMM_WORLD);
      hypre_FinalizeTiming(time_index);
      hypre_ClearTiming();

      time_index = hypre_InitializeTiming("Jacobi Solve");
      hypre_BeginTiming(time_index);

      HYPRE_StructJacobiSolve(struct_solver, sA, sb, sx);

      hypre_EndTiming(time_index);
      hypre_PrintTiming("Solve phase times", hypre_MPI_COMM_WORLD);
      hypre_FinalizeTiming(time_index);
      hypre_ClearTiming();

      HYPRE_StructJacobiGetNumIterations(struct_solver, &num_iterations);
      HYPRE_StructJacobiGetFinalRelativeResidualNorm(struct_solver,
                                                     &final_res_norm);
      HYPRE_StructJacobiDestroy(struct_solver);
   }

   /*-----------------------------------------------------------
    * Solve the system using CG
    *-----------------------------------------------------------*/

   else if ((solver_id > 209) && (solver_id < 220))
   {
      time_index = hypre_InitializeTiming("PCG Setup");
      hypre_BeginTiming(time_index);

      HYPRE_StructPCGCreate(hypre_MPI_COMM_WORLD, &struct_solver);
      HYPRE_PCGSetMaxIter( (HYPRE_Solver)struct_solver, max_iterations );
      HYPRE_PCGSetTol( (HYPRE_Solver)struct_solver, tol );
      HYPRE_PCGSetTwoNorm( (HYPRE_Solver)struct_solver, 1 );
      HYPRE_PCGSetRelChange( (HYPRE_Solver)struct_solver, rel_change );
      HYPRE_PCGSetPrintLevel( (HYPRE_Solver)struct_solver, krylov_print_level );
      HYPRE_PCGSetRecomputeResidual( (HYPRE_Solver)struct_solver, recompute_res);

      if (solver_id == 210)
      {
         /* use symmetric SMG as preconditioner */
         HYPRE_StructSMGCreate(hypre_MPI_COMM_WORLD, &struct_precond);
         HYPRE_StructSMGSetMemoryUse(struct_precond, 0);
         HYPRE_StructSMGSetMaxIter(struct_precond, 1);
         HYPRE_StructSMGSetTol(struct_precond, 0.0);
         HYPRE_StructSMGSetZeroGuess(struct_precond);
         HYPRE_StructSMGSetNumPreRelax(struct_precond, n_pre);
         HYPRE_StructSMGSetNumPostRelax(struct_precond, n_post);
         HYPRE_StructSMGSetPrintLevel(struct_precond, print_level);
         HYPRE_StructSMGSetLogging(struct_precond, 0);
         HYPRE_PCGSetPrecond( (HYPRE_Solver) struct_solver,
                              (HYPRE_PtrToSolverFcn) HYPRE_StructSMGSolve,
                              (HYPRE_PtrToSolverFcn) HYPRE_StructSMGSetup,
                              (HYPRE_Solver) struct_precond);
      }

      else if (solver_id == 211)
      {
         /* use symmetric PFMG as preconditioner */
         HYPRE_StructPFMGCreate(hypre_MPI_COMM_WORLD, &struct_precond);
         HYPRE_StructPFMGSetMaxLevels(struct_precond, max_levels);
         HYPRE_StructPFMGSetMaxIter(struct_precond, 1);
         HYPRE_StructPFMGSetTol(struct_precond, 0.0);
         HYPRE_StructPFMGSetZeroGuess(struct_precond);
         HYPRE_StructPFMGSetRAPType(struct_precond, rap);
         HYPRE_StructPFMGSetRelaxType(struct_precond, relax[0]);
         if (usr_jacobi_weight)
         {
            HYPRE_StructPFMGSetJacobiWeight(struct_precond, jacobi_weight);
         }
         HYPRE_StructPFMGSetNumPreRelax(struct_precond, n_pre);
         HYPRE_StructPFMGSetNumPostRelax(struct_precond, n_post);
         HYPRE_StructPFMGSetSkipRelax(struct_precond, skip);
         /*HYPRE_StructPFMGSetDxyz(struct_precond, dxyz);*/
         HYPRE_StructPFMGSetPrintLevel(struct_precond, print_level);
         HYPRE_StructPFMGSetLogging(struct_precond, 0);
         HYPRE_PCGSetPrecond( (HYPRE_Solver) struct_solver,
                              (HYPRE_PtrToSolverFcn) HYPRE_StructPFMGSolve,
                              (HYPRE_PtrToSolverFcn) HYPRE_StructPFMGSetup,
                              (HYPRE_Solver) struct_precond);
      }

      else if (solver_id == 217)
      {
         /* use two-step Jacobi as preconditioner */
         HYPRE_StructJacobiCreate(hypre_MPI_COMM_WORLD, &struct_precond);
         HYPRE_StructJacobiSetMaxIter(struct_precond, 2);
         HYPRE_StructJacobiSetTol(struct_precond, 0.0);
         HYPRE_StructJacobiSetZeroGuess(struct_precond);
         HYPRE_PCGSetPrecond( (HYPRE_Solver) struct_solver,
                              (HYPRE_PtrToSolverFcn) HYPRE_StructJacobiSolve,
                              (HYPRE_PtrToSolverFcn) HYPRE_StructJacobiSetup,
                              (HYPRE_Solver) struct_precond);
      }

      else if (solver_id == 218)
      {
         /* use diagonal scaling as preconditioner */
         struct_precond = NULL;
         HYPRE_PCGSetPrecond( (HYPRE_Solver) struct_solver,
                              (HYPRE_PtrToSolverFcn) HYPRE_StructDiagScale,
                              (HYPRE_PtrToSolverFcn) HYPRE_StructDiagScaleSetup,
                              (HYPRE_Solver) struct_precond);
      }

      HYPRE_PCGSetup
      ( (HYPRE_Solver)struct_solver, (HYPRE_Matrix)sA, (HYPRE_Vector)sb,
        (HYPRE_Vector)sx );

      hypre_EndTiming(time_index);
      hypre_PrintTiming("Setup phase times", hypre_MPI_COMM_WORLD);
      hypre_FinalizeTiming(time_index);
      hypre_ClearTiming();

      time_index = hypre_InitializeTiming("PCG Solve");
      hypre_BeginTiming(time_index);

      HYPRE_PCGSolve
      ( (HYPRE_Solver) struct_solver, (HYPRE_Matrix)sA, (HYPRE_Vector)sb,
        (HYPRE_Vector)sx);

      hypre_EndTiming(time_index);
      hypre_PrintTiming("Solve phase times", hypre_MPI_COMM_WORLD);
      hypre_FinalizeTiming(time_index);
      hypre_ClearTiming();

      HYPRE_PCGGetNumIterations( (HYPRE_Solver)struct_solver, &num_iterations );
      HYPRE_PCGGetFinalRelativeResidualNorm( (HYPRE_Solver)struct_solver, &final_res_norm );
      HYPRE_StructPCGDestroy(struct_solver);

      if (solver_id == 210)
      {
         HYPRE_StructSMGDestroy(struct_precond);
      }
      else if (solver_id == 211)
      {
         HYPRE_StructPFMGDestroy(struct_precond);
      }
      else if (solver_id == 217)
      {
         HYPRE_StructJacobiDestroy(struct_precond);
      }
   }

   /*-----------------------------------------------------------
    * Solve the system using Hybrid
    *-----------------------------------------------------------*/

   else if ((solver_id > 219) && (solver_id < 230))
   {
      time_index = hypre_InitializeTiming("Hybrid Setup");
      hypre_BeginTiming(time_index);

      HYPRE_StructHybridCreate(hypre_MPI_COMM_WORLD, &struct_solver);
      HYPRE_StructHybridSetDSCGMaxIter(struct_solver, max_iterations);
      HYPRE_StructHybridSetPCGMaxIter(struct_solver, max_iterations);
      HYPRE_StructHybridSetTol(struct_solver, tol);
      /*HYPRE_StructHybridSetPCGAbsoluteTolFactor(struct_solver, 1.0e-200);*/
      HYPRE_StructHybridSetConvergenceTol(struct_solver, cf_tol);
      HYPRE_StructHybridSetTwoNorm(struct_solver, 1);
      HYPRE_StructHybridSetRelChange(struct_solver, rel_change);
      if (solver_type == 2) /* for use with GMRES */
      {
         HYPRE_StructHybridSetStopCrit(struct_solver, 0);
         HYPRE_StructHybridSetKDim(struct_solver, 10);
      }
      HYPRE_StructHybridSetPrintLevel(struct_solver, krylov_print_level);
      HYPRE_StructHybridSetLogging(struct_solver, 1);
      HYPRE_StructHybridSetSolverType(struct_solver, solver_type);
      HYPRE_StructHybridSetRecomputeResidual(struct_solver, recompute_res);

      if (solver_id == 220)
      {
         /* use symmetric SMG as preconditioner */
         HYPRE_StructSMGCreate(hypre_MPI_COMM_WORLD, &struct_precond);
         HYPRE_StructSMGSetMemoryUse(struct_precond, 0);
         HYPRE_StructSMGSetMaxIter(struct_precond, 1);
         HYPRE_StructSMGSetTol(struct_precond, 0.0);
         HYPRE_StructSMGSetZeroGuess(struct_precond);
         HYPRE_StructSMGSetNumPreRelax(struct_precond, n_pre);
         HYPRE_StructSMGSetNumPostRelax(struct_precond, n_post);
         HYPRE_StructSMGSetPrintLevel(struct_precond, print_level);
         HYPRE_StructSMGSetLogging(struct_precond, 0);
         HYPRE_StructHybridSetPrecond(struct_solver,
                                      HYPRE_StructSMGSolve,
                                      HYPRE_StructSMGSetup,
                                      struct_precond);
      }

      else if (solver_id == 221)
      {
         /* use symmetric PFMG as preconditioner */
         HYPRE_StructPFMGCreate(hypre_MPI_COMM_WORLD, &struct_precond);
         HYPRE_StructPFMGSetMaxLevels(struct_precond, max_levels);
         HYPRE_StructPFMGSetMaxIter(struct_precond, 1);
         HYPRE_StructPFMGSetTol(struct_precond, 0.0);
         HYPRE_StructPFMGSetZeroGuess(struct_precond);
         HYPRE_StructPFMGSetRAPType(struct_precond, rap);
         HYPRE_StructPFMGSetRelaxType(struct_precond, relax[0]);
         if (usr_jacobi_weight)
         {
            HYPRE_StructPFMGSetJacobiWeight(struct_precond, jacobi_weight);
         }
         HYPRE_StructPFMGSetNumPreRelax(struct_precond, n_pre);
         HYPRE_StructPFMGSetNumPostRelax(struct_precond, n_post);
         HYPRE_StructPFMGSetSkipRelax(struct_precond, skip);
         /*HYPRE_StructPFMGSetDxyz(struct_precond, dxyz);*/
         HYPRE_StructPFMGSetPrintLevel(struct_precond, print_level);
         HYPRE_StructPFMGSetLogging(struct_precond, 0);
         HYPRE_StructHybridSetPrecond(struct_solver,
                                      HYPRE_StructPFMGSolve,
                                      HYPRE_StructPFMGSetup,
                                      struct_precond);
      }

      HYPRE_StructHybridSetup(struct_solver, sA, sb, sx);

      hypre_EndTiming(time_index);
      hypre_PrintTiming("Setup phase times", hypre_MPI_COMM_WORLD);
      hypre_FinalizeTiming(time_index);
      hypre_ClearTiming();

      time_index = hypre_InitializeTiming("Hybrid Solve");
      hypre_BeginTiming(time_index);

      HYPRE_StructHybridSolve(struct_solver, sA, sb, sx);

      hypre_EndTiming(time_index);
      hypre_PrintTiming("Solve phase times", hypre_MPI_COMM_WORLD);
      hypre_FinalizeTiming(time_index);
      hypre_ClearTiming();

      HYPRE_StructHybridGetNumIterations(struct_solver, &num_iterations);
      HYPRE_StructHybridGetFinalRelativeResidualNorm(struct_solver, &final_res_norm);
      HYPRE_StructHybridDestroy(struct_solver);

      if (solver_id == 220)
      {
         HYPRE_StructSMGDestroy(struct_precond);
      }
      else if (solver_id == 221)
      {
         HYPRE_StructPFMGDestroy(struct_precond);
      }
   }

   /*-----------------------------------------------------------
    * Solve the system using GMRES
    *-----------------------------------------------------------*/

   else if ((solver_id > 229) && (solver_id < 240))
   {
      time_index = hypre_InitializeTiming("GMRES Setup");
      hypre_BeginTiming(time_index);

      HYPRE_StructGMRESCreate(hypre_MPI_COMM_WORLD, &struct_solver);
      HYPRE_GMRESSetKDim( (HYPRE_Solver) struct_solver, k_dim );
      HYPRE_GMRESSetMaxIter( (HYPRE_Solver) struct_solver, max_iterations );
      HYPRE_GMRESSetTol( (HYPRE_Solver) struct_solver, tol );
      HYPRE_GMRESSetRelChange( (HYPRE_Solver) struct_solver, rel_change );
      HYPRE_GMRESSetPrintLevel( (HYPRE_Solver) struct_solver, krylov_print_level );
      HYPRE_GMRESSetLogging( (HYPRE_Solver) struct_solver, 1 );

      if (solver_id == 230)
      {
         /* use symmetric SMG as preconditioner */
         HYPRE_StructSMGCreate(hypre_MPI_COMM_WORLD, &struct_precond);
         HYPRE_StructSMGSetMemoryUse(struct_precond, 0);
         HYPRE_StructSMGSetMaxIter(struct_precond, 1);
         HYPRE_StructSMGSetTol(struct_precond, 0.0);
         HYPRE_StructSMGSetZeroGuess(struct_precond);
         HYPRE_StructSMGSetNumPreRelax(struct_precond, n_pre);
         HYPRE_StructSMGSetNumPostRelax(struct_precond, n_post);
         HYPRE_StructSMGSetPrintLevel(struct_precond, print_level);
         HYPRE_StructSMGSetLogging(struct_precond, 0);
         HYPRE_GMRESSetPrecond( (HYPRE_Solver)struct_solver,
                                (HYPRE_PtrToSolverFcn) HYPRE_StructSMGSolve,
                                (HYPRE_PtrToSolverFcn) HYPRE_StructSMGSetup,
                                (HYPRE_Solver)struct_precond);
      }

      else if (solver_id == 231)
      {
         /* use symmetric PFMG as preconditioner */
         HYPRE_StructPFMGCreate(hypre_MPI_COMM_WORLD, &struct_precond);
         HYPRE_StructPFMGSetMaxLevels(struct_precond, max_levels);
         HYPRE_StructPFMGSetMaxIter(struct_precond, 1);
         HYPRE_StructPFMGSetTol(struct_precond, 0.0);
         HYPRE_StructPFMGSetZeroGuess(struct_precond);
         HYPRE_StructPFMGSetRAPType(struct_precond, rap);
         HYPRE_StructPFMGSetRelaxType(struct_precond, relax[0]);
         if (usr_jacobi_weight)
         {
            HYPRE_StructPFMGSetJacobiWeight(struct_precond, jacobi_weight);
         }
         HYPRE_StructPFMGSetNumPreRelax(struct_precond, n_pre);
         HYPRE_StructPFMGSetNumPostRelax(struct_precond, n_post);
         HYPRE_StructPFMGSetSkipRelax(struct_precond, skip);
         /*HYPRE_StructPFMGSetDxyz(struct_precond, dxyz);*/
         HYPRE_StructPFMGSetPrintLevel(struct_precond, print_level);
         HYPRE_StructPFMGSetLogging(struct_precond, 0);
         HYPRE_GMRESSetPrecond( (HYPRE_Solver)struct_solver,
                                (HYPRE_PtrToSolverFcn) HYPRE_StructPFMGSolve,
                                (HYPRE_PtrToSolverFcn) HYPRE_StructPFMGSetup,
                                (HYPRE_Solver)struct_precond);
      }
      else if (solver_id == 237)
      {
         /* use two-step Jacobi as preconditioner */
         HYPRE_StructJacobiCreate(hypre_MPI_COMM_WORLD, &struct_precond);
         HYPRE_StructJacobiSetMaxIter(struct_precond, 2);
         HYPRE_StructJacobiSetTol(struct_precond, 0.0);
         HYPRE_StructJacobiSetZeroGuess(struct_precond);
         HYPRE_GMRESSetPrecond( (HYPRE_Solver)struct_solver,
                                (HYPRE_PtrToSolverFcn) HYPRE_StructJacobiSolve,
                                (HYPRE_PtrToSolverFcn) HYPRE_StructJacobiSetup,
                                (HYPRE_Solver)struct_precond);
      }

      else if (solver_id == 238)
      {
         /* use diagonal scaling as preconditioner */
         struct_precond = NULL;
         HYPRE_GMRESSetPrecond( (HYPRE_Solver)struct_solver,
                                (HYPRE_PtrToSolverFcn) HYPRE_StructDiagScale,
                                (HYPRE_PtrToSolverFcn) HYPRE_StructDiagScaleSetup,
                                (HYPRE_Solver)struct_precond);
      }

      HYPRE_GMRESSetup
      ( (HYPRE_Solver)struct_solver, (HYPRE_Matrix)sA, (HYPRE_Vector)sb,
        (HYPRE_Vector)sx );

      hypre_EndTiming(time_index);
      hypre_PrintTiming("Setup phase times", hypre_MPI_COMM_WORLD);
      hypre_FinalizeTiming(time_index);
      hypre_ClearTiming();

      time_index = hypre_InitializeTiming("GMRES Solve");
      hypre_BeginTiming(time_index);

      HYPRE_GMRESSolve
      ( (HYPRE_Solver)struct_solver, (HYPRE_Matrix)sA, (HYPRE_Vector)sb,
        (HYPRE_Vector)sx);

      hypre_EndTiming(time_index);
      hypre_PrintTiming("Solve phase times", hypre_MPI_COMM_WORLD);
      hypre_FinalizeTiming(time_index);
      hypre_ClearTiming();

      HYPRE_GMRESGetNumIterations( (HYPRE_Solver)struct_solver, &num_iterations);
      HYPRE_GMRESGetFinalRelativeResidualNorm( (HYPRE_Solver)struct_solver, &final_res_norm);
      HYPRE_StructGMRESDestroy(struct_solver);

      if (solver_id == 230)
      {
         HYPRE_StructSMGDestroy(struct_precond);
      }
      else if (solver_id == 231)
      {
         HYPRE_StructPFMGDestroy(struct_precond);
      }
      else if (solver_id == 237)
      {
         HYPRE_StructJacobiDestroy(struct_precond);
      }
   }

   /*-----------------------------------------------------------
    * Solve the system using BiCGTAB
    *-----------------------------------------------------------*/

   else if ((solver_id > 239) && (solver_id < 250))
   {
      time_index = hypre_InitializeTiming("BiCGSTAB Setup");
      hypre_BeginTiming(time_index);

      HYPRE_StructBiCGSTABCreate(hypre_MPI_COMM_WORLD, &struct_solver);
      HYPRE_BiCGSTABSetMaxIter( (HYPRE_Solver)struct_solver, max_iterations );
      HYPRE_BiCGSTABSetTol( (HYPRE_Solver)struct_solver, tol );
      HYPRE_BiCGSTABSetPrintLevel( (HYPRE_Solver)struct_solver, krylov_print_level );
      HYPRE_BiCGSTABSetLogging( (HYPRE_Solver)struct_solver, 1 );

      if (solver_id == 240)
      {
         /* use symmetric SMG as preconditioner */
         HYPRE_StructSMGCreate(hypre_MPI_COMM_WORLD, &struct_precond);
         HYPRE_StructSMGSetMemoryUse(struct_precond, 0);
         HYPRE_StructSMGSetMaxIter(struct_precond, 1);
         HYPRE_StructSMGSetTol(struct_precond, 0.0);
         HYPRE_StructSMGSetZeroGuess(struct_precond);
         HYPRE_StructSMGSetNumPreRelax(struct_precond, n_pre);
         HYPRE_StructSMGSetNumPostRelax(struct_precond, n_post);
         HYPRE_StructSMGSetPrintLevel(struct_precond, print_level);
         HYPRE_StructSMGSetLogging(struct_precond, 0);
         HYPRE_BiCGSTABSetPrecond( (HYPRE_Solver)struct_solver,
                                   (HYPRE_PtrToSolverFcn) HYPRE_StructSMGSolve,
                                   (HYPRE_PtrToSolverFcn) HYPRE_StructSMGSetup,
                                   (HYPRE_Solver)struct_precond);
      }

      else if (solver_id == 241)
      {
         /* use symmetric PFMG as preconditioner */
         HYPRE_StructPFMGCreate(hypre_MPI_COMM_WORLD, &struct_precond);
         HYPRE_StructPFMGSetMaxLevels(struct_precond, max_levels);
         HYPRE_StructPFMGSetMaxIter(struct_precond, 1);
         HYPRE_StructPFMGSetTol(struct_precond, 0.0);
         HYPRE_StructPFMGSetZeroGuess(struct_precond);
         HYPRE_StructPFMGSetRAPType(struct_precond, rap);
         HYPRE_StructPFMGSetRelaxType(struct_precond, relax[0]);
         if (usr_jacobi_weight)
         {
            HYPRE_StructPFMGSetJacobiWeight(struct_precond, jacobi_weight);
         }
         HYPRE_StructPFMGSetNumPreRelax(struct_precond, n_pre);
         HYPRE_StructPFMGSetNumPostRelax(struct_precond, n_post);
         HYPRE_StructPFMGSetSkipRelax(struct_precond, skip);
         /*HYPRE_StructPFMGSetDxyz(struct_precond, dxyz);*/
         HYPRE_StructPFMGSetPrintLevel(struct_precond, print_level);
         HYPRE_StructPFMGSetLogging(struct_precond, 0);
         HYPRE_BiCGSTABSetPrecond( (HYPRE_Solver)struct_solver,
                                   (HYPRE_PtrToSolverFcn) HYPRE_StructPFMGSolve,
                                   (HYPRE_PtrToSolverFcn) HYPRE_StructPFMGSetup,
                                   (HYPRE_Solver)struct_precond);
      }

      else if (solver_id == 247)
      {
         /* use two-step Jacobi as preconditioner */
         HYPRE_StructJacobiCreate(hypre_MPI_COMM_WORLD, &struct_precond);
         HYPRE_StructJacobiSetMaxIter(struct_precond, 2);
         HYPRE_StructJacobiSetTol(struct_precond, 0.0);
         HYPRE_StructJacobiSetZeroGuess(struct_precond);
         HYPRE_BiCGSTABSetPrecond( (HYPRE_Solver)struct_solver,
                                   (HYPRE_PtrToSolverFcn) HYPRE_StructJacobiSolve,
                                   (HYPRE_PtrToSolverFcn) HYPRE_StructJacobiSetup,
                                   (HYPRE_Solver)struct_precond);
      }

      else if (solver_id == 248)
      {
         /* use diagonal scaling as preconditioner */
         struct_precond = NULL;
         HYPRE_BiCGSTABSetPrecond( (HYPRE_Solver)struct_solver,
                                   (HYPRE_PtrToSolverFcn) HYPRE_StructDiagScale,
                                   (HYPRE_PtrToSolverFcn) HYPRE_StructDiagScaleSetup,
                                   (HYPRE_Solver)struct_precond);
      }

      HYPRE_BiCGSTABSetup
      ( (HYPRE_Solver)struct_solver, (HYPRE_Matrix)sA, (HYPRE_Vector)sb,
        (HYPRE_Vector)sx );

      hypre_EndTiming(time_index);
      hypre_PrintTiming("Setup phase times", hypre_MPI_COMM_WORLD);
      hypre_FinalizeTiming(time_index);
      hypre_ClearTiming();

      time_index = hypre_InitializeTiming("BiCGSTAB Solve");
      hypre_BeginTiming(time_index);

      HYPRE_BiCGSTABSolve
      ( (HYPRE_Solver)struct_solver, (HYPRE_Matrix)sA, (HYPRE_Vector)sb,
        (HYPRE_Vector)sx);

      hypre_EndTiming(time_index);
      hypre_PrintTiming("Solve phase times", hypre_MPI_COMM_WORLD);
      hypre_FinalizeTiming(time_index);
      hypre_ClearTiming();

      HYPRE_BiCGSTABGetNumIterations( (HYPRE_Solver)struct_solver, &num_iterations);
      HYPRE_BiCGSTABGetFinalRelativeResidualNorm( (HYPRE_Solver)struct_solver, &final_res_norm);
      HYPRE_StructBiCGSTABDestroy(struct_solver);

      if (solver_id == 240)
      {
         HYPRE_StructSMGDestroy(struct_precond);
      }
      else if (solver_id == 241)
      {
         HYPRE_StructPFMGDestroy(struct_precond);
      }
      else if (solver_id == 247)
      {
         HYPRE_StructJacobiDestroy(struct_precond);
      }
   }

   /* begin lobpcg */

   /*-----------------------------------------------------------
    * Solve the eigenvalue problem using LOBPCG
    *-----------------------------------------------------------*/

   else if (lobpcgFlag)
   {
      if (solver_id < 10 || solver_id >= 20)
      {
         if (verbosity)
         {
            hypre_printf("\nLOBPCG works with solvers 10, 11, 13, 14 and 18 only\n");
         }
      }
      else
      {
         interpreter = hypre_CTAlloc(mv_InterfaceInterpreter,1, HYPRE_MEMORY_HOST);
         HYPRE_SStructSetupInterpreter(interpreter);
         HYPRE_SStructSetupMatvec(&matvec_fn);

         eigenvectors = mv_MultiVectorCreateFromSampleVector(interpreter,
                                                             blockSize,
                                                             x);
         eigenvalues = hypre_CTAlloc(HYPRE_Real, blockSize, HYPRE_MEMORY_HOST);
         if (seed)
         {
            mv_MultiVectorSetRandom(eigenvectors, seed);
         }
         else
         {
            mv_MultiVectorSetRandom(eigenvectors, (HYPRE_Int) time(0));
         }

         if (myid != 0)
         {
            verbosity = 0;
         }

         if (pcgIterations > 0)
         {
            time_index = hypre_InitializeTiming("PCG Setup");
            hypre_BeginTiming(time_index);

            HYPRE_SStructPCGCreate(hypre_MPI_COMM_WORLD, &solver);
            HYPRE_PCGSetMaxIter((HYPRE_Solver) solver, pcgIterations);
            HYPRE_PCGSetTol((HYPRE_Solver) solver, pcgTol);
            HYPRE_PCGSetTwoNorm((HYPRE_Solver) solver, 1);
            HYPRE_PCGSetRelChange((HYPRE_Solver) solver, rel_change);
            HYPRE_PCGSetPrintLevel((HYPRE_Solver) solver, krylov_print_level);
            HYPRE_PCGSetLogging((HYPRE_Solver) solver, 1);

            if ((solver_id == 10) || (solver_id == 11))
            {
               /* use Split solver as preconditioner */
               HYPRE_SStructSplitCreate(hypre_MPI_COMM_WORLD, &precond);
               HYPRE_SStructSplitSetMaxIter(precond, 1);
               HYPRE_SStructSplitSetTol(precond, 0.0);
               HYPRE_SStructSplitSetZeroGuess(precond);
               HYPRE_SStructSplitSetPrintLevel(precond, print_level);
               HYPRE_SStructSplitSetLogging(precond, 0);
               if (solver_id == 10)
               {
                  HYPRE_SStructSplitSetStructSolver(precond, HYPRE_SMG);
               }
               else if (solver_id == 11)
               {
                  HYPRE_SStructSplitSetStructSolver(precond, HYPRE_PFMG);
               }
               HYPRE_PCGSetPrecond( (HYPRE_Solver) solver,
                                    (HYPRE_PtrToSolverFcn) HYPRE_SStructSplitSolve,
                                    (HYPRE_PtrToSolverFcn) HYPRE_SStructSplitSetup,
                                    (HYPRE_Solver) precond);
            }
            else if (solver_id == 13)
            {
               /* use SysPFMG solver as preconditioner */
               HYPRE_SStructSysPFMGCreate(hypre_MPI_COMM_WORLD, &precond);
               HYPRE_SStructSysPFMGSetMaxIter(precond, 1);
               HYPRE_SStructSysPFMGSetTol(precond, 0.0);
               HYPRE_SStructSysPFMGSetZeroGuess(precond);
               /* weighted Jacobi = 1; red-black GS = 2 */
               HYPRE_SStructSysPFMGSetRelaxType(precond, relax[0]);
               HYPRE_SStructSysPFMGSetNumPreRelax(precond, n_pre);
               HYPRE_SStructSysPFMGSetNumPostRelax(precond, n_post);
               HYPRE_SStructSysPFMGSetSkipRelax(precond, skip);
               /*HYPRE_SStructSysPFMGSetDxyz(precond, dxyz);*/
               HYPRE_SStructSysPFMGSetPrintLevel(precond, print_level);
               HYPRE_SStructSysPFMGSetLogging(precond, 0);

               HYPRE_PCGSetPrecond( (HYPRE_Solver) solver,
                                    (HYPRE_PtrToSolverFcn) HYPRE_SStructSysPFMGSolve,
                                    (HYPRE_PtrToSolverFcn) HYPRE_SStructSysPFMGSetup,
                                    (HYPRE_Solver) precond);
            }
            else if (solver_id == 14)
            {
               /* use SSAMG solver as preconditioner */
               HYPRE_SStructSSAMGCreate(hypre_MPI_COMM_WORLD, &precond);
               HYPRE_SStructSSAMGSetMaxIter(precond, 1);
               HYPRE_SStructSSAMGSetMaxLevels(precond, max_levels);
               HYPRE_SStructSSAMGSetTol(precond, 0.0);
               HYPRE_SStructSSAMGSetZeroGuess(precond);
               HYPRE_SStructSSAMGSetSkipRelax(precond, skip);
               HYPRE_SStructSSAMGSetRelaxType(precond, relax[0]);
               HYPRE_SStructSSAMGSetNonGalerkinRAP(precond, rap);
               if (usr_jacobi_weight)
               {
                  HYPRE_SStructSSAMGSetRelaxWeight(precond, jacobi_weight);
               }
               HYPRE_SStructSSAMGSetNumPreRelax(precond, n_pre);
               HYPRE_SStructSSAMGSetNumPostRelax(precond, n_post);
               HYPRE_SStructSSAMGSetNumCoarseRelax(precond, n_coarse);
               HYPRE_SStructSSAMGSetMaxCoarseSize(precond, max_coarse_size);
               HYPRE_SStructSSAMGSetCoarseSolverType(precond, csolver_type);
               HYPRE_SStructSSAMGSetPrintLevel(precond, print_level);
               HYPRE_SStructSSAMGSetLogging(precond, 0);

               HYPRE_PCGSetPrecond( (HYPRE_Solver) solver,
                                    (HYPRE_PtrToSolverFcn) HYPRE_SStructSSAMGSolve,
                                    (HYPRE_PtrToSolverFcn) HYPRE_SStructSSAMGSetup,
                                    (HYPRE_Solver) precond);
            }
            else if (solver_id == 18)
            {
               /* use diagonal scaling as preconditioner */
               precond = NULL;
               HYPRE_PCGSetPrecond( (HYPRE_Solver) solver,
                                    (HYPRE_PtrToSolverFcn) HYPRE_SStructDiagScale,
                                    (HYPRE_PtrToSolverFcn) HYPRE_SStructDiagScaleSetup,
                                    (HYPRE_Solver) precond);
            }
            else if (solver_id != NO_SOLVER )
            {
               if (verbosity)
               {
                  hypre_printf("Solver ID not recognized. ");
                  hypre_printf("Running inner PCG iterations without preconditioner\n\n");
	       }
            }

            hypre_EndTiming(time_index);
            hypre_PrintTiming("Setup phase times", hypre_MPI_COMM_WORLD);
            hypre_FinalizeTiming(time_index);
            hypre_ClearTiming();

            HYPRE_LOBPCGCreate(interpreter, &matvec_fn, (HYPRE_Solver*)&lobpcg_solver);
            HYPRE_LOBPCGSetMaxIter((HYPRE_Solver)lobpcg_solver, max_iterations);
            HYPRE_LOBPCGSetPrecondUsageMode((HYPRE_Solver)lobpcg_solver, pcgMode);
            HYPRE_LOBPCGSetTol((HYPRE_Solver)lobpcg_solver, tol);
            HYPRE_LOBPCGSetPrintLevel((HYPRE_Solver)lobpcg_solver, verbosity);

            HYPRE_LOBPCGSetPrecond((HYPRE_Solver)lobpcg_solver,
                                   (HYPRE_PtrToSolverFcn) HYPRE_PCGSolve,
                                   (HYPRE_PtrToSolverFcn) HYPRE_PCGSetup,
                                   (HYPRE_Solver)solver);
            HYPRE_LOBPCGSetup((HYPRE_Solver)lobpcg_solver, (HYPRE_Matrix)A,
                              (HYPRE_Vector)b, (HYPRE_Vector)x);

            time_index = hypre_InitializeTiming("PCG Solve");
            hypre_BeginTiming(time_index);

            HYPRE_LOBPCGSolve((HYPRE_Solver)lobpcg_solver, constrains,
                              eigenvectors, eigenvalues );

            hypre_EndTiming(time_index);
            hypre_PrintTiming("Solve phase times", hypre_MPI_COMM_WORLD);
            hypre_FinalizeTiming(time_index);
            hypre_ClearTiming();

            HYPRE_SStructPCGDestroy(solver);

            if ((solver_id == 10) || (solver_id == 11))
	    {
               HYPRE_SStructSplitDestroy(precond);
            }
            else if (solver_id == 13)
            {
               HYPRE_SStructSysPFMGDestroy(precond);
            }
            else if (solver_id == 14)
            {
               HYPRE_SStructSSAMGDestroy(precond);
            }

            HYPRE_LOBPCGDestroy((HYPRE_Solver)lobpcg_solver);
         }
         else
         {
            time_index = hypre_InitializeTiming("LOBPCG Setup");
            hypre_BeginTiming(time_index);

            HYPRE_LOBPCGCreate(interpreter, &matvec_fn, (HYPRE_Solver*)&solver);
            HYPRE_LOBPCGSetMaxIter( (HYPRE_Solver) solver, max_iterations );
            HYPRE_LOBPCGSetTol( (HYPRE_Solver) solver, tol );
            HYPRE_LOBPCGSetPrintLevel( (HYPRE_Solver) solver, verbosity );

            if ((solver_id == 10) || (solver_id == 11))
            {
               /* use Split solver as preconditioner */
               HYPRE_SStructSplitCreate(hypre_MPI_COMM_WORLD, &precond);
               HYPRE_SStructSplitSetMaxIter(precond, 1);
               HYPRE_SStructSplitSetTol(precond, 0.0);
               HYPRE_SStructSplitSetZeroGuess(precond);
               HYPRE_SStructSplitSetPrintLevel(precond, print_level);
               HYPRE_SStructSplitSetLogging(precond, 0);
               if (solver_id == 10)
               {
                  HYPRE_SStructSplitSetStructSolver(precond, HYPRE_SMG);
               }
               else if (solver_id == 11)
               {
	          HYPRE_SStructSplitSetStructSolver(precond, HYPRE_PFMG);
               }
               HYPRE_LOBPCGSetPrecond((HYPRE_Solver) solver,
                                      (HYPRE_PtrToSolverFcn) HYPRE_SStructSplitSolve,
                                      (HYPRE_PtrToSolverFcn) HYPRE_SStructSplitSetup,
                                      (HYPRE_Solver) precond);
            }
            else if (solver_id == 13)
            {
               /* use SysPFMG solver as preconditioner */
               HYPRE_SStructSysPFMGCreate(hypre_MPI_COMM_WORLD, &precond);
               HYPRE_SStructSysPFMGSetMaxIter(precond, 1);
               HYPRE_SStructSysPFMGSetTol(precond, 0.0);
               HYPRE_SStructSysPFMGSetZeroGuess(precond);
               /* weighted Jacobi = 1; red-black GS = 2 */
               HYPRE_SStructSysPFMGSetRelaxType(precond, 1);
               HYPRE_SStructSysPFMGSetNumPreRelax(precond, n_pre);
               HYPRE_SStructSysPFMGSetNumPostRelax(precond, n_post);
               HYPRE_SStructSysPFMGSetSkipRelax(precond, skip);
               /*HYPRE_SStructSysPFMGSetDxyz(precond, dxyz);*/
               HYPRE_SStructSysPFMGSetPrintLevel(precond, print_level);
               HYPRE_SStructSysPFMGSetLogging(precond, 0);

               HYPRE_LOBPCGSetPrecond( (HYPRE_Solver) solver,
                                       (HYPRE_PtrToSolverFcn) HYPRE_SStructSysPFMGSolve,
                                       (HYPRE_PtrToSolverFcn) HYPRE_SStructSysPFMGSetup,
                                       (HYPRE_Solver) precond);
            }
            else if (solver_id == 14)
            {
               /* use SSAMG solver as preconditioner */
               HYPRE_SStructSSAMGCreate(hypre_MPI_COMM_WORLD, &precond);
               HYPRE_SStructSSAMGSetMaxIter(precond, 1);
               HYPRE_SStructSSAMGSetMaxLevels(precond, max_levels);
               HYPRE_SStructSSAMGSetTol(precond, 0.0);
               HYPRE_SStructSSAMGSetZeroGuess(precond);
               HYPRE_SStructSSAMGSetSkipRelax(precond, skip);
               HYPRE_SStructSSAMGSetRelaxType(precond, relax[0]);
               HYPRE_SStructSSAMGSetNonGalerkinRAP(precond, rap);
               if (usr_jacobi_weight)
               {
                  HYPRE_SStructSSAMGSetRelaxWeight(precond, jacobi_weight);
               }
               HYPRE_SStructSSAMGSetNumPreRelax(precond, n_pre);
               HYPRE_SStructSSAMGSetNumPostRelax(precond, n_post);
               HYPRE_SStructSSAMGSetNumCoarseRelax(precond, n_coarse);
               HYPRE_SStructSSAMGSetMaxCoarseSize(precond, max_coarse_size);
               HYPRE_SStructSSAMGSetCoarseSolverType(precond, csolver_type);
               HYPRE_SStructSSAMGSetPrintLevel(precond, print_level);
               HYPRE_SStructSSAMGSetLogging(precond, 0);

               HYPRE_LOBPCGSetPrecond((HYPRE_Solver) solver,
                                      (HYPRE_PtrToSolverFcn) HYPRE_SStructSSAMGSolve,
                                      (HYPRE_PtrToSolverFcn) HYPRE_SStructSSAMGSetup,
                                      (HYPRE_Solver) precond);
            }
            else if (solver_id == 18)
            {
               /* use diagonal scaling as preconditioner */
               precond = NULL;
               HYPRE_LOBPCGSetPrecond((HYPRE_Solver) solver,
                                      (HYPRE_PtrToSolverFcn) HYPRE_SStructDiagScale,
                                      (HYPRE_PtrToSolverFcn) HYPRE_SStructDiagScaleSetup,
                                      (HYPRE_Solver) precond);
            }
            else if (solver_id != NO_SOLVER )
            {
               if (verbosity)
               {
                  hypre_printf("Solver ID not recognized. ");
                  hypre_printf("Running inner PCG iterations without preconditioner\n\n");
               }
	    }

            HYPRE_LOBPCGSetup((HYPRE_Solver) solver, (HYPRE_Matrix) A,
                              (HYPRE_Vector) b, (HYPRE_Vector) x);

            hypre_EndTiming(time_index);
            hypre_PrintTiming("Setup phase times", hypre_MPI_COMM_WORLD);
            hypre_FinalizeTiming(time_index);
            hypre_ClearTiming();

            time_index = hypre_InitializeTiming("LOBPCG Solve");
            hypre_BeginTiming(time_index);

            HYPRE_LOBPCGSolve((HYPRE_Solver) solver, constrains,
                              eigenvectors, eigenvalues );

            hypre_EndTiming(time_index);
            hypre_PrintTiming("Solve phase times", hypre_MPI_COMM_WORLD);
            hypre_FinalizeTiming(time_index);
            hypre_ClearTiming();

            HYPRE_LOBPCGDestroy((HYPRE_Solver)solver);

            if ((solver_id == 10) || (solver_id == 11))
            {
               HYPRE_SStructSplitDestroy(precond);
            }
            else if (solver_id == 13)
            {
               HYPRE_SStructSysPFMGDestroy(precond);
            }
            else if (solver_id == 14)
            {
                HYPRE_SStructSSAMGDestroy(precond);
            }
         }

         if (checkOrtho)
         {
            gramXX = utilities_FortranMatrixCreate();
            identity = utilities_FortranMatrixCreate();

            utilities_FortranMatrixAllocateData(blockSize, blockSize, gramXX);
            utilities_FortranMatrixAllocateData(blockSize, blockSize, identity);

            lobpcg_MultiVectorByMultiVector(eigenvectors, eigenvectors, gramXX);
            utilities_FortranMatrixSetToIdentity(identity);
            utilities_FortranMatrixAdd(-1, identity, gramXX, gramXX);
            nonOrthF = utilities_FortranMatrixFNorm(gramXX);
            if (myid == 0)
            {
               hypre_printf("Non-orthonormality of eigenvectors: %12.5e\n", nonOrthF);
            }

            utilities_FortranMatrixDestroy(gramXX);
            utilities_FortranMatrixDestroy(identity);
         }

         if (print_level)
         {
            if (myid == 0)
            {
               if ((filePtr = fopen("values.txt", "w")))
               {
                  hypre_fprintf(filePtr, "%d\n", blockSize);
                  for (i = 0; i < blockSize; i++)
                  {
                     hypre_fprintf(filePtr, "%22.14e\n", eigenvalues[i]);
                  }
                  fclose(filePtr);
               }
            }

            if ((filePtr = fopen("residuals.txt", "w")))
            {
               residualNorms = HYPRE_LOBPCGResidualNorms((HYPRE_Solver)lobpcg_solver);
               residuals = utilities_FortranMatrixValues(residualNorms);
               hypre_fprintf(filePtr, "%d\n", blockSize);
               for (i = 0; i < blockSize; i++)
               {
                  hypre_fprintf(filePtr, "%22.14e\n", residuals[i]);
               }
               fclose(filePtr);
            }

            if (print_level > 1)
            {
               printBuffer = utilities_FortranMatrixCreate();
               iterations = HYPRE_LOBPCGIterations((HYPRE_Solver)lobpcg_solver);
               eigenvaluesHistory = HYPRE_LOBPCGEigenvaluesHistory((HYPRE_Solver)lobpcg_solver);
               utilities_FortranMatrixSelectBlock(eigenvaluesHistory,
                                                  1, blockSize, 1, iterations + 1,
                                                  printBuffer);
               utilities_FortranMatrixPrint(printBuffer, "val_hist.txt");

               residualNormsHistory = HYPRE_LOBPCGResidualNormsHistory((HYPRE_Solver)lobpcg_solver);
               utilities_FortranMatrixSelectBlock(residualNormsHistory,
                                                  1, blockSize, 1, iterations + 1,
                                                  printBuffer);
               utilities_FortranMatrixPrint(printBuffer, "res_hist.txt");
               utilities_FortranMatrixDestroy(printBuffer);
            }
         }

         mv_MultiVectorDestroy(eigenvectors);
         hypre_TFree(eigenvalues, HYPRE_MEMORY_HOST);
         hypre_TFree(interpreter, HYPRE_MEMORY_HOST);
      }
   }

   /* end lobpcg */

   /*-----------------------------------------------------------
    * Test matvec
    *-----------------------------------------------------------*/

   else if (solver_id < 0)
   {
      void  *matvec_data;

      hypre_SStructMatvecCreate(&matvec_data);
      hypre_SStructMatvecSetup(matvec_data, A, x);

      time_index = hypre_InitializeTiming("Matvec");
      hypre_BeginTiming(time_index);

      for (i = 0; i < reps; i++)
      {
         hypre_SStructMatvecCompute(matvec_data, -1.0, A, x, 1.0, b, r);
      }

      hypre_EndTiming(time_index);
      hypre_PrintTiming("Total Matvec time", hypre_MPI_COMM_WORLD);
      hypre_FinalizeTiming(time_index);
      hypre_ClearTiming();

      hypre_SStructMatvecDestroy(matvec_data);
   }

   /*-----------------------------------------------------------
    * Gather the solution vector
    *-----------------------------------------------------------*/

   HYPRE_SStructVectorGather(x);

   /*-----------------------------------------------------------
    * Compute real residual
    *-----------------------------------------------------------*/

   if (final_res || print_system)
   {
      HYPRE_SStructVectorCopy(b, r);
      HYPRE_SStructMatrixMatvec(-1.0, A, x, 1.0, r);
      HYPRE_SStructInnerProd(r, r, &real_res_norm);
      real_res_norm = sqrt(real_res_norm);
      if (rhs_norm > 0)
      {
         real_res_norm = real_res_norm/rhs_norm;
      }
   }

   /*-----------------------------------------------------------
    * Print the solution and other info
    *-----------------------------------------------------------*/

   if (print_system)
   {
      HYPRE_SStructVectorPrint("sstruct.out.x", x, 0);
      HYPRE_SStructVectorPrint("sstruct.out.r", r, 0);
#if 0
      FILE *file;
      char  filename[255];

      /* print out with shared data replicated */
      values = hypre_TAlloc(HYPRE_Real, data.max_boxsize, HYPRE_MEMORY_HOST);
      for (part = 0; part < data.nparts; part++)
      {
         pdata = data.pdata[part];
         for (var = 0; var < pdata.nvars; var++)
         {
            hypre_sprintf(filename, "sstruct.out.xx.%02d.%02d.%05d", part, var, myid);
            if ((file = fopen(filename, "w")) == NULL)
            {
               hypre_printf("Error: can't open output file %s\n", filename);
               exit(1);
            }
            for (box = 0; box < pdata.nboxes; box++)
            {
               GetVariableBox(pdata.ilowers[box], pdata.iuppers[box],
                              pdata.vartypes[var], ilower, iupper);
               HYPRE_SStructVectorGetBoxValues(x, part, ilower, iupper,
                                               var, values);
               hypre_fprintf(file, "\nBox %d:\n\n", box);
               size = 1;
               for (j = 0; j < data.ndim; j++)
               {
                  size *= (iupper[j] - ilower[j] + 1);
               }
               for (j = 0; j < size; j++)
               {
                  hypre_fprintf(file, "%.14e\n", values[j]);
               }
            }
            fflush(file);
            fclose(file);
         }
      }
      hypre_TFree(values, HYPRE_MEMORY_HOST);
#endif
   }

   if (myid == 0 /* begin lobpcg */ && !lobpcgFlag /* end lobpcg */)
   {
      hypre_printf("\n");
      hypre_printf("Iterations = %d\n", num_iterations);
      hypre_printf("Final Relative Residual Norm = %e\n", final_res_norm);
      if (final_res)
      {
         hypre_printf("Real Relative Residual Norm  = %e\n", real_res_norm);
      }
      hypre_printf("\n");
   }

   if (vis)
   {
      HYPRE_SStructGridPrintGLVis(grid, "sstruct.msh", NULL, NULL);
      HYPRE_SStructVectorPrintGLVis(b,  "sstruct.rhs");
      HYPRE_SStructVectorPrintGLVis(x,  "sstruct.sol");
   }

   /*-----------------------------------------------------------
    * Verify GetBoxValues()
    *-----------------------------------------------------------*/

#if 0
   {
      HYPRE_SStructVector   xnew;
      HYPRE_ParVector       par_xnew;
      HYPRE_StructVector    sxnew;
      HYPRE_Real            rnorm, bnorm;

      HYPRE_SStructVectorCreate(hypre_MPI_COMM_WORLD, grid, &xnew);
      HYPRE_SStructVectorSetObjectType(xnew, object_type);
      HYPRE_SStructVectorInitialize(xnew);

      /* get/set replicated shared data */
      values = hypre_TAlloc(HYPRE_Real,  data.max_boxsize, HYPRE_MEMORY_HOST, HYPRE_MEMORY_HOST);
      for (part = 0; part < data.nparts; part++)
      {
         pdata = data.pdata[part];
         for (var = 0; var < pdata.nvars; var++)
         {
            for (box = 0; box < pdata.nboxes; box++)
            {
               GetVariableBox(pdata.ilowers[box], pdata.iuppers[box],
                              pdata.vartypes[var], ilower, iupper);
               HYPRE_SStructVectorGetBoxValues(x, part, ilower, iupper,
                                               var, values);
               HYPRE_SStructVectorSetBoxValues(xnew, part, ilower, iupper,
                                               var, values);
            }
         }
      }
      hypre_TFree(values, HYPRE_MEMORY_HOST);

      HYPRE_SStructVectorAssemble(xnew);

      /* Compute residual norm - this if/else is due to a bug in SStructMatvec */
      if (object_type == HYPRE_SSTRUCT)
      {
         HYPRE_SStructInnerProd(b, b, &bnorm);
         hypre_SStructMatvec(-1.0, A, xnew, 1.0, b);
         HYPRE_SStructInnerProd(b, b, &rnorm);
      }
      else if (object_type == HYPRE_PARCSR)
      {
         bnorm = hypre_ParVectorInnerProd(par_b, par_b);
         HYPRE_SStructVectorGetObject(xnew, (void **) &par_xnew);
         HYPRE_ParCSRMatrixMatvec(-1.0, par_A, par_xnew, 1.0, par_b );
         rnorm = hypre_ParVectorInnerProd(par_b, par_b);
      }
      else if (object_type == HYPRE_STRUCT)
      {
         bnorm = hypre_StructInnerProd(sb, sb);
         HYPRE_SStructVectorGetObject(xnew, (void **) &sxnew);
         hypre_StructMatvec(-1.0, sA, sxnew, 1.0, sb);
         rnorm = hypre_StructInnerProd(sb, sb);
      }
      bnorm = sqrt(bnorm);
      rnorm = sqrt(rnorm);

      if (myid == 0)
      {
         hypre_printf("\n");
         hypre_printf("solver relnorm = %16.14e\n", final_res_norm);
         hypre_printf("check  relnorm = %16.14e, bnorm = %16.14e, rnorm = %16.14e\n",
                      (rnorm / bnorm), bnorm, rnorm);
         hypre_printf("\n");
      }

      HYPRE_SStructVectorDestroy(xnew);
   }
#endif

   /*-----------------------------------------------------------
    * Finalize things
    *-----------------------------------------------------------*/

   HYPRE_SStructGridDestroy(grid);
   for (s = 0; s < data.nstencils; s++)
   {
      HYPRE_SStructStencilDestroy(stencils[s]);
   }
   hypre_TFree(stencils, HYPRE_MEMORY_HOST);
   HYPRE_SStructGraphDestroy(graph);
   HYPRE_SStructMatrixDestroy(A);
   HYPRE_SStructVectorDestroy(b);
   HYPRE_SStructVectorDestroy(x);
   HYPRE_SStructVectorDestroy(r);
   if (gradient_matrix)
   {
      for (s = 0; s < data.ndim; s++)
      {
         HYPRE_SStructStencilDestroy(G_stencils[s]);
      }
      hypre_TFree(G_stencils, HYPRE_MEMORY_HOST);
      HYPRE_SStructGraphDestroy(G_graph);
      HYPRE_SStructGridDestroy(G_grid);
      HYPRE_SStructMatrixDestroy(G);
   }
   if ((print_system || check_symmetry) && (object_type == HYPRE_SSTRUCT))
   {
      HYPRE_IJMatrixDestroy(ij_A);
   }

   DestroyData(data);

   hypre_TFree(parts, HYPRE_MEMORY_HOST);
   hypre_TFree(refine, HYPRE_MEMORY_HOST);
   hypre_TFree(distribute, HYPRE_MEMORY_HOST);
   hypre_TFree(block, HYPRE_MEMORY_HOST);

   /* Finalize Hypre */
   HYPRE_Finalize();

   /* Finalize MPI */
   hypre_MPI_Finalize();

   return (0);
}<|MERGE_RESOLUTION|>--- conflicted
+++ resolved
@@ -31,2132 +31,7 @@
 #define DEBUG 0
 #define DEBUG_SSGRAPH 0
 
-<<<<<<< HEAD
 char infile_default[50] = "sstruct.in.default";
-=======
-#define SECOND_TIME 0
-
-/*--------------------------------------------------------------------------
- * Data structures
- *--------------------------------------------------------------------------*/
-
-char infile_default[50] = "sstruct.in.default";
-
-typedef HYPRE_Int Index[3];
-
-/*------------------------------------------------------------
- * ProblemIndex:
- *
- * The index has extra information stored in entries 3-8 that
- * determine how the index gets "mapped" to finer index spaces.
- *
- * NOTE: For implementation convenience, the index is "pre-shifted"
- * according to the values in entries 6,7,8.  The following discussion
- * describes how "un-shifted" indexes are mapped, because that is a
- * more natural way to think about this mapping problem, and because
- * that is the convention used in the input file for this code.  The
- * reason that pre-shifting is convenient is because it makes the true
- * value of the index on the unrefined index space readily available
- * in entries 0-2, hence, all operations on that unrefined space are
- * straightforward.  Also, the only time that the extra mapping
- * information is needed is when an index is mapped to a new refined
- * index space, allowing us to isolate the mapping details to the
- * routine MapProblemIndex.  The only other effected routine is
- * SScanProblemIndex, which takes the user input and pre-shifts it.
- *
- * - Entries 3,4,5 have values of either 0 or 1 that indicate
- *   whether to map an index "to the left" or "to the right".
- *   Here is a 1D diagram:
- *
- *    --  |     *     |    unrefined index space
- *   |
- *    --> | * | . | * |    refined index space (factor = 3)
- *          0       1
- *
- *   The '*' index on the unrefined index space gets mapped to one of
- *   the '*' indexes on the refined space based on the value (0 or 1)
- *   of the relevent entry (3,4, or 5).  The actual mapping formula is
- *   as follows (with refinement factor, r):
- *
- *   mapped_index[i] = r*index[i] + (r-1)*index[i+3]
- *
- * - Entries 6,7,8 contain "shift" information.  The shift is
- *   simply added to the mapped index just described.  So, the
- *   complete mapping formula is as follows:
- *
- *   mapped_index[i] = r*index[i] + (r-1)*index[i+3] + index[i+6]
- *
- *------------------------------------------------------------*/
-
-typedef HYPRE_Int ProblemIndex[9];
-
-typedef struct
-{
-   /* for GridSetExtents */
-   HYPRE_Int              nboxes;
-   ProblemIndex          *ilowers;
-   ProblemIndex          *iuppers;
-   HYPRE_Int             *boxsizes;
-   HYPRE_Int              max_boxsize;
-
-   /* for GridSetVariables */
-   HYPRE_Int              nvars;
-   HYPRE_SStructVariable *vartypes;
-
-   /* for GridAddVariables */
-   HYPRE_Int              add_nvars;
-   ProblemIndex          *add_indexes;
-   HYPRE_SStructVariable *add_vartypes;
-
-   /* for GridSetNeighborPart and GridSetSharedPart */
-   HYPRE_Int              glue_nboxes;
-   HYPRE_Int             *glue_shared;
-   ProblemIndex          *glue_ilowers;
-   ProblemIndex          *glue_iuppers;
-   Index                 *glue_offsets;
-   HYPRE_Int             *glue_nbor_parts;
-   ProblemIndex          *glue_nbor_ilowers;
-   ProblemIndex          *glue_nbor_iuppers;
-   Index                 *glue_nbor_offsets;
-   Index                 *glue_index_maps;
-   Index                 *glue_index_dirs;
-   HYPRE_Int             *glue_primaries;
-
-   /* for GraphSetStencil */
-   HYPRE_Int             *stencil_num;
-
-   /* for GraphAddEntries */
-   HYPRE_Int              graph_nboxes;
-   ProblemIndex          *graph_ilowers;
-   ProblemIndex          *graph_iuppers;
-   Index                 *graph_strides;
-   HYPRE_Int             *graph_vars;
-   HYPRE_Int             *graph_to_parts;
-   ProblemIndex          *graph_to_ilowers;
-   ProblemIndex          *graph_to_iuppers;
-   Index                 *graph_to_strides;
-   HYPRE_Int             *graph_to_vars;
-   Index                 *graph_index_maps;
-   Index                 *graph_index_signs;
-   HYPRE_Int             *graph_entries;
-   HYPRE_Int              graph_values_size;
-   HYPRE_Real            *graph_values;
-   HYPRE_Real            *d_graph_values;
-   HYPRE_Int             *graph_boxsizes;
-
-   /* MatrixSetValues */
-   HYPRE_Int              matset_nboxes;
-   ProblemIndex          *matset_ilowers;
-   ProblemIndex          *matset_iuppers;
-   Index                 *matset_strides;
-   HYPRE_Int             *matset_vars;
-   HYPRE_Int             *matset_entries;
-   HYPRE_Real            *matset_values;
-
-   /* MatrixAddToValues */
-   HYPRE_Int              matadd_nboxes;
-   ProblemIndex          *matadd_ilowers;
-   ProblemIndex          *matadd_iuppers;
-   HYPRE_Int             *matadd_vars;
-   HYPRE_Int             *matadd_nentries;
-   HYPRE_Int            **matadd_entries;
-   HYPRE_Real           **matadd_values;
-
-   /* FEMMatrixAddToValues */
-   HYPRE_Int              fem_matadd_nboxes;
-   ProblemIndex          *fem_matadd_ilowers;
-   ProblemIndex          *fem_matadd_iuppers;
-   HYPRE_Int             *fem_matadd_nrows;
-   HYPRE_Int            **fem_matadd_rows;
-   HYPRE_Int             *fem_matadd_ncols;
-   HYPRE_Int            **fem_matadd_cols;
-   HYPRE_Real           **fem_matadd_values;
-
-   /* RhsAddToValues */
-   HYPRE_Int              rhsadd_nboxes;
-   ProblemIndex          *rhsadd_ilowers;
-   ProblemIndex          *rhsadd_iuppers;
-   HYPRE_Int             *rhsadd_vars;
-   HYPRE_Real            *rhsadd_values;
-
-   /* FEMRhsAddToValues */
-   HYPRE_Int              fem_rhsadd_nboxes;
-   ProblemIndex          *fem_rhsadd_ilowers;
-   ProblemIndex          *fem_rhsadd_iuppers;
-   HYPRE_Real           **fem_rhsadd_values;
-
-   Index                  periodic;
-
-} ProblemPartData;
-
-typedef struct
-{
-   HYPRE_Int        ndim;
-   HYPRE_Int        nparts;
-   ProblemPartData *pdata;
-   HYPRE_Int        max_boxsize;
-
-   /* for GridSetNumGhost */
-   HYPRE_Int       *numghost;
-
-   HYPRE_Int        nstencils;
-   HYPRE_Int       *stencil_sizes;
-   Index          **stencil_offsets;
-   HYPRE_Int      **stencil_vars;
-   HYPRE_Real     **stencil_values;
-
-   HYPRE_Int        rhs_true;
-   HYPRE_Real       rhs_value;
-
-   HYPRE_Int        fem_nvars;
-   Index           *fem_offsets;
-   HYPRE_Int       *fem_vars;
-   HYPRE_Real     **fem_values_full;
-   HYPRE_Int      **fem_ivalues_full;
-   HYPRE_Int       *fem_ordering; /* same info as vars/offsets */
-   HYPRE_Int        fem_nsparse;  /* number of nonzeros in values_full */
-   HYPRE_Int       *fem_sparsity; /* nonzeros in values_full */
-   HYPRE_Real      *fem_values;   /* nonzero values in values_full */
-   HYPRE_Real      *d_fem_values;
-
-   HYPRE_Int        fem_rhs_true;
-   HYPRE_Real      *fem_rhs_values;
-   HYPRE_Real      *d_fem_rhs_values;
-
-   HYPRE_Int        symmetric_num;
-   HYPRE_Int       *symmetric_parts;
-   HYPRE_Int       *symmetric_vars;
-   HYPRE_Int       *symmetric_to_vars;
-   HYPRE_Int       *symmetric_booleans;
-
-   HYPRE_Int        ns_symmetric;
-
-   HYPRE_Int        npools;
-   HYPRE_Int       *pools;   /* array of size nparts */
-   HYPRE_Int        ndists;  /* number of (pool) distributions */
-   HYPRE_Int       *dist_npools;
-   HYPRE_Int      **dist_pools;
-
-} ProblemData;
-
-/*--------------------------------------------------------------------------
- * Compute new box based on variable type
- *--------------------------------------------------------------------------*/
-
-HYPRE_Int
-GetVariableBox( Index  cell_ilower,
-                Index  cell_iupper,
-                HYPRE_Int    vartype,
-                Index  var_ilower,
-                Index  var_iupper )
-{
-   HYPRE_Int ierr = 0;
-
-   var_ilower[0] = cell_ilower[0];
-   var_ilower[1] = cell_ilower[1];
-   var_ilower[2] = cell_ilower[2];
-   var_iupper[0] = cell_iupper[0];
-   var_iupper[1] = cell_iupper[1];
-   var_iupper[2] = cell_iupper[2];
-
-   switch (vartype)
-   {
-      case HYPRE_SSTRUCT_VARIABLE_CELL:
-         var_ilower[0] -= 0; var_ilower[1] -= 0; var_ilower[2] -= 0;
-         break;
-      case HYPRE_SSTRUCT_VARIABLE_NODE:
-         var_ilower[0] -= 1; var_ilower[1] -= 1; var_ilower[2] -= 1;
-         break;
-      case HYPRE_SSTRUCT_VARIABLE_XFACE:
-         var_ilower[0] -= 1; var_ilower[1] -= 0; var_ilower[2] -= 0;
-         break;
-      case HYPRE_SSTRUCT_VARIABLE_YFACE:
-         var_ilower[0] -= 0; var_ilower[1] -= 1; var_ilower[2] -= 0;
-         break;
-      case HYPRE_SSTRUCT_VARIABLE_ZFACE:
-         var_ilower[0] -= 0; var_ilower[1] -= 0; var_ilower[2] -= 1;
-         break;
-      case HYPRE_SSTRUCT_VARIABLE_XEDGE:
-         var_ilower[0] -= 0; var_ilower[1] -= 1; var_ilower[2] -= 1;
-         break;
-      case HYPRE_SSTRUCT_VARIABLE_YEDGE:
-         var_ilower[0] -= 1; var_ilower[1] -= 0; var_ilower[2] -= 1;
-         break;
-      case HYPRE_SSTRUCT_VARIABLE_ZEDGE:
-         var_ilower[0] -= 1; var_ilower[1] -= 1; var_ilower[2] -= 0;
-         break;
-      case HYPRE_SSTRUCT_VARIABLE_UNDEFINED:
-         break;
-   }
-
-   return ierr;
-}
-
-/*--------------------------------------------------------------------------
- * Read routines
- *--------------------------------------------------------------------------*/
-
-HYPRE_Int
-SScanIntArray( char  *sdata_ptr,
-               char **sdata_ptr_ptr,
-               HYPRE_Int    size,
-               HYPRE_Int   *array )
-{
-   HYPRE_Int i;
-
-   sdata_ptr += strspn(sdata_ptr, " \t\n[");
-   for (i = 0; i < size; i++)
-   {
-      array[i] = strtol(sdata_ptr, &sdata_ptr, 10);
-   }
-   sdata_ptr += strcspn(sdata_ptr, "]") + 1;
-
-   *sdata_ptr_ptr = sdata_ptr;
-   return 0;
-}
-
-HYPRE_Int
-SScanDblArray( char   *sdata_ptr,
-               char  **sdata_ptr_ptr,
-               HYPRE_Int     size,
-               HYPRE_Real *array )
-{
-   HYPRE_Int i;
-
-   sdata_ptr += strspn(sdata_ptr, " \t\n[");
-   for (i = 0; i < size; i++)
-   {
-      array[i] = strtod(sdata_ptr, &sdata_ptr);
-   }
-   sdata_ptr += strcspn(sdata_ptr, "]") + 1;
-
-   *sdata_ptr_ptr = sdata_ptr;
-   return 0;
-}
-
-HYPRE_Int
-SScanProblemIndex( char          *sdata_ptr,
-                   char         **sdata_ptr_ptr,
-                   HYPRE_Int      ndim,
-                   ProblemIndex   index )
-{
-   HYPRE_Int  i;
-   char sign[3];
-
-   /* initialize index array */
-   for (i = 0; i < 9; i++)
-   {
-      index[i]   = 0;
-   }
-
-   sdata_ptr += strspn(sdata_ptr, " \t\n(");
-   switch (ndim)
-   {
-      case 1:
-         hypre_sscanf(sdata_ptr, "%d%c",
-                      &index[0], &sign[0]);
-         break;
-
-      case 2:
-         hypre_sscanf(sdata_ptr, "%d%c%d%c",
-                      &index[0], &sign[0], &index[1], &sign[1]);
-         break;
-
-      case 3:
-         hypre_sscanf(sdata_ptr, "%d%c%d%c%d%c",
-                      &index[0], &sign[0], &index[1], &sign[1], &index[2], &sign[2]);
-         break;
-   }
-   sdata_ptr += strcspn(sdata_ptr, ":)");
-   if ( *sdata_ptr == ':' )
-   {
-      /* read in optional shift */
-      sdata_ptr += 1;
-      switch (ndim)
-      {
-         case 1:
-            hypre_sscanf(sdata_ptr, "%d", &index[6]);
-            break;
-
-         case 2:
-            hypre_sscanf(sdata_ptr, "%d%d", &index[6], &index[7]);
-            break;
-
-         case 3:
-            hypre_sscanf(sdata_ptr, "%d%d%d", &index[6], &index[7], &index[8]);
-            break;
-      }
-      /* pre-shift the index */
-      for (i = 0; i < ndim; i++)
-      {
-         index[i] += index[i + 6];
-      }
-   }
-   sdata_ptr += strcspn(sdata_ptr, ")") + 1;
-
-   for (i = 0; i < ndim; i++)
-   {
-      if (sign[i] == '+')
-      {
-         index[i + 3] = 1;
-      }
-   }
-
-   *sdata_ptr_ptr = sdata_ptr;
-   return 0;
-}
-
-HYPRE_Int
-ReadData( char         *filename,
-          ProblemData  *data_ptr )
-{
-   ProblemData        data;
-   ProblemPartData    pdata;
-
-   HYPRE_Int          myid;
-   FILE              *file;
-
-   char              *sdata = NULL;
-   char              *sdata_line;
-   char              *sdata_ptr;
-   HYPRE_Int          sdata_size;
-   HYPRE_Int          size;
-   HYPRE_Int          memchunk = 10000;
-   HYPRE_Int          maxline  = 250;
-
-   char               key[250];
-
-   HYPRE_Int          part, var, s, entry, i, j, k, il, iu;
-
-   /*-----------------------------------------------------------
-    * Read data file from process 0, then broadcast
-    *-----------------------------------------------------------*/
-
-   hypre_MPI_Comm_rank(hypre_MPI_COMM_WORLD, &myid);
-
-   if (myid == 0)
-   {
-      if ((file = fopen(filename, "r")) == NULL)
-      {
-         hypre_printf("Error: can't open input file %s\n", filename);
-         exit(1);
-      }
-
-      /* allocate initial space, and read first input line */
-      sdata_size = 0;
-      sdata = hypre_TAlloc(char,  memchunk, HYPRE_MEMORY_HOST);
-      sdata_line = fgets(sdata, maxline, file);
-
-      s = 0;
-      while (sdata_line != NULL)
-      {
-         sdata_size += strlen(sdata_line) + 1;
-
-         /* allocate more space, if necessary */
-         if ((sdata_size + maxline) > s)
-         {
-            sdata = hypre_TReAlloc(sdata,  char,  (sdata_size + memchunk), HYPRE_MEMORY_HOST);
-            s = sdata_size + memchunk;
-         }
-
-         /* read the next input line */
-         sdata_line = fgets((sdata + sdata_size), maxline, file);
-      }
-   }
-   /* broadcast the data size */
-   hypre_MPI_Bcast(&sdata_size, 1, HYPRE_MPI_INT, 0, hypre_MPI_COMM_WORLD);
-
-   /* broadcast the data */
-   sdata = hypre_TReAlloc(sdata,  char,  sdata_size, HYPRE_MEMORY_HOST);
-   hypre_MPI_Bcast(sdata, sdata_size, hypre_MPI_CHAR, 0, hypre_MPI_COMM_WORLD);
-
-   /*-----------------------------------------------------------
-    * Parse the data and fill ProblemData structure
-    *-----------------------------------------------------------*/
-
-   data.max_boxsize = 0;
-   data.numghost = NULL;
-   data.nstencils = 0;
-   data.rhs_true = 0;
-   data.fem_nvars = 0;
-   data.fem_nsparse = 0;
-   data.fem_rhs_true = 0;
-   data.symmetric_num = 0;
-   data.symmetric_parts    = NULL;
-   data.symmetric_vars     = NULL;
-   data.symmetric_to_vars  = NULL;
-   data.symmetric_booleans = NULL;
-   data.ns_symmetric = 0;
-   data.ndists = 0;
-   data.dist_npools = NULL;
-   data.dist_pools  = NULL;
-
-   sdata_line = sdata;
-   while (sdata_line < (sdata + sdata_size))
-   {
-      sdata_ptr = sdata_line;
-
-      if ( ( hypre_sscanf(sdata_ptr, "%s", key) > 0 ) && ( sdata_ptr[0] != '#' ) )
-      {
-         sdata_ptr += strcspn(sdata_ptr, " \t\n");
-
-         if ( strcmp(key, "GridCreate:") == 0 )
-         {
-            data.ndim = strtol(sdata_ptr, &sdata_ptr, 10);
-            data.nparts = strtol(sdata_ptr, &sdata_ptr, 10);
-            data.pdata = hypre_CTAlloc(ProblemPartData,  data.nparts, HYPRE_MEMORY_HOST);
-         }
-         else if ( strcmp(key, "GridSetNumGhost:") == 0 )
-         {
-            // # GridSetNumGhost: numghost[2*ndim]
-            // GridSetNumGhost: [3 3 3 3]
-            data.numghost = hypre_CTAlloc(HYPRE_Int,  2 * data.ndim, HYPRE_MEMORY_HOST);
-            SScanIntArray(sdata_ptr, &sdata_ptr, 2 * data.ndim, data.numghost);
-         }
-         else if ( strcmp(key, "GridSetExtents:") == 0 )
-         {
-            part = strtol(sdata_ptr, &sdata_ptr, 10);
-            pdata = data.pdata[part];
-            if ((pdata.nboxes % 10) == 0)
-            {
-               size = pdata.nboxes + 10;
-               pdata.ilowers =
-                  hypre_TReAlloc(pdata.ilowers,  ProblemIndex,  size, HYPRE_MEMORY_HOST);
-               pdata.iuppers =
-                  hypre_TReAlloc(pdata.iuppers,  ProblemIndex,  size, HYPRE_MEMORY_HOST);
-               pdata.boxsizes =
-                  hypre_TReAlloc(pdata.boxsizes,  HYPRE_Int,  size, HYPRE_MEMORY_HOST);
-            }
-            SScanProblemIndex(sdata_ptr, &sdata_ptr, data.ndim,
-                              pdata.ilowers[pdata.nboxes]);
-            SScanProblemIndex(sdata_ptr, &sdata_ptr, data.ndim,
-                              pdata.iuppers[pdata.nboxes]);
-            /* check use of +- in GridSetExtents */
-            il = 1;
-            iu = 1;
-            for (i = 0; i < data.ndim; i++)
-            {
-               il *= pdata.ilowers[pdata.nboxes][i + 3];
-               iu *= pdata.iuppers[pdata.nboxes][i + 3];
-            }
-            if ( (il != 0) || (iu != 1) )
-            {
-               hypre_printf("Error: Invalid use of `+-' in GridSetExtents\n");
-               exit(1);
-            }
-            pdata.boxsizes[pdata.nboxes] = 1;
-            for (i = 0; i < 3; i++)
-            {
-               pdata.boxsizes[pdata.nboxes] *=
-                  (pdata.iuppers[pdata.nboxes][i] -
-                   pdata.ilowers[pdata.nboxes][i] + 2);
-            }
-            pdata.max_boxsize =
-               hypre_max(pdata.max_boxsize, pdata.boxsizes[pdata.nboxes]);
-            pdata.nboxes++;
-            data.pdata[part] = pdata;
-         }
-         else if ( strcmp(key, "GridSetVariables:") == 0 )
-         {
-            part = strtol(sdata_ptr, &sdata_ptr, 10);
-            pdata = data.pdata[part];
-            pdata.nvars = strtol(sdata_ptr, &sdata_ptr, 10);
-            pdata.vartypes = hypre_CTAlloc(HYPRE_SStructVariable,  pdata.nvars, HYPRE_MEMORY_HOST);
-            SScanIntArray(sdata_ptr, &sdata_ptr, pdata.nvars, pdata.vartypes);
-            data.pdata[part] = pdata;
-         }
-         else if ( strcmp(key, "GridAddVariables:") == 0 )
-         {
-            /* TODO */
-            hypre_printf("GridAddVariables not yet implemented!\n");
-            exit(1);
-         }
-         else if ( strcmp(key, "GridSetNeighborPart:") == 0 ||
-                   strcmp(key, "GridSetSharedPart:") == 0 )
-         {
-            part = strtol(sdata_ptr, &sdata_ptr, 10);
-            pdata = data.pdata[part];
-            if ((pdata.glue_nboxes % 10) == 0)
-            {
-               size = pdata.glue_nboxes + 10;
-               pdata.glue_shared =
-                  hypre_TReAlloc(pdata.glue_shared,  HYPRE_Int,  size, HYPRE_MEMORY_HOST);
-               pdata.glue_ilowers =
-                  hypre_TReAlloc(pdata.glue_ilowers,  ProblemIndex,  size, HYPRE_MEMORY_HOST);
-               pdata.glue_iuppers =
-                  hypre_TReAlloc(pdata.glue_iuppers,  ProblemIndex,  size, HYPRE_MEMORY_HOST);
-               pdata.glue_offsets =
-                  hypre_TReAlloc(pdata.glue_offsets,  Index,  size, HYPRE_MEMORY_HOST);
-               pdata.glue_nbor_parts =
-                  hypre_TReAlloc(pdata.glue_nbor_parts,  HYPRE_Int,  size, HYPRE_MEMORY_HOST);
-               pdata.glue_nbor_ilowers =
-                  hypre_TReAlloc(pdata.glue_nbor_ilowers,  ProblemIndex,  size, HYPRE_MEMORY_HOST);
-               pdata.glue_nbor_iuppers =
-                  hypre_TReAlloc(pdata.glue_nbor_iuppers,  ProblemIndex,  size, HYPRE_MEMORY_HOST);
-               pdata.glue_nbor_offsets =
-                  hypre_TReAlloc(pdata.glue_nbor_offsets,  Index,  size, HYPRE_MEMORY_HOST);
-               pdata.glue_index_maps =
-                  hypre_TReAlloc(pdata.glue_index_maps,  Index,  size, HYPRE_MEMORY_HOST);
-               pdata.glue_index_dirs =
-                  hypre_TReAlloc(pdata.glue_index_dirs,  Index,  size, HYPRE_MEMORY_HOST);
-               pdata.glue_primaries =
-                  hypre_TReAlloc(pdata.glue_primaries,  HYPRE_Int,  size, HYPRE_MEMORY_HOST);
-            }
-            pdata.glue_shared[pdata.glue_nboxes] = 0;
-            if ( strcmp(key, "GridSetSharedPart:") == 0 )
-            {
-               pdata.glue_shared[pdata.glue_nboxes] = 1;
-            }
-            SScanProblemIndex(sdata_ptr, &sdata_ptr, data.ndim,
-                              pdata.glue_ilowers[pdata.glue_nboxes]);
-            SScanProblemIndex(sdata_ptr, &sdata_ptr, data.ndim,
-                              pdata.glue_iuppers[pdata.glue_nboxes]);
-            if (pdata.glue_shared[pdata.glue_nboxes])
-            {
-               SScanIntArray(sdata_ptr, &sdata_ptr, data.ndim,
-                             pdata.glue_offsets[pdata.glue_nboxes]);
-            }
-            pdata.glue_nbor_parts[pdata.glue_nboxes] =
-               strtol(sdata_ptr, &sdata_ptr, 10);
-            SScanProblemIndex(sdata_ptr, &sdata_ptr, data.ndim,
-                              pdata.glue_nbor_ilowers[pdata.glue_nboxes]);
-            SScanProblemIndex(sdata_ptr, &sdata_ptr, data.ndim,
-                              pdata.glue_nbor_iuppers[pdata.glue_nboxes]);
-            if (pdata.glue_shared[pdata.glue_nboxes])
-            {
-               SScanIntArray(sdata_ptr, &sdata_ptr, data.ndim,
-                             pdata.glue_nbor_offsets[pdata.glue_nboxes]);
-            }
-            SScanIntArray(sdata_ptr, &sdata_ptr, data.ndim,
-                          pdata.glue_index_maps[pdata.glue_nboxes]);
-            for (i = data.ndim; i < 3; i++)
-            {
-               pdata.glue_index_maps[pdata.glue_nboxes][i] = i;
-            }
-            SScanIntArray(sdata_ptr, &sdata_ptr, data.ndim,
-                          pdata.glue_index_dirs[pdata.glue_nboxes]);
-            for (i = data.ndim; i < 3; i++)
-            {
-               pdata.glue_index_dirs[pdata.glue_nboxes][i] = 1;
-            }
-            sdata_ptr += strcspn(sdata_ptr, ":\t\n");
-            if ( *sdata_ptr == ':' )
-            {
-               /* read in optional primary indicator */
-               sdata_ptr += 1;
-               pdata.glue_primaries[pdata.glue_nboxes] =
-                  strtol(sdata_ptr, &sdata_ptr, 10);
-            }
-            else
-            {
-               pdata.glue_primaries[pdata.glue_nboxes] = -1;
-               sdata_ptr -= 1;
-            }
-            pdata.glue_nboxes++;
-            data.pdata[part] = pdata;
-         }
-         else if ( strcmp(key, "GridSetPeriodic:") == 0 )
-         {
-            part = strtol(sdata_ptr, &sdata_ptr, 10);
-            pdata = data.pdata[part];
-            SScanIntArray(sdata_ptr, &sdata_ptr, data.ndim, pdata.periodic);
-            for (i = data.ndim; i < 3; i++)
-            {
-               pdata.periodic[i] = 0;
-            }
-            data.pdata[part] = pdata;
-         }
-         else if ( strcmp(key, "StencilCreate:") == 0 )
-         {
-            if (data.fem_nvars > 0)
-            {
-               hypre_printf("Stencil and FEMStencil cannot be used together\n");
-               exit(1);
-            }
-            data.nstencils = strtol(sdata_ptr, &sdata_ptr, 10);
-            data.stencil_sizes   = hypre_CTAlloc(HYPRE_Int,  data.nstencils, HYPRE_MEMORY_HOST);
-            data.stencil_offsets = hypre_CTAlloc(Index *,  data.nstencils, HYPRE_MEMORY_HOST);
-            data.stencil_vars    = hypre_CTAlloc(HYPRE_Int *,  data.nstencils, HYPRE_MEMORY_HOST);
-            data.stencil_values  = hypre_CTAlloc(HYPRE_Real *,  data.nstencils, HYPRE_MEMORY_HOST);
-            SScanIntArray(sdata_ptr, &sdata_ptr,
-                          data.nstencils, data.stencil_sizes);
-            for (s = 0; s < data.nstencils; s++)
-            {
-               data.stencil_offsets[s] =
-                  hypre_CTAlloc(Index,  data.stencil_sizes[s], HYPRE_MEMORY_HOST);
-               data.stencil_vars[s] =
-                  hypre_CTAlloc(HYPRE_Int,  data.stencil_sizes[s], HYPRE_MEMORY_HOST);
-               data.stencil_values[s] =
-                  hypre_CTAlloc(HYPRE_Real,  data.stencil_sizes[s], HYPRE_MEMORY_HOST);
-            }
-         }
-         else if ( strcmp(key, "StencilSetEntry:") == 0 )
-         {
-            s = strtol(sdata_ptr, &sdata_ptr, 10);
-            entry = strtol(sdata_ptr, &sdata_ptr, 10);
-            SScanIntArray(sdata_ptr, &sdata_ptr,
-                          data.ndim, data.stencil_offsets[s][entry]);
-            for (i = data.ndim; i < 3; i++)
-            {
-               data.stencil_offsets[s][entry][i] = 0;
-            }
-            data.stencil_vars[s][entry] = strtol(sdata_ptr, &sdata_ptr, 10);
-            data.stencil_values[s][entry] = strtod(sdata_ptr, &sdata_ptr);
-         }
-         else if ( strcmp(key, "RhsSet:") == 0 )
-         {
-            if (data.rhs_true == 0)
-            {
-               data.rhs_true = 1;
-            }
-            data.rhs_value = strtod(sdata_ptr, &sdata_ptr);
-         }
-         else if ( strcmp(key, "FEMStencilCreate:") == 0 )
-         {
-            if (data.nstencils > 0)
-            {
-               hypre_printf("Stencil and FEMStencil cannot be used together\n");
-               exit(1);
-            }
-            data.fem_nvars = strtol(sdata_ptr, &sdata_ptr, 10);
-            data.fem_offsets = hypre_CTAlloc(Index,  data.fem_nvars, HYPRE_MEMORY_HOST);
-            data.fem_vars = hypre_CTAlloc(HYPRE_Int,  data.fem_nvars, HYPRE_MEMORY_HOST);
-            data.fem_values_full = hypre_CTAlloc(HYPRE_Real *,  data.fem_nvars, HYPRE_MEMORY_HOST);
-            for (i = 0; i < data.fem_nvars; i++)
-            {
-               data.fem_values_full[i] = hypre_CTAlloc(HYPRE_Real,  data.fem_nvars, HYPRE_MEMORY_HOST);
-            }
-         }
-         else if ( strcmp(key, "FEMStencilSetRow:") == 0 )
-         {
-            i = strtol(sdata_ptr, &sdata_ptr, 10);
-            SScanIntArray(sdata_ptr, &sdata_ptr,
-                          data.ndim, data.fem_offsets[i]);
-            for (k = data.ndim; k < 3; k++)
-            {
-               data.fem_offsets[i][k] = 0;
-            }
-            data.fem_vars[i] = strtol(sdata_ptr, &sdata_ptr, 10);
-            SScanDblArray(sdata_ptr, &sdata_ptr,
-                          data.fem_nvars, data.fem_values_full[i]);
-         }
-         else if ( strcmp(key, "FEMRhsSet:") == 0 )
-         {
-            if (data.fem_rhs_true == 0)
-            {
-               data.fem_rhs_true = 1;
-               data.fem_rhs_values = hypre_CTAlloc(HYPRE_Real, data.fem_nvars, HYPRE_MEMORY_HOST);
-               data.d_fem_rhs_values = hypre_CTAlloc(HYPRE_Real, data.fem_nvars, HYPRE_MEMORY_DEVICE);
-            }
-            SScanDblArray(sdata_ptr, &sdata_ptr,
-                          data.fem_nvars, data.fem_rhs_values);
-         }
-         else if ( strcmp(key, "GraphSetStencil:") == 0 )
-         {
-            part = strtol(sdata_ptr, &sdata_ptr, 10);
-            var = strtol(sdata_ptr, &sdata_ptr, 10);
-            s = strtol(sdata_ptr, &sdata_ptr, 10);
-            pdata = data.pdata[part];
-            if (pdata.stencil_num == NULL)
-            {
-               pdata.stencil_num = hypre_CTAlloc(HYPRE_Int,  pdata.nvars, HYPRE_MEMORY_HOST);
-            }
-            pdata.stencil_num[var] = s;
-            data.pdata[part] = pdata;
-         }
-         else if ( strcmp(key, "GraphAddEntries:") == 0 )
-         {
-            part = strtol(sdata_ptr, &sdata_ptr, 10);
-            pdata = data.pdata[part];
-            if ((pdata.graph_nboxes % 10) == 0)
-            {
-               size = pdata.graph_nboxes + 10;
-               pdata.graph_ilowers =
-                  hypre_TReAlloc(pdata.graph_ilowers,  ProblemIndex,  size, HYPRE_MEMORY_HOST);
-               pdata.graph_iuppers =
-                  hypre_TReAlloc(pdata.graph_iuppers,  ProblemIndex,  size, HYPRE_MEMORY_HOST);
-               pdata.graph_strides =
-                  hypre_TReAlloc(pdata.graph_strides,  Index,  size, HYPRE_MEMORY_HOST);
-               pdata.graph_vars =
-                  hypre_TReAlloc(pdata.graph_vars,  HYPRE_Int,  size, HYPRE_MEMORY_HOST);
-               pdata.graph_to_parts =
-                  hypre_TReAlloc(pdata.graph_to_parts,  HYPRE_Int,  size, HYPRE_MEMORY_HOST);
-               pdata.graph_to_ilowers =
-                  hypre_TReAlloc(pdata.graph_to_ilowers,  ProblemIndex,  size, HYPRE_MEMORY_HOST);
-               pdata.graph_to_iuppers =
-                  hypre_TReAlloc(pdata.graph_to_iuppers,  ProblemIndex,  size, HYPRE_MEMORY_HOST);
-               pdata.graph_to_strides =
-                  hypre_TReAlloc(pdata.graph_to_strides,  Index,  size, HYPRE_MEMORY_HOST);
-               pdata.graph_to_vars =
-                  hypre_TReAlloc(pdata.graph_to_vars,  HYPRE_Int,  size, HYPRE_MEMORY_HOST);
-               pdata.graph_index_maps =
-                  hypre_TReAlloc(pdata.graph_index_maps,  Index,  size, HYPRE_MEMORY_HOST);
-               pdata.graph_index_signs =
-                  hypre_TReAlloc(pdata.graph_index_signs,  Index,  size, HYPRE_MEMORY_HOST);
-               pdata.graph_entries =
-                  hypre_TReAlloc(pdata.graph_entries,  HYPRE_Int,  size, HYPRE_MEMORY_HOST);
-               pdata.graph_values =
-                  hypre_TReAlloc(pdata.graph_values,  HYPRE_Real,  size, HYPRE_MEMORY_HOST);
-               pdata.d_graph_values =
-                  hypre_TReAlloc_v2(pdata.d_graph_values, HYPRE_Real, pdata.graph_values_size,
-                                    HYPRE_Real, size, HYPRE_MEMORY_DEVICE);
-               pdata.graph_values_size = size;
-               pdata.graph_boxsizes =
-                  hypre_TReAlloc(pdata.graph_boxsizes,  HYPRE_Int,  size, HYPRE_MEMORY_HOST);
-            }
-            SScanProblemIndex(sdata_ptr, &sdata_ptr, data.ndim,
-                              pdata.graph_ilowers[pdata.graph_nboxes]);
-            SScanProblemIndex(sdata_ptr, &sdata_ptr, data.ndim,
-                              pdata.graph_iuppers[pdata.graph_nboxes]);
-            SScanIntArray(sdata_ptr, &sdata_ptr, data.ndim,
-                          pdata.graph_strides[pdata.graph_nboxes]);
-            for (i = data.ndim; i < 3; i++)
-            {
-               pdata.graph_strides[pdata.graph_nboxes][i] = 1;
-            }
-            pdata.graph_vars[pdata.graph_nboxes] =
-               strtol(sdata_ptr, &sdata_ptr, 10);
-            pdata.graph_to_parts[pdata.graph_nboxes] =
-               strtol(sdata_ptr, &sdata_ptr, 10);
-            SScanProblemIndex(sdata_ptr, &sdata_ptr, data.ndim,
-                              pdata.graph_to_ilowers[pdata.graph_nboxes]);
-            SScanProblemIndex(sdata_ptr, &sdata_ptr, data.ndim,
-                              pdata.graph_to_iuppers[pdata.graph_nboxes]);
-            SScanIntArray(sdata_ptr, &sdata_ptr, data.ndim,
-                          pdata.graph_to_strides[pdata.graph_nboxes]);
-            for (i = data.ndim; i < 3; i++)
-            {
-               pdata.graph_to_strides[pdata.graph_nboxes][i] = 1;
-            }
-            pdata.graph_to_vars[pdata.graph_nboxes] =
-               strtol(sdata_ptr, &sdata_ptr, 10);
-            SScanIntArray(sdata_ptr, &sdata_ptr, data.ndim,
-                          pdata.graph_index_maps[pdata.graph_nboxes]);
-            for (i = data.ndim; i < 3; i++)
-            {
-               pdata.graph_index_maps[pdata.graph_nboxes][i] = i;
-            }
-            for (i = 0; i < 3; i++)
-            {
-               pdata.graph_index_signs[pdata.graph_nboxes][i] = 1;
-               if ( pdata.graph_to_iuppers[pdata.graph_nboxes][i] <
-                    pdata.graph_to_ilowers[pdata.graph_nboxes][i] )
-               {
-                  pdata.graph_index_signs[pdata.graph_nboxes][i] = -1;
-               }
-            }
-            pdata.graph_entries[pdata.graph_nboxes] =
-               strtol(sdata_ptr, &sdata_ptr, 10);
-            pdata.graph_values[pdata.graph_nboxes] =
-               strtod(sdata_ptr, &sdata_ptr);
-            pdata.graph_boxsizes[pdata.graph_nboxes] = 1;
-            for (i = 0; i < 3; i++)
-            {
-               pdata.graph_boxsizes[pdata.graph_nboxes] *=
-                  (pdata.graph_iuppers[pdata.graph_nboxes][i] -
-                   pdata.graph_ilowers[pdata.graph_nboxes][i] + 1);
-            }
-            pdata.graph_nboxes++;
-            data.pdata[part] = pdata;
-         }
-         else if ( strcmp(key, "MatrixSetSymmetric:") == 0 )
-         {
-            if ((data.symmetric_num % 10) == 0)
-            {
-               size = data.symmetric_num + 10;
-               data.symmetric_parts =
-                  hypre_TReAlloc(data.symmetric_parts,  HYPRE_Int,  size, HYPRE_MEMORY_HOST);
-               data.symmetric_vars =
-                  hypre_TReAlloc(data.symmetric_vars,  HYPRE_Int,  size, HYPRE_MEMORY_HOST);
-               data.symmetric_to_vars =
-                  hypre_TReAlloc(data.symmetric_to_vars,  HYPRE_Int,  size, HYPRE_MEMORY_HOST);
-               data.symmetric_booleans =
-                  hypre_TReAlloc(data.symmetric_booleans,  HYPRE_Int,  size, HYPRE_MEMORY_HOST);
-            }
-            data.symmetric_parts[data.symmetric_num] =
-               strtol(sdata_ptr, &sdata_ptr, 10);
-            data.symmetric_vars[data.symmetric_num] =
-               strtol(sdata_ptr, &sdata_ptr, 10);
-            data.symmetric_to_vars[data.symmetric_num] =
-               strtol(sdata_ptr, &sdata_ptr, 10);
-            data.symmetric_booleans[data.symmetric_num] =
-               strtol(sdata_ptr, &sdata_ptr, 10);
-            data.symmetric_num++;
-         }
-         else if ( strcmp(key, "MatrixSetNSSymmetric:") == 0 )
-         {
-            data.ns_symmetric = strtol(sdata_ptr, &sdata_ptr, 10);
-         }
-         else if ( strcmp(key, "MatrixSetValues:") == 0 )
-         {
-            part = strtol(sdata_ptr, &sdata_ptr, 10);
-            pdata = data.pdata[part];
-            if ((pdata.matset_nboxes % 10) == 0)
-            {
-               size = pdata.matset_nboxes + 10;
-               pdata.matset_ilowers =
-                  hypre_TReAlloc(pdata.matset_ilowers,  ProblemIndex,  size, HYPRE_MEMORY_HOST);
-               pdata.matset_iuppers =
-                  hypre_TReAlloc(pdata.matset_iuppers,  ProblemIndex,  size, HYPRE_MEMORY_HOST);
-               pdata.matset_strides =
-                  hypre_TReAlloc(pdata.matset_strides,  Index,  size, HYPRE_MEMORY_HOST);
-               pdata.matset_vars =
-                  hypre_TReAlloc(pdata.matset_vars,  HYPRE_Int,  size, HYPRE_MEMORY_HOST);
-               pdata.matset_entries =
-                  hypre_TReAlloc(pdata.matset_entries,  HYPRE_Int,  size, HYPRE_MEMORY_HOST);
-               pdata.matset_values =
-                  hypre_TReAlloc(pdata.matset_values,  HYPRE_Real,  size, HYPRE_MEMORY_HOST);
-            }
-            SScanProblemIndex(sdata_ptr, &sdata_ptr, data.ndim,
-                              pdata.matset_ilowers[pdata.matset_nboxes]);
-            SScanProblemIndex(sdata_ptr, &sdata_ptr, data.ndim,
-                              pdata.matset_iuppers[pdata.matset_nboxes]);
-            SScanIntArray(sdata_ptr, &sdata_ptr, data.ndim,
-                          pdata.matset_strides[pdata.matset_nboxes]);
-            for (i = data.ndim; i < 3; i++)
-            {
-               pdata.matset_strides[pdata.matset_nboxes][i] = 1;
-            }
-            pdata.matset_vars[pdata.matset_nboxes] =
-               strtol(sdata_ptr, &sdata_ptr, 10);
-            pdata.matset_entries[pdata.matset_nboxes] =
-               strtol(sdata_ptr, &sdata_ptr, 10);
-            pdata.matset_values[pdata.matset_nboxes] =
-               strtod(sdata_ptr, &sdata_ptr);
-            pdata.matset_nboxes++;
-            data.pdata[part] = pdata;
-         }
-         else if ( strcmp(key, "MatrixAddToValues:") == 0 )
-         {
-            part = strtol(sdata_ptr, &sdata_ptr, 10);
-            pdata = data.pdata[part];
-            if ((pdata.matadd_nboxes % 10) == 0)
-            {
-               size = pdata.matadd_nboxes + 10;
-               pdata.matadd_ilowers =
-                  hypre_TReAlloc(pdata.matadd_ilowers,  ProblemIndex,  size, HYPRE_MEMORY_HOST);
-               pdata.matadd_iuppers =
-                  hypre_TReAlloc(pdata.matadd_iuppers,  ProblemIndex,  size, HYPRE_MEMORY_HOST);
-               pdata.matadd_vars =
-                  hypre_TReAlloc(pdata.matadd_vars,  HYPRE_Int,  size, HYPRE_MEMORY_HOST);
-               pdata.matadd_nentries =
-                  hypre_TReAlloc(pdata.matadd_nentries,  HYPRE_Int,  size, HYPRE_MEMORY_HOST);
-               pdata.matadd_entries =
-                  hypre_TReAlloc(pdata.matadd_entries,  HYPRE_Int *,  size, HYPRE_MEMORY_HOST);
-               pdata.matadd_values =
-                  hypre_TReAlloc(pdata.matadd_values,  HYPRE_Real *,  size, HYPRE_MEMORY_HOST);
-            }
-            SScanProblemIndex(sdata_ptr, &sdata_ptr, data.ndim,
-                              pdata.matadd_ilowers[pdata.matadd_nboxes]);
-            SScanProblemIndex(sdata_ptr, &sdata_ptr, data.ndim,
-                              pdata.matadd_iuppers[pdata.matadd_nboxes]);
-            pdata.matadd_vars[pdata.matadd_nboxes] =
-               strtol(sdata_ptr, &sdata_ptr, 10);
-            i = strtol(sdata_ptr, &sdata_ptr, 10);
-            pdata.matadd_nentries[pdata.matadd_nboxes] = i;
-            pdata.matadd_entries[pdata.matadd_nboxes] =
-               hypre_TAlloc(HYPRE_Int,  i, HYPRE_MEMORY_HOST);
-            SScanIntArray(sdata_ptr, &sdata_ptr, i,
-                          (HYPRE_Int*) pdata.matadd_entries[pdata.matadd_nboxes]);
-            pdata.matadd_values[pdata.matadd_nboxes] =
-               hypre_TAlloc(HYPRE_Real,  i, HYPRE_MEMORY_HOST);
-            SScanDblArray(sdata_ptr, &sdata_ptr, i,
-                          (HYPRE_Real *) pdata.matadd_values[pdata.matadd_nboxes]);
-            pdata.matadd_nboxes++;
-            data.pdata[part] = pdata;
-         }
-         else if ( strcmp(key, "FEMMatrixAddToValues:") == 0 )
-         {
-            part = strtol(sdata_ptr, &sdata_ptr, 10);
-            pdata = data.pdata[part];
-            if ((pdata.fem_matadd_nboxes % 10) == 0)
-            {
-               size = pdata.fem_matadd_nboxes + 10;
-               pdata.fem_matadd_ilowers =
-                  hypre_TReAlloc(pdata.fem_matadd_ilowers,  ProblemIndex,  size, HYPRE_MEMORY_HOST);
-               pdata.fem_matadd_iuppers =
-                  hypre_TReAlloc(pdata.fem_matadd_iuppers,  ProblemIndex,  size, HYPRE_MEMORY_HOST);
-               pdata.fem_matadd_nrows =
-                  hypre_TReAlloc(pdata.fem_matadd_nrows,  HYPRE_Int,  size, HYPRE_MEMORY_HOST);
-               pdata.fem_matadd_rows =
-                  hypre_TReAlloc(pdata.fem_matadd_rows,  HYPRE_Int *,  size, HYPRE_MEMORY_HOST);
-               pdata.fem_matadd_ncols =
-                  hypre_TReAlloc(pdata.fem_matadd_ncols,  HYPRE_Int,  size, HYPRE_MEMORY_HOST);
-               pdata.fem_matadd_cols =
-                  hypre_TReAlloc(pdata.fem_matadd_cols,  HYPRE_Int *,  size, HYPRE_MEMORY_HOST);
-               pdata.fem_matadd_values =
-                  hypre_TReAlloc(pdata.fem_matadd_values,  HYPRE_Real *,  size, HYPRE_MEMORY_HOST);
-            }
-            SScanProblemIndex(sdata_ptr, &sdata_ptr, data.ndim,
-                              pdata.fem_matadd_ilowers[pdata.fem_matadd_nboxes]);
-            SScanProblemIndex(sdata_ptr, &sdata_ptr, data.ndim,
-                              pdata.fem_matadd_iuppers[pdata.fem_matadd_nboxes]);
-            i = strtol(sdata_ptr, &sdata_ptr, 10);
-            pdata.fem_matadd_nrows[pdata.fem_matadd_nboxes] = i;
-            pdata.fem_matadd_rows[pdata.fem_matadd_nboxes] = hypre_TAlloc(HYPRE_Int,  i, HYPRE_MEMORY_HOST);
-            SScanIntArray(sdata_ptr, &sdata_ptr, i,
-                          (HYPRE_Int*) pdata.fem_matadd_rows[pdata.fem_matadd_nboxes]);
-            j = strtol(sdata_ptr, &sdata_ptr, 10);
-            pdata.fem_matadd_ncols[pdata.fem_matadd_nboxes] = j;
-            pdata.fem_matadd_cols[pdata.fem_matadd_nboxes] = hypre_TAlloc(HYPRE_Int,  j, HYPRE_MEMORY_HOST);
-            SScanIntArray(sdata_ptr, &sdata_ptr, j,
-                          (HYPRE_Int*) pdata.fem_matadd_cols[pdata.fem_matadd_nboxes]);
-            pdata.fem_matadd_values[pdata.fem_matadd_nboxes] =
-               hypre_TAlloc(HYPRE_Real,  i * j, HYPRE_MEMORY_HOST);
-            SScanDblArray(sdata_ptr, &sdata_ptr, i * j,
-                          (HYPRE_Real *) pdata.fem_matadd_values[pdata.fem_matadd_nboxes]);
-            pdata.fem_matadd_nboxes++;
-            data.pdata[part] = pdata;
-         }
-         else if ( strcmp(key, "RhsAddToValues:") == 0 )
-         {
-            part = strtol(sdata_ptr, &sdata_ptr, 10);
-            pdata = data.pdata[part];
-            if ((pdata.rhsadd_nboxes % 10) == 0)
-            {
-               size = pdata.rhsadd_nboxes + 10;
-               pdata.rhsadd_ilowers =
-                  hypre_TReAlloc(pdata.rhsadd_ilowers,  ProblemIndex,  size, HYPRE_MEMORY_HOST);
-               pdata.rhsadd_iuppers =
-                  hypre_TReAlloc(pdata.rhsadd_iuppers,  ProblemIndex,  size, HYPRE_MEMORY_HOST);
-               pdata.rhsadd_vars =
-                  hypre_TReAlloc(pdata.rhsadd_vars,  HYPRE_Int,  size, HYPRE_MEMORY_HOST);
-               pdata.rhsadd_values =
-                  hypre_TReAlloc(pdata.rhsadd_values,  HYPRE_Real,  size, HYPRE_MEMORY_HOST);
-            }
-            SScanProblemIndex(sdata_ptr, &sdata_ptr, data.ndim,
-                              pdata.rhsadd_ilowers[pdata.rhsadd_nboxes]);
-            SScanProblemIndex(sdata_ptr, &sdata_ptr, data.ndim,
-                              pdata.rhsadd_iuppers[pdata.rhsadd_nboxes]);
-            pdata.rhsadd_vars[pdata.rhsadd_nboxes] =
-               strtol(sdata_ptr, &sdata_ptr, 10);
-            pdata.rhsadd_values[pdata.rhsadd_nboxes] =
-               strtod(sdata_ptr, &sdata_ptr);
-            pdata.rhsadd_nboxes++;
-            data.pdata[part] = pdata;
-         }
-         else if ( strcmp(key, "FEMRhsAddToValues:") == 0 )
-         {
-            part = strtol(sdata_ptr, &sdata_ptr, 10);
-            pdata = data.pdata[part];
-            if ((pdata.fem_rhsadd_nboxes % 10) == 0)
-            {
-               size = pdata.fem_rhsadd_nboxes + 10;
-               pdata.fem_rhsadd_ilowers =
-                  hypre_TReAlloc(pdata.fem_rhsadd_ilowers,  ProblemIndex,  size, HYPRE_MEMORY_HOST);
-               pdata.fem_rhsadd_iuppers =
-                  hypre_TReAlloc(pdata.fem_rhsadd_iuppers,  ProblemIndex,  size, HYPRE_MEMORY_HOST);
-               pdata.fem_rhsadd_values =
-                  hypre_TReAlloc(pdata.fem_rhsadd_values,  HYPRE_Real *,  size, HYPRE_MEMORY_HOST);
-            }
-            SScanProblemIndex(sdata_ptr, &sdata_ptr, data.ndim,
-                              pdata.fem_rhsadd_ilowers[pdata.fem_rhsadd_nboxes]);
-            SScanProblemIndex(sdata_ptr, &sdata_ptr, data.ndim,
-                              pdata.fem_rhsadd_iuppers[pdata.fem_rhsadd_nboxes]);
-            pdata.fem_rhsadd_values[pdata.fem_rhsadd_nboxes] =
-               hypre_TAlloc(HYPRE_Real,  data.fem_nvars, HYPRE_MEMORY_HOST);
-            SScanDblArray(sdata_ptr, &sdata_ptr, data.fem_nvars,
-                          (HYPRE_Real *) pdata.fem_rhsadd_values[pdata.fem_rhsadd_nboxes]);
-            pdata.fem_rhsadd_nboxes++;
-            data.pdata[part] = pdata;
-         }
-         else if ( strcmp(key, "ProcessPoolCreate:") == 0 )
-         {
-            data.ndists++;
-            data.dist_npools = hypre_TReAlloc(data.dist_npools,  HYPRE_Int,  data.ndists, HYPRE_MEMORY_HOST);
-            data.dist_pools = hypre_TReAlloc(data.dist_pools,  HYPRE_Int *,  data.ndists, HYPRE_MEMORY_HOST);
-            data.dist_npools[data.ndists - 1] = strtol(sdata_ptr, &sdata_ptr, 10);
-            data.dist_pools[data.ndists - 1] = hypre_CTAlloc(HYPRE_Int,  data.nparts, HYPRE_MEMORY_HOST);
-#if 0
-            data.npools = strtol(sdata_ptr, &sdata_ptr, 10);
-            data.pools = hypre_CTAlloc(HYPRE_Int,  data.nparts, HYPRE_MEMORY_HOST);
-#endif
-         }
-         else if ( strcmp(key, "ProcessPoolSetPart:") == 0 )
-         {
-            i = strtol(sdata_ptr, &sdata_ptr, 10);
-            part = strtol(sdata_ptr, &sdata_ptr, 10);
-            data.dist_pools[data.ndists - 1][part] = i;
-         }
-         else if ( strcmp(key, "GridSetNeighborBox:") == 0 )
-         {
-            hypre_printf("Error: No longer supporting SetNeighborBox\n");
-         }
-      }
-
-      sdata_line += strlen(sdata_line) + 1;
-   }
-
-   data.max_boxsize = 0;
-   for (part = 0; part < data.nparts; part++)
-   {
-      data.max_boxsize =
-         hypre_max(data.max_boxsize, data.pdata[part].max_boxsize);
-   }
-
-   /* build additional FEM information */
-   if (data.fem_nvars > 0)
-   {
-      HYPRE_Int d;
-
-      data.fem_ivalues_full = hypre_CTAlloc(HYPRE_Int *, data.fem_nvars, HYPRE_MEMORY_HOST);
-      data.fem_ordering = hypre_CTAlloc(HYPRE_Int, (1 + data.ndim) * data.fem_nvars, HYPRE_MEMORY_HOST);
-      data.fem_sparsity = hypre_CTAlloc(HYPRE_Int, 2 * data.fem_nvars * data.fem_nvars,
-                                        HYPRE_MEMORY_HOST);
-      data.fem_values   = hypre_CTAlloc(HYPRE_Real, data.fem_nvars * data.fem_nvars, HYPRE_MEMORY_HOST);
-      data.d_fem_values = hypre_TAlloc(HYPRE_Real, data.fem_nvars * data.fem_nvars, HYPRE_MEMORY_DEVICE);
-
-      for (i = 0; i < data.fem_nvars; i++)
-      {
-         data.fem_ivalues_full[i] = hypre_CTAlloc(HYPRE_Int,  data.fem_nvars, HYPRE_MEMORY_HOST);
-         k = (1 + data.ndim) * i;
-         data.fem_ordering[k] = data.fem_vars[i];
-         for (d = 0; d < data.ndim; d++)
-         {
-            data.fem_ordering[k + 1 + d] = data.fem_offsets[i][d];
-         }
-         for (j = 0; j < data.fem_nvars; j++)
-         {
-            if (data.fem_values_full[i][j] != 0.0)
-            {
-               k = 2 * data.fem_nsparse;
-               data.fem_sparsity[k]   = i;
-               data.fem_sparsity[k + 1] = j;
-               data.fem_values[data.fem_nsparse] = data.fem_values_full[i][j];
-               data.fem_ivalues_full[i][j] = data.fem_nsparse;
-               data.fem_nsparse ++;
-            }
-         }
-      }
-   }
-
-   hypre_TFree(sdata, HYPRE_MEMORY_HOST);
-
-   *data_ptr = data;
-   return 0;
-}
-
-/*--------------------------------------------------------------------------
- * Distribute routines
- *--------------------------------------------------------------------------*/
-
-HYPRE_Int
-MapProblemIndex( ProblemIndex index,
-                 Index        m )
-{
-   /* un-shift the index */
-   index[0] -= index[6];
-   index[1] -= index[7];
-   index[2] -= index[8];
-   /* map the index */
-   index[0] = m[0] * index[0] + (m[0] - 1) * index[3];
-   index[1] = m[1] * index[1] + (m[1] - 1) * index[4];
-   index[2] = m[2] * index[2] + (m[2] - 1) * index[5];
-   /* pre-shift the new mapped index */
-   index[0] += index[6];
-   index[1] += index[7];
-   index[2] += index[8];
-
-   return 0;
-}
-
-HYPRE_Int
-IntersectBoxes( ProblemIndex ilower1,
-                ProblemIndex iupper1,
-                ProblemIndex ilower2,
-                ProblemIndex iupper2,
-                ProblemIndex int_ilower,
-                ProblemIndex int_iupper )
-{
-   HYPRE_Int d, size;
-
-   size = 1;
-   for (d = 0; d < 3; d++)
-   {
-      int_ilower[d] = hypre_max(ilower1[d], ilower2[d]);
-      int_iupper[d] = hypre_min(iupper1[d], iupper2[d]);
-      size *= hypre_max(0, (int_iupper[d] - int_ilower[d] + 1));
-   }
-
-   return size;
-}
-
-HYPRE_Int
-DistributeData( ProblemData   global_data,
-                HYPRE_Int     pooldist,
-                Index        *refine,
-                Index        *distribute,
-                Index        *block,
-                HYPRE_Int     num_procs,
-                HYPRE_Int     myid,
-                ProblemData  *data_ptr )
-{
-   ProblemData      data = global_data;
-   ProblemPartData  pdata;
-   HYPRE_Int       *pool_procs;
-   HYPRE_Int        np, pid;
-   HYPRE_Int        pool, part, box, b, p, q, r, i, d;
-   HYPRE_Int        dmap, sign, size;
-   HYPRE_Int       *iptr;
-   HYPRE_Real      *dptr;
-   Index            m, mmap, n;
-   ProblemIndex     ilower, iupper, int_ilower, int_iupper;
-
-   /* set default pool distribution */
-   data.npools = data.dist_npools[pooldist];
-   data.pools  = data.dist_pools[pooldist];
-
-   /* determine first process number in each pool */
-   pool_procs = hypre_CTAlloc(HYPRE_Int,  (data.npools + 1), HYPRE_MEMORY_HOST);
-   for (part = 0; part < data.nparts; part++)
-   {
-      pool = data.pools[part] + 1;
-      np = distribute[part][0] * distribute[part][1] * distribute[part][2];
-      pool_procs[pool] = hypre_max(pool_procs[pool], np);
-
-   }
-   pool_procs[0] = 0;
-   for (pool = 1; pool < (data.npools + 1); pool++)
-   {
-      pool_procs[pool] = pool_procs[pool - 1] + pool_procs[pool];
-   }
-
-   /* check number of processes */
-   if (pool_procs[data.npools] != num_procs)
-   {
-      hypre_printf("%d,  %d \n", pool_procs[data.npools], num_procs);
-      hypre_printf("Error: Invalid number of processes or process topology \n");
-      exit(1);
-   }
-
-   /* modify part data */
-   for (part = 0; part < data.nparts; part++)
-   {
-      pdata = data.pdata[part];
-      pool  = data.pools[part];
-      np  = distribute[part][0] * distribute[part][1] * distribute[part][2];
-      pid = myid - pool_procs[pool];
-
-      if ( (pid < 0) || (pid >= np) )
-      {
-         /* none of this part data lives on this process */
-         pdata.nboxes = 0;
-#if 1 /* set this to 0 to make all of the SetSharedPart calls */
-         pdata.glue_nboxes = 0;
-#endif
-         pdata.graph_nboxes = 0;
-         pdata.matset_nboxes = 0;
-         for (box = 0; box < pdata.matadd_nboxes; box++)
-         {
-            hypre_TFree(pdata.matadd_entries[box], HYPRE_MEMORY_HOST);
-            hypre_TFree(pdata.matadd_values[box], HYPRE_MEMORY_HOST);
-         }
-         pdata.matadd_nboxes = 0;
-         for (box = 0; box < pdata.fem_matadd_nboxes; box++)
-         {
-            hypre_TFree(pdata.fem_matadd_rows[box], HYPRE_MEMORY_HOST);
-            hypre_TFree(pdata.fem_matadd_cols[box], HYPRE_MEMORY_HOST);
-            hypre_TFree(pdata.fem_matadd_values[box], HYPRE_MEMORY_HOST);
-         }
-         pdata.fem_matadd_nboxes = 0;
-         pdata.rhsadd_nboxes = 0;
-         for (box = 0; box < pdata.fem_rhsadd_nboxes; box++)
-         {
-            hypre_TFree(pdata.fem_rhsadd_values[box], HYPRE_MEMORY_HOST);
-         }
-         pdata.fem_rhsadd_nboxes = 0;
-      }
-      else
-      {
-         /* refine boxes */
-         m[0] = refine[part][0];
-         m[1] = refine[part][1];
-         m[2] = refine[part][2];
-         if ( (m[0] * m[1] * m[2]) > 1)
-         {
-            for (box = 0; box < pdata.nboxes; box++)
-            {
-               MapProblemIndex(pdata.ilowers[box], m);
-               MapProblemIndex(pdata.iuppers[box], m);
-            }
-
-            for (box = 0; box < pdata.graph_nboxes; box++)
-            {
-               MapProblemIndex(pdata.graph_ilowers[box], m);
-               MapProblemIndex(pdata.graph_iuppers[box], m);
-               mmap[0] = m[pdata.graph_index_maps[box][0]];
-               mmap[1] = m[pdata.graph_index_maps[box][1]];
-               mmap[2] = m[pdata.graph_index_maps[box][2]];
-               MapProblemIndex(pdata.graph_to_ilowers[box], mmap);
-               MapProblemIndex(pdata.graph_to_iuppers[box], mmap);
-            }
-            for (box = 0; box < pdata.matset_nboxes; box++)
-            {
-               MapProblemIndex(pdata.matset_ilowers[box], m);
-               MapProblemIndex(pdata.matset_iuppers[box], m);
-            }
-            for (box = 0; box < pdata.matadd_nboxes; box++)
-            {
-               MapProblemIndex(pdata.matadd_ilowers[box], m);
-               MapProblemIndex(pdata.matadd_iuppers[box], m);
-            }
-            for (box = 0; box < pdata.fem_matadd_nboxes; box++)
-            {
-               MapProblemIndex(pdata.fem_matadd_ilowers[box], m);
-               MapProblemIndex(pdata.fem_matadd_iuppers[box], m);
-            }
-            for (box = 0; box < pdata.rhsadd_nboxes; box++)
-            {
-               MapProblemIndex(pdata.rhsadd_ilowers[box], m);
-               MapProblemIndex(pdata.rhsadd_iuppers[box], m);
-            }
-            for (box = 0; box < pdata.fem_rhsadd_nboxes; box++)
-            {
-               MapProblemIndex(pdata.fem_rhsadd_ilowers[box], m);
-               MapProblemIndex(pdata.fem_rhsadd_iuppers[box], m);
-            }
-         }
-
-         /* refine and distribute boxes */
-         m[0] = distribute[part][0];
-         m[1] = distribute[part][1];
-         m[2] = distribute[part][2];
-         if ( (m[0] * m[1] * m[2]) > 1)
-         {
-            p = pid % m[0];
-            q = ((pid - p) / m[0]) % m[1];
-            r = (pid - p - q * m[0]) / (m[0] * m[1]);
-
-            for (box = 0; box < pdata.nboxes; box++)
-            {
-               n[0] = pdata.iuppers[box][0] - pdata.ilowers[box][0] + 1;
-               n[1] = pdata.iuppers[box][1] - pdata.ilowers[box][1] + 1;
-               n[2] = pdata.iuppers[box][2] - pdata.ilowers[box][2] + 1;
-
-               MapProblemIndex(pdata.ilowers[box], m);
-               MapProblemIndex(pdata.iuppers[box], m);
-               pdata.iuppers[box][0] = pdata.ilowers[box][0] + n[0] - 1;
-               pdata.iuppers[box][1] = pdata.ilowers[box][1] + n[1] - 1;
-               pdata.iuppers[box][2] = pdata.ilowers[box][2] + n[2] - 1;
-
-               pdata.ilowers[box][0] = pdata.ilowers[box][0] + p * n[0];
-               pdata.ilowers[box][1] = pdata.ilowers[box][1] + q * n[1];
-               pdata.ilowers[box][2] = pdata.ilowers[box][2] + r * n[2];
-               pdata.iuppers[box][0] = pdata.iuppers[box][0] + p * n[0];
-               pdata.iuppers[box][1] = pdata.iuppers[box][1] + q * n[1];
-               pdata.iuppers[box][2] = pdata.iuppers[box][2] + r * n[2];
-            }
-
-            i = 0;
-            for (box = 0; box < pdata.graph_nboxes; box++)
-            {
-               MapProblemIndex(pdata.graph_ilowers[box], m);
-               MapProblemIndex(pdata.graph_iuppers[box], m);
-               mmap[0] = m[pdata.graph_index_maps[box][0]];
-               mmap[1] = m[pdata.graph_index_maps[box][1]];
-               mmap[2] = m[pdata.graph_index_maps[box][2]];
-               MapProblemIndex(pdata.graph_to_ilowers[box], mmap);
-               MapProblemIndex(pdata.graph_to_iuppers[box], mmap);
-
-               for (b = 0; b < pdata.nboxes; b++)
-               {
-                  /* first convert the box extents based on vartype */
-                  GetVariableBox(pdata.ilowers[b], pdata.iuppers[b],
-                                 pdata.vartypes[pdata.graph_vars[box]],
-                                 ilower, iupper);
-                  size = IntersectBoxes(pdata.graph_ilowers[box],
-                                        pdata.graph_iuppers[box],
-                                        ilower, iupper,
-                                        int_ilower, int_iupper);
-                  if (size > 0)
-                  {
-                     /* if there is an intersection, it is the only one */
-                     for (d = 0; d < 3; d++)
-                     {
-                        dmap = pdata.graph_index_maps[box][d];
-                        sign = pdata.graph_index_signs[box][d];
-                        pdata.graph_to_ilowers[i][dmap] =
-                           pdata.graph_to_ilowers[box][dmap] +
-                           sign * pdata.graph_to_strides[box][d] *
-                           ((int_ilower[d] - pdata.graph_ilowers[box][d]) /
-                            pdata.graph_strides[box][d]);
-                        pdata.graph_to_iuppers[i][dmap] =
-                           pdata.graph_to_iuppers[box][dmap] +
-                           sign * pdata.graph_to_strides[box][d] *
-                           ((int_iupper[d] - pdata.graph_iuppers[box][d]) /
-                            pdata.graph_strides[box][d]);
-                        pdata.graph_ilowers[i][d] = int_ilower[d];
-                        pdata.graph_iuppers[i][d] = int_iupper[d];
-                        pdata.graph_strides[i][d] =
-                           pdata.graph_strides[box][d];
-                        pdata.graph_to_strides[i][d] =
-                           pdata.graph_to_strides[box][d];
-                        pdata.graph_index_maps[i][d]  = dmap;
-                        pdata.graph_index_signs[i][d] = sign;
-                     }
-                     for (d = 3; d < 9; d++)
-                     {
-                        pdata.graph_ilowers[i][d] =
-                           pdata.graph_ilowers[box][d];
-                        pdata.graph_iuppers[i][d] =
-                           pdata.graph_iuppers[box][d];
-                        pdata.graph_to_ilowers[i][d] =
-                           pdata.graph_to_ilowers[box][d];
-                        pdata.graph_to_iuppers[i][d] =
-                           pdata.graph_to_iuppers[box][d];
-                     }
-                     pdata.graph_vars[i]     = pdata.graph_vars[box];
-                     pdata.graph_to_parts[i] = pdata.graph_to_parts[box];
-                     pdata.graph_to_vars[i]  = pdata.graph_to_vars[box];
-                     pdata.graph_entries[i]  = pdata.graph_entries[box];
-                     pdata.graph_values[i]   = pdata.graph_values[box];
-                     i++;
-                     break;
-                  }
-               }
-            }
-            pdata.graph_nboxes = i;
-
-            i = 0;
-            for (box = 0; box < pdata.matset_nboxes; box++)
-            {
-               MapProblemIndex(pdata.matset_ilowers[box], m);
-               MapProblemIndex(pdata.matset_iuppers[box], m);
-
-               for (b = 0; b < pdata.nboxes; b++)
-               {
-                  /* first convert the box extents based on vartype */
-                  GetVariableBox(pdata.ilowers[b], pdata.iuppers[b],
-                                 pdata.vartypes[pdata.matset_vars[box]],
-                                 ilower, iupper);
-                  size = IntersectBoxes(pdata.matset_ilowers[box],
-                                        pdata.matset_iuppers[box],
-                                        ilower, iupper,
-                                        int_ilower, int_iupper);
-                  if (size > 0)
-                  {
-                     /* if there is an intersection, it is the only one */
-                     for (d = 0; d < 3; d++)
-                     {
-                        pdata.matset_ilowers[i][d] = int_ilower[d];
-                        pdata.matset_iuppers[i][d] = int_iupper[d];
-                        pdata.matset_strides[i][d] =
-                           pdata.matset_strides[box][d];
-                     }
-                     for (d = 3; d < 9; d++)
-                     {
-                        pdata.matset_ilowers[i][d] =
-                           pdata.matset_ilowers[box][d];
-                        pdata.matset_iuppers[i][d] =
-                           pdata.matset_iuppers[box][d];
-                     }
-                     pdata.matset_vars[i]     = pdata.matset_vars[box];
-                     pdata.matset_entries[i]  = pdata.matset_entries[box];
-                     pdata.matset_values[i]   = pdata.matset_values[box];
-                     i++;
-                     break;
-                  }
-               }
-            }
-            pdata.matset_nboxes = i;
-
-            i = 0;
-            for (box = 0; box < pdata.matadd_nboxes; box++)
-            {
-               MapProblemIndex(pdata.matadd_ilowers[box], m);
-               MapProblemIndex(pdata.matadd_iuppers[box], m);
-
-               for (b = 0; b < pdata.nboxes; b++)
-               {
-                  /* first convert the box extents based on vartype */
-                  GetVariableBox(pdata.ilowers[b], pdata.iuppers[b],
-                                 pdata.vartypes[pdata.matadd_vars[box]],
-                                 ilower, iupper);
-                  size = IntersectBoxes(pdata.matadd_ilowers[box],
-                                        pdata.matadd_iuppers[box],
-                                        ilower, iupper,
-                                        int_ilower, int_iupper);
-                  if (size > 0)
-                  {
-                     /* if there is an intersection, it is the only one */
-                     for (d = 0; d < 3; d++)
-                     {
-                        pdata.matadd_ilowers[i][d] = int_ilower[d];
-                        pdata.matadd_iuppers[i][d] = int_iupper[d];
-                     }
-                     for (d = 3; d < 9; d++)
-                     {
-                        pdata.matadd_ilowers[i][d] =
-                           pdata.matadd_ilowers[box][d];
-                        pdata.matadd_iuppers[i][d] =
-                           pdata.matadd_iuppers[box][d];
-                     }
-                     pdata.matadd_vars[i]     = pdata.matadd_vars[box];
-                     pdata.matadd_nentries[i] = pdata.matadd_nentries[box];
-                     iptr = pdata.matadd_entries[i];
-                     pdata.matadd_entries[i] = pdata.matadd_entries[box];
-                     pdata.matadd_entries[box] = iptr;
-                     dptr = pdata.matadd_values[i];
-                     pdata.matadd_values[i] = pdata.matadd_values[box];
-                     pdata.matadd_values[box] = dptr;
-                     i++;
-                     break;
-                  }
-               }
-            }
-            for (box = i; box < pdata.matadd_nboxes; box++)
-            {
-               hypre_TFree(pdata.matadd_entries[box], HYPRE_MEMORY_HOST);
-               hypre_TFree(pdata.matadd_values[box], HYPRE_MEMORY_HOST);
-            }
-            pdata.matadd_nboxes = i;
-
-            i = 0;
-            for (box = 0; box < pdata.fem_matadd_nboxes; box++)
-            {
-               MapProblemIndex(pdata.fem_matadd_ilowers[box], m);
-               MapProblemIndex(pdata.fem_matadd_iuppers[box], m);
-
-               for (b = 0; b < pdata.nboxes; b++)
-               {
-                  /* fe is cell-based, so no need to convert box extents */
-                  size = IntersectBoxes(pdata.fem_matadd_ilowers[box],
-                                        pdata.fem_matadd_iuppers[box],
-                                        pdata.ilowers[b], pdata.iuppers[b],
-                                        int_ilower, int_iupper);
-                  if (size > 0)
-                  {
-                     /* if there is an intersection, it is the only one */
-                     for (d = 0; d < 3; d++)
-                     {
-                        pdata.fem_matadd_ilowers[i][d] = int_ilower[d];
-                        pdata.fem_matadd_iuppers[i][d] = int_iupper[d];
-                     }
-                     for (d = 3; d < 9; d++)
-                     {
-                        pdata.fem_matadd_ilowers[i][d] =
-                           pdata.fem_matadd_ilowers[box][d];
-                        pdata.fem_matadd_iuppers[i][d] =
-                           pdata.fem_matadd_iuppers[box][d];
-                     }
-                     pdata.fem_matadd_nrows[i]  = pdata.fem_matadd_nrows[box];
-                     iptr = pdata.fem_matadd_rows[box];
-                     iptr = pdata.fem_matadd_rows[i];
-                     pdata.fem_matadd_rows[i] = pdata.fem_matadd_rows[box];
-                     pdata.fem_matadd_rows[box] = iptr;
-                     pdata.fem_matadd_ncols[i]  = pdata.fem_matadd_ncols[box];
-                     iptr = pdata.fem_matadd_cols[i];
-                     pdata.fem_matadd_cols[i] = pdata.fem_matadd_cols[box];
-                     pdata.fem_matadd_cols[box] = iptr;
-                     dptr = pdata.fem_matadd_values[i];
-                     pdata.fem_matadd_values[i] = pdata.fem_matadd_values[box];
-                     pdata.fem_matadd_values[box] = dptr;
-                     i++;
-                     break;
-                  }
-               }
-            }
-            for (box = i; box < pdata.fem_matadd_nboxes; box++)
-            {
-               hypre_TFree(pdata.fem_matadd_rows[box], HYPRE_MEMORY_HOST);
-               hypre_TFree(pdata.fem_matadd_cols[box], HYPRE_MEMORY_HOST);
-               hypre_TFree(pdata.fem_matadd_values[box], HYPRE_MEMORY_HOST);
-            }
-            pdata.fem_matadd_nboxes = i;
-
-            i = 0;
-            for (box = 0; box < pdata.rhsadd_nboxes; box++)
-            {
-               MapProblemIndex(pdata.rhsadd_ilowers[box], m);
-               MapProblemIndex(pdata.rhsadd_iuppers[box], m);
-
-               for (b = 0; b < pdata.nboxes; b++)
-               {
-                  /* first convert the box extents based on vartype */
-                  GetVariableBox(pdata.ilowers[b], pdata.iuppers[b],
-                                 pdata.vartypes[pdata.rhsadd_vars[box]],
-                                 ilower, iupper);
-                  size = IntersectBoxes(pdata.rhsadd_ilowers[box],
-                                        pdata.rhsadd_iuppers[box],
-                                        ilower, iupper,
-                                        int_ilower, int_iupper);
-                  if (size > 0)
-                  {
-                     /* if there is an intersection, it is the only one */
-                     for (d = 0; d < 3; d++)
-                     {
-                        pdata.rhsadd_ilowers[i][d] = int_ilower[d];
-                        pdata.rhsadd_iuppers[i][d] = int_iupper[d];
-                     }
-                     for (d = 3; d < 9; d++)
-                     {
-                        pdata.rhsadd_ilowers[i][d] =
-                           pdata.rhsadd_ilowers[box][d];
-                        pdata.rhsadd_iuppers[i][d] =
-                           pdata.rhsadd_iuppers[box][d];
-                     }
-                     pdata.rhsadd_vars[i]   = pdata.rhsadd_vars[box];
-                     pdata.rhsadd_values[i] = pdata.rhsadd_values[box];
-                     i++;
-                     break;
-                  }
-               }
-            }
-            pdata.rhsadd_nboxes = i;
-
-            i = 0;
-            for (box = 0; box < pdata.fem_rhsadd_nboxes; box++)
-            {
-               MapProblemIndex(pdata.fem_rhsadd_ilowers[box], m);
-               MapProblemIndex(pdata.fem_rhsadd_iuppers[box], m);
-
-               for (b = 0; b < pdata.nboxes; b++)
-               {
-                  /* fe is cell-based, so no need to convert box extents */
-                  size = IntersectBoxes(pdata.fem_rhsadd_ilowers[box],
-                                        pdata.fem_rhsadd_iuppers[box],
-                                        pdata.ilowers[b], pdata.iuppers[b],
-                                        int_ilower, int_iupper);
-                  if (size > 0)
-                  {
-                     /* if there is an intersection, it is the only one */
-                     for (d = 0; d < 3; d++)
-                     {
-                        pdata.fem_rhsadd_ilowers[i][d] = int_ilower[d];
-                        pdata.fem_rhsadd_iuppers[i][d] = int_iupper[d];
-                     }
-                     for (d = 3; d < 9; d++)
-                     {
-                        pdata.fem_rhsadd_ilowers[i][d] =
-                           pdata.fem_rhsadd_ilowers[box][d];
-                        pdata.fem_rhsadd_iuppers[i][d] =
-                           pdata.fem_rhsadd_iuppers[box][d];
-                     }
-                     dptr = pdata.fem_rhsadd_values[i];
-                     pdata.fem_rhsadd_values[i] = pdata.fem_rhsadd_values[box];
-                     pdata.fem_rhsadd_values[box] = dptr;
-                     i++;
-                     break;
-                  }
-               }
-            }
-            for (box = i; box < pdata.fem_rhsadd_nboxes; box++)
-            {
-               hypre_TFree(pdata.fem_rhsadd_values[box], HYPRE_MEMORY_HOST);
-            }
-            pdata.fem_rhsadd_nboxes = i;
-         }
-
-         /* refine and block boxes */
-         m[0] = block[part][0];
-         m[1] = block[part][1];
-         m[2] = block[part][2];
-         if ( (m[0] * m[1] * m[2]) > 1)
-         {
-            pdata.ilowers = hypre_TReAlloc(pdata.ilowers,  ProblemIndex,
-                                           m[0] * m[1] * m[2] * pdata.nboxes, HYPRE_MEMORY_HOST);
-            pdata.iuppers = hypre_TReAlloc(pdata.iuppers,  ProblemIndex,
-                                           m[0] * m[1] * m[2] * pdata.nboxes, HYPRE_MEMORY_HOST);
-            pdata.boxsizes = hypre_TReAlloc(pdata.boxsizes,  HYPRE_Int,
-                                            m[0] * m[1] * m[2] * pdata.nboxes, HYPRE_MEMORY_HOST);
-            for (box = 0; box < pdata.nboxes; box++)
-            {
-               n[0] = pdata.iuppers[box][0] - pdata.ilowers[box][0] + 1;
-               n[1] = pdata.iuppers[box][1] - pdata.ilowers[box][1] + 1;
-               n[2] = pdata.iuppers[box][2] - pdata.ilowers[box][2] + 1;
-
-               MapProblemIndex(pdata.ilowers[box], m);
-
-               MapProblemIndex(pdata.iuppers[box], m);
-               pdata.iuppers[box][0] = pdata.ilowers[box][0] + n[0] - 1;
-               pdata.iuppers[box][1] = pdata.ilowers[box][1] + n[1] - 1;
-               pdata.iuppers[box][2] = pdata.ilowers[box][2] + n[2] - 1;
-
-               i = box;
-               for (r = 0; r < m[2]; r++)
-               {
-                  for (q = 0; q < m[1]; q++)
-                  {
-                     for (p = 0; p < m[0]; p++)
-                     {
-                        pdata.ilowers[i][0] = pdata.ilowers[box][0] + p * n[0];
-                        pdata.ilowers[i][1] = pdata.ilowers[box][1] + q * n[1];
-                        pdata.ilowers[i][2] = pdata.ilowers[box][2] + r * n[2];
-                        pdata.iuppers[i][0] = pdata.iuppers[box][0] + p * n[0];
-                        pdata.iuppers[i][1] = pdata.iuppers[box][1] + q * n[1];
-                        pdata.iuppers[i][2] = pdata.iuppers[box][2] + r * n[2];
-                        for (d = 3; d < 9; d++)
-                        {
-                           pdata.ilowers[i][d] = pdata.ilowers[box][d];
-                           pdata.iuppers[i][d] = pdata.iuppers[box][d];
-                        }
-                        i += pdata.nboxes;
-                     }
-                  }
-               }
-            }
-            pdata.nboxes *= m[0] * m[1] * m[2];
-
-            for (box = 0; box < pdata.graph_nboxes; box++)
-            {
-               MapProblemIndex(pdata.graph_ilowers[box], m);
-               MapProblemIndex(pdata.graph_iuppers[box], m);
-               mmap[0] = m[pdata.graph_index_maps[box][0]];
-               mmap[1] = m[pdata.graph_index_maps[box][1]];
-               mmap[2] = m[pdata.graph_index_maps[box][2]];
-               MapProblemIndex(pdata.graph_to_ilowers[box], mmap);
-               MapProblemIndex(pdata.graph_to_iuppers[box], mmap);
-            }
-            for (box = 0; box < pdata.matset_nboxes; box++)
-            {
-               MapProblemIndex(pdata.matset_ilowers[box], m);
-               MapProblemIndex(pdata.matset_iuppers[box], m);
-            }
-            for (box = 0; box < pdata.matadd_nboxes; box++)
-            {
-               MapProblemIndex(pdata.matadd_ilowers[box], m);
-               MapProblemIndex(pdata.matadd_iuppers[box], m);
-            }
-            for (box = 0; box < pdata.fem_matadd_nboxes; box++)
-            {
-               MapProblemIndex(pdata.fem_matadd_ilowers[box], m);
-               MapProblemIndex(pdata.fem_matadd_iuppers[box], m);
-            }
-            for (box = 0; box < pdata.rhsadd_nboxes; box++)
-            {
-               MapProblemIndex(pdata.rhsadd_ilowers[box], m);
-               MapProblemIndex(pdata.rhsadd_iuppers[box], m);
-            }
-            for (box = 0; box < pdata.fem_rhsadd_nboxes; box++)
-            {
-               MapProblemIndex(pdata.fem_rhsadd_ilowers[box], m);
-               MapProblemIndex(pdata.fem_rhsadd_iuppers[box], m);
-            }
-         }
-
-         /* map remaining ilowers & iuppers */
-         m[0] = refine[part][0] * block[part][0] * distribute[part][0];
-         m[1] = refine[part][1] * block[part][1] * distribute[part][1];
-         m[2] = refine[part][2] * block[part][2] * distribute[part][2];
-         if ( (m[0] * m[1] * m[2]) > 1)
-         {
-            for (box = 0; box < pdata.glue_nboxes; box++)
-            {
-               MapProblemIndex(pdata.glue_ilowers[box], m);
-               MapProblemIndex(pdata.glue_iuppers[box], m);
-               mmap[0] = m[pdata.glue_index_maps[box][0]];
-               mmap[1] = m[pdata.glue_index_maps[box][1]];
-               mmap[2] = m[pdata.glue_index_maps[box][2]];
-               MapProblemIndex(pdata.glue_nbor_ilowers[box], mmap);
-               MapProblemIndex(pdata.glue_nbor_iuppers[box], mmap);
-            }
-         }
-
-         /* compute box sizes, etc. */
-         pdata.max_boxsize = 0;
-         for (box = 0; box < pdata.nboxes; box++)
-         {
-            pdata.boxsizes[box] = 1;
-            for (i = 0; i < 3; i++)
-            {
-               pdata.boxsizes[box] *=
-                  (pdata.iuppers[box][i] - pdata.ilowers[box][i] + 2);
-            }
-            pdata.max_boxsize =
-               hypre_max(pdata.max_boxsize, pdata.boxsizes[box]);
-         }
-         for (box = 0; box < pdata.graph_nboxes; box++)
-         {
-            pdata.graph_boxsizes[box] = 1;
-            for (i = 0; i < 3; i++)
-            {
-               pdata.graph_boxsizes[box] *=
-                  (pdata.graph_iuppers[box][i] -
-                   pdata.graph_ilowers[box][i] + 1);
-            }
-         }
-         for (box = 0; box < pdata.matset_nboxes; box++)
-         {
-            size = 1;
-            for (i = 0; i < 3; i++)
-            {
-               size *= (pdata.matset_iuppers[box][i] -
-                        pdata.matset_ilowers[box][i] + 1);
-            }
-            pdata.max_boxsize = hypre_max(pdata.max_boxsize, size);
-         }
-         for (box = 0; box < pdata.matadd_nboxes; box++)
-         {
-            size = 1;
-            for (i = 0; i < 3; i++)
-            {
-               size *= (pdata.matadd_iuppers[box][i] -
-                        pdata.matadd_ilowers[box][i] + 1);
-            }
-            pdata.max_boxsize = hypre_max(pdata.max_boxsize, size);
-         }
-         for (box = 0; box < pdata.fem_matadd_nboxes; box++)
-         {
-            size = 1;
-            for (i = 0; i < 3; i++)
-            {
-               size *= (pdata.fem_matadd_iuppers[box][i] -
-                        pdata.fem_matadd_ilowers[box][i] + 1);
-            }
-            pdata.max_boxsize = hypre_max(pdata.max_boxsize, size);
-         }
-         for (box = 0; box < pdata.rhsadd_nboxes; box++)
-         {
-            size = 1;
-            for (i = 0; i < 3; i++)
-            {
-               size *= (pdata.rhsadd_iuppers[box][i] -
-                        pdata.rhsadd_ilowers[box][i] + 1);
-            }
-            pdata.max_boxsize = hypre_max(pdata.max_boxsize, size);
-         }
-         for (box = 0; box < pdata.fem_rhsadd_nboxes; box++)
-         {
-            size = 1;
-            for (i = 0; i < 3; i++)
-            {
-               size *= (pdata.fem_rhsadd_iuppers[box][i] -
-                        pdata.fem_rhsadd_ilowers[box][i] + 1);
-            }
-            pdata.max_boxsize = hypre_max(pdata.max_boxsize, size);
-         }
-
-         /* refine periodicity */
-         pdata.periodic[0] *= refine[part][0] * block[part][0] * distribute[part][0];
-         pdata.periodic[1] *= refine[part][1] * block[part][1] * distribute[part][1];
-         pdata.periodic[2] *= refine[part][2] * block[part][2] * distribute[part][2];
-      }
-
-      if (pdata.nboxes == 0)
-      {
-         hypre_TFree(pdata.ilowers, HYPRE_MEMORY_HOST);
-         hypre_TFree(pdata.iuppers, HYPRE_MEMORY_HOST);
-         hypre_TFree(pdata.boxsizes, HYPRE_MEMORY_HOST);
-         pdata.max_boxsize = 0;
-      }
-
-      if (pdata.glue_nboxes == 0)
-      {
-         hypre_TFree(pdata.glue_shared, HYPRE_MEMORY_HOST);
-         hypre_TFree(pdata.glue_ilowers, HYPRE_MEMORY_HOST);
-         hypre_TFree(pdata.glue_iuppers, HYPRE_MEMORY_HOST);
-         hypre_TFree(pdata.glue_offsets, HYPRE_MEMORY_HOST);
-         hypre_TFree(pdata.glue_nbor_parts, HYPRE_MEMORY_HOST);
-         hypre_TFree(pdata.glue_nbor_ilowers, HYPRE_MEMORY_HOST);
-         hypre_TFree(pdata.glue_nbor_iuppers, HYPRE_MEMORY_HOST);
-         hypre_TFree(pdata.glue_nbor_offsets, HYPRE_MEMORY_HOST);
-         hypre_TFree(pdata.glue_index_maps, HYPRE_MEMORY_HOST);
-         hypre_TFree(pdata.glue_index_dirs, HYPRE_MEMORY_HOST);
-         hypre_TFree(pdata.glue_primaries, HYPRE_MEMORY_HOST);
-      }
-
-      if (pdata.graph_nboxes == 0)
-      {
-         hypre_TFree(pdata.graph_ilowers, HYPRE_MEMORY_HOST);
-         hypre_TFree(pdata.graph_iuppers, HYPRE_MEMORY_HOST);
-         hypre_TFree(pdata.graph_strides, HYPRE_MEMORY_HOST);
-         hypre_TFree(pdata.graph_vars, HYPRE_MEMORY_HOST);
-         hypre_TFree(pdata.graph_to_parts, HYPRE_MEMORY_HOST);
-         hypre_TFree(pdata.graph_to_ilowers, HYPRE_MEMORY_HOST);
-         hypre_TFree(pdata.graph_to_iuppers, HYPRE_MEMORY_HOST);
-         hypre_TFree(pdata.graph_to_strides, HYPRE_MEMORY_HOST);
-         hypre_TFree(pdata.graph_to_vars, HYPRE_MEMORY_HOST);
-         hypre_TFree(pdata.graph_index_maps, HYPRE_MEMORY_HOST);
-         hypre_TFree(pdata.graph_index_signs, HYPRE_MEMORY_HOST);
-         hypre_TFree(pdata.graph_entries, HYPRE_MEMORY_HOST);
-         pdata.graph_values_size = 0;
-         hypre_TFree(pdata.graph_values, HYPRE_MEMORY_HOST);
-         hypre_TFree(pdata.d_graph_values, HYPRE_MEMORY_DEVICE);
-         hypre_TFree(pdata.graph_boxsizes, HYPRE_MEMORY_HOST);
-      }
-
-      if (pdata.matset_nboxes == 0)
-      {
-         hypre_TFree(pdata.matset_ilowers, HYPRE_MEMORY_HOST);
-         hypre_TFree(pdata.matset_iuppers, HYPRE_MEMORY_HOST);
-         hypre_TFree(pdata.matset_strides, HYPRE_MEMORY_HOST);
-         hypre_TFree(pdata.matset_vars, HYPRE_MEMORY_HOST);
-         hypre_TFree(pdata.matset_entries, HYPRE_MEMORY_HOST);
-         hypre_TFree(pdata.matset_values, HYPRE_MEMORY_HOST);
-      }
-
-      if (pdata.matadd_nboxes == 0)
-      {
-         hypre_TFree(pdata.matadd_ilowers, HYPRE_MEMORY_HOST);
-         hypre_TFree(pdata.matadd_iuppers, HYPRE_MEMORY_HOST);
-         hypre_TFree(pdata.matadd_vars, HYPRE_MEMORY_HOST);
-         hypre_TFree(pdata.matadd_nentries, HYPRE_MEMORY_HOST);
-         hypre_TFree(pdata.matadd_entries, HYPRE_MEMORY_HOST);
-         hypre_TFree(pdata.matadd_values, HYPRE_MEMORY_HOST);
-      }
-
-      if (pdata.fem_matadd_nboxes == 0)
-      {
-         hypre_TFree(pdata.fem_matadd_ilowers, HYPRE_MEMORY_HOST);
-         hypre_TFree(pdata.fem_matadd_iuppers, HYPRE_MEMORY_HOST);
-         hypre_TFree(pdata.fem_matadd_nrows, HYPRE_MEMORY_HOST);
-         hypre_TFree(pdata.fem_matadd_ncols, HYPRE_MEMORY_HOST);
-         hypre_TFree(pdata.fem_matadd_rows, HYPRE_MEMORY_HOST);
-         hypre_TFree(pdata.fem_matadd_cols, HYPRE_MEMORY_HOST);
-         hypre_TFree(pdata.fem_matadd_values, HYPRE_MEMORY_HOST);
-      }
-
-      if (pdata.rhsadd_nboxes == 0)
-      {
-         hypre_TFree(pdata.rhsadd_ilowers, HYPRE_MEMORY_HOST);
-         hypre_TFree(pdata.rhsadd_iuppers, HYPRE_MEMORY_HOST);
-         hypre_TFree(pdata.rhsadd_vars, HYPRE_MEMORY_HOST);
-         hypre_TFree(pdata.rhsadd_values, HYPRE_MEMORY_HOST);
-      }
-
-      if (pdata.fem_rhsadd_nboxes == 0)
-      {
-         hypre_TFree(pdata.fem_rhsadd_ilowers, HYPRE_MEMORY_HOST);
-         hypre_TFree(pdata.fem_rhsadd_iuppers, HYPRE_MEMORY_HOST);
-         hypre_TFree(pdata.fem_rhsadd_values, HYPRE_MEMORY_HOST);
-      }
-
-      data.pdata[part] = pdata;
-   }
-
-   data.max_boxsize = 0;
-   for (part = 0; part < data.nparts; part++)
-   {
-      data.max_boxsize =
-         hypre_max(data.max_boxsize, data.pdata[part].max_boxsize);
-   }
-
-   hypre_TFree(pool_procs, HYPRE_MEMORY_HOST);
-
-   *data_ptr = data;
-   return 0;
-}
-
-/*--------------------------------------------------------------------------
- * Destroy data
- *--------------------------------------------------------------------------*/
-
-HYPRE_Int
-DestroyData( ProblemData   data )
-{
-   ProblemPartData  pdata;
-   HYPRE_Int        part, box, s, i;
-
-   for (part = 0; part < data.nparts; part++)
-   {
-      pdata = data.pdata[part];
-
-      if (pdata.nboxes > 0)
-      {
-         hypre_TFree(pdata.ilowers, HYPRE_MEMORY_HOST);
-         hypre_TFree(pdata.iuppers, HYPRE_MEMORY_HOST);
-         hypre_TFree(pdata.boxsizes, HYPRE_MEMORY_HOST);
-      }
-
-      if (pdata.nvars > 0)
-      {
-         hypre_TFree(pdata.vartypes, HYPRE_MEMORY_HOST);
-      }
-
-      if (pdata.add_nvars > 0)
-      {
-         hypre_TFree(pdata.add_indexes, HYPRE_MEMORY_HOST);
-         hypre_TFree(pdata.add_vartypes, HYPRE_MEMORY_HOST);
-      }
-
-      if (pdata.glue_nboxes > 0)
-      {
-         hypre_TFree(pdata.glue_shared, HYPRE_MEMORY_HOST);
-         hypre_TFree(pdata.glue_ilowers, HYPRE_MEMORY_HOST);
-         hypre_TFree(pdata.glue_iuppers, HYPRE_MEMORY_HOST);
-         hypre_TFree(pdata.glue_offsets, HYPRE_MEMORY_HOST);
-         hypre_TFree(pdata.glue_nbor_parts, HYPRE_MEMORY_HOST);
-         hypre_TFree(pdata.glue_nbor_ilowers, HYPRE_MEMORY_HOST);
-         hypre_TFree(pdata.glue_nbor_iuppers, HYPRE_MEMORY_HOST);
-         hypre_TFree(pdata.glue_nbor_offsets, HYPRE_MEMORY_HOST);
-         hypre_TFree(pdata.glue_index_maps, HYPRE_MEMORY_HOST);
-         hypre_TFree(pdata.glue_index_dirs, HYPRE_MEMORY_HOST);
-         hypre_TFree(pdata.glue_primaries, HYPRE_MEMORY_HOST);
-      }
-
-      if (pdata.nvars > 0)
-      {
-         hypre_TFree(pdata.stencil_num, HYPRE_MEMORY_HOST);
-      }
-
-      if (pdata.graph_nboxes > 0)
-      {
-         hypre_TFree(pdata.graph_ilowers, HYPRE_MEMORY_HOST);
-         hypre_TFree(pdata.graph_iuppers, HYPRE_MEMORY_HOST);
-         hypre_TFree(pdata.graph_strides, HYPRE_MEMORY_HOST);
-         hypre_TFree(pdata.graph_vars, HYPRE_MEMORY_HOST);
-         hypre_TFree(pdata.graph_to_parts, HYPRE_MEMORY_HOST);
-         hypre_TFree(pdata.graph_to_ilowers, HYPRE_MEMORY_HOST);
-         hypre_TFree(pdata.graph_to_iuppers, HYPRE_MEMORY_HOST);
-         hypre_TFree(pdata.graph_to_strides, HYPRE_MEMORY_HOST);
-         hypre_TFree(pdata.graph_to_vars, HYPRE_MEMORY_HOST);
-         hypre_TFree(pdata.graph_index_maps, HYPRE_MEMORY_HOST);
-         hypre_TFree(pdata.graph_index_signs, HYPRE_MEMORY_HOST);
-         hypre_TFree(pdata.graph_entries, HYPRE_MEMORY_HOST);
-         pdata.graph_values_size = 0;
-         hypre_TFree(pdata.graph_values, HYPRE_MEMORY_HOST);
-         hypre_TFree(pdata.d_graph_values, HYPRE_MEMORY_DEVICE);
-         hypre_TFree(pdata.graph_boxsizes, HYPRE_MEMORY_HOST);
-      }
-
-      if (pdata.matset_nboxes > 0)
-      {
-         hypre_TFree(pdata.matset_ilowers, HYPRE_MEMORY_HOST);
-         hypre_TFree(pdata.matset_iuppers, HYPRE_MEMORY_HOST);
-         hypre_TFree(pdata.matset_strides, HYPRE_MEMORY_HOST);
-         hypre_TFree(pdata.matset_vars, HYPRE_MEMORY_HOST);
-         hypre_TFree(pdata.matset_entries, HYPRE_MEMORY_HOST);
-         hypre_TFree(pdata.matset_values, HYPRE_MEMORY_HOST);
-      }
-
-      if (pdata.matadd_nboxes > 0)
-      {
-         hypre_TFree(pdata.matadd_ilowers, HYPRE_MEMORY_HOST);
-         hypre_TFree(pdata.matadd_iuppers, HYPRE_MEMORY_HOST);
-         hypre_TFree(pdata.matadd_vars, HYPRE_MEMORY_HOST);
-         hypre_TFree(pdata.matadd_nentries, HYPRE_MEMORY_HOST);
-         for (box = 0; box < pdata.matadd_nboxes; box++)
-         {
-            hypre_TFree(pdata.matadd_entries[box], HYPRE_MEMORY_HOST);
-            hypre_TFree(pdata.matadd_values[box], HYPRE_MEMORY_HOST);
-         }
-         hypre_TFree(pdata.matadd_entries, HYPRE_MEMORY_HOST);
-         hypre_TFree(pdata.matadd_values, HYPRE_MEMORY_HOST);
-      }
-
-      if (pdata.fem_matadd_nboxes > 0)
-      {
-         hypre_TFree(pdata.fem_matadd_ilowers, HYPRE_MEMORY_HOST);
-         hypre_TFree(pdata.fem_matadd_iuppers, HYPRE_MEMORY_HOST);
-         hypre_TFree(pdata.fem_matadd_nrows, HYPRE_MEMORY_HOST);
-         hypre_TFree(pdata.fem_matadd_ncols, HYPRE_MEMORY_HOST);
-         for (box = 0; box < pdata.fem_matadd_nboxes; box++)
-         {
-            hypre_TFree(pdata.fem_matadd_rows[box], HYPRE_MEMORY_HOST);
-            hypre_TFree(pdata.fem_matadd_cols[box], HYPRE_MEMORY_HOST);
-            hypre_TFree(pdata.fem_matadd_values[box], HYPRE_MEMORY_HOST);
-         }
-         hypre_TFree(pdata.fem_matadd_rows, HYPRE_MEMORY_HOST);
-         hypre_TFree(pdata.fem_matadd_cols, HYPRE_MEMORY_HOST);
-         hypre_TFree(pdata.fem_matadd_values, HYPRE_MEMORY_HOST);
-      }
-
-      if (pdata.rhsadd_nboxes > 0)
-      {
-         hypre_TFree(pdata.rhsadd_ilowers, HYPRE_MEMORY_HOST);
-         hypre_TFree(pdata.rhsadd_iuppers, HYPRE_MEMORY_HOST);
-         hypre_TFree(pdata.rhsadd_vars, HYPRE_MEMORY_HOST);
-         hypre_TFree(pdata.rhsadd_values, HYPRE_MEMORY_HOST);
-      }
-
-      if (pdata.fem_rhsadd_nboxes > 0)
-      {
-         hypre_TFree(pdata.fem_rhsadd_ilowers, HYPRE_MEMORY_HOST);
-         hypre_TFree(pdata.fem_rhsadd_iuppers, HYPRE_MEMORY_HOST);
-         for (box = 0; box < pdata.fem_rhsadd_nboxes; box++)
-         {
-            hypre_TFree(pdata.fem_rhsadd_values[box], HYPRE_MEMORY_HOST);
-         }
-         hypre_TFree(pdata.fem_rhsadd_values, HYPRE_MEMORY_HOST);
-      }
-   }
-   hypre_TFree(data.pdata, HYPRE_MEMORY_HOST);
-
-   hypre_TFree(data.numghost, HYPRE_MEMORY_HOST);
-
-   if (data.nstencils > 0)
-   {
-      for (s = 0; s < data.nstencils; s++)
-      {
-         hypre_TFree(data.stencil_offsets[s], HYPRE_MEMORY_HOST);
-         hypre_TFree(data.stencil_vars[s], HYPRE_MEMORY_HOST);
-         hypre_TFree(data.stencil_values[s], HYPRE_MEMORY_HOST);
-      }
-      hypre_TFree(data.stencil_sizes, HYPRE_MEMORY_HOST);
-      hypre_TFree(data.stencil_offsets, HYPRE_MEMORY_HOST);
-      hypre_TFree(data.stencil_vars, HYPRE_MEMORY_HOST);
-      hypre_TFree(data.stencil_values, HYPRE_MEMORY_HOST);
-   }
-
-   if (data.fem_nvars > 0)
-   {
-      for (s = 0; s < data.fem_nvars; s++)
-      {
-         hypre_TFree(data.fem_values_full[s], HYPRE_MEMORY_HOST);
-         hypre_TFree(data.fem_ivalues_full[s], HYPRE_MEMORY_HOST);
-      }
-      hypre_TFree(data.fem_offsets, HYPRE_MEMORY_HOST);
-      hypre_TFree(data.fem_vars, HYPRE_MEMORY_HOST);
-      hypre_TFree(data.fem_values_full, HYPRE_MEMORY_HOST);
-      hypre_TFree(data.fem_ivalues_full, HYPRE_MEMORY_HOST);
-      hypre_TFree(data.fem_ordering, HYPRE_MEMORY_HOST);
-      hypre_TFree(data.fem_sparsity, HYPRE_MEMORY_HOST);
-      hypre_TFree(data.fem_values, HYPRE_MEMORY_HOST);
-      hypre_TFree(data.d_fem_values, HYPRE_MEMORY_DEVICE);
-   }
-
-   if (data.fem_rhs_true > 0)
-   {
-      hypre_TFree(data.fem_rhs_values, HYPRE_MEMORY_HOST);
-      hypre_TFree(data.d_fem_rhs_values, HYPRE_MEMORY_DEVICE);
-   }
-
-   if (data.symmetric_num > 0)
-   {
-      hypre_TFree(data.symmetric_parts, HYPRE_MEMORY_HOST);
-      hypre_TFree(data.symmetric_vars, HYPRE_MEMORY_HOST);
-      hypre_TFree(data.symmetric_to_vars, HYPRE_MEMORY_HOST);
-      hypre_TFree(data.symmetric_booleans, HYPRE_MEMORY_HOST);
-   }
-
-   for (i = 0; i < data.ndists; i++)
-   {
-      hypre_TFree(data.dist_pools[i], HYPRE_MEMORY_HOST);
-   }
-   hypre_TFree(data.dist_pools, HYPRE_MEMORY_HOST);
-   hypre_TFree(data.dist_npools, HYPRE_MEMORY_HOST);
-
-   return 0;
-}
-
-/*--------------------------------------------------------------------------
- * Routine to load cosine function
- *--------------------------------------------------------------------------*/
-
-HYPRE_Int
-SetCosineVector(HYPRE_Real  scale,
-                Index       ilower,
-                Index       iupper,
-                HYPRE_Real *values)
-{
-   HYPRE_Int  i, j, k;
-   HYPRE_Int  count = 0;
-
-   for (k = ilower[2]; k <= iupper[2]; k++)
-   {
-      for (j = ilower[1]; j <= iupper[1]; j++)
-      {
-         for (i = ilower[0]; i <= iupper[0]; i++)
-         {
-            values[count] = scale * cos((i + j + k) / 10.0);
-            count++;
-         }
-      }
-   }
-
-   return (0);
-}
->>>>>>> a2daaf67
 
 /*--------------------------------------------------------------------------
  * Print usage info
@@ -2597,18 +472,12 @@
    reps  = 10;
    skip  = 0;
    rap   = 0;
-<<<<<<< HEAD
    relax_is_set = 0;
    relax[0] = 1;
    relax[1] = -1; /* Relax up */
    relax[2] = -1; /* Relax down */
    relax[3] = -1; /* Relax coarse */
    usr_jacobi_weight= 0;
-=======
-   relax = 1;
-   usr_jacobi_weight = 0;
-   jump  = 0;
->>>>>>> a2daaf67
    solver_type = 1;
    recompute_res = 0;   /* What should be the default here? */
    cf_tol = 0.90;
@@ -2742,23 +611,14 @@
       {
          arg_index++;
 
-<<<<<<< HEAD
 	 /* begin lobpcg */
-	 if ( strcmp(argv[arg_index], "none") == 0 ) {
+	 if ( strcmp(argv[arg_index], "none") == 0 )
+         {
             solver_id = NO_SOLVER;
             arg_index++;
 	 }
 	 else /* end lobpcg */
-=======
-         /* begin lobpcg */
-         if ( strcmp(argv[arg_index], "none") == 0 )
-         {
-            solver_id = NO_SOLVER;
-            arg_index++;
-         }
-         else /* end lobpcg */
-         {
->>>>>>> a2daaf67
+         {
             solver_id = atoi(argv[arg_index++]);
          }
       }
@@ -3824,27 +1684,9 @@
    HYPRE_SStructVectorInitialize(x);
    switch (sol0_type)
    {
-<<<<<<< HEAD
       case 0:
          HYPRE_SStructVectorSetConstantValues(x, 0.0);
          break;
-=======
-      for (part = 0; part < data.nparts; part++)
-      {
-         pdata = data.pdata[part];
-         for (var = 0; var < pdata.nvars; var++)
-         {
-            scale = (part + 1.0) * (var + 1.0);
-            for (box = 0; box < pdata.nboxes; box++)
-            {
-               /*
-                  GetVariableBox(pdata.ilowers[box], pdata.iuppers[box],
-                  pdata.vartypes[var], ilower, iupper);
-               */
-               GetVariableBox(pdata.ilowers[box], pdata.iuppers[box],
-                              var, ilower, iupper);
-               SetCosineVector(scale, ilower, iupper, values);
->>>>>>> a2daaf67
 
       case 1:
          HYPRE_SStructVectorSetConstantValues(x, 1.0);
@@ -4527,14 +2369,8 @@
          verbosity = 0;
       }
 
-<<<<<<< HEAD
       if (pcgIterations > 0)
       {
-=======
-      if ( pcgIterations > 0 )
-      {
-
->>>>>>> a2daaf67
          time_index = hypre_InitializeTiming("PCG Setup");
          hypre_BeginTiming(time_index);
 
@@ -4600,11 +2436,7 @@
          }
          else if (solver_id != NO_SOLVER )
          {
-<<<<<<< HEAD
             if (verbosity)
-=======
-            if ( verbosity )
->>>>>>> a2daaf67
             {
                hypre_printf("Solver ID not recognized - running inner PCG iterations without preconditioner\n\n");
             }
@@ -4634,7 +2466,6 @@
                                                               x );
          eigenvalues = hypre_CTAlloc(HYPRE_Real,  blockSize, HYPRE_MEMORY_HOST);
 
-<<<<<<< HEAD
          if (lobpcgSeed)
          {
             mv_MultiVectorSetRandom(eigenvectors, lobpcgSeed);
@@ -4642,15 +2473,6 @@
          else
          {
             mv_MultiVectorSetRandom(eigenvectors, (HYPRE_Int)time(0));
-=======
-         if ( lobpcgSeed )
-         {
-            mv_MultiVectorSetRandom( eigenvectors, lobpcgSeed );
-         }
-         else
-         {
-            mv_MultiVectorSetRandom( eigenvectors, (HYPRE_Int)time(0) );
->>>>>>> a2daaf67
          }
 
          time_index = hypre_InitializeTiming("PCG Solve");
@@ -4664,14 +2486,8 @@
          hypre_FinalizeTiming(time_index);
          hypre_ClearTiming();
 
-<<<<<<< HEAD
          if (checkOrtho)
          {
-=======
-         if ( checkOrtho )
-         {
-
->>>>>>> a2daaf67
             gramXX = utilities_FortranMatrixCreate();
             identity = utilities_FortranMatrixCreate();
 
@@ -4691,7 +2507,6 @@
             utilities_FortranMatrixDestroy( identity );
          }
 
-<<<<<<< HEAD
          if (printLevel)
          {
             if (myid == 0)
@@ -4700,51 +2515,26 @@
                {
                   hypre_fprintf(filePtr, "%d\n", blockSize);
                   for (i = 0; i < blockSize; i++)
-=======
-         if ( printLevel )
-         {
-
-            if ( myid == 0 )
-            {
-               if ( (filePtr = fopen("values.txt", "w")) )
-               {
-                  hypre_fprintf(filePtr, "%d\n", blockSize);
-                  for ( i = 0; i < blockSize; i++ )
->>>>>>> a2daaf67
                   {
                      hypre_fprintf(filePtr, "%22.14e\n", eigenvalues[i]);
                   }
                   fclose(filePtr);
                }
 
-<<<<<<< HEAD
                if ((filePtr = fopen("residuals.txt", "w")))
-=======
-               if ( (filePtr = fopen("residuals.txt", "w")) )
->>>>>>> a2daaf67
                {
                   residualNorms = HYPRE_LOBPCGResidualNorms( (HYPRE_Solver)lobpcg_solver );
                   residuals = utilities_FortranMatrixValues( residualNorms );
                   hypre_fprintf(filePtr, "%d\n", blockSize);
-<<<<<<< HEAD
                   for (i = 0; i < blockSize; i++)
-=======
-                  for ( i = 0; i < blockSize; i++ )
->>>>>>> a2daaf67
                   {
                      hypre_fprintf(filePtr, "%22.14e\n", residuals[i]);
                   }
                   fclose(filePtr);
                }
 
-<<<<<<< HEAD
                if (printLevel > 1)
                {
-=======
-               if ( printLevel > 1 )
-               {
-
->>>>>>> a2daaf67
                   printBuffer = utilities_FortranMatrixCreate();
 
                   iterations = HYPRE_LOBPCGIterations( (HYPRE_Solver)lobpcg_solver );
@@ -4783,10 +2573,6 @@
       }
       else
       {
-<<<<<<< HEAD
-=======
-
->>>>>>> a2daaf67
          time_index = hypre_InitializeTiming("LOBPCG Setup");
          hypre_BeginTiming(time_index);
 
@@ -4869,7 +2655,6 @@
                                                               x );
          eigenvalues = hypre_CTAlloc(HYPRE_Real,  blockSize, HYPRE_MEMORY_HOST);
 
-<<<<<<< HEAD
          if (lobpcgSeed)
          {
             mv_MultiVectorSetRandom(eigenvectors, lobpcgSeed);
@@ -4877,60 +2662,32 @@
          else
          {
             mv_MultiVectorSetRandom(eigenvectors, (HYPRE_Int)time(0));
-=======
-         if ( lobpcgSeed )
-         {
-            mv_MultiVectorSetRandom( eigenvectors, lobpcgSeed );
-         }
-         else
-         {
-            mv_MultiVectorSetRandom( eigenvectors, (HYPRE_Int)time(0) );
->>>>>>> a2daaf67
          }
 
          time_index = hypre_InitializeTiming("LOBPCG Solve");
          hypre_BeginTiming(time_index);
 
-<<<<<<< HEAD
          HYPRE_LOBPCGSolve( (HYPRE_Solver) solver, constrains,
                             eigenvectors, eigenvalues );
-=======
-         HYPRE_LOBPCGSolve
-         ( (HYPRE_Solver) solver, constrains, eigenvectors, eigenvalues );
->>>>>>> a2daaf67
 
          hypre_EndTiming(time_index);
          hypre_PrintTiming("Solve phase times", hypre_MPI_COMM_WORLD);
          hypre_FinalizeTiming(time_index);
          hypre_ClearTiming();
 
-<<<<<<< HEAD
          if (checkOrtho)
          {
-=======
-         if ( checkOrtho )
-         {
-
->>>>>>> a2daaf67
             gramXX = utilities_FortranMatrixCreate();
             identity = utilities_FortranMatrixCreate();
 
             utilities_FortranMatrixAllocateData(blockSize, blockSize, gramXX);
             utilities_FortranMatrixAllocateData(blockSize, blockSize, identity);
 
-<<<<<<< HEAD
             lobpcg_MultiVectorByMultiVector(eigenvectors, eigenvectors, gramXX);
             utilities_FortranMatrixSetToIdentity(identity);
             utilities_FortranMatrixAdd(-1, identity, gramXX, gramXX);
             nonOrthF = utilities_FortranMatrixFNorm(gramXX);
             if (myid == 0)
-=======
-            lobpcg_MultiVectorByMultiVector( eigenvectors, eigenvectors, gramXX );
-            utilities_FortranMatrixSetToIdentity( identity );
-            utilities_FortranMatrixAdd( -1, identity, gramXX, gramXX );
-            nonOrthF = utilities_FortranMatrixFNorm( gramXX );
-            if ( myid == 0 )
->>>>>>> a2daaf67
             {
                hypre_printf("Non-orthonormality of eigenvectors: %12.5e\n", nonOrthF);
             }
@@ -4939,7 +2696,6 @@
             utilities_FortranMatrixDestroy( identity );
          }
 
-<<<<<<< HEAD
          if (printLevel)
          {
             if (myid == 0)
@@ -4948,48 +2704,25 @@
                {
                   hypre_fprintf(filePtr, "%d\n", blockSize);
                   for (i = 0; i < blockSize; i++)
-=======
-         if ( printLevel )
-         {
-
-            if ( myid == 0 )
-            {
-               if ( (filePtr = fopen("values.txt", "w")) )
-               {
-                  hypre_fprintf(filePtr, "%d\n", blockSize);
-                  for ( i = 0; i < blockSize; i++ )
->>>>>>> a2daaf67
                   {
                      hypre_fprintf(filePtr, "%22.14e\n", eigenvalues[i]);
                   }
                   fclose(filePtr);
                }
 
-<<<<<<< HEAD
                if ((filePtr = fopen("residuals.txt", "w")))
-=======
-               if ( (filePtr = fopen("residuals.txt", "w")) )
->>>>>>> a2daaf67
                {
                   residualNorms = HYPRE_LOBPCGResidualNorms( (HYPRE_Solver)solver );
                   residuals = utilities_FortranMatrixValues( residualNorms );
                   hypre_fprintf(filePtr, "%d\n", blockSize);
-<<<<<<< HEAD
                   for (i = 0; i < blockSize; i++)
-=======
-                  for ( i = 0; i < blockSize; i++ )
->>>>>>> a2daaf67
                   {
                      hypre_fprintf(filePtr, "%22.14e\n", residuals[i]);
                   }
                   fclose(filePtr);
                }
 
-<<<<<<< HEAD
                if (printLevel > 1)
-=======
-               if ( printLevel > 1 )
->>>>>>> a2daaf67
                {
 
                   printBuffer = utilities_FortranMatrixCreate();
@@ -5028,12 +2761,7 @@
          hypre_TFree(eigenvalues, HYPRE_MEMORY_HOST);
       }
 
-<<<<<<< HEAD
-      hypre_TFree( interpreter , HYPRE_MEMORY_HOST);
-=======
-      hypre_TFree( interpreter, HYPRE_MEMORY_HOST);
-
->>>>>>> a2daaf67
+      hypre_TFree(interpreter, HYPRE_MEMORY_HOST);
    }
    /* end lobpcg */
 
@@ -5058,17 +2786,12 @@
       {
          /* use BoomerAMG as preconditioner */
          HYPRE_BoomerAMGCreate(&par_precond);
-<<<<<<< HEAD
          HYPRE_BoomerAMGSetStrongThreshold(par_precond, strong_threshold);
          HYPRE_BoomerAMGSetPMaxElmts(par_precond, P_max_elmts);
          HYPRE_BoomerAMGSetCoarsenType(par_precond, coarsen_type);
          HYPRE_BoomerAMGSetMaxIter(par_precond, 1);
          HYPRE_BoomerAMGSetMaxLevels(par_precond, max_levels);
          HYPRE_BoomerAMGSetMaxCoarseSize(par_precond, max_coarse_size);
-=======
-         if (old_default) { HYPRE_BoomerAMGSetOldDefault(par_precond); }
-         HYPRE_BoomerAMGSetStrongThreshold(par_precond, 0.25);
->>>>>>> a2daaf67
          HYPRE_BoomerAMGSetTol(par_precond, 0.0);
          HYPRE_BoomerAMGSetPrintLevel(par_precond, print_level);
          HYPRE_BoomerAMGSetLogging(par_precond, 0);
@@ -5323,17 +3046,12 @@
       {
          /* use BoomerAMG as preconditioner */
          HYPRE_BoomerAMGCreate(&par_precond);
-<<<<<<< HEAD
          HYPRE_BoomerAMGSetStrongThreshold(par_precond, strong_threshold);
          HYPRE_BoomerAMGSetPMaxElmts(par_precond, P_max_elmts);
          HYPRE_BoomerAMGSetCoarsenType(par_precond, coarsen_type);
          HYPRE_BoomerAMGSetMaxIter(par_precond, 1);
          HYPRE_BoomerAMGSetMaxLevels(par_precond, max_levels);
          HYPRE_BoomerAMGSetMaxCoarseSize(par_precond, max_coarse_size);
-=======
-         if (old_default) { HYPRE_BoomerAMGSetOldDefault(par_precond); }
-         HYPRE_BoomerAMGSetStrongThreshold(par_precond, 0.25);
->>>>>>> a2daaf67
          HYPRE_BoomerAMGSetTol(par_precond, 0.0);
          HYPRE_BoomerAMGSetLogging(par_precond, 0);
          HYPRE_BoomerAMGSetPrintLevel(par_precond, print_level);
@@ -5577,17 +3295,12 @@
       {
          /* use BoomerAMG as preconditioner */
          HYPRE_BoomerAMGCreate(&par_precond);
-<<<<<<< HEAD
          HYPRE_BoomerAMGSetStrongThreshold(par_precond, strong_threshold);
          HYPRE_BoomerAMGSetPMaxElmts(par_precond, P_max_elmts);
          HYPRE_BoomerAMGSetCoarsenType(par_precond, coarsen_type);
          HYPRE_BoomerAMGSetMaxIter(par_precond, 1);
          HYPRE_BoomerAMGSetMaxLevels(par_precond, max_levels);
          HYPRE_BoomerAMGSetMaxCoarseSize(par_precond, max_coarse_size);
-=======
-         if (old_default) { HYPRE_BoomerAMGSetOldDefault(par_precond); }
-         HYPRE_BoomerAMGSetStrongThreshold(par_precond, 0.25);
->>>>>>> a2daaf67
          HYPRE_BoomerAMGSetTol(par_precond, 0.0);
          HYPRE_BoomerAMGSetLogging(par_precond, 0);
          HYPRE_BoomerAMGSetPrintLevel(par_precond, print_level);
@@ -5833,17 +3546,12 @@
       {
          /* use BoomerAMG as preconditioner */
          HYPRE_BoomerAMGCreate(&par_precond);
-<<<<<<< HEAD
          HYPRE_BoomerAMGSetStrongThreshold(par_precond, strong_threshold);
          HYPRE_BoomerAMGSetPMaxElmts(par_precond, P_max_elmts);
          HYPRE_BoomerAMGSetCoarsenType(par_precond, coarsen_type);
          HYPRE_BoomerAMGSetMaxIter(par_precond, 1);
          HYPRE_BoomerAMGSetMaxLevels(par_precond, max_levels);
          HYPRE_BoomerAMGSetMaxCoarseSize(par_precond, max_coarse_size);
-=======
-         if (old_default) { HYPRE_BoomerAMGSetOldDefault(par_precond); }
-         HYPRE_BoomerAMGSetStrongThreshold(par_precond, 0.25);
->>>>>>> a2daaf67
          HYPRE_BoomerAMGSetTol(par_precond, 0.0);
          HYPRE_BoomerAMGSetLogging(par_precond, 0);
          HYPRE_BoomerAMGSetPrintLevel(par_precond, print_level);
@@ -5927,17 +3635,12 @@
       {
          /* use BoomerAMG as preconditioner */
          HYPRE_BoomerAMGCreate(&par_precond);
-<<<<<<< HEAD
          HYPRE_BoomerAMGSetStrongThreshold(par_precond, strong_threshold);
          HYPRE_BoomerAMGSetPMaxElmts(par_precond, P_max_elmts);
          HYPRE_BoomerAMGSetCoarsenType(par_precond, coarsen_type);
          HYPRE_BoomerAMGSetMaxIter(par_precond, 1);
          HYPRE_BoomerAMGSetMaxLevels(par_precond, max_levels);
          HYPRE_BoomerAMGSetMaxCoarseSize(par_precond, max_coarse_size);
-=======
-         if (old_default) { HYPRE_BoomerAMGSetOldDefault(par_precond); }
-         HYPRE_BoomerAMGSetStrongThreshold(par_precond, 0.25);
->>>>>>> a2daaf67
          HYPRE_BoomerAMGSetTol(par_precond, 0.0);
          HYPRE_BoomerAMGSetLogging(par_precond, 0);
          HYPRE_BoomerAMGSetPrintLevel(par_precond, print_level);
@@ -6012,13 +3715,8 @@
       HYPRE_ParCSRHybridCreate(&par_solver);
       HYPRE_ParCSRHybridSetTol(par_solver, tol);
       HYPRE_ParCSRHybridSetTwoNorm(par_solver, 1);
-<<<<<<< HEAD
       HYPRE_ParCSRHybridSetRelChange(par_solver, rel_change);
       HYPRE_ParCSRHybridSetPrintLevel(par_solver, print_level);
-=======
-      HYPRE_ParCSRHybridSetRelChange(par_solver, 0);
-      HYPRE_ParCSRHybridSetPrintLevel(par_solver, 1); //13
->>>>>>> a2daaf67
       HYPRE_ParCSRHybridSetLogging(par_solver, 1);
       HYPRE_ParCSRHybridSetSolverType(par_solver, solver_type);
       HYPRE_ParCSRHybridSetRecomputeResidual(par_solver, recompute_res);
