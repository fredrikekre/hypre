/******************************************************************************
 * Copyright 1998-2019 Lawrence Livermore National Security, LLC and other
 * HYPRE Project Developers. See the top-level COPYRIGHT file for details.
 *
 * SPDX-License-Identifier: (Apache-2.0 OR MIT)
 ******************************************************************************/

#include <stdlib.h>
#include <stdio.h>
#include <math.h>

#include "_hypre_utilities.h"
#include "_hypre_parcsr_mv.h" // Delete this


#include "HYPRE_sstruct_ls.h"
#include "HYPRE_struct_ls.h"
#include "HYPRE_krylov.h"
#include "_hypre_sstruct_mv.h"
//#include "_hypre_struct_mv.hpp"

/* begin lobpcg */

#include <time.h>

#include "HYPRE_lobpcg.h"

#define NO_SOLVER -9198

/* end lobpcg */

#define DEBUG 0
#define DEBUG_SSGRAPH 0

/*--------------------------------------------------------------------------
 * Data structures
 *--------------------------------------------------------------------------*/

char infile_default[50] = "sstruct.in.default";

typedef HYPRE_Int Index[3];

/*------------------------------------------------------------
 * ProblemIndex:
 *
 * The index has extra information stored in entries 3-8 that
 * determine how the index gets "mapped" to finer index spaces.
 *
 * NOTE: For implementation convenience, the index is "pre-shifted"
 * according to the values in entries 6,7,8.  The following discussion
 * describes how "un-shifted" indexes are mapped, because that is a
 * more natural way to think about this mapping problem, and because
 * that is the convention used in the input file for this code.  The
 * reason that pre-shifting is convenient is because it makes the true
 * value of the index on the unrefined index space readily available
 * in entries 0-2, hence, all operations on that unrefined space are
 * straightforward.  Also, the only time that the extra mapping
 * information is needed is when an index is mapped to a new refined
 * index space, allowing us to isolate the mapping details to the
 * routine MapProblemIndex.  The only other effected routine is
 * SScanProblemIndex, which takes the user input and pre-shifts it.
 *
 * - Entries 3,4,5 have values of either 0 or 1 that indicate
 *   whether to map an index "to the left" or "to the right".
 *   Here is a 1D diagram:
 *
 *    --  |     *     |    unrefined index space
 *   |
 *    --> | * | . | * |    refined index space (factor = 3)
 *          0       1
 *
 *   The '*' index on the unrefined index space gets mapped to one of
 *   the '*' indexes on the refined space based on the value (0 or 1)
 *   of the relevent entry (3,4, or 5).  The actual mapping formula is
 *   as follows (with refinement factor, r):
 *
 *   mapped_index[i] = r*index[i] + (r-1)*index[i+3]
 *
 * - Entries 6,7,8 contain "shift" information.  The shift is
 *   simply added to the mapped index just described.  So, the
 *   complete mapping formula is as follows:
 *
 *   mapped_index[i] = r*index[i] + (r-1)*index[i+3] + index[i+6]
 *
 *------------------------------------------------------------*/

typedef HYPRE_Int ProblemIndex[9];

typedef struct
{
   /* for GridSetExtents */
   HYPRE_Int              nboxes;
   ProblemIndex          *ilowers;
   ProblemIndex          *iuppers;
   HYPRE_Int             *boxsizes;
   HYPRE_Int              max_boxsize;

   /* for GridSetVariables */
   HYPRE_Int              nvars;
   HYPRE_SStructVariable *vartypes;

   /* for GridAddVariables */
   HYPRE_Int              add_nvars;
   ProblemIndex          *add_indexes;
   HYPRE_SStructVariable *add_vartypes;

   /* for GridSetNeighborPart and GridSetSharedPart */
   HYPRE_Int              glue_nboxes;
   HYPRE_Int             *glue_shared;
   ProblemIndex          *glue_ilowers;
   ProblemIndex          *glue_iuppers;
   Index                 *glue_offsets;
   HYPRE_Int             *glue_nbor_parts;
   ProblemIndex          *glue_nbor_ilowers;
   ProblemIndex          *glue_nbor_iuppers;
   Index                 *glue_nbor_offsets;
   Index                 *glue_index_maps;
   Index                 *glue_index_dirs;
   HYPRE_Int             *glue_primaries;

   /* for GraphSetStencil */
   HYPRE_Int             *stencil_num;

   /* for GraphAddEntries */
   HYPRE_Int              graph_nboxes;
   ProblemIndex          *graph_ilowers;
   ProblemIndex          *graph_iuppers;
   Index                 *graph_strides;
   HYPRE_Int             *graph_vars;
   HYPRE_Int             *graph_to_parts;
   ProblemIndex          *graph_to_ilowers;
   ProblemIndex          *graph_to_iuppers;
   Index                 *graph_to_strides;
   HYPRE_Int             *graph_to_vars;
   Index                 *graph_index_maps;
   Index                 *graph_index_signs;
   HYPRE_Int             *graph_entries;
   HYPRE_Real            *graph_values;
   HYPRE_Int             *graph_boxsizes;

   /* MatrixSetValues */
   HYPRE_Int              matset_nboxes;
   ProblemIndex          *matset_ilowers;
   ProblemIndex          *matset_iuppers;
   Index                 *matset_strides;
   HYPRE_Int             *matset_vars;
   HYPRE_Int             *matset_entries;
   HYPRE_Real            *matset_values;

   /* MatrixAddToValues */
   HYPRE_Int              matadd_nboxes;
   ProblemIndex          *matadd_ilowers;
   ProblemIndex          *matadd_iuppers;
   HYPRE_Int             *matadd_vars;
   HYPRE_Int             *matadd_nentries;
   HYPRE_Int            **matadd_entries;
   HYPRE_Real           **matadd_values;

   /* FEMMatrixAddToValues */
   HYPRE_Int              fem_matadd_nboxes;
   ProblemIndex          *fem_matadd_ilowers;
   ProblemIndex          *fem_matadd_iuppers;
   HYPRE_Int             *fem_matadd_nrows;
   HYPRE_Int            **fem_matadd_rows;
   HYPRE_Int             *fem_matadd_ncols;
   HYPRE_Int            **fem_matadd_cols;
   HYPRE_Real           **fem_matadd_values;

   /* RhsAddToValues */
   HYPRE_Int              rhsadd_nboxes;
   ProblemIndex          *rhsadd_ilowers;
   ProblemIndex          *rhsadd_iuppers;
   HYPRE_Int             *rhsadd_vars;
   HYPRE_Real            *rhsadd_values;

   /* FEMRhsAddToValues */
   HYPRE_Int              fem_rhsadd_nboxes;
   ProblemIndex          *fem_rhsadd_ilowers;
   ProblemIndex          *fem_rhsadd_iuppers;
   HYPRE_Real           **fem_rhsadd_values;

   Index                  periodic;

} ProblemPartData;

typedef struct
{
   HYPRE_Int        ndim;
   HYPRE_Int        nparts;
   ProblemPartData *pdata;
   HYPRE_Int        max_boxsize;

   /* for GridSetNumGhost */
   HYPRE_Int       *numghost;

   HYPRE_Int        nstencils;
   HYPRE_Int       *stencil_sizes;
   Index          **stencil_offsets;
   HYPRE_Int      **stencil_vars;
   HYPRE_Real     **stencil_values;

   HYPRE_Int        rhs_true;
   HYPRE_Real       rhs_value;

   HYPRE_Int        fem_nvars;
   Index           *fem_offsets;
   HYPRE_Int       *fem_vars;
   HYPRE_Real     **fem_values_full;
   HYPRE_Int      **fem_ivalues_full;
   HYPRE_Int       *fem_ordering; /* same info as vars/offsets */
   HYPRE_Int        fem_nsparse;  /* number of nonzeros in values_full */
   HYPRE_Int       *fem_sparsity; /* nonzeros in values_full */
   HYPRE_Real      *fem_values;   /* nonzero values in values_full */

   HYPRE_Int        fem_rhs_true;
   HYPRE_Real      *fem_rhs_values;
   HYPRE_Real      *d_fem_rhs_values;

   HYPRE_Int        symmetric_num;
   HYPRE_Int       *symmetric_parts;
   HYPRE_Int       *symmetric_vars;
   HYPRE_Int       *symmetric_to_vars;
   HYPRE_Int       *symmetric_booleans;

   HYPRE_Int        ns_symmetric;

   HYPRE_Int        npools;
   HYPRE_Int       *pools;   /* array of size nparts */
   HYPRE_Int        ndists;  /* number of (pool) distributions */
   HYPRE_Int       *dist_npools;
   HYPRE_Int      **dist_pools;

} ProblemData;

/*--------------------------------------------------------------------------
 * Compute new box based on variable type
 *--------------------------------------------------------------------------*/

HYPRE_Int
GetVariableBox( Index  cell_ilower,
                Index  cell_iupper,
                HYPRE_Int    vartype,
                Index  var_ilower,
                Index  var_iupper )
{
   HYPRE_Int ierr = 0;

   var_ilower[0] = cell_ilower[0];
   var_ilower[1] = cell_ilower[1];
   var_ilower[2] = cell_ilower[2];
   var_iupper[0] = cell_iupper[0];
   var_iupper[1] = cell_iupper[1];
   var_iupper[2] = cell_iupper[2];

   switch(vartype)
   {
      case HYPRE_SSTRUCT_VARIABLE_CELL:
         var_ilower[0] -= 0; var_ilower[1] -= 0; var_ilower[2] -= 0;
         break;
      case HYPRE_SSTRUCT_VARIABLE_NODE:
         var_ilower[0] -= 1; var_ilower[1] -= 1; var_ilower[2] -= 1;
         break;
      case HYPRE_SSTRUCT_VARIABLE_XFACE:
         var_ilower[0] -= 1; var_ilower[1] -= 0; var_ilower[2] -= 0;
         break;
      case HYPRE_SSTRUCT_VARIABLE_YFACE:
         var_ilower[0] -= 0; var_ilower[1] -= 1; var_ilower[2] -= 0;
         break;
      case HYPRE_SSTRUCT_VARIABLE_ZFACE:
         var_ilower[0] -= 0; var_ilower[1] -= 0; var_ilower[2] -= 1;
         break;
      case HYPRE_SSTRUCT_VARIABLE_XEDGE:
         var_ilower[0] -= 0; var_ilower[1] -= 1; var_ilower[2] -= 1;
         break;
      case HYPRE_SSTRUCT_VARIABLE_YEDGE:
         var_ilower[0] -= 1; var_ilower[1] -= 0; var_ilower[2] -= 1;
         break;
      case HYPRE_SSTRUCT_VARIABLE_ZEDGE:
         var_ilower[0] -= 1; var_ilower[1] -= 1; var_ilower[2] -= 0;
         break;
      case HYPRE_SSTRUCT_VARIABLE_UNDEFINED:
         break;
   }

   return ierr;
}

/*--------------------------------------------------------------------------
 * Read routines
 *--------------------------------------------------------------------------*/

HYPRE_Int
SScanIntArray( char  *sdata_ptr,
               char **sdata_ptr_ptr,
               HYPRE_Int    size,
               HYPRE_Int   *array )
{
   HYPRE_Int i;

   sdata_ptr += strspn(sdata_ptr, " \t\n[");
   for (i = 0; i < size; i++)
   {
      array[i] = strtol(sdata_ptr, &sdata_ptr, 10);
   }
   sdata_ptr += strcspn(sdata_ptr, "]") + 1;

   *sdata_ptr_ptr = sdata_ptr;
   return 0;
}

HYPRE_Int
SScanDblArray( char   *sdata_ptr,
               char  **sdata_ptr_ptr,
               HYPRE_Int     size,
               HYPRE_Real *array )
{
   HYPRE_Int i;

   sdata_ptr += strspn(sdata_ptr, " \t\n[");
   for (i = 0; i < size; i++)
   {
      array[i] = strtod(sdata_ptr, &sdata_ptr);
   }
   sdata_ptr += strcspn(sdata_ptr, "]") + 1;

   *sdata_ptr_ptr = sdata_ptr;
   return 0;
}

HYPRE_Int
SScanProblemIndex( char          *sdata_ptr,
                   char         **sdata_ptr_ptr,
                   HYPRE_Int      ndim,
                   ProblemIndex   index )
{
   HYPRE_Int  i;
   char sign[3];

   /* initialize index array */
   for (i = 0; i < 9; i++)
   {
      index[i]   = 0;
   }

   sdata_ptr += strspn(sdata_ptr, " \t\n(");
   switch (ndim)
   {
      case 1:
         hypre_sscanf(sdata_ptr, "%d%c",
                      &index[0], &sign[0]);
         break;

      case 2:
         hypre_sscanf(sdata_ptr, "%d%c%d%c",
                      &index[0], &sign[0], &index[1], &sign[1]);
         break;

      case 3:
         hypre_sscanf(sdata_ptr, "%d%c%d%c%d%c",
                      &index[0], &sign[0], &index[1], &sign[1], &index[2], &sign[2]);
         break;
   }
   sdata_ptr += strcspn(sdata_ptr, ":)");
   if ( *sdata_ptr == ':' )
   {
      /* read in optional shift */
      sdata_ptr += 1;
      switch (ndim)
      {
         case 1:
            hypre_sscanf(sdata_ptr, "%d", &index[6]);
            break;

         case 2:
            hypre_sscanf(sdata_ptr, "%d%d", &index[6], &index[7]);
            break;

         case 3:
            hypre_sscanf(sdata_ptr, "%d%d%d", &index[6], &index[7], &index[8]);
            break;
      }
      /* pre-shift the index */
      for (i = 0; i < ndim; i++)
      {
         index[i] += index[i+6];
      }
   }
   sdata_ptr += strcspn(sdata_ptr, ")") + 1;

   for (i = 0; i < ndim; i++)
   {
      if (sign[i] == '+')
      {
         index[i+3] = 1;
      }
   }

   *sdata_ptr_ptr = sdata_ptr;
   return 0;
}

HYPRE_Int
ReadData( char         *filename,
          ProblemData  *data_ptr )
{
   ProblemData        data;
   ProblemPartData    pdata;

   HYPRE_Int          myid;
   FILE              *file;

   char              *sdata = NULL;
   char              *sdata_line;
   char              *sdata_ptr;
   HYPRE_Int          sdata_size;
   HYPRE_Int          size;
   HYPRE_Int          memchunk = 10000;
   HYPRE_Int          maxline  = 250;

   char               key[250];

   HYPRE_Int          part, var, s, entry, i, j, k, il, iu;

   /*-----------------------------------------------------------
    * Read data file from process 0, then broadcast
    *-----------------------------------------------------------*/

   hypre_MPI_Comm_rank(hypre_MPI_COMM_WORLD, &myid);

   if (myid == 0)
   {
      if ((file = fopen(filename, "r")) == NULL)
      {
         hypre_printf("Error: can't open input file %s\n", filename);
         exit(1);
      }

      /* allocate initial space, and read first input line */
      sdata_size = 0;
      sdata = hypre_TAlloc(char, memchunk, HYPRE_MEMORY_HOST);
      sdata_line = fgets(sdata, maxline, file);

      s= 0;
      while (sdata_line != NULL)
      {
         sdata_size += strlen(sdata_line) + 1;

         /* allocate more space, if necessary */
         if ((sdata_size + maxline) > s)
         {
            sdata = hypre_TReAlloc(sdata, char, (sdata_size + memchunk), HYPRE_MEMORY_HOST);
            s= sdata_size + memchunk;
         }

         /* read the next input line */
         sdata_line = fgets((sdata + sdata_size), maxline, file);
      }

      fclose(file);
   }

   /* broadcast the data size */
   hypre_MPI_Bcast(&sdata_size, 1, HYPRE_MPI_INT, 0, hypre_MPI_COMM_WORLD);

   /* broadcast the data */
   sdata = hypre_TReAlloc(sdata, char, sdata_size, HYPRE_MEMORY_HOST);
   hypre_MPI_Bcast(sdata, sdata_size, hypre_MPI_CHAR, 0, hypre_MPI_COMM_WORLD);

   /*-----------------------------------------------------------
    * Parse the data and fill ProblemData structure
    *-----------------------------------------------------------*/

   data.max_boxsize = 0;
   data.numghost = NULL;
   data.nstencils = 0;
   data.rhs_true = 0;
   data.fem_nvars = 0;
   data.fem_nsparse = 0;
   data.fem_rhs_true = 0;
   data.symmetric_num = 0;
   data.symmetric_parts    = NULL;
   data.symmetric_vars     = NULL;
   data.symmetric_to_vars  = NULL;
   data.symmetric_booleans = NULL;
   data.ns_symmetric = 0;
   data.ndists = 0;
   data.dist_npools = NULL;
   data.dist_pools  = NULL;

   sdata_line = sdata;
   while (sdata_line < (sdata + sdata_size))
   {
      sdata_ptr = sdata_line;

      if ( ( hypre_sscanf(sdata_ptr, "%s", key) > 0 ) && ( sdata_ptr[0] != '#' ) )
      {
         sdata_ptr += strcspn(sdata_ptr, " \t\n");

         if ( strcmp(key, "GridCreate:") == 0 )
         {
            data.ndim = strtol(sdata_ptr, &sdata_ptr, 10);
            data.nparts = strtol(sdata_ptr, &sdata_ptr, 10);
            data.pdata = hypre_CTAlloc(ProblemPartData,  data.nparts, HYPRE_MEMORY_HOST);
         }
         else if ( strcmp(key, "GridSetNumGhost:") == 0 )
         {
            // # GridSetNumGhost: numghost[2*ndim]
            // GridSetNumGhost: [3 3 3 3]
            data.numghost = hypre_CTAlloc(HYPRE_Int,  2*data.ndim, HYPRE_MEMORY_HOST);
            SScanIntArray(sdata_ptr, &sdata_ptr, 2*data.ndim, data.numghost);
         }
         else if ( strcmp(key, "GridSetExtents:") == 0 )
         {
            part = strtol(sdata_ptr, &sdata_ptr, 10);
            pdata = data.pdata[part];
            if ((pdata.nboxes % 10) == 0)
            {
               size = pdata.nboxes + 10;
               pdata.ilowers =
                  hypre_TReAlloc(pdata.ilowers, ProblemIndex, size, HYPRE_MEMORY_HOST);
               pdata.iuppers =
                  hypre_TReAlloc(pdata.iuppers, ProblemIndex, size, HYPRE_MEMORY_HOST);
               pdata.boxsizes =
                  hypre_TReAlloc(pdata.boxsizes, HYPRE_Int, size, HYPRE_MEMORY_HOST);
            }
            SScanProblemIndex(sdata_ptr, &sdata_ptr, data.ndim,
                              pdata.ilowers[pdata.nboxes]);
            SScanProblemIndex(sdata_ptr, &sdata_ptr, data.ndim,
                              pdata.iuppers[pdata.nboxes]);
            /* check use of +- in GridSetExtents */
            il = 1;
            iu = 1;
            for (i = 0; i < data.ndim; i++)
            {
               il *= pdata.ilowers[pdata.nboxes][i+3];
               iu *= pdata.iuppers[pdata.nboxes][i+3];
            }
            if ( (il != 0) || (iu != 1) )
            {
               hypre_printf("Error: Invalid use of `+-' in GridSetExtents\n");
               exit(1);
            }
            pdata.boxsizes[pdata.nboxes] = 1;
            for (i = 0; i < 3; i++)
            {
               pdata.boxsizes[pdata.nboxes] *=
                  (pdata.iuppers[pdata.nboxes][i] -
                   pdata.ilowers[pdata.nboxes][i] + 2);
            }
            pdata.max_boxsize =
               hypre_max(pdata.max_boxsize, pdata.boxsizes[pdata.nboxes]);
            pdata.nboxes++;
            data.pdata[part] = pdata;
         }
         else if ( strcmp(key, "GridSetVariables:") == 0 )
         {
            part = strtol(sdata_ptr, &sdata_ptr, 10);
            pdata = data.pdata[part];
            pdata.nvars = strtol(sdata_ptr, &sdata_ptr, 10);
            pdata.vartypes = hypre_CTAlloc(HYPRE_SStructVariable, pdata.nvars, HYPRE_MEMORY_HOST);
            SScanIntArray(sdata_ptr, &sdata_ptr, pdata.nvars, pdata.vartypes);
            data.pdata[part] = pdata;
         }
         else if ( strcmp(key, "GridAddVariables:") == 0 )
         {
            /* TODO */
            hypre_printf("GridAddVariables not yet implemented!\n");
            exit(1);
         }
         else if ( strcmp(key, "GridSetNeighborPart:") == 0 ||
                   strcmp(key, "GridSetSharedPart:") == 0 )
         {
            part = strtol(sdata_ptr, &sdata_ptr, 10);
            pdata = data.pdata[part];
            if ((pdata.glue_nboxes % 10) == 0)
            {
               size = pdata.glue_nboxes + 10;
               pdata.glue_shared =
                  hypre_TReAlloc(pdata.glue_shared, HYPRE_Int, size, HYPRE_MEMORY_HOST);
               pdata.glue_ilowers =
                  hypre_TReAlloc(pdata.glue_ilowers, ProblemIndex, size, HYPRE_MEMORY_HOST);
               pdata.glue_iuppers =
                  hypre_TReAlloc(pdata.glue_iuppers, ProblemIndex, size, HYPRE_MEMORY_HOST);
               pdata.glue_offsets =
                  hypre_TReAlloc(pdata.glue_offsets, Index, size, HYPRE_MEMORY_HOST);
               pdata.glue_nbor_parts =
                  hypre_TReAlloc(pdata.glue_nbor_parts, HYPRE_Int, size, HYPRE_MEMORY_HOST);
               pdata.glue_nbor_ilowers =
                  hypre_TReAlloc(pdata.glue_nbor_ilowers, ProblemIndex, size, HYPRE_MEMORY_HOST);
               pdata.glue_nbor_iuppers =
                  hypre_TReAlloc(pdata.glue_nbor_iuppers, ProblemIndex, size, HYPRE_MEMORY_HOST);
               pdata.glue_nbor_offsets =
                  hypre_TReAlloc(pdata.glue_nbor_offsets, Index, size, HYPRE_MEMORY_HOST);
               pdata.glue_index_maps =
                  hypre_TReAlloc(pdata.glue_index_maps, Index, size, HYPRE_MEMORY_HOST);
               pdata.glue_index_dirs =
                  hypre_TReAlloc(pdata.glue_index_dirs, Index, size, HYPRE_MEMORY_HOST);
               pdata.glue_primaries =
                  hypre_TReAlloc(pdata.glue_primaries, HYPRE_Int, size, HYPRE_MEMORY_HOST);
            }
            pdata.glue_shared[pdata.glue_nboxes] = 0;
            if ( strcmp(key, "GridSetSharedPart:") == 0 )
            {
               pdata.glue_shared[pdata.glue_nboxes] = 1;
            }
            SScanProblemIndex(sdata_ptr, &sdata_ptr, data.ndim,
                              pdata.glue_ilowers[pdata.glue_nboxes]);
            SScanProblemIndex(sdata_ptr, &sdata_ptr, data.ndim,
                              pdata.glue_iuppers[pdata.glue_nboxes]);
            if (pdata.glue_shared[pdata.glue_nboxes])
            {
               SScanIntArray(sdata_ptr, &sdata_ptr, data.ndim,
                             pdata.glue_offsets[pdata.glue_nboxes]);
            }
            pdata.glue_nbor_parts[pdata.glue_nboxes] =
               strtol(sdata_ptr, &sdata_ptr, 10);
            SScanProblemIndex(sdata_ptr, &sdata_ptr, data.ndim,
                              pdata.glue_nbor_ilowers[pdata.glue_nboxes]);
            SScanProblemIndex(sdata_ptr, &sdata_ptr, data.ndim,
                              pdata.glue_nbor_iuppers[pdata.glue_nboxes]);
            if (pdata.glue_shared[pdata.glue_nboxes])
            {
               SScanIntArray(sdata_ptr, &sdata_ptr, data.ndim,
                             pdata.glue_nbor_offsets[pdata.glue_nboxes]);
            }
            SScanIntArray(sdata_ptr, &sdata_ptr, data.ndim,
                          pdata.glue_index_maps[pdata.glue_nboxes]);
            for (i = data.ndim; i < 3; i++)
            {
               pdata.glue_index_maps[pdata.glue_nboxes][i] = i;
            }
            SScanIntArray(sdata_ptr, &sdata_ptr, data.ndim,
                          pdata.glue_index_dirs[pdata.glue_nboxes]);
            for (i = data.ndim; i < 3; i++)
            {
               pdata.glue_index_dirs[pdata.glue_nboxes][i] = 1;
            }
            sdata_ptr += strcspn(sdata_ptr, ":\t\n");
            if ( *sdata_ptr == ':' )
            {
               /* read in optional primary indicator */
               sdata_ptr += 1;
               pdata.glue_primaries[pdata.glue_nboxes] =
                  strtol(sdata_ptr, &sdata_ptr, 10);
            }
            else
            {
               pdata.glue_primaries[pdata.glue_nboxes] = -1;
               sdata_ptr -= 1;
            }
            pdata.glue_nboxes++;
            data.pdata[part] = pdata;
         }
         else if ( strcmp(key, "GridSetPeriodic:") == 0 )
         {
            part = strtol(sdata_ptr, &sdata_ptr, 10);
            pdata = data.pdata[part];
            SScanIntArray(sdata_ptr, &sdata_ptr, data.ndim, pdata.periodic);
            for (i = data.ndim; i < 3; i++)
            {
               pdata.periodic[i] = 0;
            }
            data.pdata[part] = pdata;
         }
         else if ( strcmp(key, "StencilCreate:") == 0 )
         {
            if (data.fem_nvars > 0)
            {
               hypre_printf("Stencil and FEMStencil cannot be used together\n");
               exit(1);
            }
            data.nstencils = strtol(sdata_ptr, &sdata_ptr, 10);
            data.stencil_sizes   = hypre_CTAlloc(HYPRE_Int, data.nstencils, HYPRE_MEMORY_HOST);
            data.stencil_offsets = hypre_CTAlloc(Index *, data.nstencils, HYPRE_MEMORY_HOST);
            data.stencil_vars    = hypre_CTAlloc(HYPRE_Int *, data.nstencils, HYPRE_MEMORY_HOST);
            data.stencil_values  = hypre_CTAlloc(HYPRE_Real *, data.nstencils, HYPRE_MEMORY_HOST);
            SScanIntArray(sdata_ptr, &sdata_ptr,
                          data.nstencils, data.stencil_sizes);
            for (s = 0; s < data.nstencils; s++)
            {
               data.stencil_offsets[s] =
                  hypre_CTAlloc(Index, data.stencil_sizes[s], HYPRE_MEMORY_HOST);
               data.stencil_vars[s] =
                  hypre_CTAlloc(HYPRE_Int, data.stencil_sizes[s], HYPRE_MEMORY_HOST);
               data.stencil_values[s] =
                  hypre_CTAlloc(HYPRE_Real, data.stencil_sizes[s], HYPRE_MEMORY_HOST);
            }
         }
         else if ( strcmp(key, "StencilSetEntry:") == 0 )
         {
            s = strtol(sdata_ptr, &sdata_ptr, 10);
            entry = strtol(sdata_ptr, &sdata_ptr, 10);
            SScanIntArray(sdata_ptr, &sdata_ptr,
                          data.ndim, data.stencil_offsets[s][entry]);
            for (i = data.ndim; i < 3; i++)
            {
               data.stencil_offsets[s][entry][i] = 0;
            }
            data.stencil_vars[s][entry] = strtol(sdata_ptr, &sdata_ptr, 10);
            data.stencil_values[s][entry] = strtod(sdata_ptr, &sdata_ptr);
         }
         else if ( strcmp(key, "RhsSet:") == 0 )
         {
            if (data.rhs_true == 0)
            {
               data.rhs_true = 1;
            }
            data.rhs_value = strtod(sdata_ptr, &sdata_ptr);
         }
         else if ( strcmp(key, "FEMStencilCreate:") == 0 )
         {
            if (data.nstencils > 0)
            {
               hypre_printf("Stencil and FEMStencil cannot be used together\n");
               exit(1);
            }
            data.fem_nvars = strtol(sdata_ptr, &sdata_ptr, 10);
            data.fem_offsets = hypre_CTAlloc(Index, data.fem_nvars, HYPRE_MEMORY_HOST);
            data.fem_vars = hypre_CTAlloc(HYPRE_Int, data.fem_nvars, HYPRE_MEMORY_HOST);
            data.fem_values_full = hypre_CTAlloc(HYPRE_Real *, data.fem_nvars, HYPRE_MEMORY_HOST);
            for (i = 0; i < data.fem_nvars; i++)
            {
               data.fem_values_full[i] = hypre_CTAlloc(HYPRE_Real, data.fem_nvars,
                                                       HYPRE_MEMORY_HOST);
            }
         }
         else if ( strcmp(key, "FEMStencilSetRow:") == 0 )
         {
            i = strtol(sdata_ptr, &sdata_ptr, 10);
            SScanIntArray(sdata_ptr, &sdata_ptr,
                          data.ndim, data.fem_offsets[i]);
            for (k = data.ndim; k < 3; k++)
            {
               data.fem_offsets[i][k] = 0;
            }
            data.fem_vars[i] = strtol(sdata_ptr, &sdata_ptr, 10);
            SScanDblArray(sdata_ptr, &sdata_ptr,
                          data.fem_nvars, data.fem_values_full[i]);
         }
         else if ( strcmp(key, "FEMRhsSet:") == 0 )
         {
            if (data.fem_rhs_true == 0)
            {
               data.fem_rhs_true = 1;
               data.fem_rhs_values = hypre_CTAlloc(HYPRE_Real, data.fem_nvars, HYPRE_MEMORY_HOST);
<<<<<<< HEAD
=======
               data.d_fem_rhs_values = hypre_CTAlloc(HYPRE_Real, data.fem_nvars, HYPRE_MEMORY_DEVICE);
>>>>>>> ffe4f738
            }
            SScanDblArray(sdata_ptr, &sdata_ptr,
                          data.fem_nvars, data.fem_rhs_values);
         }
         else if ( strcmp(key, "GraphSetStencil:") == 0 )
         {
            part = strtol(sdata_ptr, &sdata_ptr, 10);
            var = strtol(sdata_ptr, &sdata_ptr, 10);
            s = strtol(sdata_ptr, &sdata_ptr, 10);
            pdata = data.pdata[part];
            if (pdata.stencil_num == NULL)
            {
               pdata.stencil_num = hypre_CTAlloc(HYPRE_Int, pdata.nvars, HYPRE_MEMORY_HOST);
            }
            pdata.stencil_num[var] = s;
            data.pdata[part] = pdata;
         }
         else if ( strcmp(key, "GraphAddEntries:") == 0 )
         {
            part = strtol(sdata_ptr, &sdata_ptr, 10);
            pdata = data.pdata[part];
            if ((pdata.graph_nboxes % 10) == 0)
            {
               size = pdata.graph_nboxes + 10;
               pdata.graph_ilowers =
                  hypre_TReAlloc(pdata.graph_ilowers, ProblemIndex, size, HYPRE_MEMORY_HOST);
               pdata.graph_iuppers =
                  hypre_TReAlloc(pdata.graph_iuppers, ProblemIndex, size, HYPRE_MEMORY_HOST);
               pdata.graph_strides =
                  hypre_TReAlloc(pdata.graph_strides, Index, size, HYPRE_MEMORY_HOST);
               pdata.graph_vars =
                  hypre_TReAlloc(pdata.graph_vars, HYPRE_Int, size, HYPRE_MEMORY_HOST);
               pdata.graph_to_parts =
                  hypre_TReAlloc(pdata.graph_to_parts, HYPRE_Int, size, HYPRE_MEMORY_HOST);
               pdata.graph_to_ilowers =
                  hypre_TReAlloc(pdata.graph_to_ilowers, ProblemIndex, size, HYPRE_MEMORY_HOST);
               pdata.graph_to_iuppers =
                  hypre_TReAlloc(pdata.graph_to_iuppers, ProblemIndex, size, HYPRE_MEMORY_HOST);
               pdata.graph_to_strides =
                  hypre_TReAlloc(pdata.graph_to_strides, Index, size, HYPRE_MEMORY_HOST);
               pdata.graph_to_vars =
                  hypre_TReAlloc(pdata.graph_to_vars, HYPRE_Int, size, HYPRE_MEMORY_HOST);
               pdata.graph_index_maps =
                  hypre_TReAlloc(pdata.graph_index_maps, Index, size, HYPRE_MEMORY_HOST);
               pdata.graph_index_signs =
                  hypre_TReAlloc(pdata.graph_index_signs, Index, size, HYPRE_MEMORY_HOST);
               pdata.graph_entries =
                  hypre_TReAlloc(pdata.graph_entries, HYPRE_Int, size, HYPRE_MEMORY_HOST);
               pdata.graph_values =
                  hypre_TReAlloc(pdata.graph_values, HYPRE_Real, size, HYPRE_MEMORY_HOST);
               pdata.graph_boxsizes =
                  hypre_TReAlloc(pdata.graph_boxsizes, HYPRE_Int, size, HYPRE_MEMORY_HOST);
            }
            SScanProblemIndex(sdata_ptr, &sdata_ptr, data.ndim,
                              pdata.graph_ilowers[pdata.graph_nboxes]);
            SScanProblemIndex(sdata_ptr, &sdata_ptr, data.ndim,
                              pdata.graph_iuppers[pdata.graph_nboxes]);
            SScanIntArray(sdata_ptr, &sdata_ptr, data.ndim,
                          pdata.graph_strides[pdata.graph_nboxes]);
            for (i = data.ndim; i < 3; i++)
            {
               pdata.graph_strides[pdata.graph_nboxes][i] = 1;
            }
            pdata.graph_vars[pdata.graph_nboxes] =
               strtol(sdata_ptr, &sdata_ptr, 10);
            pdata.graph_to_parts[pdata.graph_nboxes] =
               strtol(sdata_ptr, &sdata_ptr, 10);
            SScanProblemIndex(sdata_ptr, &sdata_ptr, data.ndim,
                              pdata.graph_to_ilowers[pdata.graph_nboxes]);
            SScanProblemIndex(sdata_ptr, &sdata_ptr, data.ndim,
                              pdata.graph_to_iuppers[pdata.graph_nboxes]);
            SScanIntArray(sdata_ptr, &sdata_ptr, data.ndim,
                          pdata.graph_to_strides[pdata.graph_nboxes]);
            for (i = data.ndim; i < 3; i++)
            {
               pdata.graph_to_strides[pdata.graph_nboxes][i] = 1;
            }
            pdata.graph_to_vars[pdata.graph_nboxes] =
               strtol(sdata_ptr, &sdata_ptr, 10);
            SScanIntArray(sdata_ptr, &sdata_ptr, data.ndim,
                          pdata.graph_index_maps[pdata.graph_nboxes]);
            for (i = data.ndim; i < 3; i++)
            {
               pdata.graph_index_maps[pdata.graph_nboxes][i] = i;
            }
            for (i = 0; i < 3; i++)
            {
               pdata.graph_index_signs[pdata.graph_nboxes][i] = 1;
               if ( pdata.graph_to_iuppers[pdata.graph_nboxes][i] <
                    pdata.graph_to_ilowers[pdata.graph_nboxes][i] )
               {
                  pdata.graph_index_signs[pdata.graph_nboxes][i] = -1;
               }
            }
            pdata.graph_entries[pdata.graph_nboxes] =
               strtol(sdata_ptr, &sdata_ptr, 10);
            pdata.graph_values[pdata.graph_nboxes] =
               strtod(sdata_ptr, &sdata_ptr);
            pdata.graph_boxsizes[pdata.graph_nboxes] = 1;
            for (i = 0; i < 3; i++)
            {
               pdata.graph_boxsizes[pdata.graph_nboxes] *=
                  (pdata.graph_iuppers[pdata.graph_nboxes][i] -
                   pdata.graph_ilowers[pdata.graph_nboxes][i] + 1);
            }
            pdata.graph_nboxes++;
            data.pdata[part] = pdata;
         }
         else if ( strcmp(key, "MatrixSetSymmetric:") == 0 )
         {
            if ((data.symmetric_num % 10) == 0)
            {
               size = data.symmetric_num + 10;
               data.symmetric_parts =
                  hypre_TReAlloc(data.symmetric_parts, HYPRE_Int, size, HYPRE_MEMORY_HOST);
               data.symmetric_vars =
                  hypre_TReAlloc(data.symmetric_vars, HYPRE_Int, size, HYPRE_MEMORY_HOST);
               data.symmetric_to_vars =
                  hypre_TReAlloc(data.symmetric_to_vars, HYPRE_Int, size, HYPRE_MEMORY_HOST);
               data.symmetric_booleans =
                  hypre_TReAlloc(data.symmetric_booleans, HYPRE_Int, size, HYPRE_MEMORY_HOST);
            }
            data.symmetric_parts[data.symmetric_num] =
               strtol(sdata_ptr, &sdata_ptr, 10);
            data.symmetric_vars[data.symmetric_num] =
               strtol(sdata_ptr, &sdata_ptr, 10);
            data.symmetric_to_vars[data.symmetric_num] =
               strtol(sdata_ptr, &sdata_ptr, 10);
            data.symmetric_booleans[data.symmetric_num] =
               strtol(sdata_ptr, &sdata_ptr, 10);
            data.symmetric_num++;
         }
         else if ( strcmp(key, "MatrixSetNSSymmetric:") == 0 )
         {
            data.ns_symmetric = strtol(sdata_ptr, &sdata_ptr, 10);
         }
         else if ( strcmp(key, "MatrixSetValues:") == 0 )
         {
            part = strtol(sdata_ptr, &sdata_ptr, 10);
            pdata = data.pdata[part];
            if ((pdata.matset_nboxes % 10) == 0)
            {
               size = pdata.matset_nboxes + 10;
               pdata.matset_ilowers =
                  hypre_TReAlloc(pdata.matset_ilowers, ProblemIndex, size, HYPRE_MEMORY_HOST);
               pdata.matset_iuppers =
                  hypre_TReAlloc(pdata.matset_iuppers, ProblemIndex, size, HYPRE_MEMORY_HOST);
               pdata.matset_strides =
                  hypre_TReAlloc(pdata.matset_strides, Index, size, HYPRE_MEMORY_HOST);
               pdata.matset_vars =
                  hypre_TReAlloc(pdata.matset_vars, HYPRE_Int, size, HYPRE_MEMORY_HOST);
               pdata.matset_entries =
                  hypre_TReAlloc(pdata.matset_entries, HYPRE_Int, size, HYPRE_MEMORY_HOST);
               pdata.matset_values =
                  hypre_TReAlloc(pdata.matset_values, HYPRE_Real, size, HYPRE_MEMORY_HOST);
            }
            SScanProblemIndex(sdata_ptr, &sdata_ptr, data.ndim,
                              pdata.matset_ilowers[pdata.matset_nboxes]);
            SScanProblemIndex(sdata_ptr, &sdata_ptr, data.ndim,
                              pdata.matset_iuppers[pdata.matset_nboxes]);
            SScanIntArray(sdata_ptr, &sdata_ptr, data.ndim,
                          pdata.matset_strides[pdata.matset_nboxes]);
            for (i = data.ndim; i < 3; i++)
            {
               pdata.matset_strides[pdata.matset_nboxes][i] = 1;
            }
            pdata.matset_vars[pdata.matset_nboxes] =
               strtol(sdata_ptr, &sdata_ptr, 10);
            pdata.matset_entries[pdata.matset_nboxes] =
               strtol(sdata_ptr, &sdata_ptr, 10);
            pdata.matset_values[pdata.matset_nboxes] =
               strtod(sdata_ptr, &sdata_ptr);
            pdata.matset_nboxes++;
            data.pdata[part] = pdata;
         }
         else if ( strcmp(key, "MatrixAddToValues:") == 0 )
         {
            part = strtol(sdata_ptr, &sdata_ptr, 10);
            pdata = data.pdata[part];
            if ((pdata.matadd_nboxes% 10) == 0)
            {
               size = pdata.matadd_nboxes+10;
               pdata.matadd_ilowers=
                  hypre_TReAlloc(pdata.matadd_ilowers, ProblemIndex, size, HYPRE_MEMORY_HOST);
               pdata.matadd_iuppers=
                  hypre_TReAlloc(pdata.matadd_iuppers, ProblemIndex, size, HYPRE_MEMORY_HOST);
               pdata.matadd_vars=
                  hypre_TReAlloc(pdata.matadd_vars, HYPRE_Int, size, HYPRE_MEMORY_HOST);
               pdata.matadd_nentries=
                  hypre_TReAlloc(pdata.matadd_nentries, HYPRE_Int, size, HYPRE_MEMORY_HOST);
               pdata.matadd_entries=
                  hypre_TReAlloc(pdata.matadd_entries, HYPRE_Int *, size, HYPRE_MEMORY_HOST);
               pdata.matadd_values=
                  hypre_TReAlloc(pdata.matadd_values, HYPRE_Real *, size, HYPRE_MEMORY_HOST);
            }
            SScanProblemIndex(sdata_ptr, &sdata_ptr, data.ndim,
                              pdata.matadd_ilowers[pdata.matadd_nboxes]);
            SScanProblemIndex(sdata_ptr, &sdata_ptr, data.ndim,
                              pdata.matadd_iuppers[pdata.matadd_nboxes]);
            pdata.matadd_vars[pdata.matadd_nboxes]=
               strtol(sdata_ptr, &sdata_ptr, 10);
            i= strtol(sdata_ptr, &sdata_ptr, 10);
            pdata.matadd_nentries[pdata.matadd_nboxes]= i;
            pdata.matadd_entries[pdata.matadd_nboxes] =
               hypre_TAlloc(HYPRE_Int, i, HYPRE_MEMORY_HOST);
            SScanIntArray(sdata_ptr, &sdata_ptr, i,
                          (HYPRE_Int*) pdata.matadd_entries[pdata.matadd_nboxes]);
            pdata.matadd_values[pdata.matadd_nboxes] =
               hypre_TAlloc(HYPRE_Real, i, HYPRE_MEMORY_HOST);
            SScanDblArray(sdata_ptr, &sdata_ptr, i,
                          (HYPRE_Real *) pdata.matadd_values[pdata.matadd_nboxes]);
            pdata.matadd_nboxes++;
            data.pdata[part] = pdata;
         }
         else if ( strcmp(key, "FEMMatrixAddToValues:") == 0 )
         {
            part = strtol(sdata_ptr, &sdata_ptr, 10);
            pdata = data.pdata[part];
            if ((pdata.fem_matadd_nboxes% 10) == 0)
            {
               size = pdata.fem_matadd_nboxes+10;
               pdata.fem_matadd_ilowers=
                  hypre_TReAlloc(pdata.fem_matadd_ilowers, ProblemIndex, size, HYPRE_MEMORY_HOST);
               pdata.fem_matadd_iuppers=
                  hypre_TReAlloc(pdata.fem_matadd_iuppers, ProblemIndex, size, HYPRE_MEMORY_HOST);
               pdata.fem_matadd_nrows=
                  hypre_TReAlloc(pdata.fem_matadd_nrows, HYPRE_Int, size, HYPRE_MEMORY_HOST);
               pdata.fem_matadd_rows=
                  hypre_TReAlloc(pdata.fem_matadd_rows, HYPRE_Int *, size, HYPRE_MEMORY_HOST);
               pdata.fem_matadd_ncols=
                  hypre_TReAlloc(pdata.fem_matadd_ncols, HYPRE_Int, size, HYPRE_MEMORY_HOST);
               pdata.fem_matadd_cols=
                  hypre_TReAlloc(pdata.fem_matadd_cols, HYPRE_Int *, size, HYPRE_MEMORY_HOST);
               pdata.fem_matadd_values=
                  hypre_TReAlloc(pdata.fem_matadd_values, HYPRE_Real *, size, HYPRE_MEMORY_HOST);
            }
            SScanProblemIndex(sdata_ptr, &sdata_ptr, data.ndim,
                              pdata.fem_matadd_ilowers[pdata.fem_matadd_nboxes]);
            SScanProblemIndex(sdata_ptr, &sdata_ptr, data.ndim,
                              pdata.fem_matadd_iuppers[pdata.fem_matadd_nboxes]);
            i= strtol(sdata_ptr, &sdata_ptr, 10);
            pdata.fem_matadd_nrows[pdata.fem_matadd_nboxes]= i;
            pdata.fem_matadd_rows[pdata.fem_matadd_nboxes] = hypre_TAlloc(HYPRE_Int, i,
                                                                          HYPRE_MEMORY_HOST);
            SScanIntArray(sdata_ptr, &sdata_ptr, i,
                          (HYPRE_Int*) pdata.fem_matadd_rows[pdata.fem_matadd_nboxes]);
            j= strtol(sdata_ptr, &sdata_ptr, 10);
            pdata.fem_matadd_ncols[pdata.fem_matadd_nboxes]= j;
            pdata.fem_matadd_cols[pdata.fem_matadd_nboxes] = hypre_TAlloc(HYPRE_Int, j,
                                                                          HYPRE_MEMORY_HOST);
            SScanIntArray(sdata_ptr, &sdata_ptr, j,
                          (HYPRE_Int*) pdata.fem_matadd_cols[pdata.fem_matadd_nboxes]);
            pdata.fem_matadd_values[pdata.fem_matadd_nboxes] =
               hypre_TAlloc(HYPRE_Real, i*j, HYPRE_MEMORY_HOST);
            SScanDblArray(sdata_ptr, &sdata_ptr, i*j,
                          (HYPRE_Real *) pdata.fem_matadd_values[pdata.fem_matadd_nboxes]);
            pdata.fem_matadd_nboxes++;
            data.pdata[part] = pdata;
         }
         else if ( strcmp(key, "RhsAddToValues:") == 0 )
         {
            part = strtol(sdata_ptr, &sdata_ptr, 10);
            pdata = data.pdata[part];
            if ((pdata.rhsadd_nboxes% 10) == 0)
            {
               size = pdata.rhsadd_nboxes+10;
               pdata.rhsadd_ilowers=
                  hypre_TReAlloc(pdata.rhsadd_ilowers, ProblemIndex, size, HYPRE_MEMORY_HOST);
               pdata.rhsadd_iuppers=
                  hypre_TReAlloc(pdata.rhsadd_iuppers, ProblemIndex, size, HYPRE_MEMORY_HOST);
               pdata.rhsadd_vars=
                  hypre_TReAlloc(pdata.rhsadd_vars, HYPRE_Int, size, HYPRE_MEMORY_HOST);
               pdata.rhsadd_values=
                  hypre_TReAlloc(pdata.rhsadd_values, HYPRE_Real, size, HYPRE_MEMORY_HOST);
            }
            SScanProblemIndex(sdata_ptr, &sdata_ptr, data.ndim,
                              pdata.rhsadd_ilowers[pdata.rhsadd_nboxes]);
            SScanProblemIndex(sdata_ptr, &sdata_ptr, data.ndim,
                              pdata.rhsadd_iuppers[pdata.rhsadd_nboxes]);
            pdata.rhsadd_vars[pdata.rhsadd_nboxes]=
               strtol(sdata_ptr, &sdata_ptr, 10);
            pdata.rhsadd_values[pdata.rhsadd_nboxes] =
               strtod(sdata_ptr, &sdata_ptr);
            pdata.rhsadd_nboxes++;
            data.pdata[part] = pdata;
         }
         else if ( strcmp(key, "FEMRhsAddToValues:") == 0 )
         {
            part = strtol(sdata_ptr, &sdata_ptr, 10);
            pdata = data.pdata[part];
            if ((pdata.fem_rhsadd_nboxes% 10) == 0)
            {
               size = pdata.fem_rhsadd_nboxes+10;
               pdata.fem_rhsadd_ilowers=
                  hypre_TReAlloc(pdata.fem_rhsadd_ilowers, ProblemIndex, size, HYPRE_MEMORY_HOST);
               pdata.fem_rhsadd_iuppers=
                  hypre_TReAlloc(pdata.fem_rhsadd_iuppers, ProblemIndex, size, HYPRE_MEMORY_HOST);
               pdata.fem_rhsadd_values=
                  hypre_TReAlloc(pdata.fem_rhsadd_values, HYPRE_Real *, size, HYPRE_MEMORY_HOST);
            }
            SScanProblemIndex(sdata_ptr, &sdata_ptr, data.ndim,
                              pdata.fem_rhsadd_ilowers[pdata.fem_rhsadd_nboxes]);
            SScanProblemIndex(sdata_ptr, &sdata_ptr, data.ndim,
                              pdata.fem_rhsadd_iuppers[pdata.fem_rhsadd_nboxes]);
            pdata.fem_rhsadd_values[pdata.fem_rhsadd_nboxes] =
               hypre_TAlloc(HYPRE_Real, data.fem_nvars, HYPRE_MEMORY_HOST);
            SScanDblArray(sdata_ptr, &sdata_ptr, data.fem_nvars,
                          (HYPRE_Real *) pdata.fem_rhsadd_values[pdata.fem_rhsadd_nboxes]);
            pdata.fem_rhsadd_nboxes++;
            data.pdata[part] = pdata;
         }
         else if ( strcmp(key, "ProcessPoolCreate:") == 0 )
         {
            data.ndists++;
            data.dist_npools=
               hypre_TReAlloc(data.dist_npools, HYPRE_Int, data.ndists, HYPRE_MEMORY_HOST);
            data.dist_pools=
               hypre_TReAlloc(data.dist_pools, HYPRE_Int *, data.ndists, HYPRE_MEMORY_HOST);
            data.dist_npools[data.ndists-1] = strtol(sdata_ptr, &sdata_ptr, 10);
            data.dist_pools[data.ndists-1] =
               hypre_CTAlloc(HYPRE_Int, data.nparts, HYPRE_MEMORY_HOST);
#if 0
            data.npools = strtol(sdata_ptr, &sdata_ptr, 10);
            data.pools = hypre_CTAlloc(HYPRE_Int, data.nparts, HYPRE_MEMORY_HOST);
#endif
         }
         else if ( strcmp(key, "ProcessPoolSetPart:") == 0 )
         {
            i = strtol(sdata_ptr, &sdata_ptr, 10);
            part = strtol(sdata_ptr, &sdata_ptr, 10);
            data.dist_pools[data.ndists-1][part] = i;
         }
         else if ( strcmp(key, "GridSetNeighborBox:") == 0 )
         {
            hypre_printf("Error: No longer supporting SetNeighborBox\n");
         }
      }

      sdata_line += strlen(sdata_line) + 1;
   }

   data.max_boxsize = 0;
   for (part = 0; part < data.nparts; part++)
   {
      data.max_boxsize =
         hypre_max(data.max_boxsize, data.pdata[part].max_boxsize);
   }

   /* build additional FEM information */
   if (data.fem_nvars > 0)
   {
      HYPRE_Int d;

      data.fem_ivalues_full = hypre_CTAlloc(HYPRE_Int *, data.fem_nvars, HYPRE_MEMORY_HOST);
      data.fem_ordering =
         hypre_CTAlloc(HYPRE_Int, (1+data.ndim)*data.fem_nvars, HYPRE_MEMORY_HOST);
      data.fem_sparsity =
         hypre_CTAlloc(HYPRE_Int, 2*data.fem_nvars*data.fem_nvars, HYPRE_MEMORY_HOST);
      data.fem_values   =
         hypre_CTAlloc(HYPRE_Real, data.fem_nvars*data.fem_nvars, HYPRE_MEMORY_HOST);

      for (i = 0; i < data.fem_nvars; i++)
      {
         data.fem_ivalues_full[i] = hypre_CTAlloc(HYPRE_Int, data.fem_nvars, HYPRE_MEMORY_HOST);
         k = (1+data.ndim)*i;
         data.fem_ordering[k] = data.fem_vars[i];
         for (d = 0; d < data.ndim; d++)
         {
            data.fem_ordering[k+1+d] = data.fem_offsets[i][d];
         }
         for (j = 0; j < data.fem_nvars; j++)
         {
            if (data.fem_values_full[i][j] != 0.0)
            {
               k = 2*data.fem_nsparse;
               data.fem_sparsity[k]   = i;
               data.fem_sparsity[k+1] = j;
               data.fem_values[data.fem_nsparse] = data.fem_values_full[i][j];
               data.fem_ivalues_full[i][j] = data.fem_nsparse;
               data.fem_nsparse ++;
            }
         }
      }
   }

   hypre_TFree(sdata, HYPRE_MEMORY_HOST);

   /* Set pointer to data */
   *data_ptr = data;

   return 0;
}

/*--------------------------------------------------------------------------
 * Distribute routines
 *--------------------------------------------------------------------------*/

HYPRE_Int
MapProblemIndex( ProblemIndex index,
                 Index        m )
{
   /* un-shift the index */
   index[0] -= index[6];
   index[1] -= index[7];
   index[2] -= index[8];
   /* map the index */
   index[0] = m[0]*index[0] + (m[0]-1)*index[3];
   index[1] = m[1]*index[1] + (m[1]-1)*index[4];
   index[2] = m[2]*index[2] + (m[2]-1)*index[5];
   /* pre-shift the new mapped index */
   index[0] += index[6];
   index[1] += index[7];
   index[2] += index[8];

   return 0;
}

HYPRE_Int
IntersectBoxes( ProblemIndex ilower1,
                ProblemIndex iupper1,
                ProblemIndex ilower2,
                ProblemIndex iupper2,
                ProblemIndex int_ilower,
                ProblemIndex int_iupper )
{
   HYPRE_Int d, size;

   size = 1;
   for (d = 0; d < 3; d++)
   {
      int_ilower[d] = hypre_max(ilower1[d], ilower2[d]);
      int_iupper[d] = hypre_min(iupper1[d], iupper2[d]);
      size *= hypre_max(0, (int_iupper[d] - int_ilower[d] + 1));
   }

   return size;
}

HYPRE_Int
DistributeData( ProblemData   global_data,
                HYPRE_Int     pooldist,
                Index        *refine,
                Index        *distribute,
                Index        *block,
                HYPRE_Int     num_procs,
                HYPRE_Int     myid,
                ProblemData  *data_ptr )
{
   ProblemData      data = global_data;
   ProblemPartData  pdata;
   HYPRE_Int       *pool_procs;
   HYPRE_Int        np, pid;
   HYPRE_Int        pool, part, box, b, p, q, r, i, d;
   HYPRE_Int        dmap, sign, size;
   HYPRE_Int       *iptr;
   HYPRE_Real      *dptr;
   Index            m, mmap, n;
   ProblemIndex     ilower, iupper, int_ilower, int_iupper;

   /* set default pool distribution */
   data.npools = data.dist_npools[pooldist];
   data.pools  = data.dist_pools[pooldist];

   /* determine first process number in each pool */
   pool_procs = hypre_CTAlloc(HYPRE_Int, (data.npools+1), HYPRE_MEMORY_HOST);
   for (part = 0; part < data.nparts; part++)
   {
      pool = data.pools[part] + 1;
      np = distribute[part][0] * distribute[part][1] * distribute[part][2];
      pool_procs[pool] = hypre_max(pool_procs[pool], np);
   }

   pool_procs[0] = 0;
   for (pool = 1; pool < (data.npools + 1); pool++)
   {
      pool_procs[pool] = pool_procs[pool - 1] + pool_procs[pool];
   }

   /* check number of processes */
   if (pool_procs[data.npools] != num_procs)
   {
      hypre_printf("%d,  %d \n", pool_procs[data.npools], num_procs);
      hypre_printf("Error: Invalid number of processes or process topology \n");
      exit(1);
   }

   /* modify part data */
   for (part = 0; part < data.nparts; part++)
   {
      pdata = data.pdata[part];
      pool  = data.pools[part];
      np  = distribute[part][0] * distribute[part][1] * distribute[part][2];
      pid = myid - pool_procs[pool];

      if ((pid < 0) || (pid >= np))
      {
         /* none of this part data lives on this process */
         pdata.nboxes = 0;

#if 1 /* set this to 0 to make all of the SetSharedPart calls */
         pdata.glue_nboxes = 0;
#endif
         pdata.graph_nboxes = 0;
         pdata.matset_nboxes = 0;
         for (box = 0; box < pdata.matadd_nboxes; box++)
         {
            hypre_TFree(pdata.matadd_entries[box], HYPRE_MEMORY_HOST);
            hypre_TFree(pdata.matadd_values[box], HYPRE_MEMORY_HOST);
         }
         pdata.matadd_nboxes = 0;
         for (box = 0; box < pdata.fem_matadd_nboxes; box++)
         {
            hypre_TFree(pdata.fem_matadd_rows[box], HYPRE_MEMORY_HOST);
            hypre_TFree(pdata.fem_matadd_cols[box], HYPRE_MEMORY_HOST);
            hypre_TFree(pdata.fem_matadd_values[box], HYPRE_MEMORY_HOST);
         }
         pdata.fem_matadd_nboxes = 0;
         pdata.rhsadd_nboxes = 0;
         for (box = 0; box < pdata.fem_rhsadd_nboxes; box++)
         {
            hypre_TFree(pdata.fem_rhsadd_values[box], HYPRE_MEMORY_HOST);
         }
         pdata.fem_rhsadd_nboxes = 0;
      }
      else
      {
         /* refine boxes */
         m[0] = refine[part][0];
         m[1] = refine[part][1];
         m[2] = refine[part][2];
         if ( (m[0] * m[1] * m[2]) > 1)
         {
            for (box = 0; box < pdata.nboxes; box++)
            {
               MapProblemIndex(pdata.ilowers[box], m);
               MapProblemIndex(pdata.iuppers[box], m);
            }

            for (box = 0; box < pdata.graph_nboxes; box++)
            {
               MapProblemIndex(pdata.graph_ilowers[box], m);
               MapProblemIndex(pdata.graph_iuppers[box], m);
               mmap[0] = m[pdata.graph_index_maps[box][0]];
               mmap[1] = m[pdata.graph_index_maps[box][1]];
               mmap[2] = m[pdata.graph_index_maps[box][2]];
               MapProblemIndex(pdata.graph_to_ilowers[box], mmap);
               MapProblemIndex(pdata.graph_to_iuppers[box], mmap);
            }
            for (box = 0; box < pdata.matset_nboxes; box++)
            {
               MapProblemIndex(pdata.matset_ilowers[box], m);
               MapProblemIndex(pdata.matset_iuppers[box], m);
            }
            for (box = 0; box < pdata.matadd_nboxes; box++)
            {
               MapProblemIndex(pdata.matadd_ilowers[box], m);
               MapProblemIndex(pdata.matadd_iuppers[box], m);
            }
            for (box = 0; box < pdata.fem_matadd_nboxes; box++)
            {
               MapProblemIndex(pdata.fem_matadd_ilowers[box], m);
               MapProblemIndex(pdata.fem_matadd_iuppers[box], m);
            }
            for (box = 0; box < pdata.rhsadd_nboxes; box++)
            {
               MapProblemIndex(pdata.rhsadd_ilowers[box], m);
               MapProblemIndex(pdata.rhsadd_iuppers[box], m);
            }
            for (box = 0; box < pdata.fem_rhsadd_nboxes; box++)
            {
               MapProblemIndex(pdata.fem_rhsadd_ilowers[box], m);
               MapProblemIndex(pdata.fem_rhsadd_iuppers[box], m);
            }
         }

         /* refine and distribute boxes */
         m[0] = distribute[part][0];
         m[1] = distribute[part][1];
         m[2] = distribute[part][2];
         if ( (m[0] * m[1] * m[2]) > 1)
         {
            p = pid % m[0];
            q = ((pid - p) / m[0]) % m[1];
            r = (pid - p - q*m[0]) / (m[0]*m[1]);

            for (box = 0; box < pdata.nboxes; box++)
            {
               n[0] = pdata.iuppers[box][0] - pdata.ilowers[box][0] + 1;
               n[1] = pdata.iuppers[box][1] - pdata.ilowers[box][1] + 1;
               n[2] = pdata.iuppers[box][2] - pdata.ilowers[box][2] + 1;

               MapProblemIndex(pdata.ilowers[box], m);
               MapProblemIndex(pdata.iuppers[box], m);
               pdata.iuppers[box][0] = pdata.ilowers[box][0] + n[0] - 1;
               pdata.iuppers[box][1] = pdata.ilowers[box][1] + n[1] - 1;
               pdata.iuppers[box][2] = pdata.ilowers[box][2] + n[2] - 1;

               pdata.ilowers[box][0] = pdata.ilowers[box][0] + p*n[0];
               pdata.ilowers[box][1] = pdata.ilowers[box][1] + q*n[1];
               pdata.ilowers[box][2] = pdata.ilowers[box][2] + r*n[2];
               pdata.iuppers[box][0] = pdata.iuppers[box][0] + p*n[0];
               pdata.iuppers[box][1] = pdata.iuppers[box][1] + q*n[1];
               pdata.iuppers[box][2] = pdata.iuppers[box][2] + r*n[2];
            }

            i = 0;
            for (box = 0; box < pdata.graph_nboxes; box++)
            {
               MapProblemIndex(pdata.graph_ilowers[box], m);
               MapProblemIndex(pdata.graph_iuppers[box], m);
               mmap[0] = m[pdata.graph_index_maps[box][0]];
               mmap[1] = m[pdata.graph_index_maps[box][1]];
               mmap[2] = m[pdata.graph_index_maps[box][2]];
               MapProblemIndex(pdata.graph_to_ilowers[box], mmap);
               MapProblemIndex(pdata.graph_to_iuppers[box], mmap);

               for (b = 0; b < pdata.nboxes; b++)
               {
                  /* first convert the box extents based on vartype */
                  GetVariableBox(pdata.ilowers[b], pdata.iuppers[b],
                                 pdata.vartypes[pdata.graph_vars[box]],
                                 ilower, iupper);
                  size = IntersectBoxes(pdata.graph_ilowers[box],
                                        pdata.graph_iuppers[box],
                                        ilower, iupper,
                                        int_ilower, int_iupper);

                  /* Correct intersected box extents */
                  for (d = 0; d < 3; d++)
                  {
                     int_ilower[d] = pdata.graph_ilowers[box][d] +
                                     pdata.graph_strides[box][d]*
                                     ((int_ilower[d] - pdata.graph_ilowers[box][d] +
                                      pdata.graph_strides[box][d]-1)/pdata.graph_strides[box][d]);
                     int_iupper[d] = pdata.graph_iuppers[box][d] +
                                     pdata.graph_strides[box][d]*
                                     ((int_iupper[d] - pdata.graph_iuppers[box][d] +
                                      pdata.graph_strides[box][d]-1)/pdata.graph_strides[box][d]);
                  }

                  if (size > 0)
                  {
                     /* if there is an intersection, it is the only one */
                     for (d = 0; d < 3; d++)
                     {
                        dmap = pdata.graph_index_maps[box][d];
                        sign = pdata.graph_index_signs[box][d];
                        pdata.graph_to_ilowers[i][dmap] =
                           pdata.graph_to_ilowers[box][dmap] +
                           sign * pdata.graph_to_strides[box][d] *
                           ((int_ilower[d] - pdata.graph_ilowers[box][d]) /
                            pdata.graph_strides[box][d]);
                        pdata.graph_to_iuppers[i][dmap] =
                           pdata.graph_to_iuppers[box][dmap] +
                           sign * pdata.graph_to_strides[box][d] *
                           ((int_iupper[d] - pdata.graph_iuppers[box][d]) /
                            pdata.graph_strides[box][d]);
                        pdata.graph_ilowers[i][d] = int_ilower[d];
                        pdata.graph_iuppers[i][d] = int_iupper[d];
                        pdata.graph_strides[i][d] =
                           pdata.graph_strides[box][d];
                        pdata.graph_to_strides[i][d] =
                           pdata.graph_to_strides[box][d];
                        pdata.graph_index_maps[i][d]  = dmap;
                        pdata.graph_index_signs[i][d] = sign;
                     }
                     for (d = 3; d < 9; d++)
                     {
                        pdata.graph_ilowers[i][d] =
                           pdata.graph_ilowers[box][d];
                        pdata.graph_iuppers[i][d] =
                           pdata.graph_iuppers[box][d];
                        pdata.graph_to_ilowers[i][d] =
                           pdata.graph_to_ilowers[box][d];
                        pdata.graph_to_iuppers[i][d] =
                           pdata.graph_to_iuppers[box][d];
                     }
                     pdata.graph_vars[i]     = pdata.graph_vars[box];
                     pdata.graph_to_parts[i] = pdata.graph_to_parts[box];
                     pdata.graph_to_vars[i]  = pdata.graph_to_vars[box];
                     pdata.graph_entries[i]  = pdata.graph_entries[box];
                     pdata.graph_values[i]   = pdata.graph_values[box];
                     i++;
                     break;
                  }
               }
            }
            pdata.graph_nboxes = i;

            i = 0;
            for (box = 0; box < pdata.matset_nboxes; box++)
            {
               MapProblemIndex(pdata.matset_ilowers[box], m);
               MapProblemIndex(pdata.matset_iuppers[box], m);

               for (b = 0; b < pdata.nboxes; b++)
               {
                  /* first convert the box extents based on vartype */
                  GetVariableBox(pdata.ilowers[b], pdata.iuppers[b],
                                 pdata.vartypes[pdata.matset_vars[box]],
                                 ilower, iupper);
                  size = IntersectBoxes(pdata.matset_ilowers[box],
                                        pdata.matset_iuppers[box],
                                        ilower, iupper,
                                        int_ilower, int_iupper);

                  /* Correct intersected box extents */
                  for (d = 0; d < 3; d++)
                  {
                     int_ilower[d] = pdata.matset_ilowers[box][d] +
                                     pdata.matset_strides[box][d]*
                                     ((int_ilower[d] - pdata.matset_ilowers[box][d] +
                                     pdata.matset_strides[box][d]-1)/pdata.matset_strides[box][d]);
                     int_iupper[d] = pdata.matset_iuppers[box][d] +
                                     pdata.matset_strides[box][d]*
                                     ((int_iupper[d] - pdata.matset_iuppers[box][d] +
                                     pdata.matset_strides[box][d]-1)/pdata.matset_strides[box][d]);
                  }

                  if (size > 0)
                  {
                     /* if there is an intersection, it is the only one */
                     for (d = 0; d < 3; d++)
                     {
                        pdata.matset_ilowers[i][d] = int_ilower[d];
                        pdata.matset_iuppers[i][d] = int_iupper[d];
                        pdata.matset_strides[i][d] =
                           pdata.matset_strides[box][d];
                     }
                     for (d = 3; d < 9; d++)
                     {
                        pdata.matset_ilowers[i][d] =
                           pdata.matset_ilowers[box][d];
                        pdata.matset_iuppers[i][d] =
                           pdata.matset_iuppers[box][d];
                     }
                     pdata.matset_vars[i]     = pdata.matset_vars[box];
                     pdata.matset_entries[i]  = pdata.matset_entries[box];
                     pdata.matset_values[i]   = pdata.matset_values[box];
                     i++;
                     break;
                  }
               }
            }
            pdata.matset_nboxes = i;

            i = 0;
            for (box = 0; box < pdata.matadd_nboxes; box++)
            {
               MapProblemIndex(pdata.matadd_ilowers[box], m);
               MapProblemIndex(pdata.matadd_iuppers[box], m);

               for (b = 0; b < pdata.nboxes; b++)
               {
                  /* first convert the box extents based on vartype */
                  GetVariableBox(pdata.ilowers[b], pdata.iuppers[b],
                                 pdata.vartypes[pdata.matadd_vars[box]],
                                 ilower, iupper);
                  size = IntersectBoxes(pdata.matadd_ilowers[box],
                                        pdata.matadd_iuppers[box],
                                        ilower, iupper,
                                        int_ilower, int_iupper);

                  if (size > 0)
                  {
                     /* if there is an intersection, it is the only one */
                     for (d = 0; d < 3; d++)
                     {
                        pdata.matadd_ilowers[i][d] = int_ilower[d];
                        pdata.matadd_iuppers[i][d] = int_iupper[d];
                     }
                     for (d = 3; d < 9; d++)
                     {
                        pdata.matadd_ilowers[i][d] =
                           pdata.matadd_ilowers[box][d];
                        pdata.matadd_iuppers[i][d] =
                           pdata.matadd_iuppers[box][d];
                     }
                     pdata.matadd_vars[i]     = pdata.matadd_vars[box];
                     pdata.matadd_nentries[i] = pdata.matadd_nentries[box];
                     iptr = pdata.matadd_entries[i];
                     pdata.matadd_entries[i] = pdata.matadd_entries[box];
                     pdata.matadd_entries[box] = iptr;
                     dptr = pdata.matadd_values[i];
                     pdata.matadd_values[i] = pdata.matadd_values[box];
                     pdata.matadd_values[box] = dptr;
                     i++;
                     break;
                  }
               }
            }
            for (box = i; box < pdata.matadd_nboxes; box++)
            {
               hypre_TFree(pdata.matadd_entries[box], HYPRE_MEMORY_HOST);
               hypre_TFree(pdata.matadd_values[box], HYPRE_MEMORY_HOST);
            }
            pdata.matadd_nboxes = i;

            i = 0;
            for (box = 0; box < pdata.fem_matadd_nboxes; box++)
            {
               MapProblemIndex(pdata.fem_matadd_ilowers[box], m);
               MapProblemIndex(pdata.fem_matadd_iuppers[box], m);

               for (b = 0; b < pdata.nboxes; b++)
               {
                  /* fe is cell-based, so no need to convert box extents */
                  size = IntersectBoxes(pdata.fem_matadd_ilowers[box],
                                        pdata.fem_matadd_iuppers[box],
                                        pdata.ilowers[b], pdata.iuppers[b],
                                        int_ilower, int_iupper);
                  if (size > 0)
                  {
                     /* if there is an intersection, it is the only one */
                     for (d = 0; d < 3; d++)
                     {
                        pdata.fem_matadd_ilowers[i][d] = int_ilower[d];
                        pdata.fem_matadd_iuppers[i][d] = int_iupper[d];
                     }
                     for (d = 3; d < 9; d++)
                     {
                        pdata.fem_matadd_ilowers[i][d] =
                           pdata.fem_matadd_ilowers[box][d];
                        pdata.fem_matadd_iuppers[i][d] =
                           pdata.fem_matadd_iuppers[box][d];
                     }
                     pdata.fem_matadd_nrows[i]  = pdata.fem_matadd_nrows[box];
                     iptr = pdata.fem_matadd_rows[box];
                     iptr = pdata.fem_matadd_rows[i];
                     pdata.fem_matadd_rows[i] = pdata.fem_matadd_rows[box];
                     pdata.fem_matadd_rows[box] = iptr;
                     pdata.fem_matadd_ncols[i]  = pdata.fem_matadd_ncols[box];
                     iptr = pdata.fem_matadd_cols[i];
                     pdata.fem_matadd_cols[i] = pdata.fem_matadd_cols[box];
                     pdata.fem_matadd_cols[box] = iptr;
                     dptr = pdata.fem_matadd_values[i];
                     pdata.fem_matadd_values[i] = pdata.fem_matadd_values[box];
                     pdata.fem_matadd_values[box] = dptr;
                     i++;
                     break;
                  }
               }
            }
            for (box = i; box < pdata.fem_matadd_nboxes; box++)
            {
               hypre_TFree(pdata.fem_matadd_rows[box], HYPRE_MEMORY_HOST);
               hypre_TFree(pdata.fem_matadd_cols[box], HYPRE_MEMORY_HOST);
               hypre_TFree(pdata.fem_matadd_values[box], HYPRE_MEMORY_HOST);
            }
            pdata.fem_matadd_nboxes = i;

            i = 0;
            for (box = 0; box < pdata.rhsadd_nboxes; box++)
            {
               MapProblemIndex(pdata.rhsadd_ilowers[box], m);
               MapProblemIndex(pdata.rhsadd_iuppers[box], m);

               for (b = 0; b < pdata.nboxes; b++)
               {
                  /* first convert the box extents based on vartype */
                  GetVariableBox(pdata.ilowers[b], pdata.iuppers[b],
                                 pdata.vartypes[pdata.rhsadd_vars[box]],
                                 ilower, iupper);
                  size = IntersectBoxes(pdata.rhsadd_ilowers[box],
                                        pdata.rhsadd_iuppers[box],
                                        ilower, iupper,
                                        int_ilower, int_iupper);
                  if (size > 0)
                  {
                     /* if there is an intersection, it is the only one */
                     for (d = 0; d < 3; d++)
                     {
                        pdata.rhsadd_ilowers[i][d] = int_ilower[d];
                        pdata.rhsadd_iuppers[i][d] = int_iupper[d];
                     }
                     for (d = 3; d < 9; d++)
                     {
                        pdata.rhsadd_ilowers[i][d] =
                           pdata.rhsadd_ilowers[box][d];
                        pdata.rhsadd_iuppers[i][d] =
                           pdata.rhsadd_iuppers[box][d];
                     }
                     pdata.rhsadd_vars[i]   = pdata.rhsadd_vars[box];
                     pdata.rhsadd_values[i] = pdata.rhsadd_values[box];
                     i++;
                     break;
                  }
               }
            }
            pdata.rhsadd_nboxes = i;

            i = 0;
            for (box = 0; box < pdata.fem_rhsadd_nboxes; box++)
            {
               MapProblemIndex(pdata.fem_rhsadd_ilowers[box], m);
               MapProblemIndex(pdata.fem_rhsadd_iuppers[box], m);

               for (b = 0; b < pdata.nboxes; b++)
               {
                  /* fe is cell-based, so no need to convert box extents */
                  size = IntersectBoxes(pdata.fem_rhsadd_ilowers[box],
                                        pdata.fem_rhsadd_iuppers[box],
                                        pdata.ilowers[b], pdata.iuppers[b],
                                        int_ilower, int_iupper);
                  if (size > 0)
                  {
                     /* if there is an intersection, it is the only one */
                     for (d = 0; d < 3; d++)
                     {
                        pdata.fem_rhsadd_ilowers[i][d] = int_ilower[d];
                        pdata.fem_rhsadd_iuppers[i][d] = int_iupper[d];
                     }
                     for (d = 3; d < 9; d++)
                     {
                        pdata.fem_rhsadd_ilowers[i][d] =
                           pdata.fem_rhsadd_ilowers[box][d];
                        pdata.fem_rhsadd_iuppers[i][d] =
                           pdata.fem_rhsadd_iuppers[box][d];
                     }
                     dptr = pdata.fem_rhsadd_values[i];
                     pdata.fem_rhsadd_values[i] = pdata.fem_rhsadd_values[box];
                     pdata.fem_rhsadd_values[box] = dptr;
                     i++;
                     break;
                  }
               }
            }
            for (box = i; box < pdata.fem_rhsadd_nboxes; box++)
            {
               hypre_TFree(pdata.fem_rhsadd_values[box], HYPRE_MEMORY_HOST);
            }
            pdata.fem_rhsadd_nboxes = i;
         }

         /* refine and block boxes */
         m[0] = block[part][0];
         m[1] = block[part][1];
         m[2] = block[part][2];
         if ( (m[0] * m[1] * m[2]) > 1)
         {
            pdata.ilowers = hypre_TReAlloc(pdata.ilowers, ProblemIndex,
                                           m[0]*m[1]*m[2]*pdata.nboxes, HYPRE_MEMORY_HOST);
            pdata.iuppers = hypre_TReAlloc(pdata.iuppers, ProblemIndex,
                                           m[0]*m[1]*m[2]*pdata.nboxes, HYPRE_MEMORY_HOST);
            pdata.boxsizes = hypre_TReAlloc(pdata.boxsizes, HYPRE_Int,
                                            m[0]*m[1]*m[2]*pdata.nboxes, HYPRE_MEMORY_HOST);
            for (box = 0; box < pdata.nboxes; box++)
            {
               n[0] = pdata.iuppers[box][0] - pdata.ilowers[box][0] + 1;
               n[1] = pdata.iuppers[box][1] - pdata.ilowers[box][1] + 1;
               n[2] = pdata.iuppers[box][2] - pdata.ilowers[box][2] + 1;

               MapProblemIndex(pdata.ilowers[box], m);

               MapProblemIndex(pdata.iuppers[box], m);
               pdata.iuppers[box][0] = pdata.ilowers[box][0] + n[0] - 1;
               pdata.iuppers[box][1] = pdata.ilowers[box][1] + n[1] - 1;
               pdata.iuppers[box][2] = pdata.ilowers[box][2] + n[2] - 1;

               i = box;
               for (r = 0; r < m[2]; r++)
               {
                  for (q = 0; q < m[1]; q++)
                  {
                     for (p = 0; p < m[0]; p++)
                     {
                        pdata.ilowers[i][0] = pdata.ilowers[box][0] + p*n[0];
                        pdata.ilowers[i][1] = pdata.ilowers[box][1] + q*n[1];
                        pdata.ilowers[i][2] = pdata.ilowers[box][2] + r*n[2];
                        pdata.iuppers[i][0] = pdata.iuppers[box][0] + p*n[0];
                        pdata.iuppers[i][1] = pdata.iuppers[box][1] + q*n[1];
                        pdata.iuppers[i][2] = pdata.iuppers[box][2] + r*n[2];
                        for (d = 3; d < 9; d++)
                        {
                           pdata.ilowers[i][d] = pdata.ilowers[box][d];
                           pdata.iuppers[i][d] = pdata.iuppers[box][d];
                        }
                        i += pdata.nboxes;
                     }
                  }
               }
            }
            pdata.nboxes *= m[0]*m[1]*m[2];

            for (box = 0; box < pdata.graph_nboxes; box++)
            {
               MapProblemIndex(pdata.graph_ilowers[box], m);
               MapProblemIndex(pdata.graph_iuppers[box], m);
               mmap[0] = m[pdata.graph_index_maps[box][0]];
               mmap[1] = m[pdata.graph_index_maps[box][1]];
               mmap[2] = m[pdata.graph_index_maps[box][2]];
               MapProblemIndex(pdata.graph_to_ilowers[box], mmap);
               MapProblemIndex(pdata.graph_to_iuppers[box], mmap);
            }
            for (box = 0; box < pdata.matset_nboxes; box++)
            {
               MapProblemIndex(pdata.matset_ilowers[box], m);
               MapProblemIndex(pdata.matset_iuppers[box], m);
            }
            for (box = 0; box < pdata.matadd_nboxes; box++)
            {
               MapProblemIndex(pdata.matadd_ilowers[box], m);
               MapProblemIndex(pdata.matadd_iuppers[box], m);
            }
            for (box = 0; box < pdata.fem_matadd_nboxes; box++)
            {
               MapProblemIndex(pdata.fem_matadd_ilowers[box], m);
               MapProblemIndex(pdata.fem_matadd_iuppers[box], m);
            }
            for (box = 0; box < pdata.rhsadd_nboxes; box++)
            {
               MapProblemIndex(pdata.rhsadd_ilowers[box], m);
               MapProblemIndex(pdata.rhsadd_iuppers[box], m);
            }
            for (box = 0; box < pdata.fem_rhsadd_nboxes; box++)
            {
               MapProblemIndex(pdata.fem_rhsadd_ilowers[box], m);
               MapProblemIndex(pdata.fem_rhsadd_iuppers[box], m);
            }
         }

         /* map remaining ilowers & iuppers */
         m[0] = refine[part][0] * block[part][0] * distribute[part][0];
         m[1] = refine[part][1] * block[part][1] * distribute[part][1];
         m[2] = refine[part][2] * block[part][2] * distribute[part][2];
         if ( (m[0] * m[1] * m[2]) > 1)
         {
            for (box = 0; box < pdata.glue_nboxes; box++)
            {
               MapProblemIndex(pdata.glue_ilowers[box], m);
               MapProblemIndex(pdata.glue_iuppers[box], m);
               mmap[0] = m[pdata.glue_index_maps[box][0]];
               mmap[1] = m[pdata.glue_index_maps[box][1]];
               mmap[2] = m[pdata.glue_index_maps[box][2]];
               MapProblemIndex(pdata.glue_nbor_ilowers[box], mmap);
               MapProblemIndex(pdata.glue_nbor_iuppers[box], mmap);
            }
         }

         /* compute box sizes, etc. */
         pdata.max_boxsize = 0;
         for (box = 0; box < pdata.nboxes; box++)
         {
            pdata.boxsizes[box] = 1;
            for (i = 0; i < 3; i++)
            {
               pdata.boxsizes[box] *=
                  (pdata.iuppers[box][i] - pdata.ilowers[box][i] + 2);
            }
            pdata.max_boxsize =
               hypre_max(pdata.max_boxsize, pdata.boxsizes[box]);
         }
         for (box = 0; box < pdata.graph_nboxes; box++)
         {
            pdata.graph_boxsizes[box] = 1;
            for (i = 0; i < 3; i++)
            {
               pdata.graph_boxsizes[box] *=
                  (pdata.graph_iuppers[box][i] -
                   pdata.graph_ilowers[box][i] + 1);
            }
         }
         for (box = 0; box < pdata.matset_nboxes; box++)
         {
            size = 1;
            for (i = 0; i < 3; i++)
            {
               size*= (pdata.matset_iuppers[box][i] -
                       pdata.matset_ilowers[box][i] + 1);
            }
            pdata.max_boxsize = hypre_max(pdata.max_boxsize, size);
         }
         for (box = 0; box < pdata.matadd_nboxes; box++)
         {
            size = 1;
            for (i = 0; i < 3; i++)
            {
               size*= (pdata.matadd_iuppers[box][i] -
                       pdata.matadd_ilowers[box][i] + 1);
            }
            pdata.max_boxsize = hypre_max(pdata.max_boxsize, size);
         }
         for (box = 0; box < pdata.fem_matadd_nboxes; box++)
         {
            size = 1;
            for (i = 0; i < 3; i++)
            {
               size*= (pdata.fem_matadd_iuppers[box][i] -
                       pdata.fem_matadd_ilowers[box][i] + 1);
            }
            pdata.max_boxsize = hypre_max(pdata.max_boxsize, size);
         }
         for (box = 0; box < pdata.rhsadd_nboxes; box++)
         {
            size = 1;
            for (i = 0; i < 3; i++)
            {
               size*= (pdata.rhsadd_iuppers[box][i] -
                       pdata.rhsadd_ilowers[box][i] + 1);
            }
            pdata.max_boxsize = hypre_max(pdata.max_boxsize, size);
         }
         for (box = 0; box < pdata.fem_rhsadd_nboxes; box++)
         {
            size = 1;
            for (i = 0; i < 3; i++)
            {
               size*= (pdata.fem_rhsadd_iuppers[box][i] -
                       pdata.fem_rhsadd_ilowers[box][i] + 1);
            }
            pdata.max_boxsize = hypre_max(pdata.max_boxsize, size);
         }

         /* refine periodicity */
         pdata.periodic[0] *= refine[part][0]*block[part][0]*distribute[part][0];
         pdata.periodic[1] *= refine[part][1]*block[part][1]*distribute[part][1];
         pdata.periodic[2] *= refine[part][2]*block[part][2]*distribute[part][2];
      } /* if ((pid < 0) || (pid >= np)) */

      if (pdata.nboxes == 0)
      {
         hypre_TFree(pdata.ilowers, HYPRE_MEMORY_HOST);
         hypre_TFree(pdata.iuppers, HYPRE_MEMORY_HOST);
         hypre_TFree(pdata.boxsizes, HYPRE_MEMORY_HOST);
         pdata.max_boxsize = 0;
      }

      if (pdata.glue_nboxes == 0)
      {
         hypre_TFree(pdata.glue_shared, HYPRE_MEMORY_HOST);
         hypre_TFree(pdata.glue_ilowers, HYPRE_MEMORY_HOST);
         hypre_TFree(pdata.glue_iuppers, HYPRE_MEMORY_HOST);
         hypre_TFree(pdata.glue_offsets, HYPRE_MEMORY_HOST);
         hypre_TFree(pdata.glue_nbor_parts, HYPRE_MEMORY_HOST);
         hypre_TFree(pdata.glue_nbor_ilowers, HYPRE_MEMORY_HOST);
         hypre_TFree(pdata.glue_nbor_iuppers, HYPRE_MEMORY_HOST);
         hypre_TFree(pdata.glue_nbor_offsets, HYPRE_MEMORY_HOST);
         hypre_TFree(pdata.glue_index_maps, HYPRE_MEMORY_HOST);
         hypre_TFree(pdata.glue_index_dirs, HYPRE_MEMORY_HOST);
         hypre_TFree(pdata.glue_primaries, HYPRE_MEMORY_HOST);
      }

      if (pdata.graph_nboxes == 0)
      {
         hypre_TFree(pdata.graph_ilowers, HYPRE_MEMORY_HOST);
         hypre_TFree(pdata.graph_iuppers, HYPRE_MEMORY_HOST);
         hypre_TFree(pdata.graph_strides, HYPRE_MEMORY_HOST);
         hypre_TFree(pdata.graph_vars, HYPRE_MEMORY_HOST);
         hypre_TFree(pdata.graph_to_parts, HYPRE_MEMORY_HOST);
         hypre_TFree(pdata.graph_to_ilowers, HYPRE_MEMORY_HOST);
         hypre_TFree(pdata.graph_to_iuppers, HYPRE_MEMORY_HOST);
         hypre_TFree(pdata.graph_to_strides, HYPRE_MEMORY_HOST);
         hypre_TFree(pdata.graph_to_vars, HYPRE_MEMORY_HOST);
         hypre_TFree(pdata.graph_index_maps, HYPRE_MEMORY_HOST);
         hypre_TFree(pdata.graph_index_signs, HYPRE_MEMORY_HOST);
         hypre_TFree(pdata.graph_entries, HYPRE_MEMORY_HOST);
         hypre_TFree(pdata.graph_values, HYPRE_MEMORY_HOST);
         hypre_TFree(pdata.graph_boxsizes, HYPRE_MEMORY_HOST);
      }

      if (pdata.matset_nboxes == 0)
      {
         hypre_TFree(pdata.matset_ilowers, HYPRE_MEMORY_HOST);
         hypre_TFree(pdata.matset_iuppers, HYPRE_MEMORY_HOST);
         hypre_TFree(pdata.matset_strides, HYPRE_MEMORY_HOST);
         hypre_TFree(pdata.matset_vars, HYPRE_MEMORY_HOST);
         hypre_TFree(pdata.matset_entries, HYPRE_MEMORY_HOST);
         hypre_TFree(pdata.matset_values, HYPRE_MEMORY_HOST);
      }

      if (pdata.matadd_nboxes == 0)
      {
         hypre_TFree(pdata.matadd_ilowers, HYPRE_MEMORY_HOST);
         hypre_TFree(pdata.matadd_iuppers, HYPRE_MEMORY_HOST);
         hypre_TFree(pdata.matadd_vars, HYPRE_MEMORY_HOST);
         hypre_TFree(pdata.matadd_nentries, HYPRE_MEMORY_HOST);
         hypre_TFree(pdata.matadd_entries, HYPRE_MEMORY_HOST);
         hypre_TFree(pdata.matadd_values, HYPRE_MEMORY_HOST);
      }

      if (pdata.fem_matadd_nboxes == 0)
      {
         hypre_TFree(pdata.fem_matadd_ilowers, HYPRE_MEMORY_HOST);
         hypre_TFree(pdata.fem_matadd_iuppers, HYPRE_MEMORY_HOST);
         hypre_TFree(pdata.fem_matadd_nrows, HYPRE_MEMORY_HOST);
         hypre_TFree(pdata.fem_matadd_ncols, HYPRE_MEMORY_HOST);
         hypre_TFree(pdata.fem_matadd_rows, HYPRE_MEMORY_HOST);
         hypre_TFree(pdata.fem_matadd_cols, HYPRE_MEMORY_HOST);
         hypre_TFree(pdata.fem_matadd_values, HYPRE_MEMORY_HOST);
      }

      if (pdata.rhsadd_nboxes == 0)
      {
         hypre_TFree(pdata.rhsadd_ilowers, HYPRE_MEMORY_HOST);
         hypre_TFree(pdata.rhsadd_iuppers, HYPRE_MEMORY_HOST);
         hypre_TFree(pdata.rhsadd_vars, HYPRE_MEMORY_HOST);
         hypre_TFree(pdata.rhsadd_values, HYPRE_MEMORY_HOST);
      }

      if (pdata.fem_rhsadd_nboxes == 0)
      {
         hypre_TFree(pdata.fem_rhsadd_ilowers, HYPRE_MEMORY_HOST);
         hypre_TFree(pdata.fem_rhsadd_iuppers, HYPRE_MEMORY_HOST);
         hypre_TFree(pdata.fem_rhsadd_values, HYPRE_MEMORY_HOST);
      }

      data.pdata[part] = pdata;
   }

   data.max_boxsize = 0;
   for (part = 0; part < data.nparts; part++)
   {
      data.max_boxsize =
         hypre_max(data.max_boxsize, data.pdata[part].max_boxsize);
   }

   hypre_TFree(pool_procs, HYPRE_MEMORY_HOST);

   *data_ptr = data;

   return 0;
}

/*--------------------------------------------------------------------------
 * Destroy data
 *--------------------------------------------------------------------------*/

HYPRE_Int
DestroyData( ProblemData   data )
{
   ProblemPartData  pdata;
   HYPRE_Int        part, box, s, i;

   for (part = 0; part < data.nparts; part++)
   {
      pdata = data.pdata[part];

      if (pdata.nboxes > 0)
      {
         hypre_TFree(pdata.ilowers, HYPRE_MEMORY_HOST);
         hypre_TFree(pdata.iuppers, HYPRE_MEMORY_HOST);
         hypre_TFree(pdata.boxsizes, HYPRE_MEMORY_HOST);
      }

      if (pdata.nvars > 0)
      {
         hypre_TFree(pdata.vartypes, HYPRE_MEMORY_HOST);
         hypre_TFree(pdata.stencil_num, HYPRE_MEMORY_HOST);
      }

      if (pdata.add_nvars > 0)
      {
         hypre_TFree(pdata.add_indexes, HYPRE_MEMORY_HOST);
         hypre_TFree(pdata.add_vartypes, HYPRE_MEMORY_HOST);
      }

      if (pdata.glue_nboxes > 0)
      {
         hypre_TFree(pdata.glue_shared, HYPRE_MEMORY_HOST);
         hypre_TFree(pdata.glue_ilowers, HYPRE_MEMORY_HOST);
         hypre_TFree(pdata.glue_iuppers, HYPRE_MEMORY_HOST);
         hypre_TFree(pdata.glue_offsets, HYPRE_MEMORY_HOST);
         hypre_TFree(pdata.glue_nbor_parts, HYPRE_MEMORY_HOST);
         hypre_TFree(pdata.glue_nbor_ilowers, HYPRE_MEMORY_HOST);
         hypre_TFree(pdata.glue_nbor_iuppers, HYPRE_MEMORY_HOST);
         hypre_TFree(pdata.glue_nbor_offsets, HYPRE_MEMORY_HOST);
         hypre_TFree(pdata.glue_index_maps, HYPRE_MEMORY_HOST);
         hypre_TFree(pdata.glue_index_dirs, HYPRE_MEMORY_HOST);
         hypre_TFree(pdata.glue_primaries, HYPRE_MEMORY_HOST);
      }

      if (pdata.graph_nboxes > 0)
      {
         hypre_TFree(pdata.graph_ilowers, HYPRE_MEMORY_HOST);
         hypre_TFree(pdata.graph_iuppers, HYPRE_MEMORY_HOST);
         hypre_TFree(pdata.graph_strides, HYPRE_MEMORY_HOST);
         hypre_TFree(pdata.graph_vars, HYPRE_MEMORY_HOST);
         hypre_TFree(pdata.graph_to_parts, HYPRE_MEMORY_HOST);
         hypre_TFree(pdata.graph_to_ilowers, HYPRE_MEMORY_HOST);
         hypre_TFree(pdata.graph_to_iuppers, HYPRE_MEMORY_HOST);
         hypre_TFree(pdata.graph_to_strides, HYPRE_MEMORY_HOST);
         hypre_TFree(pdata.graph_to_vars, HYPRE_MEMORY_HOST);
         hypre_TFree(pdata.graph_index_maps, HYPRE_MEMORY_HOST);
         hypre_TFree(pdata.graph_index_signs, HYPRE_MEMORY_HOST);
         hypre_TFree(pdata.graph_entries, HYPRE_MEMORY_HOST);
         hypre_TFree(pdata.graph_values, HYPRE_MEMORY_HOST);
         hypre_TFree(pdata.graph_boxsizes, HYPRE_MEMORY_HOST);
      }

      if (pdata.matset_nboxes > 0)
      {
         hypre_TFree(pdata.matset_ilowers, HYPRE_MEMORY_HOST);
         hypre_TFree(pdata.matset_iuppers, HYPRE_MEMORY_HOST);
         hypre_TFree(pdata.matset_strides, HYPRE_MEMORY_HOST);
         hypre_TFree(pdata.matset_vars, HYPRE_MEMORY_HOST);
         hypre_TFree(pdata.matset_entries, HYPRE_MEMORY_HOST);
         hypre_TFree(pdata.matset_values, HYPRE_MEMORY_HOST);
      }

      if (pdata.matadd_nboxes > 0)
      {
         hypre_TFree(pdata.matadd_ilowers, HYPRE_MEMORY_HOST);
         hypre_TFree(pdata.matadd_iuppers, HYPRE_MEMORY_HOST);
         hypre_TFree(pdata.matadd_vars, HYPRE_MEMORY_HOST);
         hypre_TFree(pdata.matadd_nentries, HYPRE_MEMORY_HOST);
         for (box = 0; box < pdata.matadd_nboxes; box++)
         {
            hypre_TFree(pdata.matadd_entries[box], HYPRE_MEMORY_HOST);
            hypre_TFree(pdata.matadd_values[box], HYPRE_MEMORY_HOST);
         }
         hypre_TFree(pdata.matadd_entries, HYPRE_MEMORY_HOST);
         hypre_TFree(pdata.matadd_values, HYPRE_MEMORY_HOST);
      }

      if (pdata.fem_matadd_nboxes > 0)
      {
         hypre_TFree(pdata.fem_matadd_ilowers, HYPRE_MEMORY_HOST);
         hypre_TFree(pdata.fem_matadd_iuppers, HYPRE_MEMORY_HOST);
         hypre_TFree(pdata.fem_matadd_nrows, HYPRE_MEMORY_HOST);
         hypre_TFree(pdata.fem_matadd_ncols, HYPRE_MEMORY_HOST);
         for (box = 0; box < pdata.fem_matadd_nboxes; box++)
         {
            hypre_TFree(pdata.fem_matadd_rows[box], HYPRE_MEMORY_HOST);
            hypre_TFree(pdata.fem_matadd_cols[box], HYPRE_MEMORY_HOST);
            hypre_TFree(pdata.fem_matadd_values[box], HYPRE_MEMORY_HOST);
         }
         hypre_TFree(pdata.fem_matadd_rows, HYPRE_MEMORY_HOST);
         hypre_TFree(pdata.fem_matadd_cols, HYPRE_MEMORY_HOST);
         hypre_TFree(pdata.fem_matadd_values, HYPRE_MEMORY_HOST);
      }

      if (pdata.rhsadd_nboxes > 0)
      {
         hypre_TFree(pdata.rhsadd_ilowers, HYPRE_MEMORY_HOST);
         hypre_TFree(pdata.rhsadd_iuppers, HYPRE_MEMORY_HOST);
         hypre_TFree(pdata.rhsadd_vars, HYPRE_MEMORY_HOST);
         hypre_TFree(pdata.rhsadd_values, HYPRE_MEMORY_HOST);
      }

      if (pdata.fem_rhsadd_nboxes > 0)
      {
         hypre_TFree(pdata.fem_rhsadd_ilowers, HYPRE_MEMORY_HOST);
         hypre_TFree(pdata.fem_rhsadd_iuppers, HYPRE_MEMORY_HOST);
         for (box = 0; box < pdata.fem_rhsadd_nboxes; box++)
         {
            hypre_TFree(pdata.fem_rhsadd_values[box], HYPRE_MEMORY_HOST);
         }
         hypre_TFree(pdata.fem_rhsadd_values, HYPRE_MEMORY_HOST);
      }
   }
   hypre_TFree(data.pdata, HYPRE_MEMORY_HOST);

   if (data.nstencils > 0)
   {
      for (s = 0; s < data.nstencils; s++)
      {
         hypre_TFree(data.stencil_offsets[s], HYPRE_MEMORY_HOST);
         hypre_TFree(data.stencil_vars[s], HYPRE_MEMORY_HOST);
         hypre_TFree(data.stencil_values[s], HYPRE_MEMORY_HOST);
      }
      hypre_TFree(data.stencil_sizes, HYPRE_MEMORY_HOST);
      hypre_TFree(data.stencil_offsets, HYPRE_MEMORY_HOST);
      hypre_TFree(data.stencil_vars, HYPRE_MEMORY_HOST);
      hypre_TFree(data.stencil_values, HYPRE_MEMORY_HOST);
   }

   if (data.fem_nvars > 0)
   {
      for (s = 0; s < data.fem_nvars; s++)
      {
         hypre_TFree(data.fem_values_full[s], HYPRE_MEMORY_HOST);
         hypre_TFree(data.fem_ivalues_full[s], HYPRE_MEMORY_HOST);
      }
      hypre_TFree(data.fem_offsets, HYPRE_MEMORY_HOST);
      hypre_TFree(data.fem_vars, HYPRE_MEMORY_HOST);
      hypre_TFree(data.fem_values_full, HYPRE_MEMORY_HOST);
      hypre_TFree(data.fem_ivalues_full, HYPRE_MEMORY_HOST);
      hypre_TFree(data.fem_ordering, HYPRE_MEMORY_HOST);
      hypre_TFree(data.fem_sparsity, HYPRE_MEMORY_HOST);
      hypre_TFree(data.fem_values, HYPRE_MEMORY_HOST);
   }

   if (data.fem_rhs_true > 0)
   {
      hypre_TFree(data.fem_rhs_values, HYPRE_MEMORY_HOST);
      hypre_TFree(data.d_fem_rhs_values, HYPRE_MEMORY_DEVICE);
   }

   if (data.symmetric_num > 0)
   {
      hypre_TFree(data.symmetric_parts, HYPRE_MEMORY_HOST);
      hypre_TFree(data.symmetric_vars, HYPRE_MEMORY_HOST);
      hypre_TFree(data.symmetric_to_vars, HYPRE_MEMORY_HOST);
      hypre_TFree(data.symmetric_booleans, HYPRE_MEMORY_HOST);
   }

   for (i = 0; i < data.ndists; i++)
   {
      hypre_TFree(data.dist_pools[i], HYPRE_MEMORY_HOST);
   }
   hypre_TFree(data.dist_pools, HYPRE_MEMORY_HOST);
   hypre_TFree(data.dist_npools, HYPRE_MEMORY_HOST);

   hypre_TFree(data.numghost, HYPRE_MEMORY_HOST);

   return 0;
}

/*--------------------------------------------------------------------------
 * Routine to load cosine function
 *--------------------------------------------------------------------------*/

HYPRE_Int
SetCosineVector(   HYPRE_Real  scale,
                   Index   ilower,
                   Index   iupper,
                   HYPRE_Real *values)
{
   HYPRE_Int    i, j, k;
   HYPRE_Int    count = 0;

   for (k = ilower[2]; k <= iupper[2]; k++)
   {
      for (j = ilower[1]; j <= iupper[1]; j++)
      {
         for (i = ilower[0]; i <= iupper[0]; i++)
         {
            values[count] = scale * cos((i+j+k)/10.0);
            count++;
         }
      }
   }

   return(0);
}

/*--------------------------------------------------------------------------
 * Print usage info
 *--------------------------------------------------------------------------*/

HYPRE_Int
PrintUsage( char *progname,
            HYPRE_Int   myid )
{
   if ( myid == 0 )
   {
      hypre_printf("\n");
      hypre_printf("Usage: %s [-in <filename>] [<options>]\n", progname);
      hypre_printf("       %s -help | -version | -vernum \n", progname);
      hypre_printf("\n");
      hypre_printf("  -in <filename> : input file (default is `%s')\n",
                   infile_default);
      hypre_printf("\n");
      hypre_printf("  -pt <pt1> <pt2> ... : set part(s) for subsequent options\n");
      hypre_printf("  -pooldist <p>       : pool distribution to use\n");
      hypre_printf("  -r <rx> <ry> <rz>   : refine part(s)\n");
      hypre_printf("  -P <Px> <Py> <Pz>   : refine and distribute part(s)\n");
      hypre_printf("  -b <bx> <by> <bz>   : refine and block part(s)\n");
      hypre_printf("  -solver <ID>        : solver ID (default = 39)\n");
      hypre_printf("                        -3 - ParCSR  Matvec\n");
      hypre_printf("                        -2 - Struct  Matvec\n");
      hypre_printf("                        -1 - SStruct Matvec\n");
      hypre_printf("                         0 - SMG split solver\n");
      hypre_printf("                         1 - PFMG split solver\n");
      hypre_printf("                         3 - SysPFMG\n");
      hypre_printf("                         4 - SSAMG\n");
      hypre_printf("                         5 - BoomerAMG\n");
      hypre_printf("                         8 - 1-step Jacobi split solver\n");
      hypre_printf("                        10 - PCG with SMG split precond\n");
      hypre_printf("                        11 - PCG with PFMG split precond\n");
      hypre_printf("                        13 - PCG with SysPFMG precond\n");
      hypre_printf("                        14 - PCG with SSAMG precond\n");
      hypre_printf("                        18 - PCG with diagonal scaling\n");
      hypre_printf("                        19 - PCG\n");
      hypre_printf("                        20 - PCG with BoomerAMG precond\n");
      hypre_printf("                        21 - PCG with EUCLID precond\n");
      hypre_printf("                        22 - PCG with ParaSails precond\n");
      hypre_printf("                        28 - PCG with diagonal scaling\n");
      hypre_printf("                        30 - GMRES with SMG split precond\n");
      hypre_printf("                        31 - GMRES with PFMG split precond\n");
      hypre_printf("                        33 - GMRES with SysPFMG precond\n");
      hypre_printf("                        34 - GMRES with SSAMG precond\n");
      hypre_printf("                        38 - GMRES with diagonal scaling\n");
      hypre_printf("                        39 - GMRES\n");
      hypre_printf("                        40 - GMRES with BoomerAMG precond\n");
      hypre_printf("                        41 - GMRES with EUCLID precond\n");
      hypre_printf("                        42 - GMRES with ParaSails precond\n");
      hypre_printf("                        50 - BiCGSTAB with SMG split precond\n");
      hypre_printf("                        51 - BiCGSTAB with PFMG split precond\n");
      hypre_printf("                        53 - BiCGSTAB with SysPFMG precond\n");
      hypre_printf("                        54 - BiCGSTAB with SSAMG precond\n");
      hypre_printf("                        58 - BiCGSTAB with diagonal scaling\n");
      hypre_printf("                        59 - BiCGSTAB\n");
      hypre_printf("                        60 - BiCGSTAB with BoomerAMG precond\n");
      hypre_printf("                        61 - BiCGSTAB with EUCLID precond\n");
      hypre_printf("                        62 - BiCGSTAB with ParaSails precond\n");
      hypre_printf("                        70 - Flexible GMRES with SMG split precond\n");
      hypre_printf("                        71 - Flexible GMRES with PFMG split precond\n");
      hypre_printf("                        73 - Flexible GMRES with SysPFMG precond\n");
      hypre_printf("                        74 - Flexible GMRES with SSAMG precond\n");
      hypre_printf("                        78 - Flexible GMRES with diagonal scaling\n");
      hypre_printf("                        80 - Flexible GMRES with BoomerAMG precond\n");
      hypre_printf("                        90 - LGMRES with BoomerAMG precond\n");
      hypre_printf("                        120- ParCSRHybrid with DSCG/BoomerAMG precond\n");
      hypre_printf("                        150- AMS solver\n");
      hypre_printf("                        200- Struct SMG\n");
      hypre_printf("                        201- Struct PFMG\n");
      hypre_printf("                        203- Struct PFMG constant coefficients\n");
      hypre_printf("                        204- Struct PFMG constant coefficients variable diagonal\n");
      hypre_printf("                        205- Struct Cyclic Reduction\n");
      hypre_printf("                        208- Struct Jacobi\n");
      hypre_printf("                        210- Struct CG with SMG precond\n");
      hypre_printf("                        211- Struct CG with PFMG precond\n");
      hypre_printf("                        217- Struct CG with 2-step Jacobi\n");
      hypre_printf("                        218- Struct CG with diagonal scaling\n");
      hypre_printf("                        219- Struct CG\n");
      hypre_printf("                        220- Struct Hybrid with SMG precond\n");
      hypre_printf("                        221- Struct Hybrid with PFMG precond\n");
      hypre_printf("                        230- Struct GMRES with SMG precond\n");
      hypre_printf("                        231- Struct GMRES with PFMG precond\n");
      hypre_printf("                        237- Struct GMRES with 2-step Jacobi\n");
      hypre_printf("                        238- Struct GMRES with diagonal scaling\n");
      hypre_printf("                        239- Struct GMRES\n");
      hypre_printf("                        240- Struct BiCGSTAB with SMG precond\n");
      hypre_printf("                        241- Struct BiCGSTAB with PFMG precond\n");
      hypre_printf("                        247- Struct BiCGSTAB with 2-step Jacobi\n");
      hypre_printf("                        248- Struct BiCGSTAB with diagonal scaling\n");
      hypre_printf("                        249- Struct BiCGSTAB\n");
      hypre_printf("  -reps              : number of times to repeat\n");
      hypre_printf("  -sym               : check symmetry of matrix A\n");
      hypre_printf("  -Aones             : compute A times vector of ones\n");
      hypre_printf("  -print             : print out the system\n");
      hypre_printf("  -rhsfromcosine     : solution is cosine function (default)\n");
      hypre_printf("  -rhszero           : rhs vector has zero components\n");
      hypre_printf("  -rhsone            : rhs vector has unit components\n");
      hypre_printf("  -x0zero            : initial solution (x0) has zero components \n");
      hypre_printf("  -x0one             : initial solution (x0) has unit components \n");
      hypre_printf("  -x0rand            : initial solution (x0) has random components \n");
      hypre_printf("  -xone              : solution (x) is vector with unit components\n");
      hypre_printf("  -tol <val>         : convergence tolerance (def 1e-9)\n");
      hypre_printf("  -solver_type <ID>  : Solver type for Hybrid\n");
      hypre_printf("                        1 - PCG (default)\n");
      hypre_printf("                        2 - GMRES\n");
      hypre_printf("                        3 - BiCGSTAB (only ParCSRHybrid)\n");
      hypre_printf("  -recompute <bool>  : Recompute residual in PCG?\n");
      hypre_printf("  -final_res <bool>  : Compute final residual (def 0) \n");
      hypre_printf("  -itr <val>         : maximum number of iterations (def 100);\n");
      hypre_printf("  -k <val>           : dimension Krylov space for GMRES (def 10);\n");
      hypre_printf("  -aug <val>         : number of augmentation vectors LGMRES (def 2);\n");
      hypre_printf("  -rel_change        : conv based on relative change of x (def 0);\n");
      hypre_printf("  -kprint <val>      : print level for krylov solvers  (def 2);\n");
      hypre_printf("  -plevel <val>      : print level for prec/solvers (def 1);\n");
      hypre_printf("  -pfreq <val>       : print frequency for prec/solvers (def 1);\n");
      hypre_printf("  -lvl <val>         : maximum number of levels (default 100);\n");
      hypre_printf("  -v <n_pre>         : # of pre-relaxation sweeps (def 1)\n");
      hypre_printf("     <n_post>        : # of pos-relaxation sweeps (def 1)\n");
      hypre_printf("     <n_coarse>      : # of coarse grid solver sweeps (def 1)\n");
      hypre_printf("  -max_coarse <val>  : maximum coarse size (def 1) \n");
      hypre_printf("  -csolver <ID>      : SSAMG - Coarse solver type\n");
      hypre_printf("                        0 - Weighted Jacobi (default)\n");
      hypre_printf("                        1 - BoomerAMG\n");
      hypre_printf("  -skip <s>          : PFMG, SysPFMG and SSAMG- skip relaxation (0 or 1)\n");
      hypre_printf("  -rap <r>           : coarse grid operator type\n");
      hypre_printf("                        0 - Galerkin (default)\n");
      hypre_printf("                        1 - non-Galerkin ParFlow operators\n");
      hypre_printf("                        2 - Galerkin, general operators\n");
      hypre_printf("  -relax <r>         : (S)Struct - relaxation type\n");
      hypre_printf("                        0 - Jacobi\n");
      hypre_printf("                        1 - Weighted Jacobi (default)\n");
      hypre_printf("                        2 - R/B Gauss-Seidel\n");
      hypre_printf("                        3 - R/B Gauss-Seidel (nonsymmetric)\n");
      hypre_printf("\n");
      hypre_printf("                       ParCSR - relaxation type\n");
      hypre_printf("                        0 - Weighted Jacobi\n");
      hypre_printf("                        1 - Gauss-Seidel (very slow!)\n");
      hypre_printf("                        3 - Hybrid Gauss-Seidel\n");
      hypre_printf("                        4 - Hybrid backward Gauss-Seidel\n");
      hypre_printf("                        6 - Hybrid symmetric Gauss-Seidel\n");
      hypre_printf("                        8 - symmetric L1-Gauss-Seidel\n");
      hypre_printf("                       13 - forward L1-Gauss-Seidel\n");
      hypre_printf("                       14 - backward L1-Gauss-Seidel\n");
      hypre_printf("                       15 - CG\n");
      hypre_printf("                       16 - Chebyshev\n");
      hypre_printf("                       17 - FCF-Jacobi\n");
      hypre_printf("                       18 - L1-Jacobi (may be used with -CF)\n");
      hypre_printf("                        9 - Gauss elimination (coarsest grid only) \n");
      hypre_printf("                       99 - Gauss elim. with pivoting (coarsest grid)\n");
      hypre_printf("  -rlx_coarse  <val> : ParCSR - set relaxation type for coarsest grid\n");
      hypre_printf("  -rlx_down    <val> : ParCSR - set relaxation type for down cycle\n");
      hypre_printf("  -rlx_up      <val> : ParCSR - set relaxation type for up cycle\n");
      hypre_printf("  -agg_nl <val>      : ParCSR - set number of agg. coarsening levels (0)\n");
      hypre_printf("  -w <jacobi_weight> : jacobi weight\n");
      hypre_printf("  -solver_type <ID>  : Struct- solver type for Hybrid\n");
      hypre_printf("                        1 - PCG (default)\n");
      hypre_printf("                        2 - GMRES\n");
      hypre_printf("  -cf <cf>           : Struct- convergence factor for Hybrid\n");
      hypre_printf("  -crtdim <tdim>     : Struct- cyclic reduction tdim\n");
      hypre_printf("  -cri <ix> <iy> <iz>: Struct- cyclic reduction base_index\n");
      hypre_printf("  -crs <sx> <sy> <sz>: Struct- cyclic reduction base_stride\n");
      hypre_printf("  -old_default       : sets old BoomerAMG defaults, possibly better for 2D problems\n");
      hypre_printf("  -vis               : save the solution for GLVis visualization");
      hypre_printf("  -seed <val>        : use <val> as the seed for the pseudo-random number generator\n");
      hypre_printf("                       (default seed is based on the time of the run)\n");


      /* begin lobpcg */

      hypre_printf("\nLOBPCG options:\n");
      hypre_printf("\n");
      hypre_printf("  -lobpcg            : run LOBPCG instead of PCG\n");
      hypre_printf("\n");
      hypre_printf("  -solver none       : no HYPRE preconditioner is used\n");
      hypre_printf("\n");
      hypre_printf("  -itr <val>         : maximal number of LOBPCG iterations (default 100);\n");
      hypre_printf("\n");
      hypre_printf("  -vrand <val>       : compute <val> eigenpairs using random initial vectors (default 1)\n");
      hypre_printf("\n");
      hypre_printf("  -seed <val>        : use <val> as the seed for the pseudo-random number generator\n");
      hypre_printf("                       (default seed is based on the time of the run)\n");
      hypre_printf("\n");
      hypre_printf("  -orthchk           : check eigenvectors for orthonormality\n");
      hypre_printf("\n");
      hypre_printf("  -verb <val>        : verbosity level\n");
      hypre_printf("  -verb 0            : no print\n");
      hypre_printf("  -verb 1            : print initial eigenvalues and residuals, iteration number, number of\n");
      hypre_printf("                       non-convergent eigenpairs and final eigenvalues and residuals (default)\n");
      hypre_printf("  -verb 2            : print eigenvalues and residuals on each iteration\n");
      hypre_printf("\n");
      hypre_printf("  -pcgitr <val>      : maximum number of inner PCG iterations for preconditioning (default 1);\n");
      hypre_printf("                       if <val> = 0 then the preconditioner is applied directly\n");
      hypre_printf("\n");
      hypre_printf("  -pcgtol <val>      : residual tolerance for inner iterations (default 0.01)\n");
      hypre_printf("\n");
      hypre_printf("  -vout <val>        : file output level\n");
      hypre_printf("  -vout 0            : no files created (default)\n");
      hypre_printf("  -vout 1            : write eigenvalues to values.txt and residuals to residuals.txt\n");
      hypre_printf("  -vout 2            : in addition to the above, write the eigenvalues history (the matrix whose\n");
      hypre_printf("                       i-th column contains eigenvalues at (i+1)-th iteration) to val_hist.txt and\n");
      hypre_printf("                       residuals history to res_hist.txt\n");
      hypre_printf("\nNOTE: in this test driver LOBPCG only works with solvers 10, 11, 13, and 18\n");
      hypre_printf("\ndefault solver is 10\n");

      /* end lobpcg */

      hypre_printf("\n");
   }

   return 0;
}

/*--------------------------------------------------------------------------
 * Test driver for semi-structured matrix interface
 *--------------------------------------------------------------------------*/

hypre_int
main( hypre_int argc,
      char *argv[] )
{
   char                 *infile;
   ProblemData           global_data;
   ProblemData           data;
   ProblemPartData       pdata;
   HYPRE_Int             nparts;
   HYPRE_Int             pooldist;
   HYPRE_Int            *parts;
   Index                *refine;
   Index                *distribute;
   Index                *block;
   HYPRE_Int             solver_id, object_type;
   HYPRE_Int             print_system;
   HYPRE_Int             check_symmetry;
   HYPRE_Int             check_Aones;
   HYPRE_Int             sol_type;
   HYPRE_Int             sol0_type;
   HYPRE_Real            rhs_value;
   HYPRE_Real            scale;

   HYPRE_SStructGrid     grid, G_grid;
   HYPRE_SStructStencil *stencils, *G_stencils;
   HYPRE_SStructGraph    graph, G_graph;
   HYPRE_SStructMatrix   A, G;
   HYPRE_SStructVector   b;
   HYPRE_SStructVector   r;
   HYPRE_SStructVector   x;
   HYPRE_SStructSolver   solver;
   HYPRE_SStructSolver   precond;

   HYPRE_IJMatrix        ij_A;
   HYPRE_ParCSRMatrix    par_A;
   HYPRE_ParVector       par_b;
   HYPRE_ParVector       par_x;
   HYPRE_Solver          par_solver;
   HYPRE_Solver          par_precond;

   HYPRE_StructMatrix    sA;
   HYPRE_StructVector    sb;
   HYPRE_StructVector    sx;
   HYPRE_StructSolver    struct_solver;
   HYPRE_StructSolver    struct_precond;

   Index                 ilower, iupper;
   Index                 index, to_index;
   HYPRE_Real           *values;

   HYPRE_Int             num_iterations;
   HYPRE_Real            final_res_norm;
   HYPRE_Real            real_res_norm;
   HYPRE_Real            rhs_norm;
   HYPRE_Real            x0_norm;

   HYPRE_Int             num_procs, myid;
   HYPRE_Int             time_index;

   /* parameters for multigrid */
   HYPRE_Real            jacobi_weight;
   HYPRE_Real            strong_threshold;
   HYPRE_Int             P_max_elmts;
   HYPRE_Int             coarsen_type;
   HYPRE_Int             usr_jacobi_weight;
   HYPRE_Int             rap;
   HYPRE_Int             max_levels;
   HYPRE_Int             n_pre, n_post, n_coarse;
   HYPRE_Int             relax[4];
   HYPRE_Int             relax_is_set;
   HYPRE_Int             max_coarse_size;
   HYPRE_Int             csolver_type;
   HYPRE_Int             skip;
   HYPRE_Int             agg_num_levels;

   /* parameters for Solvers */
   HYPRE_Int             rel_change;
   HYPRE_Int             solver_type;
   HYPRE_Int             recompute_res;
   HYPRE_Int             final_res;
   HYPRE_Int             max_iterations;
   HYPRE_Int             krylov_print_level;
   HYPRE_Int             print_level;
   HYPRE_Int             print_freq;
   HYPRE_Real            tol;

   /* parameters for GMRES */
   HYPRE_Int	         k_dim;

   /* parameters for LGMRES */
   HYPRE_Int	         aug_dim;

   /* Misc */
   HYPRE_Int             vis;
   HYPRE_Int             seed;
   HYPRE_Int             reps;

   HYPRE_Real            cf_tol;

   HYPRE_Int             cycred_tdim;
   Index                 cycred_index, cycred_stride;

   HYPRE_Int             arg_index, part, var, box, s, entry, i, j, k, size;
   HYPRE_Int             row, col;
   HYPRE_Int             gradient_matrix;

   /* begin lobpcg */

   HYPRE_SStructSolver      lobpcg_solver;

   HYPRE_Int                lobpcgFlag = 0;
   HYPRE_Int                lobpcgSeed = 0;
   HYPRE_Int                blockSize = 1;
   HYPRE_Int                verbosity = 1;
   HYPRE_Int                iterations;
   HYPRE_Int                maxIterations = 100;
   HYPRE_Int                checkOrtho = 0;
   HYPRE_Int                printLevel = 0;
   HYPRE_Int                pcgIterations = 0;
   HYPRE_Int                pcgMode = 0;
   HYPRE_Int                old_default = 0;
   HYPRE_Real               pcgTol = 1e-2;
   HYPRE_Real               nonOrthF;
   HYPRE_Real              *eigenvalues = NULL;
   HYPRE_Real              *residuals;

   utilities_FortranMatrix *residualNorms;
   utilities_FortranMatrix *residualNormsHistory;
   utilities_FortranMatrix *eigenvaluesHistory;
   utilities_FortranMatrix *printBuffer;
   utilities_FortranMatrix *gramXX;
   utilities_FortranMatrix *identity;
   mv_InterfaceInterpreter *interpreter;
   mv_MultiVectorPtr        eigenvectors = NULL;
   mv_MultiVectorPtr        constrains = NULL;
   HYPRE_MatvecFunctions    matvec_fn;

   FILE                    *filePtr;

   /* end lobpcg */

#if defined(HYPRE_USING_GPU)
   HYPRE_Int spgemm_use_cusparse = 0;
#endif
   HYPRE_ExecutionPolicy default_exec_policy = HYPRE_EXEC_DEVICE;
   HYPRE_MemoryLocation memory_location = HYPRE_MEMORY_DEVICE;

   /*-----------------------------------------------------------
    * Initialize some stuff
    *-----------------------------------------------------------*/

   /* Initialize MPI */
   hypre_MPI_Init(&argc, &argv);

   hypre_MPI_Comm_size(hypre_MPI_COMM_WORLD, &num_procs);
   hypre_MPI_Comm_rank(hypre_MPI_COMM_WORLD, &myid);

   /*-----------------------------------------------------------------
    * GPU Device binding
    * Must be done before HYPRE_Init() and should not be changed after
    *-----------------------------------------------------------------*/
   hypre_bind_device(myid, num_procs, hypre_MPI_COMM_WORLD);

   /*-----------------------------------------------------------
    * Initialize : must be the first HYPRE function to call
    *-----------------------------------------------------------*/
   HYPRE_Init();

   /*-----------------------------------------------------------
    * Read input file
    *-----------------------------------------------------------*/

   arg_index = 1;

   /* parse command line for input file name */
   infile = infile_default;
   if (argc > 1)
   {
      if ( strcmp(argv[arg_index], "-in") == 0 )
      {
         arg_index++;
         infile = argv[arg_index++];
      }
      else if ( strcmp(argv[arg_index], "-help") == 0 )
      {
         PrintUsage(argv[0], myid);
         exit(1);
      }
      else if ( strcmp(argv[arg_index], "-version") == 0 )
      {
         char *version_string;
         HYPRE_Version(&version_string);
         hypre_printf("%s\n", version_string);
         hypre_TFree(version_string, HYPRE_MEMORY_HOST);
         exit(1);
      }
      else if ( strcmp(argv[arg_index], "-vernum") == 0 )
      {
         HYPRE_Int major, minor, patch, single;
         HYPRE_VersionNumber(&major, &minor, &patch, &single);
         hypre_printf("HYPRE Version %d.%d.%d\n", major, minor, patch);
         hypre_printf("HYPRE Single = %d\n", single);
         exit(1);
      }
   }

   /*-----------------------------------------------------------
    * Read data from input file
    *-----------------------------------------------------------*/

   ReadData(infile, &global_data);

   /*-----------------------------------------------------------
    * Set defaults
    *-----------------------------------------------------------*/

   reps  = 10;
   skip  = 0;
   rap   = 0;
   relax_is_set = 0;
   relax[0] = 1;
   relax[1] = -1; /* Relax up */
   relax[2] = -1; /* Relax down */
   relax[3] = -1; /* Relax coarse */
   usr_jacobi_weight= 0;
   solver_type = 1;
   recompute_res = 0;   /* What should be the default here? */
   cf_tol = 0.90;
   num_iterations = -1;
   max_iterations = 100;
   max_levels = 25;
   max_coarse_size = -1; /* depends on object_type */
   csolver_type = 0;
   tol = 1.0e-6;
   rel_change = 0;
   k_dim = 5;
   aug_dim = 2;
   print_level = 1;
   print_freq = 1;
   krylov_print_level = 1;
   final_res = 0;
   final_res_norm = 0.0;

   nparts = global_data.nparts;
   pooldist = 0;

   parts      = hypre_TAlloc(HYPRE_Int,  nparts, HYPRE_MEMORY_HOST);
   refine     = hypre_TAlloc(Index,  nparts, HYPRE_MEMORY_HOST);
   distribute = hypre_TAlloc(Index,  nparts, HYPRE_MEMORY_HOST);
   block      = hypre_TAlloc(Index,  nparts, HYPRE_MEMORY_HOST);
   for (part = 0; part < nparts; part++)
   {
      parts[part] = part;
      for (j = 0; j < 3; j++)
      {
         refine[part][j]     = 1;
         distribute[part][j] = 1;
         block[part][j]      = 1;
      }
   }
   cycred_tdim = 0;
   for (i = 0; i < 3; i++)
   {
      cycred_index[i]  = 0;
      cycred_stride[i] = 1;
   }

   solver_id = 39;
   print_system = 0;
   check_symmetry = 0;
   check_Aones = 0;
   rhs_value = 1.0;
   sol_type = 0;
   sol0_type = 0;
   skip = 0;
   n_pre  = 1;
   n_post = 1;
   n_coarse = 1;
   strong_threshold = 0.25;
   P_max_elmts = 4;
   agg_num_levels = 0;
   coarsen_type = 10;
   vis = 0;
   seed = 1;

   old_default = 0;

   if (global_data.rhs_true || global_data.fem_rhs_true)
   {
      sol_type = -1;
   }

   /*-----------------------------------------------------------
    * Parse command line
    *-----------------------------------------------------------*/

   while (arg_index < argc)
   {
      if ( strcmp(argv[arg_index], "-pt") == 0 )
      {
         arg_index++;
         nparts = 0;
         while ( strncmp(argv[arg_index], "-", 1) != 0 )
         {
            parts[nparts++] = atoi(argv[arg_index++]);
         }
      }
      else if ( strcmp(argv[arg_index], "-pooldist") == 0 )
      {
         arg_index++;
         pooldist = atoi(argv[arg_index++]);
      }
      else if ( strcmp(argv[arg_index], "-r") == 0 )
      {
         arg_index++;
         for (i = 0; i < nparts; i++)
         {
            part = parts[i];
            k = arg_index;
            for (j = 0; j < 3; j++)
            {
               refine[part][j] = atoi(argv[k++]);
            }
         }
         arg_index += 3;
      }
      else if ( strcmp(argv[arg_index], "-P") == 0 )
      {
         arg_index++;
         for (i = 0; i < nparts; i++)
         {
            part = parts[i];
            k = arg_index;
            for (j = 0; j < 3; j++)
            {
               distribute[part][j] = atoi(argv[k++]);
            }
         }
         arg_index += 3;
      }
      else if ( strcmp(argv[arg_index], "-b") == 0 )
      {
         arg_index++;
         for (i = 0; i < nparts; i++)
         {
            part = parts[i];
            k = arg_index;
            for (j = 0; j < 3; j++)
            {
               block[part][j] = atoi(argv[k++]);
            }
         }
         arg_index += 3;
      }
      else if ( strcmp(argv[arg_index], "-solver") == 0 )
      {
         arg_index++;

	 /* begin lobpcg */
	 if ( strcmp(argv[arg_index], "none") == 0 ) {
            solver_id = NO_SOLVER;
            arg_index++;
	 }
	 else /* end lobpcg */
            solver_id = atoi(argv[arg_index++]);
      }
      else if ( strcmp(argv[arg_index], "-print") == 0 )
      {
         arg_index++;
         print_system = 1;
      }
      else if (strcmp(argv[arg_index], "-repeats") == 0 )
      {
         arg_index++;
         reps = atoi(argv[arg_index++]);
      }
      else if ( strcmp(argv[arg_index], "-sym") == 0 )
      {
         arg_index++;
         check_symmetry = 1;
      }
      else if ( strcmp(argv[arg_index], "-Aones") == 0 )
      {
         arg_index++;
         check_Aones = 1;
      }
      else if ( strcmp(argv[arg_index], "-vis") == 0 )
      {
         arg_index++;
         vis = 1;
      }
      else if ( strcmp(argv[arg_index], "-seed") == 0 )
      {
         arg_index++;
         seed = atoi(argv[arg_index++]);
      }
      else if ( strcmp(argv[arg_index], "-rhszero") == 0 )
      {
         arg_index++;
         rhs_value = 0.0;
         sol_type = -1;
      }
      else if ( strcmp(argv[arg_index], "-rhsone") == 0 )
      {
         arg_index++;
         rhs_value = 1.0;
         sol_type = -1;
      }
      else if ( strcmp(argv[arg_index], "-xfromcosine") == 0 )
      {
         arg_index++;
         sol_type = 0;
      }
      else if ( strcmp(argv[arg_index], "-xone") == 0 )
      {
         arg_index++;
         sol_type = 1;
      }
      else if ( strcmp(argv[arg_index], "-x0zero") == 0 )
      {
         arg_index++;
         sol0_type = 0;
      }
      else if ( strcmp(argv[arg_index], "-x0one") == 0 )
      {
         arg_index++;
         sol0_type = 1;
      }
      else if ( strcmp(argv[arg_index], "-x0rand") == 0 )
      {
         arg_index++;
         sol0_type = 2;
      }
      else if ( strcmp(argv[arg_index], "-tol") == 0 )
      {
         arg_index++;
         tol = atof(argv[arg_index++]);
      }
      else if ( strcmp(argv[arg_index], "-itr") == 0 )
      {
         arg_index++;
         max_iterations = atoi(argv[arg_index++]);
      }
      else if ( strcmp(argv[arg_index], "-k") == 0 )
      {
         arg_index++;
         k_dim = atoi(argv[arg_index++]);
      }
      else if ( strcmp(argv[arg_index], "-aug") == 0 )
      {
         arg_index++;
         aug_dim = atoi(argv[arg_index++]);
      }
      else if ( strcmp(argv[arg_index], "-kprint") == 0 )
      {
         arg_index++;
         krylov_print_level = atoi(argv[arg_index++]);
      }
      else if ( strcmp(argv[arg_index], "-plevel") == 0 )
      {
         arg_index++;
         print_level = atoi(argv[arg_index++]);
      }
      else if ( strcmp(argv[arg_index], "-pfreq") == 0 )
      {
         arg_index++;
         print_freq = atoi(argv[arg_index++]);
      }
      else if ( strcmp(argv[arg_index], "-lvl") == 0 )
      {
         arg_index++;
         max_levels = atoi(argv[arg_index++]);
      }
      else if ( strcmp(argv[arg_index], "-v") == 0 )
      {
         arg_index++;
         n_pre = atoi(argv[arg_index++]);
         n_post = atoi(argv[arg_index++]);
         n_coarse = atoi(argv[arg_index++]);
      }
      else if ( strcmp(argv[arg_index], "-max_coarse") == 0 )
      {
         arg_index++;
         max_coarse_size = atoi(argv[arg_index++]);
      }
      else if ( strcmp(argv[arg_index], "-csolver") == 0 )
      {
         arg_index++;
         csolver_type = atoi(argv[arg_index++]);
      }
      else if ( strcmp(argv[arg_index], "-skip") == 0 )
      {
         arg_index++;
         skip = atoi(argv[arg_index++]);
      }
      else if ( strcmp(argv[arg_index], "-rap") == 0 )
      {
         arg_index++;
         rap = atoi(argv[arg_index++]);
      }
      else if ( strcmp(argv[arg_index], "-relax") == 0 )
      {
         arg_index++;
         relax[0] = atoi(argv[arg_index++]);
         relax_is_set = 1;
      }
      else if ( strcmp(argv[arg_index], "-relax_up") == 0 )
      {
         arg_index++;
         relax[1] = atoi(argv[arg_index++]);
      }
      else if ( strcmp(argv[arg_index], "-relax_down") == 0 )
      {
         arg_index++;
         relax[2] = atoi(argv[arg_index++]);
      }
      else if ( strcmp(argv[arg_index], "-relax_coarse") == 0 )
      {
         arg_index++;
         relax[3] = atoi(argv[arg_index++]);
      }
      else if ( strcmp(argv[arg_index], "-w") == 0 )
      {
         arg_index++;
         jacobi_weight= atof(argv[arg_index++]);
         usr_jacobi_weight= 1; /* flag user weight */
      }
      else if ( strcmp(argv[arg_index], "-agg_nl") == 0 )
      {
         arg_index++;
         agg_num_levels  = atoi(argv[arg_index++]);
      }
      else if ( strcmp(argv[arg_index], "-th") == 0 )
      {
         arg_index++;
         strong_threshold  = atof(argv[arg_index++]);
      }
      else if ( strcmp(argv[arg_index], "-Pmx") == 0 )
      {
         arg_index++;
         P_max_elmts  = atoi(argv[arg_index++]);
      }
      else if ( strcmp(argv[arg_index], "-coarsen") == 0 )
      {
         arg_index++;
         coarsen_type = atoi(argv[arg_index++]);
      }
      else if ( strcmp(argv[arg_index], "-solver_type") == 0 )
      {
         arg_index++;
         solver_type = atoi(argv[arg_index++]);
      }
      else if ( strcmp(argv[arg_index], "-recompute") == 0 )
      {
         arg_index++;
         recompute_res = atoi(argv[arg_index++]);
      }
      else if ( strcmp(argv[arg_index], "-final_res") == 0 )
      {
         arg_index++;
         final_res = atoi(argv[arg_index++]);
      }
      else if ( strcmp(argv[arg_index], "-cf") == 0 )
      {
         arg_index++;
         cf_tol = atof(argv[arg_index++]);
      }
      else if ( strcmp(argv[arg_index], "-crtdim") == 0 )
      {
         arg_index++;
         cycred_tdim = atof(argv[arg_index++]);
      }
      else if ( strcmp(argv[arg_index], "-cri") == 0 )
      {
         arg_index++;
         for (i = 0; i < 3; i++)
         {
            cycred_index[i] = atoi(argv[arg_index++]);
         }
      }
      else if ( strcmp(argv[arg_index], "-crs") == 0 )
      {
         arg_index++;
         for (i = 0; i < 3; i++)
         {
            cycred_stride[i] = atoi(argv[arg_index++]);
         }
      }
      else if ( strcmp(argv[arg_index], "-old_default") == 0 )
      {
         /* uses old BoomerAMG defaults */
         arg_index++;
         old_default = 1;
      }
      /* begin lobpcg */
      else if ( strcmp(argv[arg_index], "-lobpcg") == 0 )
      {
         /* use lobpcg */
         arg_index++;
         lobpcgFlag = 1;
      }
      else if ( strcmp(argv[arg_index], "-orthchk") == 0 )
      {
         /* lobpcg: check orthonormality */
         arg_index++;
         checkOrtho = 1;
      }
      else if ( strcmp(argv[arg_index], "-verb") == 0 )
      {
         /* lobpcg: verbosity level */
         arg_index++;
         verbosity = atoi(argv[arg_index++]);
      }
      else if ( strcmp(argv[arg_index], "-vrand") == 0 )
      {                         /* lobpcg: block size */
         arg_index++;
         blockSize = atoi(argv[arg_index++]);
      }
      else if ( strcmp(argv[arg_index], "-seed") == 0 )
      {
         /* lobpcg: seed for srand */
         arg_index++;
         lobpcgSeed = atoi(argv[arg_index++]);
      }
      else if ( strcmp(argv[arg_index], "-itr") == 0 )
      {
         /* lobpcg: max # of iterations */
         arg_index++;
         maxIterations = atoi(argv[arg_index++]);
      }
      else if ( strcmp(argv[arg_index], "-pcgitr") == 0 )
      {
         /* lobpcg: max inner pcg iterations */
         arg_index++;
         pcgIterations = atoi(argv[arg_index++]);
      }
      else if ( strcmp(argv[arg_index], "-pcgtol") == 0 )
      {
         /* lobpcg: inner pcg iterations tolerance */
         arg_index++;
         pcgTol = atof(argv[arg_index++]);
      }
      else if ( strcmp(argv[arg_index], "-pcgmode") == 0 )
      {
         /* lobpcg: initial guess for inner pcg */
         arg_index++;      /* 0: zero, otherwise rhs */
         pcgMode = atoi(argv[arg_index++]);
      }
      else if ( strcmp(argv[arg_index], "-vout") == 0 )
      {
         /* lobpcg: print level */
         arg_index++;
         old_default = 1;
      }
      else
      {
         arg_index++;
         /*break;*/
      }
   }

   /* default memory location */
   HYPRE_SetMemoryLocation(memory_location);

   /* default execution policy */
   HYPRE_SetExecutionPolicy(default_exec_policy);

   HYPRE_SetStructExecutionPolicy(HYPRE_EXEC_DEVICE);

#if defined(HYPRE_USING_GPU)
   HYPRE_SetSpGemmUseCusparse(spgemm_use_cusparse);
#endif

   if ( solver_id == 39 && lobpcgFlag )
   {
      solver_id = 10;
   }

   /* end lobpcg */

   /*-----------------------------------------------------------
    * Print driver parameters TODO
    *-----------------------------------------------------------*/
   if (myid == 0)
   {
   }

   /*-----------------------------------------------------------
    * Distribute data
    *-----------------------------------------------------------*/

   DistributeData(global_data, pooldist, refine, distribute, block,
                  num_procs, myid, &data);

   /*-----------------------------------------------------------
    * Check a few things
    *-----------------------------------------------------------*/
   if (solver_id >= 200)
   {
      pdata = data.pdata[0];
      if (nparts > 1)
      {
         if (!myid)
         {
            hypre_printf("Warning: Invalid number of parts for Struct Solver. Part 0 taken. \n");
         }
      }

      if (pdata.nvars > 1)
      {
         if (!myid)
         {
            hypre_printf("Error: Invalid number of nvars for Struct Solver \n");
         }
         exit(1);
      }
   }

   /*-----------------------------------------------------------
    * Synchronize so that timings make sense
    *-----------------------------------------------------------*/

   hypre_MPI_Barrier(hypre_MPI_COMM_WORLD);

   /*-----------------------------------------------------------
    * Determine object type
    *-----------------------------------------------------------*/

   object_type = HYPRE_SSTRUCT;

   /* determine if we build a gradient matrix */
   gradient_matrix = 0;
   if (solver_id == 150)
   {
      gradient_matrix = 1;
      /* for now, change solver 150 to solver 28 */
      solver_id = 28;
   }

   if ( ((solver_id >= 20) && (solver_id < 30)) ||
        ((solver_id >= 40) && (solver_id < 50)) ||
        ((solver_id >= 60) && (solver_id < 70)) ||
        ((solver_id >= 80) && (solver_id < 90)) ||
        ((solver_id >= 90) && (solver_id < 100)) ||
        (solver_id == 120) || (solver_id == 5) ||
        (solver_id == -3))
   {
      object_type = HYPRE_PARCSR;
   }

   else if (solver_id >= 200 || solver_id == -2)
   {
      object_type = HYPRE_STRUCT;
   }

   if (myid == 0)
   {
      switch (object_type)
      {
         case HYPRE_STRUCT:
            hypre_printf("Setting object type to Struct\n");
            break;

         case HYPRE_SSTRUCT:
            hypre_printf("Setting object type to SStruct\n");
            break;

         case HYPRE_PARCSR:
            hypre_printf("Setting object type to ParCSR\n");
            break;
      }
   }

   /* Change default input parameters according to the object type */
   if (object_type == HYPRE_PARCSR)
   {
      if (!relax_is_set)
      {
         relax[0] = -1;
      }

      if (max_coarse_size == -1)
      {
         max_coarse_size = 9;
      }
   }
   else if (object_type == HYPRE_STRUCT)
   {
      if (max_coarse_size == -1)
      {
         max_coarse_size = 0;
      }
   }
   else if (object_type == HYPRE_SSTRUCT)
   {
      if (max_coarse_size == -1)
      {
         max_coarse_size = 0;
      }
   }

   /*-----------------------------------------------------------
    * Set up the grid
    *-----------------------------------------------------------*/

   time_index = hypre_InitializeTiming("SStruct Interface");
   hypre_BeginTiming(time_index);

   HYPRE_SStructGridCreate(hypre_MPI_COMM_WORLD, data.ndim, data.nparts, &grid);
   if (data.numghost != NULL)
   {
      HYPRE_SStructGridSetNumGhost(grid, data.numghost);
   }
   for (part = 0; part < data.nparts; part++)
   {
      pdata = data.pdata[part];
      for (box = 0; box < pdata.nboxes; box++)
      {
//         hypre_printf("Part %02d | Box %02d: (%d, %d, %d) x (%d, %d, %d)\n",
//                      part, box,
//                      pdata.ilowers[box][0], pdata.ilowers[box][1], pdata.ilowers[box][2],
//                      pdata.iuppers[box][0], pdata.iuppers[box][1], pdata.iuppers[box][2]);
         HYPRE_SStructGridSetExtents(grid, part,
                                     pdata.ilowers[box], pdata.iuppers[box]);
      }

      HYPRE_SStructGridSetVariables(grid, part, pdata.nvars, pdata.vartypes);

      /* GridAddVariabes */

      if (data.fem_nvars > 0)
      {
         HYPRE_SStructGridSetFEMOrdering(grid, part, data.fem_ordering);
      }

      /* GridSetNeighborPart and GridSetSharedPart */
      for (box = 0; box < pdata.glue_nboxes; box++)
      {
         if (pdata.glue_shared[box])
         {
            HYPRE_SStructGridSetSharedPart(grid, part,
                                           pdata.glue_ilowers[box],
                                           pdata.glue_iuppers[box],
                                           pdata.glue_offsets[box],
                                           pdata.glue_nbor_parts[box],
                                           pdata.glue_nbor_ilowers[box],
                                           pdata.glue_nbor_iuppers[box],
                                           pdata.glue_nbor_offsets[box],
                                           pdata.glue_index_maps[box],
                                           pdata.glue_index_dirs[box]);
         }
         else
         {
            HYPRE_SStructGridSetNeighborPart(grid, part,
                                             pdata.glue_ilowers[box],
                                             pdata.glue_iuppers[box],
                                             pdata.glue_nbor_parts[box],
                                             pdata.glue_nbor_ilowers[box],
                                             pdata.glue_nbor_iuppers[box],
                                             pdata.glue_index_maps[box],
                                             pdata.glue_index_dirs[box]);
         }
      }

      HYPRE_SStructGridSetPeriodic(grid, part, pdata.periodic);
   }
   HYPRE_SStructGridAssemble(grid);

   /*-----------------------------------------------------------
    * Set up the stencils
    *-----------------------------------------------------------*/

   stencils = hypre_CTAlloc(HYPRE_SStructStencil,  data.nstencils, HYPRE_MEMORY_HOST);
   for (s = 0; s < data.nstencils; s++)
   {
      HYPRE_SStructStencilCreate(data.ndim, data.stencil_sizes[s],
                                 &stencils[s]);
      for (entry = 0; entry < data.stencil_sizes[s]; entry++)
      {
         HYPRE_SStructStencilSetEntry(stencils[s], entry,
                                      data.stencil_offsets[s][entry],
                                      data.stencil_vars[s][entry]);
      }
   }

   /*-----------------------------------------------------------
    * Set up the graph
    *-----------------------------------------------------------*/

   HYPRE_SStructGraphCreate(hypre_MPI_COMM_WORLD, grid, &graph);
   HYPRE_SStructGraphSetObjectType(graph, object_type);

   for (part = 0; part < data.nparts; part++)
   {
#if DEBUG_SSGRAPH
      hypre_printf("Building SStructGraph - part %d\n", part);
#endif
      pdata = data.pdata[part];

      if (data.nstencils > 0)
      {
         /* set stencils */
         for (var = 0; var < pdata.nvars; var++)
         {
            HYPRE_SStructGraphSetStencil(graph, part, var,
                                         stencils[pdata.stencil_num[var]]);
         }
      }
      else if (data.fem_nvars > 0)
      {
         /* indicate FEM approach */
         HYPRE_SStructGraphSetFEM(graph, part);

         /* set sparsity */
         HYPRE_SStructGraphSetFEMSparsity(graph, part,
                                          data.fem_nsparse, data.fem_sparsity);
      }

      /* add entries */
      for (box = 0; box < pdata.graph_nboxes; box++)
      {
#if DEBUG_SSGRAPH
         hypre_printf("Building SStructGraph - box %d\n", box);
#endif
         for (index[2] = pdata.graph_ilowers[box][2];
              index[2] <= pdata.graph_iuppers[box][2];
              index[2] += pdata.graph_strides[box][2])
         {
            for (index[1] = pdata.graph_ilowers[box][1];
                 index[1] <= pdata.graph_iuppers[box][1];
                 index[1] += pdata.graph_strides[box][1])
            {
               for (index[0] = pdata.graph_ilowers[box][0];
                    index[0] <= pdata.graph_iuppers[box][0];
                    index[0] += pdata.graph_strides[box][0])
               {
                  for (i = 0; i < 3; i++)
                  {
                     j = pdata.graph_index_maps[box][i];
                     k = index[i] - pdata.graph_ilowers[box][i];
                     k /= pdata.graph_strides[box][i];
                     k *= pdata.graph_index_signs[box][i];
#if 0 /* the following does not work with some Intel compilers with -O2 */
                     to_index[j] = pdata.graph_to_ilowers[box][j] +
                        k * pdata.graph_to_strides[box][j];
#else
                     to_index[j] = pdata.graph_to_ilowers[box][j];
                     to_index[j] += k * pdata.graph_to_strides[box][j];
#endif
                  }
#if DEBUG_SSGRAPH
                  hypre_printf("index: [%d](%d, %d, %d) - to_index: [%d](%d, %d, %d)\n",
                                  part, index[0], index[1], index[2],
                                  pdata.graph_to_parts[box], to_index[0],
                                  to_index[1], to_index[2]);
#endif
                  HYPRE_SStructGraphAddEntries(graph, part, index,
                                               pdata.graph_vars[box],
                                               pdata.graph_to_parts[box],
                                               to_index,
                                               pdata.graph_to_vars[box]);
               }
            }
         }
      }
   }

   HYPRE_SStructGraphAssemble(graph);

   /*-----------------------------------------------------------
    * Set up the matrix
    *-----------------------------------------------------------*/

   values = hypre_TAlloc(HYPRE_Real, hypre_max(data.max_boxsize, data.fem_nsparse),
                         HYPRE_MEMORY_HOST);

   HYPRE_SStructMatrixCreate(hypre_MPI_COMM_WORLD, graph, &A);

   /* TODO HYPRE_SStructMatrixSetSymmetric(A, 1); */
   for (i = 0; i < data.symmetric_num; i++)
   {
      HYPRE_SStructMatrixSetSymmetric(A, data.symmetric_parts[i],
                                      data.symmetric_vars[i],
                                      data.symmetric_to_vars[i],
                                      data.symmetric_booleans[i]);
   }
   HYPRE_SStructMatrixSetNSSymmetric(A, data.ns_symmetric);
   HYPRE_SStructMatrixSetObjectType(A, object_type);
   HYPRE_SStructMatrixInitialize(A);

   if (data.nstencils > 0)
   {
      /* StencilSetEntry: set stencil values */
      for (part = 0; part < data.nparts; part++)
      {
         pdata = data.pdata[part];
         for (var = 0; var < pdata.nvars; var++)
         {
            s = pdata.stencil_num[var];
            for (i = 0; i < data.stencil_sizes[s]; i++)
            {
               for (j = 0; j < pdata.max_boxsize; j++)
               {
                  values[j] = data.stencil_values[s][i];
               }
               for (box = 0; box < pdata.nboxes; box++)
               {
                  GetVariableBox(pdata.ilowers[box], pdata.iuppers[box],
                                 pdata.vartypes[var], ilower, iupper);
                  HYPRE_SStructMatrixSetBoxValues(A, part, ilower, iupper,
                                                  var, 1, &i, values);
               }
            }
         }
      }
   }
   else if (data.fem_nvars > 0)
   {
      /* FEMStencilSetRow: add to stencil values */
      for (part = 0; part < data.nparts; part++)
      {
         pdata = data.pdata[part];
         for (box = 0; box < pdata.nboxes; box++)
         {
            for (index[2] = pdata.ilowers[box][2];
                 index[2] <= pdata.iuppers[box][2]; index[2]++)
            {
               for (index[1] = pdata.ilowers[box][1];
                    index[1] <= pdata.iuppers[box][1]; index[1]++)
               {
                  for (index[0] = pdata.ilowers[box][0];
                       index[0] <= pdata.iuppers[box][0]; index[0]++)
                  {
                     HYPRE_SStructMatrixAddFEMValues(A, part, index,
                                                     data.fem_values);
                  }
               }
            }
         }
      }
   }

   /* GraphAddEntries: set non-stencil entries */
   for (part = 0; part < data.nparts; part++)
   {
      pdata = data.pdata[part];
      for (box = 0; box < pdata.graph_nboxes; box++)
      {
         /*
          * RDF NOTE: Add a separate interface routine for setting non-stencil
          * entries.  It would be more efficient to set boundary values a box
          * at a time, but AMR may require striding, and some codes may already
          * have a natural values array to pass in, but can't because it uses
          * ghost values.
          *
          * Example new interface routine:
          *   SetNSBoxValues(matrix, part, ilower, iupper, stride, entry
          *                  values_ilower, values_iupper, values);
          */

/* since we have already tested SetBoxValues above, use SetValues here */
#if 0
         for (j = 0; j < pdata.graph_boxsizes[box]; j++)
         {
            values[j] = pdata.graph_values[box];
         }
         HYPRE_SStructMatrixSetBoxValues(A, part,
                                         pdata.graph_ilowers[box],
                                         pdata.graph_iuppers[box],
                                         pdata.graph_vars[box],
                                         1, &pdata.graph_entries[box],
                                         values);
#else
         for (index[2] = pdata.graph_ilowers[box][2];
              index[2] <= pdata.graph_iuppers[box][2];
              index[2] += pdata.graph_strides[box][2])
         {
            for (index[1] = pdata.graph_ilowers[box][1];
                 index[1] <= pdata.graph_iuppers[box][1];
                 index[1] += pdata.graph_strides[box][1])
            {
               for (index[0] = pdata.graph_ilowers[box][0];
                    index[0] <= pdata.graph_iuppers[box][0];
                    index[0] += pdata.graph_strides[box][0])
               {
                  HYPRE_SStructMatrixSetValues(A, part, index,
                                               pdata.graph_vars[box],
                                               1, &pdata.graph_entries[box],
                                               &pdata.graph_values[box]);
               }
            }
         }
#endif
      }
   }

   /* MatrixSetValues: reset some matrix values */
   for (part = 0; part < data.nparts; part++)
   {
      pdata = data.pdata[part];
      for (box = 0; box < pdata.matset_nboxes; box++)
      {
         size= 1;
         for (j = 0; j < 3; j++)
         {
            size*= (pdata.matset_iuppers[box][j] -
                    pdata.matset_ilowers[box][j] + 1);
         }
         for (j = 0; j < size; j++)
         {
            values[j] = pdata.matset_values[box];
         }
         HYPRE_SStructMatrixSetBoxValues(A, part,
                                         pdata.matset_ilowers[box],
                                         pdata.matset_iuppers[box],
                                         pdata.matset_vars[box],
                                         1, &pdata.matset_entries[box],
                                         values);
      }
   }

   /* MatrixAddToValues: add to some matrix values */
   for (part = 0; part < data.nparts; part++)
   {
      pdata = data.pdata[part];
      for (box = 0; box < pdata.matadd_nboxes; box++)
      {
         size = 1;
         for (j = 0; j < 3; j++)
         {
            size*= (pdata.matadd_iuppers[box][j] -
                    pdata.matadd_ilowers[box][j] + 1);
         }

         for (entry = 0; entry < pdata.matadd_nentries[box]; entry++)
         {
            for (j = 0; j < size; j++)
            {
               values[j] = pdata.matadd_values[box][entry];
            }

            HYPRE_SStructMatrixAddToBoxValues(A, part,
                                              pdata.matadd_ilowers[box],
                                              pdata.matadd_iuppers[box],
                                              pdata.matadd_vars[box],
                                              1, &pdata.matadd_entries[box][entry],
                                              values);
         }
      }
   }

   /* FEMMatrixAddToValues: add to some matrix values */
   for (part = 0; part < data.nparts; part++)
   {
      pdata = data.pdata[part];
      for (box = 0; box < pdata.fem_matadd_nboxes; box++)
      {
         for (i = 0; i < data.fem_nsparse; i++)
         {
            values[i] = 0.0;
         }
         s = 0;
         for (i = 0; i < pdata.fem_matadd_nrows[box]; i++)
         {
            row = pdata.fem_matadd_rows[box][i];
            for (j = 0; j < pdata.fem_matadd_ncols[box]; j++)
            {
               col = pdata.fem_matadd_cols[box][j];
               values[data.fem_ivalues_full[row][col]] =
                  pdata.fem_matadd_values[box][s];
               s++;
            }
         }
         for (index[2] = pdata.fem_matadd_ilowers[box][2];
              index[2] <= pdata.fem_matadd_iuppers[box][2]; index[2]++)
         {
            for (index[1] = pdata.fem_matadd_ilowers[box][1];
                 index[1] <= pdata.fem_matadd_iuppers[box][1]; index[1]++)
            {
               for (index[0] = pdata.fem_matadd_ilowers[box][0];
                    index[0] <= pdata.fem_matadd_iuppers[box][0]; index[0]++)
               {
                  HYPRE_SStructMatrixAddFEMValues(A, part, index, values);
               }
            }
         }
      }
   }

   HYPRE_SStructMatrixAssemble(A);

   /*-----------------------------------------------------------
    * Set up the linear system
    *-----------------------------------------------------------*/

   HYPRE_SStructVectorCreate(hypre_MPI_COMM_WORLD, grid, &b);
   HYPRE_SStructVectorSetObjectType(b, object_type);
   HYPRE_SStructVectorInitialize(b);

   /* Initialize the rhs values */
   if (data.rhs_true)
   {
      for (j = 0; j < data.max_boxsize; j++)
      {
         values[j] = data.rhs_value;
      }
   }
   else if (data.fem_rhs_true)
   {
      for (j = 0; j < data.max_boxsize; j++)
      {
         values[j] = 0.0;
      }
   }
   else /* rhs_value is the default */
   {
      for (j = 0; j < data.max_boxsize; j++)
      {
         values[j] = rhs_value;
      }
   }

   for (part = 0; part < data.nparts; part++)
   {
      pdata = data.pdata[part];
      for (var = 0; var < pdata.nvars; var++)
      {
         for (box = 0; box < pdata.nboxes; box++)
         {
            GetVariableBox(pdata.ilowers[box], pdata.iuppers[box],
                           pdata.vartypes[var], ilower, iupper);
            HYPRE_SStructVectorSetBoxValues(b, part, ilower, iupper,
                                            var, values);
         }
      }
   }

   /* Add values for FEMRhsSet */
   if (data.fem_rhs_true)
   {
      hypre_TMemcpy(data.d_fem_rhs_values, data.fem_rhs_values, HYPRE_Real, data.fem_nvars,
                    HYPRE_MEMORY_DEVICE, HYPRE_MEMORY_HOST);

      for (part = 0; part < data.nparts; part++)
      {
         pdata = data.pdata[part];
         for (box = 0; box < pdata.nboxes; box++)
         {
            for (index[2] = pdata.ilowers[box][2];
                 index[2] <= pdata.iuppers[box][2]; index[2]++)
            {
               for (index[1] = pdata.ilowers[box][1];
                    index[1] <= pdata.iuppers[box][1]; index[1]++)
               {
                  for (index[0] = pdata.ilowers[box][0];
                       index[0] <= pdata.iuppers[box][0]; index[0]++)
                  {
                     HYPRE_SStructVectorAddFEMValues(b, part, index,
                                                     data.d_fem_rhs_values);
                  }
               }
            }
         }
      }
   }

   /* RhsAddToValues: add to some RHS values */
   for (part = 0; part < data.nparts; part++)
   {
      pdata = data.pdata[part];
      for (box = 0; box < pdata.rhsadd_nboxes; box++)
      {
         size = 1;
         for (j = 0; j < 3; j++)
         {
            size*= (pdata.rhsadd_iuppers[box][j] -
                    pdata.rhsadd_ilowers[box][j] + 1);
         }

         for (j = 0; j < size; j++)
         {
            values[j] = pdata.rhsadd_values[box];
         }

         HYPRE_SStructVectorAddToBoxValues(b, part,
                                           pdata.rhsadd_ilowers[box],
                                           pdata.rhsadd_iuppers[box],
                                           pdata.rhsadd_vars[box], values);
      }
   }

   /* FEMRhsAddToValues: add to some RHS values */
   for (part = 0; part < data.nparts; part++)
   {
      pdata = data.pdata[part];
      for (box = 0; box < pdata.fem_rhsadd_nboxes; box++)
      {
         for (index[2] = pdata.fem_rhsadd_ilowers[box][2];
              index[2] <= pdata.fem_rhsadd_iuppers[box][2]; index[2]++)
         {
            for (index[1] = pdata.fem_rhsadd_ilowers[box][1];
                 index[1] <= pdata.fem_rhsadd_iuppers[box][1]; index[1]++)
            {
               for (index[0] = pdata.fem_rhsadd_ilowers[box][0];
                    index[0] <= pdata.fem_rhsadd_iuppers[box][0]; index[0]++)
               {
                  HYPRE_SStructVectorAddFEMValues(b, part, index,
                                                  pdata.fem_rhsadd_values[box]);
               }
            }
         }
      }
   }

   HYPRE_SStructVectorAssemble(b);
   HYPRE_SStructInnerProd(b, b, &rhs_norm);
   rhs_norm = sqrt(rhs_norm);

   /*-----------------------------------------------------------
    * Create solution vector
    *-----------------------------------------------------------*/

   HYPRE_SStructVectorCreate(hypre_MPI_COMM_WORLD, grid, &x);
   HYPRE_SStructVectorSetObjectType(x, object_type);
   HYPRE_SStructVectorInitialize(x);

   switch (sol_type)
   {
      case 0:
         /*-----------------------------------------------------------
          * Set RHS such that the solution vector is given by
          *
          *  u(part,var,i,j,k) = (part+1)*(var+1)*cosine[(i+j+k)/10]
          *-----------------------------------------------------------*/
         for (part = 0; part < data.nparts; part++)
         {
            pdata = data.pdata[part];
            for (var = 0; var < pdata.nvars; var++)
            {
               scale = (part + 1.0)*(var + 1.0);
               for (box = 0; box < pdata.nboxes; box++)
               {
               /* GetVariableBox(pdata.ilowers[box], pdata.iuppers[box],
                                 pdata.vartypes[var], ilower, iupper); */
                  GetVariableBox(pdata.ilowers[box], pdata.iuppers[box],
                                 var, ilower, iupper);
                  SetCosineVector(scale, ilower, iupper, values);
                  HYPRE_SStructVectorSetBoxValues(x, part, ilower, iupper,
                                                  var, values);
               }
            }
         }
         break;

      case 1:
         HYPRE_SStructVectorSetConstantValues(x, 1.0);
         break;
   }

   HYPRE_SStructVectorAssemble(x);

//   /*-----------------------------------------------------------
//    * RDF: Temporary test in case SStructMatrixMatvec still has a bug...
//    *
//    * Get the objects out
//    * NOTE: This should go after the cosine part, but for the bug
//    *-----------------------------------------------------------*/
//
//   if (object_type == HYPRE_PARCSR)
//   {
//      HYPRE_SStructMatrixGetObject(A, (void **) &par_A);
//      HYPRE_SStructVectorGetObject(b, (void **) &par_b);
//      HYPRE_SStructVectorGetObject(x, (void **) &par_x);
//   }
//   else if (object_type == HYPRE_STRUCT)
//   {
//      HYPRE_SStructMatrixGetObject(A, (void **) &sA);
//      HYPRE_SStructVectorGetObject(b, (void **) &sb);
//      HYPRE_SStructVectorGetObject(x, (void **) &sx);
//   }
//
//   if (sol_type == 0 || sol_type == 1)
//   {
//      /* This if/else is due to a bug in SStructMatvec */
//      if (object_type == HYPRE_SSTRUCT)
//      {
//         /* Apply A to x to yield righthand side */
//         hypre_SStructMatvec(1.0, A, x, 0.0, b);
//      }
//      else if (object_type == HYPRE_PARCSR)
//      {
//         /* Apply A to x to yield righthand side */
//         HYPRE_ParCSRMatrixMatvec(1.0, par_A, par_x, 0.0, par_b );
//      }
//      else if (object_type == HYPRE_STRUCT)
//      {
//         /* Apply A to x to yield righthand side */
//         hypre_StructMatvec(1.0, sA, sx, 0.0, sb);
//      }
//   }

   if (sol_type == 0 || sol_type == 1)
   {
      HYPRE_SStructMatrixMatvec(1.0, A, x, 0.0, b);
   }

   HYPRE_SStructVectorDestroy(x);

   /*-----------------------------------------------------------
    * Set initial solution
    *-----------------------------------------------------------*/

   HYPRE_SStructVectorCreate(hypre_MPI_COMM_WORLD, grid, &x);
   HYPRE_SStructVectorSetObjectType(x, object_type);
   HYPRE_SStructVectorInitialize(x);
   switch (sol0_type)
   {
      case 0:
         HYPRE_SStructVectorSetConstantValues(x, 0.0);
         break;

      case 1:
         HYPRE_SStructVectorSetConstantValues(x, 1.0);
         break;

      case 2:
         HYPRE_SStructVectorSetRandomValues(x, seed);
         break;
   }
   HYPRE_SStructVectorAssemble(x);
   HYPRE_SStructInnerProd(x, x, &x0_norm);
   x0_norm = sqrt(x0_norm);

   /*-----------------------------------------------------------
    * Build residual vector
    *-----------------------------------------------------------*/
   HYPRE_SStructVectorCreate(hypre_MPI_COMM_WORLD, grid, &r);
   HYPRE_SStructVectorSetObjectType(r, object_type);
   HYPRE_SStructVectorInitialize(r);
   HYPRE_SStructVectorAssemble(r);
   if (print_system)
   {
      HYPRE_SStructVectorCopy(b, r);
      HYPRE_SStructMatrixMatvec(-1.0, A, x, 1.0, r);
      HYPRE_SStructVectorPrint("sstruct.out.r0", r, 0);
   }

   hypre_EndTiming(time_index);
   hypre_PrintTiming("SStruct Interface", hypre_MPI_COMM_WORLD);
   hypre_FinalizeTiming(time_index);
   hypre_ClearTiming();

   /*-----------------------------------------------------------
    * Get the objects out
    * NOTE: This should go after the cosine part, but for the bug
    *-----------------------------------------------------------*/

   if (object_type == HYPRE_PARCSR)
   {
      HYPRE_SStructMatrixGetObject(A, (void **) &par_A);
      HYPRE_SStructVectorGetObject(b, (void **) &par_b);
      HYPRE_SStructVectorGetObject(x, (void **) &par_x);
   }
   else if (object_type == HYPRE_STRUCT)
   {
      HYPRE_SStructMatrixGetObject(A, (void **) &sA);
      HYPRE_SStructVectorGetObject(b, (void **) &sb);
      HYPRE_SStructVectorGetObject(x, (void **) &sx);
   }

   /*-----------------------------------------------------------
    * Set up a gradient matrix G
    *-----------------------------------------------------------*/

   if (gradient_matrix)
   {
      HYPRE_SStructVariable vartypes[1] = {HYPRE_SSTRUCT_VARIABLE_NODE};
      HYPRE_Int offsets[3][2][3] = { {{0,0,0}, {-1,0,0}},
                                     {{0,0,0}, {0,-1,0}},
                                     {{0,0,0}, {0,0,-1}} };
      HYPRE_Real stencil_values[2] = {1.0, -1.0};

      /* Set up the domain grid */

      HYPRE_SStructGridCreate(hypre_MPI_COMM_WORLD, data.ndim, data.nparts, &G_grid);
      for (part = 0; part < data.nparts; part++)
      {
         pdata = data.pdata[part];
         for (box = 0; box < pdata.nboxes; box++)
         {
            HYPRE_SStructGridSetExtents(G_grid, part,
                                        pdata.ilowers[box], pdata.iuppers[box]);
         }
         HYPRE_SStructGridSetVariables(G_grid, part, 1, vartypes);
         for (box = 0; box < pdata.glue_nboxes; box++)
         {
            if (pdata.glue_shared[box])
            {
               HYPRE_SStructGridSetSharedPart(G_grid, part,
                                              pdata.glue_ilowers[box],
                                              pdata.glue_iuppers[box],
                                              pdata.glue_offsets[box],
                                              pdata.glue_nbor_parts[box],
                                              pdata.glue_nbor_ilowers[box],
                                              pdata.glue_nbor_iuppers[box],
                                              pdata.glue_nbor_offsets[box],
                                              pdata.glue_index_maps[box],
                                              pdata.glue_index_dirs[box]);
            }
            else
            {
               HYPRE_SStructGridSetNeighborPart(G_grid, part,
                                                pdata.glue_ilowers[box],
                                                pdata.glue_iuppers[box],
                                                pdata.glue_nbor_parts[box],
                                                pdata.glue_nbor_ilowers[box],
                                                pdata.glue_nbor_iuppers[box],
                                                pdata.glue_index_maps[box],
                                                pdata.glue_index_dirs[box]);
            }
         }
      }
      HYPRE_SStructGridAssemble(G_grid);

      /* Set up the gradient stencils */

      G_stencils = hypre_CTAlloc(HYPRE_SStructStencil, data.ndim, HYPRE_MEMORY_HOST);
      for (s = 0; s < data.ndim; s++)
      {
         HYPRE_SStructStencilCreate(data.ndim, 2, &G_stencils[s]);
         for (entry = 0; entry < 2; entry++)
         {
            HYPRE_SStructStencilSetEntry(
               G_stencils[s], entry, offsets[s][entry], 0);
         }
      }

      /* Set up the gradient graph */

      HYPRE_SStructGraphCreate(hypre_MPI_COMM_WORLD, grid, &G_graph);
      HYPRE_SStructGraphSetDomainGrid(G_graph, G_grid);
      HYPRE_SStructGraphSetObjectType(G_graph, HYPRE_PARCSR);
      for (part = 0; part < data.nparts; part++)
      {
         pdata = data.pdata[part];
         for (var = 0; var < data.ndim; var++)
         {
            HYPRE_SStructGraphSetStencil(G_graph, part, var, G_stencils[var]);
         }
      }
      HYPRE_SStructGraphAssemble(G_graph);

      /* Set up the matrix */

      HYPRE_SStructMatrixCreate(hypre_MPI_COMM_WORLD, G_graph, &G);
      HYPRE_SStructMatrixSetObjectType(G, HYPRE_PARCSR);
      HYPRE_SStructMatrixInitialize(G);
      for (part = 0; part < data.nparts; part++)
      {
         pdata = data.pdata[part];
         for (var = 0; var < data.ndim; var++)
         {
            for (i = 0; i < 2; i++)
            {
               for (j = 0; j < pdata.max_boxsize; j++)
               {
                  values[j] = stencil_values[i];
               }
               for (box = 0; box < pdata.nboxes; box++)
               {
                  GetVariableBox(pdata.ilowers[box], pdata.iuppers[box],
                                 pdata.vartypes[var], ilower, iupper);
                  HYPRE_SStructMatrixSetBoxValues(G, part, ilower, iupper,
                                                  var, 1, &i, values);
               }
            }
         }
      }

      HYPRE_SStructMatrixAssemble(G);
   }

   /*-----------------------------------------------------------
    * Convert SStructMatrix to IJMatrix
    *-----------------------------------------------------------*/

   if (print_system || check_symmetry)
   {
      HYPRE_SStructMatrixToIJMatrix(A, 0, &ij_A);
   }

   /*-----------------------------------------------------------
    * Print out the system and initial guess
    *-----------------------------------------------------------*/

   if (print_system)
   {
      HYPRE_SStructVectorGather(b);
      HYPRE_SStructVectorGather(x);
      HYPRE_SStructMatrixPrint("sstruct.out.A",  A, 0);
      HYPRE_SStructVectorPrint("sstruct.out.b",  b, 0);
      HYPRE_SStructVectorPrint("sstruct.out.x0", x, 0);

      if (gradient_matrix)
      {
         HYPRE_SStructMatrixPrint("sstruct.out.G",  G, 0);
      }

      if (object_type != HYPRE_PARCSR)
      {
         HYPRE_IJMatrixPrint(ij_A, "IJ.out.A");
      }
   }

   if (check_symmetry)
   {
      HYPRE_IJMatrix  ij_AT, ij_B;
      HYPRE_Real      B_norm;

      /* Compute Frobenius norm of (A - A^T) */
      HYPRE_IJMatrixTranspose(ij_A, &ij_AT);
      HYPRE_IJMatrixAdd(1.0, ij_A, -1.0, ij_AT, &ij_B);
      HYPRE_IJMatrixNorm(ij_B, &B_norm);
      HYPRE_IJMatrixPrint(ij_B, "IJ.out.B");
      if (!myid)
      {
         hypre_printf("Frobenius norm (A - A^T) = %20.15e\n\n", B_norm);
      }

      /* Free memory */
      HYPRE_IJMatrixDestroy(ij_AT);
      HYPRE_IJMatrixDestroy(ij_B);
   }

   if (check_Aones)
   {
      HYPRE_SStructVector ones;
      HYPRE_SStructVector Aones;

      HYPRE_SStructVectorCreate(hypre_MPI_COMM_WORLD, grid, &ones);
      HYPRE_SStructVectorInitialize(ones);
      HYPRE_SStructVectorSetConstantValues(ones, 1.0);
      HYPRE_SStructVectorAssemble(ones);

      HYPRE_SStructVectorCreate(hypre_MPI_COMM_WORLD, grid, &Aones);
      HYPRE_SStructVectorInitialize(Aones);
      HYPRE_SStructVectorAssemble(Aones);

      HYPRE_SStructMatrixMatvec(1.0, A, ones, 0.0, Aones);
      HYPRE_SStructVectorPrint("sstruct.out.Aones", Aones, 0);

      HYPRE_SStructVectorDestroy(ones);
      HYPRE_SStructVectorDestroy(Aones);
   }

   /*-----------------------------------------------------------
    * Debugging code
    *-----------------------------------------------------------*/

#if DEBUG
   {
      FILE *file;
      char  filename[255];

      /* result is 1's on the interior of the grid */
      hypre_SStructMatvec(1.0, A, b, 0.0, x);
      HYPRE_SStructVectorPrint("sstruct.out.matvec", x, 0);

      /* result is all 1's */
      hypre_SStructCopy(b, x);
      HYPRE_SStructVectorPrint("sstruct.out.copy", x, 0);

      /* result is all 2's */
      hypre_SStructScale(2.0, x);
      HYPRE_SStructVectorPrint("sstruct.out.scale", x, 0);

      /* result is all 0's */
      hypre_SStructAxpy(-2.0, b, x);
      HYPRE_SStructVectorPrint("sstruct.out.axpy", x, 0);

      /* result is 1's with 0's on some boundaries */
      hypre_SStructCopy(b, x);
      hypre_sprintf(filename, "sstruct.out.gatherpre.%05d", myid);
      file = fopen(filename, "w");
      for (part = 0; part < data.nparts; part++)
      {
         pdata = data.pdata[part];
         for (var = 0; var < pdata.nvars; var++)
         {
            for (box = 0; box < pdata.nboxes; box++)
            {
               GetVariableBox(pdata.ilowers[box], pdata.iuppers[box],
                              pdata.vartypes[var], ilower, iupper);
               HYPRE_SStructVectorGetBoxValues(x, part, ilower, iupper,
                                               var, values);
               hypre_fprintf(file, "\nPart %d, var %d, box %d:\n", part, var, box);
               for (i = 0; i < pdata.boxsizes[box]; i++)
               {
                  hypre_fprintf(file, "%e\n", values[i]);
               }
            }
         }
      }
      fclose(file);

      /* result is all 1's */
      HYPRE_SStructVectorGather(x);
      hypre_sprintf(filename, "sstruct.out.gatherpost.%05d", myid);
      file = fopen(filename, "w");
      for (part = 0; part < data.nparts; part++)
      {
         pdata = data.pdata[part];
         for (var = 0; var < pdata.nvars; var++)
         {
            for (box = 0; box < pdata.nboxes; box++)
            {
               GetVariableBox(pdata.ilowers[box], pdata.iuppers[box],
                              pdata.vartypes[var], ilower, iupper);
               HYPRE_SStructVectorGetBoxValues(x, part, ilower, iupper,
                                               var, values);
               hypre_fprintf(file, "\nPart %d, var %d, box %d:\n", part, var, box);
               for (i = 0; i < pdata.boxsizes[box]; i++)
               {
                  hypre_fprintf(file, "%e\n", values[i]);
               }
            }
         }
      }

      /* re-initializes x to 0 */
      hypre_SStructAxpy(-1.0, b, x);
   }
#endif

   hypre_TFree(values, HYPRE_MEMORY_HOST);

   /*-----------------------------------------------------------
    * Solve the system using SysPFMG, SSAMG, Split or BoomerAMG
    *-----------------------------------------------------------*/

   if (solver_id == 3)
   {
      time_index = hypre_InitializeTiming("SysPFMG Setup");
      hypre_BeginTiming(time_index);

      HYPRE_SStructSysPFMGCreate(hypre_MPI_COMM_WORLD, &solver);
      HYPRE_SStructSysPFMGSetMaxIter(solver, max_iterations);
      HYPRE_SStructSysPFMGSetTol(solver, tol);
      HYPRE_SStructSysPFMGSetRelChange(solver, rel_change);
      /* weighted Jacobi = 1; red-black GS = 2 */
      HYPRE_SStructSysPFMGSetRelaxType(solver, relax[0]);
      if (usr_jacobi_weight)
      {
         HYPRE_SStructSysPFMGSetJacobiWeight(solver, jacobi_weight);
      }
      HYPRE_SStructSysPFMGSetNumPreRelax(solver, n_pre);
      HYPRE_SStructSysPFMGSetNumPostRelax(solver, n_post);
      HYPRE_SStructSysPFMGSetSkipRelax(solver, skip);
      /*HYPRE_StructPFMGSetDxyz(solver, dxyz);*/
      HYPRE_SStructSysPFMGSetPrintLevel(solver, print_level);
      HYPRE_SStructSysPFMGSetLogging(solver, 1);
      HYPRE_SStructSysPFMGSetup(solver, A, b, x);

      hypre_EndTiming(time_index);
      hypre_PrintTiming("Setup phase times", hypre_MPI_COMM_WORLD);
      hypre_FinalizeTiming(time_index);
      hypre_ClearTiming();

      time_index = hypre_InitializeTiming("SysPFMG Solve");
      hypre_BeginTiming(time_index);

      HYPRE_SStructSysPFMGSolve(solver, A, b, x);

      hypre_EndTiming(time_index);
      hypre_PrintTiming("Solve phase times", hypre_MPI_COMM_WORLD);
      hypre_FinalizeTiming(time_index);
      hypre_ClearTiming();

      HYPRE_SStructSysPFMGGetNumIterations(solver, &num_iterations);
      HYPRE_SStructSysPFMGGetFinalRelativeResidualNorm(solver, &final_res_norm);

      HYPRE_SStructSysPFMGDestroy(solver);
   }

   else if (solver_id == 4)
   {
      time_index = hypre_InitializeTiming("SSAMG Setup");
      hypre_BeginTiming(time_index);

      HYPRE_SStructSSAMGCreate(hypre_MPI_COMM_WORLD, &solver);
      HYPRE_SStructSSAMGSetMaxIter(solver, max_iterations);
      HYPRE_SStructSSAMGSetMaxLevels(solver, max_levels);
      HYPRE_SStructSSAMGSetTol(solver, tol);
      HYPRE_SStructSSAMGSetRelChange(solver, rel_change);
      HYPRE_SStructSSAMGSetSkipRelax(solver, skip);
      /* weighted Jacobi = 1; red-black GS = 2 */
      HYPRE_SStructSSAMGSetRelaxType(solver, relax[0]);
      if (usr_jacobi_weight)
      {
         HYPRE_SStructSSAMGSetRelaxWeight(solver, jacobi_weight);
      }
      HYPRE_SStructSSAMGSetNumPreRelax(solver, n_pre);
      HYPRE_SStructSSAMGSetNumPostRelax(solver, n_post);
      HYPRE_SStructSSAMGSetNumCoarseRelax(solver, n_coarse);
      HYPRE_SStructSSAMGSetMaxCoarseSize(solver, max_coarse_size);
      HYPRE_SStructSSAMGSetCoarseSolverType(solver, csolver_type);
      HYPRE_SStructSSAMGSetNonGalerkinRAP(solver, rap);
      HYPRE_SStructSSAMGSetPrintLevel(solver, print_level);
      HYPRE_SStructSSAMGSetPrintFreq(solver, print_freq);
      HYPRE_SStructSSAMGSetLogging(solver, 1);
      HYPRE_SStructSSAMGSetup(solver, A, b, x);

      hypre_EndTiming(time_index);
      hypre_PrintTiming("Setup phase times", hypre_MPI_COMM_WORLD);
      hypre_FinalizeTiming(time_index);
      hypre_ClearTiming();

      time_index = hypre_InitializeTiming("SSAMG Solve");
      hypre_BeginTiming(time_index);

      HYPRE_SStructSSAMGSolve(solver, A, b, x);

      hypre_EndTiming(time_index);
      hypre_PrintTiming("Solve phase times", hypre_MPI_COMM_WORLD);
      hypre_FinalizeTiming(time_index);
      hypre_ClearTiming();

      HYPRE_SStructSSAMGGetNumIterations(solver, &num_iterations);
      HYPRE_SStructSSAMGGetFinalRelativeResidualNorm(solver, &final_res_norm);

      HYPRE_SStructSSAMGDestroy(solver);
   }

   else if (solver_id == 5)
   {
      time_index = hypre_InitializeTiming("BoomerAMG Setup");
      hypre_BeginTiming(time_index);

      HYPRE_BoomerAMGCreate(&par_solver);
      HYPRE_BoomerAMGSetStrongThreshold(par_solver, strong_threshold);
      HYPRE_BoomerAMGSetPMaxElmts(par_solver, P_max_elmts);
      HYPRE_BoomerAMGSetCoarsenType(par_solver, coarsen_type);
      HYPRE_BoomerAMGSetMaxIter(par_solver, max_iterations);
      HYPRE_BoomerAMGSetMaxLevels(par_solver, max_levels);
      HYPRE_BoomerAMGSetMaxCoarseSize(par_solver, max_coarse_size);
      HYPRE_BoomerAMGSetTol(par_solver, tol);
      HYPRE_BoomerAMGSetPrintLevel(par_solver, print_level);
      HYPRE_BoomerAMGSetLogging(par_solver, 1);
      HYPRE_BoomerAMGSetCycleNumSweeps(par_solver, n_pre, 1);
      HYPRE_BoomerAMGSetCycleNumSweeps(par_solver, n_post, 2);
      HYPRE_BoomerAMGSetCycleNumSweeps(par_solver, n_pre, 3);
      if (usr_jacobi_weight)
      {
         HYPRE_BoomerAMGSetRelaxWt(par_solver, jacobi_weight);
      }
      if (relax[0] > -1)
      {
         HYPRE_BoomerAMGSetRelaxType(par_solver, relax[0]);
      }
      for (i = 1; i < 4; i++)
      {
         if (relax[i] > -1)
         {
            HYPRE_BoomerAMGSetCycleRelaxType(par_solver, relax[i], i);
         }
      }
      HYPRE_BoomerAMGSetAggNumLevels(par_solver, agg_num_levels);
      if (old_default)
      {
         HYPRE_BoomerAMGSetOldDefault(par_solver);
      }
      HYPRE_BoomerAMGSetup(par_solver, par_A, par_b, par_x);

      hypre_EndTiming(time_index);
      hypre_PrintTiming("Setup phase times", hypre_MPI_COMM_WORLD);
      hypre_FinalizeTiming(time_index);
      hypre_ClearTiming();

      time_index = hypre_InitializeTiming("BoomerAMG Solve");
      hypre_BeginTiming(time_index);

      HYPRE_BoomerAMGSolve(par_solver, par_A, par_b, par_x);

      hypre_EndTiming(time_index);
      hypre_PrintTiming("Solve phase times", hypre_MPI_COMM_WORLD);
      hypre_FinalizeTiming(time_index);
      hypre_ClearTiming();

      HYPRE_BoomerAMGGetNumIterations(par_solver, &num_iterations);
      HYPRE_BoomerAMGGetFinalRelativeResidualNorm(par_solver, &final_res_norm);
      HYPRE_BoomerAMGDestroy(par_solver);
   }

   else if ((solver_id >= 0) && (solver_id < 10) && (solver_id != 3))
   {
      time_index = hypre_InitializeTiming("Split Setup");
      hypre_BeginTiming(time_index);

      HYPRE_SStructSplitCreate(hypre_MPI_COMM_WORLD, &solver);
      HYPRE_SStructSplitSetPrintLevel(solver, print_level);
      HYPRE_SStructSplitSetLogging(solver, 1);
      HYPRE_SStructSplitSetMaxIter(solver, max_iterations);
      HYPRE_SStructSplitSetTol(solver, tol);
      if (solver_id == 0)
      {
         HYPRE_SStructSplitSetStructSolver(solver, HYPRE_SMG);
      }
      else if (solver_id == 1)
      {
         HYPRE_SStructSplitSetStructSolver(solver, HYPRE_PFMG);
      }
      else if (solver_id == 8)
      {
         HYPRE_SStructSplitSetStructSolver(solver, HYPRE_Jacobi);
      }
      HYPRE_SStructSplitSetup(solver, A, b, x);

      hypre_EndTiming(time_index);
      hypre_PrintTiming("Setup phase times", hypre_MPI_COMM_WORLD);
      hypre_FinalizeTiming(time_index);
      hypre_ClearTiming();

      time_index = hypre_InitializeTiming("Split Solve");
      hypre_BeginTiming(time_index);

      HYPRE_SStructSplitSolve(solver, A, b, x);

      hypre_EndTiming(time_index);
      hypre_PrintTiming("Solve phase times", hypre_MPI_COMM_WORLD);
      hypre_FinalizeTiming(time_index);
      hypre_ClearTiming();

      HYPRE_SStructSplitGetNumIterations(solver, &num_iterations);
      HYPRE_SStructSplitGetFinalRelativeResidualNorm(solver, &final_res_norm);

      HYPRE_SStructSplitDestroy(solver);
   }

   /*-----------------------------------------------------------
    * Solve the system using PCG
    *-----------------------------------------------------------*/

   else if (!lobpcgFlag && (solver_id >= 10) && (solver_id < 20))
   {
      time_index = hypre_InitializeTiming("PCG Setup");
      hypre_BeginTiming(time_index);

      HYPRE_SStructPCGCreate(hypre_MPI_COMM_WORLD, &solver);
      HYPRE_PCGSetMaxIter( (HYPRE_Solver) solver, max_iterations );
      HYPRE_PCGSetTol( (HYPRE_Solver) solver, tol );
      HYPRE_PCGSetTwoNorm( (HYPRE_Solver) solver, 1 );
      HYPRE_PCGSetRelChange( (HYPRE_Solver) solver, rel_change );
      HYPRE_PCGSetPrintLevel( (HYPRE_Solver) solver, krylov_print_level );
      HYPRE_PCGSetRecomputeResidual( (HYPRE_Solver) solver, recompute_res);

      if ((solver_id == 10) || (solver_id == 11))
      {
         /* use Split solver as preconditioner */
         HYPRE_SStructSplitCreate(hypre_MPI_COMM_WORLD, &precond);
         HYPRE_SStructSplitSetMaxIter(precond, 1);
         HYPRE_SStructSplitSetPrintLevel(precond, print_level);
         HYPRE_SStructSplitSetLogging(precond, 0);
         HYPRE_SStructSplitSetTol(precond, 0.0);
         HYPRE_SStructSplitSetZeroGuess(precond);
         if (solver_id == 10)
         {
            HYPRE_SStructSplitSetStructSolver(precond, HYPRE_SMG);
         }
         else if (solver_id == 11)
         {
            HYPRE_SStructSplitSetStructSolver(precond, HYPRE_PFMG);
         }
         HYPRE_PCGSetPrecond( (HYPRE_Solver) solver,
                              (HYPRE_PtrToSolverFcn) HYPRE_SStructSplitSolve,
                              (HYPRE_PtrToSolverFcn) HYPRE_SStructSplitSetup,
                              (HYPRE_Solver) precond);
      }
      else if (solver_id == 13)
      {
         /* use SysPFMG solver as preconditioner */
         HYPRE_SStructSysPFMGCreate(hypre_MPI_COMM_WORLD, &precond);
         HYPRE_SStructSysPFMGSetMaxIter(precond, 1);
         HYPRE_SStructSysPFMGSetTol(precond, 0.0);
         HYPRE_SStructSysPFMGSetZeroGuess(precond);
         /* weighted Jacobi = 1; red-black GS = 2 */
         HYPRE_SStructSysPFMGSetRelaxType(precond, relax[0]);
         if (usr_jacobi_weight)
         {
            HYPRE_SStructSysPFMGSetJacobiWeight(precond, jacobi_weight);
         }
         HYPRE_SStructSysPFMGSetNumPreRelax(precond, n_pre);
         HYPRE_SStructSysPFMGSetNumPostRelax(precond, n_post);
         HYPRE_SStructSysPFMGSetSkipRelax(precond, skip);
         HYPRE_SStructSysPFMGSetPrintLevel(precond, print_level);
         HYPRE_SStructSysPFMGSetLogging(precond, 0);
         /*HYPRE_SStructSysPFMGSetDxyz(precond, dxyz);*/
         HYPRE_PCGSetPrecond( (HYPRE_Solver) solver,
                              (HYPRE_PtrToSolverFcn) HYPRE_SStructSysPFMGSolve,
                              (HYPRE_PtrToSolverFcn) HYPRE_SStructSysPFMGSetup,
                              (HYPRE_Solver) precond);

      }
      else if (solver_id == 14)
      {
         /* use SSAMG solver as preconditioner */
         HYPRE_SStructSSAMGCreate(hypre_MPI_COMM_WORLD, &precond);
         HYPRE_SStructSSAMGSetMaxIter(precond, 1);
         HYPRE_SStructSSAMGSetMaxLevels(precond, max_levels);
         HYPRE_SStructSSAMGSetTol(precond, 0.0);
         HYPRE_SStructSSAMGSetZeroGuess(precond);
         HYPRE_SStructSSAMGSetSkipRelax(precond, skip);
         HYPRE_SStructSSAMGSetRelaxType(precond, relax[0]);
         if (usr_jacobi_weight)
         {
            HYPRE_SStructSSAMGSetRelaxWeight(precond, jacobi_weight);
         }
         HYPRE_SStructSSAMGSetNumPreRelax(precond, n_pre);
         HYPRE_SStructSSAMGSetNumPostRelax(precond, n_post);
         HYPRE_SStructSSAMGSetNumCoarseRelax(precond, n_coarse);
         HYPRE_SStructSSAMGSetMaxCoarseSize(precond, max_coarse_size);
         HYPRE_SStructSSAMGSetCoarseSolverType(precond, csolver_type);
         HYPRE_SStructSSAMGSetNonGalerkinRAP(precond, rap);
         HYPRE_SStructSSAMGSetPrintLevel(precond, print_level);
         HYPRE_SStructSSAMGSetLogging(precond, 0);

         HYPRE_PCGSetPrecond( (HYPRE_Solver) solver,
                              (HYPRE_PtrToSolverFcn) HYPRE_SStructSSAMGSolve,
                              (HYPRE_PtrToSolverFcn) HYPRE_SStructSSAMGSetup,
                              (HYPRE_Solver) precond);
      }
      else if (solver_id == 18)
      {
         /* use diagonal scaling as preconditioner */
         precond = NULL;
         HYPRE_PCGSetPrecond( (HYPRE_Solver) solver,
                              (HYPRE_PtrToSolverFcn) HYPRE_SStructDiagScale,
                              (HYPRE_PtrToSolverFcn) HYPRE_SStructDiagScaleSetup,
                              (HYPRE_Solver) precond);
      }

      HYPRE_PCGSetup( (HYPRE_Solver) solver, (HYPRE_Matrix) A,
                      (HYPRE_Vector) b, (HYPRE_Vector) x);

      hypre_EndTiming(time_index);
      hypre_PrintTiming("Setup phase times", hypre_MPI_COMM_WORLD);
      hypre_FinalizeTiming(time_index);
      hypre_ClearTiming();

      time_index = hypre_InitializeTiming("PCG Solve");
      hypre_BeginTiming(time_index);

      HYPRE_PCGSolve( (HYPRE_Solver) solver, (HYPRE_Matrix) A,
                      (HYPRE_Vector) b, (HYPRE_Vector) x);

      hypre_EndTiming(time_index);
      hypre_PrintTiming("Solve phase times", hypre_MPI_COMM_WORLD);
      hypre_FinalizeTiming(time_index);
      hypre_ClearTiming();

      HYPRE_PCGGetNumIterations( (HYPRE_Solver) solver, &num_iterations );
      HYPRE_PCGGetFinalRelativeResidualNorm( (HYPRE_Solver) solver, &final_res_norm );
      HYPRE_SStructPCGDestroy(solver);

      if ((solver_id == 10) || (solver_id == 11))
      {
         HYPRE_SStructSplitDestroy(precond);
      }
      else if (solver_id == 13)
      {
         HYPRE_SStructSysPFMGDestroy(precond);
      }
      else if (solver_id == 14)
      {
         HYPRE_SStructSSAMGDestroy(precond);
      }
   }

   /* begin lobpcg */

   /*-----------------------------------------------------------
    * Solve the eigenvalue problem using LOBPCG
    *-----------------------------------------------------------*/

   if ( lobpcgFlag && ( solver_id < 10 || solver_id >= 20 ) && verbosity )
      hypre_printf("\nLOBPCG works with solvers 10, 11, 13 and 18 only\n");

   if ( lobpcgFlag && (solver_id >= 10) && (solver_id < 20) ) {

      interpreter = hypre_CTAlloc(mv_InterfaceInterpreter, 1, HYPRE_MEMORY_HOST);

      HYPRE_SStructSetupInterpreter( interpreter );
      HYPRE_SStructSetupMatvec(&matvec_fn);

      if (myid != 0)
      {
         verbosity = 0;
      }

      if (pcgIterations > 0)
      {
         time_index = hypre_InitializeTiming("PCG Setup");
         hypre_BeginTiming(time_index);

         HYPRE_SStructPCGCreate(hypre_MPI_COMM_WORLD, &solver);
         HYPRE_PCGSetMaxIter( (HYPRE_Solver) solver, pcgIterations );
         HYPRE_PCGSetTol( (HYPRE_Solver) solver, pcgTol );
         HYPRE_PCGSetTwoNorm( (HYPRE_Solver) solver, 1 );
         HYPRE_PCGSetRelChange( (HYPRE_Solver) solver, 0 );
         HYPRE_PCGSetPrintLevel( (HYPRE_Solver) solver, 0 );

         if ((solver_id == 10) || (solver_id == 11))
         {
            /* use Split solver as preconditioner */
            HYPRE_SStructSplitCreate(hypre_MPI_COMM_WORLD, &precond);
            HYPRE_SStructSplitSetMaxIter(precond, 1);
            HYPRE_SStructSplitSetTol(precond, 0.0);
            HYPRE_SStructSplitSetZeroGuess(precond);
            HYPRE_SStructSplitSetPrintLevel(precond, print_level);
            HYPRE_SStructSplitSetLogging(precond, 0);
            if (solver_id == 10)
            {
               HYPRE_SStructSplitSetStructSolver(precond, HYPRE_SMG);
            }
            else if (solver_id == 11)
            {
               HYPRE_SStructSplitSetStructSolver(precond, HYPRE_PFMG);
            }
            HYPRE_PCGSetPrecond( (HYPRE_Solver) solver,
                                 (HYPRE_PtrToSolverFcn) HYPRE_SStructSplitSolve,
                                 (HYPRE_PtrToSolverFcn) HYPRE_SStructSplitSetup,
                                 (HYPRE_Solver) precond);
         }

         else if (solver_id == 13)
         {
            /* use SysPFMG solver as preconditioner */
            HYPRE_SStructSysPFMGCreate(hypre_MPI_COMM_WORLD, &precond);
            HYPRE_SStructSysPFMGSetMaxIter(precond, 1);
            HYPRE_SStructSysPFMGSetTol(precond, 0.0);
            HYPRE_SStructSysPFMGSetZeroGuess(precond);
            /* weighted Jacobi = 1; red-black GS = 2 */
            HYPRE_SStructSysPFMGSetRelaxType(precond, relax[0]);
            HYPRE_SStructSysPFMGSetNumPreRelax(precond, n_pre);
            HYPRE_SStructSysPFMGSetNumPostRelax(precond, n_post);
            HYPRE_SStructSysPFMGSetSkipRelax(precond, skip);
            /*HYPRE_StructPFMGSetDxyz(precond, dxyz);*/
            HYPRE_SStructSysPFMGSetPrintLevel(precond, print_level);
            HYPRE_SStructSysPFMGSetLogging(precond, 0);
            HYPRE_PCGSetPrecond( (HYPRE_Solver) solver,
                                 (HYPRE_PtrToSolverFcn) HYPRE_SStructSysPFMGSolve,
                                 (HYPRE_PtrToSolverFcn) HYPRE_SStructSysPFMGSetup,
                                 (HYPRE_Solver) precond);

         }
         else if (solver_id == 18)
         {
            /* use diagonal scaling as preconditioner */
            precond = NULL;
            HYPRE_PCGSetPrecond( (HYPRE_Solver) solver,
                                 (HYPRE_PtrToSolverFcn) HYPRE_SStructDiagScale,
                                 (HYPRE_PtrToSolverFcn) HYPRE_SStructDiagScaleSetup,
                                 (HYPRE_Solver) precond);
         }
         else if (solver_id != NO_SOLVER )
         {
            if (verbosity)
            {
               hypre_printf("Solver ID not recognized - running inner PCG iterations without preconditioner\n\n");
            }
         }

         hypre_EndTiming(time_index);
         hypre_PrintTiming("Setup phase times", hypre_MPI_COMM_WORLD);
         hypre_FinalizeTiming(time_index);
         hypre_ClearTiming();

         HYPRE_LOBPCGCreate(interpreter, &matvec_fn, (HYPRE_Solver*)&lobpcg_solver);
         HYPRE_LOBPCGSetMaxIter((HYPRE_Solver)lobpcg_solver, maxIterations);
         HYPRE_LOBPCGSetPrecondUsageMode((HYPRE_Solver)lobpcg_solver, pcgMode);
         HYPRE_LOBPCGSetTol((HYPRE_Solver)lobpcg_solver, tol);
         HYPRE_LOBPCGSetPrintLevel((HYPRE_Solver)lobpcg_solver, verbosity);

         HYPRE_LOBPCGSetPrecond((HYPRE_Solver)lobpcg_solver,
                                (HYPRE_PtrToSolverFcn) HYPRE_PCGSolve,
                                (HYPRE_PtrToSolverFcn) HYPRE_PCGSetup,
                                (HYPRE_Solver)solver);

         HYPRE_LOBPCGSetup((HYPRE_Solver)lobpcg_solver, (HYPRE_Matrix)A,
                           (HYPRE_Vector)b, (HYPRE_Vector)x);

         eigenvectors = mv_MultiVectorCreateFromSampleVector( interpreter,
                                                              blockSize,
                                                              x );
         eigenvalues = hypre_CTAlloc(HYPRE_Real,  blockSize, HYPRE_MEMORY_HOST);

         if (lobpcgSeed)
         {
            mv_MultiVectorSetRandom(eigenvectors, lobpcgSeed);
         }
         else
         {
            mv_MultiVectorSetRandom(eigenvectors, (HYPRE_Int)time(0));
         }

         time_index = hypre_InitializeTiming("PCG Solve");
         hypre_BeginTiming(time_index);

         HYPRE_LOBPCGSolve((HYPRE_Solver)lobpcg_solver, constrains,
                           eigenvectors, eigenvalues );

         hypre_EndTiming(time_index);
         hypre_PrintTiming("Solve phase times", hypre_MPI_COMM_WORLD);
         hypre_FinalizeTiming(time_index);
         hypre_ClearTiming();

         if (checkOrtho)
         {
            gramXX = utilities_FortranMatrixCreate();
            identity = utilities_FortranMatrixCreate();

            utilities_FortranMatrixAllocateData( blockSize, blockSize, gramXX );
            utilities_FortranMatrixAllocateData( blockSize, blockSize, identity );

            lobpcg_MultiVectorByMultiVector( eigenvectors, eigenvectors, gramXX );
            utilities_FortranMatrixSetToIdentity( identity );
            utilities_FortranMatrixAdd( -1, identity, gramXX, gramXX );
            nonOrthF = utilities_FortranMatrixFNorm( gramXX );
            if ( myid == 0 )
               hypre_printf("Non-orthonormality of eigenvectors: %12.5e\n", nonOrthF);

            utilities_FortranMatrixDestroy( gramXX );
            utilities_FortranMatrixDestroy( identity );
         }

         if (printLevel)
         {
            if (myid == 0)
            {
               if ((filePtr = fopen("values.txt", "w")))
               {
                  hypre_fprintf(filePtr, "%d\n", blockSize);
                  for (i = 0; i < blockSize; i++)
                  {
                     hypre_fprintf(filePtr, "%22.14e\n", eigenvalues[i]);
                  }
                  fclose(filePtr);
               }

               if ((filePtr = fopen("residuals.txt", "w")))
               {
                  residualNorms = HYPRE_LOBPCGResidualNorms( (HYPRE_Solver)lobpcg_solver );
                  residuals = utilities_FortranMatrixValues( residualNorms );
                  hypre_fprintf(filePtr, "%d\n", blockSize);
                  for (i = 0; i < blockSize; i++)
                  {
                     hypre_fprintf(filePtr, "%22.14e\n", residuals[i]);
                  }
                  fclose(filePtr);
               }

               if (printLevel > 1)
               {
                  printBuffer = utilities_FortranMatrixCreate();

                  iterations = HYPRE_LOBPCGIterations( (HYPRE_Solver)lobpcg_solver );

                  eigenvaluesHistory = HYPRE_LOBPCGEigenvaluesHistory( (HYPRE_Solver)lobpcg_solver );
                  utilities_FortranMatrixSelectBlock( eigenvaluesHistory,
                                                      1, blockSize, 1, iterations + 1,
                                                      printBuffer );
                  utilities_FortranMatrixPrint(printBuffer, "val_hist.txt");

                  residualNormsHistory = HYPRE_LOBPCGResidualNormsHistory( (HYPRE_Solver)lobpcg_solver );
                  utilities_FortranMatrixSelectBlock(residualNormsHistory,
                                                     1, blockSize, 1, iterations + 1,
                                                     printBuffer );
                  utilities_FortranMatrixPrint(printBuffer, "res_hist.txt");

                  utilities_FortranMatrixDestroy(printBuffer);
               }
            }
         }

         HYPRE_SStructPCGDestroy(solver);

         if ((solver_id == 10) || (solver_id == 11))
         {
            HYPRE_SStructSplitDestroy(precond);
         }
         else if (solver_id == 13)
         {
            HYPRE_SStructSysPFMGDestroy(precond);
         }

         HYPRE_LOBPCGDestroy((HYPRE_Solver)lobpcg_solver);
         mv_MultiVectorDestroy( eigenvectors );
         hypre_TFree(eigenvalues, HYPRE_MEMORY_HOST);
      }
      else
      {
         time_index = hypre_InitializeTiming("LOBPCG Setup");
         hypre_BeginTiming(time_index);

         HYPRE_LOBPCGCreate(interpreter, &matvec_fn, (HYPRE_Solver*)&solver);
         HYPRE_LOBPCGSetMaxIter( (HYPRE_Solver) solver, maxIterations );
         HYPRE_LOBPCGSetTol( (HYPRE_Solver) solver, tol );
         HYPRE_LOBPCGSetPrintLevel( (HYPRE_Solver) solver, verbosity );

         if ((solver_id == 10) || (solver_id == 11))
         {
            /* use Split solver as preconditioner */
            HYPRE_SStructSplitCreate(hypre_MPI_COMM_WORLD, &precond);
            HYPRE_SStructSplitSetMaxIter(precond, 1);
            HYPRE_SStructSplitSetTol(precond, 0.0);
            HYPRE_SStructSplitSetZeroGuess(precond);
            HYPRE_SStructSplitSetPrintLevel(precond, print_level);
            HYPRE_SStructSplitSetLogging(precond, 0);
            if (solver_id == 10)
            {
               HYPRE_SStructSplitSetStructSolver(precond, HYPRE_SMG);
            }
            else if (solver_id == 11)
            {
               HYPRE_SStructSplitSetStructSolver(precond, HYPRE_PFMG);
            }
            HYPRE_LOBPCGSetPrecond( (HYPRE_Solver) solver,
                                    (HYPRE_PtrToSolverFcn) HYPRE_SStructSplitSolve,
                                    (HYPRE_PtrToSolverFcn) HYPRE_SStructSplitSetup,
                                    (HYPRE_Solver) precond);
         }

         else if (solver_id == 13)
         {
            /* use SysPFMG solver as preconditioner */
            HYPRE_SStructSysPFMGCreate(hypre_MPI_COMM_WORLD, &precond);
            HYPRE_SStructSysPFMGSetMaxIter(precond, 1);
            HYPRE_SStructSysPFMGSetTol(precond, 0.0);
            HYPRE_SStructSysPFMGSetZeroGuess(precond);
            /* weighted Jacobi = 1; red-black GS = 2 */
            HYPRE_SStructSysPFMGSetRelaxType(precond, relax[0]);
            HYPRE_SStructSysPFMGSetNumPreRelax(precond, n_pre);
            HYPRE_SStructSysPFMGSetNumPostRelax(precond, n_post);
            HYPRE_SStructSysPFMGSetSkipRelax(precond, skip);
            /*HYPRE_StructPFMGSetDxyz(precond, dxyz);*/
            HYPRE_SStructSysPFMGSetPrintLevel(precond, print_level);
            HYPRE_SStructSysPFMGSetLogging(precond, 0);
            HYPRE_LOBPCGSetPrecond( (HYPRE_Solver) solver,
                                    (HYPRE_PtrToSolverFcn) HYPRE_SStructSysPFMGSolve,
                                    (HYPRE_PtrToSolverFcn) HYPRE_SStructSysPFMGSetup,
                                    (HYPRE_Solver) precond);

         }
         else if (solver_id == 18)
         {
            /* use diagonal scaling as preconditioner */
            precond = NULL;
            HYPRE_LOBPCGSetPrecond( (HYPRE_Solver) solver,
                                    (HYPRE_PtrToSolverFcn) HYPRE_SStructDiagScale,
                                    (HYPRE_PtrToSolverFcn) HYPRE_SStructDiagScaleSetup,
                                    (HYPRE_Solver) precond);
         }
         else if (solver_id != NO_SOLVER )
         {
            if ( verbosity )
               hypre_printf("Solver ID not recognized - running LOBPCG without preconditioner\n\n");
         }

         HYPRE_LOBPCGSetup( (HYPRE_Solver) solver, (HYPRE_Matrix) A,
                            (HYPRE_Vector) b, (HYPRE_Vector) x);

         hypre_EndTiming(time_index);
         hypre_PrintTiming("Setup phase times", hypre_MPI_COMM_WORLD);
         hypre_FinalizeTiming(time_index);
         hypre_ClearTiming();

         eigenvectors = mv_MultiVectorCreateFromSampleVector( interpreter,
                                                              blockSize,
                                                              x );
         eigenvalues = hypre_CTAlloc(HYPRE_Real,  blockSize, HYPRE_MEMORY_HOST);

         if (lobpcgSeed)
         {
            mv_MultiVectorSetRandom(eigenvectors, lobpcgSeed);
         }
         else
         {
            mv_MultiVectorSetRandom(eigenvectors, (HYPRE_Int)time(0));
         }

         time_index = hypre_InitializeTiming("LOBPCG Solve");
         hypre_BeginTiming(time_index);

         HYPRE_LOBPCGSolve( (HYPRE_Solver) solver, constrains,
                            eigenvectors, eigenvalues );

         hypre_EndTiming(time_index);
         hypre_PrintTiming("Solve phase times", hypre_MPI_COMM_WORLD);
         hypre_FinalizeTiming(time_index);
         hypre_ClearTiming();

         if (checkOrtho)
         {
            gramXX = utilities_FortranMatrixCreate();
            identity = utilities_FortranMatrixCreate();

            utilities_FortranMatrixAllocateData(blockSize, blockSize, gramXX);
            utilities_FortranMatrixAllocateData(blockSize, blockSize, identity);

            lobpcg_MultiVectorByMultiVector(eigenvectors, eigenvectors, gramXX);
            utilities_FortranMatrixSetToIdentity(identity);
            utilities_FortranMatrixAdd(-1, identity, gramXX, gramXX);
            nonOrthF = utilities_FortranMatrixFNorm(gramXX);
            if (myid == 0)
            {
               hypre_printf("Non-orthonormality of eigenvectors: %12.5e\n", nonOrthF);
            }

            utilities_FortranMatrixDestroy( gramXX );
            utilities_FortranMatrixDestroy( identity );
         }

         if (printLevel)
         {
            if (myid == 0)
            {
               if ((filePtr = fopen("values.txt", "w")))
               {
                  hypre_fprintf(filePtr, "%d\n", blockSize);
                  for (i = 0; i < blockSize; i++)
                  {
                     hypre_fprintf(filePtr, "%22.14e\n", eigenvalues[i]);
                  }
                  fclose(filePtr);
               }

               if ((filePtr = fopen("residuals.txt", "w")))
               {
                  residualNorms = HYPRE_LOBPCGResidualNorms( (HYPRE_Solver)solver );
                  residuals = utilities_FortranMatrixValues( residualNorms );
                  hypre_fprintf(filePtr, "%d\n", blockSize);
                  for (i = 0; i < blockSize; i++)
                  {
                     hypre_fprintf(filePtr, "%22.14e\n", residuals[i]);
                  }
                  fclose(filePtr);
               }

               if (printLevel > 1)
               {

                  printBuffer = utilities_FortranMatrixCreate();

                  iterations = HYPRE_LOBPCGIterations( (HYPRE_Solver)solver );

                  eigenvaluesHistory = HYPRE_LOBPCGEigenvaluesHistory( (HYPRE_Solver)solver );
                  utilities_FortranMatrixSelectBlock( eigenvaluesHistory,
                                                      1, blockSize, 1, iterations + 1,
                                                      printBuffer );
                  utilities_FortranMatrixPrint(printBuffer, "val_hist.txt");

                  residualNormsHistory = HYPRE_LOBPCGResidualNormsHistory( (HYPRE_Solver)solver );
                  utilities_FortranMatrixSelectBlock(residualNormsHistory,
                                                     1, blockSize, 1, iterations + 1,
                                                     printBuffer);
                  utilities_FortranMatrixPrint(printBuffer, "res_hist.txt");

                  utilities_FortranMatrixDestroy(printBuffer);
               }
            }
         }

         HYPRE_LOBPCGDestroy((HYPRE_Solver)solver);

         if ((solver_id == 10) || (solver_id == 11))
         {
            HYPRE_SStructSplitDestroy(precond);
         }
         else if (solver_id == 13)
         {
            HYPRE_SStructSysPFMGDestroy(precond);
         }

         mv_MultiVectorDestroy( eigenvectors );
         hypre_TFree(eigenvalues, HYPRE_MEMORY_HOST);
      }

      hypre_TFree( interpreter , HYPRE_MEMORY_HOST);
   }
   /* end lobpcg */

   /*-----------------------------------------------------------
    * Solve the system using ParCSR version of PCG
    *-----------------------------------------------------------*/

   else if ((solver_id >= 20) && (solver_id < 30))
   {
      time_index = hypre_InitializeTiming("PCG Setup");
      hypre_BeginTiming(time_index);

      HYPRE_ParCSRPCGCreate(hypre_MPI_COMM_WORLD, &par_solver);
      HYPRE_PCGSetMaxIter( par_solver, max_iterations );
      HYPRE_PCGSetTol( par_solver, tol );
      HYPRE_PCGSetTwoNorm( par_solver, 1 );
      HYPRE_PCGSetRelChange( par_solver, rel_change );
      HYPRE_PCGSetPrintLevel( par_solver, krylov_print_level );
      HYPRE_PCGSetRecomputeResidual( (HYPRE_Solver) par_solver, recompute_res);

      if (solver_id == 20)
      {
         /* use BoomerAMG as preconditioner */
         HYPRE_BoomerAMGCreate(&par_precond);
         HYPRE_BoomerAMGSetStrongThreshold(par_precond, strong_threshold);
         HYPRE_BoomerAMGSetPMaxElmts(par_precond, P_max_elmts);
         HYPRE_BoomerAMGSetCoarsenType(par_precond, coarsen_type);
         HYPRE_BoomerAMGSetMaxIter(par_precond, 1);
         HYPRE_BoomerAMGSetMaxLevels(par_precond, max_levels);
         HYPRE_BoomerAMGSetMaxCoarseSize(par_precond, max_coarse_size);
         HYPRE_BoomerAMGSetTol(par_precond, 0.0);
         HYPRE_BoomerAMGSetPrintLevel(par_precond, print_level);
         HYPRE_BoomerAMGSetLogging(par_precond, 0);
         HYPRE_BoomerAMGSetPrintFileName(par_precond, "sstruct.out.log");
         HYPRE_BoomerAMGSetCycleNumSweeps(par_precond, n_pre, 1);
         HYPRE_BoomerAMGSetCycleNumSweeps(par_precond, n_post, 2);
         HYPRE_BoomerAMGSetCycleNumSweeps(par_precond, n_coarse, 3);
         if (usr_jacobi_weight)
         {
            HYPRE_BoomerAMGSetRelaxWt(par_precond, jacobi_weight);
         }
         if (relax[0] > -1)
         {
            HYPRE_BoomerAMGSetRelaxType(par_precond, relax[0]);
         }
         for (i = 1; i < 4; i++)
         {
            if (relax[i] > -1)
            {
               HYPRE_BoomerAMGSetCycleRelaxType(par_precond, relax[i], i);
            }
         }
         HYPRE_BoomerAMGSetAggNumLevels(par_precond, agg_num_levels);
         if (old_default)
         {
            HYPRE_BoomerAMGSetOldDefault(par_precond);
         }

         HYPRE_PCGSetPrecond( par_solver,
                              (HYPRE_PtrToSolverFcn) HYPRE_BoomerAMGSolve,
                              (HYPRE_PtrToSolverFcn) HYPRE_BoomerAMGSetup,
                              par_precond );
      }
      else if (solver_id == 21)
      {
         /* use Euclid as preconditioner */
         HYPRE_EuclidCreate(hypre_MPI_COMM_WORLD, &par_precond);
         HYPRE_EuclidSetParams(par_precond, argc, argv);
         HYPRE_PCGSetPrecond(par_solver,
                             (HYPRE_PtrToSolverFcn) HYPRE_EuclidSolve,
                             (HYPRE_PtrToSolverFcn) HYPRE_EuclidSetup,
                             par_precond);
      }
      else if (solver_id == 22)
      {
         /* use ParaSails as preconditioner */
         HYPRE_ParCSRParaSailsCreate(hypre_MPI_COMM_WORLD, &par_precond );
	 HYPRE_ParCSRParaSailsSetParams(par_precond, 0.1, 1);
         HYPRE_PCGSetPrecond( par_solver,
                              (HYPRE_PtrToSolverFcn) HYPRE_ParCSRParaSailsSolve,
                              (HYPRE_PtrToSolverFcn) HYPRE_ParCSRParaSailsSetup,
                              par_precond );
      }

      else if (solver_id == 28)
      {
         /* use diagonal scaling as preconditioner */
         par_precond = NULL;
         HYPRE_PCGSetPrecond(  par_solver,
                               (HYPRE_PtrToSolverFcn) HYPRE_ParCSRDiagScale,
                               (HYPRE_PtrToSolverFcn) HYPRE_ParCSRDiagScaleSetup,
                               par_precond );
      }

      HYPRE_PCGSetup( par_solver, (HYPRE_Matrix) par_A,
                      (HYPRE_Vector) par_b, (HYPRE_Vector) par_x );

      hypre_EndTiming(time_index);
      hypre_PrintTiming("Setup phase times", hypre_MPI_COMM_WORLD);
      hypre_FinalizeTiming(time_index);
      hypre_ClearTiming();

      time_index = hypre_InitializeTiming("PCG Solve");
      hypre_BeginTiming(time_index);

      HYPRE_PCGSolve( par_solver, (HYPRE_Matrix) par_A,
                      (HYPRE_Vector) par_b, (HYPRE_Vector) par_x );

      hypre_EndTiming(time_index);
      hypre_PrintTiming("Solve phase times", hypre_MPI_COMM_WORLD);
      hypre_FinalizeTiming(time_index);
      hypre_ClearTiming();

      HYPRE_PCGGetNumIterations( par_solver, &num_iterations );
      HYPRE_PCGGetFinalRelativeResidualNorm( par_solver, &final_res_norm );
      HYPRE_ParCSRPCGDestroy(par_solver);

      if (solver_id == 20)
      {
         HYPRE_BoomerAMGDestroy(par_precond);
      }
      else if (solver_id == 21)
      {
         HYPRE_EuclidDestroy(par_precond);
      }
      else if (solver_id == 22)
      {
         HYPRE_ParCSRParaSailsDestroy(par_precond);
      }
   }

   /*-----------------------------------------------------------
    * Solve the system using GMRES
    *-----------------------------------------------------------*/

   else if ((solver_id >= 30) && (solver_id < 40))
   {
      time_index = hypre_InitializeTiming("GMRES Setup");
      hypre_BeginTiming(time_index);

      HYPRE_SStructGMRESCreate(hypre_MPI_COMM_WORLD, &solver);
      HYPRE_GMRESSetKDim( (HYPRE_Solver) solver, k_dim );
      HYPRE_GMRESSetMaxIter( (HYPRE_Solver) solver, max_iterations );
      HYPRE_GMRESSetTol( (HYPRE_Solver) solver, tol );
      HYPRE_GMRESSetPrintLevel( (HYPRE_Solver) solver, krylov_print_level );
      HYPRE_GMRESSetLogging( (HYPRE_Solver) solver, 1 );

      if ((solver_id == 30) || (solver_id == 31))
      {
         /* use Split solver as preconditioner */
         HYPRE_SStructSplitCreate(hypre_MPI_COMM_WORLD, &precond);
         HYPRE_SStructSplitSetMaxIter(precond, 1);
         HYPRE_SStructSplitSetTol(precond, 0.0);
         HYPRE_SStructSplitSetZeroGuess(precond);
         HYPRE_SStructSplitSetPrintLevel(precond, print_level);
         HYPRE_SStructSplitSetLogging(precond, 0);
         if (solver_id == 30)
         {
            HYPRE_SStructSplitSetStructSolver(precond, HYPRE_SMG);
         }
         else if (solver_id == 31)
         {
            HYPRE_SStructSplitSetStructSolver(precond, HYPRE_PFMG);
         }
         HYPRE_GMRESSetPrecond( (HYPRE_Solver) solver,
                                (HYPRE_PtrToSolverFcn) HYPRE_SStructSplitSolve,
                                (HYPRE_PtrToSolverFcn) HYPRE_SStructSplitSetup,
                                (HYPRE_Solver) precond );
      }
      else if (solver_id == 33)
      {
         /* use SysPFMG solver as preconditioner */
         HYPRE_SStructSysPFMGCreate(hypre_MPI_COMM_WORLD, &precond);
         HYPRE_SStructSysPFMGSetMaxIter(precond, 1);
         HYPRE_SStructSysPFMGSetTol(precond, 0.0);
         HYPRE_SStructSysPFMGSetZeroGuess(precond);
         /* weighted Jacobi = 1; red-black GS = 2 */
         HYPRE_SStructSysPFMGSetRelaxType(precond, relax[0]);
         HYPRE_SStructSysPFMGSetNumPreRelax(precond, n_pre);
         HYPRE_SStructSysPFMGSetNumPostRelax(precond, n_post);
         HYPRE_SStructSysPFMGSetSkipRelax(precond, skip);
         HYPRE_SStructSysPFMGSetPrintLevel(precond, print_level);
         HYPRE_SStructSysPFMGSetLogging(precond, 0);
         /*HYPRE_SStructSysPFMGSetDxyz(precond, dxyz);*/
         HYPRE_GMRESSetPrecond( (HYPRE_Solver) solver,
                                (HYPRE_PtrToSolverFcn) HYPRE_SStructSysPFMGSolve,
                                (HYPRE_PtrToSolverFcn) HYPRE_SStructSysPFMGSetup,
                                (HYPRE_Solver) precond);
      }
      else if (solver_id == 34)
      {
         /* use SSAMG solver as preconditioner */
         HYPRE_SStructSSAMGCreate(hypre_MPI_COMM_WORLD, &precond);
         HYPRE_SStructSSAMGSetMaxIter(precond, 1);
         HYPRE_SStructSSAMGSetMaxLevels(precond, max_levels);
         HYPRE_SStructSSAMGSetTol(precond, 0.0);
         HYPRE_SStructSSAMGSetZeroGuess(precond);
         HYPRE_SStructSSAMGSetSkipRelax(precond, skip);
         HYPRE_SStructSSAMGSetRelaxType(precond, relax[0]);
         HYPRE_SStructSSAMGSetNonGalerkinRAP(precond, rap);
         if (usr_jacobi_weight)
         {
            HYPRE_SStructSSAMGSetRelaxWeight(precond, jacobi_weight);
         }
         HYPRE_SStructSSAMGSetNumPreRelax(precond, n_pre);
         HYPRE_SStructSSAMGSetNumPostRelax(precond, n_post);
         HYPRE_SStructSSAMGSetNumCoarseRelax(precond, n_coarse);
         HYPRE_SStructSSAMGSetMaxCoarseSize(precond, max_coarse_size);
         HYPRE_SStructSSAMGSetCoarseSolverType(precond, csolver_type);
         HYPRE_SStructSSAMGSetPrintLevel(precond, print_level);
         HYPRE_SStructSSAMGSetLogging(precond, 0);

         HYPRE_GMRESSetPrecond( (HYPRE_Solver) solver,
                                (HYPRE_PtrToSolverFcn) HYPRE_SStructSSAMGSolve,
                                (HYPRE_PtrToSolverFcn) HYPRE_SStructSSAMGSetup,
                                (HYPRE_Solver) precond);
      }
      else if (solver_id == 38)
      {
         /* use diagonal scaling as preconditioner */
         precond = NULL;
         HYPRE_GMRESSetPrecond( (HYPRE_Solver) solver,
                                (HYPRE_PtrToSolverFcn) HYPRE_SStructDiagScale,
                                (HYPRE_PtrToSolverFcn) HYPRE_SStructDiagScaleSetup,
                                (HYPRE_Solver) precond );
      }

      HYPRE_GMRESSetup( (HYPRE_Solver) solver, (HYPRE_Matrix) A,
                        (HYPRE_Vector) b, (HYPRE_Vector) x );

      hypre_EndTiming(time_index);
      hypre_PrintTiming("Setup phase times", hypre_MPI_COMM_WORLD);
      hypre_FinalizeTiming(time_index);
      hypre_ClearTiming();

      time_index = hypre_InitializeTiming("GMRES Solve");
      hypre_BeginTiming(time_index);

      HYPRE_GMRESSolve( (HYPRE_Solver) solver, (HYPRE_Matrix) A,
                        (HYPRE_Vector) b, (HYPRE_Vector) x );

      hypre_EndTiming(time_index);
      hypre_PrintTiming("Solve phase times", hypre_MPI_COMM_WORLD);
      hypre_FinalizeTiming(time_index);
      hypre_ClearTiming();

      HYPRE_GMRESGetNumIterations( (HYPRE_Solver) solver, &num_iterations );
      HYPRE_GMRESGetFinalRelativeResidualNorm( (HYPRE_Solver) solver, &final_res_norm );
      HYPRE_SStructGMRESDestroy(solver);

      if ((solver_id == 30) || (solver_id == 31))
      {
         HYPRE_SStructSplitDestroy(precond);
      }
      else if (solver_id == 33)
      {
         HYPRE_SStructSysPFMGDestroy(precond);
      }
      else if (solver_id == 34)
      {
         HYPRE_SStructSSAMGDestroy(precond);
      }
   }

   /*-----------------------------------------------------------
    * Solve the system using ParCSR version of GMRES
    *-----------------------------------------------------------*/

   else if ((solver_id >= 40) && (solver_id < 50))
   {
      time_index = hypre_InitializeTiming("GMRES Setup");
      hypre_BeginTiming(time_index);

      HYPRE_ParCSRGMRESCreate(hypre_MPI_COMM_WORLD, &par_solver);
      HYPRE_GMRESSetKDim(par_solver, k_dim);
      HYPRE_GMRESSetMaxIter(par_solver, max_iterations);
      HYPRE_GMRESSetTol(par_solver, tol);
      HYPRE_GMRESSetPrintLevel(par_solver, krylov_print_level);
      HYPRE_GMRESSetLogging(par_solver, 1);

      if (solver_id == 40)
      {
         /* use BoomerAMG as preconditioner */
         HYPRE_BoomerAMGCreate(&par_precond);
         HYPRE_BoomerAMGSetStrongThreshold(par_precond, strong_threshold);
         HYPRE_BoomerAMGSetPMaxElmts(par_precond, P_max_elmts);
         HYPRE_BoomerAMGSetCoarsenType(par_precond, coarsen_type);
         HYPRE_BoomerAMGSetMaxIter(par_precond, 1);
         HYPRE_BoomerAMGSetMaxLevels(par_precond, max_levels);
         HYPRE_BoomerAMGSetMaxCoarseSize(par_precond, max_coarse_size);
         HYPRE_BoomerAMGSetTol(par_precond, 0.0);
         HYPRE_BoomerAMGSetLogging(par_precond, 0);
         HYPRE_BoomerAMGSetPrintLevel(par_precond, print_level);
         HYPRE_BoomerAMGSetPrintFileName(par_precond, "sstruct.out.log");
         HYPRE_BoomerAMGSetCycleNumSweeps(par_precond, n_pre, 1);
         HYPRE_BoomerAMGSetCycleNumSweeps(par_precond, n_post, 2);
         HYPRE_BoomerAMGSetCycleNumSweeps(par_precond, n_pre, 3);
         if (usr_jacobi_weight)
         {
            HYPRE_BoomerAMGSetRelaxWt(par_precond, jacobi_weight);
         }
         if (relax[0] > -1)
         {
            HYPRE_BoomerAMGSetRelaxType(par_precond, relax[0]);
         }
         for (i = 1; i < 4; i++)
         {
            if (relax[i] > -1)
            {
               HYPRE_BoomerAMGSetCycleRelaxType(par_precond, relax[i], i);
            }
         }
         HYPRE_BoomerAMGSetAggNumLevels(par_precond, agg_num_levels);
         if (old_default)
         {
            HYPRE_BoomerAMGSetOldDefault(par_precond);
         }
         HYPRE_GMRESSetPrecond( par_solver,
                                (HYPRE_PtrToSolverFcn) HYPRE_BoomerAMGSolve,
                                (HYPRE_PtrToSolverFcn) HYPRE_BoomerAMGSetup,
                                par_precond);
      }
      else if (solver_id == 41)
      {
         /* use Euclid as preconditioner */
         HYPRE_EuclidCreate(hypre_MPI_COMM_WORLD, &par_precond);
         HYPRE_EuclidSetParams(par_precond, argc, argv);
         HYPRE_GMRESSetPrecond(par_solver,
                               (HYPRE_PtrToSolverFcn) HYPRE_EuclidSolve,
                               (HYPRE_PtrToSolverFcn) HYPRE_EuclidSetup,
                               par_precond);
      }
      else if (solver_id == 42)
      {
         /* use ParaSails as preconditioner */
         HYPRE_ParCSRParaSailsCreate(hypre_MPI_COMM_WORLD, &par_precond );
	 HYPRE_ParCSRParaSailsSetParams(par_precond, 0.1, 1);
	 HYPRE_ParCSRParaSailsSetSym(par_precond, 0);
         HYPRE_GMRESSetPrecond( par_solver,
                                (HYPRE_PtrToSolverFcn) HYPRE_ParCSRParaSailsSolve,
                                (HYPRE_PtrToSolverFcn) HYPRE_ParCSRParaSailsSetup,
                                par_precond);
      }

      HYPRE_GMRESSetup( par_solver, (HYPRE_Matrix) par_A,
                        (HYPRE_Vector) par_b, (HYPRE_Vector) par_x);

      hypre_EndTiming(time_index);
      hypre_PrintTiming("Setup phase times", hypre_MPI_COMM_WORLD);
      hypre_FinalizeTiming(time_index);
      hypre_ClearTiming();

      time_index = hypre_InitializeTiming("GMRES Solve");
      hypre_BeginTiming(time_index);

      HYPRE_GMRESSolve( par_solver, (HYPRE_Matrix) par_A,
                        (HYPRE_Vector) par_b, (HYPRE_Vector) par_x);

      hypre_EndTiming(time_index);
      hypre_PrintTiming("Solve phase times", hypre_MPI_COMM_WORLD);
      hypre_FinalizeTiming(time_index);
      hypre_ClearTiming();

      HYPRE_GMRESGetNumIterations( par_solver, &num_iterations);
      HYPRE_GMRESGetFinalRelativeResidualNorm( par_solver, &final_res_norm);
      HYPRE_ParCSRGMRESDestroy(par_solver);

      if (solver_id == 40)
      {
         HYPRE_BoomerAMGDestroy(par_precond);
      }
      else if (solver_id == 41)
      {
         HYPRE_EuclidDestroy(par_precond);
      }
      else if (solver_id == 42)
      {
         HYPRE_ParCSRParaSailsDestroy(par_precond);
      }
   }

   /*-----------------------------------------------------------
    * Solve the system using BiCGSTAB
    *-----------------------------------------------------------*/

   else if ((solver_id >= 50) && (solver_id < 60))
   {
      time_index = hypre_InitializeTiming("BiCGSTAB Setup");
      hypre_BeginTiming(time_index);

      HYPRE_SStructBiCGSTABCreate(hypre_MPI_COMM_WORLD, &solver);
      HYPRE_BiCGSTABSetMaxIter( (HYPRE_Solver) solver, max_iterations );
      HYPRE_BiCGSTABSetTol( (HYPRE_Solver) solver, tol );
      HYPRE_BiCGSTABSetPrintLevel( (HYPRE_Solver) solver, krylov_print_level );
      HYPRE_BiCGSTABSetLogging( (HYPRE_Solver) solver, 1 );

      if ((solver_id == 50) || (solver_id == 51))
      {
         /* use Split solver as preconditioner */
         HYPRE_SStructSplitCreate(hypre_MPI_COMM_WORLD, &precond);
         HYPRE_SStructSplitSetMaxIter(precond, 1);
         HYPRE_SStructSplitSetTol(precond, 0.0);
         HYPRE_SStructSplitSetZeroGuess(precond);
         HYPRE_SStructSplitSetPrintLevel(precond, print_level);
         HYPRE_SStructSplitSetLogging(precond, 0);
         if (solver_id == 50)
         {
            HYPRE_SStructSplitSetStructSolver(precond, HYPRE_SMG);
         }
         else if (solver_id == 51)
         {
            HYPRE_SStructSplitSetStructSolver(precond, HYPRE_PFMG);
         }
         HYPRE_BiCGSTABSetPrecond( (HYPRE_Solver) solver,
                                   (HYPRE_PtrToSolverFcn) HYPRE_SStructSplitSolve,
                                   (HYPRE_PtrToSolverFcn) HYPRE_SStructSplitSetup,
                                   (HYPRE_Solver) precond );
      }
      else if (solver_id == 53)
      {
         /* use SysPFMG solver as preconditioner */
         HYPRE_SStructSysPFMGCreate(hypre_MPI_COMM_WORLD, &precond);
         HYPRE_SStructSysPFMGSetMaxIter(precond, 1);
         HYPRE_SStructSysPFMGSetTol(precond, 0.0);
         HYPRE_SStructSysPFMGSetZeroGuess(precond);
         /* weighted Jacobi = 1; red-black GS = 2 */
         HYPRE_SStructSysPFMGSetRelaxType(precond, relax[0]);
         HYPRE_SStructSysPFMGSetNumPreRelax(precond, n_pre);
         HYPRE_SStructSysPFMGSetNumPostRelax(precond, n_post);
         HYPRE_SStructSysPFMGSetSkipRelax(precond, skip);
         /*HYPRE_SStructSysPFMGSetDxyz(precond, dxyz);*/
         HYPRE_SStructSysPFMGSetPrintLevel(precond, print_level);
         HYPRE_SStructSysPFMGSetLogging(precond, 0);

         HYPRE_BiCGSTABSetPrecond( (HYPRE_Solver) solver,
                                   (HYPRE_PtrToSolverFcn) HYPRE_SStructSysPFMGSolve,
                                   (HYPRE_PtrToSolverFcn) HYPRE_SStructSysPFMGSetup,
                                   (HYPRE_Solver) precond);
      }
      else if (solver_id == 54)
      {
         /* use SSAMG solver as preconditioner */
         HYPRE_SStructSSAMGCreate(hypre_MPI_COMM_WORLD, &precond);
         HYPRE_SStructSSAMGSetMaxIter(precond, 1);
         HYPRE_SStructSSAMGSetMaxLevels(precond, max_levels);
         HYPRE_SStructSSAMGSetTol(precond, 0.0);
         HYPRE_SStructSSAMGSetZeroGuess(precond);
         HYPRE_SStructSSAMGSetSkipRelax(precond, skip);
         HYPRE_SStructSSAMGSetRelaxType(precond, relax[0]);
         HYPRE_SStructSSAMGSetNonGalerkinRAP(precond, rap);
         if (usr_jacobi_weight)
         {
            HYPRE_SStructSSAMGSetRelaxWeight(precond, jacobi_weight);
         }
         HYPRE_SStructSSAMGSetNumPreRelax(precond, n_pre);
         HYPRE_SStructSSAMGSetNumPostRelax(precond, n_post);
         HYPRE_SStructSSAMGSetNumCoarseRelax(precond, n_coarse);
         HYPRE_SStructSSAMGSetMaxCoarseSize(precond, max_coarse_size);
         HYPRE_SStructSSAMGSetCoarseSolverType(precond, csolver_type);
         HYPRE_SStructSSAMGSetPrintLevel(precond, print_level);
         HYPRE_SStructSSAMGSetLogging(precond, 0);

         HYPRE_BiCGSTABSetPrecond( (HYPRE_Solver) solver,
                                   (HYPRE_PtrToSolverFcn) HYPRE_SStructSSAMGSolve,
                                   (HYPRE_PtrToSolverFcn) HYPRE_SStructSSAMGSetup,
                                   (HYPRE_Solver) precond);
      }
      else if (solver_id == 58)
      {
         /* use diagonal scaling as preconditioner */
         precond = NULL;
         HYPRE_BiCGSTABSetPrecond( (HYPRE_Solver) solver,
                                   (HYPRE_PtrToSolverFcn) HYPRE_SStructDiagScale,
                                   (HYPRE_PtrToSolverFcn) HYPRE_SStructDiagScaleSetup,
                                   (HYPRE_Solver) precond );
      }

      HYPRE_BiCGSTABSetup( (HYPRE_Solver) solver, (HYPRE_Matrix) A,
                           (HYPRE_Vector) b, (HYPRE_Vector) x );

      hypre_EndTiming(time_index);
      hypre_PrintTiming("Setup phase times", hypre_MPI_COMM_WORLD);
      hypre_FinalizeTiming(time_index);
      hypre_ClearTiming();

      time_index = hypre_InitializeTiming("BiCGSTAB Solve");
      hypre_BeginTiming(time_index);

      HYPRE_BiCGSTABSolve( (HYPRE_Solver) solver, (HYPRE_Matrix) A,
                           (HYPRE_Vector) b, (HYPRE_Vector) x );

      hypre_EndTiming(time_index);
      hypre_PrintTiming("Solve phase times", hypre_MPI_COMM_WORLD);
      hypre_FinalizeTiming(time_index);
      hypre_ClearTiming();

      HYPRE_BiCGSTABGetNumIterations( (HYPRE_Solver) solver, &num_iterations );
      HYPRE_BiCGSTABGetFinalRelativeResidualNorm( (HYPRE_Solver) solver, &final_res_norm );
      HYPRE_SStructBiCGSTABDestroy(solver);

      if ((solver_id == 50) || (solver_id == 51))
      {
         HYPRE_SStructSplitDestroy(precond);
      }
      else if (solver_id == 53)
      {
         HYPRE_SStructSysPFMGDestroy(precond);
      }
      else if (solver_id == 54)
      {
         HYPRE_SStructSSAMGDestroy(precond);
      }
   }

   /*-----------------------------------------------------------
    * Solve the system using ParCSR version of BiCGSTAB
    *-----------------------------------------------------------*/

   else if ((solver_id >= 60) && (solver_id < 70))
   {
      time_index = hypre_InitializeTiming("BiCGSTAB Setup");
      hypre_BeginTiming(time_index);

      HYPRE_ParCSRBiCGSTABCreate(hypre_MPI_COMM_WORLD, &par_solver);
      HYPRE_BiCGSTABSetMaxIter(par_solver, max_iterations);
      HYPRE_BiCGSTABSetTol(par_solver, tol);
      HYPRE_BiCGSTABSetPrintLevel(par_solver, krylov_print_level);
      HYPRE_BiCGSTABSetLogging(par_solver, 1);

      if (solver_id == 60)
      {
         /* use BoomerAMG as preconditioner */
         HYPRE_BoomerAMGCreate(&par_precond);
         HYPRE_BoomerAMGSetStrongThreshold(par_precond, strong_threshold);
         HYPRE_BoomerAMGSetPMaxElmts(par_precond, P_max_elmts);
         HYPRE_BoomerAMGSetCoarsenType(par_precond, coarsen_type);
         HYPRE_BoomerAMGSetMaxIter(par_precond, 1);
         HYPRE_BoomerAMGSetMaxLevels(par_precond, max_levels);
         HYPRE_BoomerAMGSetMaxCoarseSize(par_precond, max_coarse_size);
         HYPRE_BoomerAMGSetTol(par_precond, 0.0);
         HYPRE_BoomerAMGSetLogging(par_precond, 0);
         HYPRE_BoomerAMGSetPrintLevel(par_precond, print_level);
         HYPRE_BoomerAMGSetPrintFileName(par_precond, "sstruct.out.log");
         HYPRE_BoomerAMGSetCycleNumSweeps(par_precond, n_pre, 1);
         HYPRE_BoomerAMGSetCycleNumSweeps(par_precond, n_post, 2);
         HYPRE_BoomerAMGSetCycleNumSweeps(par_precond, n_pre, 3);
         if (usr_jacobi_weight)
         {
            HYPRE_BoomerAMGSetRelaxWt(par_precond, jacobi_weight);
         }
         if (relax[0] > -1)
         {
            HYPRE_BoomerAMGSetRelaxType(par_precond, relax[0]);
         }
         for (i = 1; i < 4; i++)
         {
            if (relax[i] > -1)
            {
               HYPRE_BoomerAMGSetCycleRelaxType(par_precond, relax[i], i);
            }
         }
         HYPRE_BoomerAMGSetAggNumLevels(par_precond, agg_num_levels);
         if (old_default)
         {
            HYPRE_BoomerAMGSetOldDefault(par_precond);
         }
         HYPRE_BiCGSTABSetPrecond( par_solver,
                                   (HYPRE_PtrToSolverFcn) HYPRE_BoomerAMGSolve,
                                   (HYPRE_PtrToSolverFcn) HYPRE_BoomerAMGSetup,
                                   par_precond);
      }
      else if (solver_id == 61)
      {
         /* use Euclid as preconditioner */
         HYPRE_EuclidCreate(hypre_MPI_COMM_WORLD, &par_precond);
         HYPRE_EuclidSetParams(par_precond, argc, argv);
         HYPRE_BiCGSTABSetPrecond(par_solver,
                                  (HYPRE_PtrToSolverFcn) HYPRE_EuclidSolve,
                                  (HYPRE_PtrToSolverFcn) HYPRE_EuclidSetup,
                                  par_precond);
      }
      else if (solver_id == 62)
      {
         /* use ParaSails as preconditioner */
         HYPRE_ParCSRParaSailsCreate(hypre_MPI_COMM_WORLD, &par_precond );
	 HYPRE_ParCSRParaSailsSetParams(par_precond, 0.1, 1);
	 HYPRE_ParCSRParaSailsSetSym(par_precond, 0);
         HYPRE_BiCGSTABSetPrecond( par_solver,
                                   (HYPRE_PtrToSolverFcn) HYPRE_ParCSRParaSailsSolve,
                                   (HYPRE_PtrToSolverFcn) HYPRE_ParCSRParaSailsSetup,
                                   par_precond);
      }

      HYPRE_BiCGSTABSetup( par_solver, (HYPRE_Matrix) par_A,
                           (HYPRE_Vector) par_b, (HYPRE_Vector) par_x);

      hypre_EndTiming(time_index);
      hypre_PrintTiming("Setup phase times", hypre_MPI_COMM_WORLD);
      hypre_FinalizeTiming(time_index);
      hypre_ClearTiming();

      time_index = hypre_InitializeTiming("BiCGSTAB Solve");
      hypre_BeginTiming(time_index);

      HYPRE_BiCGSTABSolve( par_solver, (HYPRE_Matrix) par_A,
                           (HYPRE_Vector) par_b, (HYPRE_Vector) par_x);

      hypre_EndTiming(time_index);
      hypre_PrintTiming("Solve phase times", hypre_MPI_COMM_WORLD);
      hypre_FinalizeTiming(time_index);
      hypre_ClearTiming();

      HYPRE_BiCGSTABGetNumIterations( par_solver, &num_iterations);
      HYPRE_BiCGSTABGetFinalRelativeResidualNorm( par_solver, &final_res_norm);
      HYPRE_ParCSRBiCGSTABDestroy(par_solver);

      if (solver_id == 60)
      {
         HYPRE_BoomerAMGDestroy(par_precond);
      }
      else if (solver_id == 61)
      {
         HYPRE_EuclidDestroy(par_precond);
      }
      else if (solver_id == 62)
      {
         HYPRE_ParCSRParaSailsDestroy(par_precond);
      }
   }

   /*-----------------------------------------------------------
    * Solve the system using Flexible GMRES
    *-----------------------------------------------------------*/

   else if ((solver_id >= 70) && (solver_id < 80))
   {
      time_index = hypre_InitializeTiming("FlexGMRES Setup");
      hypre_BeginTiming(time_index);

      HYPRE_SStructFlexGMRESCreate(hypre_MPI_COMM_WORLD, &solver);
      HYPRE_FlexGMRESSetKDim( (HYPRE_Solver) solver, k_dim );
      HYPRE_FlexGMRESSetMaxIter( (HYPRE_Solver) solver, max_iterations );
      HYPRE_FlexGMRESSetTol( (HYPRE_Solver) solver, tol );
      HYPRE_FlexGMRESSetPrintLevel( (HYPRE_Solver) solver, krylov_print_level );
      HYPRE_FlexGMRESSetLogging( (HYPRE_Solver) solver, 1 );

      if ((solver_id == 70) || (solver_id == 71))
      {
         /* use Split solver as preconditioner */
         HYPRE_SStructSplitCreate(hypre_MPI_COMM_WORLD, &precond);
         HYPRE_SStructSplitSetMaxIter(precond, 1);
         HYPRE_SStructSplitSetTol(precond, 0.0);
         HYPRE_SStructSplitSetZeroGuess(precond);
         HYPRE_SStructSplitSetPrintLevel(precond, print_level);
         HYPRE_SStructSplitSetLogging(precond, 0);
         if (solver_id == 70)
         {
            HYPRE_SStructSplitSetStructSolver(precond, HYPRE_SMG);
         }
         else if (solver_id == 71)
         {
            HYPRE_SStructSplitSetStructSolver(precond, HYPRE_PFMG);
         }
         HYPRE_FlexGMRESSetPrecond( (HYPRE_Solver) solver,
                                    (HYPRE_PtrToSolverFcn) HYPRE_SStructSplitSolve,
                                    (HYPRE_PtrToSolverFcn) HYPRE_SStructSplitSetup,
                                    (HYPRE_Solver) precond );
      }
      else if (solver_id == 73)
      {
         /* use SysPFMG solver as preconditioner */
         HYPRE_SStructSysPFMGCreate(hypre_MPI_COMM_WORLD, &precond);
         HYPRE_SStructSysPFMGSetMaxIter(precond, 1);
         HYPRE_SStructSysPFMGSetTol(precond, 0.0);
         HYPRE_SStructSysPFMGSetZeroGuess(precond);
         /* weighted Jacobi = 1; red-black GS = 2 */
         HYPRE_SStructSysPFMGSetRelaxType(precond, relax[0]);
         HYPRE_SStructSysPFMGSetNumPreRelax(precond, n_pre);
         HYPRE_SStructSysPFMGSetNumPostRelax(precond, n_post);
         HYPRE_SStructSysPFMGSetSkipRelax(precond, skip);
         /*HYPRE_SStructSysPFMGSetDxyz(precond, dxyz);*/
         HYPRE_SStructSysPFMGSetPrintLevel(precond, print_level);
         HYPRE_SStructSysPFMGSetLogging(precond, 0);

         HYPRE_FlexGMRESSetPrecond( (HYPRE_Solver) solver,
                                    (HYPRE_PtrToSolverFcn) HYPRE_SStructSysPFMGSolve,
                                    (HYPRE_PtrToSolverFcn) HYPRE_SStructSysPFMGSetup,
                                    (HYPRE_Solver) precond);
      }
      else if (solver_id == 74)
      {
         /* use SSAMG solver as preconditioner */
         HYPRE_SStructSSAMGCreate(hypre_MPI_COMM_WORLD, &precond);
         HYPRE_SStructSSAMGSetMaxIter(precond, 1);
         HYPRE_SStructSSAMGSetMaxLevels(precond, max_levels);
         HYPRE_SStructSSAMGSetTol(precond, 0.0);
         HYPRE_SStructSSAMGSetZeroGuess(precond);
         HYPRE_SStructSSAMGSetSkipRelax(precond, skip);
         HYPRE_SStructSSAMGSetRelaxType(precond, relax[0]);
         HYPRE_SStructSSAMGSetNonGalerkinRAP(precond, rap);
         if (usr_jacobi_weight)
         {
            HYPRE_SStructSSAMGSetRelaxWeight(precond, jacobi_weight);
         }
         HYPRE_SStructSSAMGSetNumPreRelax(precond, n_pre);
         HYPRE_SStructSSAMGSetNumPostRelax(precond, n_post);
         HYPRE_SStructSSAMGSetNumCoarseRelax(precond, n_coarse);
         HYPRE_SStructSSAMGSetMaxCoarseSize(precond, max_coarse_size);
         HYPRE_SStructSSAMGSetCoarseSolverType(precond, csolver_type);
         HYPRE_SStructSSAMGSetPrintLevel(precond, print_level);
         HYPRE_SStructSSAMGSetLogging(precond, 0);

         HYPRE_FlexGMRESSetPrecond( (HYPRE_Solver) solver,
                                    (HYPRE_PtrToSolverFcn) HYPRE_SStructSSAMGSolve,
                                    (HYPRE_PtrToSolverFcn) HYPRE_SStructSSAMGSetup,
                                    (HYPRE_Solver) precond);
      }
      else if (solver_id == 78)
      {
         /* use diagonal scaling as preconditioner */
         precond = NULL;
         HYPRE_FlexGMRESSetPrecond( (HYPRE_Solver) solver,
                                    (HYPRE_PtrToSolverFcn) HYPRE_SStructDiagScale,
                                    (HYPRE_PtrToSolverFcn) HYPRE_SStructDiagScaleSetup,
                                    (HYPRE_Solver) precond );
      }

      HYPRE_FlexGMRESSetup( (HYPRE_Solver) solver, (HYPRE_Matrix) A,
                            (HYPRE_Vector) b, (HYPRE_Vector) x );

      hypre_EndTiming(time_index);
      hypre_PrintTiming("Setup phase times", hypre_MPI_COMM_WORLD);
      hypre_FinalizeTiming(time_index);
      hypre_ClearTiming();

      time_index = hypre_InitializeTiming("FlexGMRES Solve");
      hypre_BeginTiming(time_index);

      HYPRE_FlexGMRESSolve( (HYPRE_Solver) solver, (HYPRE_Matrix) A,
                            (HYPRE_Vector) b, (HYPRE_Vector) x );

      hypre_EndTiming(time_index);
      hypre_PrintTiming("Solve phase times", hypre_MPI_COMM_WORLD);
      hypre_FinalizeTiming(time_index);
      hypre_ClearTiming();

      HYPRE_FlexGMRESGetNumIterations( (HYPRE_Solver) solver, &num_iterations );
      HYPRE_FlexGMRESGetFinalRelativeResidualNorm( (HYPRE_Solver) solver, &final_res_norm );
      HYPRE_SStructFlexGMRESDestroy(solver);

      if ((solver_id == 70) || (solver_id == 71))
      {
         HYPRE_SStructSplitDestroy(precond);
      }
      else if (solver_id == 73)
      {
         HYPRE_SStructSysPFMGDestroy(precond);
      }
      else if (solver_id == 74)
      {
         HYPRE_SStructSSAMGDestroy(precond);
      }
   }

   /*-----------------------------------------------------------
    * Solve the system using ParCSR version of Flexible GMRES
    *-----------------------------------------------------------*/

   else if ((solver_id >= 80) && (solver_id < 90))
   {
      time_index = hypre_InitializeTiming("FlexGMRES Setup");
      hypre_BeginTiming(time_index);

      HYPRE_ParCSRFlexGMRESCreate(hypre_MPI_COMM_WORLD, &par_solver);
      HYPRE_FlexGMRESSetKDim(par_solver, k_dim);
      HYPRE_FlexGMRESSetMaxIter(par_solver, max_iterations);
      HYPRE_FlexGMRESSetTol(par_solver, tol);
      HYPRE_FlexGMRESSetPrintLevel(par_solver, krylov_print_level);
      HYPRE_FlexGMRESSetLogging(par_solver, 1);

      if (solver_id == 80)
      {
         /* use BoomerAMG as preconditioner */
         HYPRE_BoomerAMGCreate(&par_precond);
         HYPRE_BoomerAMGSetStrongThreshold(par_precond, strong_threshold);
         HYPRE_BoomerAMGSetPMaxElmts(par_precond, P_max_elmts);
         HYPRE_BoomerAMGSetCoarsenType(par_precond, coarsen_type);
         HYPRE_BoomerAMGSetMaxIter(par_precond, 1);
         HYPRE_BoomerAMGSetMaxLevels(par_precond, max_levels);
         HYPRE_BoomerAMGSetMaxCoarseSize(par_precond, max_coarse_size);
         HYPRE_BoomerAMGSetTol(par_precond, 0.0);
         HYPRE_BoomerAMGSetLogging(par_precond, 0);
         HYPRE_BoomerAMGSetPrintLevel(par_precond, print_level);
         HYPRE_BoomerAMGSetPrintFileName(par_precond, "sstruct.out.log");
         HYPRE_BoomerAMGSetCycleNumSweeps(par_precond, n_pre, 1);
         HYPRE_BoomerAMGSetCycleNumSweeps(par_precond, n_post, 2);
         HYPRE_BoomerAMGSetCycleNumSweeps(par_precond, n_pre, 3);
         if (usr_jacobi_weight)
         {
            HYPRE_BoomerAMGSetRelaxWt(par_precond, jacobi_weight);
         }
         if (relax[0] > -1)
         {
            HYPRE_BoomerAMGSetRelaxType(par_precond, relax[0]);
         }
         for (i = 1; i < 4; i++)
         {
            if (relax[i] > -1)
            {
               HYPRE_BoomerAMGSetCycleRelaxType(par_precond, relax[i], i);
            }
         }
         HYPRE_BoomerAMGSetAggNumLevels(par_precond, agg_num_levels);
         if (old_default)
         {
            HYPRE_BoomerAMGSetOldDefault(par_precond);
         }
         HYPRE_FlexGMRESSetPrecond( par_solver,
                                    (HYPRE_PtrToSolverFcn) HYPRE_BoomerAMGSolve,
                                    (HYPRE_PtrToSolverFcn) HYPRE_BoomerAMGSetup,
                                    par_precond);
      }

      HYPRE_FlexGMRESSetup( par_solver, (HYPRE_Matrix) par_A,
                            (HYPRE_Vector) par_b, (HYPRE_Vector) par_x);

      hypre_EndTiming(time_index);
      hypre_PrintTiming("Setup phase times", hypre_MPI_COMM_WORLD);
      hypre_FinalizeTiming(time_index);
      hypre_ClearTiming();

      time_index = hypre_InitializeTiming("FlexGMRES Solve");
      hypre_BeginTiming(time_index);

      HYPRE_FlexGMRESSolve( par_solver, (HYPRE_Matrix) par_A,
                            (HYPRE_Vector) par_b, (HYPRE_Vector) par_x);

      hypre_EndTiming(time_index);
      hypre_PrintTiming("Solve phase times", hypre_MPI_COMM_WORLD);
      hypre_FinalizeTiming(time_index);
      hypre_ClearTiming();

      HYPRE_FlexGMRESGetNumIterations( par_solver, &num_iterations);
      HYPRE_FlexGMRESGetFinalRelativeResidualNorm( par_solver, &final_res_norm);
      HYPRE_ParCSRFlexGMRESDestroy(par_solver);

      if (solver_id == 80)
      {
         HYPRE_BoomerAMGDestroy(par_precond);
      }
   }

   /*-----------------------------------------------------------
    * Solve the system using ParCSR version of LGMRES
    *-----------------------------------------------------------*/

   else if ((solver_id >= 90) && (solver_id < 100))
   {
      time_index = hypre_InitializeTiming("LGMRES Setup");
      hypre_BeginTiming(time_index);

      HYPRE_ParCSRLGMRESCreate(hypre_MPI_COMM_WORLD, &par_solver);
      HYPRE_LGMRESSetKDim(par_solver, k_dim);
      HYPRE_LGMRESSetAugDim(par_solver, aug_dim);
      HYPRE_LGMRESSetMaxIter(par_solver, max_iterations);
      HYPRE_LGMRESSetTol(par_solver, tol);
      HYPRE_LGMRESSetPrintLevel(par_solver, krylov_print_level);
      HYPRE_LGMRESSetLogging(par_solver, 1);

      if (solver_id == 90)
      {
         /* use BoomerAMG as preconditioner */
         HYPRE_BoomerAMGCreate(&par_precond);
         HYPRE_BoomerAMGSetStrongThreshold(par_precond, strong_threshold);
         HYPRE_BoomerAMGSetPMaxElmts(par_precond, P_max_elmts);
         HYPRE_BoomerAMGSetCoarsenType(par_precond, coarsen_type);
         HYPRE_BoomerAMGSetMaxIter(par_precond, 1);
         HYPRE_BoomerAMGSetMaxLevels(par_precond, max_levels);
         HYPRE_BoomerAMGSetMaxCoarseSize(par_precond, max_coarse_size);
         HYPRE_BoomerAMGSetTol(par_precond, 0.0);
         HYPRE_BoomerAMGSetLogging(par_precond, 0);
         HYPRE_BoomerAMGSetPrintLevel(par_precond, print_level);
         HYPRE_BoomerAMGSetPrintFileName(par_precond, "sstruct.out.log");
         HYPRE_BoomerAMGSetCycleNumSweeps(par_precond, n_pre, 1);
         HYPRE_BoomerAMGSetCycleNumSweeps(par_precond, n_post, 2);
         HYPRE_BoomerAMGSetCycleNumSweeps(par_precond, n_pre, 3);
         if (usr_jacobi_weight)
         {
            HYPRE_BoomerAMGSetRelaxWt(par_precond, jacobi_weight);
         }
         if (relax[0] > -1)
         {
            HYPRE_BoomerAMGSetRelaxType(par_precond, relax[0]);
         }
         for (i = 1; i < 4; i++)
         {
            if (relax[i] > -1)
            {
               HYPRE_BoomerAMGSetCycleRelaxType(par_precond, relax[i], i);
            }
         }
         HYPRE_BoomerAMGSetAggNumLevels(par_precond, agg_num_levels);
         if (old_default)
         {
            HYPRE_BoomerAMGSetOldDefault(par_precond);
         }
         HYPRE_LGMRESSetPrecond( par_solver,
                                 (HYPRE_PtrToSolverFcn) HYPRE_BoomerAMGSolve,
                                 (HYPRE_PtrToSolverFcn) HYPRE_BoomerAMGSetup,
                                 par_precond);
      }

      HYPRE_LGMRESSetup( par_solver, (HYPRE_Matrix) par_A,
                         (HYPRE_Vector) par_b, (HYPRE_Vector) par_x);

      hypre_EndTiming(time_index);
      hypre_PrintTiming("Setup phase times", hypre_MPI_COMM_WORLD);
      hypre_FinalizeTiming(time_index);
      hypre_ClearTiming();

      time_index = hypre_InitializeTiming("LGMRES Solve");
      hypre_BeginTiming(time_index);

      HYPRE_LGMRESSolve( par_solver, (HYPRE_Matrix) par_A,
                         (HYPRE_Vector) par_b, (HYPRE_Vector) par_x);

      hypre_EndTiming(time_index);
      hypre_PrintTiming("Solve phase times", hypre_MPI_COMM_WORLD);
      hypre_FinalizeTiming(time_index);
      hypre_ClearTiming();

      HYPRE_LGMRESGetNumIterations( par_solver, &num_iterations);
      HYPRE_LGMRESGetFinalRelativeResidualNorm( par_solver, &final_res_norm);
      HYPRE_ParCSRLGMRESDestroy(par_solver);

      if (solver_id == 90)
      {
         HYPRE_BoomerAMGDestroy(par_precond);
      }
   }

   /*-----------------------------------------------------------
    * Solve the system using ParCSR hybrid DSCG/BoomerAMG
    *-----------------------------------------------------------*/

   else if (solver_id == 120)
   {
      time_index = hypre_InitializeTiming("Hybrid Setup");
      hypre_BeginTiming(time_index);

      HYPRE_ParCSRHybridCreate(&par_solver);
      HYPRE_ParCSRHybridSetTol(par_solver, tol);
      HYPRE_ParCSRHybridSetTwoNorm(par_solver, 1);
      HYPRE_ParCSRHybridSetRelChange(par_solver, rel_change);
      HYPRE_ParCSRHybridSetPrintLevel(par_solver, print_level);
      HYPRE_ParCSRHybridSetLogging(par_solver, 1);
      HYPRE_ParCSRHybridSetSolverType(par_solver, solver_type);
      HYPRE_ParCSRHybridSetRecomputeResidual(par_solver, recompute_res);

#if defined(HYPRE_USING_CUDA) || defined(HYPRE_USING_DEVICE_OPENMP)
      /*
      HYPRE_ParCSRHybridSetPMaxElmts(par_solver, 8);
      HYPRE_ParCSRHybridSetRelaxType(par_solver, 18);
      HYPRE_ParCSRHybridSetCycleRelaxType(par_solver, 9, 3);
      HYPRE_ParCSRHybridSetCoarsenType(par_solver, 8);
      HYPRE_ParCSRHybridSetInterpType(par_solver, 3);
      HYPRE_ParCSRHybridSetMaxCoarseSize(par_solver, 20);
      */
#endif

#if SECOND_TIME
      hypre_ParVector *par_x2 =
         hypre_ParVectorCreate(hypre_ParVectorComm(par_x), hypre_ParVectorGlobalSize(par_x),
                               hypre_ParVectorPartitioning(par_x));
      hypre_ParVectorInitialize(par_x2);
      hypre_ParVectorCopy(par_x, par_x2);

      HYPRE_ParCSRHybridSetup(par_solver,par_A,par_b,par_x);
      HYPRE_ParCSRHybridSolve(par_solver,par_A,par_b,par_x);

      hypre_ParVectorCopy(par_x2, par_x);
#endif

#if defined(HYPRE_USING_NVTX)
      hypre_GpuProfilingPushRange("HybridSolve");
#endif
      //cudaProfilerStart();

      HYPRE_ParCSRHybridSetup(par_solver,par_A,par_b,par_x);

      hypre_EndTiming(time_index);
      hypre_PrintTiming("Setup phase times", hypre_MPI_COMM_WORLD);
      hypre_FinalizeTiming(time_index);
      hypre_ClearTiming();

      time_index = hypre_InitializeTiming("Hybrid Solve");
      hypre_BeginTiming(time_index);

      HYPRE_ParCSRHybridSolve(par_solver,par_A,par_b,par_x);

      hypre_EndTiming(time_index);
      hypre_PrintTiming("Solve phase times", hypre_MPI_COMM_WORLD);
      hypre_FinalizeTiming(time_index);
      hypre_ClearTiming();

      HYPRE_ParCSRHybridGetNumIterations(par_solver, &num_iterations);
      HYPRE_ParCSRHybridGetFinalRelativeResidualNorm(par_solver, &final_res_norm);

      HYPRE_ParCSRHybridDestroy(par_solver);

#if defined(HYPRE_USING_NVTX)
      hypre_GpuProfilingPopRange();
#endif
      //cudaProfilerStop();

#if SECOND_TIME
      hypre_ParVectorDestroy(par_x2);
#endif
   }

   /*-----------------------------------------------------------
    * Solve the system using Struct solvers
    *-----------------------------------------------------------*/

   else if (solver_id == 200)
   {
      time_index = hypre_InitializeTiming("SMG Setup");
      hypre_BeginTiming(time_index);

      HYPRE_StructSMGCreate(hypre_MPI_COMM_WORLD, &struct_solver);
      HYPRE_StructSMGSetMemoryUse(struct_solver, 0);
      HYPRE_StructSMGSetMaxIter(struct_solver, max_iterations);
      HYPRE_StructSMGSetTol(struct_solver, tol);
      HYPRE_StructSMGSetRelChange(struct_solver, rel_change);
      HYPRE_StructSMGSetNumPreRelax(struct_solver, n_pre);
      HYPRE_StructSMGSetNumPostRelax(struct_solver, n_post);
      HYPRE_StructSMGSetPrintLevel(struct_solver, print_level);
      HYPRE_StructSMGSetLogging(struct_solver, 1);
      HYPRE_StructSMGSetup(struct_solver, sA, sb, sx);

      hypre_EndTiming(time_index);
      hypre_PrintTiming("Setup phase times", hypre_MPI_COMM_WORLD);
      hypre_FinalizeTiming(time_index);
      hypre_ClearTiming();

      time_index = hypre_InitializeTiming("SMG Solve");
      hypre_BeginTiming(time_index);

      HYPRE_StructSMGSolve(struct_solver, sA, sb, sx);

      hypre_EndTiming(time_index);
      hypre_PrintTiming("Solve phase times", hypre_MPI_COMM_WORLD);
      hypre_FinalizeTiming(time_index);
      hypre_ClearTiming();

      HYPRE_StructSMGGetNumIterations(struct_solver, &num_iterations);
      HYPRE_StructSMGGetFinalRelativeResidualNorm(struct_solver, &final_res_norm);
      HYPRE_StructSMGDestroy(struct_solver);
   }

   else if ( solver_id == 201 || solver_id == 203 || solver_id == 204 )
   {
      time_index = hypre_InitializeTiming("PFMG Setup");
      hypre_BeginTiming(time_index);

      HYPRE_StructPFMGCreate(hypre_MPI_COMM_WORLD, &struct_solver);
      HYPRE_StructPFMGSetMaxLevels(struct_solver, max_levels);
      HYPRE_StructPFMGSetMaxIter(struct_solver, max_iterations);
      HYPRE_StructPFMGSetTol(struct_solver, tol);
      HYPRE_StructPFMGSetRelChange(struct_solver, rel_change);
      HYPRE_StructPFMGSetRAPType(struct_solver, rap);
      HYPRE_StructPFMGSetRelaxType(struct_solver, relax[0]);
      if (usr_jacobi_weight)
      {
         HYPRE_StructPFMGSetJacobiWeight(struct_solver, jacobi_weight);
      }
      HYPRE_StructPFMGSetNumPreRelax(struct_solver, n_pre);
      HYPRE_StructPFMGSetNumPostRelax(struct_solver, n_post);
      HYPRE_StructPFMGSetSkipRelax(struct_solver, skip);
      /*HYPRE_StructPFMGSetDxyz(struct_solver, dxyz);*/
      HYPRE_StructPFMGSetPrintLevel(struct_solver, print_level);
      HYPRE_StructPFMGSetLogging(struct_solver, 1);
      HYPRE_StructPFMGSetup(struct_solver, sA, sb, sx);

      hypre_EndTiming(time_index);
      hypre_PrintTiming("Setup phase times", hypre_MPI_COMM_WORLD);
      hypre_FinalizeTiming(time_index);
      hypre_ClearTiming();

      time_index = hypre_InitializeTiming("PFMG Solve");
      hypre_BeginTiming(time_index);

      HYPRE_StructPFMGSolve(struct_solver, sA, sb, sx);

      hypre_EndTiming(time_index);
      hypre_PrintTiming("Solve phase times", hypre_MPI_COMM_WORLD);
      hypre_FinalizeTiming(time_index);
      hypre_ClearTiming();

      HYPRE_StructPFMGGetNumIterations(struct_solver, &num_iterations);
      HYPRE_StructPFMGGetFinalRelativeResidualNorm(struct_solver, &final_res_norm);
      HYPRE_StructPFMGDestroy(struct_solver);
   }

   /*-----------------------------------------------------------
    * Solve the system using Cyclic Reduction
    *-----------------------------------------------------------*/

   else if ( solver_id == 205 )
   {
      HYPRE_StructVector  sr;

      time_index = hypre_InitializeTiming("CycRed Setup");
      hypre_BeginTiming(time_index);

      HYPRE_StructCycRedCreate(hypre_MPI_COMM_WORLD, &struct_solver);
      HYPRE_StructCycRedSetTDim(struct_solver, cycred_tdim);
      HYPRE_StructCycRedSetBase(struct_solver, data.ndim,
                                cycred_index, cycred_stride);
      HYPRE_StructCycRedSetup(struct_solver, sA, sb, sx);

      hypre_EndTiming(time_index);
      hypre_PrintTiming("Setup phase times", hypre_MPI_COMM_WORLD);
      hypre_FinalizeTiming(time_index);
      hypre_ClearTiming();

      time_index = hypre_InitializeTiming("CycRed Solve");
      hypre_BeginTiming(time_index);

      HYPRE_StructCycRedSolve(struct_solver, sA, sb, sx);

      hypre_EndTiming(time_index);
      hypre_PrintTiming("Solve phase times", hypre_MPI_COMM_WORLD);
      hypre_FinalizeTiming(time_index);
      hypre_ClearTiming();

      num_iterations = 1;
      HYPRE_StructVectorCreate(hypre_MPI_COMM_WORLD,
                               hypre_StructVectorGrid(sb), &sr);
      HYPRE_StructVectorInitialize(sr);
      HYPRE_StructVectorAssemble(sr);
      HYPRE_StructVectorCopy(sb, sr);
      hypre_StructMatvec(-1.0, sA, sx, 1.0, sr);
      /* Using an inner product instead of a norm to help with testing */
      final_res_norm = hypre_StructInnerProd(sr, sr);
      if (final_res_norm < 1.0e-20)
      {
         final_res_norm = 0.0;
      }
      HYPRE_StructVectorDestroy(sr);

      HYPRE_StructCycRedDestroy(struct_solver);
   }

   /*-----------------------------------------------------------
    * Solve the system using Jacobi
    *-----------------------------------------------------------*/

   else if ( solver_id == 208 )
   {
      time_index = hypre_InitializeTiming("Jacobi Setup");
      hypre_BeginTiming(time_index);

      HYPRE_StructJacobiCreate(hypre_MPI_COMM_WORLD, &struct_solver);
      HYPRE_StructJacobiSetMaxIter(struct_solver, max_iterations);
      HYPRE_StructJacobiSetTol(struct_solver, tol);
      HYPRE_StructJacobiSetup(struct_solver, sA, sb, sx);

      hypre_EndTiming(time_index);
      hypre_PrintTiming("Setup phase times", hypre_MPI_COMM_WORLD);
      hypre_FinalizeTiming(time_index);
      hypre_ClearTiming();

      time_index = hypre_InitializeTiming("Jacobi Solve");
      hypre_BeginTiming(time_index);

      HYPRE_StructJacobiSolve(struct_solver, sA, sb, sx);

      hypre_EndTiming(time_index);
      hypre_PrintTiming("Solve phase times", hypre_MPI_COMM_WORLD);
      hypre_FinalizeTiming(time_index);
      hypre_ClearTiming();

      HYPRE_StructJacobiGetNumIterations(struct_solver, &num_iterations);
      HYPRE_StructJacobiGetFinalRelativeResidualNorm(struct_solver,
                                                     &final_res_norm);
      HYPRE_StructJacobiDestroy(struct_solver);
   }

   /*-----------------------------------------------------------
    * Solve the system using CG
    *-----------------------------------------------------------*/

   else if ((solver_id > 209) && (solver_id < 220))
   {
      time_index = hypre_InitializeTiming("PCG Setup");
      hypre_BeginTiming(time_index);

      HYPRE_StructPCGCreate(hypre_MPI_COMM_WORLD, &struct_solver);
      HYPRE_PCGSetMaxIter( (HYPRE_Solver)struct_solver, max_iterations );
      HYPRE_PCGSetTol( (HYPRE_Solver)struct_solver, tol );
      HYPRE_PCGSetTwoNorm( (HYPRE_Solver)struct_solver, 1 );
      HYPRE_PCGSetRelChange( (HYPRE_Solver)struct_solver, rel_change );
      HYPRE_PCGSetPrintLevel( (HYPRE_Solver)struct_solver, krylov_print_level );
      HYPRE_PCGSetRecomputeResidual( (HYPRE_Solver)struct_solver, recompute_res);

      if (solver_id == 210)
      {
         /* use symmetric SMG as preconditioner */
         HYPRE_StructSMGCreate(hypre_MPI_COMM_WORLD, &struct_precond);
         HYPRE_StructSMGSetMemoryUse(struct_precond, 0);
         HYPRE_StructSMGSetMaxIter(struct_precond, 1);
         HYPRE_StructSMGSetTol(struct_precond, 0.0);
         HYPRE_StructSMGSetZeroGuess(struct_precond);
         HYPRE_StructSMGSetNumPreRelax(struct_precond, n_pre);
         HYPRE_StructSMGSetNumPostRelax(struct_precond, n_post);
         HYPRE_StructSMGSetPrintLevel(struct_precond, print_level);
         HYPRE_StructSMGSetLogging(struct_precond, 0);
         HYPRE_PCGSetPrecond( (HYPRE_Solver) struct_solver,
                              (HYPRE_PtrToSolverFcn) HYPRE_StructSMGSolve,
                              (HYPRE_PtrToSolverFcn) HYPRE_StructSMGSetup,
                              (HYPRE_Solver) struct_precond);
      }

      else if (solver_id == 211)
      {
         /* use symmetric PFMG as preconditioner */
         HYPRE_StructPFMGCreate(hypre_MPI_COMM_WORLD, &struct_precond);
         HYPRE_StructPFMGSetMaxLevels(struct_precond, max_levels);
         HYPRE_StructPFMGSetMaxIter(struct_precond, 1);
         HYPRE_StructPFMGSetTol(struct_precond, 0.0);
         HYPRE_StructPFMGSetZeroGuess(struct_precond);
         HYPRE_StructPFMGSetRAPType(struct_precond, rap);
         HYPRE_StructPFMGSetRelaxType(struct_precond, relax[0]);
         if (usr_jacobi_weight)
         {
            HYPRE_StructPFMGSetJacobiWeight(struct_precond, jacobi_weight);
         }
         HYPRE_StructPFMGSetNumPreRelax(struct_precond, n_pre);
         HYPRE_StructPFMGSetNumPostRelax(struct_precond, n_post);
         HYPRE_StructPFMGSetSkipRelax(struct_precond, skip);
         /*HYPRE_StructPFMGSetDxyz(struct_precond, dxyz);*/
         HYPRE_StructPFMGSetPrintLevel(struct_precond, print_level);
         HYPRE_StructPFMGSetLogging(struct_precond, 0);
         HYPRE_PCGSetPrecond( (HYPRE_Solver) struct_solver,
                              (HYPRE_PtrToSolverFcn) HYPRE_StructPFMGSolve,
                              (HYPRE_PtrToSolverFcn) HYPRE_StructPFMGSetup,
                              (HYPRE_Solver) struct_precond);
      }

      else if (solver_id == 217)
      {
         /* use two-step Jacobi as preconditioner */
         HYPRE_StructJacobiCreate(hypre_MPI_COMM_WORLD, &struct_precond);
         HYPRE_StructJacobiSetMaxIter(struct_precond, 2);
         HYPRE_StructJacobiSetTol(struct_precond, 0.0);
         HYPRE_StructJacobiSetZeroGuess(struct_precond);
         HYPRE_PCGSetPrecond( (HYPRE_Solver) struct_solver,
                              (HYPRE_PtrToSolverFcn) HYPRE_StructJacobiSolve,
                              (HYPRE_PtrToSolverFcn) HYPRE_StructJacobiSetup,
                              (HYPRE_Solver) struct_precond);
      }

      else if (solver_id == 218)
      {
         /* use diagonal scaling as preconditioner */
         struct_precond = NULL;
         HYPRE_PCGSetPrecond( (HYPRE_Solver) struct_solver,
                              (HYPRE_PtrToSolverFcn) HYPRE_StructDiagScale,
                              (HYPRE_PtrToSolverFcn) HYPRE_StructDiagScaleSetup,
                              (HYPRE_Solver) struct_precond);
      }

      HYPRE_PCGSetup
         ( (HYPRE_Solver)struct_solver, (HYPRE_Matrix)sA, (HYPRE_Vector)sb,
           (HYPRE_Vector)sx );

      hypre_EndTiming(time_index);
      hypre_PrintTiming("Setup phase times", hypre_MPI_COMM_WORLD);
      hypre_FinalizeTiming(time_index);
      hypre_ClearTiming();

      time_index = hypre_InitializeTiming("PCG Solve");
      hypre_BeginTiming(time_index);

      HYPRE_PCGSolve
         ( (HYPRE_Solver) struct_solver, (HYPRE_Matrix)sA, (HYPRE_Vector)sb,
           (HYPRE_Vector)sx);

      hypre_EndTiming(time_index);
      hypre_PrintTiming("Solve phase times", hypre_MPI_COMM_WORLD);
      hypre_FinalizeTiming(time_index);
      hypre_ClearTiming();

      HYPRE_PCGGetNumIterations( (HYPRE_Solver)struct_solver, &num_iterations );
      HYPRE_PCGGetFinalRelativeResidualNorm( (HYPRE_Solver)struct_solver, &final_res_norm );
      HYPRE_StructPCGDestroy(struct_solver);

      if (solver_id == 210)
      {
         HYPRE_StructSMGDestroy(struct_precond);
      }
      else if (solver_id == 211)
      {
         HYPRE_StructPFMGDestroy(struct_precond);
      }
      else if (solver_id == 217)
      {
         HYPRE_StructJacobiDestroy(struct_precond);
      }
   }

   /*-----------------------------------------------------------
    * Solve the system using Hybrid
    *-----------------------------------------------------------*/

   else if ((solver_id > 219) && (solver_id < 230))
   {
      time_index = hypre_InitializeTiming("Hybrid Setup");
      hypre_BeginTiming(time_index);

      HYPRE_StructHybridCreate(hypre_MPI_COMM_WORLD, &struct_solver);
      HYPRE_StructHybridSetDSCGMaxIter(struct_solver, max_iterations);
      HYPRE_StructHybridSetPCGMaxIter(struct_solver, max_iterations);
      HYPRE_StructHybridSetTol(struct_solver, tol);
      /*HYPRE_StructHybridSetPCGAbsoluteTolFactor(struct_solver, 1.0e-200);*/
      HYPRE_StructHybridSetConvergenceTol(struct_solver, cf_tol);
      HYPRE_StructHybridSetTwoNorm(struct_solver, 1);
      HYPRE_StructHybridSetRelChange(struct_solver, rel_change);
      if (solver_type == 2) /* for use with GMRES */
      {
         HYPRE_StructHybridSetStopCrit(struct_solver, 0);
         HYPRE_StructHybridSetKDim(struct_solver, 10);
      }
      HYPRE_StructHybridSetPrintLevel(struct_solver, krylov_print_level);
      HYPRE_StructHybridSetLogging(struct_solver, 1);
      HYPRE_StructHybridSetSolverType(struct_solver, solver_type);
      HYPRE_StructHybridSetRecomputeResidual(struct_solver, recompute_res);

      if (solver_id == 220)
      {
         /* use symmetric SMG as preconditioner */
         HYPRE_StructSMGCreate(hypre_MPI_COMM_WORLD, &struct_precond);
         HYPRE_StructSMGSetMemoryUse(struct_precond, 0);
         HYPRE_StructSMGSetMaxIter(struct_precond, 1);
         HYPRE_StructSMGSetTol(struct_precond, 0.0);
         HYPRE_StructSMGSetZeroGuess(struct_precond);
         HYPRE_StructSMGSetNumPreRelax(struct_precond, n_pre);
         HYPRE_StructSMGSetNumPostRelax(struct_precond, n_post);
         HYPRE_StructSMGSetPrintLevel(struct_precond, print_level);
         HYPRE_StructSMGSetLogging(struct_precond, 0);
         HYPRE_StructHybridSetPrecond(struct_solver,
                                      HYPRE_StructSMGSolve,
                                      HYPRE_StructSMGSetup,
                                      struct_precond);
      }

      else if (solver_id == 221)
      {
         /* use symmetric PFMG as preconditioner */
         HYPRE_StructPFMGCreate(hypre_MPI_COMM_WORLD, &struct_precond);
         HYPRE_StructPFMGSetMaxLevels(struct_precond, max_levels);
         HYPRE_StructPFMGSetMaxIter(struct_precond, 1);
         HYPRE_StructPFMGSetTol(struct_precond, 0.0);
         HYPRE_StructPFMGSetZeroGuess(struct_precond);
         HYPRE_StructPFMGSetRAPType(struct_precond, rap);
         HYPRE_StructPFMGSetRelaxType(struct_precond, relax[0]);
         if (usr_jacobi_weight)
         {
            HYPRE_StructPFMGSetJacobiWeight(struct_precond, jacobi_weight);
         }
         HYPRE_StructPFMGSetNumPreRelax(struct_precond, n_pre);
         HYPRE_StructPFMGSetNumPostRelax(struct_precond, n_post);
         HYPRE_StructPFMGSetSkipRelax(struct_precond, skip);
         /*HYPRE_StructPFMGSetDxyz(struct_precond, dxyz);*/
         HYPRE_StructPFMGSetPrintLevel(struct_precond, print_level);
         HYPRE_StructPFMGSetLogging(struct_precond, 0);
         HYPRE_StructHybridSetPrecond(struct_solver,
                                      HYPRE_StructPFMGSolve,
                                      HYPRE_StructPFMGSetup,
                                      struct_precond);
      }

      HYPRE_StructHybridSetup(struct_solver, sA, sb, sx);

      hypre_EndTiming(time_index);
      hypre_PrintTiming("Setup phase times", hypre_MPI_COMM_WORLD);
      hypre_FinalizeTiming(time_index);
      hypre_ClearTiming();

      time_index = hypre_InitializeTiming("Hybrid Solve");
      hypre_BeginTiming(time_index);

      HYPRE_StructHybridSolve(struct_solver, sA, sb, sx);

      hypre_EndTiming(time_index);
      hypre_PrintTiming("Solve phase times", hypre_MPI_COMM_WORLD);
      hypre_FinalizeTiming(time_index);
      hypre_ClearTiming();

      HYPRE_StructHybridGetNumIterations(struct_solver, &num_iterations);
      HYPRE_StructHybridGetFinalRelativeResidualNorm(struct_solver, &final_res_norm);
      HYPRE_StructHybridDestroy(struct_solver);

      if (solver_id == 220)
      {
         HYPRE_StructSMGDestroy(struct_precond);
      }
      else if (solver_id == 221)
      {
         HYPRE_StructPFMGDestroy(struct_precond);
      }
   }

   /*-----------------------------------------------------------
    * Solve the system using GMRES
    *-----------------------------------------------------------*/

   else if ((solver_id > 229) && (solver_id < 240))
   {
      time_index = hypre_InitializeTiming("GMRES Setup");
      hypre_BeginTiming(time_index);

      HYPRE_StructGMRESCreate(hypre_MPI_COMM_WORLD, &struct_solver);
      HYPRE_GMRESSetKDim( (HYPRE_Solver) struct_solver, k_dim );
      HYPRE_GMRESSetMaxIter( (HYPRE_Solver) struct_solver, max_iterations );
      HYPRE_GMRESSetTol( (HYPRE_Solver) struct_solver, tol );
      HYPRE_GMRESSetRelChange( (HYPRE_Solver) struct_solver, rel_change );
      HYPRE_GMRESSetPrintLevel( (HYPRE_Solver) struct_solver, krylov_print_level );
      HYPRE_GMRESSetLogging( (HYPRE_Solver) struct_solver, 1 );

      if (solver_id == 230)
      {
         /* use symmetric SMG as preconditioner */
         HYPRE_StructSMGCreate(hypre_MPI_COMM_WORLD, &struct_precond);
         HYPRE_StructSMGSetMemoryUse(struct_precond, 0);
         HYPRE_StructSMGSetMaxIter(struct_precond, 1);
         HYPRE_StructSMGSetTol(struct_precond, 0.0);
         HYPRE_StructSMGSetZeroGuess(struct_precond);
         HYPRE_StructSMGSetNumPreRelax(struct_precond, n_pre);
         HYPRE_StructSMGSetNumPostRelax(struct_precond, n_post);
         HYPRE_StructSMGSetPrintLevel(struct_precond, print_level);
         HYPRE_StructSMGSetLogging(struct_precond, 0);
         HYPRE_GMRESSetPrecond( (HYPRE_Solver)struct_solver,
                                (HYPRE_PtrToSolverFcn) HYPRE_StructSMGSolve,
                                (HYPRE_PtrToSolverFcn) HYPRE_StructSMGSetup,
                                (HYPRE_Solver)struct_precond);
      }

      else if (solver_id == 231)
      {
         /* use symmetric PFMG as preconditioner */
         HYPRE_StructPFMGCreate(hypre_MPI_COMM_WORLD, &struct_precond);
         HYPRE_StructPFMGSetMaxLevels(struct_precond, max_levels);
         HYPRE_StructPFMGSetMaxIter(struct_precond, 1);
         HYPRE_StructPFMGSetTol(struct_precond, 0.0);
         HYPRE_StructPFMGSetZeroGuess(struct_precond);
         HYPRE_StructPFMGSetRAPType(struct_precond, rap);
         HYPRE_StructPFMGSetRelaxType(struct_precond, relax[0]);
         if (usr_jacobi_weight)
         {
            HYPRE_StructPFMGSetJacobiWeight(struct_precond, jacobi_weight);
         }
         HYPRE_StructPFMGSetNumPreRelax(struct_precond, n_pre);
         HYPRE_StructPFMGSetNumPostRelax(struct_precond, n_post);
         HYPRE_StructPFMGSetSkipRelax(struct_precond, skip);
         /*HYPRE_StructPFMGSetDxyz(struct_precond, dxyz);*/
         HYPRE_StructPFMGSetPrintLevel(struct_precond, print_level);
         HYPRE_StructPFMGSetLogging(struct_precond, 0);
         HYPRE_GMRESSetPrecond( (HYPRE_Solver)struct_solver,
                                (HYPRE_PtrToSolverFcn) HYPRE_StructPFMGSolve,
                                (HYPRE_PtrToSolverFcn) HYPRE_StructPFMGSetup,
                                (HYPRE_Solver)struct_precond);
      }
      else if (solver_id == 237)
      {
         /* use two-step Jacobi as preconditioner */
         HYPRE_StructJacobiCreate(hypre_MPI_COMM_WORLD, &struct_precond);
         HYPRE_StructJacobiSetMaxIter(struct_precond, 2);
         HYPRE_StructJacobiSetTol(struct_precond, 0.0);
         HYPRE_StructJacobiSetZeroGuess(struct_precond);
         HYPRE_GMRESSetPrecond( (HYPRE_Solver)struct_solver,
                                (HYPRE_PtrToSolverFcn) HYPRE_StructJacobiSolve,
                                (HYPRE_PtrToSolverFcn) HYPRE_StructJacobiSetup,
                                (HYPRE_Solver)struct_precond);
      }

      else if (solver_id == 238)
      {
         /* use diagonal scaling as preconditioner */
         struct_precond = NULL;
         HYPRE_GMRESSetPrecond( (HYPRE_Solver)struct_solver,
                                (HYPRE_PtrToSolverFcn) HYPRE_StructDiagScale,
                                (HYPRE_PtrToSolverFcn) HYPRE_StructDiagScaleSetup,
                                (HYPRE_Solver)struct_precond);
      }

      HYPRE_GMRESSetup
         ( (HYPRE_Solver)struct_solver, (HYPRE_Matrix)sA, (HYPRE_Vector)sb,
           (HYPRE_Vector)sx );

      hypre_EndTiming(time_index);
      hypre_PrintTiming("Setup phase times", hypre_MPI_COMM_WORLD);
      hypre_FinalizeTiming(time_index);
      hypre_ClearTiming();

      time_index = hypre_InitializeTiming("GMRES Solve");
      hypre_BeginTiming(time_index);

      HYPRE_GMRESSolve
         ( (HYPRE_Solver)struct_solver, (HYPRE_Matrix)sA, (HYPRE_Vector)sb,
           (HYPRE_Vector)sx);

      hypre_EndTiming(time_index);
      hypre_PrintTiming("Solve phase times", hypre_MPI_COMM_WORLD);
      hypre_FinalizeTiming(time_index);
      hypre_ClearTiming();

      HYPRE_GMRESGetNumIterations( (HYPRE_Solver)struct_solver, &num_iterations);
      HYPRE_GMRESGetFinalRelativeResidualNorm( (HYPRE_Solver)struct_solver, &final_res_norm);
      HYPRE_StructGMRESDestroy(struct_solver);

      if (solver_id == 230)
      {
         HYPRE_StructSMGDestroy(struct_precond);
      }
      else if (solver_id == 231)
      {
         HYPRE_StructPFMGDestroy(struct_precond);
      }
      else if (solver_id == 237)
      {
         HYPRE_StructJacobiDestroy(struct_precond);
      }
   }

   /*-----------------------------------------------------------
    * Solve the system using BiCGTAB
    *-----------------------------------------------------------*/

   else if ((solver_id > 239) && (solver_id < 250))
   {
      time_index = hypre_InitializeTiming("BiCGSTAB Setup");
      hypre_BeginTiming(time_index);

      HYPRE_StructBiCGSTABCreate(hypre_MPI_COMM_WORLD, &struct_solver);
      HYPRE_BiCGSTABSetMaxIter( (HYPRE_Solver)struct_solver, max_iterations );
      HYPRE_BiCGSTABSetTol( (HYPRE_Solver)struct_solver, tol );
      HYPRE_BiCGSTABSetPrintLevel( (HYPRE_Solver)struct_solver, krylov_print_level );
      HYPRE_BiCGSTABSetLogging( (HYPRE_Solver)struct_solver, 1 );

      if (solver_id == 240)
      {
         /* use symmetric SMG as preconditioner */
         HYPRE_StructSMGCreate(hypre_MPI_COMM_WORLD, &struct_precond);
         HYPRE_StructSMGSetMemoryUse(struct_precond, 0);
         HYPRE_StructSMGSetMaxIter(struct_precond, 1);
         HYPRE_StructSMGSetTol(struct_precond, 0.0);
         HYPRE_StructSMGSetZeroGuess(struct_precond);
         HYPRE_StructSMGSetNumPreRelax(struct_precond, n_pre);
         HYPRE_StructSMGSetNumPostRelax(struct_precond, n_post);
         HYPRE_StructSMGSetPrintLevel(struct_precond, print_level);
         HYPRE_StructSMGSetLogging(struct_precond, 0);
         HYPRE_BiCGSTABSetPrecond( (HYPRE_Solver)struct_solver,
                                   (HYPRE_PtrToSolverFcn) HYPRE_StructSMGSolve,
                                   (HYPRE_PtrToSolverFcn) HYPRE_StructSMGSetup,
                                   (HYPRE_Solver)struct_precond);
      }

      else if (solver_id == 241)
      {
         /* use symmetric PFMG as preconditioner */
         HYPRE_StructPFMGCreate(hypre_MPI_COMM_WORLD, &struct_precond);
         HYPRE_StructPFMGSetMaxLevels(struct_precond, max_levels);
         HYPRE_StructPFMGSetMaxIter(struct_precond, 1);
         HYPRE_StructPFMGSetTol(struct_precond, 0.0);
         HYPRE_StructPFMGSetZeroGuess(struct_precond);
         HYPRE_StructPFMGSetRAPType(struct_precond, rap);
         HYPRE_StructPFMGSetRelaxType(struct_precond, relax[0]);
         if (usr_jacobi_weight)
         {
            HYPRE_StructPFMGSetJacobiWeight(struct_precond, jacobi_weight);
         }
         HYPRE_StructPFMGSetNumPreRelax(struct_precond, n_pre);
         HYPRE_StructPFMGSetNumPostRelax(struct_precond, n_post);
         HYPRE_StructPFMGSetSkipRelax(struct_precond, skip);
         /*HYPRE_StructPFMGSetDxyz(struct_precond, dxyz);*/
         HYPRE_StructPFMGSetPrintLevel(struct_precond, print_level);
         HYPRE_StructPFMGSetLogging(struct_precond, 0);
         HYPRE_BiCGSTABSetPrecond( (HYPRE_Solver)struct_solver,
                                   (HYPRE_PtrToSolverFcn) HYPRE_StructPFMGSolve,
                                   (HYPRE_PtrToSolverFcn) HYPRE_StructPFMGSetup,
                                   (HYPRE_Solver)struct_precond);
      }

      else if (solver_id == 247)
      {
         /* use two-step Jacobi as preconditioner */
         HYPRE_StructJacobiCreate(hypre_MPI_COMM_WORLD, &struct_precond);
         HYPRE_StructJacobiSetMaxIter(struct_precond, 2);
         HYPRE_StructJacobiSetTol(struct_precond, 0.0);
         HYPRE_StructJacobiSetZeroGuess(struct_precond);
         HYPRE_BiCGSTABSetPrecond( (HYPRE_Solver)struct_solver,
                                   (HYPRE_PtrToSolverFcn) HYPRE_StructJacobiSolve,
                                   (HYPRE_PtrToSolverFcn) HYPRE_StructJacobiSetup,
                                   (HYPRE_Solver)struct_precond);
      }

      else if (solver_id == 248)
      {
         /* use diagonal scaling as preconditioner */
         struct_precond = NULL;
         HYPRE_BiCGSTABSetPrecond( (HYPRE_Solver)struct_solver,
                                   (HYPRE_PtrToSolverFcn) HYPRE_StructDiagScale,
                                   (HYPRE_PtrToSolverFcn) HYPRE_StructDiagScaleSetup,
                                   (HYPRE_Solver)struct_precond);
      }

      HYPRE_BiCGSTABSetup
         ( (HYPRE_Solver)struct_solver, (HYPRE_Matrix)sA, (HYPRE_Vector)sb,
           (HYPRE_Vector)sx );

      hypre_EndTiming(time_index);
      hypre_PrintTiming("Setup phase times", hypre_MPI_COMM_WORLD);
      hypre_FinalizeTiming(time_index);
      hypre_ClearTiming();

      time_index = hypre_InitializeTiming("BiCGSTAB Solve");
      hypre_BeginTiming(time_index);

      HYPRE_BiCGSTABSolve
         ( (HYPRE_Solver)struct_solver, (HYPRE_Matrix)sA, (HYPRE_Vector)sb,
           (HYPRE_Vector)sx);

      hypre_EndTiming(time_index);
      hypre_PrintTiming("Solve phase times", hypre_MPI_COMM_WORLD);
      hypre_FinalizeTiming(time_index);
      hypre_ClearTiming();

      HYPRE_BiCGSTABGetNumIterations( (HYPRE_Solver)struct_solver, &num_iterations);
      HYPRE_BiCGSTABGetFinalRelativeResidualNorm( (HYPRE_Solver)struct_solver, &final_res_norm);
      HYPRE_StructBiCGSTABDestroy(struct_solver);

      if (solver_id == 240)
      {
         HYPRE_StructSMGDestroy(struct_precond);
      }
      else if (solver_id == 241)
      {
         HYPRE_StructPFMGDestroy(struct_precond);
      }
      else if (solver_id == 247)
      {
         HYPRE_StructJacobiDestroy(struct_precond);
      }
   }

   /* begin lobpcg */

   /*-----------------------------------------------------------
    * Solve the eigenvalue problem using LOBPCG
    *-----------------------------------------------------------*/

   else if (lobpcgFlag)
   {
      if (solver_id < 10 || solver_id >= 20)
      {
         if (verbosity)
         {
            hypre_printf("\nLOBPCG works with solvers 10, 11, 13, 14 and 18 only\n");
         }
      }
      else
      {
         interpreter = hypre_CTAlloc(mv_InterfaceInterpreter,1, HYPRE_MEMORY_HOST);
         HYPRE_SStructSetupInterpreter(interpreter);
         HYPRE_SStructSetupMatvec(&matvec_fn);

         eigenvectors = mv_MultiVectorCreateFromSampleVector(interpreter,
                                                             blockSize,
                                                             x);
         eigenvalues = hypre_CTAlloc(HYPRE_Real, blockSize, HYPRE_MEMORY_HOST);
         if (seed)
         {
            mv_MultiVectorSetRandom(eigenvectors, seed);
         }
         else
         {
            mv_MultiVectorSetRandom(eigenvectors, (HYPRE_Int) time(0));
         }

         if (myid != 0)
         {
            verbosity = 0;
         }

         if (pcgIterations > 0)
         {
            time_index = hypre_InitializeTiming("PCG Setup");
            hypre_BeginTiming(time_index);

            HYPRE_SStructPCGCreate(hypre_MPI_COMM_WORLD, &solver);
            HYPRE_PCGSetMaxIter((HYPRE_Solver) solver, pcgIterations);
            HYPRE_PCGSetTol((HYPRE_Solver) solver, pcgTol);
            HYPRE_PCGSetTwoNorm((HYPRE_Solver) solver, 1);
            HYPRE_PCGSetRelChange((HYPRE_Solver) solver, rel_change);
            HYPRE_PCGSetPrintLevel((HYPRE_Solver) solver, krylov_print_level);
            HYPRE_PCGSetLogging((HYPRE_Solver) solver, 1);

            if ((solver_id == 10) || (solver_id == 11))
            {
               /* use Split solver as preconditioner */
               HYPRE_SStructSplitCreate(hypre_MPI_COMM_WORLD, &precond);
               HYPRE_SStructSplitSetMaxIter(precond, 1);
               HYPRE_SStructSplitSetTol(precond, 0.0);
               HYPRE_SStructSplitSetZeroGuess(precond);
               HYPRE_SStructSplitSetPrintLevel(precond, print_level);
               HYPRE_SStructSplitSetLogging(precond, 0);
               if (solver_id == 10)
               {
                  HYPRE_SStructSplitSetStructSolver(precond, HYPRE_SMG);
               }
               else if (solver_id == 11)
               {
                  HYPRE_SStructSplitSetStructSolver(precond, HYPRE_PFMG);
               }
               HYPRE_PCGSetPrecond( (HYPRE_Solver) solver,
                                    (HYPRE_PtrToSolverFcn) HYPRE_SStructSplitSolve,
                                    (HYPRE_PtrToSolverFcn) HYPRE_SStructSplitSetup,
                                    (HYPRE_Solver) precond);
            }
            else if (solver_id == 13)
            {
               /* use SysPFMG solver as preconditioner */
               HYPRE_SStructSysPFMGCreate(hypre_MPI_COMM_WORLD, &precond);
               HYPRE_SStructSysPFMGSetMaxIter(precond, 1);
               HYPRE_SStructSysPFMGSetTol(precond, 0.0);
               HYPRE_SStructSysPFMGSetZeroGuess(precond);
               /* weighted Jacobi = 1; red-black GS = 2 */
               HYPRE_SStructSysPFMGSetRelaxType(precond, relax[0]);
               HYPRE_SStructSysPFMGSetNumPreRelax(precond, n_pre);
               HYPRE_SStructSysPFMGSetNumPostRelax(precond, n_post);
               HYPRE_SStructSysPFMGSetSkipRelax(precond, skip);
               /*HYPRE_SStructSysPFMGSetDxyz(precond, dxyz);*/
               HYPRE_SStructSysPFMGSetPrintLevel(precond, print_level);
               HYPRE_SStructSysPFMGSetLogging(precond, 0);

               HYPRE_PCGSetPrecond( (HYPRE_Solver) solver,
                                    (HYPRE_PtrToSolverFcn) HYPRE_SStructSysPFMGSolve,
                                    (HYPRE_PtrToSolverFcn) HYPRE_SStructSysPFMGSetup,
                                    (HYPRE_Solver) precond);
            }
            else if (solver_id == 14)
            {
               /* use SSAMG solver as preconditioner */
               HYPRE_SStructSSAMGCreate(hypre_MPI_COMM_WORLD, &precond);
               HYPRE_SStructSSAMGSetMaxIter(precond, 1);
               HYPRE_SStructSSAMGSetMaxLevels(precond, max_levels);
               HYPRE_SStructSSAMGSetTol(precond, 0.0);
               HYPRE_SStructSSAMGSetZeroGuess(precond);
               HYPRE_SStructSSAMGSetSkipRelax(precond, skip);
               HYPRE_SStructSSAMGSetRelaxType(precond, relax[0]);
               HYPRE_SStructSSAMGSetNonGalerkinRAP(precond, rap);
               if (usr_jacobi_weight)
               {
                  HYPRE_SStructSSAMGSetRelaxWeight(precond, jacobi_weight);
               }
               HYPRE_SStructSSAMGSetNumPreRelax(precond, n_pre);
               HYPRE_SStructSSAMGSetNumPostRelax(precond, n_post);
               HYPRE_SStructSSAMGSetNumCoarseRelax(precond, n_coarse);
               HYPRE_SStructSSAMGSetMaxCoarseSize(precond, max_coarse_size);
               HYPRE_SStructSSAMGSetCoarseSolverType(precond, csolver_type);
               HYPRE_SStructSSAMGSetPrintLevel(precond, print_level);
               HYPRE_SStructSSAMGSetLogging(precond, 0);

               HYPRE_PCGSetPrecond( (HYPRE_Solver) solver,
                                    (HYPRE_PtrToSolverFcn) HYPRE_SStructSSAMGSolve,
                                    (HYPRE_PtrToSolverFcn) HYPRE_SStructSSAMGSetup,
                                    (HYPRE_Solver) precond);
            }
            else if (solver_id == 18)
            {
               /* use diagonal scaling as preconditioner */
               precond = NULL;
               HYPRE_PCGSetPrecond( (HYPRE_Solver) solver,
                                    (HYPRE_PtrToSolverFcn) HYPRE_SStructDiagScale,
                                    (HYPRE_PtrToSolverFcn) HYPRE_SStructDiagScaleSetup,
                                    (HYPRE_Solver) precond);
            }
            else if (solver_id != NO_SOLVER )
            {
               if (verbosity)
               {
                  hypre_printf("Solver ID not recognized. ");
                  hypre_printf("Running inner PCG iterations without preconditioner\n\n");
	       }
            }

            hypre_EndTiming(time_index);
            hypre_PrintTiming("Setup phase times", hypre_MPI_COMM_WORLD);
            hypre_FinalizeTiming(time_index);
            hypre_ClearTiming();

            HYPRE_LOBPCGCreate(interpreter, &matvec_fn, (HYPRE_Solver*)&lobpcg_solver);
            HYPRE_LOBPCGSetMaxIter((HYPRE_Solver)lobpcg_solver, max_iterations);
            HYPRE_LOBPCGSetPrecondUsageMode((HYPRE_Solver)lobpcg_solver, pcgMode);
            HYPRE_LOBPCGSetTol((HYPRE_Solver)lobpcg_solver, tol);
            HYPRE_LOBPCGSetPrintLevel((HYPRE_Solver)lobpcg_solver, verbosity);

            HYPRE_LOBPCGSetPrecond((HYPRE_Solver)lobpcg_solver,
                                   (HYPRE_PtrToSolverFcn) HYPRE_PCGSolve,
                                   (HYPRE_PtrToSolverFcn) HYPRE_PCGSetup,
                                   (HYPRE_Solver)solver);
            HYPRE_LOBPCGSetup((HYPRE_Solver)lobpcg_solver, (HYPRE_Matrix)A,
                              (HYPRE_Vector)b, (HYPRE_Vector)x);

            time_index = hypre_InitializeTiming("PCG Solve");
            hypre_BeginTiming(time_index);

            HYPRE_LOBPCGSolve((HYPRE_Solver)lobpcg_solver, constrains,
                              eigenvectors, eigenvalues );

            hypre_EndTiming(time_index);
            hypre_PrintTiming("Solve phase times", hypre_MPI_COMM_WORLD);
            hypre_FinalizeTiming(time_index);
            hypre_ClearTiming();

            HYPRE_SStructPCGDestroy(solver);

            if ((solver_id == 10) || (solver_id == 11))
	    {
               HYPRE_SStructSplitDestroy(precond);
            }
            else if (solver_id == 13)
            {
               HYPRE_SStructSysPFMGDestroy(precond);
            }
            else if (solver_id == 14)
            {
               HYPRE_SStructSSAMGDestroy(precond);
            }

            HYPRE_LOBPCGDestroy((HYPRE_Solver)lobpcg_solver);
         }
         else
         {
            time_index = hypre_InitializeTiming("LOBPCG Setup");
            hypre_BeginTiming(time_index);

            HYPRE_LOBPCGCreate(interpreter, &matvec_fn, (HYPRE_Solver*)&solver);
            HYPRE_LOBPCGSetMaxIter( (HYPRE_Solver) solver, max_iterations );
            HYPRE_LOBPCGSetTol( (HYPRE_Solver) solver, tol );
            HYPRE_LOBPCGSetPrintLevel( (HYPRE_Solver) solver, verbosity );

            if ((solver_id == 10) || (solver_id == 11))
            {
               /* use Split solver as preconditioner */
               HYPRE_SStructSplitCreate(hypre_MPI_COMM_WORLD, &precond);
               HYPRE_SStructSplitSetMaxIter(precond, 1);
               HYPRE_SStructSplitSetTol(precond, 0.0);
               HYPRE_SStructSplitSetZeroGuess(precond);
               HYPRE_SStructSplitSetPrintLevel(precond, print_level);
               HYPRE_SStructSplitSetLogging(precond, 0);
               if (solver_id == 10)
               {
                  HYPRE_SStructSplitSetStructSolver(precond, HYPRE_SMG);
               }
               else if (solver_id == 11)
               {
	          HYPRE_SStructSplitSetStructSolver(precond, HYPRE_PFMG);
               }
               HYPRE_LOBPCGSetPrecond((HYPRE_Solver) solver,
                                      (HYPRE_PtrToSolverFcn) HYPRE_SStructSplitSolve,
                                      (HYPRE_PtrToSolverFcn) HYPRE_SStructSplitSetup,
                                      (HYPRE_Solver) precond);
            }
            else if (solver_id == 13)
            {
               /* use SysPFMG solver as preconditioner */
               HYPRE_SStructSysPFMGCreate(hypre_MPI_COMM_WORLD, &precond);
               HYPRE_SStructSysPFMGSetMaxIter(precond, 1);
               HYPRE_SStructSysPFMGSetTol(precond, 0.0);
               HYPRE_SStructSysPFMGSetZeroGuess(precond);
               /* weighted Jacobi = 1; red-black GS = 2 */
               HYPRE_SStructSysPFMGSetRelaxType(precond, 1);
               HYPRE_SStructSysPFMGSetNumPreRelax(precond, n_pre);
               HYPRE_SStructSysPFMGSetNumPostRelax(precond, n_post);
               HYPRE_SStructSysPFMGSetSkipRelax(precond, skip);
               /*HYPRE_SStructSysPFMGSetDxyz(precond, dxyz);*/
               HYPRE_SStructSysPFMGSetPrintLevel(precond, print_level);
               HYPRE_SStructSysPFMGSetLogging(precond, 0);

               HYPRE_LOBPCGSetPrecond( (HYPRE_Solver) solver,
                                       (HYPRE_PtrToSolverFcn) HYPRE_SStructSysPFMGSolve,
                                       (HYPRE_PtrToSolverFcn) HYPRE_SStructSysPFMGSetup,
                                       (HYPRE_Solver) precond);
            }
            else if (solver_id == 14)
            {
               /* use SSAMG solver as preconditioner */
               HYPRE_SStructSSAMGCreate(hypre_MPI_COMM_WORLD, &precond);
               HYPRE_SStructSSAMGSetMaxIter(precond, 1);
               HYPRE_SStructSSAMGSetMaxLevels(precond, max_levels);
               HYPRE_SStructSSAMGSetTol(precond, 0.0);
               HYPRE_SStructSSAMGSetZeroGuess(precond);
               HYPRE_SStructSSAMGSetSkipRelax(precond, skip);
               HYPRE_SStructSSAMGSetRelaxType(precond, relax[0]);
               HYPRE_SStructSSAMGSetNonGalerkinRAP(precond, rap);
               if (usr_jacobi_weight)
               {
                  HYPRE_SStructSSAMGSetRelaxWeight(precond, jacobi_weight);
               }
               HYPRE_SStructSSAMGSetNumPreRelax(precond, n_pre);
               HYPRE_SStructSSAMGSetNumPostRelax(precond, n_post);
               HYPRE_SStructSSAMGSetNumCoarseRelax(precond, n_coarse);
               HYPRE_SStructSSAMGSetMaxCoarseSize(precond, max_coarse_size);
               HYPRE_SStructSSAMGSetCoarseSolverType(precond, csolver_type);
               HYPRE_SStructSSAMGSetPrintLevel(precond, print_level);
               HYPRE_SStructSSAMGSetLogging(precond, 0);

               HYPRE_LOBPCGSetPrecond((HYPRE_Solver) solver,
                                      (HYPRE_PtrToSolverFcn) HYPRE_SStructSSAMGSolve,
                                      (HYPRE_PtrToSolverFcn) HYPRE_SStructSSAMGSetup,
                                      (HYPRE_Solver) precond);
            }
            else if (solver_id == 18)
            {
               /* use diagonal scaling as preconditioner */
               precond = NULL;
               HYPRE_LOBPCGSetPrecond((HYPRE_Solver) solver,
                                      (HYPRE_PtrToSolverFcn) HYPRE_SStructDiagScale,
                                      (HYPRE_PtrToSolverFcn) HYPRE_SStructDiagScaleSetup,
                                      (HYPRE_Solver) precond);
            }
            else if (solver_id != NO_SOLVER )
            {
               if (verbosity)
               {
                  hypre_printf("Solver ID not recognized. ");
                  hypre_printf("Running inner PCG iterations without preconditioner\n\n");
               }
	    }

            HYPRE_LOBPCGSetup((HYPRE_Solver) solver, (HYPRE_Matrix) A,
                              (HYPRE_Vector) b, (HYPRE_Vector) x);

            hypre_EndTiming(time_index);
            hypre_PrintTiming("Setup phase times", hypre_MPI_COMM_WORLD);
            hypre_FinalizeTiming(time_index);
            hypre_ClearTiming();

            time_index = hypre_InitializeTiming("LOBPCG Solve");
            hypre_BeginTiming(time_index);

            HYPRE_LOBPCGSolve((HYPRE_Solver) solver, constrains,
                              eigenvectors, eigenvalues );

            hypre_EndTiming(time_index);
            hypre_PrintTiming("Solve phase times", hypre_MPI_COMM_WORLD);
            hypre_FinalizeTiming(time_index);
            hypre_ClearTiming();

            HYPRE_LOBPCGDestroy((HYPRE_Solver)solver);

            if ((solver_id == 10) || (solver_id == 11))
            {
               HYPRE_SStructSplitDestroy(precond);
            }
            else if (solver_id == 13)
            {
               HYPRE_SStructSysPFMGDestroy(precond);
            }
            else if (solver_id == 14)
            {
                HYPRE_SStructSSAMGDestroy(precond);
            }
         }

         if (checkOrtho)
         {
            gramXX = utilities_FortranMatrixCreate();
            identity = utilities_FortranMatrixCreate();

            utilities_FortranMatrixAllocateData(blockSize, blockSize, gramXX);
            utilities_FortranMatrixAllocateData(blockSize, blockSize, identity);

            lobpcg_MultiVectorByMultiVector(eigenvectors, eigenvectors, gramXX);
            utilities_FortranMatrixSetToIdentity(identity);
            utilities_FortranMatrixAdd(-1, identity, gramXX, gramXX);
            nonOrthF = utilities_FortranMatrixFNorm(gramXX);
            if (myid == 0)
            {
               hypre_printf("Non-orthonormality of eigenvectors: %12.5e\n", nonOrthF);
            }

            utilities_FortranMatrixDestroy(gramXX);
            utilities_FortranMatrixDestroy(identity);
         }

         if (print_level)
         {
            if (myid == 0)
            {
               if ((filePtr = fopen("values.txt", "w")))
               {
                  hypre_fprintf(filePtr, "%d\n", blockSize);
                  for (i = 0; i < blockSize; i++)
                  {
                     hypre_fprintf(filePtr, "%22.14e\n", eigenvalues[i]);
                  }
                  fclose(filePtr);
               }
            }

            if ((filePtr = fopen("residuals.txt", "w")))
            {
               residualNorms = HYPRE_LOBPCGResidualNorms((HYPRE_Solver)lobpcg_solver);
               residuals = utilities_FortranMatrixValues(residualNorms);
               hypre_fprintf(filePtr, "%d\n", blockSize);
               for (i = 0; i < blockSize; i++)
               {
                  hypre_fprintf(filePtr, "%22.14e\n", residuals[i]);
               }
               fclose(filePtr);
            }

            if (print_level > 1)
            {
               printBuffer = utilities_FortranMatrixCreate();
               iterations = HYPRE_LOBPCGIterations((HYPRE_Solver)lobpcg_solver);
               eigenvaluesHistory = HYPRE_LOBPCGEigenvaluesHistory((HYPRE_Solver)lobpcg_solver);
               utilities_FortranMatrixSelectBlock(eigenvaluesHistory,
                                                  1, blockSize, 1, iterations + 1,
                                                  printBuffer);
               utilities_FortranMatrixPrint(printBuffer, "val_hist.txt");

               residualNormsHistory = HYPRE_LOBPCGResidualNormsHistory((HYPRE_Solver)lobpcg_solver);
               utilities_FortranMatrixSelectBlock(residualNormsHistory,
                                                  1, blockSize, 1, iterations + 1,
                                                  printBuffer);
               utilities_FortranMatrixPrint(printBuffer, "res_hist.txt");
               utilities_FortranMatrixDestroy(printBuffer);
            }
         }

         mv_MultiVectorDestroy(eigenvectors);
         hypre_TFree(eigenvalues, HYPRE_MEMORY_HOST);
         hypre_TFree(interpreter, HYPRE_MEMORY_HOST);
      }
   }

   /* end lobpcg */

   /*-----------------------------------------------------------
    * Test matvec
    *-----------------------------------------------------------*/

   else if (solver_id < 0)
   {
      void  *matvec_data;

      hypre_SStructMatvecCreate(&matvec_data);
      hypre_SStructMatvecSetup(matvec_data, A, x);

      time_index = hypre_InitializeTiming("Matvec");
      hypre_BeginTiming(time_index);

      for (i = 0; i < reps; i++)
      {
         hypre_SStructMatvecCompute(matvec_data, -1.0, A, x, 1.0, b, r);
      }

      hypre_EndTiming(time_index);
      hypre_PrintTiming("Total Matvec time", hypre_MPI_COMM_WORLD);
      hypre_FinalizeTiming(time_index);
      hypre_ClearTiming();

      hypre_SStructMatvecDestroy(matvec_data);
   }

   /*-----------------------------------------------------------
    * Gather the solution vector
    *-----------------------------------------------------------*/

   HYPRE_SStructVectorGather(x);

   /*-----------------------------------------------------------
    * Compute real residual
    *-----------------------------------------------------------*/

   if (final_res || print_system)
   {
      HYPRE_SStructVectorCopy(b, r);
      HYPRE_SStructMatrixMatvec(-1.0, A, x, 1.0, r);
      HYPRE_SStructInnerProd(r, r, &real_res_norm);
      real_res_norm = sqrt(real_res_norm);
      if (rhs_norm > 0)
      {
         real_res_norm = real_res_norm/rhs_norm;
      }
   }

   /*-----------------------------------------------------------
    * Print the solution and other info
    *-----------------------------------------------------------*/

   if (print_system)
   {
      HYPRE_SStructVectorPrint("sstruct.out.x", x, 0);
      HYPRE_SStructVectorPrint("sstruct.out.r", r, 0);
#if 0
      FILE *file;
      char  filename[255];

      /* print out with shared data replicated */
      values = hypre_TAlloc(HYPRE_Real, data.max_boxsize, HYPRE_MEMORY_HOST);
      for (part = 0; part < data.nparts; part++)
      {
         pdata = data.pdata[part];
         for (var = 0; var < pdata.nvars; var++)
         {
            hypre_sprintf(filename, "sstruct.out.xx.%02d.%02d.%05d", part, var, myid);
            if ((file = fopen(filename, "w")) == NULL)
            {
               hypre_printf("Error: can't open output file %s\n", filename);
               exit(1);
            }
            for (box = 0; box < pdata.nboxes; box++)
            {
               GetVariableBox(pdata.ilowers[box], pdata.iuppers[box],
                              pdata.vartypes[var], ilower, iupper);
               HYPRE_SStructVectorGetBoxValues(x, part, ilower, iupper,
                                               var, values);
               hypre_fprintf(file, "\nBox %d:\n\n", box);
               size = 1;
               for (j = 0; j < data.ndim; j++)
               {
                  size*= (iupper[j] - ilower[j] + 1);
               }
               for (j = 0; j < size; j++)
               {
                  hypre_fprintf(file, "%.14e\n", values[j]);
               }
            }
            fflush(file);
            fclose(file);
         }
      }
      hypre_TFree(values, HYPRE_MEMORY_HOST);
#endif
   }

   if (myid == 0 /* begin lobpcg */ && !lobpcgFlag /* end lobpcg */)
   {
      hypre_printf("\n");
      hypre_printf("Iterations = %d\n", num_iterations);
      hypre_printf("Final Relative Residual Norm = %e\n", final_res_norm);
      if (final_res)
      {
         hypre_printf("Real Relative Residual Norm  = %e\n", real_res_norm);
      }
      hypre_printf("\n");
   }

   if (vis)
   {
      HYPRE_SStructGridPrintGLVis(grid, "sstruct.msh", NULL, NULL);
      HYPRE_SStructVectorPrintGLVis(b,  "sstruct.rhs");
      HYPRE_SStructVectorPrintGLVis(x,  "sstruct.sol");
   }

   /*-----------------------------------------------------------
    * Verify GetBoxValues()
    *-----------------------------------------------------------*/

#if 0
   {
      HYPRE_SStructVector   xnew;
      HYPRE_ParVector       par_xnew;
      HYPRE_StructVector    sxnew;
      HYPRE_Real            rnorm, bnorm;

      HYPRE_SStructVectorCreate(hypre_MPI_COMM_WORLD, grid, &xnew);
      HYPRE_SStructVectorSetObjectType(xnew, object_type);
      HYPRE_SStructVectorInitialize(xnew);

      /* get/set replicated shared data */
      values = hypre_TAlloc(HYPRE_Real,  data.max_boxsize, HYPRE_MEMORY_HOST, HYPRE_MEMORY_HOST);
      for (part = 0; part < data.nparts; part++)
      {
         pdata = data.pdata[part];
         for (var = 0; var < pdata.nvars; var++)
         {
            for (box = 0; box < pdata.nboxes; box++)
            {
               GetVariableBox(pdata.ilowers[box], pdata.iuppers[box],
                              pdata.vartypes[var], ilower, iupper);
               HYPRE_SStructVectorGetBoxValues(x, part, ilower, iupper,
                                               var, values);
               HYPRE_SStructVectorSetBoxValues(xnew, part, ilower, iupper,
                                               var, values);
            }
         }
      }
      hypre_TFree(values, HYPRE_MEMORY_HOST);

      HYPRE_SStructVectorAssemble(xnew);

      /* Compute residual norm - this if/else is due to a bug in SStructMatvec */
      if (object_type == HYPRE_SSTRUCT)
      {
         HYPRE_SStructInnerProd(b, b, &bnorm);
         hypre_SStructMatvec(-1.0, A, xnew, 1.0, b);
         HYPRE_SStructInnerProd(b, b, &rnorm);
      }
      else if (object_type == HYPRE_PARCSR)
      {
         bnorm = hypre_ParVectorInnerProd(par_b, par_b);
         HYPRE_SStructVectorGetObject(xnew, (void **) &par_xnew);
         HYPRE_ParCSRMatrixMatvec(-1.0, par_A, par_xnew, 1.0, par_b );
         rnorm = hypre_ParVectorInnerProd(par_b, par_b);
      }
      else if (object_type == HYPRE_STRUCT)
      {
         bnorm = hypre_StructInnerProd(sb, sb);
         HYPRE_SStructVectorGetObject(xnew, (void **) &sxnew);
         hypre_StructMatvec(-1.0, sA, sxnew, 1.0, sb);
         rnorm = hypre_StructInnerProd(sb, sb);
      }
      bnorm = sqrt(bnorm);
      rnorm = sqrt(rnorm);

      if (myid == 0)
      {
         hypre_printf("\n");
         hypre_printf("solver relnorm = %16.14e\n", final_res_norm);
         hypre_printf("check  relnorm = %16.14e, bnorm = %16.14e, rnorm = %16.14e\n",
                      (rnorm/bnorm), bnorm, rnorm);
         hypre_printf("\n");
      }

      HYPRE_SStructVectorDestroy(xnew);
   }
#endif

   /*-----------------------------------------------------------
    * Finalize things
    *-----------------------------------------------------------*/

   HYPRE_SStructGridDestroy(grid);
   for (s = 0; s < data.nstencils; s++)
   {
      HYPRE_SStructStencilDestroy(stencils[s]);
   }
   hypre_TFree(stencils, HYPRE_MEMORY_HOST);
   HYPRE_SStructGraphDestroy(graph);
   HYPRE_SStructMatrixDestroy(A);
   HYPRE_SStructVectorDestroy(b);
   HYPRE_SStructVectorDestroy(x);
   HYPRE_SStructVectorDestroy(r);
   if (gradient_matrix)
   {
      for (s = 0; s < data.ndim; s++)
      {
         HYPRE_SStructStencilDestroy(G_stencils[s]);
      }
      hypre_TFree(G_stencils, HYPRE_MEMORY_HOST);
      HYPRE_SStructGraphDestroy(G_graph);
      HYPRE_SStructGridDestroy(G_grid);
      HYPRE_SStructMatrixDestroy(G);
   }
   if ((print_system || check_symmetry) && (object_type == HYPRE_SSTRUCT))
   {
      HYPRE_IJMatrixDestroy(ij_A);
   }

   DestroyData(data);

   hypre_TFree(parts, HYPRE_MEMORY_HOST);
   hypre_TFree(refine, HYPRE_MEMORY_HOST);
   hypre_TFree(distribute, HYPRE_MEMORY_HOST);
   hypre_TFree(block, HYPRE_MEMORY_HOST);

   /* Finalize Hypre */
   HYPRE_Finalize();

   /* Finalize MPI */
   hypre_MPI_Finalize();

   return (0);
}<|MERGE_RESOLUTION|>--- conflicted
+++ resolved
@@ -743,10 +743,7 @@
             {
                data.fem_rhs_true = 1;
                data.fem_rhs_values = hypre_CTAlloc(HYPRE_Real, data.fem_nvars, HYPRE_MEMORY_HOST);
-<<<<<<< HEAD
-=======
                data.d_fem_rhs_values = hypre_CTAlloc(HYPRE_Real, data.fem_nvars, HYPRE_MEMORY_DEVICE);
->>>>>>> ffe4f738
             }
             SScanDblArray(sdata_ptr, &sdata_ptr,
                           data.fem_nvars, data.fem_rhs_values);
