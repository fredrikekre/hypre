/******************************************************************************
 * Copyright 1998-2019 Lawrence Livermore National Security, LLC and other
 * HYPRE Project Developers. See the top-level COPYRIGHT file for details.
 *
 * SPDX-License-Identifier: (Apache-2.0 OR MIT)
 ******************************************************************************/

/*--------------------------------------------------------------------------
 * Test driver for unstructured matrix interface (IJ_matrix interface).
 * Do `driver -help' for usage info.
 * This driver started from the driver for parcsr_linear_solvers, and it
 * works by first building a parcsr matrix as before and then "copying"
 * that matrix row-by-row into the IJMatrix interface. AJC 7/99.
 *--------------------------------------------------------------------------*/
#include <stdlib.h>
#include <stdio.h>
#include <math.h>

#include "_hypre_utilities.h"
#include "HYPRE.h"
#include "HYPRE_parcsr_mv.h"

#include "HYPRE_IJ_mv.h"
#include "HYPRE_parcsr_ls.h"
#include "_hypre_parcsr_ls.h"
#include "_hypre_parcsr_mv.h"
#include "HYPRE_krylov.h"

#ifdef HYPRE_USING_CUDA
#include "cuda_profiler_api.h"
#endif

#ifdef __cplusplus
extern "C" {
#endif

HYPRE_Int BuildParFromFile (HYPRE_Int argc, char *argv [], HYPRE_Int arg_index,
                            HYPRE_ParCSRMatrix *A_ptr );
HYPRE_Int BuildParRhsFromFile (HYPRE_Int argc, char *argv [], HYPRE_Int arg_index,
                               HYPRE_ParVector *b_ptr );

HYPRE_Int BuildParLaplacian (HYPRE_Int argc, char *argv [], HYPRE_Int arg_index,
                             HYPRE_ParCSRMatrix *A_ptr );
HYPRE_Int BuildParSysLaplacian (HYPRE_Int argc, char *argv [], HYPRE_Int arg_index,
                                HYPRE_ParCSRMatrix *A_ptr );
HYPRE_Int BuildParDifConv (HYPRE_Int argc, char *argv [], HYPRE_Int arg_index,
                           HYPRE_ParCSRMatrix *A_ptr);
HYPRE_Int BuildFuncsFromFiles (HYPRE_Int argc, char *argv [], HYPRE_Int arg_index,
                               HYPRE_ParCSRMatrix A, HYPRE_Int **dof_func_ptr );
HYPRE_Int BuildFuncsFromOneFile (HYPRE_Int argc, char *argv [], HYPRE_Int arg_index,
                                 HYPRE_ParCSRMatrix A, HYPRE_Int **dof_func_ptr );
HYPRE_Int BuildParLaplacian9pt (HYPRE_Int argc, char *argv [], HYPRE_Int arg_index,
                                HYPRE_ParCSRMatrix *A_ptr );
HYPRE_Int BuildParLaplacian27pt (HYPRE_Int argc, char *argv [], HYPRE_Int arg_index,
                                 HYPRE_ParCSRMatrix *A_ptr );
HYPRE_Int BuildParRotate7pt (HYPRE_Int argc, char *argv [], HYPRE_Int arg_index,
                             HYPRE_ParCSRMatrix *A_ptr );
HYPRE_Int BuildParVarDifConv (HYPRE_Int argc, char *argv [], HYPRE_Int arg_index,
                              HYPRE_ParCSRMatrix *A_ptr, HYPRE_ParVector *rhs_ptr );
HYPRE_ParCSRMatrix GenerateSysLaplacian (MPI_Comm comm, HYPRE_Int nx, HYPRE_Int ny, HYPRE_Int nz,
                                         HYPRE_Int P, HYPRE_Int Q, HYPRE_Int R, HYPRE_Int p, HYPRE_Int q, HYPRE_Int r,
                                         HYPRE_Int num_fun, HYPRE_Real *mtrx, HYPRE_Real *value);
HYPRE_ParCSRMatrix GenerateSysLaplacianVCoef (MPI_Comm comm, HYPRE_Int nx, HYPRE_Int ny,
                                              HYPRE_Int nz,
                                              HYPRE_Int P, HYPRE_Int Q, HYPRE_Int R, HYPRE_Int p, HYPRE_Int q, HYPRE_Int r,
                                              HYPRE_Int num_fun, HYPRE_Real *mtrx, HYPRE_Real *value);
HYPRE_Int SetSysVcoefValues(HYPRE_Int num_fun, HYPRE_Int nx, HYPRE_Int ny, HYPRE_Int nz,
                            HYPRE_Real vcx, HYPRE_Real vcy, HYPRE_Real vcz, HYPRE_Int mtx_entry, HYPRE_Real *values);

HYPRE_Int BuildParCoordinates (HYPRE_Int argc, char *argv [], HYPRE_Int arg_index,
                               HYPRE_Int *coorddim_ptr, float **coord_ptr );

#ifdef __cplusplus
}
#endif

char *gpu_ptr = NULL;
size_t total_size = 0, current_size = 0;

void gpu_alloc(void **ptr, size_t size)
{
   size = ((size + 128 - 1) / 128) * 128;
   *ptr = (void *) &gpu_ptr[current_size];
   current_size += size;
   if (current_size > total_size)
   {
      hypre_printf("Out of GPU memory\n");
      exit(0);
   }
}

void gpu_free(void *ptr)
{
   return;
}

char file_dir[] = "./";

void runjob1( HYPRE_ParCSRMatrix parcsr_A,
              HYPRE_Int          print_system,
              HYPRE_Int          verify)
{
   HYPRE_Int          num_procs, myid, i;
   HYPRE_ParCSRMatrix parcsr_A_host  = NULL;
   HYPRE_ParCSRMatrix parcsr_B_host  = NULL;
   HYPRE_ParCSRMatrix parcsr_B_host2 = NULL;
   HYPRE_ParCSRMatrix parcsr_B       = NULL;
   HYPRE_ParCSRMatrix parcsr_error_host = NULL;
   HYPRE_Real         fnorm, rfnorm, fnorm0;
   HYPRE_Int          time_index, rep = 2;
   char               fname[1024];

   hypre_MPI_Comm_size(hypre_MPI_COMM_WORLD, &num_procs );
   hypre_MPI_Comm_rank(hypre_MPI_COMM_WORLD, &myid );

   if (myid == 0)
   {
      hypre_printf("A %d x %d\n", hypre_ParCSRMatrixGlobalNumRows(parcsr_A),
                   hypre_ParCSRMatrixGlobalNumCols(parcsr_A));
   }

   hypre_assert(hypre_ParCSRMatrixMemoryLocation(parcsr_A) == HYPRE_MEMORY_DEVICE);

   if (verify)
   {
      parcsr_A_host = hypre_ParCSRMatrixClone_v2(parcsr_A, 1, HYPRE_MEMORY_HOST);
      hypre_MatvecCommPkgCreate(parcsr_A_host);

      time_index = hypre_InitializeTiming("Host Parcsr Matrix-by-Matrix, A*A");

      hypre_BeginTiming(time_index);

      parcsr_B_host = hypre_ParCSRMatMat(parcsr_A_host, parcsr_A_host);

      hypre_EndTiming(time_index);
      hypre_PrintTiming("Host Parcsr Matrix-by-Matrix, A*A", hypre_MPI_COMM_WORLD);
      hypre_FinalizeTiming(time_index);
      hypre_ClearTiming();
   }

   if (print_system)
   {
      if (!parcsr_A_host)
      {
         parcsr_A_host = hypre_ParCSRMatrixClone_v2(parcsr_A, 1, HYPRE_MEMORY_HOST);
      }
      sprintf(fname, "%s/%s", file_dir, "IJ.out.A");
      hypre_ParCSRMatrixPrintIJ(parcsr_A_host, 0, 0, fname);
   }

   for (i = 0 ; i < rep; i++)
   {
      if (i == rep - 1)
      {
         time_index = hypre_InitializeTiming("Device Parcsr Matrix-by-Matrix, A*A");
         hypre_BeginTiming(time_index);
         //cudaProfilerStart();
      }

      parcsr_B = hypre_ParCSRMatMat(parcsr_A, parcsr_A);

      if (i == rep - 1)
      {
         hypre_SyncCudaDevice(hypre_handle());
         //cudaProfilerStop();
         hypre_EndTiming(time_index);
         hypre_PrintTiming("Device Parcsr Matrix-by-Matrix, A*A", hypre_MPI_COMM_WORLD);
         hypre_FinalizeTiming(time_index);
         hypre_ClearTiming();
      }

      if (i < rep - 1)
      {
         hypre_ParCSRMatrixDestroy(parcsr_B);
      }
   }

   if (verify)
   {
      parcsr_B_host2 = hypre_ParCSRMatrixClone_v2(parcsr_B, 1, HYPRE_MEMORY_HOST);
      hypre_ParCSRMatrixSetNumNonzeros(parcsr_B_host2);

      hypre_ParCSRMatrixAdd(1.0, parcsr_B_host, -1.0, parcsr_B_host2, &parcsr_error_host);
      fnorm = hypre_ParCSRMatrixFnorm(parcsr_error_host);
      fnorm0 = hypre_ParCSRMatrixFnorm(parcsr_B_host);
      rfnorm = fnorm0 > 0 ? fnorm / fnorm0 : fnorm;

      if (myid == 0)
      {
         printf("A^2: %d x %d, nnz %d, CPU-GPU err %e\n", hypre_ParCSRMatrixGlobalNumRows(parcsr_B_host2),
                hypre_ParCSRMatrixGlobalNumCols(parcsr_B_host2),
                hypre_ParCSRMatrixNumNonzeros(parcsr_B_host2),
                rfnorm);
      }
   }

   if (print_system)
   {
      if (!parcsr_B_host2)
      {
         parcsr_B_host2 = hypre_ParCSRMatrixClone_v2(parcsr_B, 1, HYPRE_MEMORY_HOST);
      }
      sprintf(fname, "%s/%s", file_dir, "IJ.out.B");
      hypre_ParCSRMatrixPrintIJ(parcsr_B_host2, 0, 0, fname);
   }

   hypre_ParCSRMatrixDestroy(parcsr_B);
   hypre_ParCSRMatrixDestroy(parcsr_A_host);
   hypre_ParCSRMatrixDestroy(parcsr_B_host);
   hypre_ParCSRMatrixDestroy(parcsr_B_host2);
}

void runjob2( HYPRE_ParCSRMatrix parcsr_A,
              HYPRE_Int          print_system,
              HYPRE_Int          mult_order,
              HYPRE_Int          verify)
{
   HYPRE_Int    measure_type = 0;
   HYPRE_Real   trunc_factor = 0.0;
   HYPRE_Int    P_max_elmts = 8;
   HYPRE_Int    debug_flag = 0;
   HYPRE_Int    rap2 = 1;
   HYPRE_Int    keepTranspose = 0;
   HYPRE_Int    num_functions = 1;
   HYPRE_Real   strong_threshold = 0.25;
   HYPRE_Real   max_row_sum = 1.0;
   HYPRE_Real   fnorm, rfnorm, fnorm0;
   HYPRE_Int    local_num_vars, coarse_pnts_global[2];
   HYPRE_Int    num_procs, myid;
   HYPRE_Int    time_index, i;
   char         fname[1024];

   hypre_IntArray    *CF_marker         = NULL;
<<<<<<< HEAD
   hypre_IntArray    *coarse_dof_func   = NULL;
=======
>>>>>>> 805ee77b
   HYPRE_ParCSRMatrix parcsr_S          = NULL;
   HYPRE_ParCSRMatrix parcsr_P          = NULL;
   HYPRE_ParCSRMatrix parcsr_Q          = NULL;
   HYPRE_ParCSRMatrix parcsr_AH         = NULL;
   HYPRE_ParCSRMatrix parcsr_A_host     = NULL;
   HYPRE_ParCSRMatrix parcsr_P_host     = NULL;
   HYPRE_ParCSRMatrix parcsr_Q_host     = NULL;
   HYPRE_ParCSRMatrix parcsr_AH_host    = NULL;
   HYPRE_ParCSRMatrix parcsr_AH_host_2  = NULL;
   HYPRE_ParCSRMatrix parcsr_error_host = NULL;

   hypre_MPI_Comm_size(hypre_MPI_COMM_WORLD, &num_procs );
   hypre_MPI_Comm_rank(hypre_MPI_COMM_WORLD, &myid );

   /* coarsening */
   hypre_BoomerAMGCreateS(parcsr_A, strong_threshold, max_row_sum, num_functions, NULL, &parcsr_S);

   hypre_BoomerAMGCoarsenPMIS(parcsr_S, parcsr_A, measure_type, debug_flag, &CF_marker);

   local_num_vars = hypre_ParCSRMatrixNumRows(parcsr_A);

   hypre_BoomerAMGCoarseParms(hypre_ParCSRMatrixComm(parcsr_A), local_num_vars, num_functions, NULL,
                              CF_marker, NULL, coarse_pnts_global);

   /* generate P */
   hypre_BoomerAMGBuildExtPIInterp(parcsr_A, hypre_IntArrayData(CF_marker), parcsr_S,
                                   coarse_pnts_global,
                                   num_functions, NULL, debug_flag, trunc_factor, P_max_elmts,
                                   &parcsr_P);

   if (myid == 0)
   {
      hypre_printf("A %d x %d\n", hypre_ParCSRMatrixGlobalNumRows(parcsr_A),
                   hypre_ParCSRMatrixGlobalNumCols(parcsr_A));
      hypre_printf("P %d x %d\n", hypre_ParCSRMatrixGlobalNumRows(parcsr_P),
                   hypre_ParCSRMatrixGlobalNumCols(parcsr_P));
   }

   /* !!! */
   hypre_assert(hypre_ParCSRMatrixMemoryLocation(parcsr_A) == HYPRE_MEMORY_DEVICE);
   hypre_assert(hypre_ParCSRMatrixMemoryLocation(parcsr_P) == HYPRE_MEMORY_DEVICE);

   /*-----------------------------------------------------------
    * Matrix-by-Matrix on host
    *-----------------------------------------------------------*/
   if (verify)
   {
      hypre_printf("Clone matrices to the host\n");
      parcsr_A_host = hypre_ParCSRMatrixClone_v2(parcsr_A, 1, HYPRE_MEMORY_HOST);
      parcsr_P_host = hypre_ParCSRMatrixClone_v2(parcsr_P, 1, HYPRE_MEMORY_HOST);

      hypre_MatvecCommPkgCreate(parcsr_A_host);
      hypre_MatvecCommPkgCreate(parcsr_P_host);

      time_index = hypre_InitializeTiming("Host Parcsr Matrix-by-Matrix, RAP2");
      hypre_BeginTiming(time_index);

      if (mult_order == 0)
      {
         parcsr_Q_host  = hypre_ParCSRMatMat(parcsr_A_host, parcsr_P_host);
         parcsr_AH_host = hypre_ParCSRTMatMatKT(parcsr_P_host, parcsr_Q_host, keepTranspose);
      }
      else
      {
         parcsr_Q_host  = hypre_ParCSRTMatMatKT(parcsr_P_host, parcsr_A_host, keepTranspose);
         parcsr_AH_host = hypre_ParCSRMatMat(parcsr_Q_host, parcsr_P_host);
      }
      hypre_EndTiming(time_index);
      hypre_PrintTiming("Host Parcsr Matrix-by-Matrix, RAP2", hypre_MPI_COMM_WORLD);
      hypre_FinalizeTiming(time_index);
      hypre_ClearTiming();
   }

   /*-----------------------------------------------------------
    * Print out the matrices
    *-----------------------------------------------------------*/
   if (print_system)
   {
      sprintf(fname, "%s/%s", file_dir, "IJ.out.A");
      hypre_ParCSRMatrixPrintIJ(parcsr_A_host, 0, 0, fname);
      sprintf(fname, "%s/%s", file_dir, "IJ.out.P");
      hypre_ParCSRMatrixPrintIJ(parcsr_P_host, 0, 0, fname);
   }

   /*-----------------------------------------------------------
    * Matrix-by-Matrix on device
    *-----------------------------------------------------------*/

   /* run for the first time without timing [some allocation is done] */
   /* run for a second time for timing */
   for (i = 0 ; i < 2; i++)
   {
      if (i == 1)
      {
         time_index = hypre_InitializeTiming("Device Parcsr Matrix-by-Matrix, RAP2");
         hypre_BeginTiming(time_index);
         //cudaProfilerStart();
      }

      if (rap2)
      {
         if (mult_order == 0)
         {
            parcsr_Q  = hypre_ParCSRMatMat(parcsr_A, parcsr_P);
            parcsr_AH = hypre_ParCSRTMatMatKT(parcsr_P, parcsr_Q, keepTranspose);
         }
         else
         {
            parcsr_Q  = hypre_ParCSRTMatMatKT(parcsr_P, parcsr_A, keepTranspose);
            parcsr_AH = hypre_ParCSRMatMat(parcsr_Q, parcsr_P);
         }
      }
      else
      {
         parcsr_AH = hypre_ParCSRMatrixRAPKT(parcsr_P, parcsr_A, parcsr_P, keepTranspose);
      }

      if (i == 1)
      {
         hypre_SyncCudaDevice(hypre_handle());
         //cudaProfilerStop();
         hypre_EndTiming(time_index);
         hypre_PrintTiming("Device Parcsr Matrix-by-Matrix, RAP2", hypre_MPI_COMM_WORLD);
         hypre_FinalizeTiming(time_index);
         hypre_ClearTiming();
      }

      if (i == 0)
      {
         hypre_ParCSRMatrixDestroy(parcsr_Q);
         hypre_ParCSRMatrixDestroy(parcsr_AH);
      }
   }

   if (verify)
   {
      /*-----------------------------------------------------------
       * Verify results
       *-----------------------------------------------------------*/
      parcsr_AH_host_2 = hypre_ParCSRMatrixClone_v2(parcsr_AH, 1, HYPRE_MEMORY_HOST);
      hypre_ParCSRMatrixSetNumNonzeros(parcsr_AH_host_2);

      hypre_ParCSRMatrixAdd(1.0, parcsr_AH_host, -1.0, parcsr_AH_host_2, &parcsr_error_host);
      fnorm = hypre_ParCSRMatrixFnorm(parcsr_error_host);
      fnorm0 = hypre_ParCSRMatrixFnorm(parcsr_AH_host);
      rfnorm = fnorm0 > 0 ? fnorm / fnorm0 : fnorm;

      if (myid == 0)
      {
         printf("AH: %d x %d, nnz %d, CPU-GPU err %e\n", hypre_ParCSRMatrixGlobalNumRows(parcsr_AH_host_2),
                hypre_ParCSRMatrixGlobalNumCols(parcsr_AH_host_2),
                hypre_ParCSRMatrixNumNonzeros(parcsr_AH_host_2),
                rfnorm);
      }
   }

   hypre_IntArrayDestroy(CF_marker);
   hypre_ParCSRMatrixDestroy(parcsr_S);
   hypre_ParCSRMatrixDestroy(parcsr_P);
   hypre_ParCSRMatrixDestroy(parcsr_Q);
   hypre_ParCSRMatrixDestroy(parcsr_AH);

   hypre_ParCSRMatrixDestroy(parcsr_A_host);
   hypre_ParCSRMatrixDestroy(parcsr_P_host);
   hypre_ParCSRMatrixDestroy(parcsr_Q_host);
   hypre_ParCSRMatrixDestroy(parcsr_AH_host);
   hypre_ParCSRMatrixDestroy(parcsr_AH_host_2);
   hypre_ParCSRMatrixDestroy(parcsr_error_host);
}

hypre_int
main( hypre_int argc,
      char *argv[] )
{
   HYPRE_Int           arg_index;
   HYPRE_Int           print_usage;
   HYPRE_Int           build_matrix_type;
   HYPRE_Int           build_matrix_arg_index;
   HYPRE_Int           ierr = 0;
   void               *object;
   HYPRE_IJMatrix     ij_A = NULL;
   HYPRE_ParCSRMatrix parcsr_A   = NULL;
   HYPRE_Int          errcode, job = 2;
   HYPRE_Int          num_procs, myid;
   HYPRE_Int          time_index;
   MPI_Comm           comm = hypre_MPI_COMM_WORLD;
   HYPRE_Int          first_local_row, last_local_row;//, local_num_rows;
   HYPRE_Int          first_local_col, last_local_col;//, local_num_cols;
   HYPRE_Int          mult_order = 0;

   HYPRE_Int          print_system = 0;
   HYPRE_Int          verify       = 0;
   HYPRE_Int          use_cusparse = 0;
   HYPRE_Int          spgemm_alg = 1;
   HYPRE_Int          rowest_mtd = 3;
   HYPRE_Int          rowest_nsamples = 32;
   HYPRE_Real         rowest_mult = 1.0;
   HYPRE_Int          zero_mem_cost = 0;
   char               hash_type = 'L';

   /*-----------------------------------------------------------
    * Initialize some stuff
    *-----------------------------------------------------------*/
   /* Initialize MPI */
   hypre_MPI_Init(&argc, &argv);

   hypre_MPI_Comm_size(hypre_MPI_COMM_WORLD, &num_procs );
   hypre_MPI_Comm_rank(hypre_MPI_COMM_WORLD, &myid );

   /*-----------------------------------------------------------------
    * GPU Device binding
    * Must be done before HYPRE_Init() and should not be changed after
    *-----------------------------------------------------------------*/
   hypre_bind_device(myid, num_procs, hypre_MPI_COMM_WORLD);

   /*-----------------------------------------------------------
    * Initialize : must be the first HYPRE function to call
    *-----------------------------------------------------------*/
   HYPRE_Init();

   /* for timing, sync after kernels */
   hypre_SetSyncCudaCompute(1);

#if defined(HYPRE_USING_CUDA)
   hypre_HandleDefaultExecPolicy(hypre_handle()) = HYPRE_EXEC_DEVICE;
#endif

   //hypre_SetNumThreads(20);
   hypre_printf("CPU #OMP THREADS %d\n", hypre_NumThreads());

   /*-----------------------------------------------------------
    * Set defaults
    *-----------------------------------------------------------*/
   build_matrix_type = 2;
   build_matrix_arg_index = argc;

   /*-----------------------------------------------------------
    * Parse command line
    *-----------------------------------------------------------*/

   print_usage = 0;
   arg_index = 1;

   while ( (arg_index < argc) && (!print_usage) )
   {
      if ( strcmp(argv[arg_index], "-fromfile") == 0 )
      {
         arg_index++;
         build_matrix_type      = -1;
         build_matrix_arg_index = arg_index;
      }
      else if ( strcmp(argv[arg_index], "-fromparcsrfile") == 0 )
      {
         arg_index++;
         build_matrix_type      = 0;
         build_matrix_arg_index = arg_index;
      }
      else if ( strcmp(argv[arg_index], "-fromonecsrfile") == 0 )
      {
         arg_index++;
         build_matrix_type      = 1;
         build_matrix_arg_index = arg_index;
      }
      else if ( strcmp(argv[arg_index], "-laplacian") == 0 )
      {
         arg_index++;
         build_matrix_type      = 2;
         build_matrix_arg_index = arg_index;
      }
      else if ( strcmp(argv[arg_index], "-9pt") == 0 )
      {
         arg_index++;
         build_matrix_type      = 3;
         build_matrix_arg_index = arg_index;
      }
      else if ( strcmp(argv[arg_index], "-27pt") == 0 )
      {
         arg_index++;
         build_matrix_type      = 4;
         build_matrix_arg_index = arg_index;
      }
      else if ( strcmp(argv[arg_index], "-difconv") == 0 )
      {
         arg_index++;
         build_matrix_type      = 5;
         build_matrix_arg_index = arg_index;
      }
      else if ( strcmp(argv[arg_index], "-vardifconv") == 0 )
      {
         arg_index++;
         build_matrix_type      = 6;
         build_matrix_arg_index = arg_index;
      }
      else if ( strcmp(argv[arg_index], "-rotate") == 0 )
      {
         arg_index++;
         build_matrix_type      = 7;
         build_matrix_arg_index = arg_index;
      }
      else if ( strcmp(argv[arg_index], "-concrete_parcsr") == 0 )
      {
         arg_index++;
         build_matrix_arg_index = arg_index;
      }
      else if ( strcmp(argv[arg_index], "-print") == 0 )
      {
         arg_index++;
         print_system = atoi(argv[arg_index++]);
      }
      else if ( strcmp(argv[arg_index], "-verify") == 0 )
      {
         arg_index++;
         verify = atoi(argv[arg_index++]);
      }
      else if ( strcmp(argv[arg_index], "-order") == 0 )
      {
         arg_index++;
         mult_order = atoi(argv[arg_index++]);
      }
      else if ( strcmp(argv[arg_index], "-cusparse") == 0 )
      {
         arg_index++;
         use_cusparse = 1;
      }
      else if ( strcmp(argv[arg_index], "-spgemmalg") == 0 )
      {
         arg_index++;
         spgemm_alg = atoi(argv[arg_index++]);
      }
      else if ( strcmp(argv[arg_index], "-rowest") == 0 )
      {
         arg_index++;
         rowest_mtd = atoi(argv[arg_index++]);
      }
      else if ( strcmp(argv[arg_index], "-rowestmult") == 0 )
      {
         arg_index++;
         rowest_mult = atof(argv[arg_index++]);
      }
      else if ( strcmp(argv[arg_index], "-rowestnsamples") == 0 )
      {
         arg_index++;
         rowest_nsamples = atoi(argv[arg_index++]);
      }
      else if ( strcmp(argv[arg_index], "-job") == 0 )
      {
         arg_index++;
         job  = atoi(argv[arg_index++]);
      }
      else if ( strcmp(argv[arg_index], "-hash") == 0 )
      {
         arg_index++;
         hash_type = argv[arg_index++][0];
      }
      else if ( strcmp(argv[arg_index], "-zeromemcost") == 0 )
      {
         arg_index++;
         zero_mem_cost = atoi(argv[arg_index++]);
      }
      else
      {
         arg_index++;
      }
   }

   if (zero_mem_cost)
   {
#ifdef HYPRE_USING_CUDA
      total_size = 15LL * 1024 * 1024 * 1024;
#elif defined(HYPRE_USING_HIP)
      total_size = 31LL * 1024 * 1024 * 1024;
#endif
      gpu_ptr = hypre_TAlloc(char, total_size, HYPRE_MEMORY_DEVICE);
      hypre_SetUserDeviceMalloc(gpu_alloc);
      hypre_SetUserDeviceMfree(gpu_free);
   }


   /*-----------------------------------------------------------
    * Print usage info
    *-----------------------------------------------------------*/

   if ( print_usage )
   {
      if ( myid == 0 )
      {
         hypre_printf("\n");
         hypre_printf("Usage: %s [<options>]\n", argv[0]);
         hypre_printf("\n");
         hypre_printf("  -fromfile <filename>       : ");
         hypre_printf("matrix read from multiple files (IJ format)\n");
         hypre_printf("  -fromparcsrfile <filename> : ");
         hypre_printf("matrix read from multiple files (ParCSR format)\n");
         hypre_printf("  -fromonecsrfile <filename> : ");
         hypre_printf("matrix read from a single file (CSR format)\n");
         hypre_printf("\n");
         hypre_printf("  -laplacian [<options>] : build 5pt 2D laplacian problem (default) \n");
         hypre_printf("  -sysL <num functions>  : build SYSTEMS laplacian 7pt operator\n");
         hypre_printf("  -9pt [<opts>]          : build 9pt 2D laplacian problem\n");
         hypre_printf("  -27pt [<opts>]         : build 27pt 3D laplacian problem\n");
         hypre_printf("  -difconv [<opts>]      : build convection-diffusion problem\n");
         hypre_printf("    -n <nx> <ny> <nz>    : total problem size \n");
         hypre_printf("    -P <Px> <Py> <Pz>    : processor topology\n");
         hypre_printf("    -c <cx> <cy> <cz>    : diffusion coefficients\n");
         hypre_printf("    -a <ax> <ay> <az>    : convection coefficients\n");
         hypre_printf("    -atype <type>        : FD scheme for convection \n");
         hypre_printf("           0=Forward (default)       1=Backward\n");
         hypre_printf("           2=Centered                3=Upwind\n");
         hypre_printf("\n");
         hypre_printf("  -exact_size            : inserts immediately into ParCSR structure\n");
         hypre_printf("  -storage_low           : allocates not enough storage for aux struct\n");
         hypre_printf("  -concrete_parcsr       : use parcsr matrix type as concrete type\n");
         hypre_printf("\n");

         hypre_printf("  -Pmx  <val>            : set maximal no. of elmts per row for AMG interpolation (default: 4)\n");
      }
      goto final;
   }

   /*-----------------------------------------------------------
    * Print driver parameters
    *-----------------------------------------------------------*/
   errcode = hypre_SetSpGemmRownnzEstimateMethod(rowest_mtd);
   hypre_assert(errcode == 0);
   errcode = hypre_SetSpGemmRownnzEstimateNSamples(rowest_nsamples);
   hypre_assert(errcode == 0);
   errcode = hypre_SetSpGemmRownnzEstimateMultFactor(rowest_mult);
   hypre_assert(errcode == 0);
   errcode = hypre_SetSpGemmHashType(hash_type);
   hypre_assert(errcode == 0);
   errcode = HYPRE_SetSpGemmUseCusparse(use_cusparse);
   hypre_assert(errcode == 0);
   errcode = hypre_SetSpGemmAlgorithm(spgemm_alg);
   hypre_assert(errcode == 0);

   /*-----------------------------------------------------------
    * Set up matrix
    *-----------------------------------------------------------*/
   time_index = hypre_InitializeTiming("Generate Matrix A");
   hypre_BeginTiming(time_index);
   if ( build_matrix_type == -1 )
   {
      ierr = HYPRE_IJMatrixRead( argv[build_matrix_arg_index], comm,
                                 HYPRE_PARCSR, &ij_A );
      if (ierr)
      {
         hypre_printf("ERROR: Problem reading in the system matrix!\n");
         exit(1);
      }
   }
   else if ( build_matrix_type == 0 )
   {
      BuildParFromFile(argc, argv, build_matrix_arg_index, &parcsr_A);
   }
   else if ( build_matrix_type == 2 )
   {
      BuildParLaplacian(argc, argv, build_matrix_arg_index, &parcsr_A);
   }
   else if ( build_matrix_type == 3 )
   {
      BuildParLaplacian9pt(argc, argv, build_matrix_arg_index, &parcsr_A);
   }
   else if ( build_matrix_type == 4 )
   {
      BuildParLaplacian27pt(argc, argv, build_matrix_arg_index, &parcsr_A);
   }
   else if ( build_matrix_type == 5 )
   {
      BuildParDifConv(argc, argv, build_matrix_arg_index, &parcsr_A);
   }
   else if ( build_matrix_type == 7 )
   {
      BuildParRotate7pt(argc, argv, build_matrix_arg_index, &parcsr_A);
   }
   else
   {
      hypre_printf("You have asked for an unsupported problem with\n");
      hypre_printf("build_matrix_type = %d.\n", build_matrix_type);
      return (-1);
   }

   if (build_matrix_type < 0)
   {
      ierr = HYPRE_IJMatrixGetLocalRange( ij_A,
                                          &first_local_row, &last_local_row,
                                          &first_local_col, &last_local_col );

      ierr += HYPRE_IJMatrixGetObject( ij_A, &object);
      parcsr_A = (HYPRE_ParCSRMatrix) object;
   }
   else
   {
      /*-----------------------------------------------------------
       * Copy the parcsr matrix into the IJMatrix through interface calls
       *-----------------------------------------------------------*/
      ierr = HYPRE_ParCSRMatrixGetLocalRange( parcsr_A,
                                              &first_local_row, &last_local_row,
                                              &first_local_col, &last_local_col );

      //local_num_rows = last_local_row - first_local_row + 1;
      //local_num_cols = last_local_col - first_local_col + 1;
   }

   hypre_EndTiming(time_index);
   hypre_PrintTiming("Generate Matrix A", hypre_MPI_COMM_WORLD);
   hypre_FinalizeTiming(time_index);
   hypre_ClearTiming();

   hypre_ParCSRMatrixMigrate(parcsr_A, hypre_HandleMemoryLocation(hypre_handle()));

   if (job == 1)
   {
      runjob1(parcsr_A, print_system, verify);
   }
   else if (job == 2)
   {
      runjob2(parcsr_A, print_system, mult_order, verify);
   }

   /*-----------------------------------------------------------
    * Finalize things
    *-----------------------------------------------------------*/
   if (build_matrix_type == -1)
   {
      HYPRE_IJMatrixDestroy(ij_A);
   }
   else
   {
      HYPRE_ParCSRMatrixDestroy(parcsr_A);
   }

final:
<<<<<<< HEAD
=======

   hypre_TFree(gpu_ptr, HYPRE_MEMORY_DEVICE);
>>>>>>> 805ee77b

   /* Finalize Hypre */
   HYPRE_Finalize();

   /* Finalize MPI */
   hypre_MPI_Finalize();

   return (0);
}

/*----------------------------------------------------------------------
 * Build matrix from file. Expects three files on each processor.
 * filename.D.n contains the diagonal part, filename.O.n contains
 * the offdiagonal part and filename.INFO.n contains global row
 * and column numbers, number of columns of offdiagonal matrix
 * and the mapping of offdiagonal column numbers to global column numbers.
 * Parameters given in command line.
 *----------------------------------------------------------------------*/

HYPRE_Int
BuildParFromFile( HYPRE_Int            argc,
                  char                *argv[],
                  HYPRE_Int            arg_index,
                  HYPRE_ParCSRMatrix  *A_ptr     )
{
   char               *filename;

   HYPRE_ParCSRMatrix A;

   HYPRE_Int                 myid;

   /*-----------------------------------------------------------
    * Initialize some stuff
    *-----------------------------------------------------------*/

   hypre_MPI_Comm_rank(hypre_MPI_COMM_WORLD, &myid );

   /*-----------------------------------------------------------
    * Parse command line
    *-----------------------------------------------------------*/

   if (arg_index < argc)
   {
      filename = argv[arg_index];
   }
   else
   {
      hypre_printf("Error: No filename specified \n");
      exit(1);
   }

   /*-----------------------------------------------------------
    * Print driver parameters
    *-----------------------------------------------------------*/

   if (myid == 0)
   {
      hypre_printf("  FromFile: %s\n", filename);
   }

   /*-----------------------------------------------------------
    * Generate the matrix
    *-----------------------------------------------------------*/

   HYPRE_ParCSRMatrixRead(hypre_MPI_COMM_WORLD, filename, &A);

   *A_ptr = A;

   return (0);
}


/*----------------------------------------------------------------------
 * Build rhs from file. Expects two files on each processor.
 * filename.n contains the data and
 * and filename.INFO.n contains global row
 * numbers
 *----------------------------------------------------------------------*/

HYPRE_Int
BuildParRhsFromFile( HYPRE_Int            argc,
                     char                *argv[],
                     HYPRE_Int            arg_index,
                     HYPRE_ParVector      *b_ptr     )
{
   char               *filename;

   HYPRE_ParVector b;

   HYPRE_Int                 myid;

   /*-----------------------------------------------------------
    * Initialize some stuff
    *-----------------------------------------------------------*/

   hypre_MPI_Comm_rank(hypre_MPI_COMM_WORLD, &myid );

   /*-----------------------------------------------------------
    * Parse command line
    *-----------------------------------------------------------*/

   if (arg_index < argc)
   {
      filename = argv[arg_index];
   }
   else
   {
      hypre_printf("Error: No filename specified \n");
      exit(1);
   }

   /*-----------------------------------------------------------
    * Print driver parameters
    *-----------------------------------------------------------*/

   if (myid == 0)
   {
      hypre_printf("  RhsFromParFile: %s\n", filename);
   }

   /*-----------------------------------------------------------
    * Generate the matrix
    *-----------------------------------------------------------*/

   HYPRE_ParVectorRead(hypre_MPI_COMM_WORLD, filename, &b);

   *b_ptr = b;

   return (0);
}




/*----------------------------------------------------------------------
 * Build standard 7-point laplacian in 3D with grid and anisotropy.
 * Parameters given in command line.
 *----------------------------------------------------------------------*/

HYPRE_Int
BuildParLaplacian( HYPRE_Int            argc,
                   char                *argv[],
                   HYPRE_Int            arg_index,
                   HYPRE_ParCSRMatrix  *A_ptr     )
{
   HYPRE_Int                 nx, ny, nz;
   HYPRE_Int                 P, Q, R;
   HYPRE_Real          cx, cy, cz;

   HYPRE_ParCSRMatrix  A;

   HYPRE_Int                 num_procs, myid;
   HYPRE_Int                 p, q, r;
   HYPRE_Int                 num_fun = 1;
   HYPRE_Real         *values;
   HYPRE_Real         *mtrx;

   HYPRE_Real          ep = .1;

   HYPRE_Int                 system_vcoef = 0;
   HYPRE_Int                 sys_opt = 0;
   HYPRE_Int                 vcoef_opt = 0;


   /*-----------------------------------------------------------
    * Initialize some stuff
    *-----------------------------------------------------------*/

   hypre_MPI_Comm_size(hypre_MPI_COMM_WORLD, &num_procs );
   hypre_MPI_Comm_rank(hypre_MPI_COMM_WORLD, &myid );

   /*-----------------------------------------------------------
    * Set defaults
    *-----------------------------------------------------------*/

   nx = 10;
   ny = 10;
   nz = 10;

   P  = 1;
   Q  = num_procs;
   R  = 1;

   cx = 1.;
   cy = 1.;
   cz = 1.;

   /*-----------------------------------------------------------
    * Parse command line
    *-----------------------------------------------------------*/
   arg_index = 0;
   while (arg_index < argc)
   {
      if ( strcmp(argv[arg_index], "-n") == 0 )
      {
         arg_index++;
         nx = atoi(argv[arg_index++]);
         ny = atoi(argv[arg_index++]);
         nz = atoi(argv[arg_index++]);
      }
      else if ( strcmp(argv[arg_index], "-P") == 0 )
      {
         arg_index++;
         P  = atoi(argv[arg_index++]);
         Q  = atoi(argv[arg_index++]);
         R  = atoi(argv[arg_index++]);
      }
      else if ( strcmp(argv[arg_index], "-c") == 0 )
      {
         arg_index++;
         cx = atof(argv[arg_index++]);
         cy = atof(argv[arg_index++]);
         cz = atof(argv[arg_index++]);
      }
      else if ( strcmp(argv[arg_index], "-sysL") == 0 )
      {
         arg_index++;
         num_fun = atoi(argv[arg_index++]);
      }
      else if ( strcmp(argv[arg_index], "-sysL_opt") == 0 )
      {
         arg_index++;
         sys_opt = atoi(argv[arg_index++]);
      }
      else if ( strcmp(argv[arg_index], "-sys_vcoef") == 0 )
      {
         /* have to use -sysL for this to */
         arg_index++;
         system_vcoef = 1;
      }
      else if ( strcmp(argv[arg_index], "-sys_vcoef_opt") == 0 )
      {
         arg_index++;
         vcoef_opt = atoi(argv[arg_index++]);
      }
      else if ( strcmp(argv[arg_index], "-ep") == 0 )
      {
         arg_index++;
         ep = atof(argv[arg_index++]);
      }
      else
      {
         arg_index++;
      }
   }

   /*-----------------------------------------------------------
    * Check a few things
    *-----------------------------------------------------------*/

   if ((P * Q * R) != num_procs)
   {
      hypre_printf("Error: Invalid number of processors or processor topology \n");
      exit(1);
   }

   /*-----------------------------------------------------------
    * Print driver parameters
    *-----------------------------------------------------------*/

   if (myid == 0)
   {
      hypre_printf("  Laplacian:   num_fun = %d\n", num_fun);
      hypre_printf("    (nx, ny, nz) = (%d, %d, %d)\n", nx, ny, nz);
      hypre_printf("    (Px, Py, Pz) = (%d, %d, %d)\n", P,  Q,  R);
      hypre_printf("    (cx, cy, cz) = (%f, %f, %f)\n\n", cx, cy, cz);
   }

   /*-----------------------------------------------------------
    * Set up the grid structure
    *-----------------------------------------------------------*/

   /* compute p,q,r from P,Q,R and myid */
   p = myid % P;
   q = (( myid - p) / P) % Q;
   r = ( myid - p - P * q) / ( P * Q );

   /*-----------------------------------------------------------
    * Generate the matrix
    *-----------------------------------------------------------*/

   values = hypre_CTAlloc(HYPRE_Real,  4, HYPRE_MEMORY_HOST);

   values[1] = -cx;
   values[2] = -cy;
   values[3] = -cz;

   values[0] = 0.;
   if (nx > 1)
   {
      values[0] += 2.0 * cx;
   }
   if (ny > 1)
   {
      values[0] += 2.0 * cy;
   }
   if (nz > 1)
   {
      values[0] += 2.0 * cz;
   }

   if (num_fun == 1)
      A = (HYPRE_ParCSRMatrix) GenerateLaplacian(hypre_MPI_COMM_WORLD,
                                                 nx, ny, nz, P, Q, R, p, q, r, values);
   else
   {
      mtrx = hypre_CTAlloc(HYPRE_Real,  num_fun * num_fun, HYPRE_MEMORY_HOST);

      if (num_fun == 2)
      {
         if (sys_opt == 1) /* identity  */
         {
            mtrx[0] = 1.0;
            mtrx[1] = 0.0;
            mtrx[2] = 0.0;
            mtrx[3] = 1.0;
         }
         else if (sys_opt == 2)
         {
            mtrx[0] = 1.0;
            mtrx[1] = 0.0;
            mtrx[2] = 0.0;
            mtrx[3] = 20.0;
         }
         else if (sys_opt == 3) /* similar to barry's talk - ex1 */
         {
            mtrx[0] = 1.0;
            mtrx[1] = 2.0;
            mtrx[2] = 2.0;
            mtrx[3] = 1.0;
         }
         else if (sys_opt == 4) /* can use with vcoef to get barry's ex*/
         {
            mtrx[0] = 1.0;
            mtrx[1] = 1.0;
            mtrx[2] = 1.0;
            mtrx[3] = 1.0;
         }
         else if (sys_opt == 5) /* barry's talk - ex1 */
         {
            mtrx[0] = 1.0;
            mtrx[1] = 1.1;
            mtrx[2] = 1.1;
            mtrx[3] = 1.0;
         }
         else if (sys_opt == 6) /*  */
         {
            mtrx[0] = 1.1;
            mtrx[1] = 1.0;
            mtrx[2] = 1.0;
            mtrx[3] = 1.1;
         }

         else /* == 0 */
         {
            mtrx[0] = 2;
            mtrx[1] = 1;
            mtrx[2] = 1;
            mtrx[3] = 2;
         }
      }
      else if (num_fun == 3)
      {
         if (sys_opt == 1)
         {
            mtrx[0] = 1.0;
            mtrx[1] = 0.0;
            mtrx[2] = 0.0;
            mtrx[3] = 0.0;
            mtrx[4] = 1.0;
            mtrx[5] = 0.0;
            mtrx[6] = 0.0;
            mtrx[7] = 0.0;
            mtrx[8] = 1.0;
         }
         else if (sys_opt == 2)
         {
            mtrx[0] = 1.0;
            mtrx[1] = 0.0;
            mtrx[2] = 0.0;
            mtrx[3] = 0.0;
            mtrx[4] = 20.0;
            mtrx[5] = 0.0;
            mtrx[6] = 0.0;
            mtrx[7] = 0.0;
            mtrx[8] = .01;
         }
         else if (sys_opt == 3)
         {
            mtrx[0] = 1.01;
            mtrx[1] = 1;
            mtrx[2] = 0.0;
            mtrx[3] = 1;
            mtrx[4] = 2;
            mtrx[5] = 1;
            mtrx[6] = 0.0;
            mtrx[7] = 1;
            mtrx[8] = 1.01;
         }
         else if (sys_opt == 4) /* barry ex4 */
         {
            mtrx[0] = 3;
            mtrx[1] = 1;
            mtrx[2] = 0.0;
            mtrx[3] = 1;
            mtrx[4] = 4;
            mtrx[5] = 2;
            mtrx[6] = 0.0;
            mtrx[7] = 2;
            mtrx[8] = .25;
         }
         else /* == 0 */
         {
            mtrx[0] = 2.0;
            mtrx[1] = 1.0;
            mtrx[2] = 0.0;
            mtrx[3] = 1.0;
            mtrx[4] = 2.0;
            mtrx[5] = 1.0;
            mtrx[6] = 0.0;
            mtrx[7] = 1.0;
            mtrx[8] = 2.0;
         }

      }
      else if (num_fun == 4)
      {
         mtrx[0] = 1.01;
         mtrx[1] = 1;
         mtrx[2] = 0.0;
         mtrx[3] = 0.0;
         mtrx[4] = 1;
         mtrx[5] = 2;
         mtrx[6] = 1;
         mtrx[7] = 0.0;
         mtrx[8] = 0.0;
         mtrx[9] = 1;
         mtrx[10] = 1.01;
         mtrx[11] = 0.0;
         mtrx[12] = 2;
         mtrx[13] = 1;
         mtrx[14] = 0.0;
         mtrx[15] = 1;
      }




      if (!system_vcoef)
      {
         A = (HYPRE_ParCSRMatrix) GenerateSysLaplacian(hypre_MPI_COMM_WORLD,
                                                       nx, ny, nz, P, Q,
                                                       R, p, q, r, num_fun, mtrx, values);
      }
      else
      {


         HYPRE_Real *mtrx_values;

         mtrx_values = hypre_CTAlloc(HYPRE_Real,  num_fun * num_fun * 4, HYPRE_MEMORY_HOST);

         if (num_fun == 2)
         {
            if (vcoef_opt == 1)
            {
               /* Barry's talk * - must also have sys_opt = 4, all fail */
               mtrx[0] = 1.0;
               SetSysVcoefValues(num_fun, nx, ny, nz, 1.0, .10, 1.0, 0, mtrx_values);

               mtrx[1]  = 1.0;
               SetSysVcoefValues(num_fun, nx, ny, nz, .1, 1.0, 1.0, 1, mtrx_values);

               mtrx[2] = 1.0;
               SetSysVcoefValues(num_fun, nx, ny, nz, .01, 1.0, 1.0, 2, mtrx_values);

               mtrx[3] = 1.0;
               SetSysVcoefValues(num_fun, nx, ny, nz, 2.0, .02, 1.0, 3, mtrx_values);

            }
            else if (vcoef_opt == 2)
            {
               /* Barry's talk * - ex2 - if have sys-opt = 4*/
               mtrx[0] = 1.0;
               SetSysVcoefValues(num_fun, nx, ny, nz, 1.0, .010, 1.0, 0, mtrx_values);

               mtrx[1]  = 200.0;
               SetSysVcoefValues(num_fun, nx, ny, nz, 1.0, 1.0, 1.0, 1, mtrx_values);

               mtrx[2] = 200.0;
               SetSysVcoefValues(num_fun, nx, ny, nz, 1.0, 1.0, 1.0, 2, mtrx_values);

               mtrx[3] = 1.0;
               SetSysVcoefValues(num_fun, nx, ny, nz, 2.0, .02, 1.0, 3, mtrx_values);

            }
            else if (vcoef_opt == 3) /* use with default sys_opt  - ulrike ex 3*/
            {

               /* mtrx[0] */
               SetSysVcoefValues(num_fun, nx, ny, nz, ep * 1.0, 1.0, 1.0, 0, mtrx_values);

               /* mtrx[1] */
               SetSysVcoefValues(num_fun, nx, ny, nz, 1.0, 1.0, 1.0, 1, mtrx_values);

               /* mtrx[2] */
               SetSysVcoefValues(num_fun, nx, ny, nz, ep * 1.0, 1.0, 1.0, 2, mtrx_values);

               /* mtrx[3] */
               SetSysVcoefValues(num_fun, nx, ny, nz, 1.0, 1.0, 1.0, 3, mtrx_values);
            }
            else if (vcoef_opt == 4) /* use with default sys_opt  - ulrike ex 4*/
            {
               HYPRE_Real ep2 = ep;

               /* mtrx[0] */
               SetSysVcoefValues(num_fun, nx, ny, nz, ep * 1.0, 1.0, 1.0, 0, mtrx_values);

               /* mtrx[1] */
               SetSysVcoefValues(num_fun, nx, ny, nz, 1.0, ep * 1.0, 1.0, 1, mtrx_values);

               /* mtrx[2] */
               SetSysVcoefValues(num_fun, nx, ny, nz, ep * 1.0, 1.0, 1.0, 2, mtrx_values);

               /* mtrx[3] */
               SetSysVcoefValues(num_fun, nx, ny, nz, 1.0, ep2 * 1.0, 1.0, 3, mtrx_values);
            }
            else if (vcoef_opt == 5) /* use with default sys_opt  - */
            {
               HYPRE_Real  alp, beta;
               alp = .001;
               beta = 10;

               /* mtrx[0] */
               SetSysVcoefValues(num_fun, nx, ny, nz, alp * 1.0, 1.0, 1.0, 0, mtrx_values);

               /* mtrx[1] */
               SetSysVcoefValues(num_fun, nx, ny, nz, 1.0, beta * 1.0, 1.0, 1, mtrx_values);

               /* mtrx[2] */
               SetSysVcoefValues(num_fun, nx, ny, nz, alp * 1.0, 1.0, 1.0, 2, mtrx_values);

               /* mtrx[3] */
               SetSysVcoefValues(num_fun, nx, ny, nz, 1.0, beta * 1.0, 1.0, 3, mtrx_values);
            }
            else  /* = 0 */
            {
               /* mtrx[0] */
               SetSysVcoefValues(num_fun, nx, ny, nz, 1.0, 1.0, 1.0, 0, mtrx_values);

               /* mtrx[1] */
               SetSysVcoefValues(num_fun, nx, ny, nz, 1.0, 2.0, 1.0, 1, mtrx_values);

               /* mtrx[2] */
               SetSysVcoefValues(num_fun, nx, ny, nz, 2.0, 1.0, 0.0, 2, mtrx_values);

               /* mtrx[3] */
               SetSysVcoefValues(num_fun, nx, ny, nz, 1.0, 3.0, 1.0, 3, mtrx_values);
            }

         }
         else if (num_fun == 3)
         {
            mtrx[0] = 1;
            SetSysVcoefValues(num_fun, nx, ny, nz, 1, .01, 1, 0, mtrx_values);

            mtrx[1] = 1;
            SetSysVcoefValues(num_fun, nx, ny, nz, 1, 1, 1, 1, mtrx_values);

            mtrx[2] = 0.0;
            SetSysVcoefValues(num_fun, nx, ny, nz, 1, 1, 1, 2, mtrx_values);

            mtrx[3] = 1;
            SetSysVcoefValues(num_fun, nx, ny, nz, 1, 1, 1, 3, mtrx_values);

            mtrx[4] = 1;
            SetSysVcoefValues(num_fun, nx, ny, nz, 2, .02, 1, 4, mtrx_values);

            mtrx[5] = 2;
            SetSysVcoefValues(num_fun, nx, ny, nz, 1, 1, 1, 5, mtrx_values);

            mtrx[6] = 0.0;
            SetSysVcoefValues(num_fun, nx, ny, nz, 1, 1, 1, 6, mtrx_values);

            mtrx[7] = 2;
            SetSysVcoefValues(num_fun, nx, ny, nz, 1, 1, 1, 7, mtrx_values);

            mtrx[8] = 1;
            SetSysVcoefValues(num_fun, nx, ny, nz, 1.5, .04, 1, 8, mtrx_values);

         }

         A = (HYPRE_ParCSRMatrix) GenerateSysLaplacianVCoef(hypre_MPI_COMM_WORLD,
                                                            nx, ny, nz, P, Q,
                                                            R, p, q, r, num_fun, mtrx, mtrx_values);





         hypre_TFree(mtrx_values, HYPRE_MEMORY_HOST);
      }

      hypre_TFree(mtrx, HYPRE_MEMORY_HOST);
   }

   hypre_TFree(values, HYPRE_MEMORY_HOST);

   *A_ptr = A;

   return (0);
}

/*----------------------------------------------------------------------
 * returns the sign of a real number
 *  1 : positive
 *  0 : zero
 * -1 : negative
 *----------------------------------------------------------------------*/
static inline HYPRE_Int sign_double(HYPRE_Real a)
{
   return ( (0.0 < a) - (0.0 > a) );
}

/*----------------------------------------------------------------------
 * Build standard 7-point convection-diffusion operator
 * Parameters given in command line.
 * Operator:
 *
 *  -cx Dxx - cy Dyy - cz Dzz + ax Dx + ay Dy + az Dz = f
 *
 *----------------------------------------------------------------------*/

HYPRE_Int
BuildParDifConv( HYPRE_Int            argc,
                 char                *argv[],
                 HYPRE_Int            arg_index,
                 HYPRE_ParCSRMatrix  *A_ptr)
{
   HYPRE_Int           nx, ny, nz;
   HYPRE_Int           P, Q, R;
   HYPRE_Real          cx, cy, cz;
   HYPRE_Real          ax, ay, az, atype;
   HYPRE_Real          hinx, hiny, hinz;
   HYPRE_Int           sign_prod;

   HYPRE_ParCSRMatrix  A;

   HYPRE_Int           num_procs, myid;
   HYPRE_Int           p, q, r;
   HYPRE_Real         *values;

   /*-----------------------------------------------------------
    * Initialize some stuff
    *-----------------------------------------------------------*/

   hypre_MPI_Comm_size(hypre_MPI_COMM_WORLD, &num_procs );
   hypre_MPI_Comm_rank(hypre_MPI_COMM_WORLD, &myid );

   /*-----------------------------------------------------------
    * Set defaults
    *-----------------------------------------------------------*/

   nx = 10;
   ny = 10;
   nz = 10;

   P  = 1;
   Q  = num_procs;
   R  = 1;

   cx = 1.;
   cy = 1.;
   cz = 1.;

   ax = 1.;
   ay = 1.;
   az = 1.;

   atype = 0;

   /*-----------------------------------------------------------
    * Parse command line
    *-----------------------------------------------------------*/
   arg_index = 0;
   while (arg_index < argc)
   {
      if ( strcmp(argv[arg_index], "-n") == 0 )
      {
         arg_index++;
         nx = atoi(argv[arg_index++]);
         ny = atoi(argv[arg_index++]);
         nz = atoi(argv[arg_index++]);
      }
      else if ( strcmp(argv[arg_index], "-P") == 0 )
      {
         arg_index++;
         P  = atoi(argv[arg_index++]);
         Q  = atoi(argv[arg_index++]);
         R  = atoi(argv[arg_index++]);
      }
      else if ( strcmp(argv[arg_index], "-c") == 0 )
      {
         arg_index++;
         cx = atof(argv[arg_index++]);
         cy = atof(argv[arg_index++]);
         cz = atof(argv[arg_index++]);
      }
      else if ( strcmp(argv[arg_index], "-a") == 0 )
      {
         arg_index++;
         ax = atof(argv[arg_index++]);
         ay = atof(argv[arg_index++]);
         az = atof(argv[arg_index++]);
      }
      else if ( strcmp(argv[arg_index], "-atype") == 0 )
      {
         arg_index++;
         atype = atoi(argv[arg_index++]);
      }
      else
      {
         arg_index++;
      }
   }

   /*-----------------------------------------------------------
    * Check a few things
    *-----------------------------------------------------------*/

   if ((P * Q * R) != num_procs)
   {
      hypre_printf("Error: Invalid number of processors or processor topology \n");
      exit(1);
   }

   /*-----------------------------------------------------------
    * Print driver parameters
    *-----------------------------------------------------------*/

   if (myid == 0)
   {
      hypre_printf("  Convection-Diffusion: \n");
      hypre_printf("    -cx Dxx - cy Dyy - cz Dzz + ax Dx + ay Dy + az Dz = f\n");
      hypre_printf("    (nx, ny, nz) = (%d, %d, %d)\n", nx, ny, nz);
      hypre_printf("    (Px, Py, Pz) = (%d, %d, %d)\n", P,  Q,  R);
      hypre_printf("    (cx, cy, cz) = (%f, %f, %f)\n", cx, cy, cz);
      hypre_printf("    (ax, ay, az) = (%f, %f, %f)\n\n", ax, ay, az);
   }

   /*-----------------------------------------------------------
    * Set up the grid structure
    *-----------------------------------------------------------*/

   /* compute p,q,r from P,Q,R and myid */
   p = myid % P;
   q = (( myid - p) / P) % Q;
   r = ( myid - p - P * q) / ( P * Q );

   hinx = 1. / (nx + 1);
   hiny = 1. / (ny + 1);
   hinz = 1. / (nz + 1);

   /*-----------------------------------------------------------
    * Generate the matrix
    *-----------------------------------------------------------*/
   /* values[7]:
    *    [0]: center
    *    [1]: X-
    *    [2]: Y-
    *    [3]: Z-
    *    [4]: X+
    *    [5]: Y+
    *    [6]: Z+
    */
   values = hypre_CTAlloc(HYPRE_Real,  7, HYPRE_MEMORY_HOST);

   values[0] = 0.;

   if (0 == atype) /* forward scheme for conv */
   {
      values[1] = -cx / (hinx * hinx);
      values[2] = -cy / (hiny * hiny);
      values[3] = -cz / (hinz * hinz);
      values[4] = -cx / (hinx * hinx) + ax / hinx;
      values[5] = -cy / (hiny * hiny) + ay / hiny;
      values[6] = -cz / (hinz * hinz) + az / hinz;

      if (nx > 1)
      {
         values[0] += 2.0 * cx / (hinx * hinx) - 1.*ax / hinx;
      }
      if (ny > 1)
      {
         values[0] += 2.0 * cy / (hiny * hiny) - 1.*ay / hiny;
      }
      if (nz > 1)
      {
         values[0] += 2.0 * cz / (hinz * hinz) - 1.*az / hinz;
      }
   }
   else if (1 == atype) /* backward scheme for conv */
   {
      values[1] = -cx / (hinx * hinx) - ax / hinx;
      values[2] = -cy / (hiny * hiny) - ay / hiny;
      values[3] = -cz / (hinz * hinz) - az / hinz;
      values[4] = -cx / (hinx * hinx);
      values[5] = -cy / (hiny * hiny);
      values[6] = -cz / (hinz * hinz);

      if (nx > 1)
      {
         values[0] += 2.0 * cx / (hinx * hinx) + 1.*ax / hinx;
      }
      if (ny > 1)
      {
         values[0] += 2.0 * cy / (hiny * hiny) + 1.*ay / hiny;
      }
      if (nz > 1)
      {
         values[0] += 2.0 * cz / (hinz * hinz) + 1.*az / hinz;
      }
   }
   else if (3 == atype) /* upwind scheme */
   {
      sign_prod = sign_double(cx) * sign_double(ax);
      if (sign_prod == 1) /* same sign use back scheme */
      {
         values[1] = -cx / (hinx * hinx) - ax / hinx;
         values[4] = -cx / (hinx * hinx);
         if (nx > 1)
         {
            values[0] += 2.0 * cx / (hinx * hinx) + 1.*ax / hinx;
         }
      }
      else /* diff sign use forward scheme */
      {
         values[1] = -cx / (hinx * hinx);
         values[4] = -cx / (hinx * hinx) + ax / hinx;
         if (nx > 1)
         {
            values[0] += 2.0 * cx / (hinx * hinx) - 1.*ax / hinx;
         }
      }

      sign_prod = sign_double(cy) * sign_double(ay);
      if (sign_prod == 1) /* same sign use back scheme */
      {
         values[2] = -cy / (hiny * hiny) - ay / hiny;
         values[5] = -cy / (hiny * hiny);
         if (ny > 1)
         {
            values[0] += 2.0 * cy / (hiny * hiny) + 1.*ay / hiny;
         }
      }
      else /* diff sign use forward scheme */
      {
         values[2] = -cy / (hiny * hiny);
         values[5] = -cy / (hiny * hiny) + ay / hiny;
         if (ny > 1)
         {
            values[0] += 2.0 * cy / (hiny * hiny) - 1.*ay / hiny;
         }
      }

      sign_prod = sign_double(cz) * sign_double(az);
      if (sign_prod == 1) /* same sign use back scheme */
      {
         values[3] = -cz / (hinz * hinz) - az / hinz;
         values[6] = -cz / (hinz * hinz);
         if (nz > 1)
         {
            values[0] += 2.0 * cz / (hinz * hinz) + 1.*az / hinz;
         }
      }
      else /* diff sign use forward scheme */
      {
         values[3] = -cz / (hinz * hinz);
         values[6] = -cz / (hinz * hinz) + az / hinz;
         if (nz > 1)
         {
            values[0] += 2.0 * cz / (hinz * hinz) - 1.*az / hinz;
         }
      }
   }
   else /* centered difference scheme */
   {
      values[1] = -cx / (hinx * hinx) - ax / (2.*hinx);
      values[2] = -cy / (hiny * hiny) - ay / (2.*hiny);
      values[3] = -cz / (hinz * hinz) - az / (2.*hinz);
      values[4] = -cx / (hinx * hinx) + ax / (2.*hinx);
      values[5] = -cy / (hiny * hiny) + ay / (2.*hiny);
      values[6] = -cz / (hinz * hinz) + az / (2.*hinz);

      if (nx > 1)
      {
         values[0] += 2.0 * cx / (hinx * hinx);
      }
      if (ny > 1)
      {
         values[0] += 2.0 * cy / (hiny * hiny);
      }
      if (nz > 1)
      {
         values[0] += 2.0 * cz / (hinz * hinz);
      }
   }

   A = (HYPRE_ParCSRMatrix) GenerateDifConv(hypre_MPI_COMM_WORLD,
                                            nx, ny, nz, P, Q, R, p, q, r, values);

   hypre_TFree(values, HYPRE_MEMORY_HOST);

   *A_ptr = A;

   return (0);
}

/*----------------------------------------------------------------------
 * Build standard 9-point laplacian in 2D with grid and anisotropy.
 * Parameters given in command line.
 *----------------------------------------------------------------------*/

HYPRE_Int
BuildParLaplacian9pt( HYPRE_Int                  argc,
                      char                *argv[],
                      HYPRE_Int                  arg_index,
                      HYPRE_ParCSRMatrix  *A_ptr     )
{
   HYPRE_Int                 nx, ny;
   HYPRE_Int                 P, Q;

   HYPRE_ParCSRMatrix  A;

   HYPRE_Int                 num_procs, myid;
   HYPRE_Int                 p, q;
   HYPRE_Real         *values;

   /*-----------------------------------------------------------
    * Initialize some stuff
    *-----------------------------------------------------------*/

   hypre_MPI_Comm_size(hypre_MPI_COMM_WORLD, &num_procs );
   hypre_MPI_Comm_rank(hypre_MPI_COMM_WORLD, &myid );

   /*-----------------------------------------------------------
    * Set defaults
    *-----------------------------------------------------------*/

   nx = 10;
   ny = 10;

   P  = 1;
   Q  = num_procs;

   /*-----------------------------------------------------------
    * Parse command line
    *-----------------------------------------------------------*/
   arg_index = 0;
   while (arg_index < argc)
   {
      if ( strcmp(argv[arg_index], "-n") == 0 )
      {
         arg_index++;
         nx = atoi(argv[arg_index++]);
         ny = atoi(argv[arg_index++]);
      }
      else if ( strcmp(argv[arg_index], "-P") == 0 )
      {
         arg_index++;
         P  = atoi(argv[arg_index++]);
         Q  = atoi(argv[arg_index++]);
      }
      else
      {
         arg_index++;
      }
   }

   /*-----------------------------------------------------------
    * Check a few things
    *-----------------------------------------------------------*/

   if ((P * Q) != num_procs)
   {
      hypre_printf("Error: Invalid number of processors or processor topology \n");
      exit(1);
   }

   /*-----------------------------------------------------------
    * Print driver parameters
    *-----------------------------------------------------------*/

   if (myid == 0)
   {
      hypre_printf("  Laplacian 9pt:\n");
      hypre_printf("    (nx, ny) = (%d, %d)\n", nx, ny);
      hypre_printf("    (Px, Py) = (%d, %d)\n\n", P,  Q);
   }

   /*-----------------------------------------------------------
    * Set up the grid structure
    *-----------------------------------------------------------*/

   /* compute p,q from P,Q and myid */
   p = myid % P;
   q = ( myid - p) / P;

   /*-----------------------------------------------------------
    * Generate the matrix
    *-----------------------------------------------------------*/

   values = hypre_CTAlloc(HYPRE_Real,  2, HYPRE_MEMORY_HOST);

   values[1] = -1.;

   values[0] = 0.;
   if (nx > 1)
   {
      values[0] += 2.0;
   }
   if (ny > 1)
   {
      values[0] += 2.0;
   }
   if (nx > 1 && ny > 1)
   {
      values[0] += 4.0;
   }

   A = (HYPRE_ParCSRMatrix) GenerateLaplacian9pt(hypre_MPI_COMM_WORLD,
                                                 nx, ny, P, Q, p, q, values);

   hypre_TFree(values, HYPRE_MEMORY_HOST);

   *A_ptr = A;

   return (0);
}
/*----------------------------------------------------------------------
 * Build 27-point laplacian in 3D,
 * Parameters given in command line.
 *----------------------------------------------------------------------*/

HYPRE_Int
BuildParLaplacian27pt( HYPRE_Int                  argc,
                       char                *argv[],
                       HYPRE_Int                  arg_index,
                       HYPRE_ParCSRMatrix  *A_ptr     )
{
   HYPRE_Int                 nx, ny, nz;
   HYPRE_Int                 P, Q, R;

   HYPRE_ParCSRMatrix  A;

   HYPRE_Int                 num_procs, myid;
   HYPRE_Int                 p, q, r;
   HYPRE_Real         *values;

   /*-----------------------------------------------------------
    * Initialize some stuff
    *-----------------------------------------------------------*/

   hypre_MPI_Comm_size(hypre_MPI_COMM_WORLD, &num_procs );
   hypre_MPI_Comm_rank(hypre_MPI_COMM_WORLD, &myid );

   /*-----------------------------------------------------------
    * Set defaults
    *-----------------------------------------------------------*/

   nx = 10;
   ny = 10;
   nz = 10;

   P  = 1;
   Q  = num_procs;
   R  = 1;

   /*-----------------------------------------------------------
    * Parse command line
    *-----------------------------------------------------------*/
   arg_index = 0;
   while (arg_index < argc)
   {
      if ( strcmp(argv[arg_index], "-n") == 0 )
      {
         arg_index++;
         nx = atoi(argv[arg_index++]);
         ny = atoi(argv[arg_index++]);
         nz = atoi(argv[arg_index++]);
      }
      else if ( strcmp(argv[arg_index], "-P") == 0 )
      {
         arg_index++;
         P  = atoi(argv[arg_index++]);
         Q  = atoi(argv[arg_index++]);
         R  = atoi(argv[arg_index++]);
      }
      else
      {
         arg_index++;
      }
   }

   /*-----------------------------------------------------------
    * Check a few things
    *-----------------------------------------------------------*/

   if ((P * Q * R) != num_procs)
   {
      hypre_printf("Error: Invalid number of processors or processor topology \n");
      exit(1);
   }

   /*-----------------------------------------------------------
    * Print driver parameters
    *-----------------------------------------------------------*/

   if (myid == 0)
   {
      hypre_printf("  Laplacian_27pt:\n");
      hypre_printf("    (nx, ny, nz) = (%d, %d, %d)\n", nx, ny, nz);
      hypre_printf("    (Px, Py, Pz) = (%d, %d, %d)\n\n", P,  Q,  R);
   }

   /*-----------------------------------------------------------
    * Set up the grid structure
    *-----------------------------------------------------------*/

   /* compute p,q,r from P,Q,R and myid */
   p = myid % P;
   q = (( myid - p) / P) % Q;
   r = ( myid - p - P * q) / ( P * Q );

   /*-----------------------------------------------------------
    * Generate the matrix
    *-----------------------------------------------------------*/

   values = hypre_CTAlloc(HYPRE_Real,  2, HYPRE_MEMORY_HOST);

   values[0] = 26.0;
   if (nx == 1 || ny == 1 || nz == 1)
   {
      values[0] = 8.0;
   }
   if (nx * ny == 1 || nx * nz == 1 || ny * nz == 1)
   {
      values[0] = 2.0;
   }
   values[1] = -1.;

   A = (HYPRE_ParCSRMatrix) GenerateLaplacian27pt(hypre_MPI_COMM_WORLD,
                                                  nx, ny, nz, P, Q, R, p, q, r, values);

   hypre_TFree(values, HYPRE_MEMORY_HOST);

   *A_ptr = A;

   return (0);
}


/*----------------------------------------------------------------------
 * Build 7-point in 2D
 * Parameters given in command line.
 *----------------------------------------------------------------------*/

HYPRE_Int
BuildParRotate7pt( HYPRE_Int                  argc,
                   char                *argv[],
                   HYPRE_Int                  arg_index,
                   HYPRE_ParCSRMatrix  *A_ptr     )
{
   HYPRE_Int                 nx, ny;
   HYPRE_Int                 P, Q;

   HYPRE_ParCSRMatrix  A;

   HYPRE_Int                 num_procs, myid;
   HYPRE_Int                 p, q;
   HYPRE_Real          eps, alpha;

   /*-----------------------------------------------------------
    * Initialize some stuff
    *-----------------------------------------------------------*/

   hypre_MPI_Comm_size(hypre_MPI_COMM_WORLD, &num_procs );
   hypre_MPI_Comm_rank(hypre_MPI_COMM_WORLD, &myid );

   /*-----------------------------------------------------------
    * Set defaults
    *-----------------------------------------------------------*/

   nx = 10;
   ny = 10;

   P  = 1;
   Q  = num_procs;

   /*-----------------------------------------------------------
    * Parse command line
    *-----------------------------------------------------------*/
   arg_index = 0;
   while (arg_index < argc)
   {
      if ( strcmp(argv[arg_index], "-n") == 0 )
      {
         arg_index++;
         nx = atoi(argv[arg_index++]);
         ny = atoi(argv[arg_index++]);
      }
      else if ( strcmp(argv[arg_index], "-P") == 0 )
      {
         arg_index++;
         P  = atoi(argv[arg_index++]);
         Q  = atoi(argv[arg_index++]);
      }
      else if ( strcmp(argv[arg_index], "-alpha") == 0 )
      {
         arg_index++;
         alpha  = atof(argv[arg_index++]);
      }
      else if ( strcmp(argv[arg_index], "-eps") == 0 )
      {
         arg_index++;
         eps  = atof(argv[arg_index++]);
      }
      else
      {
         arg_index++;
      }
   }

   /*-----------------------------------------------------------
    * Check a few things
    *-----------------------------------------------------------*/

   if ((P * Q) != num_procs)
   {
      hypre_printf("Error: Invalid number of processors or processor topology \n");
      exit(1);
   }

   /*-----------------------------------------------------------
    * Print driver parameters
    *-----------------------------------------------------------*/

   if (myid == 0)
   {
      hypre_printf("  Rotate 7pt:\n");
      hypre_printf("    alpha = %f, eps = %f\n", alpha, eps);
      hypre_printf("    (nx, ny) = (%d, %d)\n", nx, ny);
      hypre_printf("    (Px, Py) = (%d, %d)\n", P,  Q);
   }

   /*-----------------------------------------------------------
    * Set up the grid structure
    *-----------------------------------------------------------*/

   /* compute p,q from P,Q and myid */
   p = myid % P;
   q = ( myid - p) / P;

   /*-----------------------------------------------------------
    * Generate the matrix
    *-----------------------------------------------------------*/

   A = (HYPRE_ParCSRMatrix) GenerateRotate7pt(hypre_MPI_COMM_WORLD,
                                              nx, ny, P, Q, p, q, alpha, eps);

   *A_ptr = A;

   return (0);
}

/*----------------------------------------------------------------------
 * Build standard 7-point difference operator using centered differences
 *
 *  eps*(a(x,y,z) ux)x + (b(x,y,z) uy)y + (c(x,y,z) uz)z
 *  d(x,y,z) ux + e(x,y,z) uy + f(x,y,z) uz + g(x,y,z) u
 *
 *  functions a,b,c,d,e,f,g need to be defined inside par_vardifconv.c
 *
 *----------------------------------------------------------------------*/

HYPRE_Int
BuildParVarDifConv( HYPRE_Int                  argc,
                    char                *argv[],
                    HYPRE_Int                  arg_index,
                    HYPRE_ParCSRMatrix  *A_ptr,
                    HYPRE_ParVector  *rhs_ptr     )
{
   HYPRE_Int                 nx, ny, nz;
   HYPRE_Int                 P, Q, R;

   HYPRE_ParCSRMatrix  A;
   HYPRE_ParVector  rhs;

   HYPRE_Int           num_procs, myid;
   HYPRE_Int           p, q, r;
   HYPRE_Int           type;
   HYPRE_Real          eps;

   /*-----------------------------------------------------------
    * Initialize some stuff
    *-----------------------------------------------------------*/

   hypre_MPI_Comm_size(hypre_MPI_COMM_WORLD, &num_procs );
   hypre_MPI_Comm_rank(hypre_MPI_COMM_WORLD, &myid );

   /*-----------------------------------------------------------
    * Set defaults
    *-----------------------------------------------------------*/

   nx = 10;
   ny = 10;
   nz = 10;
   P  = 1;
   Q  = num_procs;
   R  = 1;
   eps = 1.0;

   /* type: 0   : default FD;
    *       1-3 : FD and examples 1-3 in Ruge-Stuben paper */
   type = 0;

   /*-----------------------------------------------------------
    * Parse command line
    *-----------------------------------------------------------*/
   arg_index = 0;
   while (arg_index < argc)
   {
      if ( strcmp(argv[arg_index], "-n") == 0 )
      {
         arg_index++;
         nx = atoi(argv[arg_index++]);
         ny = atoi(argv[arg_index++]);
         nz = atoi(argv[arg_index++]);
      }
      else if ( strcmp(argv[arg_index], "-P") == 0 )
      {
         arg_index++;
         P  = atoi(argv[arg_index++]);
         Q  = atoi(argv[arg_index++]);
         R  = atoi(argv[arg_index++]);
      }
      else if ( strcmp(argv[arg_index], "-eps") == 0 )
      {
         arg_index++;
         eps  = atof(argv[arg_index++]);
      }
      else if ( strcmp(argv[arg_index], "-vardifconvRS") == 0 )
      {
         arg_index++;
         type = atoi(argv[arg_index++]);
      }
      else
      {
         arg_index++;
      }
   }

   /*-----------------------------------------------------------
    * Check a few things
    *-----------------------------------------------------------*/

   if ((P * Q * R) != num_procs)
   {
      hypre_printf("Error: Invalid number of processors or processor topology \n");
      exit(1);
   }

   /*-----------------------------------------------------------
    * Print driver parameters
    *-----------------------------------------------------------*/

   if (myid == 0)
   {
      hypre_printf("  ell PDE: eps = %f\n", eps);
      hypre_printf("    Dx(aDxu) + Dy(bDyu) + Dz(cDzu) + d Dxu + e Dyu + f Dzu  + g u= f\n");
      hypre_printf("    (nx, ny, nz) = (%d, %d, %d)\n", nx, ny, nz);
      hypre_printf("    (Px, Py, Pz) = (%d, %d, %d)\n", P,  Q,  R);
   }
   /*-----------------------------------------------------------
    * Set up the grid structure
    *-----------------------------------------------------------*/

   /* compute p,q,r from P,Q,R and myid */
   p = myid % P;
   q = (( myid - p) / P) % Q;
   r = ( myid - p - P * q) / ( P * Q );

   /*-----------------------------------------------------------
    * Generate the matrix
    *-----------------------------------------------------------*/

   if (0 == type)
   {
      A = (HYPRE_ParCSRMatrix) GenerateVarDifConv(hypre_MPI_COMM_WORLD,
                                                  nx, ny, nz, P, Q, R, p, q, r, eps, &rhs);
   }
   else
   {
      A = (HYPRE_ParCSRMatrix) GenerateRSVarDifConv(hypre_MPI_COMM_WORLD,
                                                    nx, ny, nz, P, Q, R, p, q, r, eps, &rhs,
                                                    type);
   }

   *A_ptr = A;
   *rhs_ptr = rhs;

   return (0);
}

/**************************************************************************/


HYPRE_Int SetSysVcoefValues(HYPRE_Int num_fun, HYPRE_Int nx, HYPRE_Int ny, HYPRE_Int nz,
                            HYPRE_Real vcx,
                            HYPRE_Real vcy, HYPRE_Real vcz, HYPRE_Int mtx_entry, HYPRE_Real *values)
{


   HYPRE_Int sz = num_fun * num_fun;

   values[1 * sz + mtx_entry] = -vcx;
   values[2 * sz + mtx_entry] = -vcy;
   values[3 * sz + mtx_entry] = -vcz;
   values[0 * sz + mtx_entry] = 0.0;

   if (nx > 1)
   {
      values[0 * sz + mtx_entry] += 2.0 * vcx;
   }
   if (ny > 1)
   {
      values[0 * sz + mtx_entry] += 2.0 * vcy;
   }
   if (nz > 1)
   {
      values[0 * sz + mtx_entry] += 2.0 * vcz;
   }

   return 0;

}

/*----------------------------------------------------------------------
 * Build coordinates for 1D/2D/3D
 *----------------------------------------------------------------------*/

HYPRE_Int
BuildParCoordinates( HYPRE_Int                  argc,
                     char                *argv[],
                     HYPRE_Int                  arg_index,
                     HYPRE_Int                 *coorddim_ptr,
                     float               **coord_ptr     )
{
   HYPRE_Int                 nx, ny, nz;
   HYPRE_Int                 P, Q, R;

   HYPRE_Int                 num_procs, myid;
   HYPRE_Int                 p, q, r;

   HYPRE_Int                 coorddim;
   float               *coordinates;

   /*-----------------------------------------------------------
    * Initialize some stuff
    *-----------------------------------------------------------*/

   hypre_MPI_Comm_size(hypre_MPI_COMM_WORLD, &num_procs );
   hypre_MPI_Comm_rank(hypre_MPI_COMM_WORLD, &myid );

   /*-----------------------------------------------------------
    * Set defaults
    *-----------------------------------------------------------*/

   nx = 10;
   ny = 10;
   nz = 10;

   P  = 1;
   Q  = num_procs;
   R  = 1;

   /*-----------------------------------------------------------
    * Parse command line
    *-----------------------------------------------------------*/
   arg_index = 0;
   while (arg_index < argc)
   {
      if ( strcmp(argv[arg_index], "-n") == 0 )
      {
         arg_index++;
         nx = atoi(argv[arg_index++]);
         ny = atoi(argv[arg_index++]);
         nz = atoi(argv[arg_index++]);
      }
      else if ( strcmp(argv[arg_index], "-P") == 0 )
      {
         arg_index++;
         P  = atoi(argv[arg_index++]);
         Q  = atoi(argv[arg_index++]);
         R  = atoi(argv[arg_index++]);
      }
      else
      {
         arg_index++;
      }
   }

   /* compute p,q,r from P,Q,R and myid */
   p = myid % P;
   q = (( myid - p) / P) % Q;
   r = ( myid - p - P * q) / ( P * Q );

   /*-----------------------------------------------------------
    * Generate the coordinates
    *-----------------------------------------------------------*/

   coorddim = 3;
   if (nx < 2) { coorddim--; }
   if (ny < 2) { coorddim--; }
   if (nz < 2) { coorddim--; }

   if (coorddim > 0)
      coordinates = GenerateCoordinates (hypre_MPI_COMM_WORLD,
                                         nx, ny, nz, P, Q, R, p, q, r, coorddim);
   else
   {
      coordinates = NULL;
   }

   *coorddim_ptr = coorddim;
   *coord_ptr = coordinates;
   return (0);
}<|MERGE_RESOLUTION|>--- conflicted
+++ resolved
@@ -231,10 +231,6 @@
    char         fname[1024];
 
    hypre_IntArray    *CF_marker         = NULL;
-<<<<<<< HEAD
-   hypre_IntArray    *coarse_dof_func   = NULL;
-=======
->>>>>>> 805ee77b
    HYPRE_ParCSRMatrix parcsr_S          = NULL;
    HYPRE_ParCSRMatrix parcsr_P          = NULL;
    HYPRE_ParCSRMatrix parcsr_Q          = NULL;
@@ -767,11 +763,8 @@
    }
 
 final:
-<<<<<<< HEAD
-=======
 
    hypre_TFree(gpu_ptr, HYPRE_MEMORY_DEVICE);
->>>>>>> 805ee77b
 
    /* Finalize Hypre */
    HYPRE_Finalize();
