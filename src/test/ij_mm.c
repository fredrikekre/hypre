/******************************************************************************
 * Copyright 1998-2019 Lawrence Livermore National Security, LLC and other
 * HYPRE Project Developers. See the top-level COPYRIGHT file for details.
 *
 * SPDX-License-Identifier: (Apache-2.0 OR MIT)
 ******************************************************************************/

/*--------------------------------------------------------------------------
 * Test driver for unstructured matrix interface (IJ_matrix interface).
 * Do `driver -help' for usage info.
 * This driver started from the driver for parcsr_linear_solvers, and it
 * works by first building a parcsr matrix as before and then "copying"
 * that matrix row-by-row into the IJMatrix interface. AJC 7/99.
 *--------------------------------------------------------------------------*/
#include <stdlib.h>
#include <stdio.h>
#include <math.h>

#include "_hypre_utilities.h"
#include "HYPRE.h"
#include "HYPRE_parcsr_mv.h"

#include "HYPRE_IJ_mv.h"
#include "HYPRE_parcsr_ls.h"
#include "_hypre_parcsr_ls.h"
#include "_hypre_parcsr_mv.h"
#include "HYPRE_krylov.h"

#ifdef HYPRE_USING_CUDA
#include "cuda_profiler_api.h"
#endif

#ifdef __cplusplus
extern "C" {
#endif

HYPRE_Int BuildParFromFile (HYPRE_Int argc , char *argv [], HYPRE_Int arg_index , HYPRE_ParCSRMatrix *A_ptr );
HYPRE_Int BuildParRhsFromFile (HYPRE_Int argc , char *argv [], HYPRE_Int arg_index , HYPRE_ParVector *b_ptr );

HYPRE_Int BuildParLaplacian (HYPRE_Int argc , char *argv [], HYPRE_Int arg_index , HYPRE_ParCSRMatrix *A_ptr );
HYPRE_Int BuildParSysLaplacian (HYPRE_Int argc , char *argv [], HYPRE_Int arg_index , HYPRE_ParCSRMatrix *A_ptr );
HYPRE_Int BuildParDifConv (HYPRE_Int argc , char *argv [], HYPRE_Int arg_index , HYPRE_ParCSRMatrix *A_ptr);
HYPRE_Int BuildFuncsFromFiles (HYPRE_Int argc , char *argv [], HYPRE_Int arg_index , HYPRE_ParCSRMatrix A , HYPRE_Int **dof_func_ptr );
HYPRE_Int BuildFuncsFromOneFile (HYPRE_Int argc , char *argv [], HYPRE_Int arg_index , HYPRE_ParCSRMatrix A , HYPRE_Int **dof_func_ptr );
HYPRE_Int BuildParLaplacian9pt (HYPRE_Int argc , char *argv [], HYPRE_Int arg_index , HYPRE_ParCSRMatrix *A_ptr );
HYPRE_Int BuildParLaplacian27pt (HYPRE_Int argc , char *argv [], HYPRE_Int arg_index , HYPRE_ParCSRMatrix *A_ptr );
HYPRE_Int BuildParRotate7pt (HYPRE_Int argc , char *argv [], HYPRE_Int arg_index , HYPRE_ParCSRMatrix *A_ptr );
HYPRE_Int BuildParVarDifConv (HYPRE_Int argc , char *argv [], HYPRE_Int arg_index , HYPRE_ParCSRMatrix *A_ptr , HYPRE_ParVector *rhs_ptr );
HYPRE_ParCSRMatrix GenerateSysLaplacian (MPI_Comm comm, HYPRE_Int nx, HYPRE_Int ny, HYPRE_Int nz,
                                         HYPRE_Int P, HYPRE_Int Q, HYPRE_Int R, HYPRE_Int p, HYPRE_Int q, HYPRE_Int r,
                                         HYPRE_Int num_fun, HYPRE_Real *mtrx, HYPRE_Real *value);
HYPRE_ParCSRMatrix GenerateSysLaplacianVCoef (MPI_Comm comm, HYPRE_Int nx, HYPRE_Int ny, HYPRE_Int nz,
                                              HYPRE_Int P, HYPRE_Int Q, HYPRE_Int R, HYPRE_Int p, HYPRE_Int q, HYPRE_Int r,
                                              HYPRE_Int num_fun, HYPRE_Real *mtrx, HYPRE_Real *value);
HYPRE_Int SetSysVcoefValues(HYPRE_Int num_fun, HYPRE_Int nx, HYPRE_Int ny, HYPRE_Int nz, HYPRE_Real vcx, HYPRE_Real vcy, HYPRE_Real vcz, HYPRE_Int mtx_entry, HYPRE_Real *values);

HYPRE_Int BuildParCoordinates (HYPRE_Int argc , char *argv [], HYPRE_Int arg_index , HYPRE_Int *coorddim_ptr , float **coord_ptr );

#ifdef __cplusplus
}
#endif

char *gpu_ptr = NULL;
size_t total_size = 0, current_size = 0;

void gpu_alloc(void **ptr, size_t size)
{
   size = ((size + 128 - 1) / 128) * 128;
   *ptr = (void *) &gpu_ptr[current_size];
   current_size += size;
   if (current_size > total_size)
   {
      hypre_printf("Out of GPU memory\n");
      exit(0);
   }
}
<<<<<<< HEAD

void gpu_free(void *ptr)
{
   return;
}


=======

void gpu_free(void *ptr)
{
   return;
}

char file_dir[]="./";

>>>>>>> e8d142b6
void runjob1( HYPRE_ParCSRMatrix parcsr_A,
              HYPRE_Int          print_system,
              HYPRE_Int          verify)
{
   HYPRE_Int          num_procs, myid, i;
   HYPRE_ParCSRMatrix parcsr_A_host  = NULL;
   HYPRE_ParCSRMatrix parcsr_B_host  = NULL;
   HYPRE_ParCSRMatrix parcsr_B_host2 = NULL;
   HYPRE_ParCSRMatrix parcsr_B       = NULL;
   HYPRE_ParCSRMatrix parcsr_error_host = NULL;
   HYPRE_Real         fnorm, rfnorm, fnorm0;
   HYPRE_Int          time_index, rep = 2;
<<<<<<< HEAD
=======
   char               fname[1024];
>>>>>>> e8d142b6

   hypre_MPI_Comm_size(hypre_MPI_COMM_WORLD, &num_procs );
   hypre_MPI_Comm_rank(hypre_MPI_COMM_WORLD, &myid );

   if (myid == 0)
   {
      hypre_printf("A %d x %d\n", hypre_ParCSRMatrixGlobalNumRows(parcsr_A), hypre_ParCSRMatrixGlobalNumCols(parcsr_A));
   }

   hypre_assert(hypre_ParCSRMatrixMemoryLocation(parcsr_A) == HYPRE_MEMORY_DEVICE);

   if (verify)
   {
      parcsr_A_host = hypre_ParCSRMatrixClone_v2(parcsr_A, 1, HYPRE_MEMORY_HOST);
      hypre_MatvecCommPkgCreate(parcsr_A_host);

      time_index = hypre_InitializeTiming("Host Parcsr Matrix-by-Matrix, A*A");

      hypre_BeginTiming(time_index);

<<<<<<< HEAD
      parcsr_B_host  = hypre_ParCSRMatMat(parcsr_A_host, parcsr_A_host);
=======
      parcsr_B_host = hypre_ParCSRMatMat(parcsr_A_host, parcsr_A_host);
>>>>>>> e8d142b6

      hypre_EndTiming(time_index);
      hypre_PrintTiming("Host Parcsr Matrix-by-Matrix, A*A", hypre_MPI_COMM_WORLD);
      hypre_FinalizeTiming(time_index);
      hypre_ClearTiming();
   }

   if (print_system)
   {
<<<<<<< HEAD
      hypre_CSRMatrixPrintMM(hypre_ParCSRMatrixDiag(parcsr_A_host), 1, 1, 0, "/p/gpfs1/li50/A.mtx");
=======
      if (!parcsr_A_host)
      {
         parcsr_A_host = hypre_ParCSRMatrixClone_v2(parcsr_A, 1, HYPRE_MEMORY_HOST);
      }
      sprintf(fname,"%s/%s", file_dir, "IJ.out.A");
      hypre_ParCSRMatrixPrintIJ(parcsr_A_host, 0, 0, fname);
>>>>>>> e8d142b6
   }

   for (i = 0 ; i < rep; i++)
   {
      if (i == rep-1)
      {
         time_index = hypre_InitializeTiming("Device Parcsr Matrix-by-Matrix, A*A");
         hypre_BeginTiming(time_index);
         //cudaProfilerStart();
      }

      parcsr_B = hypre_ParCSRMatMat(parcsr_A, parcsr_A);

      if (i == rep-1)
      {
         hypre_SyncCudaDevice(hypre_handle());
         //cudaProfilerStop();
         hypre_EndTiming(time_index);
         hypre_PrintTiming("Device Parcsr Matrix-by-Matrix, A*A", hypre_MPI_COMM_WORLD);
         hypre_FinalizeTiming(time_index);
         hypre_ClearTiming();
      }

      if (i < rep-1)
      {
         hypre_ParCSRMatrixDestroy(parcsr_B);
      }
   }

   if (verify)
   {
      parcsr_B_host2 = hypre_ParCSRMatrixClone_v2(parcsr_B, 1, HYPRE_MEMORY_HOST);
      hypre_ParCSRMatrixSetNumNonzeros(parcsr_B_host2);

      hypre_ParCSRMatrixAdd(1.0, parcsr_B_host, -1.0, parcsr_B_host2, &parcsr_error_host);
      fnorm = hypre_ParCSRMatrixFnorm(parcsr_error_host);
      fnorm0 = hypre_ParCSRMatrixFnorm(parcsr_B_host);
      rfnorm = fnorm0 > 0 ? fnorm / fnorm0 : fnorm;
<<<<<<< HEAD

      if (myid == 0)
      {
         printf("A^2: %d x %d, nnz %d, CPU-GPU err %e\n", hypre_ParCSRMatrixGlobalNumRows(parcsr_B_host2),
               hypre_ParCSRMatrixGlobalNumCols(parcsr_B_host2),
               hypre_ParCSRMatrixNumNonzeros(parcsr_B_host2),
               rfnorm);
      }
   }

   hypre_ParCSRMatrixDestroy(parcsr_B);
=======

      if (myid == 0)
      {
         printf("A^2: %d x %d, nnz %d, CPU-GPU err %e\n", hypre_ParCSRMatrixGlobalNumRows(parcsr_B_host2),
               hypre_ParCSRMatrixGlobalNumCols(parcsr_B_host2),
               hypre_ParCSRMatrixNumNonzeros(parcsr_B_host2),
               rfnorm);
      }
   }

   if (print_system)
   {
      if (!parcsr_B_host2)
      {
         parcsr_B_host2 = hypre_ParCSRMatrixClone_v2(parcsr_B, 1, HYPRE_MEMORY_HOST);
      }
      sprintf(fname,"%s/%s", file_dir, "IJ.out.B");
      hypre_ParCSRMatrixPrintIJ(parcsr_B_host2, 0, 0, fname);
   }

   hypre_ParCSRMatrixDestroy(parcsr_B);
   hypre_ParCSRMatrixDestroy(parcsr_A_host);
   hypre_ParCSRMatrixDestroy(parcsr_B_host);
   hypre_ParCSRMatrixDestroy(parcsr_B_host2);
>>>>>>> e8d142b6
}

void runjob2( HYPRE_ParCSRMatrix parcsr_A,
              HYPRE_Int          print_system,
              HYPRE_Int          mult_order,
              HYPRE_Int          verify)
{
   HYPRE_Int    measure_type = 0;
   HYPRE_Real   trunc_factor = 0.0;
   HYPRE_Int    P_max_elmts = 8;
   HYPRE_Int    debug_flag = 0;
   HYPRE_Int    rap2=1;
   HYPRE_Int    keepTranspose = 0;
   HYPRE_Int    num_functions = 1;
   HYPRE_Real   strong_threshold = 0.25;
   HYPRE_Real   max_row_sum = 1.0;
   HYPRE_Real   fnorm, rfnorm, fnorm0;
<<<<<<< HEAD
   HYPRE_Int   *CF_marker = NULL;
   HYPRE_Int    local_num_vars, *coarse_dof_func, *coarse_pnts_global;
   HYPRE_Int    num_procs, myid;
   HYPRE_Int    time_index, i;

   HYPRE_ParCSRMatrix parcsr_S   = NULL;
   HYPRE_ParCSRMatrix parcsr_P   = NULL;
   HYPRE_ParCSRMatrix parcsr_Q   = NULL;
   HYPRE_ParCSRMatrix parcsr_AH  = NULL;
   HYPRE_ParCSRMatrix parcsr_A_host  = NULL;
   HYPRE_ParCSRMatrix parcsr_P_host  = NULL;
   HYPRE_ParCSRMatrix parcsr_Q_host  = NULL;
   HYPRE_ParCSRMatrix parcsr_AH_host = NULL;
   HYPRE_ParCSRMatrix parcsr_AH_host_2 = NULL;
   HYPRE_ParCSRMatrix parcsr_error_host = NULL;

   hypre_MPI_Comm_size(hypre_MPI_COMM_WORLD, &num_procs );
   hypre_MPI_Comm_rank(hypre_MPI_COMM_WORLD, &myid );

   /* coarsening */
   hypre_BoomerAMGCreateS(parcsr_A, strong_threshold, max_row_sum, num_functions, NULL, &parcsr_S);

   hypre_BoomerAMGCoarsenPMIS(parcsr_S, parcsr_A, measure_type, debug_flag, &CF_marker);

   local_num_vars = hypre_ParCSRMatrixNumRows(parcsr_A);
   coarse_dof_func = NULL;
   coarse_pnts_global = NULL;

   hypre_BoomerAMGCoarseParms(hypre_ParCSRMatrixComm(parcsr_A), local_num_vars, num_functions, NULL,
                              CF_marker, &coarse_dof_func, &coarse_pnts_global);

   /* generate P */
   hypre_BoomerAMGBuildExtPIInterp(parcsr_A, CF_marker, parcsr_S, coarse_pnts_global,
                                   num_functions, NULL, debug_flag, trunc_factor, P_max_elmts,
                                   &parcsr_P);

   if (myid == 0)
   {
      hypre_printf("A %d x %d\n", hypre_ParCSRMatrixGlobalNumRows(parcsr_A), hypre_ParCSRMatrixGlobalNumCols(parcsr_A));
      hypre_printf("P %d x %d\n", hypre_ParCSRMatrixGlobalNumRows(parcsr_P), hypre_ParCSRMatrixGlobalNumCols(parcsr_P));
   }

   /* !!! */
   hypre_assert(hypre_ParCSRMatrixMemoryLocation(parcsr_A) == HYPRE_MEMORY_DEVICE);
   hypre_assert(hypre_ParCSRMatrixMemoryLocation(parcsr_P) == HYPRE_MEMORY_DEVICE);

   /*-----------------------------------------------------------
    * Matrix-by-Matrix on host
    *-----------------------------------------------------------*/
   if (verify)
   {
      hypre_printf("Clone matrices to the host\n");
      parcsr_A_host = hypre_ParCSRMatrixClone_v2(parcsr_A, 1, HYPRE_MEMORY_HOST);
      parcsr_P_host = hypre_ParCSRMatrixClone_v2(parcsr_P, 1, HYPRE_MEMORY_HOST);

      hypre_MatvecCommPkgCreate(parcsr_A_host);
      hypre_MatvecCommPkgCreate(parcsr_P_host);

      time_index = hypre_InitializeTiming("Host Parcsr Matrix-by-Matrix, RAP2");
      hypre_BeginTiming(time_index);

      if (mult_order == 0)
      {
         parcsr_Q_host  = hypre_ParCSRMatMat(parcsr_A_host, parcsr_P_host);
         parcsr_AH_host = hypre_ParCSRTMatMatKT(parcsr_P_host, parcsr_Q_host, keepTranspose);
      }
      else
      {
         parcsr_Q_host  = hypre_ParCSRTMatMatKT(parcsr_P_host, parcsr_A_host, keepTranspose);
         parcsr_AH_host = hypre_ParCSRMatMat(parcsr_Q_host, parcsr_P_host);
      }
      hypre_EndTiming(time_index);
      hypre_PrintTiming("Host Parcsr Matrix-by-Matrix, RAP2", hypre_MPI_COMM_WORLD);
      hypre_FinalizeTiming(time_index);
      hypre_ClearTiming();
   }

   /*-----------------------------------------------------------
    * Print out the matrices
    *-----------------------------------------------------------*/
   if (print_system)
   {
      hypre_CSRMatrixPrintMM(hypre_ParCSRMatrixDiag(parcsr_A_host), 1, 1, 0, "/p/gpfs1/li50/A.mtx");
      hypre_CSRMatrixPrintMM(hypre_ParCSRMatrixDiag(parcsr_P_host), 1, 1, 0, "/p/gpfs1/li50/P.mtx");
   }

   /*-----------------------------------------------------------
    * Matrix-by-Matrix on device
    *-----------------------------------------------------------*/

   /* run for the first time without timing [some allocation is done] */
   /* run for a second time for timing */
   for (i = 0 ; i < 2; i++)
   {
      if (i == 1)
      {
         time_index = hypre_InitializeTiming("Device Parcsr Matrix-by-Matrix, RAP2");
         hypre_BeginTiming(time_index);
         //cudaProfilerStart();
      }

      if (rap2)
      {
         if (mult_order == 0)
         {
            parcsr_Q  = hypre_ParCSRMatMat(parcsr_A, parcsr_P);
            parcsr_AH = hypre_ParCSRTMatMatKT(parcsr_P, parcsr_Q, keepTranspose);
         }
         else
         {
            parcsr_Q  = hypre_ParCSRTMatMatKT(parcsr_P, parcsr_A, keepTranspose);
            parcsr_AH = hypre_ParCSRMatMat(parcsr_Q, parcsr_P);
         }
      }
      else
      {
         parcsr_AH = hypre_ParCSRMatrixRAPKT(parcsr_P, parcsr_A, parcsr_P, keepTranspose);
      }

      if (i == 1)
      {
         hypre_SyncCudaDevice(hypre_handle());
         //cudaProfilerStop();
         hypre_EndTiming(time_index);
         hypre_PrintTiming("Device Parcsr Matrix-by-Matrix, RAP2", hypre_MPI_COMM_WORLD);
         hypre_FinalizeTiming(time_index);
         hypre_ClearTiming();
      }

      if (i == 0)
      {
         hypre_ParCSRMatrixDestroy(parcsr_Q);
         hypre_ParCSRMatrixDestroy(parcsr_AH);
      }
   }

   if (verify)
   {
      /*-----------------------------------------------------------
       * Verify results
       *-----------------------------------------------------------*/
      parcsr_AH_host_2 = hypre_ParCSRMatrixClone_v2(parcsr_AH, 1, HYPRE_MEMORY_HOST);
      hypre_ParCSRMatrixSetNumNonzeros(parcsr_AH_host_2);

      hypre_ParCSRMatrixAdd(1.0, parcsr_AH_host, -1.0, parcsr_AH_host_2, &parcsr_error_host);
      fnorm = hypre_ParCSRMatrixFnorm(parcsr_error_host);
      fnorm0 = hypre_ParCSRMatrixFnorm(parcsr_AH_host);
      rfnorm = fnorm0 > 0 ? fnorm / fnorm0 : fnorm;

      if (myid == 0)
      {
         printf("AH: %d x %d, nnz %d, CPU-GPU err %e\n", hypre_ParCSRMatrixGlobalNumRows(parcsr_AH_host_2),
                                                         hypre_ParCSRMatrixGlobalNumCols(parcsr_AH_host_2),
                                                         hypre_ParCSRMatrixNumNonzeros(parcsr_AH_host_2),
                                                         rfnorm);
      }
   }

   hypre_TFree(CF_marker, HYPRE_MEMORY_HOST);
   hypre_TFree(coarse_dof_func, HYPRE_MEMORY_HOST);

   hypre_ParCSRMatrixDestroy(parcsr_S);
   hypre_ParCSRMatrixDestroy(parcsr_P);
   hypre_ParCSRMatrixDestroy(parcsr_Q);
   hypre_ParCSRMatrixDestroy(parcsr_AH);

=======
   HYPRE_Int    local_num_vars, *coarse_pnts_global;
   HYPRE_Int    num_procs, myid;
   HYPRE_Int    time_index, i;
   char         fname[1024];

   hypre_IntArray    *CF_marker         = NULL;
   hypre_IntArray    *coarse_dof_func   = NULL; 
   HYPRE_ParCSRMatrix parcsr_S          = NULL;
   HYPRE_ParCSRMatrix parcsr_P          = NULL;
   HYPRE_ParCSRMatrix parcsr_Q          = NULL;
   HYPRE_ParCSRMatrix parcsr_AH         = NULL;
   HYPRE_ParCSRMatrix parcsr_A_host     = NULL;
   HYPRE_ParCSRMatrix parcsr_P_host     = NULL;
   HYPRE_ParCSRMatrix parcsr_Q_host     = NULL;
   HYPRE_ParCSRMatrix parcsr_AH_host    = NULL;
   HYPRE_ParCSRMatrix parcsr_AH_host_2  = NULL;
   HYPRE_ParCSRMatrix parcsr_error_host = NULL;

   hypre_MPI_Comm_size(hypre_MPI_COMM_WORLD, &num_procs );
   hypre_MPI_Comm_rank(hypre_MPI_COMM_WORLD, &myid );

   /* coarsening */
   hypre_BoomerAMGCreateS(parcsr_A, strong_threshold, max_row_sum, num_functions, NULL, &parcsr_S);

   hypre_BoomerAMGCoarsenPMIS(parcsr_S, parcsr_A, measure_type, debug_flag, &CF_marker);

   local_num_vars = hypre_ParCSRMatrixNumRows(parcsr_A);
   coarse_dof_func = NULL;
   coarse_pnts_global = NULL;

   hypre_BoomerAMGCoarseParms(hypre_ParCSRMatrixComm(parcsr_A), local_num_vars, num_functions, NULL,
                              CF_marker, &coarse_dof_func, &coarse_pnts_global);

   /* generate P */
   hypre_BoomerAMGBuildExtPIInterp(parcsr_A, hypre_IntArrayData(CF_marker), parcsr_S, coarse_pnts_global,
                                   num_functions, NULL, debug_flag, trunc_factor, P_max_elmts,
                                   &parcsr_P);

   if (myid == 0)
   {
      hypre_printf("A %d x %d\n", hypre_ParCSRMatrixGlobalNumRows(parcsr_A), hypre_ParCSRMatrixGlobalNumCols(parcsr_A));
      hypre_printf("P %d x %d\n", hypre_ParCSRMatrixGlobalNumRows(parcsr_P), hypre_ParCSRMatrixGlobalNumCols(parcsr_P));
   }

   /* !!! */
   hypre_assert(hypre_ParCSRMatrixMemoryLocation(parcsr_A) == HYPRE_MEMORY_DEVICE);
   hypre_assert(hypre_ParCSRMatrixMemoryLocation(parcsr_P) == HYPRE_MEMORY_DEVICE);

   /*-----------------------------------------------------------
    * Matrix-by-Matrix on host
    *-----------------------------------------------------------*/
   if (verify)
   {
      hypre_printf("Clone matrices to the host\n");
      parcsr_A_host = hypre_ParCSRMatrixClone_v2(parcsr_A, 1, HYPRE_MEMORY_HOST);
      parcsr_P_host = hypre_ParCSRMatrixClone_v2(parcsr_P, 1, HYPRE_MEMORY_HOST);

      hypre_MatvecCommPkgCreate(parcsr_A_host);
      hypre_MatvecCommPkgCreate(parcsr_P_host);

      time_index = hypre_InitializeTiming("Host Parcsr Matrix-by-Matrix, RAP2");
      hypre_BeginTiming(time_index);

      if (mult_order == 0)
      {
         parcsr_Q_host  = hypre_ParCSRMatMat(parcsr_A_host, parcsr_P_host);
         parcsr_AH_host = hypre_ParCSRTMatMatKT(parcsr_P_host, parcsr_Q_host, keepTranspose);
      }
      else
      {
         parcsr_Q_host  = hypre_ParCSRTMatMatKT(parcsr_P_host, parcsr_A_host, keepTranspose);
         parcsr_AH_host = hypre_ParCSRMatMat(parcsr_Q_host, parcsr_P_host);
      }
      hypre_EndTiming(time_index);
      hypre_PrintTiming("Host Parcsr Matrix-by-Matrix, RAP2", hypre_MPI_COMM_WORLD);
      hypre_FinalizeTiming(time_index);
      hypre_ClearTiming();
   }

   /*-----------------------------------------------------------
    * Print out the matrices
    *-----------------------------------------------------------*/
   if (print_system)
   {
      sprintf(fname,"%s/%s", file_dir, "IJ.out.A");
      hypre_ParCSRMatrixPrintIJ(parcsr_A_host, 0, 0, fname);
      sprintf(fname,"%s/%s", file_dir, "IJ.out.P");
      hypre_ParCSRMatrixPrintIJ(parcsr_P_host, 0, 0, fname);
   }

   /*-----------------------------------------------------------
    * Matrix-by-Matrix on device
    *-----------------------------------------------------------*/

   /* run for the first time without timing [some allocation is done] */
   /* run for a second time for timing */
   for (i = 0 ; i < 2; i++)
   {
      if (i == 1)
      {
         time_index = hypre_InitializeTiming("Device Parcsr Matrix-by-Matrix, RAP2");
         hypre_BeginTiming(time_index);
         //cudaProfilerStart();
      }

      if (rap2)
      {
         if (mult_order == 0)
         {
            parcsr_Q  = hypre_ParCSRMatMat(parcsr_A, parcsr_P);
            parcsr_AH = hypre_ParCSRTMatMatKT(parcsr_P, parcsr_Q, keepTranspose);
         }
         else
         {
            parcsr_Q  = hypre_ParCSRTMatMatKT(parcsr_P, parcsr_A, keepTranspose);
            parcsr_AH = hypre_ParCSRMatMat(parcsr_Q, parcsr_P);
         }
      }
      else
      {
         parcsr_AH = hypre_ParCSRMatrixRAPKT(parcsr_P, parcsr_A, parcsr_P, keepTranspose);
      }

      if (i == 1)
      {
         hypre_SyncCudaDevice(hypre_handle());
         //cudaProfilerStop();
         hypre_EndTiming(time_index);
         hypre_PrintTiming("Device Parcsr Matrix-by-Matrix, RAP2", hypre_MPI_COMM_WORLD);
         hypre_FinalizeTiming(time_index);
         hypre_ClearTiming();
      }

      if (i == 0)
      {
         hypre_ParCSRMatrixDestroy(parcsr_Q);
         hypre_ParCSRMatrixDestroy(parcsr_AH);
      }
   }

   if (verify)
   {
      /*-----------------------------------------------------------
       * Verify results
       *-----------------------------------------------------------*/
      parcsr_AH_host_2 = hypre_ParCSRMatrixClone_v2(parcsr_AH, 1, HYPRE_MEMORY_HOST);
      hypre_ParCSRMatrixSetNumNonzeros(parcsr_AH_host_2);

      hypre_ParCSRMatrixAdd(1.0, parcsr_AH_host, -1.0, parcsr_AH_host_2, &parcsr_error_host);
      fnorm = hypre_ParCSRMatrixFnorm(parcsr_error_host);
      fnorm0 = hypre_ParCSRMatrixFnorm(parcsr_AH_host);
      rfnorm = fnorm0 > 0 ? fnorm / fnorm0 : fnorm;

      if (myid == 0)
      {
         printf("AH: %d x %d, nnz %d, CPU-GPU err %e\n", hypre_ParCSRMatrixGlobalNumRows(parcsr_AH_host_2),
                                                         hypre_ParCSRMatrixGlobalNumCols(parcsr_AH_host_2),
                                                         hypre_ParCSRMatrixNumNonzeros(parcsr_AH_host_2),
                                                         rfnorm);
      }
   }

   hypre_IntArrayDestroy(CF_marker);
   hypre_TFree(coarse_dof_func, HYPRE_MEMORY_HOST);

   hypre_ParCSRMatrixDestroy(parcsr_S);
   hypre_ParCSRMatrixDestroy(parcsr_P);
   hypre_ParCSRMatrixDestroy(parcsr_Q);
   hypre_ParCSRMatrixDestroy(parcsr_AH);

>>>>>>> e8d142b6
   hypre_ParCSRMatrixDestroy(parcsr_A_host);
   hypre_ParCSRMatrixDestroy(parcsr_P_host);
   hypre_ParCSRMatrixDestroy(parcsr_Q_host);
   hypre_ParCSRMatrixDestroy(parcsr_AH_host);
   hypre_ParCSRMatrixDestroy(parcsr_AH_host_2);
   hypre_ParCSRMatrixDestroy(parcsr_error_host);
}

hypre_int
main( hypre_int argc,
      char *argv[] )
{
   HYPRE_Int           arg_index;
   HYPRE_Int           print_usage;
   HYPRE_Int           build_matrix_type;
   HYPRE_Int           build_matrix_arg_index;
   HYPRE_Int           ierr = 0;
   void               *object;
   HYPRE_IJMatrix     ij_A = NULL;
   HYPRE_ParCSRMatrix parcsr_A   = NULL;
   HYPRE_Int          errcode, job = 2;
   HYPRE_Int          num_procs, myid;
   HYPRE_Int          time_index;
   MPI_Comm           comm = hypre_MPI_COMM_WORLD;
   HYPRE_Int          first_local_row, last_local_row;//, local_num_rows;
   HYPRE_Int          first_local_col, last_local_col;//, local_num_cols;
   HYPRE_Int          mult_order = 0;

   HYPRE_Int          print_system = 0;
   HYPRE_Int          verify       = 0;
   HYPRE_Int          use_cusparse = 0;
   HYPRE_Int          spgemm_alg = 1;
   HYPRE_Int          rowest_mtd = 3;
   HYPRE_Int          rowest_nsamples = 32;
   HYPRE_Real         rowest_mult = 1.0;
   HYPRE_Int          zero_mem_cost = 0;
   char               hash_type = 'L';

   /*-----------------------------------------------------------
    * Initialize some stuff
    *-----------------------------------------------------------*/
   /* Initialize MPI */
   hypre_MPI_Init(&argc, &argv);

   hypre_MPI_Comm_size(hypre_MPI_COMM_WORLD, &num_procs );
   hypre_MPI_Comm_rank(hypre_MPI_COMM_WORLD, &myid );

   /*-----------------------------------------------------------------
    * GPU Device binding
    * Must be done before HYPRE_Init() and should not be changed after
    *-----------------------------------------------------------------*/
   hypre_bind_device(myid, num_procs, hypre_MPI_COMM_WORLD);

   /*-----------------------------------------------------------
    * Initialize : must be the first HYPRE function to call
    *-----------------------------------------------------------*/
   HYPRE_Init();

   /* for timing, sync after kernels */
   hypre_SetSyncCudaCompute(1);

#if defined(HYPRE_USING_CUDA)
   hypre_HandleDefaultExecPolicy(hypre_handle()) = HYPRE_EXEC_DEVICE;
#endif

   //hypre_SetNumThreads(20);
   hypre_printf("CPU #OMP THREADS %d\n", hypre_NumThreads());

   /*-----------------------------------------------------------
    * Set defaults
    *-----------------------------------------------------------*/
   build_matrix_type = 2;
   build_matrix_arg_index = argc;

   /*-----------------------------------------------------------
    * Parse command line
    *-----------------------------------------------------------*/

   print_usage = 0;
   arg_index = 1;

   while ( (arg_index < argc) && (!print_usage) )
   {
      if ( strcmp(argv[arg_index], "-fromfile") == 0 )
      {
         arg_index++;
         build_matrix_type      = -1;
         build_matrix_arg_index = arg_index;
      }
      else if ( strcmp(argv[arg_index], "-fromparcsrfile") == 0 )
      {
         arg_index++;
         build_matrix_type      = 0;
         build_matrix_arg_index = arg_index;
      }
      else if ( strcmp(argv[arg_index], "-fromonecsrfile") == 0 )
      {
         arg_index++;
         build_matrix_type      = 1;
         build_matrix_arg_index = arg_index;
      }
      else if ( strcmp(argv[arg_index], "-laplacian") == 0 )
      {
         arg_index++;
         build_matrix_type      = 2;
         build_matrix_arg_index = arg_index;
      }
      else if ( strcmp(argv[arg_index], "-9pt") == 0 )
      {
         arg_index++;
         build_matrix_type      = 3;
         build_matrix_arg_index = arg_index;
      }
      else if ( strcmp(argv[arg_index], "-27pt") == 0 )
      {
         arg_index++;
         build_matrix_type      = 4;
         build_matrix_arg_index = arg_index;
      }
      else if ( strcmp(argv[arg_index], "-difconv") == 0 )
      {
         arg_index++;
         build_matrix_type      = 5;
         build_matrix_arg_index = arg_index;
      }
      else if ( strcmp(argv[arg_index], "-vardifconv") == 0 )
      {
         arg_index++;
         build_matrix_type      = 6;
         build_matrix_arg_index = arg_index;
      }
      else if ( strcmp(argv[arg_index], "-rotate") == 0 )
      {
         arg_index++;
         build_matrix_type      = 7;
         build_matrix_arg_index = arg_index;
      }
      else if ( strcmp(argv[arg_index], "-concrete_parcsr") == 0 )
      {
         arg_index++;
         build_matrix_arg_index = arg_index;
      }
      else if ( strcmp(argv[arg_index], "-print") == 0 )
      {
         arg_index++;
         print_system = atoi(argv[arg_index++]);
      }
      else if ( strcmp(argv[arg_index], "-verify") == 0 )
      {
         arg_index++;
         verify = atoi(argv[arg_index++]);
      }
      else if ( strcmp(argv[arg_index], "-order") == 0 )
      {
         arg_index++;
         mult_order = atoi(argv[arg_index++]);
      }
      else if ( strcmp(argv[arg_index], "-cusparse") == 0 )
      {
         arg_index++;
         use_cusparse = 1;
      }
      else if ( strcmp(argv[arg_index], "-spgemmalg") == 0 )
      {
         arg_index++;
         spgemm_alg = atoi(argv[arg_index++]);
      }
      else if ( strcmp(argv[arg_index], "-rowest") == 0 )
      {
         arg_index++;
         rowest_mtd = atoi(argv[arg_index++]);
      }
      else if ( strcmp(argv[arg_index], "-rowestmult") == 0 )
      {
         arg_index++;
         rowest_mult = atof(argv[arg_index++]);
      }
      else if ( strcmp(argv[arg_index], "-rowestnsamples") == 0 )
      {
         arg_index++;
         rowest_nsamples = atoi(argv[arg_index++]);
      }
      else if ( strcmp(argv[arg_index], "-job") == 0 )
      {
         arg_index++;
         job  = atoi(argv[arg_index++]);
      }
      else if ( strcmp(argv[arg_index], "-hash") == 0 )
      {
         arg_index++;
         hash_type = argv[arg_index++][0];
      }
      else if ( strcmp(argv[arg_index], "-zeromemcost") == 0 )
      {
         arg_index++;
         zero_mem_cost = atoi(argv[arg_index++]);
      }
      else
      {
         arg_index++;
      }
   }

   if (zero_mem_cost)
   {
#ifdef HYPRE_USING_CUDA
      total_size = 15LL * 1024 * 1024 * 1024;
#elif defined(HYPRE_USING_HIP)
      total_size = 31LL * 1024 * 1024 * 1024;
#endif
      gpu_ptr = hypre_TAlloc(char, total_size, HYPRE_MEMORY_DEVICE);
      hypre_SetUserDeviceMalloc(gpu_alloc);
      hypre_SetUserDeviceMfree(gpu_free);
   }


   /*-----------------------------------------------------------
    * Print usage info
    *-----------------------------------------------------------*/

   if ( print_usage )
   {
      if ( myid == 0 )
      {
         hypre_printf("\n");
         hypre_printf("Usage: %s [<options>]\n", argv[0]);
         hypre_printf("\n");
         hypre_printf("  -fromfile <filename>       : ");
         hypre_printf("matrix read from multiple files (IJ format)\n");
         hypre_printf("  -fromparcsrfile <filename> : ");
         hypre_printf("matrix read from multiple files (ParCSR format)\n");
         hypre_printf("  -fromonecsrfile <filename> : ");
         hypre_printf("matrix read from a single file (CSR format)\n");
         hypre_printf("\n");
         hypre_printf("  -laplacian [<options>] : build 5pt 2D laplacian problem (default) \n");
         hypre_printf("  -sysL <num functions>  : build SYSTEMS laplacian 7pt operator\n");
         hypre_printf("  -9pt [<opts>]          : build 9pt 2D laplacian problem\n");
         hypre_printf("  -27pt [<opts>]         : build 27pt 3D laplacian problem\n");
         hypre_printf("  -difconv [<opts>]      : build convection-diffusion problem\n");
         hypre_printf("    -n <nx> <ny> <nz>    : total problem size \n");
         hypre_printf("    -P <Px> <Py> <Pz>    : processor topology\n");
         hypre_printf("    -c <cx> <cy> <cz>    : diffusion coefficients\n");
         hypre_printf("    -a <ax> <ay> <az>    : convection coefficients\n");
         hypre_printf("    -atype <type>        : FD scheme for convection \n");
         hypre_printf("           0=Forward (default)       1=Backward\n");
         hypre_printf("           2=Centered                3=Upwind\n");
         hypre_printf("\n");
         hypre_printf("  -exact_size            : inserts immediately into ParCSR structure\n");
         hypre_printf("  -storage_low           : allocates not enough storage for aux struct\n");
         hypre_printf("  -concrete_parcsr       : use parcsr matrix type as concrete type\n");
         hypre_printf("\n");

         hypre_printf("  -Pmx  <val>            : set maximal no. of elmts per row for AMG interpolation (default: 4)\n");
      }
      goto final;
   }

   /*-----------------------------------------------------------
    * Print driver parameters
    *-----------------------------------------------------------*/
   errcode = hypre_SetSpGemmRownnzEstimateMethod(rowest_mtd);
   hypre_assert(errcode == 0);
   errcode = hypre_SetSpGemmRownnzEstimateNSamples(rowest_nsamples);
   hypre_assert(errcode == 0);
   errcode = hypre_SetSpGemmRownnzEstimateMultFactor(rowest_mult);
   hypre_assert(errcode == 0);
   errcode = hypre_SetSpGemmHashType(hash_type);
   hypre_assert(errcode == 0);
   errcode = HYPRE_SetSpGemmUseCusparse(use_cusparse);
   hypre_assert(errcode == 0);
   errcode = hypre_SetSpGemmAlgorithm(spgemm_alg);
   hypre_assert(errcode == 0);

   /*-----------------------------------------------------------
    * Set up matrix
    *-----------------------------------------------------------*/
   time_index = hypre_InitializeTiming("Generate Matrix A");
   hypre_BeginTiming(time_index);
   if ( build_matrix_type == -1 )
   {
      ierr = HYPRE_IJMatrixRead( argv[build_matrix_arg_index], comm,
                                 HYPRE_PARCSR, &ij_A );
      if (ierr)
      {
         hypre_printf("ERROR: Problem reading in the system matrix!\n");
         exit(1);
      }
   }
   else if ( build_matrix_type == 0 )
   {
      BuildParFromFile(argc, argv, build_matrix_arg_index, &parcsr_A);
   }
   else if ( build_matrix_type == 2 )
   {
      BuildParLaplacian(argc, argv, build_matrix_arg_index, &parcsr_A);
   }
   else if ( build_matrix_type == 3 )
   {
      BuildParLaplacian9pt(argc, argv, build_matrix_arg_index, &parcsr_A);
   }
   else if ( build_matrix_type == 4 )
   {
      BuildParLaplacian27pt(argc, argv, build_matrix_arg_index, &parcsr_A);
   }
   else if ( build_matrix_type == 5 )
   {
      BuildParDifConv(argc, argv, build_matrix_arg_index, &parcsr_A);
   }
   else if ( build_matrix_type == 7 )
   {
      BuildParRotate7pt(argc, argv, build_matrix_arg_index, &parcsr_A);
   }
   else
   {
      hypre_printf("You have asked for an unsupported problem with\n");
      hypre_printf("build_matrix_type = %d.\n", build_matrix_type);
      return(-1);
   }

   if (build_matrix_type < 0)
   {
      ierr = HYPRE_IJMatrixGetLocalRange( ij_A,
                                          &first_local_row, &last_local_row ,
                                          &first_local_col, &last_local_col );

      ierr += HYPRE_IJMatrixGetObject( ij_A, &object);
      parcsr_A = (HYPRE_ParCSRMatrix) object;
   }
   else
   {
      /*-----------------------------------------------------------
       * Copy the parcsr matrix into the IJMatrix through interface calls
       *-----------------------------------------------------------*/
      ierr = HYPRE_ParCSRMatrixGetLocalRange( parcsr_A,
                                              &first_local_row, &last_local_row ,
                                              &first_local_col, &last_local_col );

      //local_num_rows = last_local_row - first_local_row + 1;
      //local_num_cols = last_local_col - first_local_col + 1;
   }

   hypre_EndTiming(time_index);
   hypre_PrintTiming("Generate Matrix A", hypre_MPI_COMM_WORLD);
   hypre_FinalizeTiming(time_index);
   hypre_ClearTiming();

<<<<<<< HEAD
=======
   hypre_ParCSRMatrixMigrate(parcsr_A, hypre_HandleMemoryLocation(hypre_handle()));

>>>>>>> e8d142b6
   if (job == 1)
   {
      runjob1(parcsr_A, print_system, verify);
   }
   else if (job == 2)
   {
      runjob2(parcsr_A, print_system, mult_order, verify);
   }

   /*-----------------------------------------------------------
    * Finalize things
    *-----------------------------------------------------------*/
   if (build_matrix_type == -1)
   {
      HYPRE_IJMatrixDestroy(ij_A);
   }
   else
   {
      HYPRE_ParCSRMatrixDestroy(parcsr_A);
   }

 final:

   /* Finalize Hypre */
   HYPRE_Finalize();

   /* Finalize MPI */
   hypre_MPI_Finalize();

   hypre_printf("Done ...\n");

   hypre_TFree(gpu_ptr, HYPRE_MEMORY_DEVICE);

   return (0);
}

/*----------------------------------------------------------------------
 * Build matrix from file. Expects three files on each processor.
 * filename.D.n contains the diagonal part, filename.O.n contains
 * the offdiagonal part and filename.INFO.n contains global row
 * and column numbers, number of columns of offdiagonal matrix
 * and the mapping of offdiagonal column numbers to global column numbers.
 * Parameters given in command line.
 *----------------------------------------------------------------------*/

HYPRE_Int
BuildParFromFile( HYPRE_Int            argc,
                  char                *argv[],
                  HYPRE_Int            arg_index,
                  HYPRE_ParCSRMatrix  *A_ptr     )
{
   char               *filename;

   HYPRE_ParCSRMatrix A;

   HYPRE_Int                 myid;

   /*-----------------------------------------------------------
    * Initialize some stuff
    *-----------------------------------------------------------*/

   hypre_MPI_Comm_rank(hypre_MPI_COMM_WORLD, &myid );

   /*-----------------------------------------------------------
    * Parse command line
    *-----------------------------------------------------------*/

   if (arg_index < argc)
   {
      filename = argv[arg_index];
   }
   else
   {
      hypre_printf("Error: No filename specified \n");
      exit(1);
   }

   /*-----------------------------------------------------------
    * Print driver parameters
    *-----------------------------------------------------------*/

   if (myid == 0)
   {
      hypre_printf("  FromFile: %s\n", filename);
   }

   /*-----------------------------------------------------------
    * Generate the matrix
    *-----------------------------------------------------------*/

   HYPRE_ParCSRMatrixRead(hypre_MPI_COMM_WORLD, filename,&A);

   *A_ptr = A;

   return (0);
}


/*----------------------------------------------------------------------
 * Build rhs from file. Expects two files on each processor.
 * filename.n contains the data and
 * and filename.INFO.n contains global row
 * numbers
 *----------------------------------------------------------------------*/

HYPRE_Int
BuildParRhsFromFile( HYPRE_Int            argc,
                     char                *argv[],
                     HYPRE_Int            arg_index,
                     HYPRE_ParVector      *b_ptr     )
{
   char               *filename;

   HYPRE_ParVector b;

   HYPRE_Int                 myid;

   /*-----------------------------------------------------------
    * Initialize some stuff
    *-----------------------------------------------------------*/

   hypre_MPI_Comm_rank(hypre_MPI_COMM_WORLD, &myid );

   /*-----------------------------------------------------------
    * Parse command line
    *-----------------------------------------------------------*/

   if (arg_index < argc)
   {
      filename = argv[arg_index];
   }
   else
   {
      hypre_printf("Error: No filename specified \n");
      exit(1);
   }

   /*-----------------------------------------------------------
    * Print driver parameters
    *-----------------------------------------------------------*/

   if (myid == 0)
   {
      hypre_printf("  RhsFromParFile: %s\n", filename);
   }

   /*-----------------------------------------------------------
    * Generate the matrix
    *-----------------------------------------------------------*/

   HYPRE_ParVectorRead(hypre_MPI_COMM_WORLD, filename,&b);

   *b_ptr = b;

   return (0);
}




/*----------------------------------------------------------------------
 * Build standard 7-point laplacian in 3D with grid and anisotropy.
 * Parameters given in command line.
 *----------------------------------------------------------------------*/

HYPRE_Int
BuildParLaplacian( HYPRE_Int            argc,
                   char                *argv[],
                   HYPRE_Int            arg_index,
                   HYPRE_ParCSRMatrix  *A_ptr     )
{
   HYPRE_Int                 nx, ny, nz;
   HYPRE_Int                 P, Q, R;
   HYPRE_Real          cx, cy, cz;

   HYPRE_ParCSRMatrix  A;

   HYPRE_Int                 num_procs, myid;
   HYPRE_Int                 p, q, r;
   HYPRE_Int                 num_fun = 1;
   HYPRE_Real         *values;
   HYPRE_Real         *mtrx;

   HYPRE_Real          ep = .1;

   HYPRE_Int                 system_vcoef = 0;
   HYPRE_Int                 sys_opt = 0;
   HYPRE_Int                 vcoef_opt = 0;


   /*-----------------------------------------------------------
    * Initialize some stuff
    *-----------------------------------------------------------*/

   hypre_MPI_Comm_size(hypre_MPI_COMM_WORLD, &num_procs );
   hypre_MPI_Comm_rank(hypre_MPI_COMM_WORLD, &myid );

   /*-----------------------------------------------------------
    * Set defaults
    *-----------------------------------------------------------*/

   nx = 10;
   ny = 10;
   nz = 10;

   P  = 1;
   Q  = num_procs;
   R  = 1;

   cx = 1.;
   cy = 1.;
   cz = 1.;

   /*-----------------------------------------------------------
    * Parse command line
    *-----------------------------------------------------------*/
   arg_index = 0;
   while (arg_index < argc)
   {
      if ( strcmp(argv[arg_index], "-n") == 0 )
      {
         arg_index++;
         nx = atoi(argv[arg_index++]);
         ny = atoi(argv[arg_index++]);
         nz = atoi(argv[arg_index++]);
      }
      else if ( strcmp(argv[arg_index], "-P") == 0 )
      {
         arg_index++;
         P  = atoi(argv[arg_index++]);
         Q  = atoi(argv[arg_index++]);
         R  = atoi(argv[arg_index++]);
      }
      else if ( strcmp(argv[arg_index], "-c") == 0 )
      {
         arg_index++;
         cx = atof(argv[arg_index++]);
         cy = atof(argv[arg_index++]);
         cz = atof(argv[arg_index++]);
      }
      else if ( strcmp(argv[arg_index], "-sysL") == 0 )
      {
         arg_index++;
         num_fun = atoi(argv[arg_index++]);
      }
      else if ( strcmp(argv[arg_index], "-sysL_opt") == 0 )
      {
         arg_index++;
         sys_opt = atoi(argv[arg_index++]);
      }
      else if ( strcmp(argv[arg_index], "-sys_vcoef") == 0 )
      {
         /* have to use -sysL for this to */
         arg_index++;
         system_vcoef = 1;
      }
      else if ( strcmp(argv[arg_index], "-sys_vcoef_opt") == 0 )
      {
         arg_index++;
         vcoef_opt = atoi(argv[arg_index++]);
      }
      else if ( strcmp(argv[arg_index], "-ep") == 0 )
      {
         arg_index++;
         ep = atof(argv[arg_index++]);
      }
      else
      {
         arg_index++;
      }
   }

   /*-----------------------------------------------------------
    * Check a few things
    *-----------------------------------------------------------*/

   if ((P*Q*R) != num_procs)
   {
      hypre_printf("Error: Invalid number of processors or processor topology \n");
      exit(1);
   }

   /*-----------------------------------------------------------
    * Print driver parameters
    *-----------------------------------------------------------*/

   if (myid == 0)
   {
      hypre_printf("  Laplacian:   num_fun = %d\n", num_fun);
      hypre_printf("    (nx, ny, nz) = (%d, %d, %d)\n", nx, ny, nz);
      hypre_printf("    (Px, Py, Pz) = (%d, %d, %d)\n", P,  Q,  R);
      hypre_printf("    (cx, cy, cz) = (%f, %f, %f)\n\n", cx, cy, cz);
   }

   /*-----------------------------------------------------------
    * Set up the grid structure
    *-----------------------------------------------------------*/

   /* compute p,q,r from P,Q,R and myid */
   p = myid % P;
   q = (( myid - p)/P) % Q;
   r = ( myid - p - P*q)/( P*Q );

   /*-----------------------------------------------------------
    * Generate the matrix
    *-----------------------------------------------------------*/

   values = hypre_CTAlloc(HYPRE_Real,  4, HYPRE_MEMORY_HOST);

   values[1] = -cx;
   values[2] = -cy;
   values[3] = -cz;

   values[0] = 0.;
   if (nx > 1)
   {
      values[0] += 2.0*cx;
   }
   if (ny > 1)
   {
      values[0] += 2.0*cy;
   }
   if (nz > 1)
   {
      values[0] += 2.0*cz;
   }

   if (num_fun == 1)
      A = (HYPRE_ParCSRMatrix) GenerateLaplacian(hypre_MPI_COMM_WORLD,
                                                 nx, ny, nz, P, Q, R, p, q, r, values);
   else
   {
      mtrx = hypre_CTAlloc(HYPRE_Real,  num_fun*num_fun, HYPRE_MEMORY_HOST);

      if (num_fun == 2)
      {
         if (sys_opt ==1) /* identity  */
         {
            mtrx[0] = 1.0;
            mtrx[1] = 0.0;
            mtrx[2] = 0.0;
            mtrx[3] = 1.0;
         }
         else if (sys_opt ==2)
         {
            mtrx[0] = 1.0;
            mtrx[1] = 0.0;
            mtrx[2] = 0.0;
            mtrx[3] = 20.0;
         }
         else if (sys_opt ==3) /* similar to barry's talk - ex1 */
         {
            mtrx[0] = 1.0;
            mtrx[1] = 2.0;
            mtrx[2] = 2.0;
            mtrx[3] = 1.0;
         }
         else if (sys_opt ==4) /* can use with vcoef to get barry's ex*/
         {
            mtrx[0] = 1.0;
            mtrx[1] = 1.0;
            mtrx[2] = 1.0;
            mtrx[3] = 1.0;
         }
         else if (sys_opt ==5) /* barry's talk - ex1 */
         {
            mtrx[0] = 1.0;
            mtrx[1] = 1.1;
            mtrx[2] = 1.1;
            mtrx[3] = 1.0;
         }
         else if (sys_opt ==6) /*  */
         {
            mtrx[0] = 1.1;
            mtrx[1] = 1.0;
            mtrx[2] = 1.0;
            mtrx[3] = 1.1;
         }

         else /* == 0 */
         {
            mtrx[0] = 2;
            mtrx[1] = 1;
            mtrx[2] = 1;
            mtrx[3] = 2;
         }
      }
      else if (num_fun == 3)
      {
         if (sys_opt ==1)
         {
            mtrx[0] = 1.0;
            mtrx[1] = 0.0;
            mtrx[2] = 0.0;
            mtrx[3] = 0.0;
            mtrx[4] = 1.0;
            mtrx[5] = 0.0;
            mtrx[6] = 0.0;
            mtrx[7] = 0.0;
            mtrx[8] = 1.0;
         }
         else if (sys_opt ==2)
         {
            mtrx[0] = 1.0;
            mtrx[1] = 0.0;
            mtrx[2] = 0.0;
            mtrx[3] = 0.0;
            mtrx[4] = 20.0;
            mtrx[5] = 0.0;
            mtrx[6] = 0.0;
            mtrx[7] = 0.0;
            mtrx[8] =.01;
         }
         else if (sys_opt ==3)
         {
            mtrx[0] = 1.01;
            mtrx[1] = 1;
            mtrx[2] = 0.0;
            mtrx[3] = 1;
            mtrx[4] = 2;
            mtrx[5] = 1;
            mtrx[6] = 0.0;
            mtrx[7] = 1;
            mtrx[8] = 1.01;
         }
         else if (sys_opt ==4) /* barry ex4 */
         {
            mtrx[0] = 3;
            mtrx[1] = 1;
            mtrx[2] = 0.0;
            mtrx[3] = 1;
            mtrx[4] = 4;
            mtrx[5] = 2;
            mtrx[6] = 0.0;
            mtrx[7] = 2;
            mtrx[8] = .25;
         }
         else /* == 0 */
         {
            mtrx[0] = 2.0;
            mtrx[1] = 1.0;
            mtrx[2] = 0.0;
            mtrx[3] = 1.0;
            mtrx[4] = 2.0;
            mtrx[5] = 1.0;
            mtrx[6] = 0.0;
            mtrx[7] = 1.0;
            mtrx[8] = 2.0;
         }

      }
      else if (num_fun == 4)
      {
         mtrx[0] = 1.01;
         mtrx[1] = 1;
         mtrx[2] = 0.0;
         mtrx[3] = 0.0;
         mtrx[4] = 1;
         mtrx[5] = 2;
         mtrx[6] = 1;
         mtrx[7] = 0.0;
         mtrx[8] = 0.0;
         mtrx[9] = 1;
         mtrx[10] = 1.01;
         mtrx[11] = 0.0;
         mtrx[12] = 2;
         mtrx[13] = 1;
         mtrx[14] = 0.0;
         mtrx[15] = 1;
      }




      if (!system_vcoef)
      {
         A = (HYPRE_ParCSRMatrix) GenerateSysLaplacian(hypre_MPI_COMM_WORLD,
                                                       nx, ny, nz, P, Q,
                                                       R, p, q, r, num_fun, mtrx, values);
      }
      else
      {


         HYPRE_Real *mtrx_values;

         mtrx_values = hypre_CTAlloc(HYPRE_Real,  num_fun*num_fun*4, HYPRE_MEMORY_HOST);

         if (num_fun == 2)
         {
            if (vcoef_opt == 1)
            {
               /* Barry's talk * - must also have sys_opt = 4, all fail */
               mtrx[0] = 1.0;
               SetSysVcoefValues(num_fun, nx, ny, nz, 1.0, .10, 1.0, 0, mtrx_values);

               mtrx[1]  = 1.0;
               SetSysVcoefValues(num_fun, nx, ny, nz, .1, 1.0, 1.0, 1, mtrx_values);

               mtrx[2] = 1.0;
               SetSysVcoefValues(num_fun, nx, ny, nz, .01, 1.0, 1.0, 2, mtrx_values);

               mtrx[3] = 1.0;
               SetSysVcoefValues(num_fun, nx, ny, nz, 2.0, .02, 1.0, 3, mtrx_values);

            }
            else if (vcoef_opt == 2)
            {
               /* Barry's talk * - ex2 - if have sys-opt = 4*/
               mtrx[0] = 1.0;
               SetSysVcoefValues(num_fun, nx, ny, nz, 1.0, .010, 1.0, 0, mtrx_values);

               mtrx[1]  = 200.0;
               SetSysVcoefValues(num_fun, nx, ny, nz, 1.0, 1.0, 1.0, 1, mtrx_values);

               mtrx[2] = 200.0;
               SetSysVcoefValues(num_fun, nx, ny, nz, 1.0, 1.0, 1.0, 2, mtrx_values);

               mtrx[3] = 1.0;
               SetSysVcoefValues(num_fun, nx, ny, nz, 2.0, .02, 1.0, 3, mtrx_values);

            }
            else if (vcoef_opt == 3) /* use with default sys_opt  - ulrike ex 3*/
            {

               /* mtrx[0] */
               SetSysVcoefValues(num_fun, nx, ny, nz, ep*1.0, 1.0, 1.0, 0, mtrx_values);

               /* mtrx[1] */
               SetSysVcoefValues(num_fun, nx, ny, nz, 1.0, 1.0, 1.0, 1, mtrx_values);

               /* mtrx[2] */
               SetSysVcoefValues(num_fun, nx, ny, nz, ep*1.0, 1.0, 1.0, 2, mtrx_values);

               /* mtrx[3] */
               SetSysVcoefValues(num_fun, nx, ny, nz, 1.0, 1.0, 1.0, 3, mtrx_values);
            }
            else if (vcoef_opt == 4) /* use with default sys_opt  - ulrike ex 4*/
            {
               HYPRE_Real ep2 = ep;

               /* mtrx[0] */
               SetSysVcoefValues(num_fun, nx, ny, nz, ep*1.0, 1.0, 1.0, 0, mtrx_values);

               /* mtrx[1] */
               SetSysVcoefValues(num_fun, nx, ny, nz, 1.0, ep*1.0, 1.0, 1, mtrx_values);

               /* mtrx[2] */
               SetSysVcoefValues(num_fun, nx, ny, nz, ep*1.0, 1.0, 1.0, 2, mtrx_values);

               /* mtrx[3] */
               SetSysVcoefValues(num_fun, nx, ny, nz, 1.0, ep2*1.0, 1.0, 3, mtrx_values);
            }
            else if (vcoef_opt == 5) /* use with default sys_opt  - */
            {
               HYPRE_Real  alp, beta;
               alp = .001;
               beta = 10;

               /* mtrx[0] */
               SetSysVcoefValues(num_fun, nx, ny, nz, alp*1.0, 1.0, 1.0, 0, mtrx_values);

               /* mtrx[1] */
               SetSysVcoefValues(num_fun, nx, ny, nz, 1.0, beta*1.0, 1.0, 1, mtrx_values);

               /* mtrx[2] */
               SetSysVcoefValues(num_fun, nx, ny, nz, alp*1.0, 1.0, 1.0, 2, mtrx_values);

               /* mtrx[3] */
               SetSysVcoefValues(num_fun, nx, ny, nz, 1.0, beta*1.0, 1.0, 3, mtrx_values);
            }
            else  /* = 0 */
            {
               /* mtrx[0] */
               SetSysVcoefValues(num_fun, nx, ny, nz, 1.0, 1.0, 1.0, 0, mtrx_values);

               /* mtrx[1] */
               SetSysVcoefValues(num_fun, nx, ny, nz, 1.0, 2.0, 1.0, 1, mtrx_values);

               /* mtrx[2] */
               SetSysVcoefValues(num_fun, nx, ny, nz, 2.0, 1.0, 0.0, 2, mtrx_values);

               /* mtrx[3] */
               SetSysVcoefValues(num_fun, nx, ny, nz, 1.0, 3.0, 1.0, 3, mtrx_values);
            }

         }
         else if (num_fun == 3)
         {
            mtrx[0] = 1;
            SetSysVcoefValues(num_fun, nx, ny, nz, 1, .01, 1, 0, mtrx_values);

            mtrx[1] = 1;
            SetSysVcoefValues(num_fun, nx, ny, nz, 1, 1, 1, 1, mtrx_values);

            mtrx[2] = 0.0;
            SetSysVcoefValues(num_fun, nx, ny, nz, 1, 1, 1, 2, mtrx_values);

            mtrx[3] = 1;
            SetSysVcoefValues(num_fun, nx, ny, nz, 1, 1, 1, 3, mtrx_values);

            mtrx[4] = 1;
            SetSysVcoefValues(num_fun, nx, ny, nz, 2, .02, 1, 4, mtrx_values);

            mtrx[5] = 2;
            SetSysVcoefValues(num_fun, nx, ny, nz, 1, 1, 1, 5, mtrx_values);

            mtrx[6] = 0.0;
            SetSysVcoefValues(num_fun, nx, ny, nz, 1, 1, 1, 6, mtrx_values);

            mtrx[7] = 2;
            SetSysVcoefValues(num_fun, nx, ny, nz, 1, 1, 1, 7, mtrx_values);

            mtrx[8] = 1;
            SetSysVcoefValues(num_fun, nx, ny, nz, 1.5, .04, 1, 8, mtrx_values);

         }

         A = (HYPRE_ParCSRMatrix) GenerateSysLaplacianVCoef(hypre_MPI_COMM_WORLD,
                                                            nx, ny, nz, P, Q,
                                                            R, p, q, r, num_fun, mtrx, mtrx_values);





         hypre_TFree(mtrx_values, HYPRE_MEMORY_HOST);
      }

      hypre_TFree(mtrx, HYPRE_MEMORY_HOST);
   }

   hypre_TFree(values, HYPRE_MEMORY_HOST);

   *A_ptr = A;

   return (0);
}

/*----------------------------------------------------------------------
 * returns the sign of a real number
 *  1 : positive
 *  0 : zero
 * -1 : negative
 *----------------------------------------------------------------------*/
static inline HYPRE_Int sign_double(HYPRE_Real a)
{
   return ( (0.0 < a) - (0.0 > a) );
}

/*----------------------------------------------------------------------
 * Build standard 7-point convection-diffusion operator
 * Parameters given in command line.
 * Operator:
 *
 *  -cx Dxx - cy Dyy - cz Dzz + ax Dx + ay Dy + az Dz = f
 *
 *----------------------------------------------------------------------*/

HYPRE_Int
BuildParDifConv( HYPRE_Int            argc,
                 char                *argv[],
                 HYPRE_Int            arg_index,
                 HYPRE_ParCSRMatrix  *A_ptr)
{
   HYPRE_Int           nx, ny, nz;
   HYPRE_Int           P, Q, R;
   HYPRE_Real          cx, cy, cz;
   HYPRE_Real          ax, ay, az, atype;
   HYPRE_Real          hinx,hiny,hinz;
   HYPRE_Int           sign_prod;

   HYPRE_ParCSRMatrix  A;

   HYPRE_Int           num_procs, myid;
   HYPRE_Int           p, q, r;
   HYPRE_Real         *values;

   /*-----------------------------------------------------------
    * Initialize some stuff
    *-----------------------------------------------------------*/

   hypre_MPI_Comm_size(hypre_MPI_COMM_WORLD, &num_procs );
   hypre_MPI_Comm_rank(hypre_MPI_COMM_WORLD, &myid );

   /*-----------------------------------------------------------
    * Set defaults
    *-----------------------------------------------------------*/

   nx = 10;
   ny = 10;
   nz = 10;

   P  = 1;
   Q  = num_procs;
   R  = 1;

   cx = 1.;
   cy = 1.;
   cz = 1.;

   ax = 1.;
   ay = 1.;
   az = 1.;

   atype = 0;

   /*-----------------------------------------------------------
    * Parse command line
    *-----------------------------------------------------------*/
   arg_index = 0;
   while (arg_index < argc)
   {
      if ( strcmp(argv[arg_index], "-n") == 0 )
      {
         arg_index++;
         nx = atoi(argv[arg_index++]);
         ny = atoi(argv[arg_index++]);
         nz = atoi(argv[arg_index++]);
      }
      else if ( strcmp(argv[arg_index], "-P") == 0 )
      {
         arg_index++;
         P  = atoi(argv[arg_index++]);
         Q  = atoi(argv[arg_index++]);
         R  = atoi(argv[arg_index++]);
      }
      else if ( strcmp(argv[arg_index], "-c") == 0 )
      {
         arg_index++;
         cx = atof(argv[arg_index++]);
         cy = atof(argv[arg_index++]);
         cz = atof(argv[arg_index++]);
      }
      else if ( strcmp(argv[arg_index], "-a") == 0 )
      {
         arg_index++;
         ax = atof(argv[arg_index++]);
         ay = atof(argv[arg_index++]);
         az = atof(argv[arg_index++]);
      }
      else if ( strcmp(argv[arg_index], "-atype") == 0 )
      {
         arg_index++;
         atype = atoi(argv[arg_index++]);
      }
      else
      {
         arg_index++;
      }
   }

   /*-----------------------------------------------------------
    * Check a few things
    *-----------------------------------------------------------*/

   if ((P*Q*R) != num_procs)
   {
      hypre_printf("Error: Invalid number of processors or processor topology \n");
      exit(1);
   }

   /*-----------------------------------------------------------
    * Print driver parameters
    *-----------------------------------------------------------*/

   if (myid == 0)
   {
      hypre_printf("  Convection-Diffusion: \n");
      hypre_printf("    -cx Dxx - cy Dyy - cz Dzz + ax Dx + ay Dy + az Dz = f\n");
      hypre_printf("    (nx, ny, nz) = (%d, %d, %d)\n", nx, ny, nz);
      hypre_printf("    (Px, Py, Pz) = (%d, %d, %d)\n", P,  Q,  R);
      hypre_printf("    (cx, cy, cz) = (%f, %f, %f)\n", cx, cy, cz);
      hypre_printf("    (ax, ay, az) = (%f, %f, %f)\n\n", ax, ay, az);
   }

   /*-----------------------------------------------------------
    * Set up the grid structure
    *-----------------------------------------------------------*/

   /* compute p,q,r from P,Q,R and myid */
   p = myid % P;
   q = (( myid - p)/P) % Q;
   r = ( myid - p - P*q)/( P*Q );

   hinx = 1./(nx+1);
   hiny = 1./(ny+1);
   hinz = 1./(nz+1);

   /*-----------------------------------------------------------
    * Generate the matrix
    *-----------------------------------------------------------*/
   /* values[7]:
    *    [0]: center
    *    [1]: X-
    *    [2]: Y-
    *    [3]: Z-
    *    [4]: X+
    *    [5]: Y+
    *    [6]: Z+
    */
   values = hypre_CTAlloc(HYPRE_Real,  7, HYPRE_MEMORY_HOST);

   values[0] = 0.;

   if (0 == atype) /* forward scheme for conv */
   {
      values[1] = -cx/(hinx*hinx);
      values[2] = -cy/(hiny*hiny);
      values[3] = -cz/(hinz*hinz);
      values[4] = -cx/(hinx*hinx) + ax/hinx;
      values[5] = -cy/(hiny*hiny) + ay/hiny;
      values[6] = -cz/(hinz*hinz) + az/hinz;

      if (nx > 1)
      {
         values[0] += 2.0*cx/(hinx*hinx) - 1.*ax/hinx;
      }
      if (ny > 1)
      {
         values[0] += 2.0*cy/(hiny*hiny) - 1.*ay/hiny;
      }
      if (nz > 1)
      {
         values[0] += 2.0*cz/(hinz*hinz) - 1.*az/hinz;
      }
   }
   else if (1 == atype) /* backward scheme for conv */
   {
      values[1] = -cx/(hinx*hinx) - ax/hinx;
      values[2] = -cy/(hiny*hiny) - ay/hiny;
      values[3] = -cz/(hinz*hinz) - az/hinz;
      values[4] = -cx/(hinx*hinx);
      values[5] = -cy/(hiny*hiny);
      values[6] = -cz/(hinz*hinz);

      if (nx > 1)
      {
         values[0] += 2.0*cx/(hinx*hinx) + 1.*ax/hinx;
      }
      if (ny > 1)
      {
         values[0] += 2.0*cy/(hiny*hiny) + 1.*ay/hiny;
      }
      if (nz > 1)
      {
         values[0] += 2.0*cz/(hinz*hinz) + 1.*az/hinz;
      }
   }
   else if (3 == atype) /* upwind scheme */
   {
      sign_prod = sign_double(cx) * sign_double(ax);
      if (sign_prod == 1) /* same sign use back scheme */
      {
         values[1] = -cx/(hinx*hinx) - ax/hinx;
         values[4] = -cx/(hinx*hinx);
         if (nx > 1)
         {
            values[0] += 2.0*cx/(hinx*hinx) + 1.*ax/hinx;
         }
      }
      else /* diff sign use forward scheme */
      {
         values[1] = -cx/(hinx*hinx);
         values[4] = -cx/(hinx*hinx) + ax/hinx;
         if (nx > 1)
         {
            values[0] += 2.0*cx/(hinx*hinx) - 1.*ax/hinx;
         }
      }

      sign_prod = sign_double(cy) * sign_double(ay);
      if (sign_prod == 1) /* same sign use back scheme */
      {
         values[2] = -cy/(hiny*hiny) - ay/hiny;
         values[5] = -cy/(hiny*hiny);
         if (ny > 1)
         {
            values[0] += 2.0*cy/(hiny*hiny) + 1.*ay/hiny;
         }
      }
      else /* diff sign use forward scheme */
      {
         values[2] = -cy/(hiny*hiny);
         values[5] = -cy/(hiny*hiny) + ay/hiny;
         if (ny > 1)
         {
            values[0] += 2.0*cy/(hiny*hiny) - 1.*ay/hiny;
         }
      }

      sign_prod = sign_double(cz) * sign_double(az);
      if (sign_prod == 1) /* same sign use back scheme */
      {
         values[3] = -cz/(hinz*hinz) - az/hinz;
         values[6] = -cz/(hinz*hinz);
         if (nz > 1)
         {
            values[0] += 2.0*cz/(hinz*hinz) + 1.*az/hinz;
         }
      }
      else /* diff sign use forward scheme */
      {
         values[3] = -cz/(hinz*hinz);
         values[6] = -cz/(hinz*hinz) + az/hinz;
         if (nz > 1)
         {
            values[0] += 2.0*cz/(hinz*hinz) - 1.*az/hinz;
         }
      }
   }
   else /* centered difference scheme */
   {
      values[1] = -cx/(hinx*hinx) - ax/(2.*hinx);
      values[2] = -cy/(hiny*hiny) - ay/(2.*hiny);
      values[3] = -cz/(hinz*hinz) - az/(2.*hinz);
      values[4] = -cx/(hinx*hinx) + ax/(2.*hinx);
      values[5] = -cy/(hiny*hiny) + ay/(2.*hiny);
      values[6] = -cz/(hinz*hinz) + az/(2.*hinz);

      if (nx > 1)
      {
         values[0] += 2.0*cx/(hinx*hinx);
      }
      if (ny > 1)
      {
         values[0] += 2.0*cy/(hiny*hiny);
      }
      if (nz > 1)
      {
         values[0] += 2.0*cz/(hinz*hinz);
      }
   }

   A = (HYPRE_ParCSRMatrix) GenerateDifConv(hypre_MPI_COMM_WORLD,
                                            nx, ny, nz, P, Q, R, p, q, r, values);

   hypre_TFree(values, HYPRE_MEMORY_HOST);

   *A_ptr = A;

   return (0);
}

/*----------------------------------------------------------------------
 * Build standard 9-point laplacian in 2D with grid and anisotropy.
 * Parameters given in command line.
 *----------------------------------------------------------------------*/

HYPRE_Int
BuildParLaplacian9pt( HYPRE_Int                  argc,
                      char                *argv[],
                      HYPRE_Int                  arg_index,
                      HYPRE_ParCSRMatrix  *A_ptr     )
{
   HYPRE_Int                 nx, ny;
   HYPRE_Int                 P, Q;

   HYPRE_ParCSRMatrix  A;

   HYPRE_Int                 num_procs, myid;
   HYPRE_Int                 p, q;
   HYPRE_Real         *values;

   /*-----------------------------------------------------------
    * Initialize some stuff
    *-----------------------------------------------------------*/

   hypre_MPI_Comm_size(hypre_MPI_COMM_WORLD, &num_procs );
   hypre_MPI_Comm_rank(hypre_MPI_COMM_WORLD, &myid );

   /*-----------------------------------------------------------
    * Set defaults
    *-----------------------------------------------------------*/

   nx = 10;
   ny = 10;

   P  = 1;
   Q  = num_procs;

   /*-----------------------------------------------------------
    * Parse command line
    *-----------------------------------------------------------*/
   arg_index = 0;
   while (arg_index < argc)
   {
      if ( strcmp(argv[arg_index], "-n") == 0 )
      {
         arg_index++;
         nx = atoi(argv[arg_index++]);
         ny = atoi(argv[arg_index++]);
      }
      else if ( strcmp(argv[arg_index], "-P") == 0 )
      {
         arg_index++;
         P  = atoi(argv[arg_index++]);
         Q  = atoi(argv[arg_index++]);
      }
      else
      {
         arg_index++;
      }
   }

   /*-----------------------------------------------------------
    * Check a few things
    *-----------------------------------------------------------*/

   if ((P*Q) != num_procs)
   {
      hypre_printf("Error: Invalid number of processors or processor topology \n");
      exit(1);
   }

   /*-----------------------------------------------------------
    * Print driver parameters
    *-----------------------------------------------------------*/

   if (myid == 0)
   {
      hypre_printf("  Laplacian 9pt:\n");
      hypre_printf("    (nx, ny) = (%d, %d)\n", nx, ny);
      hypre_printf("    (Px, Py) = (%d, %d)\n\n", P,  Q);
   }

   /*-----------------------------------------------------------
    * Set up the grid structure
    *-----------------------------------------------------------*/

   /* compute p,q from P,Q and myid */
   p = myid % P;
   q = ( myid - p)/P;

   /*-----------------------------------------------------------
    * Generate the matrix
    *-----------------------------------------------------------*/

   values = hypre_CTAlloc(HYPRE_Real,  2, HYPRE_MEMORY_HOST);

   values[1] = -1.;

   values[0] = 0.;
   if (nx > 1)
   {
      values[0] += 2.0;
   }
   if (ny > 1)
   {
      values[0] += 2.0;
   }
   if (nx > 1 && ny > 1)
   {
      values[0] += 4.0;
   }

   A = (HYPRE_ParCSRMatrix) GenerateLaplacian9pt(hypre_MPI_COMM_WORLD,
                                                 nx, ny, P, Q, p, q, values);

   hypre_TFree(values, HYPRE_MEMORY_HOST);

   *A_ptr = A;

   return (0);
}
/*----------------------------------------------------------------------
 * Build 27-point laplacian in 3D,
 * Parameters given in command line.
 *----------------------------------------------------------------------*/

HYPRE_Int
BuildParLaplacian27pt( HYPRE_Int                  argc,
                       char                *argv[],
                       HYPRE_Int                  arg_index,
                       HYPRE_ParCSRMatrix  *A_ptr     )
{
   HYPRE_Int                 nx, ny, nz;
   HYPRE_Int                 P, Q, R;

   HYPRE_ParCSRMatrix  A;

   HYPRE_Int                 num_procs, myid;
   HYPRE_Int                 p, q, r;
   HYPRE_Real         *values;

   /*-----------------------------------------------------------
    * Initialize some stuff
    *-----------------------------------------------------------*/

   hypre_MPI_Comm_size(hypre_MPI_COMM_WORLD, &num_procs );
   hypre_MPI_Comm_rank(hypre_MPI_COMM_WORLD, &myid );

   /*-----------------------------------------------------------
    * Set defaults
    *-----------------------------------------------------------*/

   nx = 10;
   ny = 10;
   nz = 10;

   P  = 1;
   Q  = num_procs;
   R  = 1;

   /*-----------------------------------------------------------
    * Parse command line
    *-----------------------------------------------------------*/
   arg_index = 0;
   while (arg_index < argc)
   {
      if ( strcmp(argv[arg_index], "-n") == 0 )
      {
         arg_index++;
         nx = atoi(argv[arg_index++]);
         ny = atoi(argv[arg_index++]);
         nz = atoi(argv[arg_index++]);
      }
      else if ( strcmp(argv[arg_index], "-P") == 0 )
      {
         arg_index++;
         P  = atoi(argv[arg_index++]);
         Q  = atoi(argv[arg_index++]);
         R  = atoi(argv[arg_index++]);
      }
      else
      {
         arg_index++;
      }
   }

   /*-----------------------------------------------------------
    * Check a few things
    *-----------------------------------------------------------*/

   if ((P*Q*R) != num_procs)
   {
      hypre_printf("Error: Invalid number of processors or processor topology \n");
      exit(1);
   }

   /*-----------------------------------------------------------
    * Print driver parameters
    *-----------------------------------------------------------*/

   if (myid == 0)
   {
      hypre_printf("  Laplacian_27pt:\n");
      hypre_printf("    (nx, ny, nz) = (%d, %d, %d)\n", nx, ny, nz);
      hypre_printf("    (Px, Py, Pz) = (%d, %d, %d)\n\n", P,  Q,  R);
   }

   /*-----------------------------------------------------------
    * Set up the grid structure
    *-----------------------------------------------------------*/

   /* compute p,q,r from P,Q,R and myid */
   p = myid % P;
   q = (( myid - p)/P) % Q;
   r = ( myid - p - P*q)/( P*Q );

   /*-----------------------------------------------------------
    * Generate the matrix
    *-----------------------------------------------------------*/

   values = hypre_CTAlloc(HYPRE_Real,  2, HYPRE_MEMORY_HOST);

   values[0] = 26.0;
   if (nx == 1 || ny == 1 || nz == 1)
      values[0] = 8.0;
   if (nx*ny == 1 || nx*nz == 1 || ny*nz == 1)
      values[0] = 2.0;
   values[1] = -1.;

   A = (HYPRE_ParCSRMatrix) GenerateLaplacian27pt(hypre_MPI_COMM_WORLD,
                                                  nx, ny, nz, P, Q, R, p, q, r, values);

   hypre_TFree(values, HYPRE_MEMORY_HOST);

   *A_ptr = A;

   return (0);
}


/*----------------------------------------------------------------------
 * Build 7-point in 2D
 * Parameters given in command line.
 *----------------------------------------------------------------------*/

HYPRE_Int
BuildParRotate7pt( HYPRE_Int                  argc,
                   char                *argv[],
                   HYPRE_Int                  arg_index,
                   HYPRE_ParCSRMatrix  *A_ptr     )
{
   HYPRE_Int                 nx, ny;
   HYPRE_Int                 P, Q;

   HYPRE_ParCSRMatrix  A;

   HYPRE_Int                 num_procs, myid;
   HYPRE_Int                 p, q;
   HYPRE_Real          eps, alpha;

   /*-----------------------------------------------------------
    * Initialize some stuff
    *-----------------------------------------------------------*/

   hypre_MPI_Comm_size(hypre_MPI_COMM_WORLD, &num_procs );
   hypre_MPI_Comm_rank(hypre_MPI_COMM_WORLD, &myid );

   /*-----------------------------------------------------------
    * Set defaults
    *-----------------------------------------------------------*/

   nx = 10;
   ny = 10;

   P  = 1;
   Q  = num_procs;

   /*-----------------------------------------------------------
    * Parse command line
    *-----------------------------------------------------------*/
   arg_index = 0;
   while (arg_index < argc)
   {
      if ( strcmp(argv[arg_index], "-n") == 0 )
      {
         arg_index++;
         nx = atoi(argv[arg_index++]);
         ny = atoi(argv[arg_index++]);
      }
      else if ( strcmp(argv[arg_index], "-P") == 0 )
      {
         arg_index++;
         P  = atoi(argv[arg_index++]);
         Q  = atoi(argv[arg_index++]);
      }
      else if ( strcmp(argv[arg_index], "-alpha") == 0 )
      {
         arg_index++;
         alpha  = atof(argv[arg_index++]);
      }
      else if ( strcmp(argv[arg_index], "-eps") == 0 )
      {
         arg_index++;
         eps  = atof(argv[arg_index++]);
      }
      else
      {
         arg_index++;
      }
   }

   /*-----------------------------------------------------------
    * Check a few things
    *-----------------------------------------------------------*/

   if ((P*Q) != num_procs)
   {
      hypre_printf("Error: Invalid number of processors or processor topology \n");
      exit(1);
   }

   /*-----------------------------------------------------------
    * Print driver parameters
    *-----------------------------------------------------------*/

   if (myid == 0)
   {
      hypre_printf("  Rotate 7pt:\n");
      hypre_printf("    alpha = %f, eps = %f\n", alpha,eps);
      hypre_printf("    (nx, ny) = (%d, %d)\n", nx, ny);
      hypre_printf("    (Px, Py) = (%d, %d)\n", P,  Q);
   }

   /*-----------------------------------------------------------
    * Set up the grid structure
    *-----------------------------------------------------------*/

   /* compute p,q from P,Q and myid */
   p = myid % P;
   q = ( myid - p)/P;

   /*-----------------------------------------------------------
    * Generate the matrix
    *-----------------------------------------------------------*/

   A = (HYPRE_ParCSRMatrix) GenerateRotate7pt(hypre_MPI_COMM_WORLD,
                                              nx, ny, P, Q, p, q, alpha, eps);

   *A_ptr = A;

   return (0);
}

/*----------------------------------------------------------------------
 * Build standard 7-point difference operator using centered differences
 *
 *  eps*(a(x,y,z) ux)x + (b(x,y,z) uy)y + (c(x,y,z) uz)z
 *  d(x,y,z) ux + e(x,y,z) uy + f(x,y,z) uz + g(x,y,z) u
 *
 *  functions a,b,c,d,e,f,g need to be defined inside par_vardifconv.c
 *
 *----------------------------------------------------------------------*/

HYPRE_Int
BuildParVarDifConv( HYPRE_Int                  argc,
                    char                *argv[],
                    HYPRE_Int                  arg_index,
                    HYPRE_ParCSRMatrix  *A_ptr    ,
                    HYPRE_ParVector  *rhs_ptr     )
{
   HYPRE_Int                 nx, ny, nz;
   HYPRE_Int                 P, Q, R;

   HYPRE_ParCSRMatrix  A;
   HYPRE_ParVector  rhs;

   HYPRE_Int           num_procs, myid;
   HYPRE_Int           p, q, r;
   HYPRE_Int           type;
   HYPRE_Real          eps;

   /*-----------------------------------------------------------
    * Initialize some stuff
    *-----------------------------------------------------------*/

   hypre_MPI_Comm_size(hypre_MPI_COMM_WORLD, &num_procs );
   hypre_MPI_Comm_rank(hypre_MPI_COMM_WORLD, &myid );

   /*-----------------------------------------------------------
    * Set defaults
    *-----------------------------------------------------------*/

   nx = 10;
   ny = 10;
   nz = 10;
   P  = 1;
   Q  = num_procs;
   R  = 1;
   eps = 1.0;

   /* type: 0   : default FD;
    *       1-3 : FD and examples 1-3 in Ruge-Stuben paper */
   type = 0;

   /*-----------------------------------------------------------
    * Parse command line
    *-----------------------------------------------------------*/
   arg_index = 0;
   while (arg_index < argc)
   {
      if ( strcmp(argv[arg_index], "-n") == 0 )
      {
         arg_index++;
         nx = atoi(argv[arg_index++]);
         ny = atoi(argv[arg_index++]);
         nz = atoi(argv[arg_index++]);
      }
      else if ( strcmp(argv[arg_index], "-P") == 0 )
      {
         arg_index++;
         P  = atoi(argv[arg_index++]);
         Q  = atoi(argv[arg_index++]);
         R  = atoi(argv[arg_index++]);
      }
      else if ( strcmp(argv[arg_index], "-eps") == 0 )
      {
         arg_index++;
         eps  = atof(argv[arg_index++]);
      }
      else if ( strcmp(argv[arg_index], "-vardifconvRS") == 0 )
      {
         arg_index++;
         type = atoi(argv[arg_index++]);
      }
      else
      {
         arg_index++;
      }
   }

   /*-----------------------------------------------------------
    * Check a few things
    *-----------------------------------------------------------*/

   if ((P*Q*R) != num_procs)
   {
      hypre_printf("Error: Invalid number of processors or processor topology \n");
      exit(1);
   }

   /*-----------------------------------------------------------
    * Print driver parameters
    *-----------------------------------------------------------*/

   if (myid == 0)
   {
      hypre_printf("  ell PDE: eps = %f\n", eps);
      hypre_printf("    Dx(aDxu) + Dy(bDyu) + Dz(cDzu) + d Dxu + e Dyu + f Dzu  + g u= f\n");
      hypre_printf("    (nx, ny, nz) = (%d, %d, %d)\n", nx, ny, nz);
      hypre_printf("    (Px, Py, Pz) = (%d, %d, %d)\n", P,  Q,  R);
   }
   /*-----------------------------------------------------------
    * Set up the grid structure
    *-----------------------------------------------------------*/

   /* compute p,q,r from P,Q,R and myid */
   p = myid % P;
   q = (( myid - p)/P) % Q;
   r = ( myid - p - P*q)/( P*Q );

   /*-----------------------------------------------------------
    * Generate the matrix
    *-----------------------------------------------------------*/

   if (0 == type)
   {
      A = (HYPRE_ParCSRMatrix) GenerateVarDifConv(hypre_MPI_COMM_WORLD,
                                                  nx, ny, nz, P, Q, R, p, q, r, eps, &rhs);
   }
   else
   {
      A = (HYPRE_ParCSRMatrix) GenerateRSVarDifConv(hypre_MPI_COMM_WORLD,
                                                    nx, ny, nz, P, Q, R, p, q, r, eps, &rhs,
                                                    type);
   }

   *A_ptr = A;
   *rhs_ptr = rhs;

   return (0);
}

/**************************************************************************/


HYPRE_Int SetSysVcoefValues(HYPRE_Int num_fun, HYPRE_Int nx, HYPRE_Int ny, HYPRE_Int nz, HYPRE_Real vcx,
                            HYPRE_Real vcy, HYPRE_Real vcz, HYPRE_Int mtx_entry, HYPRE_Real *values)
{


   HYPRE_Int sz = num_fun*num_fun;

   values[1*sz + mtx_entry] = -vcx;
   values[2*sz + mtx_entry] = -vcy;
   values[3*sz + mtx_entry] = -vcz;
   values[0*sz + mtx_entry] = 0.0;

   if (nx > 1)
   {
      values[0*sz + mtx_entry] += 2.0*vcx;
   }
   if (ny > 1)
   {
      values[0*sz + mtx_entry] += 2.0*vcy;
   }
   if (nz > 1)
   {
      values[0*sz + mtx_entry] += 2.0*vcz;
   }

   return 0;

}

/*----------------------------------------------------------------------
 * Build coordinates for 1D/2D/3D
 *----------------------------------------------------------------------*/

HYPRE_Int
BuildParCoordinates( HYPRE_Int                  argc,
                     char                *argv[],
                     HYPRE_Int                  arg_index,
                     HYPRE_Int                 *coorddim_ptr,
                     float               **coord_ptr     )
{
   HYPRE_Int                 nx, ny, nz;
   HYPRE_Int                 P, Q, R;

   HYPRE_Int                 num_procs, myid;
   HYPRE_Int                 p, q, r;

   HYPRE_Int                 coorddim;
   float               *coordinates;

   /*-----------------------------------------------------------
    * Initialize some stuff
    *-----------------------------------------------------------*/

   hypre_MPI_Comm_size(hypre_MPI_COMM_WORLD, &num_procs );
   hypre_MPI_Comm_rank(hypre_MPI_COMM_WORLD, &myid );

   /*-----------------------------------------------------------
    * Set defaults
    *-----------------------------------------------------------*/

   nx = 10;
   ny = 10;
   nz = 10;

   P  = 1;
   Q  = num_procs;
   R  = 1;

   /*-----------------------------------------------------------
    * Parse command line
    *-----------------------------------------------------------*/
   arg_index = 0;
   while (arg_index < argc)
   {
      if ( strcmp(argv[arg_index], "-n") == 0 )
      {
         arg_index++;
         nx = atoi(argv[arg_index++]);
         ny = atoi(argv[arg_index++]);
         nz = atoi(argv[arg_index++]);
      }
      else if ( strcmp(argv[arg_index], "-P") == 0 )
      {
         arg_index++;
         P  = atoi(argv[arg_index++]);
         Q  = atoi(argv[arg_index++]);
         R  = atoi(argv[arg_index++]);
      }
      else
      {
         arg_index++;
      }
   }

   /* compute p,q,r from P,Q,R and myid */
   p = myid % P;
   q = (( myid - p)/P) % Q;
   r = ( myid - p - P*q)/( P*Q );

   /*-----------------------------------------------------------
    * Generate the coordinates
    *-----------------------------------------------------------*/

   coorddim = 3;
   if (nx<2) coorddim--;
   if (ny<2) coorddim--;
   if (nz<2) coorddim--;

   if (coorddim>0)
      coordinates = GenerateCoordinates (hypre_MPI_COMM_WORLD,
                                         nx, ny, nz, P, Q, R, p, q, r, coorddim);
   else
      coordinates=NULL;

   *coorddim_ptr = coorddim;
   *coord_ptr = coordinates;
   return (0);
}<|MERGE_RESOLUTION|>--- conflicted
+++ resolved
@@ -74,24 +74,14 @@
       exit(0);
    }
 }
-<<<<<<< HEAD
 
 void gpu_free(void *ptr)
 {
    return;
 }
 
-
-=======
-
-void gpu_free(void *ptr)
-{
-   return;
-}
-
 char file_dir[]="./";
 
->>>>>>> e8d142b6
 void runjob1( HYPRE_ParCSRMatrix parcsr_A,
               HYPRE_Int          print_system,
               HYPRE_Int          verify)
@@ -104,10 +94,7 @@
    HYPRE_ParCSRMatrix parcsr_error_host = NULL;
    HYPRE_Real         fnorm, rfnorm, fnorm0;
    HYPRE_Int          time_index, rep = 2;
-<<<<<<< HEAD
-=======
    char               fname[1024];
->>>>>>> e8d142b6
 
    hypre_MPI_Comm_size(hypre_MPI_COMM_WORLD, &num_procs );
    hypre_MPI_Comm_rank(hypre_MPI_COMM_WORLD, &myid );
@@ -128,11 +115,7 @@
 
       hypre_BeginTiming(time_index);
 
-<<<<<<< HEAD
-      parcsr_B_host  = hypre_ParCSRMatMat(parcsr_A_host, parcsr_A_host);
-=======
       parcsr_B_host = hypre_ParCSRMatMat(parcsr_A_host, parcsr_A_host);
->>>>>>> e8d142b6
 
       hypre_EndTiming(time_index);
       hypre_PrintTiming("Host Parcsr Matrix-by-Matrix, A*A", hypre_MPI_COMM_WORLD);
@@ -142,16 +125,12 @@
 
    if (print_system)
    {
-<<<<<<< HEAD
-      hypre_CSRMatrixPrintMM(hypre_ParCSRMatrixDiag(parcsr_A_host), 1, 1, 0, "/p/gpfs1/li50/A.mtx");
-=======
       if (!parcsr_A_host)
       {
          parcsr_A_host = hypre_ParCSRMatrixClone_v2(parcsr_A, 1, HYPRE_MEMORY_HOST);
       }
       sprintf(fname,"%s/%s", file_dir, "IJ.out.A");
       hypre_ParCSRMatrixPrintIJ(parcsr_A_host, 0, 0, fname);
->>>>>>> e8d142b6
    }
 
    for (i = 0 ; i < rep; i++)
@@ -190,7 +169,6 @@
       fnorm = hypre_ParCSRMatrixFnorm(parcsr_error_host);
       fnorm0 = hypre_ParCSRMatrixFnorm(parcsr_B_host);
       rfnorm = fnorm0 > 0 ? fnorm / fnorm0 : fnorm;
-<<<<<<< HEAD
 
       if (myid == 0)
       {
@@ -201,18 +179,6 @@
       }
    }
 
-   hypre_ParCSRMatrixDestroy(parcsr_B);
-=======
-
-      if (myid == 0)
-      {
-         printf("A^2: %d x %d, nnz %d, CPU-GPU err %e\n", hypre_ParCSRMatrixGlobalNumRows(parcsr_B_host2),
-               hypre_ParCSRMatrixGlobalNumCols(parcsr_B_host2),
-               hypre_ParCSRMatrixNumNonzeros(parcsr_B_host2),
-               rfnorm);
-      }
-   }
-
    if (print_system)
    {
       if (!parcsr_B_host2)
@@ -227,7 +193,6 @@
    hypre_ParCSRMatrixDestroy(parcsr_A_host);
    hypre_ParCSRMatrixDestroy(parcsr_B_host);
    hypre_ParCSRMatrixDestroy(parcsr_B_host2);
->>>>>>> e8d142b6
 }
 
 void runjob2( HYPRE_ParCSRMatrix parcsr_A,
@@ -245,174 +210,6 @@
    HYPRE_Real   strong_threshold = 0.25;
    HYPRE_Real   max_row_sum = 1.0;
    HYPRE_Real   fnorm, rfnorm, fnorm0;
-<<<<<<< HEAD
-   HYPRE_Int   *CF_marker = NULL;
-   HYPRE_Int    local_num_vars, *coarse_dof_func, *coarse_pnts_global;
-   HYPRE_Int    num_procs, myid;
-   HYPRE_Int    time_index, i;
-
-   HYPRE_ParCSRMatrix parcsr_S   = NULL;
-   HYPRE_ParCSRMatrix parcsr_P   = NULL;
-   HYPRE_ParCSRMatrix parcsr_Q   = NULL;
-   HYPRE_ParCSRMatrix parcsr_AH  = NULL;
-   HYPRE_ParCSRMatrix parcsr_A_host  = NULL;
-   HYPRE_ParCSRMatrix parcsr_P_host  = NULL;
-   HYPRE_ParCSRMatrix parcsr_Q_host  = NULL;
-   HYPRE_ParCSRMatrix parcsr_AH_host = NULL;
-   HYPRE_ParCSRMatrix parcsr_AH_host_2 = NULL;
-   HYPRE_ParCSRMatrix parcsr_error_host = NULL;
-
-   hypre_MPI_Comm_size(hypre_MPI_COMM_WORLD, &num_procs );
-   hypre_MPI_Comm_rank(hypre_MPI_COMM_WORLD, &myid );
-
-   /* coarsening */
-   hypre_BoomerAMGCreateS(parcsr_A, strong_threshold, max_row_sum, num_functions, NULL, &parcsr_S);
-
-   hypre_BoomerAMGCoarsenPMIS(parcsr_S, parcsr_A, measure_type, debug_flag, &CF_marker);
-
-   local_num_vars = hypre_ParCSRMatrixNumRows(parcsr_A);
-   coarse_dof_func = NULL;
-   coarse_pnts_global = NULL;
-
-   hypre_BoomerAMGCoarseParms(hypre_ParCSRMatrixComm(parcsr_A), local_num_vars, num_functions, NULL,
-                              CF_marker, &coarse_dof_func, &coarse_pnts_global);
-
-   /* generate P */
-   hypre_BoomerAMGBuildExtPIInterp(parcsr_A, CF_marker, parcsr_S, coarse_pnts_global,
-                                   num_functions, NULL, debug_flag, trunc_factor, P_max_elmts,
-                                   &parcsr_P);
-
-   if (myid == 0)
-   {
-      hypre_printf("A %d x %d\n", hypre_ParCSRMatrixGlobalNumRows(parcsr_A), hypre_ParCSRMatrixGlobalNumCols(parcsr_A));
-      hypre_printf("P %d x %d\n", hypre_ParCSRMatrixGlobalNumRows(parcsr_P), hypre_ParCSRMatrixGlobalNumCols(parcsr_P));
-   }
-
-   /* !!! */
-   hypre_assert(hypre_ParCSRMatrixMemoryLocation(parcsr_A) == HYPRE_MEMORY_DEVICE);
-   hypre_assert(hypre_ParCSRMatrixMemoryLocation(parcsr_P) == HYPRE_MEMORY_DEVICE);
-
-   /*-----------------------------------------------------------
-    * Matrix-by-Matrix on host
-    *-----------------------------------------------------------*/
-   if (verify)
-   {
-      hypre_printf("Clone matrices to the host\n");
-      parcsr_A_host = hypre_ParCSRMatrixClone_v2(parcsr_A, 1, HYPRE_MEMORY_HOST);
-      parcsr_P_host = hypre_ParCSRMatrixClone_v2(parcsr_P, 1, HYPRE_MEMORY_HOST);
-
-      hypre_MatvecCommPkgCreate(parcsr_A_host);
-      hypre_MatvecCommPkgCreate(parcsr_P_host);
-
-      time_index = hypre_InitializeTiming("Host Parcsr Matrix-by-Matrix, RAP2");
-      hypre_BeginTiming(time_index);
-
-      if (mult_order == 0)
-      {
-         parcsr_Q_host  = hypre_ParCSRMatMat(parcsr_A_host, parcsr_P_host);
-         parcsr_AH_host = hypre_ParCSRTMatMatKT(parcsr_P_host, parcsr_Q_host, keepTranspose);
-      }
-      else
-      {
-         parcsr_Q_host  = hypre_ParCSRTMatMatKT(parcsr_P_host, parcsr_A_host, keepTranspose);
-         parcsr_AH_host = hypre_ParCSRMatMat(parcsr_Q_host, parcsr_P_host);
-      }
-      hypre_EndTiming(time_index);
-      hypre_PrintTiming("Host Parcsr Matrix-by-Matrix, RAP2", hypre_MPI_COMM_WORLD);
-      hypre_FinalizeTiming(time_index);
-      hypre_ClearTiming();
-   }
-
-   /*-----------------------------------------------------------
-    * Print out the matrices
-    *-----------------------------------------------------------*/
-   if (print_system)
-   {
-      hypre_CSRMatrixPrintMM(hypre_ParCSRMatrixDiag(parcsr_A_host), 1, 1, 0, "/p/gpfs1/li50/A.mtx");
-      hypre_CSRMatrixPrintMM(hypre_ParCSRMatrixDiag(parcsr_P_host), 1, 1, 0, "/p/gpfs1/li50/P.mtx");
-   }
-
-   /*-----------------------------------------------------------
-    * Matrix-by-Matrix on device
-    *-----------------------------------------------------------*/
-
-   /* run for the first time without timing [some allocation is done] */
-   /* run for a second time for timing */
-   for (i = 0 ; i < 2; i++)
-   {
-      if (i == 1)
-      {
-         time_index = hypre_InitializeTiming("Device Parcsr Matrix-by-Matrix, RAP2");
-         hypre_BeginTiming(time_index);
-         //cudaProfilerStart();
-      }
-
-      if (rap2)
-      {
-         if (mult_order == 0)
-         {
-            parcsr_Q  = hypre_ParCSRMatMat(parcsr_A, parcsr_P);
-            parcsr_AH = hypre_ParCSRTMatMatKT(parcsr_P, parcsr_Q, keepTranspose);
-         }
-         else
-         {
-            parcsr_Q  = hypre_ParCSRTMatMatKT(parcsr_P, parcsr_A, keepTranspose);
-            parcsr_AH = hypre_ParCSRMatMat(parcsr_Q, parcsr_P);
-         }
-      }
-      else
-      {
-         parcsr_AH = hypre_ParCSRMatrixRAPKT(parcsr_P, parcsr_A, parcsr_P, keepTranspose);
-      }
-
-      if (i == 1)
-      {
-         hypre_SyncCudaDevice(hypre_handle());
-         //cudaProfilerStop();
-         hypre_EndTiming(time_index);
-         hypre_PrintTiming("Device Parcsr Matrix-by-Matrix, RAP2", hypre_MPI_COMM_WORLD);
-         hypre_FinalizeTiming(time_index);
-         hypre_ClearTiming();
-      }
-
-      if (i == 0)
-      {
-         hypre_ParCSRMatrixDestroy(parcsr_Q);
-         hypre_ParCSRMatrixDestroy(parcsr_AH);
-      }
-   }
-
-   if (verify)
-   {
-      /*-----------------------------------------------------------
-       * Verify results
-       *-----------------------------------------------------------*/
-      parcsr_AH_host_2 = hypre_ParCSRMatrixClone_v2(parcsr_AH, 1, HYPRE_MEMORY_HOST);
-      hypre_ParCSRMatrixSetNumNonzeros(parcsr_AH_host_2);
-
-      hypre_ParCSRMatrixAdd(1.0, parcsr_AH_host, -1.0, parcsr_AH_host_2, &parcsr_error_host);
-      fnorm = hypre_ParCSRMatrixFnorm(parcsr_error_host);
-      fnorm0 = hypre_ParCSRMatrixFnorm(parcsr_AH_host);
-      rfnorm = fnorm0 > 0 ? fnorm / fnorm0 : fnorm;
-
-      if (myid == 0)
-      {
-         printf("AH: %d x %d, nnz %d, CPU-GPU err %e\n", hypre_ParCSRMatrixGlobalNumRows(parcsr_AH_host_2),
-                                                         hypre_ParCSRMatrixGlobalNumCols(parcsr_AH_host_2),
-                                                         hypre_ParCSRMatrixNumNonzeros(parcsr_AH_host_2),
-                                                         rfnorm);
-      }
-   }
-
-   hypre_TFree(CF_marker, HYPRE_MEMORY_HOST);
-   hypre_TFree(coarse_dof_func, HYPRE_MEMORY_HOST);
-
-   hypre_ParCSRMatrixDestroy(parcsr_S);
-   hypre_ParCSRMatrixDestroy(parcsr_P);
-   hypre_ParCSRMatrixDestroy(parcsr_Q);
-   hypre_ParCSRMatrixDestroy(parcsr_AH);
-
-=======
    HYPRE_Int    local_num_vars, *coarse_pnts_global;
    HYPRE_Int    num_procs, myid;
    HYPRE_Int    time_index, i;
@@ -583,7 +380,6 @@
    hypre_ParCSRMatrixDestroy(parcsr_Q);
    hypre_ParCSRMatrixDestroy(parcsr_AH);
 
->>>>>>> e8d142b6
    hypre_ParCSRMatrixDestroy(parcsr_A_host);
    hypre_ParCSRMatrixDestroy(parcsr_P_host);
    hypre_ParCSRMatrixDestroy(parcsr_Q_host);
@@ -930,11 +726,8 @@
    hypre_FinalizeTiming(time_index);
    hypre_ClearTiming();
 
-<<<<<<< HEAD
-=======
    hypre_ParCSRMatrixMigrate(parcsr_A, hypre_HandleMemoryLocation(hypre_handle()));
 
->>>>>>> e8d142b6
    if (job == 1)
    {
       runjob1(parcsr_A, print_system, verify);
