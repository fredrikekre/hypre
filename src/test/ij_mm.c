--- conflicted
+++ resolved
@@ -332,11 +332,7 @@
       {
          hypre_printf("--- rep %d (out of %d) ---\n", i, rep);
       }
-<<<<<<< HEAD
       if (i == rep - 1)
-=======
-      if (i == rep -1)
->>>>>>> dcead56d
       {
          time_index = hypre_InitializeTiming("Device Parcsr Matrix-by-Matrix, RAP2");
          hypre_BeginTiming(time_index);
@@ -393,12 +389,8 @@
 
       if (myid == 0)
       {
-<<<<<<< HEAD
          hypre_printf("AH: %d x %d, nnz %d, CPU-GPU err %e\n",
                       hypre_ParCSRMatrixGlobalNumRows(parcsr_AH_host_2),
-=======
-         hypre_printf("AH: %d x %d, nnz %d, CPU-GPU err %e\n", hypre_ParCSRMatrixGlobalNumRows(parcsr_AH_host_2),
->>>>>>> dcead56d
                       hypre_ParCSRMatrixGlobalNumCols(parcsr_AH_host_2),
                       hypre_ParCSRMatrixNumNonzeros(parcsr_AH_host_2),
                       rfnorm);
@@ -485,11 +477,7 @@
    HYPRE_Int           mult_order = 0;
    HYPRE_Int           print_system = 0;
    HYPRE_Int           verify       = 0;
-<<<<<<< HEAD
    HYPRE_Int           use_vendor = 0;
-=======
-   HYPRE_Int           use_cusparse = 0;
->>>>>>> dcead56d
    HYPRE_Int           spgemm_alg = 1;
    HYPRE_Int           spgemm_alg_binned = 0;
    HYPRE_Int           rowest_mtd = 3;
@@ -634,11 +622,7 @@
       else if ( strcmp(argv[arg_index], "-vendor") == 0 )
       {
          arg_index++;
-<<<<<<< HEAD
          use_vendor = atoi(argv[arg_index++]);
-=======
-         use_cusparse = atoi(argv[arg_index++]);
->>>>>>> dcead56d
       }
       else if ( strcmp(argv[arg_index], "-spgemmalg") == 0 )
       {
@@ -750,19 +734,11 @@
       errcode = hypre_SetSpGemmRownnzEstimateMultFactor(rowest_mult);
       hypre_assert(errcode == 0);
    }
-<<<<<<< HEAD
    errcode = HYPRE_SetSpGemmUseVendor(use_vendor);
    hypre_assert(errcode == 0);
    errcode = hypre_SetSpGemmAlgorithm(spgemm_alg);
    hypre_assert(errcode == 0);
-   //TODO ierr = hypre_SetSpGemmAlgorithmBinned(spgemm_alg_binned);
-=======
-   errcode = HYPRE_SetSpGemmUseCusparse(use_cusparse);
-   hypre_assert(errcode == 0);
-   errcode = hypre_SetSpGemmAlgorithm(spgemm_alg);
-   hypre_assert(errcode == 0);
    ierr = hypre_SetSpGemmAlgorithmBinned(spgemm_alg_binned);
->>>>>>> dcead56d
    hypre_assert(ierr == 0);
 
    /*-----------------------------------------------------------
@@ -772,13 +748,8 @@
    hypre_BeginTiming(time_index);
    if ( build_matrix_type == -2 )
    {
-<<<<<<< HEAD
-      //TODO ierr = HYPRE_IJMatrixReadMM( argv[build_matrix_arg_index], comm,
-      //                             HYPRE_PARCSR, &ij_A );
-=======
       ierr = HYPRE_IJMatrixReadMM( argv[build_matrix_arg_index], comm,
                                    HYPRE_PARCSR, &ij_A );
->>>>>>> dcead56d
       if (ierr)
       {
          hypre_printf("ERROR: Problem reading in the system matrix in MM format!\n");
@@ -803,11 +774,7 @@
    {
       HYPRE_Int ierr1 = HYPRE_IJMatrixRead( argv[build_matrix_arg_index], comm,
                                             HYPRE_PARCSR, &ij_A );
-<<<<<<< HEAD
       HYPRE_Int ierr2 = HYPRE_IJMatrixRead( argv[build_matrix_arg_index + 1], comm,
-=======
-      HYPRE_Int ierr2 = HYPRE_IJMatrixRead( argv[build_matrix_arg_index+1], comm,
->>>>>>> dcead56d
                                             HYPRE_PARCSR, &ij_P );
       if (ierr1 || ierr2)
       {
