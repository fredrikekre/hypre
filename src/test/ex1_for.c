/******************************************************************************
 * Copyright 1998-2019 Lawrence Livermore National Security, LLC and other
 * HYPRE Project Developers. See the top-level COPYRIGHT file for details.
 *
 * SPDX-License-Identifier: (Apache-2.0 OR MIT)
 ******************************************************************************/

/*
   Example 1

   Interface:    Structured interface (Struct)

   Compile with: make ex1 (may need to edit HYPRE_DIR in Makefile)

   Sample run:   mpirun -np 2 ex1

   Description:  This is a two processor example.  Each processor owns one
                 box in the grid.  For reference, the two grid boxes are those
                 in the example diagram in the struct interface chapter
                 of the User's Manual. Note that in this example code, we have
                 used the two boxes shown in the diagram as belonging
                 to processor 0 (and given one box to each processor). The
                 solver is PCG with no preconditioner.

                 We recommend viewing examples 1-4 sequentially for
                 a nice overview/tutorial of the struct interface.
*/

/* Struct linear solvers header */
#include "HYPRE_struct_ls.h"

#ifdef HYPRE_FORTRAN
#include "fortran.h"
#include "hypre_struct_fortran_test.h"
#endif

HYPRE_Int main (HYPRE_Int argc, char *argv[])
{
   HYPRE_Int i, j, myid;

#ifdef HYPRE_FORTRAN
   hypre_F90_Obj grid;
   hypre_F90_Obj stencil;
   hypre_F90_Obj A;
   hypre_F90_Obj b;
   hypre_F90_Obj x;
   hypre_F90_Obj solver;
   HYPRE_Int temp_COMM;
   HYPRE_Int one = 1;
   HYPRE_Int two = 2;
   HYPRE_Int five = 5;
   HYPRE_Real tol = 1.e-6;
#else
   HYPRE_StructGrid     grid;
   HYPRE_StructStencil  stencil;
   HYPRE_StructMatrix   A;
   HYPRE_StructVector   b;
   HYPRE_StructVector   x;
   HYPRE_StructSolver   solver;
#endif

   /* Initialize MPI */
   hypre_MPI_Init(&argc, &argv);
   hypre_MPI_Comm_rank(hypre_MPI_COMM_WORLD, &myid);

   /* 1. Set up a grid. Each processor describes the piece
      of the grid that it owns. */
   {
      /* Create an empty 2D grid object */
#ifdef HYPRE_FORTRAN
      temp_COMM = (HYPRE_Int) hypre_MPI_COMM_WORLD;
      HYPRE_StructGridCreate(&temp_COMM, &two, &grid);
#else
      HYPRE_StructGridCreate(hypre_MPI_COMM_WORLD, 2, &grid);
#endif

      /* Add boxes to the grid */
      if (myid == 0)
      {
         HYPRE_Int ilower[2] = {-3, 1}, iupper[2] = {-1, 2};
#ifdef HYPRE_FORTRAN
         HYPRE_StructGridSetExtents(&grid, &ilower[0], &iupper[0]);
#else
         HYPRE_StructGridSetExtents(grid, ilower, iupper);
#endif
      }
      else if (myid == 1)
      {
         HYPRE_Int ilower[2] = {0, 1}, iupper[2] = {2, 4};
#ifdef HYPRE_FORTRAN
         HYPRE_StructGridSetExtents(&grid, &ilower[0], &iupper[0]);
#else
         HYPRE_StructGridSetExtents(grid, ilower, iupper);
#endif
      }

      /* This is a collective call finalizing the grid assembly.
         The grid is now ``ready to be used'' */
#ifdef HYPRE_FORTRAN
      HYPRE_StructGridAssemble(&grid);
#else
      HYPRE_StructGridAssemble(grid);
#endif
   }

   /* 2. Define the discretization stencil */
   {
      /* Create an empty 2D, 5-pt stencil object */
#ifdef HYPRE_FORTRAN
      HYPRE_StructStencilCreate(&two, &five, &stencil);
#else
      HYPRE_StructStencilCreate(2, 5, &stencil);
#endif

      /* Define the geometry of the stencil. Each represents a
         relative offset (in the index space). */
      {
         HYPRE_Int entry;
         HYPRE_Int offsets[5][2] = {{0, 0}, {-1, 0}, {1, 0}, {0, -1}, {0, 1}};

         /* Assign each of the 5 stencil entries */
#ifdef HYPRE_FORTRAN
         for (entry = 0; entry < 5; entry++)
<<<<<<< HEAD
            HYPRE_StructStencilSetEntry(&stencil, &entry, offsets[entry]);
#else
         for (entry = 0; entry < 5; entry++)
            HYPRE_StructStencilSetEntry(stencil, entry, offsets[entry]);
=======
         {
            HYPRE_StructStencilSetElement(&stencil, &entry, offsets[entry]);
         }
#else
         for (entry = 0; entry < 5; entry++)
         {
            HYPRE_StructStencilSetElement(stencil, entry, offsets[entry]);
         }
>>>>>>> a2daaf67
#endif
      }
   }

   /* 3. Set up a Struct Matrix */
   {
      /* Create an empty matrix object */
#ifdef HYPRE_FORTRAN
      HYPRE_StructMatrixCreate(&temp_COMM, &grid, &stencil, &A);
#else
      HYPRE_StructMatrixCreate(hypre_MPI_COMM_WORLD, grid, stencil, &A);
#endif

      /* Indicate that the matrix coefficients are ready to be set */
#ifdef HYPRE_FORTRAN
      HYPRE_StructMatrixInitialize(&A);
#else
      HYPRE_StructMatrixInitialize(A);
#endif

      /* Set the matrix coefficients.  Each processor assigns coefficients
         for the boxes in the grid that it owns. Note that the coefficients
         associated with each stencil entry may vary from grid point to grid
         point if desired.  Here, we first set the same stencil entries for
         each grid point.  Then we make modifications to grid points near
         the boundary. */
      if (myid == 0)
      {
         HYPRE_Int ilower[2] = {-3, 1}, iupper[2] = {-1, 2};
         HYPRE_Int stencil_indices[5] = {0, 1, 2, 3, 4}; /* labels for the stencil entries -
                                                  these correspond to the offsets
                                                  defined above */
         HYPRE_Int nentries = 5;
         HYPRE_Int nvalues  = 30; /* 6 grid points, each with 5 stencil entries */
         HYPRE_Real values[30];

         /* We have 6 grid points, each with 5 stencil entries */
         for (i = 0; i < nvalues; i += nentries)
         {
            values[i] = 4.0;
            for (j = 1; j < nentries; j++)
            {
               values[i + j] = -1.0;
            }
         }

#ifdef HYPRE_FORTRAN
         HYPRE_StructMatrixSetBoxValues(&A, &ilower[0], &iupper[0], &nentries,
                                        &stencil_indices[0], &values[0]);
#else
         HYPRE_StructMatrixSetBoxValues(A, ilower, iupper, nentries,
                                        stencil_indices, values);
#endif
      }
      else if (myid == 1)
      {
         HYPRE_Int ilower[2] = {0, 1}, iupper[2] = {2, 4};
         HYPRE_Int stencil_indices[5] = {0, 1, 2, 3, 4};
         HYPRE_Int nentries = 5;
         HYPRE_Int nvalues  = 60; /* 12 grid points, each with 5 stencil entries */
         HYPRE_Real values[60];

         for (i = 0; i < nvalues; i += nentries)
         {
            values[i] = 4.0;
            for (j = 1; j < nentries; j++)
            {
               values[i + j] = -1.0;
            }
         }

#ifdef HYPRE_FORTRAN
         HYPRE_StructMatrixSetBoxValues(&A, &ilower[0], &iupper[0], &nentries,
                                        &stencil_indices[0], &values[0]);
#else
         HYPRE_StructMatrixSetBoxValues(A, ilower, iupper, nentries,
                                        stencil_indices, values);
#endif
      }

      /* Set the coefficients reaching outside of the boundary to 0 */
      if (myid == 0)
      {
         HYPRE_Real values[3];
         for (i = 0; i < 3; i++)
         {
            values[i] = 0.0;
         }
         {
            /* values below our box */
            HYPRE_Int ilower[2] = {-3, 1}, iupper[2] = {-1, 1};
            HYPRE_Int stencil_indices[1] = {3};
#ifdef HYPRE_FORTRAN
            HYPRE_StructMatrixSetBoxValues(&A, &ilower[0], &iupper[0], &one,
                                           &stencil_indices[0], &values[0]);
#else
            HYPRE_StructMatrixSetBoxValues(A, ilower, iupper, 1,
                                           stencil_indices, values);
#endif
         }
         {
            /* values to the left of our box */
            HYPRE_Int ilower[2] = {-3, 1}, iupper[2] = {-3, 2};
            HYPRE_Int stencil_indices[1] = {1};
#ifdef HYPRE_FORTRAN
            HYPRE_StructMatrixSetBoxValues(&A, &ilower[0], &iupper[0], &one,
                                           &stencil_indices[0], &values[0]);
#else
            HYPRE_StructMatrixSetBoxValues(A, ilower, iupper, 1,
                                           stencil_indices, values);
#endif
         }
         {
            /* values above our box */
            HYPRE_Int ilower[2] = {-3, 2}, iupper[2] = {-1, 2};
            HYPRE_Int stencil_indices[1] = {4};
#ifdef HYPRE_FORTRAN
            HYPRE_StructMatrixSetBoxValues(&A, &ilower[0], &iupper[0], &one,
                                           &stencil_indices[0], &values[0]);
#else
            HYPRE_StructMatrixSetBoxValues(A, ilower, iupper, 1,
                                           stencil_indices, values);
#endif
         }
      }
      else if (myid == 1)
      {
         HYPRE_Real values[4];
         for (i = 0; i < 4; i++)
         {
            values[i] = 0.0;
         }
         {
            /* values below our box */
            HYPRE_Int ilower[2] = {0, 1}, iupper[2] = {2, 1};
            HYPRE_Int stencil_indices[1] = {3};
#ifdef HYPRE_FORTRAN
            HYPRE_StructMatrixSetBoxValues(&A, &ilower[0], &iupper[0], &one,
                                           &stencil_indices[0], &values[0]);
#else
            HYPRE_StructMatrixSetBoxValues(A, ilower, iupper, 1,
                                           stencil_indices, values);
#endif
         }
         {
            /* values to the right of our box
               (that do not border the other box on proc. 0) */
            HYPRE_Int ilower[2] = {2, 1}, iupper[2] = {2, 4};
            HYPRE_Int stencil_indices[1] = {2};
#ifdef HYPRE_FORTRAN
            HYPRE_StructMatrixSetBoxValues(&A, &ilower[0], &iupper[0], &one,
                                           &stencil_indices[0], &values[0]);
#else
            HYPRE_StructMatrixSetBoxValues(A, ilower, iupper, 1,
                                           stencil_indices, values);
#endif
         }
         {
            /* values above our box */
            HYPRE_Int ilower[2] = {0, 4}, iupper[2] = {2, 4};
            HYPRE_Int stencil_indices[1] = {4};
#ifdef HYPRE_FORTRAN
            HYPRE_StructMatrixSetBoxValues(&A, &ilower[0], &iupper[0], &one,
                                           &stencil_indices[0], &values[0]);
#else
            HYPRE_StructMatrixSetBoxValues(A, ilower, iupper, 1,
                                           stencil_indices, values);
#endif
         }
         {
            /* values to the left of our box */
            HYPRE_Int ilower[2] = {0, 3}, iupper[2] = {0, 4};
            HYPRE_Int stencil_indices[1] = {1};
#ifdef HYPRE_FORTRAN
            HYPRE_StructMatrixSetBoxValues(&A, &ilower[0], &iupper[0], &one,
                                           &stencil_indices[0], &values[0]);
#else
            HYPRE_StructMatrixSetBoxValues(A, ilower, iupper, 1,
                                           stencil_indices, values);
#endif
         }
      }

      /* This is a collective call finalizing the matrix assembly.
         The matrix is now ``ready to be used'' */
#ifdef HYPRE_FORTRAN
      HYPRE_StructMatrixAssemble(&A);
#else
      HYPRE_StructMatrixAssemble(A);
#endif
   }

   /* 4. Set up Struct Vectors for b and x.  Each processor sets the vectors
      corresponding to its boxes. */
   {
      /* Create an empty vector object */
#ifdef HYPRE_FORTRAN
      HYPRE_StructVectorCreate(&temp_COMM, &grid, &b);
      HYPRE_StructVectorCreate(&temp_COMM, &grid, &x);
#else
      HYPRE_StructVectorCreate(hypre_MPI_COMM_WORLD, grid, &b);
      HYPRE_StructVectorCreate(hypre_MPI_COMM_WORLD, grid, &x);
#endif

      /* Indicate that the vector coefficients are ready to be set */
#ifdef HYPRE_FORTRAN
      HYPRE_StructVectorInitialize(&b);
      HYPRE_StructVectorInitialize(&x);
#else
      HYPRE_StructVectorInitialize(b);
      HYPRE_StructVectorInitialize(x);
#endif

      /* Set the vector coefficients */
      if (myid == 0)
      {
         HYPRE_Int ilower[2] = {-3, 1}, iupper[2] = {-1, 2};
         HYPRE_Real values[6]; /* 6 grid points */

         for (i = 0; i < 6; i ++)
         {
            values[i] = 1.0;
         }
#ifdef HYPRE_FORTRAN
         HYPRE_StructVectorSetBoxValues(&b, &ilower[0], &iupper[0], &values[0]);
#else
         HYPRE_StructVectorSetBoxValues(b, ilower, iupper, values);
#endif

         for (i = 0; i < 6; i ++)
         {
            values[i] = 0.0;
         }
#ifdef HYPRE_FORTRAN
         HYPRE_StructVectorSetBoxValues(&x, &ilower[0], &iupper[0], &values[0]);
#else
         HYPRE_StructVectorSetBoxValues(x, ilower, iupper, values);
#endif
      }
      else if (myid == 1)
      {
         HYPRE_Int ilower[2] = {0, 1}, iupper[2] = {2, 4};
         HYPRE_Real values[12]; /* 12 grid points */

         for (i = 0; i < 12; i ++)
         {
            values[i] = 1.0;
         }
#ifdef HYPRE_FORTRAN
         HYPRE_StructVectorSetBoxValues(&b, &ilower[0], &iupper[0], &values[0]);
#else
         HYPRE_StructVectorSetBoxValues(b, ilower, iupper, values);
#endif

         for (i = 0; i < 12; i ++)
         {
            values[i] = 0.0;
         }
#ifdef HYPRE_FORTRAN
         HYPRE_StructVectorSetBoxValues(&x, &ilower[0], &iupper[0], &values[0]);
#else
         HYPRE_StructVectorSetBoxValues(x, ilower, iupper, values);
#endif
      }

      /* This is a collective call finalizing the vector assembly.
         The vectors are now ``ready to be used'' */
#ifdef HYPRE_FORTRAN
      HYPRE_StructVectorAssemble(&b);
      HYPRE_StructVectorAssemble(&x);
#else
      HYPRE_StructVectorAssemble(b);
      HYPRE_StructVectorAssemble(x);
#endif
   }

   /* 5. Set up and use a solver (See the Reference Manual for descriptions
      of all of the options.) */
   {
      /* Create an empty PCG Struct solver */
#ifdef HYPRE_FORTRAN
      HYPRE_StructPCGCreate(&temp_COMM, &solver);
#else
      HYPRE_StructPCGCreate(hypre_MPI_COMM_WORLD, &solver);
#endif

      /* Set some parameters */
#ifdef HYPRE_FORTRAN
      HYPRE_StructPCGSetTol(&solver, &tol); /* convergence tolerance */
      HYPRE_StructPCGSetPrintLevel(&solver, &two); /* amount of info. printed */
#else
      HYPRE_StructPCGSetTol(solver, 1.0e-06); /* convergence tolerance */
      HYPRE_StructPCGSetPrintLevel(solver, 2); /* amount of info. printed */
#endif

      /* Setup and solve */
#ifdef HYPRE_FORTRAN
      HYPRE_StructPCGSetup(&solver, &A, &b, &x);
      HYPRE_StructPCGSolve(&solver, &A, &b, &x);
#else
      HYPRE_StructPCGSetup(solver, A, b, x);
      HYPRE_StructPCGSolve(solver, A, b, x);
#endif
   }

   /* Free memory */
#ifdef HYPRE_FORTRAN
   HYPRE_StructGridDestroy(&grid);
   HYPRE_StructStencilDestroy(&stencil);
   HYPRE_StructMatrixDestroy(&A);
   HYPRE_StructVectorDestroy(&b);
   HYPRE_StructVectorDestroy(&x);
   HYPRE_StructPCGDestroy(&solver);
#else
   HYPRE_StructGridDestroy(grid);
   HYPRE_StructStencilDestroy(stencil);
   HYPRE_StructMatrixDestroy(A);
   HYPRE_StructVectorDestroy(b);
   HYPRE_StructVectorDestroy(x);
   HYPRE_StructPCGDestroy(solver);
#endif

   /* Finalize MPI */
   hypre_MPI_Finalize();

   return (0);
}<|MERGE_RESOLUTION|>--- conflicted
+++ resolved
@@ -121,21 +121,14 @@
          /* Assign each of the 5 stencil entries */
 #ifdef HYPRE_FORTRAN
          for (entry = 0; entry < 5; entry++)
-<<<<<<< HEAD
+         {
             HYPRE_StructStencilSetEntry(&stencil, &entry, offsets[entry]);
+         }
 #else
          for (entry = 0; entry < 5; entry++)
+         {
             HYPRE_StructStencilSetEntry(stencil, entry, offsets[entry]);
-=======
-         {
-            HYPRE_StructStencilSetElement(&stencil, &entry, offsets[entry]);
-         }
-#else
-         for (entry = 0; entry < 5; entry++)
-         {
-            HYPRE_StructStencilSetElement(stencil, entry, offsets[entry]);
-         }
->>>>>>> a2daaf67
+         }
 #endif
       }
    }
