--- conflicted
+++ resolved
@@ -48,7 +48,6 @@
    HYPRE_Int                 print_usage;
    HYPRE_Int                 build_matrix_type;
    HYPRE_Int                 build_matrix_arg_index;
-<<<<<<< HEAD
    HYPRE_Int                 build_rhs_type;
    HYPRE_Int                 build_rhs_arg_index;
    HYPRE_Int                 use_point_marker_array = 0;
@@ -64,59 +63,9 @@
 #if defined(HYPRE_USING_CUDA) || defined(HYPRE_USING_DEVICE_OPENMP)
    HYPRE_Int spgemm_use_cusparse = 1;
    HYPRE_ExecutionPolicy default_exec_policy = HYPRE_EXEC_HOST;
-=======
-   HYPRE_Int                 build_precond_type;
-   HYPRE_Int                 build_precond_arg_index;
-   HYPRE_Int                 build_rhs_type;
-   HYPRE_Int                 build_rhs_arg_index;
-   HYPRE_Int                 use_block_cf = 0;
-   HYPRE_Int                 use_point_marker_array = 0;
-   HYPRE_Int                 use_reserved_coarse_grid;
-   HYPRE_Int                 build_block_cf_arg_index;
-   HYPRE_Int                 build_marker_array_arg_index;
-   HYPRE_Int                 solver_id;
-   HYPRE_Int                 print_system = 0;
-   HYPRE_Int                 poutdat;
-   HYPRE_Int                 debug_flag;
-   HYPRE_Int                 ierr = 0;
-   HYPRE_Int                 i, j;
-   HYPRE_Int                 max_levels = 25;
-   HYPRE_Int                 num_iterations;
-   HYPRE_Real          final_res_norm;
-   void                *object;
-
-   HYPRE_IJMatrix      ij_A = NULL;
-   HYPRE_IJMatrix      ij_M = NULL;
-   HYPRE_IJVector      ij_b = NULL;
-   HYPRE_IJVector      ij_x = NULL;
-
-   HYPRE_ParCSRMatrix  parcsr_A = NULL;
-   HYPRE_ParCSRMatrix  parcsr_M = NULL;
-   HYPRE_ParCSRMatrix  parcsr_C = NULL;
-   HYPRE_ParVector     b = NULL;
-   HYPRE_ParVector     x = NULL;
-
-   HYPRE_Solver        aux_precond = NULL, aux_solver = NULL;
-   HYPRE_Solver        amg_solver = NULL;
-   HYPRE_Solver        pcg_solver = NULL;
-   HYPRE_Solver        pcg_precond = NULL, pcg_precond_gotten = NULL;
-
-   HYPRE_Int           num_procs, myid;
-
-   HYPRE_Int           time_index;
-   MPI_Comm            comm = hypre_MPI_COMM_WORLD;
-
-   HYPRE_Real          *values = NULL;
-
-   HYPRE_BigInt first_local_row, last_local_row, local_num_rows;
-   HYPRE_BigInt first_local_col, last_local_col, local_num_cols;
-#ifdef HAVE_DSUPERLU
-   HYPRE_Int    dslu_threshold = -1;
->>>>>>> dcbee145
 #endif
    HYPRE_MemoryLocation memory_location = HYPRE_MEMORY_DEVICE;
 
-<<<<<<< HEAD
    /* CUB Allocator */
    hypre_uint mempool_bin_growth   = 8,
               mempool_min_bin      = 3,
@@ -184,97 +133,6 @@
    HYPRE_Int mgr_restrict_type = 0;
    HYPRE_Int mgr_interp_type = 2;
 
-
-   /*-----------------------------------------------------------
-    * Initialize some stuff
-    *-----------------------------------------------------------*/
-
-   /* Initialize MPI */
-   hypre_MPI_Init(&argc, &argv);
-=======
-   /* parameters for GMRES */
-   HYPRE_Int     k_dim = 100;
-   HYPRE_Real    tol = 1e-6;
-   HYPRE_Real    atol = 1e-12;
-   HYPRE_Real    pc_tol = 0.0;
-   HYPRE_Int     max_iter = 400;
-   HYPRE_Int     pc_max_iter = 1;
-
-   /* mgr options */
-   HYPRE_Int mgr_bsize = 7;
-   HYPRE_Int mgr_nlevels = 3;
-   HYPRE_Int mgr_num_reserved_nodes = 0;
-   HYPRE_Int mgr_non_c_to_f = 1;
-   HYPRE_Int P_max_elmts = 0;
-
-   HYPRE_Int     *mgr_frelax_num_functions = NULL;
-   HYPRE_BigInt  *mgr_idx_array = NULL;
-   HYPRE_Int     *mgr_point_marker_array = NULL;
-   HYPRE_Int     *mgr_num_cindexes = NULL;
-   HYPRE_Int     **mgr_cindexes = NULL;
-   HYPRE_BigInt  *mgr_reserved_coarse_indexes = NULL;
-
-   HYPRE_Int mgr_relax_type = 0;
-   HYPRE_Int mgr_num_relax_sweeps = 1;
-
-   HYPRE_Int mgr_gsmooth_type = 16;
-   HYPRE_Int mgr_num_gsmooth_sweeps = 0;
-
-   HYPRE_Int mgr_restrict_type = 0;
-   HYPRE_Int mgr_num_restrict_sweeps = 0;
-   HYPRE_Int *mgr_level_restrict_type = hypre_CTAlloc(HYPRE_Int, mgr_nlevels, HYPRE_MEMORY_HOST);
-   mgr_level_restrict_type[0] = 0;
-   mgr_level_restrict_type[1] = 0;
-   mgr_level_restrict_type[2] = 0;
-
-   HYPRE_Int mgr_interp_type = 2;
-   HYPRE_Int mgr_num_interp_sweeps = 0;
-   HYPRE_Int *mgr_level_interp_type = hypre_CTAlloc(HYPRE_Int, mgr_nlevels, HYPRE_MEMORY_HOST);
-   mgr_level_interp_type[0] = 2;
-   mgr_level_interp_type[1] = 2;
-   mgr_level_interp_type[2] = 2;
-
-   HYPRE_Int *mgr_coarse_grid_method = hypre_CTAlloc(HYPRE_Int, mgr_nlevels, HYPRE_MEMORY_HOST);
-   mgr_coarse_grid_method[0] = 0;
-   mgr_coarse_grid_method[1] = 0;
-   mgr_coarse_grid_method[2] = 0;
-
-   mgr_cindexes = hypre_CTAlloc(HYPRE_Int*, mgr_nlevels, HYPRE_MEMORY_HOST);
-   HYPRE_Int *lv1 = hypre_CTAlloc(HYPRE_Int, mgr_bsize, HYPRE_MEMORY_HOST);
-   HYPRE_Int *lv2 = hypre_CTAlloc(HYPRE_Int, mgr_bsize, HYPRE_MEMORY_HOST);
-   HYPRE_Int *lv3 = hypre_CTAlloc(HYPRE_Int, mgr_bsize, HYPRE_MEMORY_HOST);
-   lv1[0] = 0;
-   lv1[1] = 1;
-   lv1[2] = 3;
-   lv1[3] = 4;
-   lv1[4] = 5;
-   lv1[5] = 6;
-   lv2[0] = 0;
-   lv2[1] = 3;
-   lv2[2] = 4;
-   lv2[3] = 5;
-   lv2[4] = 6;
-   lv3[0] = 3;
-   lv3[1] = 4;
-   lv3[2] = 5;
-   lv3[3] = 6;
-   mgr_cindexes[0] = lv1;
-   mgr_cindexes[1] = lv2;
-   mgr_cindexes[2] = lv3;
-
-   mgr_num_cindexes = hypre_CTAlloc(HYPRE_Int, mgr_nlevels, HYPRE_MEMORY_HOST);
-   mgr_num_cindexes[0] = 6;
-   mgr_num_cindexes[1] = 5;
-   mgr_num_cindexes[2] = 4;
-
-   HYPRE_Int mgr_frelax_method = 0;
-   HYPRE_Int *mgr_level_frelax_method = hypre_CTAlloc(HYPRE_Int, mgr_nlevels, HYPRE_MEMORY_HOST);
-   mgr_level_frelax_method[0] = 0;
-   mgr_level_frelax_method[1] = 0;
-   mgr_level_frelax_method[2] = 2;
-
-   char* indexList = NULL;
-   /* end mgr options */
 
    /*-----------------------------------------------------------
     * Initialize some stuff
@@ -299,8 +157,7 @@
    debug_flag = 0;
 
    solver_id = 72;
-
-   poutdat = 1;
+   example_id = 0;
 
    /*-----------------------------------------------------------
     * Parse command line
@@ -317,459 +174,13 @@
          build_matrix_type      = -1;
          build_matrix_arg_index = arg_index;
       }
-      if ( strcmp(argv[arg_index], "-precondfromfile") == 0 )
-      {
-         arg_index++;
-         build_precond_type      = -1;
-         build_precond_arg_index = arg_index;
-      }
-      else if ( strcmp(argv[arg_index], "-solver") == 0 )
-      {
-         arg_index++;
-         solver_id = atoi(argv[arg_index++]);
-      }
-      else if ( strcmp(argv[arg_index], "-print") == 0 )
-      {
-         arg_index++;
-         print_system = 1;
-      }
       else if ( strcmp(argv[arg_index], "-rhsfromfile") == 0 )
       {
          arg_index++;
          build_rhs_type      = 0;
          build_rhs_arg_index = arg_index;
       }
-      else if ( strcmp(argv[arg_index], "-indexList") == 0)
-      {
-         arg_index++;
-         use_reserved_coarse_grid = 1;
-         indexList = (argv[arg_index++]);
-      }
-      else if ( strcmp(argv[arg_index], "-blockCF") == 0)
-      {
-         arg_index++;
-         use_block_cf = 1;
-         build_block_cf_arg_index = arg_index;
-      }
-      else if ( strcmp(argv[arg_index], "-markerArray") == 0)
-      {
-         arg_index++;
-         use_point_marker_array = 1;
-         build_marker_array_arg_index = arg_index;
-      }
-      else
-      {
-         arg_index++;
-      }
-   }
-
-   if (myid == 0)
-   {
-      hypre_printf("Reading the system matrix\n");
-   }
-   ierr = HYPRE_IJMatrixRead( argv[build_matrix_arg_index], comm,
-                              HYPRE_PARCSR, &ij_A );
-   if (ierr)
-   {
-      hypre_printf("ERROR: Problem reading in the system matrix!\n");
-      exit(1);
-   }
-
-   if (build_matrix_type < 0)
-   {
-      ierr = HYPRE_IJMatrixGetLocalRange( ij_A,
-                                          &first_local_row, &last_local_row,
-                                          &first_local_col, &last_local_col );
-
-      local_num_rows = last_local_row - first_local_row + 1;
-      local_num_cols = last_local_col - first_local_col + 1;
-      ierr += HYPRE_IJMatrixGetObject( ij_A, &object);
-      parcsr_A = (HYPRE_ParCSRMatrix) object;
-   }
-
-
-
-   if (build_precond_type < 0)
-   {
-      ierr = HYPRE_IJMatrixRead( argv[build_precond_arg_index], comm,
-                                 HYPRE_PARCSR, &ij_M );
-      if (ierr)
-      {
-         hypre_printf("ERROR: Problem reading in the preconditioning matrix!\n");
-         exit(1);
-      }
-      ierr = HYPRE_IJMatrixGetLocalRange( ij_M,
-                                          &first_local_row, &last_local_row,
-                                          &first_local_col, &last_local_col );
-
-      local_num_rows = last_local_row - first_local_row + 1;
-      local_num_cols = last_local_col - first_local_col + 1;
-      ierr += HYPRE_IJMatrixGetObject( ij_M, &object);
-      parcsr_M = (HYPRE_ParCSRMatrix) object;
-   }
-   else
-   {
-      parcsr_M = parcsr_A;
-   }
-
-   if ( build_rhs_type == 0 )
-   {
-      if (myid == 0)
-      {
-         hypre_printf("  RHS vector read from file %s\n", argv[build_rhs_arg_index]);
-         hypre_printf("  Initial guess is 0\n");
-      }
-
-      /* RHS */
-      ierr = HYPRE_IJVectorRead( argv[build_rhs_arg_index], hypre_MPI_COMM_WORLD,
-                                 HYPRE_PARCSR, &ij_b );
-      if (ierr)
-      {
-         hypre_printf("ERROR: Problem reading in the right-hand-side!\n");
-         exit(1);
-      }
-      ierr = HYPRE_IJVectorGetObject( ij_b, &object );
-      b = (HYPRE_ParVector) object;
-
-      /* Initial guess */
-      HYPRE_IJVectorCreate(hypre_MPI_COMM_WORLD, first_local_col, last_local_col, &ij_x);
-      HYPRE_IJVectorSetObjectType(ij_x, HYPRE_PARCSR);
-      HYPRE_IJVectorInitialize(ij_x);
-
-      values = hypre_CTAlloc(HYPRE_Real, local_num_cols, HYPRE_MEMORY_HOST);
-      for (i = 0; i < local_num_cols; i++)
-      {
-         values[i] = 0.;
-      }
-      HYPRE_IJVectorSetValues(ij_x, local_num_cols, NULL, values);
-      hypre_TFree(values, HYPRE_MEMORY_HOST);
-
-      ierr = HYPRE_IJVectorGetObject( ij_x, &object );
-      x = (HYPRE_ParVector) object;
-   }
-   else if ( build_rhs_type == 2 )
-   {
-      if (myid == 0)
-      {
-         hypre_printf("  RHS vector has unit components\n");
-         hypre_printf("  Initial guess is 0\n");
-      }
-
-      /* RHS */
-      HYPRE_IJVectorCreate(hypre_MPI_COMM_WORLD, first_local_row, last_local_row, &ij_b);
-      HYPRE_IJVectorSetObjectType(ij_b, HYPRE_PARCSR);
-      HYPRE_IJVectorInitialize(ij_b);
-
-      values = hypre_CTAlloc(HYPRE_Real,  local_num_rows, HYPRE_MEMORY_HOST);
-      for (i = 0; i < local_num_rows; i++)
-      {
-         values[i] = 1.0;
-      }
-      HYPRE_IJVectorSetValues(ij_b, local_num_rows, NULL, values);
-      hypre_TFree(values, HYPRE_MEMORY_HOST);
-
-      ierr = HYPRE_IJVectorGetObject( ij_b, &object );
-      b = (HYPRE_ParVector) object;
-
-      /* Initial guess */
-      HYPRE_IJVectorCreate(hypre_MPI_COMM_WORLD, first_local_col, last_local_col, &ij_x);
-      HYPRE_IJVectorSetObjectType(ij_x, HYPRE_PARCSR);
-      HYPRE_IJVectorInitialize(ij_x);
-
-      values = hypre_CTAlloc(HYPRE_Real,  local_num_cols, HYPRE_MEMORY_HOST);
-      for (i = 0; i < local_num_cols; i++)
-      {
-         values[i] = 0.;
-      }
-      HYPRE_IJVectorSetValues(ij_x, local_num_cols, NULL, values);
-      hypre_TFree(values, HYPRE_MEMORY_HOST);
-
-      ierr = HYPRE_IJVectorGetObject( ij_x, &object );
-      x = (HYPRE_ParVector) object;
-   }
-
-
-   if (indexList != NULL)
-   {
-      mgr_reserved_coarse_indexes = hypre_CTAlloc(HYPRE_BigInt, mgr_num_reserved_nodes,
-                                                  HYPRE_MEMORY_HOST);
-      FILE* ifp;
-      ifp = fopen(indexList, "r");
-      if (ifp == NULL)
-      {
-         fprintf(stderr, "Can't open input file for index list!\n");
-         exit(1);
-      }
-      fscanf(ifp, "%d", &mgr_num_reserved_nodes);
-      fprintf(stderr, "There are %d additional indices\n", mgr_num_reserved_nodes);
-      for (i = 0; i < mgr_num_reserved_nodes; i++)
-      {
-         fscanf(ifp, "%d", &mgr_reserved_coarse_indexes[i]);
-      }
-   }
-   else
-   {
-      mgr_num_reserved_nodes = 0;
-      mgr_reserved_coarse_indexes = NULL;
-   }
-
-   if (use_block_cf)
-   {
-      mgr_idx_array = hypre_CTAlloc(HYPRE_BigInt, mgr_bsize, HYPRE_MEMORY_HOST);
-      FILE *ifp;
-      char fname[80];
-      hypre_sprintf(fname, "%s.%05i", argv[build_block_cf_arg_index], myid);
-      hypre_printf("Reading block CF indices from %s \n", fname);
-      ifp = fopen(fname, "r");
-      if (ifp == NULL)
-      {
-         fprintf(stderr, "Can't open input file for block CF indices!\n");
-         exit(1);
-      }
-      for (i = 0; i < mgr_bsize; i++)
-      {
-         fscanf(ifp, "%d", &mgr_idx_array[i]);
-      }
-   }
-
-   mgr_point_marker_array = hypre_CTAlloc(HYPRE_Int, local_num_rows, HYPRE_MEMORY_HOST);
-   if (use_point_marker_array)
-   {
-      FILE *ifp;
-      char fname[80];
-      hypre_sprintf(fname, "%s.%05i", argv[build_marker_array_arg_index], myid);
-      hypre_printf("Reading marker array from %s \n", fname);
-      ifp = fopen(fname, "r");
-      if (ifp == NULL)
-      {
-         fprintf(stderr, "Can't open input file for block CF indices!\n");
-         exit(1);
-      }
-      for (i = 0; i < local_num_rows; i++)
-      {
-         fscanf(ifp, "%d", &mgr_point_marker_array[i]);
-      }
-   }
-
-   if ( solver_id == 72 )
-   {
-      time_index = hypre_InitializeTiming("FlexGMRES Setup");
-      hypre_BeginTiming(time_index);
-
-      HYPRE_ParCSRFlexGMRESCreate(hypre_MPI_COMM_WORLD, &pcg_solver);
-      HYPRE_FlexGMRESSetKDim(pcg_solver, k_dim);
-      HYPRE_FlexGMRESSetMaxIter(pcg_solver, max_iter);
-      HYPRE_FlexGMRESSetTol(pcg_solver, tol);
-      HYPRE_FlexGMRESSetAbsoluteTol(pcg_solver, atol);
-      HYPRE_FlexGMRESSetLogging(pcg_solver, 1);
-      HYPRE_FlexGMRESSetPrintLevel(pcg_solver, 2);
-
-      /*
-      ierr = HYPRE_ILUCreate(&aux_precond);
-      HYPRE_ILUSetType(aux_precond, 0);
-      HYPRE_ILUSetMaxIter(aux_precond, pc_max_iter);
-      HYPRE_ILUSetTol(aux_precond, pc_tol);
-      HYPRE_ILUSetLevelOfFill(aux_precond, 0);
-
-      HYPRE_ParCSRGMRESCreate(hypre_MPI_COMM_WORLD, &aux_solver);
-      HYPRE_GMRESSetMaxIter(aux_solver, 1);
-      HYPRE_GMRESSetTol(aux_solver, 1e-09);
-      HYPRE_GMRESSetPrintLevel(aux_solver, 0);
-      HYPRE_GMRESSetPrecond(aux_solver,
-                  (HYPRE_PtrToSolverFcn)HYPRE_ILUSolve,
-                  (HYPRE_PtrToSolverFcn)HYPRE_ILUSetup,
-                   aux_precond);
-
-      HYPRE_BoomerAMGCreate(&aux_precond);
-      HYPRE_BoomerAMGSetPrintLevel(aux_precond, 0);
-      HYPRE_BoomerAMGSetRelaxOrder(aux_precond, 1);
-      HYPRE_BoomerAMGSetMaxIter(aux_precond, 1);
-      HYPRE_BoomerAMGSetNumSweeps(aux_precond, 1);
-      HYPRE_BoomerAMGSetNumFunctions(aux_precond, 3);
-      HYPRE_BoomerAMGSetAggNumLevels(aux_precond, 1);
-
-      HYPRE_ParCSRGMRESCreate(hypre_MPI_COMM_WORLD, &aux_solver);
-      HYPRE_GMRESSetMaxIter(aux_solver, 10);
-      HYPRE_GMRESSetPrecond(aux_solver,
-                  (HYPRE_PtrToSolverFcn)HYPRE_BoomerAMGSolve,
-                  (HYPRE_PtrToSolverFcn)HYPRE_BoomerAMGSetup,
-                   aux_precond);
-      */
-
-      /* use MGR preconditioning */
-      if (myid == 0) { hypre_printf("Solver:  MGR-FlexGMRES\n"); }
-
-      HYPRE_MGRCreate(&pcg_precond);
-
-      /* set MGR data by block */
-      if (use_block_cf)
-      {
-         HYPRE_MGRSetCpointsByContiguousBlock( pcg_precond, mgr_bsize, mgr_nlevels, mgr_idx_array,
-                                               mgr_num_cindexes, mgr_cindexes);
-      }
-      else if (use_point_marker_array)
-      {
-         HYPRE_MGRSetCpointsByPointMarkerArray( pcg_precond, mgr_bsize, mgr_nlevels, mgr_num_cindexes,
-                                                mgr_cindexes, mgr_point_marker_array);
-      }
-      else
-      {
-         HYPRE_MGRSetCpointsByBlock( pcg_precond, mgr_bsize, mgr_nlevels, mgr_num_cindexes, mgr_cindexes);
-      }
-      /* set reserved coarse nodes */
-      if (mgr_num_reserved_nodes) { HYPRE_MGRSetReservedCoarseNodes(pcg_precond, mgr_num_reserved_nodes, mgr_reserved_coarse_indexes); }
-
-      /* set intermediate coarse grid strategy */
-      HYPRE_MGRSetNonCpointsToFpoints(pcg_precond, mgr_non_c_to_f);
-      /* set F relaxation strategy */
-      HYPRE_MGRSetLevelFRelaxMethod(pcg_precond, mgr_level_frelax_method);
-      /* set F relaxation number of functions*/
-      //HYPRE_MGRSetLevelFRelaxNumFunctions(pcg_precond, mgr_frelax_num_functions);
-      /* set relax type for single level F-relaxation and post-relaxation */
-      HYPRE_MGRSetRelaxType(pcg_precond, mgr_relax_type);
-      HYPRE_MGRSetNumRelaxSweeps(pcg_precond, mgr_num_relax_sweeps);
-      /* set restrict type */
-      //HYPRE_MGRSetRestrictType(pcg_precond, mgr_restrict_type);
-      HYPRE_MGRSetLevelRestrictType(pcg_precond, mgr_level_restrict_type);
-      HYPRE_MGRSetNumRestrictSweeps(pcg_precond, mgr_num_restrict_sweeps);
-      /* set interpolation type */
-      //HYPRE_MGRSetInterpType(pcg_precond, mgr_interp_type);
-      HYPRE_MGRSetLevelInterpType(pcg_precond, mgr_level_interp_type);
-      HYPRE_MGRSetNumInterpSweeps(pcg_precond, mgr_num_interp_sweeps);
-      /* set P_max_elmts for coarse grid */
-      HYPRE_MGRSetPMaxElmts(pcg_precond, P_max_elmts);
-      /* set print level */
-      HYPRE_MGRSetPrintLevel(pcg_precond, poutdat);
-      /* set max iterations */
-      HYPRE_MGRSetMaxIter(pcg_precond, pc_max_iter);
-      HYPRE_MGRSetTol(pcg_precond, pc_tol);
-      HYPRE_MGRSetCoarseGridMethod(pcg_precond, mgr_coarse_grid_method);
-      HYPRE_MGRSetReservedCpointsLevelToKeep(pcg_precond, 0);
-
-      HYPRE_MGRSetGlobalsmoothType(pcg_precond, mgr_gsmooth_type);
-      HYPRE_MGRSetMaxGlobalsmoothIters( pcg_precond, mgr_num_gsmooth_sweeps );
-      if (print_system) { hypre_MGRPrintCoarseSystem( pcg_precond, 1 ); }
-
-      /* create AMG coarse grid solver */
-
-      /*
-      HYPRE_BoomerAMGCreate(&amg_solver);
-      HYPRE_BoomerAMGSetRelaxOrder(amg_solver, 1);
-      HYPRE_BoomerAMGSetMaxIter(amg_solver, 1);
-      HYPRE_BoomerAMGSetNumFunctions(amg_solver, 1);
-      //HYPRE_BoomerAMGSetMaxLevels(amg_solver, 1);
-      //HYPRE_BoomerAMGSetRelaxType(amg_solver, 3);
-      HYPRE_BoomerAMGSetNumSweeps(amg_solver, 3);
-      //HYPRE_BoomerAMGSetMaxCoarseSize(amg_solver, 104);
-      HYPRE_BoomerAMGSetSmoothType(amg_solver, 9);
-      HYPRE_BoomerAMGSetEuLevel(amg_solver, 5);
-      HYPRE_BoomerAMGSetSmoothNumLevels(amg_solver, 4);
-      HYPRE_BoomerAMGSetSmoothNumSweeps(amg_solver, 1);
-      */
-
-      /* set the MGR coarse solver. Comment out to use default CG solver in MGR */
-      //HYPRE_MGRSetCoarseSolver( pcg_precond, HYPRE_BoomerAMGSolve, HYPRE_BoomerAMGSetup, amg_solver);
-      //HYPRE_MGRSetCoarseSolver( pcg_precond, (HYPRE_PtrToParSolverFcn)HYPRE_GMRESSolve, (HYPRE_PtrToParSolverFcn)HYPRE_GMRESSetup, aux_solver);
-      //HYPRE_MGRSetCoarseSolver( pcg_precond, (HYPRE_PtrToParSolverFcn)HYPRE_ILUSolve, (HYPRE_PtrToParSolverFcn)HYPRE_ILUSetup, aux_precond);
-#ifdef HYPRE_USING_DSUPERLU
-      HYPRE_MGRDirectSolverCreate(&aux_solver);
-      HYPRE_MGRSetCoarseSolver( pcg_precond, (HYPRE_PtrToParSolverFcn)HYPRE_MGRDirectSolverSolve,
-                                (HYPRE_PtrToParSolverFcn)HYPRE_MGRDirectSolverSetup, aux_solver);
-#endif
-
-      // set fine grid solver
-      //HYPRE_MGRSetFSolver(pcg_precond, (HYPRE_PtrToParSolverFcn)HYPRE_BoomerAMGSolve, (HYPRE_PtrToParSolverFcn)HYPRE_BoomerAMGSetup, aux_precond);
-
-      /* setup MGR-PCG solver */
-      HYPRE_FlexGMRESSetPrecond(pcg_solver,
-                                (HYPRE_PtrToSolverFcn) HYPRE_MGRSolve,
-                                (HYPRE_PtrToSolverFcn) HYPRE_MGRSetup,
-                                pcg_precond);
->>>>>>> dcbee145
-
-   hypre_MPI_Comm_size(hypre_MPI_COMM_WORLD, &num_procs );
-   hypre_MPI_Comm_rank(hypre_MPI_COMM_WORLD, &myid );
-
-<<<<<<< HEAD
-   /*-----------------------------------------------------------
-    * Set defaults
-    *-----------------------------------------------------------*/
-=======
-      HYPRE_FlexGMRESGetPrecond(pcg_solver, &pcg_precond_gotten);
-      if (pcg_precond_gotten != pcg_precond)
-      {
-         hypre_printf("HYPRE_FlexGMRESGetPrecond got bad precond\n");
-         return (-1);
-      }
-      else if (myid == 0)
-      {
-         hypre_printf("HYPRE_FlexGMRESGetPrecond got good precond\n");
-      }
->>>>>>> dcbee145
-
-   build_matrix_type = -1;
-   build_matrix_arg_index = argc;
-   build_rhs_type = 2;
-   build_rhs_arg_index = argc;
-
-<<<<<<< HEAD
-   solver_id = 72;
-   example_id = 0;
-
-   /*-----------------------------------------------------------
-    * Parse command line
-    *-----------------------------------------------------------*/
-
-   print_usage = 0;
-   arg_index = 1;
-
-   while ( (arg_index < argc) && (!print_usage) )
-   {
-      if ( strcmp(argv[arg_index], "-fromfile") == 0 )
-      {
-         arg_index++;
-         build_matrix_type      = -1;
-         build_matrix_arg_index = arg_index;
-      }
-      else if ( strcmp(argv[arg_index], "-rhsfromfile") == 0 )
-      {
-         arg_index++;
-         build_rhs_type      = 0;
-         build_rhs_arg_index = arg_index;
-      }
-      else if ( strcmp(argv[arg_index], "-markerArray") == 0)
-      {
-         arg_index++;
-         use_point_marker_array = 1;
-         build_marker_array_arg_index = arg_index;
-      }
-      else if ( strcmp(argv[arg_index], "-gmres") == 0 )
-      {
-         arg_index++;
-         solver_id = 72;
-      }
-      else if ( strcmp(argv[arg_index], "-fgmres") == 0 )
-      {
-         arg_index++;
-         solver_id = 73;
-      }
-      else if ( strcmp(argv[arg_index], "-bicgstab") == 0 )
-      {
-         arg_index++;
-         solver_id = 74;
-      }
-      /*
-      else if ( strcmp(argv[arg_index], "-solver") == 0 )
-      {
-        arg_index++;
-        solver_id = atoi(argv[arg_index++]);
-      }
-      */
-      else if ( strcmp(argv[arg_index], "-example") == 0 )
-      {
-         arg_index++;
-         example_id = atoi(argv[arg_index++]);
-      }
+
 #if defined(HYPRE_USING_CUDA) || defined(HYPRE_USING_DEVICE_OPENMP)
       else if ( strcmp(argv[arg_index], "-exec_host") == 0 )
       {
@@ -831,6 +242,9 @@
    hypre_HandleSpgemmUseCusparse(hypre_handle()) = spgemm_use_cusparse;
 #endif
 
+      // Get number of iterations and residual
+      HYPRE_GMRESGetNumIterations(krylov_solver, &num_iterations);
+      HYPRE_GMRESGetFinalRelativeResidualNorm(krylov_solver, &final_res_norm);
 
    /*-----------------------------------------------------------
    * Setup the matrix
@@ -875,169 +289,6 @@
       {
          hypre_printf("  RHS vector read from file %s\n", argv[build_rhs_arg_index]);
          hypre_printf("  Initial guess is 0\n");
-=======
-      HYPRE_FlexGMRESSetup
-      (pcg_solver, (HYPRE_Matrix)parcsr_M, (HYPRE_Vector)b, (HYPRE_Vector)x);
-
-      hypre_EndTiming(time_index);
-      hypre_PrintTiming("Setup phase times", hypre_MPI_COMM_WORLD);
-      hypre_FinalizeTiming(time_index);
-      hypre_ClearTiming();
-
-      time_index = hypre_InitializeTiming("FlexGMRES Solve");
-      hypre_BeginTiming(time_index);
-
-      hypre_ParVectorSetConstantValues(x, 0.0);
-      HYPRE_FlexGMRESSolve
-      (pcg_solver, (HYPRE_Matrix)parcsr_A, (HYPRE_Vector)b, (HYPRE_Vector)x);
-
-      hypre_EndTiming(time_index);
-      hypre_PrintTiming("Solve phase times", hypre_MPI_COMM_WORLD);
-      hypre_FinalizeTiming(time_index);
-      hypre_ClearTiming();
-
-      if (print_system)
-      {
-         hypre_ParVectorPrintIJ((HYPRE_Vector)x, 1, "x.out");
-      }
-
-      HYPRE_FlexGMRESGetNumIterations(pcg_solver, &num_iterations);
-      HYPRE_FlexGMRESGetFinalRelativeResidualNorm(pcg_solver, &final_res_norm);
-
-      // free memory for flex FlexGMRES
-      if (pcg_solver) { HYPRE_ParCSRFlexGMRESDestroy(pcg_solver); }
-      if (pcg_precond) { HYPRE_MGRDestroy(pcg_precond); }
-      if (amg_solver) { HYPRE_BoomerAMGDestroy(amg_solver); }
-#ifdef HYPRE_USING_DSUPERLU
-      if (aux_solver) { HYPRE_MGRDirectSolverDestroy(aux_solver); }
-#endif
-
-      // Print out solver summary
-      if (myid == 0)
-      {
-         hypre_printf("\n");
-         hypre_printf("FlexGMRES Iterations = %d\n", num_iterations);
-         hypre_printf("Final FlexGMRES Relative Residual Norm = %e\n", final_res_norm);
-         hypre_printf("\n");
-      }
-   }
-   else if (solver_id == 73)
-   {
-      HYPRE_Solver mgr_solver_flow;
-
-      // setup A_ff block
-      hypre_ParCSRMatrix *A_ff = NULL;
-      hypre_ParVector *F_vector = NULL;
-      hypre_ParVector *U_vector = NULL;
-      HYPRE_Solver aff_solver;
-      HYPRE_Int nloc = hypre_CSRMatrixNumRows(hypre_ParCSRMatrixDiag(parcsr_A));
-      HYPRE_Int *CF_marker = hypre_CTAlloc(HYPRE_Int, nloc, HYPRE_MEMORY_HOST);
-      HYPRE_Int i;
-      for (i = 0; i < nloc; i++)
-      {
-         if (i < (mgr_idx_array[1] - mgr_idx_array[0]))
-         {
-            CF_marker[i] = -1;
-         }
-         else
-         {
-            CF_marker[i] = 1;
-         }
-      }
-      HYPRE_MGRBuildAff(parcsr_A, CF_marker, 0, &A_ff);
-      hypre_TFree(CF_marker, HYPRE_MEMORY_HOST);
-      //time_index = hypre_InitializeTiming("Compute A_ff_inv");
-      //hypre_BeginTiming(time_index);
-      //hypre_ParCSRMatrix *A_ff_inv = NULL;
-      //hypre_MGRApproximateInverse(A_ff, &A_ff_inv);
-      //hypre_EndTiming(time_index);
-      //hypre_PrintTiming("Compute A_ff_inv times", hypre_MPI_COMM_WORLD);
-      hypre_FinalizeTiming(time_index);
-      hypre_ClearTiming();
-
-      time_index = hypre_InitializeTiming("AMG setup for UU block");
-      hypre_BeginTiming(time_index);
-      HYPRE_BoomerAMGCreate(&aff_solver);
-      HYPRE_BoomerAMGSetPrintLevel(aff_solver, 0);
-      HYPRE_BoomerAMGSetRelaxOrder(aff_solver, 1);
-      HYPRE_BoomerAMGSetMaxIter(aff_solver, 1);
-      HYPRE_BoomerAMGSetNumFunctions(aff_solver, 3);
-      HYPRE_BoomerAMGSetAggNumLevels(aff_solver, 1);
-
-      // setup
-      HYPRE_BoomerAMGSetup(aff_solver, A_ff, F_vector, U_vector);
-
-      hypre_EndTiming(time_index);
-      hypre_PrintTiming("Setup A_uu times", hypre_MPI_COMM_WORLD);
-      hypre_FinalizeTiming(time_index);
-      hypre_ClearTiming();
-
-      time_index = hypre_InitializeTiming("FlexGMRES Setup");
-      hypre_BeginTiming(time_index);
-
-      HYPRE_ParCSRFlexGMRESCreate(hypre_MPI_COMM_WORLD, &pcg_solver);
-      HYPRE_FlexGMRESSetKDim(pcg_solver, k_dim);
-      HYPRE_FlexGMRESSetMaxIter(pcg_solver, max_iter);
-      HYPRE_FlexGMRESSetTol(pcg_solver, tol);
-      HYPRE_FlexGMRESSetAbsoluteTol(pcg_solver, atol);
-      HYPRE_FlexGMRESSetLogging(pcg_solver, 1);
-      HYPRE_FlexGMRESSetPrintLevel(pcg_solver, 2);
-
-      /* use MGR preconditioning */
-      if (myid == 0) { hypre_printf("Solver:  MGR-FlexGMRES\n"); }
-
-      HYPRE_MGRCreate(&pcg_precond);
-
-      // MGR parameters for special case
-      mgr_bsize = 2;
-      mgr_nlevels = 1;
-      mgr_num_reserved_nodes = 0;
-      mgr_non_c_to_f = 1;
-      mgr_frelax_method = 99;
-      //mgr_idx_array = NULL;
-      hypre_TFree(mgr_num_cindexes, HYPRE_MEMORY_HOST);
-      mgr_num_cindexes = NULL;
-      hypre_TFree(mgr_cindexes, HYPRE_MEMORY_HOST);
-      mgr_cindexes = NULL;
-      mgr_reserved_coarse_indexes = NULL;
-      mgr_relax_type = 0;
-      mgr_num_relax_sweeps = 1;
-      mgr_num_interp_sweeps = 0;
-      mgr_gsmooth_type = 0;
-      mgr_num_gsmooth_sweeps = 0;
-      mgr_restrict_type = 0;
-      mgr_num_restrict_sweeps = 0;
-      mgr_interp_type = 2;
-
-      mgr_cindexes = hypre_CTAlloc(HYPRE_Int*, mgr_nlevels, HYPRE_MEMORY_HOST);
-      hypre_TFree(lv1, HYPRE_MEMORY_HOST);
-      lv1 = hypre_CTAlloc(HYPRE_Int, mgr_bsize, HYPRE_MEMORY_HOST);
-      lv1[0] = 1;
-      mgr_cindexes[0] = lv1;
-
-      mgr_num_cindexes = hypre_CTAlloc(HYPRE_Int, mgr_nlevels, HYPRE_MEMORY_HOST);
-      mgr_num_cindexes[0] = 1;
-
-      hypre_TFree(mgr_coarse_grid_method, HYPRE_MEMORY_HOST);
-      mgr_coarse_grid_method = hypre_CTAlloc(HYPRE_Int, mgr_nlevels, HYPRE_MEMORY_HOST);
-      mgr_coarse_grid_method[0] = 1;
-
-      //hypre_TFree(mgr_idx_array, HYPRE_MEMORY_HOST);
-      HYPRE_Int *mgr_outer_idx_array = hypre_CTAlloc(HYPRE_Int, mgr_bsize, HYPRE_MEMORY_HOST);
-      HYPRE_Int ilower = hypre_ParCSRMatrixFirstRowIndex(parcsr_A);
-      mgr_outer_idx_array[0] = ilower;
-      for (i = 0; i < mgr_bsize; i++)
-      {
-         mgr_outer_idx_array[i] = mgr_idx_array[i];
-      }
-      use_block_cf = 1;
-
-      /* set MGR data by block */
-      if (use_block_cf)
-      {
-         HYPRE_MGRSetCpointsByContiguousBlock( pcg_precond, mgr_bsize, mgr_nlevels, mgr_outer_idx_array,
-                                               mgr_num_cindexes, mgr_cindexes);
->>>>>>> dcbee145
       }
 
       /* RHS */
@@ -1045,7 +296,6 @@
                                  HYPRE_PARCSR, &ij_b );
       if (ierr)
       {
-<<<<<<< HEAD
          hypre_printf("ERROR: Problem reading in the right-hand-side!\n");
          exit(1);
       }
@@ -1325,6 +575,23 @@
    /* set the MGR coarse solver. Comment out to use default CG solver (with BoomerAMG) in MGR */
    HYPRE_MGRSetCoarseSolver( krylov_precond, HYPRE_BoomerAMGSolve, HYPRE_BoomerAMGSetup, amg_solver);
 
+      if(mgr_cindexes)
+      {
+        for( i=0; i<mgr_nlevels; i++)
+        {
+        if(mgr_cindexes[i])
+          hypre_TFree(mgr_cindexes[i], HYPRE_MEMORY_HOST);
+        }
+        hypre_TFree(mgr_cindexes, HYPRE_MEMORY_HOST);
+        mgr_cindexes = NULL;
+      }
+      */
+      HYPRE_BoomerAMGDestroy(aff_solver);
+      HYPRE_BoomerAMGDestroy(amg_solver);
+      HYPRE_MGRDestroy(mgr_solver_flow);
+      HYPRE_MGRDestroy(pcg_precond);
+      HYPRE_ParCSRGMRESDestroy(gmres_flow);
+      HYPRE_ParCSRMatrixDestroy(A_ff);
 
    /* Create Krylov solver */
    if (solver_id == 72)
@@ -1411,359 +678,6 @@
          hypre_printf("\n");
          hypre_printf("GMRES Iterations = %d\n", num_iterations);
          hypre_printf("Final GMRES Relative Residual Norm = %e\n", final_res_norm);
-         hypre_printf("\n");
-      }
-   }
-   else if (solver_id == 73)
-   {
-      if (myid == 0) { hypre_printf("Solver:  MGR-GMRES\n"); }
-
-      // Initialize main solver
-      HYPRE_ParCSRFlexGMRESCreate(hypre_MPI_COMM_WORLD, &krylov_solver);
-      HYPRE_FlexGMRESSetKDim(krylov_solver, k_dim);
-      HYPRE_FlexGMRESSetMaxIter(krylov_solver, max_iter);
-      HYPRE_FlexGMRESSetTol(krylov_solver, tol);
-      HYPRE_FlexGMRESSetAbsoluteTol(krylov_solver, atol);
-      HYPRE_FlexGMRESSetLogging(krylov_solver, 1);
-      HYPRE_FlexGMRESSetPrintLevel(krylov_solver, 2);
-
-      /* setup MGR-PCG solver */
-      HYPRE_FlexGMRESSetPrecond(krylov_solver,
-                                (HYPRE_PtrToSolverFcn) HYPRE_MGRSolve,
-                                (HYPRE_PtrToSolverFcn) HYPRE_MGRSetup,
-                                krylov_precond);
-
-      HYPRE_FlexGMRESGetPrecond(krylov_solver, &krylov_precond_gotten);
-      if (krylov_precond_gotten != krylov_precond)
-      {
-         hypre_printf("HYPRE_FlexGMRESGetPrecond got bad precond\n");
-         return (-1);
-      }
-      else
-      {
-         if (myid == 0)
-         {
-            hypre_printf("HYPRE_FlexGMRESGetPrecond got good precond\n");
-         }
-=======
-         HYPRE_MGRSetCpointsByBlock( pcg_precond, mgr_bsize, mgr_nlevels, mgr_num_cindexes, mgr_cindexes);
-      }
-      /* set reserved coarse nodes */
-      if (mgr_num_reserved_nodes) { HYPRE_MGRSetReservedCoarseNodes(pcg_precond, mgr_num_reserved_nodes, mgr_reserved_coarse_indexes); }
-
-      /* set intermediate coarse grid strategy */
-      HYPRE_MGRSetNonCpointsToFpoints(pcg_precond, mgr_non_c_to_f);
-      /* set F relaxation strategy */
-      HYPRE_MGRSetFRelaxMethod(pcg_precond, mgr_frelax_method);
-      /* set F relaxation number of functions*/
-      //HYPRE_MGRSetLevelFRelaxNumFunctions(pcg_precond, mgr_frelax_num_functions);
-      /* set relax type for single level F-relaxation and post-relaxation */
-      HYPRE_MGRSetRelaxType(pcg_precond, mgr_relax_type);
-      HYPRE_MGRSetNumRelaxSweeps(pcg_precond, mgr_num_relax_sweeps);
-      /* set restrict type */
-      HYPRE_MGRSetRestrictType(pcg_precond, mgr_restrict_type);
-      HYPRE_MGRSetNumRestrictSweeps(pcg_precond, mgr_num_restrict_sweeps);
-      /* set interpolation type */
-      HYPRE_MGRSetInterpType(pcg_precond, mgr_interp_type);
-      HYPRE_MGRSetNumInterpSweeps(pcg_precond, mgr_num_interp_sweeps);
-      /* set P_max_elmts for coarse grid */
-      HYPRE_MGRSetPMaxElmts(pcg_precond, P_max_elmts);
-      /* set print level */
-      HYPRE_MGRSetPrintLevel(pcg_precond, 0);
-      /* set max iterations */
-      HYPRE_MGRSetMaxIter(pcg_precond, pc_max_iter);
-      HYPRE_MGRSetTol(pcg_precond, pc_tol);
-      HYPRE_MGRSetCoarseGridMethod(pcg_precond, mgr_coarse_grid_method);
-
-      HYPRE_MGRSetGlobalsmoothType(pcg_precond, mgr_gsmooth_type);
-      HYPRE_MGRSetMaxGlobalsmoothIters( pcg_precond, mgr_num_gsmooth_sweeps );
-      if (print_system) { hypre_MGRPrintCoarseSystem( pcg_precond, 1 ); }
-
-      // set fine grid solver, already setup above
-      //HYPRE_MGRSetFSolver(pcg_precond, HYPRE_BoomerAMGSolve, HYPRE_BoomerAMGSetup, aff_solver);
-
-      // Set the A_ff_inv for constructing P
-      //hypre_MGRSetAffInv(pcg_precond, A_ff_inv);
-
-      /* create MGR coarse grid solver */
-      HYPRE_Solver gmres_flow;
-      HYPRE_ParCSRGMRESCreate(hypre_MPI_COMM_WORLD, &gmres_flow);
-      HYPRE_GMRESSetKDim(gmres_flow, 100);
-      HYPRE_GMRESSetMaxIter(gmres_flow, 100);
-      HYPRE_GMRESSetTol(gmres_flow, 1e-6);
-      HYPRE_GMRESSetAbsoluteTol(gmres_flow, 1e-12);
-      HYPRE_GMRESSetLogging(gmres_flow, 1);
-      HYPRE_GMRESSetPrintLevel(gmres_flow, 2);
-
-      HYPRE_MGRCreate(&mgr_solver_flow);
-
-      mgr_gsmooth_type = 16;
-      mgr_num_gsmooth_sweeps = 1;
-      mgr_frelax_method = 0;
-      mgr_num_relax_sweeps = 1;
-      mgr_interp_type = 2;
-      use_block_cf = 0;
-      mgr_non_c_to_f = 0;
-
-      HYPRE_Int flow_size = 2 * (mgr_idx_array[2] - mgr_idx_array[1]);
-      HYPRE_Int *flow_size_array = hypre_CTAlloc(HYPRE_Int, num_procs, HYPRE_MEMORY_HOST);
-      hypre_MPI_Allgather(&flow_size, 1, HYPRE_MPI_INT, flow_size_array, 1, HYPRE_MPI_INT,
-                          hypre_MPI_COMM_WORLD);
-      HYPRE_Int flow_ibegin = 0;
-      for (HYPRE_Int i = 0; i < myid; i++)
-      {
-         //printf("My_id = %d, flow size = %d\n", myid, *(flow_size_array+i));
-         flow_ibegin += flow_size_array[i];
-      }
-      HYPRE_Int *mgr_flow_idx_array = hypre_CTAlloc(HYPRE_Int, 2, HYPRE_MEMORY_HOST);
-      mgr_flow_idx_array[0] = flow_ibegin;
-      mgr_flow_idx_array[1] = flow_ibegin + flow_size_array[myid] / 2;
-
-      /* set MGR data by block */
-      if (use_block_cf)
-      {
-         HYPRE_MGRSetCpointsByContiguousBlock( mgr_solver_flow, mgr_bsize, mgr_nlevels, mgr_flow_idx_array,
-                                               mgr_num_cindexes, mgr_cindexes);
-      }
-      else
-      {
-         HYPRE_MGRSetCpointsByBlock( mgr_solver_flow, mgr_bsize, mgr_nlevels, mgr_num_cindexes,
-                                     mgr_cindexes);
-      }
-      /* set reserved coarse nodes */
-      if (mgr_num_reserved_nodes) { HYPRE_MGRSetReservedCoarseNodes(mgr_solver_flow, mgr_num_reserved_nodes, mgr_reserved_coarse_indexes); }
-
-      /* set intermediate coarse grid strategy */
-      HYPRE_MGRSetNonCpointsToFpoints(mgr_solver_flow, mgr_non_c_to_f);
-      /* set F relaxation strategy */
-      HYPRE_MGRSetFRelaxMethod(mgr_solver_flow, mgr_frelax_method);
-      /* set F relaxation number of functions*/
-      //HYPRE_MGRSetLevelFRelaxNumFunctions(mgr_solver_flow, mgr_frelax_num_functions);
-      /* set relax type for single level F-relaxation and post-relaxation */
-      HYPRE_MGRSetRelaxType(mgr_solver_flow, mgr_relax_type);
-      HYPRE_MGRSetNumRelaxSweeps(mgr_solver_flow, mgr_num_relax_sweeps);
-      /* set restrict type */
-      HYPRE_MGRSetRestrictType(mgr_solver_flow, mgr_restrict_type);
-      HYPRE_MGRSetNumRestrictSweeps(mgr_solver_flow, mgr_num_restrict_sweeps);
-      /* set interpolation type */
-      HYPRE_MGRSetInterpType(mgr_solver_flow, mgr_interp_type);
-      HYPRE_MGRSetNumInterpSweeps(mgr_solver_flow, mgr_num_interp_sweeps);
-      /* set P_max_elmts for coarse grid */
-      HYPRE_MGRSetPMaxElmts(mgr_solver_flow, P_max_elmts);
-      /* set print level */
-      HYPRE_MGRSetPrintLevel(mgr_solver_flow, 1);
-      /* set max iterations */
-      HYPRE_MGRSetMaxIter(mgr_solver_flow, pc_max_iter);
-      HYPRE_MGRSetTol(mgr_solver_flow, pc_tol);
-      /* set coarse grid method, non-Galerkin will keep the stencil for interleaved ordering */
-      //HYPRE_MGRSetCoarseGridMethod(mgr_solver_flow, mgr_coarse_grid_method);
-
-      HYPRE_MGRSetGlobalsmoothType(mgr_solver_flow, mgr_gsmooth_type);
-      HYPRE_MGRSetMaxGlobalsmoothIters( mgr_solver_flow, mgr_num_gsmooth_sweeps );
-      hypre_MGRPrintCoarseSystem( mgr_solver_flow, 0 );
-
-      HYPRE_BoomerAMGCreate(&amg_solver);
-      // BM Aug 25, 2006
-      HYPRE_BoomerAMGSetPrintLevel(amg_solver, 0);
-      HYPRE_BoomerAMGSetRelaxOrder(amg_solver, 1);
-      HYPRE_BoomerAMGSetMaxIter(amg_solver, 1);
-      //HYPRE_BoomerAMGSetSmoothType(amg_solver, 9);
-      //HYPRE_BoomerAMGSetEuLevel(amg_solver, 1);
-      //HYPRE_BoomerAMGSetSmoothNumLevels(amg_solver, 1);
-      //HYPRE_BoomerAMGSetSmoothNumSweeps(amg_solver, 1);
-
-      // set the MGR coarse solver. Comment out to use default CG solver in MGR
-      HYPRE_MGRSetCoarseSolver( mgr_solver_flow, HYPRE_BoomerAMGSolve, HYPRE_BoomerAMGSetup, amg_solver);
-
-      HYPRE_GMRESSetPrecond(gmres_flow,
-                            (HYPRE_PtrToSolverFcn) HYPRE_MGRSolve,
-                            (HYPRE_PtrToSolverFcn) HYPRE_MGRSetup,
-                            mgr_solver_flow);
-
-      /* set the MGR coarse solver. Comment out to use default CG solver in MGR */
-      //HYPRE_MGRSetCoarseSolver( pcg_precond, (HYPRE_PtrToParSolverFcn)HYPRE_GMRESSolve, (HYPRE_PtrToParSolverFcn)HYPRE_GMRESSetup, gmres_flow);
-      HYPRE_MGRSetCoarseSolver( pcg_precond, (HYPRE_PtrToParSolverFcn)HYPRE_MGRSolve,
-                                (HYPRE_PtrToParSolverFcn)HYPRE_MGRSetup, mgr_solver_flow);
-
-      /* setup MGR-PCG solver */
-      HYPRE_FlexGMRESSetMaxIter(pcg_solver, max_iter);
-      HYPRE_FlexGMRESSetPrecond(pcg_solver,
-                                (HYPRE_PtrToSolverFcn) HYPRE_MGRSolve,
-                                (HYPRE_PtrToSolverFcn) HYPRE_MGRSetup,
-                                pcg_precond);
-
-
-      HYPRE_FlexGMRESGetPrecond(pcg_solver, &pcg_precond_gotten);
-      if (pcg_precond_gotten != pcg_precond)
-      {
-         hypre_printf("HYPRE_FlexGMRESGetPrecond got bad precond\n");
-         return (-1);
-      }
-      else if (myid == 0)
-      {
-         hypre_printf("HYPRE_FlexGMRESGetPrecond got good precond\n");
-      }
-
-
-      HYPRE_FlexGMRESSetup
-      (pcg_solver, (HYPRE_Matrix)parcsr_A, (HYPRE_Vector)b, (HYPRE_Vector)x);
-
-      hypre_EndTiming(time_index);
-      hypre_PrintTiming("Setup phase times", hypre_MPI_COMM_WORLD);
-      hypre_FinalizeTiming(time_index);
-      hypre_ClearTiming();
-
-      time_index = hypre_InitializeTiming("FlexGMRES Solve");
-      hypre_BeginTiming(time_index);
-
-      HYPRE_FlexGMRESSolve
-      (pcg_solver, (HYPRE_Matrix)parcsr_A, (HYPRE_Vector)b, (HYPRE_Vector)x);
-
-      hypre_EndTiming(time_index);
-      hypre_PrintTiming("Solve phase times", hypre_MPI_COMM_WORLD);
-      hypre_FinalizeTiming(time_index);
-      hypre_ClearTiming();
-
-      if (print_system)
-      {
-         hypre_ParVectorPrintIJ(x, 1, "x.out");
-      }
-
-      HYPRE_FlexGMRESGetNumIterations(pcg_solver, &num_iterations);
-      HYPRE_FlexGMRESGetFinalRelativeResidualNorm(pcg_solver, &final_res_norm);
-      //HYPRE_FlexGMRESGetPrecondLogData(pcg_solver, &cg_conv_factor);
-      //hypre_printf("Average coarse grid convergence factor: %1.6f\n", cg_conv_factor);
-
-      // free memory for flex FlexGMRES
-      HYPRE_ParCSRFlexGMRESDestroy(pcg_solver);
-
-      /* free memory for MGR */
-      /*
-      if(mgr_num_cindexes)
-        hypre_TFree(mgr_num_cindexes, HYPRE_MEMORY_HOST);
-      mgr_num_cindexes = NULL;
-
-      if(mgr_reserved_coarse_indexes)
-        hypre_TFree(mgr_reserved_coarse_indexes, HYPRE_MEMORY_HOST);
-      mgr_reserved_coarse_indexes = NULL;
-
-      if(mgr_cindexes)
-      {
-        for( i=0; i<mgr_nlevels; i++)
-        {
-        if(mgr_cindexes[i])
-          hypre_TFree(mgr_cindexes[i], HYPRE_MEMORY_HOST);
-        }
-        hypre_TFree(mgr_cindexes, HYPRE_MEMORY_HOST);
-        mgr_cindexes = NULL;
-      }
-      */
-      HYPRE_BoomerAMGDestroy(aff_solver);
-      HYPRE_BoomerAMGDestroy(amg_solver);
-      HYPRE_MGRDestroy(mgr_solver_flow);
-      HYPRE_MGRDestroy(pcg_precond);
-      HYPRE_ParCSRGMRESDestroy(gmres_flow);
-      HYPRE_ParCSRMatrixDestroy(A_ff);
-
-      // Print out solver summary
-      if (myid == 0)
-      {
-         hypre_printf("\n");
-         hypre_printf("FlexGMRES Iterations = %d\n", num_iterations);
-         hypre_printf("Final FlexGMRES Relative Residual Norm = %e\n", final_res_norm);
-         hypre_printf("\n");
-      }
-      hypre_TFree(mgr_outer_idx_array, HYPRE_MEMORY_HOST);
-      hypre_TFree(mgr_flow_idx_array, HYPRE_MEMORY_HOST);
-      hypre_TFree(flow_size_array, HYPRE_MEMORY_HOST);
-   }
-   else if (solver_id == 70)
-   {
-      if (myid == 0) { hypre_printf("Solver:  MGR\n"); }
-      time_index = hypre_InitializeTiming("MGR Setup");
-      hypre_BeginTiming(time_index);
-
-      HYPRE_Solver mgr_solver;
-      HYPRE_MGRCreate(&mgr_solver);
-
-      /* set MGR data by block */
-      if (use_block_cf)
-      {
-         HYPRE_MGRSetCpointsByContiguousBlock( pcg_precond, mgr_bsize, mgr_nlevels, mgr_idx_array,
-                                               mgr_num_cindexes, mgr_cindexes);
-      }
-      else
-      {
-         HYPRE_MGRSetCpointsByBlock( pcg_precond, mgr_bsize, mgr_nlevels, mgr_num_cindexes, mgr_cindexes);
-      }
-
-      /* set reserved coarse nodes */
-      if (mgr_num_reserved_nodes) { HYPRE_MGRSetReservedCoarseNodes(mgr_solver, mgr_num_reserved_nodes, mgr_reserved_coarse_indexes); }
-
-      /* set intermediate coarse grid strategy */
-      HYPRE_MGRSetNonCpointsToFpoints(mgr_solver, mgr_non_c_to_f);
-      /* set F relaxation strategy */
-      HYPRE_MGRSetFRelaxMethod(mgr_solver, mgr_frelax_method);
-      /* set relax type for single level F-relaxation and post-relaxation */
-      HYPRE_MGRSetRelaxType(mgr_solver, mgr_relax_type);
-      HYPRE_MGRSetNumRelaxSweeps(mgr_solver, mgr_num_relax_sweeps);
-      /* set interpolation type */
-      HYPRE_MGRSetRestrictType(mgr_solver, mgr_restrict_type);
-      HYPRE_MGRSetNumRestrictSweeps(mgr_solver, mgr_num_restrict_sweeps);
-      HYPRE_MGRSetInterpType(mgr_solver, mgr_interp_type);
-      HYPRE_MGRSetNumInterpSweeps(mgr_solver, mgr_num_interp_sweeps);
-      /* set print level */
-      HYPRE_MGRSetPrintLevel(mgr_solver, poutdat);
-      /* set max iterations */
-      HYPRE_MGRSetMaxIter(mgr_solver, pc_max_iter);
-      HYPRE_MGRSetTol(mgr_solver, pc_tol);
-
-      HYPRE_MGRSetGlobalsmoothType(mgr_solver, mgr_gsmooth_type);
-      HYPRE_MGRSetMaxGlobalsmoothIters( mgr_solver, mgr_num_gsmooth_sweeps );
-
-      /* create AMG coarse grid solver */
-
-      HYPRE_BoomerAMGCreate(&amg_solver);
-      HYPRE_BoomerAMGSetPrintLevel(amg_solver, 2);
-      HYPRE_BoomerAMGSetRelaxOrder(amg_solver, 1);
-      HYPRE_BoomerAMGSetMaxIter(amg_solver, 1);
-      /*
-      HYPRE_BoomerAMGSetSmoothType(amg_solver, 5);
-      HYPRE_BoomerAMGSetEuLevel(amg_solver, 1);
-      HYPRE_BoomerAMGSetSmoothNumLevels(amg_solver, 1);
-      HYPRE_BoomerAMGSetSmoothNumSweeps(amg_solver, 1);
-      */
-
-      /* set the MGR coarse solver. Comment out to use default CG solver in MGR */
-      HYPRE_MGRSetCoarseSolver( mgr_solver, HYPRE_BoomerAMGSolve, HYPRE_BoomerAMGSetup, amg_solver);
-
-      /* setup MGR solver */
-      HYPRE_MGRSetup(mgr_solver, parcsr_A, b, x);
-
-      hypre_EndTiming(time_index);
-      hypre_PrintTiming("Setup phase times", hypre_MPI_COMM_WORLD);
-      hypre_FinalizeTiming(time_index);
-      hypre_ClearTiming();
-
-      time_index = hypre_InitializeTiming("MGR Solve");
-      hypre_BeginTiming(time_index);
-
-      /* MGR solve */
-      HYPRE_MGRSolve(mgr_solver, parcsr_A, b, x);
-
-      hypre_EndTiming(time_index);
-      hypre_PrintTiming("Solve phase times", hypre_MPI_COMM_WORLD);
-      hypre_FinalizeTiming(time_index);
-      hypre_ClearTiming();
-
-      HYPRE_MGRGetNumIterations(mgr_solver, &num_iterations);
-      HYPRE_MGRGetFinalRelativeResidualNorm(mgr_solver, &final_res_norm);
-
-      if (myid == 0)
-      {
-         hypre_printf("\n");
-         hypre_printf("MGR Iterations = %d\n", num_iterations);
-         hypre_printf("Final Relative Residual Norm = %e\n", final_res_norm);
          hypre_printf("\n");
       }
 
@@ -1803,44 +717,43 @@
       HYPRE_BoomerAMGDestroy(amg_solver);
       HYPRE_MGRDestroy(mgr_solver);
    }
-   else if (solver_id == 99)
-   {
-      ierr = HYPRE_ILUCreate(&aux_precond);
-      HYPRE_ILUSetType(aux_precond, 30);
-      HYPRE_ILUSetLevelOfFill(aux_precond, 0);
-      HYPRE_ILUSetMaxIter(aux_precond, 1);
-
-      HYPRE_ParCSRGMRESCreate(hypre_MPI_COMM_WORLD, &pcg_solver);
-      HYPRE_GMRESSetKDim(pcg_solver, k_dim);
-      HYPRE_GMRESSetMaxIter(pcg_solver, max_iter);
-      HYPRE_GMRESSetTol(pcg_solver, tol);
-      HYPRE_GMRESSetAbsoluteTol(pcg_solver, atol);
-      HYPRE_GMRESSetLogging(pcg_solver, 1);
-      HYPRE_GMRESSetPrintLevel(pcg_solver, 2);
-
-      HYPRE_GMRESSetPrecond(pcg_solver,
-                            (HYPRE_PtrToSolverFcn) HYPRE_ILUSolve,
-                            (HYPRE_PtrToSolverFcn) HYPRE_ILUSetup,
-                            aux_precond);
-
-
-      HYPRE_GMRESGetPrecond(pcg_solver, &pcg_precond_gotten);
-      if (pcg_precond_gotten != aux_precond)
-      {
-         hypre_printf("HYPRE_GMRESGetPrecond got bad precond\n");
+   else if (solver_id == 73)
+   {
+      if (myid == 0) { hypre_printf("Solver:  MGR-GMRES\n"); }
+
+      // Initialize main solver
+      HYPRE_ParCSRFlexGMRESCreate(hypre_MPI_COMM_WORLD, &krylov_solver);
+      HYPRE_FlexGMRESSetKDim(krylov_solver, k_dim);
+      HYPRE_FlexGMRESSetMaxIter(krylov_solver, max_iter);
+      HYPRE_FlexGMRESSetTol(krylov_solver, tol);
+      HYPRE_FlexGMRESSetAbsoluteTol(krylov_solver, atol);
+      HYPRE_FlexGMRESSetLogging(krylov_solver, 1);
+      HYPRE_FlexGMRESSetPrintLevel(krylov_solver, 2);
+
+      /* setup MGR-PCG solver */
+      HYPRE_FlexGMRESSetPrecond(krylov_solver,
+                                (HYPRE_PtrToSolverFcn) HYPRE_MGRSolve,
+                                (HYPRE_PtrToSolverFcn) HYPRE_MGRSetup,
+                                krylov_precond);
+
+      HYPRE_FlexGMRESGetPrecond(krylov_solver, &krylov_precond_gotten);
+      if (krylov_precond_gotten != krylov_precond)
+      {
+         hypre_printf("HYPRE_FlexGMRESGetPrecond got bad precond\n");
          return (-1);
       }
-      else if (myid == 0)
-      {
-         hypre_printf("HYPRE_GMRESGetPrecond got good precond\n");
->>>>>>> dcbee145
+      else
+      {
+         if (myid == 0)
+         {
+            hypre_printf("HYPRE_FlexGMRESGetPrecond got good precond\n");
+         }
       }
 
 #if defined(HYPRE_USING_CUDA) || defined(HYPRE_USING_DEVICE_OPENMP)
       cudaDeviceSynchronize();
 #endif
 
-<<<<<<< HEAD
       // Setup main solver
       time_index = hypre_InitializeTiming("FlexGMRES Setup");
       hypre_BeginTiming(time_index);
@@ -1864,29 +777,11 @@
       HYPRE_FlexGMRESSolve
       (krylov_solver, (HYPRE_Matrix)parcsr_A, (HYPRE_Vector)b, (HYPRE_Vector)x);
 
-=======
-      HYPRE_GMRESSetup
-      (pcg_solver, (HYPRE_Matrix)parcsr_M, (HYPRE_Vector)b, (HYPRE_Vector)x);
-
-      hypre_EndTiming(time_index);
-      hypre_PrintTiming("Setup phase times", hypre_MPI_COMM_WORLD);
-      hypre_FinalizeTiming(time_index);
-      hypre_ClearTiming();
-
-      time_index = hypre_InitializeTiming("GMRES Solve");
-      hypre_BeginTiming(time_index);
-
-      hypre_ParVectorSetConstantValues(x, 0.0);
-      HYPRE_GMRESSolve
-      (pcg_solver, (HYPRE_Matrix)parcsr_A, (HYPRE_Vector)b, (HYPRE_Vector)x);
-
->>>>>>> dcbee145
       hypre_EndTiming(time_index);
       hypre_PrintTiming("Solve phase times", hypre_MPI_COMM_WORLD);
       hypre_FinalizeTiming(time_index);
       hypre_ClearTiming();
 
-<<<<<<< HEAD
 #if defined(HYPRE_USING_CUDA) || defined(HYPRE_USING_DEVICE_OPENMP)
       cudaDeviceSynchronize();
 #endif
@@ -1932,56 +827,9 @@
       {
          hypre_printf("HYPRE_BiCGSTABGetPrecond got bad precond\n");
          return (-1);
-=======
-      if (print_system)
-      {
-         hypre_ParVectorPrintIJ((HYPRE_Vector)x, 1, "x.out");
-      }
-
-      HYPRE_GMRESGetNumIterations(pcg_solver, &num_iterations);
-      HYPRE_GMRESGetFinalRelativeResidualNorm(pcg_solver, &final_res_norm);
-
-      // free memory for flex GMRES
-      HYPRE_ParCSRGMRESDestroy(pcg_solver);
-
-      /*
-      HYPRE_ParCSRMatrix A_h;
-      HYPRE_Int nloc = hypre_CSRMatrixNumRows(hypre_ParCSRMatrixDiag(parcsr_A));
-      HYPRE_Int *CF_marker = hypre_CTAlloc(HYPRE_Int, nloc, HYPRE_MEMORY_HOST);
-      HYPRE_Int i;
-      for (i = 0; i < nloc; i++)
-      {
-        if (i < (mgr_idx_array[1] - mgr_idx_array[0]))
-        {
-          CF_marker[i] = -1;
-        }
-        else
-        {
-          CF_marker[i] = 1;
-        }
->>>>>>> dcbee145
-      }
-      hypre_MGRComputeNonGalerkinCoarseGrid(parcsr_A, CF_marker, &A_h);
-      hypre_ParCSRMatrixPrintIJ(A_h,1,1,"new_coarse_grid");
-
-      // test adding two matrices with different sparsity patterns
-      hypre_ParCSRMatrixAdd(1.0, parcsr_A, 1.0, parcsr_M, &parcsr_C);
-      hypre_ParCSRMatrixPrintIJ(parcsr_C,0,0,"MatrixSum");
-      */
-
-      /*
-      // test algebraic computation of fixed stress
-      // setup A_ff block
-      hypre_ParCSRMatrix *A_ff;
-      hypre_ParVector *F_vector;
-      hypre_ParVector *U_vector;
-      HYPRE_Solver aff_solver;
-      HYPRE_Int nloc = hypre_CSRMatrixNumRows(hypre_ParCSRMatrixDiag(parcsr_A));
-      HYPRE_Int *CF_marker = hypre_CTAlloc(HYPRE_Int, nloc, HYPRE_MEMORY_HOST);
-      HYPRE_Int i;
-      for (i = 0; i < nloc; i++)
-      {
-<<<<<<< HEAD
+      }
+      else
+      {
          if (myid == 0)
          {
             hypre_printf("HYPRE_BiCGSTABGetPrecond got good precond\n");
@@ -2041,102 +889,6 @@
          hypre_printf("Final BiCGSTAB Relative Residual Norm = %e\n", final_res_norm);
          hypre_printf("\n");
       }
-=======
-        if (i < (mgr_idx_array[1] - mgr_idx_array[0]))
-        {
-          CF_marker[i] = -1;
-        }
-        else
-        {
-          CF_marker[i] = 1;
-        }
-      }
-      HYPRE_MGRBuildAffNew(parcsr_A, CF_marker, 0, &A_ff);
-
-      F_vector = hypre_ParVectorCreate(hypre_ParCSRMatrixComm(A_ff),
-                      hypre_ParCSRMatrixGlobalNumRows(A_ff),
-                      hypre_ParCSRMatrixRowStarts(A_ff));
-      hypre_ParVectorInitialize(F_vector);
-
-      U_vector = hypre_ParVectorCreate(hypre_ParCSRMatrixComm(A_ff),
-                      hypre_ParCSRMatrixGlobalNumRows(A_ff),
-                      hypre_ParCSRMatrixRowStarts(A_ff));
-      hypre_ParVectorInitialize(U_vector);
-
-      time_index = hypre_InitializeTiming("AMG for UU block");
-      hypre_BeginTiming(time_index);
-      HYPRE_BoomerAMGCreate(&aff_solver);
-      HYPRE_BoomerAMGSetPrintLevel(aff_solver, 0);
-      //HYPRE_BoomerAMGSetRelaxOrder(aff_solver, 1);
-      HYPRE_BoomerAMGSetMaxIter(aff_solver, 1);
-      HYPRE_BoomerAMGSetNumFunctions(aff_solver, 3);
-      //HYPRE_BoomerAMGSetAggNumLevels(aff_solver, 1);
-
-      // setup
-      HYPRE_BoomerAMGSetup(aff_solver, A_ff, F_vector, U_vector);
-
-      hypre_MGRComputeAlgebraicFixedStress(parcsr_A, mgr_idx_array, aff_solver);
-      */
-
-      /*
-      // test diagonal correction
-      hypre_ParVector *diag;
-      diag = hypre_ParVectorCreate(hypre_ParCSRMatrixComm(parcsr_A),
-                      hypre_ParCSRMatrixGlobalNumRows(parcsr_A),
-                      hypre_ParCSRMatrixRowStarts(parcsr_A));
-      hypre_ParVectorInitialize(diag);
-      hypre_ParVectorSetConstantValues(diag, 1.0);
-
-      hypre_MGRAddDiagonalCorrection(parcsr_A, diag);
-      hypre_ParCSRMatrixPrintIJ(parcsr_A, 1, 1, "test_A");
-      */
-
-      /*
-      // test approximate inverse
-      HYPRE_Int *row_cf_marker;
-      HYPRE_Int *col_cf_marker;
-      HYPRE_Int n_local_rows = hypre_CSRMatrixNumRows(hypre_ParCSRMatrixDiag(parcsr_A));
-      HYPRE_Int ilower =  hypre_ParCSRMatrixFirstRowIndex(parcsr_A);
-      row_cf_marker = hypre_CTAlloc(HYPRE_Int, n_local_rows, HYPRE_MEMORY_HOST);
-      col_cf_marker = hypre_CTAlloc(HYPRE_Int, n_local_rows, HYPRE_MEMORY_HOST);
-      HYPRE_Int begin_idx = mgr_idx_array[mgr_bsize - 1];
-      //hypre_printf("my_id = %d, first_row_index = %d, begin_idx = %d, n_local_rows == %d\n", myid, ilower, begin_idx, n_local_rows);
-      for (i = 0; i < n_local_rows; i++)
-      {
-        if (i < (begin_idx - ilower))
-        {
-          row_cf_marker[i] = 1;
-          col_cf_marker[i] = 1;
-        } else
-        {
-          row_cf_marker[i] = -1;
-          col_cf_marker[i] = -1;
-        }
-      }
-      HYPRE_ParCSRMatrix A_uu;
-      HYPRE_ParCSRMatrix A_uu_inv;
-      HYPRE_ParCSRMatrix A_uf;
-      hypre_MGRGetSubBlock(parcsr_A, row_cf_marker, col_cf_marker, 0, &A_uu);
-      hypre_MGRApproximateInverse(A_uu, &A_uu_inv);
-      hypre_ParCSRMatrixPrintIJ(A_uu_inv, 1, 1, "A_uu_inv");
-      for (i = 0; i < n_local_rows; i++)
-      {
-        if (i < (begin_idx - ilower))
-        {
-          row_cf_marker[i] = 1;
-          col_cf_marker[i] = -1;
-        } else
-        {
-          row_cf_marker[i] = -1;
-          col_cf_marker[i] = 1;
-        }
-      }
-      hypre_MGRGetSubBlock(parcsr_A, row_cf_marker, col_cf_marker, 0, &A_uf);
-      HYPRE_ParCSRMatrix *C;
-      C = hypre_ParMatmul(A_uu_inv, A_uf);
-      hypre_ParCSRMatrixPrintIJ(C,1,1,"Wp");
-      */
->>>>>>> dcbee145
    }
 
    /*-----------------------------------------------------------
@@ -2147,7 +899,6 @@
    HYPRE_IJVectorDestroy(ij_b);
    HYPRE_IJVectorDestroy(ij_x);
 
-<<<<<<< HEAD
    if (mgr_num_cindexes) { hypre_TFree(mgr_num_cindexes, HYPRE_MEMORY_HOST); }
    if (mgr_point_marker_array) { hypre_TFree(mgr_point_marker_array, HYPRE_MEMORY_HOST); }
    if (lv1) { hypre_TFree(lv1, HYPRE_MEMORY_HOST); }
@@ -2161,23 +912,5 @@
    cudaDeviceReset();
 #endif
 
-=======
-   hypre_TFree(mgr_num_cindexes, HYPRE_MEMORY_HOST);
-   hypre_TFree(mgr_level_frelax_method, HYPRE_MEMORY_HOST);
-   hypre_TFree(mgr_frelax_num_functions, HYPRE_MEMORY_HOST);
-   hypre_TFree(mgr_idx_array, HYPRE_MEMORY_HOST);
-   hypre_TFree(mgr_point_marker_array, HYPRE_MEMORY_HOST);
-   hypre_TFree(mgr_coarse_grid_method, HYPRE_MEMORY_HOST);
-   hypre_TFree(lv1, HYPRE_MEMORY_HOST);
-   hypre_TFree(lv2, HYPRE_MEMORY_HOST);
-   hypre_TFree(lv3, HYPRE_MEMORY_HOST);
-   hypre_TFree(mgr_cindexes, HYPRE_MEMORY_HOST);
-   hypre_TFree(mgr_level_interp_type, HYPRE_MEMORY_HOST);
-   hypre_TFree(mgr_level_restrict_type, HYPRE_MEMORY_HOST);
-   if (mgr_num_reserved_nodes > 0) { hypre_TFree(mgr_reserved_coarse_indexes, HYPRE_MEMORY_HOST); }
-
-   hypre_MPI_Finalize();
-
->>>>>>> dcbee145
    return (0);
 }