--- conflicted
+++ resolved
@@ -311,23 +311,12 @@
    HYPRE_StructMatrixSetNumGhost(P, num_ghost);
 
    constant_coefficient = hypre_StructMatrixConstantCoefficient(A);
-<<<<<<< HEAD
    if ((constant_coefficient) && !(constant_coefficient == 2 && rap_type == 0))
    {
       HYPRE_Int *entries;
 
       entries = hypre_TAlloc(HYPRE_Int, stencil_size, HYPRE_MEMORY_HOST);
       for (i = 0; i < stencil_size; i++)
-=======
-   if ( constant_coefficient == 2 )
-   {
-      if ( rap_type == 0 )
-         /* A has variable diagonal, which will force all P coefficients to be variable */
-      {
-         hypre_StructMatrixSetConstantCoefficient(P, 0 );
-      }
-      else
->>>>>>> a2daaf67
       {
          entries[i] = i;
       }
@@ -470,57 +459,8 @@
          /* constant_coefficient == 0 , all coefficients in A vary */
       {
          hypre_PFMGSetupInterpOp_CC0
-<<<<<<< HEAD
             ( i, A, A_dbox, cdir, stride, stridec, start, startc, loop_size,
               P_dbox, Pstenc0, Pstenc1, Pp0, Pp1, rap_type, si0, si1 );
-=======
-         ( i, A, A_dbox, cdir, stride, stridec, start, startc, loop_size,
-           P_dbox, Pstenc0, Pstenc1, Pp0, Pp1, rap_type, si0, si1 );
-#else
-         switch (stencil_size)
-         {
-            case 5:
-               hypre_PFMGSetupInterpOp_CC0_SS5
-               ( i, A, A_dbox, cdir, stride, stridec, start, startc, loop_size,
-                 P_dbox, Pstenc0, Pstenc1, Pp0, Pp1, rap_type, P_stencil_shape );
-               break;
-            case 9:
-               hypre_PFMGSetupInterpOp_CC0_SS9
-               ( i, A, A_dbox, cdir, stride, stridec, start, startc, loop_size,
-                 P_dbox, Pstenc0, Pstenc1, Pp0, Pp1, rap_type, P_stencil_shape );
-               break;
-            case 7:
-               hypre_PFMGSetupInterpOp_CC0_SS7
-               ( i, A, A_dbox, cdir, stride, stridec, start, startc, loop_size,
-                 P_dbox, Pstenc0, Pstenc1, Pp0, Pp1, rap_type, P_stencil_shape );
-               break;
-            case 15:
-               hypre_PFMGSetupInterpOp_CC0_SS15
-               ( i, A, A_dbox, cdir, stride, stridec, start, startc, loop_size,
-                 P_dbox, Pstenc0, Pstenc1, Pp0, Pp1, rap_type, P_stencil_shape );
-               break;
-            case 19:
-               hypre_PFMGSetupInterpOp_CC0_SS19
-               ( i, A, A_dbox, cdir, stride, stridec, start, startc, loop_size,
-                 P_dbox, Pstenc0, Pstenc1, Pp0, Pp1, rap_type, P_stencil_shape );
-               break;
-            case 27:
-               hypre_PFMGSetupInterpOp_CC0_SS27
-               ( i, A, A_dbox, cdir, stride, stridec, start, startc, loop_size,
-                 P_dbox, Pstenc0, Pstenc1, Pp0, Pp1, rap_type, P_stencil_shape );
-               break;
-            default:
-               /*
-               hypre_PFMGSetupInterpOp_CC0
-                  ( i, A, A_dbox, cdir, stride, stridec, start, startc, loop_size,
-                    P_dbox, Pstenc0, Pstenc1, Pp0, Pp1, rap_type, si0, si1 );
-                */
-
-               hypre_printf("hypre error: unsupported stencil size %d\n", stencil_size);
-               hypre_MPI_Abort(hypre_MPI_COMM_WORLD, 1);
-         }
-#endif
->>>>>>> a2daaf67
       }
    }
 
@@ -563,8 +503,6 @@
    HYPRE_Int              stencil_size = hypre_StructStencilSize(stencil);
    HYPRE_Int              warning_cnt = 0;
 
-<<<<<<< HEAD
-=======
 #if 0 //defined(HYPRE_USING_CUDA) || defined(HYPRE_USING_HIP)
    HYPRE_Int              data_location = hypre_StructGridDataLocation(hypre_StructMatrixGrid(A));
 #endif
@@ -589,7 +527,6 @@
       stencil_shape_d     = stencil_shape;
    }
 
->>>>>>> a2daaf67
 #define DEVICE_VAR is_device_ptr(Pp0,Pp1,matrixA_data,stencil_shape_d,data_indices_boxi_d)
    hypre_BoxLoop2Begin(hypre_StructMatrixNDim(A), loop_size,
                        A_dbox, start, stride, Ai,
@@ -649,8 +586,6 @@
          Pp1[Pi] = 0.0;
    }
    hypre_BoxLoop2End(Ai, Pi);
-<<<<<<< HEAD
-=======
 #undef DEVICE_VAR
 
    if (warning_cnt)
@@ -772,7 +707,6 @@
    }
    hypre_BoxLoop2End(Ai, Pi)
 #undef DEVICE_VAR
->>>>>>> a2daaf67
 
    if (warning_cnt)
    {
@@ -917,11 +851,6 @@
    HYPRE_Real             P0, P1;
    HYPRE_Real             center, center_offd;
    HYPRE_Int              Astenc;
-<<<<<<< HEAD
-   HYPRE_Int              mrk0, mrk1, mrk0_offd, mrk1_offd;
-   HYPRE_Int              warning_cnt= 0;
-
-=======
    HYPRE_Int              mrk0_offd, mrk1_offd;
    hypre_StructStencil   *stencil = hypre_StructMatrixStencil(A);
    hypre_Index           *stencil_shape = hypre_StructStencilShape(stencil);
@@ -933,7 +862,6 @@
    hypre_SetIndex3(diag_index, 0, 0, 0);
    diag_rank = hypre_StructStencilElementRank(stencil, diag_index);
 
->>>>>>> a2daaf67
    if ( rap_type != 0 )
    {
       /* simply force P to be constant coefficient, all 0.5's */
@@ -948,11 +876,7 @@
          variable, and hence "center" below is variable. So we use the constant
          coefficient calculation to initialize the diagonal's variable
          coefficient calculation (which is like constant_coefficient=0). */
-<<<<<<< HEAD
-      Ai = hypre_CCBoxIndexRank(A_dbox, start);
-=======
       Ai = hypre_CCBoxIndexRank(A_dbox, start );
->>>>>>> a2daaf67
 
       center_offd  = 0.0;
       P0 = 0.0;
@@ -992,17 +916,12 @@
                           A_dbox, start, stride, Ai,
                           P_dbox, startc, stridec, Pi);
       {
-<<<<<<< HEAD
-         Pp0[Pi] = P0;
-         Pp1[Pi] = P1;
-=======
          HYPRE_Int   mrk0, mrk1;
          HYPRE_Real  center;
          HYPRE_Real  p0val, p1val;
 
          p0val = P0;
          p1val = P1;
->>>>>>> a2daaf67
          center = center_offd;
          mrk0 = mrk0_offd;
          mrk1 = mrk1_offd;
@@ -1036,10 +955,6 @@
           * outside domain.
           *----------------------------------------------*/
          if (mrk0 != 0)
-<<<<<<< HEAD
-            Pp0[Pi] = 0.0;
-         if (mrk1 != 0)
-=======
          {
             p0val = 0.0;
          }
@@ -1708,20 +1623,12 @@
          }
          if (p1[Ai] == 0.0)
          {
->>>>>>> a2daaf67
             Pp1[Pi] = 0.0;
+         }
 
       }
       hypre_BoxLoop2End(Ai, Pi);
    }
-<<<<<<< HEAD
-
-   if (warning_cnt)
-   {
-      hypre_error_w_msg(
-         HYPRE_ERROR_GENERIC,
-         "Warning 0 center in interpolation. Setting interp = 0.");
-=======
 #undef DEVICE_VAR
 
    return hypre_error_flag;
@@ -2140,7 +2047,6 @@
       if (p0[Ai] == 0.0) { Pp0[Pi] = 0.0; }
       if (p1[Ai] == 0.0) { Pp1[Pi] = 0.0; }
       //printf("Pp0[%d] = %e, Pp1 = %e\n",Pi,Pp0[Pi],Pp1[Pi]);
->>>>>>> a2daaf67
    }
 
    return hypre_error_flag;
