--- conflicted
+++ resolved
@@ -16,7 +16,7 @@
 {
    hypre_PFMGData *pfmg_data;
 
-   pfmg_data = hypre_CTAlloc(hypre_PFMGData,  1, HYPRE_MEMORY_HOST);
+   pfmg_data = hypre_CTAlloc(hypre_PFMGData, 1, HYPRE_MEMORY_HOST);
 
    (pfmg_data -> comm)       = comm;
    (pfmg_data -> time_index) = hypre_InitializeTiming("PFMG");
@@ -30,11 +30,7 @@
    (pfmg_data -> dxyz)[0]          = 0.0;
    (pfmg_data -> dxyz)[1]          = 0.0;
    (pfmg_data -> dxyz)[2]          = 0.0;
-<<<<<<< HEAD
    (pfmg_data -> relax_type)       = 1;     /* weighted Jacobi */
-=======
-   (pfmg_data -> relax_type)       = 1;       /* weighted Jacobi */
->>>>>>> 414fa671
    (pfmg_data -> jacobi_weight)    = 0.0;
    (pfmg_data -> usr_jacobi_weight)= 0;     /* no user Jacobi weight */
    (pfmg_data -> rap_type)         = 0;
@@ -46,7 +42,7 @@
    (pfmg_data -> print_freq)       = 1;
 
    /* initialize */
-   (pfmg_data -> num_levels)  = -1;
+   (pfmg_data -> num_levels) = -1;
 #if defined(HYPRE_USING_CUDA)
    (pfmg_data -> devicelevel) = 200;
 #endif
@@ -60,10 +56,6 @@
 hypre_PFMGDestroy( void *pfmg_vdata )
 {
    hypre_PFMGData *pfmg_data = (hypre_PFMGData *)pfmg_vdata;
-<<<<<<< HEAD
-=======
-
->>>>>>> 414fa671
    HYPRE_Int l;
 
    HYPRE_ANNOTATE_FUNC_BEGIN;
@@ -91,17 +83,10 @@
             hypre_StructMatvecDestroy(pfmg_data -> restrict_data_l[l]);
             hypre_StructMatvecDestroy(pfmg_data -> interp_data_l[l]);
          }
-<<<<<<< HEAD
-         hypre_TFree(pfmg_data -> relax_data_l);
-         hypre_TFree(pfmg_data -> matvec_data_l);
-         hypre_TFree(pfmg_data -> restrict_data_l);
-         hypre_TFree(pfmg_data -> interp_data_l);
-=======
          hypre_TFree(pfmg_data -> relax_data_l, HYPRE_MEMORY_HOST);
          hypre_TFree(pfmg_data -> matvec_data_l, HYPRE_MEMORY_HOST);
          hypre_TFree(pfmg_data -> restrict_data_l, HYPRE_MEMORY_HOST);
          hypre_TFree(pfmg_data -> interp_data_l, HYPRE_MEMORY_HOST);
->>>>>>> 414fa671
 
          hypre_StructVectorDestroy(pfmg_data -> tx_l[0]);
          hypre_StructGridDestroy(pfmg_data -> grid_l[0]);
@@ -117,32 +102,15 @@
             hypre_StructVectorDestroy(pfmg_data -> x_l[l+1]);
             hypre_StructVectorDestroy(pfmg_data -> tx_l[l+1]);
          }
-<<<<<<< HEAD
-         hypre_TFree(pfmg_data -> cdir_l);
-         hypre_TFree(pfmg_data -> active_l);
-         hypre_TFree(pfmg_data -> grid_l);
-         hypre_TFree(pfmg_data -> A_l);
-         hypre_TFree(pfmg_data -> P_l);
-         hypre_TFree(pfmg_data -> RT_l);
-         hypre_TFree(pfmg_data -> b_l);
-         hypre_TFree(pfmg_data -> x_l);
-         hypre_TFree(pfmg_data -> tx_l);
-=======
-
-	 hypre_TFree(pfmg_data -> data, HYPRE_MEMORY_DEVICE);
-	 hypre_TFree(pfmg_data -> data_const, HYPRE_MEMORY_HOST);
-
-          hypre_TFree(pfmg_data -> cdir_l, HYPRE_MEMORY_HOST);
+         hypre_TFree(pfmg_data -> cdir_l, HYPRE_MEMORY_HOST);
          hypre_TFree(pfmg_data -> active_l, HYPRE_MEMORY_HOST);
          hypre_TFree(pfmg_data -> grid_l, HYPRE_MEMORY_HOST);
-         hypre_TFree(pfmg_data -> P_grid_l, HYPRE_MEMORY_HOST);
          hypre_TFree(pfmg_data -> A_l, HYPRE_MEMORY_HOST);
          hypre_TFree(pfmg_data -> P_l, HYPRE_MEMORY_HOST);
          hypre_TFree(pfmg_data -> RT_l, HYPRE_MEMORY_HOST);
          hypre_TFree(pfmg_data -> b_l, HYPRE_MEMORY_HOST);
          hypre_TFree(pfmg_data -> x_l, HYPRE_MEMORY_HOST);
          hypre_TFree(pfmg_data -> tx_l, HYPRE_MEMORY_HOST);
->>>>>>> 414fa671
       }
 
       hypre_FinalizeTiming(pfmg_data -> time_index);
@@ -607,11 +575,6 @@
          *relative_residual_norm = rel_norms[num_iterations];
       }
    }
-<<<<<<< HEAD
-
-   return hypre_error_flag;
-}
-=======
 
    return hypre_error_flag;
 }
@@ -628,4 +591,3 @@
    return hypre_error_flag;
 }
 #endif
->>>>>>> 414fa671
