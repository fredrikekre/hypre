/******************************************************************************
 * Copyright 1998-2019 Lawrence Livermore National Security, LLC and other
 * HYPRE Project Developers. See the top-level COPYRIGHT file for details.
 *
 * SPDX-License-Identifier: (Apache-2.0 OR MIT)
 ******************************************************************************/

#include "_hypre_struct_ls.h"
#include "pfmg.h"

/*--------------------------------------------------------------------------
 *--------------------------------------------------------------------------*/

void *
hypre_PFMGCreate( MPI_Comm  comm )
{
   hypre_PFMGData *pfmg_data;

   pfmg_data = hypre_CTAlloc(hypre_PFMGData, 1, HYPRE_MEMORY_HOST);

   (pfmg_data -> comm)       = comm;
   (pfmg_data -> time_index) = hypre_InitializeTiming("PFMG");

   /* set defaults */
   (pfmg_data -> tol)              = 1.0e-06;
   (pfmg_data -> max_iter)         = 200;
   (pfmg_data -> rel_change)       = 0;
   (pfmg_data -> zero_guess)       = 0;
   (pfmg_data -> max_levels)       = 0;
   (pfmg_data -> dxyz)[0]          = 0.0;
   (pfmg_data -> dxyz)[1]          = 0.0;
   (pfmg_data -> dxyz)[2]          = 0.0;
   (pfmg_data -> relax_type)       = 1;     /* weighted Jacobi */
   (pfmg_data -> jacobi_weight)    = 0.0;
   (pfmg_data -> usr_jacobi_weight) = 0;    /* no user Jacobi weight */
   (pfmg_data -> rap_type)         = 0;
   (pfmg_data -> num_pre_relax)    = 1;
   (pfmg_data -> num_post_relax)   = 1;
   (pfmg_data -> skip_relax)       = 1;
   (pfmg_data -> logging)          = 0;
   (pfmg_data -> print_level)      = 0;
   (pfmg_data -> print_freq)       = 1;

   /* initialize */
   (pfmg_data -> num_levels)  = -1;
#if 0 //defined(HYPRE_USING_CUDA) || defined(HYPRE_USING_HIP)
   (pfmg_data -> devicelevel) = 200;
#endif
   return (void *) pfmg_data;
}

/*--------------------------------------------------------------------------
 *--------------------------------------------------------------------------*/

HYPRE_Int
hypre_PFMGDestroy( void *pfmg_vdata )
{
   hypre_PFMGData *pfmg_data = (hypre_PFMGData *)pfmg_vdata;
   HYPRE_Int l;

   HYPRE_ANNOTATE_FUNC_BEGIN;

   if (pfmg_data)
   {
      if ((pfmg_data -> logging) > 0)
      {
         hypre_TFree(pfmg_data -> norms, HYPRE_MEMORY_HOST);
         hypre_TFree(pfmg_data -> rel_norms, HYPRE_MEMORY_HOST);
      }

      if ((pfmg_data -> num_levels) > -1)
      {
         for (l = 0; l < (pfmg_data -> num_levels); l++)
         {
            if (pfmg_data -> active_l[l])
            {
               hypre_PFMGRelaxDestroy(pfmg_data -> relax_data_l[l]);
            }
            hypre_StructMatvecDestroy(pfmg_data -> matvec_data_l[l]);
         }
         for (l = 0; l < ((pfmg_data -> num_levels) - 1); l++)
         {
            hypre_StructMatvecDestroy(pfmg_data -> restrict_data_l[l]);
            hypre_StructMatvecDestroy(pfmg_data -> interp_data_l[l]);
         }
         hypre_TFree(pfmg_data -> relax_data_l, HYPRE_MEMORY_HOST);
         hypre_TFree(pfmg_data -> matvec_data_l, HYPRE_MEMORY_HOST);
         hypre_TFree(pfmg_data -> restrict_data_l, HYPRE_MEMORY_HOST);
         hypre_TFree(pfmg_data -> interp_data_l, HYPRE_MEMORY_HOST);

         hypre_StructVectorDestroy(pfmg_data -> tx_l[0]);
         hypre_StructGridDestroy(pfmg_data -> grid_l[0]);
         hypre_StructMatrixDestroy(pfmg_data -> A_l[0]);
         hypre_StructVectorDestroy(pfmg_data -> b_l[0]);
         hypre_StructVectorDestroy(pfmg_data -> x_l[0]);
         for (l = 0; l < ((pfmg_data -> num_levels) - 1); l++)
         {
<<<<<<< HEAD
            hypre_StructGridDestroy(pfmg_data -> grid_l[l+1]);
            hypre_StructMatrixDestroy(pfmg_data -> A_l[l+1]);
=======
            hypre_StructGridDestroy(pfmg_data -> grid_l[l + 1]);
            hypre_StructGridDestroy(pfmg_data -> P_grid_l[l + 1]);
            hypre_StructMatrixDestroy(pfmg_data -> A_l[l + 1]);
>>>>>>> a2daaf67
            hypre_StructMatrixDestroy(pfmg_data -> P_l[l]);
            hypre_StructVectorDestroy(pfmg_data -> b_l[l + 1]);
            hypre_StructVectorDestroy(pfmg_data -> x_l[l + 1]);
            hypre_StructVectorDestroy(pfmg_data -> tx_l[l + 1]);
         }
<<<<<<< HEAD
=======

         hypre_TFree(pfmg_data -> data, HYPRE_MEMORY_DEVICE);
         hypre_TFree(pfmg_data -> data_const, HYPRE_MEMORY_HOST);

>>>>>>> a2daaf67
         hypre_TFree(pfmg_data -> cdir_l, HYPRE_MEMORY_HOST);
         hypre_TFree(pfmg_data -> active_l, HYPRE_MEMORY_HOST);
         hypre_TFree(pfmg_data -> grid_l, HYPRE_MEMORY_HOST);
         hypre_TFree(pfmg_data -> A_l, HYPRE_MEMORY_HOST);
         hypre_TFree(pfmg_data -> P_l, HYPRE_MEMORY_HOST);
         hypre_TFree(pfmg_data -> RT_l, HYPRE_MEMORY_HOST);
         hypre_TFree(pfmg_data -> b_l, HYPRE_MEMORY_HOST);
         hypre_TFree(pfmg_data -> x_l, HYPRE_MEMORY_HOST);
         hypre_TFree(pfmg_data -> tx_l, HYPRE_MEMORY_HOST);
      }

      hypre_FinalizeTiming(pfmg_data -> time_index);
      hypre_TFree(pfmg_data, HYPRE_MEMORY_HOST);
   }

   HYPRE_ANNOTATE_FUNC_END;

   return hypre_error_flag;
}

/*--------------------------------------------------------------------------
 *--------------------------------------------------------------------------*/

HYPRE_Int
hypre_PFMGSetTol( void       *pfmg_vdata,
                  HYPRE_Real  tol )
{
   hypre_PFMGData *pfmg_data = (hypre_PFMGData *)pfmg_vdata;

   (pfmg_data -> tol) = tol;

   return hypre_error_flag;
}

HYPRE_Int
hypre_PFMGGetTol( void       *pfmg_vdata,
                  HYPRE_Real *tol )
{
   hypre_PFMGData *pfmg_data = (hypre_PFMGData *)pfmg_vdata;

   *tol = (pfmg_data -> tol);

   return hypre_error_flag;
}

/*--------------------------------------------------------------------------
 *--------------------------------------------------------------------------*/

HYPRE_Int
hypre_PFMGSetMaxIter( void      *pfmg_vdata,
                      HYPRE_Int  max_iter  )
{
   hypre_PFMGData *pfmg_data = (hypre_PFMGData *)pfmg_vdata;

   (pfmg_data -> max_iter) = max_iter;

   return hypre_error_flag;
}

HYPRE_Int
hypre_PFMGGetMaxIter( void      *pfmg_vdata,
                      HYPRE_Int *max_iter  )
{
   hypre_PFMGData *pfmg_data = (hypre_PFMGData *)pfmg_vdata;

   *max_iter = (pfmg_data -> max_iter);

   return hypre_error_flag;
}

/*--------------------------------------------------------------------------
 *--------------------------------------------------------------------------*/

HYPRE_Int
hypre_PFMGSetMaxLevels( void      *pfmg_vdata,
                        HYPRE_Int  max_levels  )
{
   hypre_PFMGData *pfmg_data = (hypre_PFMGData *)pfmg_vdata;

   (pfmg_data -> max_levels) = max_levels;

   return hypre_error_flag;
}

HYPRE_Int
hypre_PFMGGetMaxLevels( void      *pfmg_vdata,
                        HYPRE_Int *max_levels  )
{
   hypre_PFMGData *pfmg_data = (hypre_PFMGData *)pfmg_vdata;

   *max_levels = (pfmg_data -> max_levels);

   return hypre_error_flag;
}

/*--------------------------------------------------------------------------
 *--------------------------------------------------------------------------*/

HYPRE_Int
hypre_PFMGSetRelChange( void      *pfmg_vdata,
                        HYPRE_Int  rel_change  )
{
   hypre_PFMGData *pfmg_data = (hypre_PFMGData *)pfmg_vdata;

   (pfmg_data -> rel_change) = rel_change;

   return hypre_error_flag;
}

HYPRE_Int
hypre_PFMGGetRelChange( void      *pfmg_vdata,
                        HYPRE_Int *rel_change  )
{
   hypre_PFMGData *pfmg_data = (hypre_PFMGData *)pfmg_vdata;

   *rel_change = (pfmg_data -> rel_change);

   return hypre_error_flag;
}

/*--------------------------------------------------------------------------
 *--------------------------------------------------------------------------*/

HYPRE_Int
hypre_PFMGSetZeroGuess( void      *pfmg_vdata,
                        HYPRE_Int  zero_guess )
{
   hypre_PFMGData *pfmg_data = (hypre_PFMGData *)pfmg_vdata;

   (pfmg_data -> zero_guess) = zero_guess;

   return hypre_error_flag;
}

HYPRE_Int
hypre_PFMGGetZeroGuess( void      *pfmg_vdata,
                        HYPRE_Int *zero_guess )
{
   hypre_PFMGData *pfmg_data = (hypre_PFMGData *)pfmg_vdata;

   *zero_guess = (pfmg_data -> zero_guess);

   return hypre_error_flag;
}

/*--------------------------------------------------------------------------
 *--------------------------------------------------------------------------*/

HYPRE_Int
hypre_PFMGSetRelaxType( void      *pfmg_vdata,
                        HYPRE_Int  relax_type )
{
   hypre_PFMGData *pfmg_data = (hypre_PFMGData *)pfmg_vdata;

   (pfmg_data -> relax_type) = relax_type;

   return hypre_error_flag;
}

HYPRE_Int
hypre_PFMGGetRelaxType( void      *pfmg_vdata,
                        HYPRE_Int *relax_type )
{
   hypre_PFMGData *pfmg_data = (hypre_PFMGData *)pfmg_vdata;

   *relax_type = (pfmg_data -> relax_type);

   return hypre_error_flag;
}

/*--------------------------------------------------------------------------
 *--------------------------------------------------------------------------*/
HYPRE_Int
hypre_PFMGSetJacobiWeight( void       *pfmg_vdata,
                           HYPRE_Real  weight )
{
   hypre_PFMGData *pfmg_data = (hypre_PFMGData *)pfmg_vdata;

   (pfmg_data -> jacobi_weight)    = weight;
   (pfmg_data -> usr_jacobi_weight) = 1;

   return hypre_error_flag;
}

HYPRE_Int
hypre_PFMGGetJacobiWeight( void       *pfmg_vdata,
                           HYPRE_Real *weight )
{
   hypre_PFMGData *pfmg_data = (hypre_PFMGData *)pfmg_vdata;

   *weight = (pfmg_data -> jacobi_weight);

   return hypre_error_flag;
}


/*--------------------------------------------------------------------------
 *--------------------------------------------------------------------------*/

HYPRE_Int
hypre_PFMGSetRAPType( void      *pfmg_vdata,
                      HYPRE_Int  rap_type )
{
   hypre_PFMGData *pfmg_data = (hypre_PFMGData *)pfmg_vdata;

   (pfmg_data -> rap_type) = rap_type;

   return hypre_error_flag;
}

HYPRE_Int
hypre_PFMGGetRAPType( void      *pfmg_vdata,
                      HYPRE_Int *rap_type )
{
   hypre_PFMGData *pfmg_data = (hypre_PFMGData *)pfmg_vdata;

   *rap_type = (pfmg_data -> rap_type);

   return hypre_error_flag;
}

/*--------------------------------------------------------------------------
 *--------------------------------------------------------------------------*/

HYPRE_Int
hypre_PFMGSetNumPreRelax( void      *pfmg_vdata,
                          HYPRE_Int  num_pre_relax )
{
   hypre_PFMGData *pfmg_data = (hypre_PFMGData *)pfmg_vdata;

   (pfmg_data -> num_pre_relax) = num_pre_relax;

   return hypre_error_flag;
}

HYPRE_Int
hypre_PFMGGetNumPreRelax( void      *pfmg_vdata,
                          HYPRE_Int *num_pre_relax )
{
   hypre_PFMGData *pfmg_data = (hypre_PFMGData *)pfmg_vdata;

   *num_pre_relax = (pfmg_data -> num_pre_relax);

   return hypre_error_flag;
}

/*--------------------------------------------------------------------------
 *--------------------------------------------------------------------------*/

HYPRE_Int
hypre_PFMGSetNumPostRelax( void      *pfmg_vdata,
                           HYPRE_Int  num_post_relax )
{
   hypre_PFMGData *pfmg_data = (hypre_PFMGData *)pfmg_vdata;

   (pfmg_data -> num_post_relax) = num_post_relax;

   return hypre_error_flag;
}

HYPRE_Int
hypre_PFMGGetNumPostRelax( void      *pfmg_vdata,
                           HYPRE_Int *num_post_relax )
{
   hypre_PFMGData *pfmg_data = (hypre_PFMGData *)pfmg_vdata;

   *num_post_relax = (pfmg_data -> num_post_relax);

   return hypre_error_flag;
}

/*--------------------------------------------------------------------------
 *--------------------------------------------------------------------------*/

HYPRE_Int
hypre_PFMGSetSkipRelax( void     *pfmg_vdata,
                        HYPRE_Int skip_relax )
{
   hypre_PFMGData *pfmg_data = (hypre_PFMGData *)pfmg_vdata;

   (pfmg_data -> skip_relax) = skip_relax;

   return hypre_error_flag;
}

HYPRE_Int
hypre_PFMGGetSkipRelax( void      *pfmg_vdata,
                        HYPRE_Int *skip_relax )
{
   hypre_PFMGData *pfmg_data = (hypre_PFMGData *)pfmg_vdata;

   *skip_relax = (pfmg_data -> skip_relax);

   return hypre_error_flag;
}

/*--------------------------------------------------------------------------
 *--------------------------------------------------------------------------*/

HYPRE_Int
hypre_PFMGSetDxyz( void       *pfmg_vdata,
                   HYPRE_Real *dxyz )
{
   hypre_PFMGData *pfmg_data = (hypre_PFMGData *)pfmg_vdata;

   (pfmg_data -> dxyz[0]) = dxyz[0];
   (pfmg_data -> dxyz[1]) = dxyz[1];
   (pfmg_data -> dxyz[2]) = dxyz[2];

   return hypre_error_flag;
}

/*--------------------------------------------------------------------------
 *--------------------------------------------------------------------------*/

HYPRE_Int
hypre_PFMGSetLogging( void      *pfmg_vdata,
                      HYPRE_Int  logging )
{
   hypre_PFMGData *pfmg_data = (hypre_PFMGData *)pfmg_vdata;

   (pfmg_data -> logging) = logging;

   return hypre_error_flag;
}

HYPRE_Int
hypre_PFMGGetLogging( void      *pfmg_vdata,
                      HYPRE_Int *logging )
{
   hypre_PFMGData *pfmg_data = (hypre_PFMGData *)pfmg_vdata;

   *logging = (pfmg_data -> logging);

   return hypre_error_flag;
}

/*--------------------------------------------------------------------------
 *--------------------------------------------------------------------------*/

HYPRE_Int
hypre_PFMGSetPrintLevel( void      *pfmg_vdata,
                         HYPRE_Int  print_level)
{
   hypre_PFMGData *pfmg_data = (hypre_PFMGData *)pfmg_vdata;

   (pfmg_data -> print_level) = print_level;

   return hypre_error_flag;
}

HYPRE_Int
hypre_PFMGGetPrintLevel( void      *pfmg_vdata,
                         HYPRE_Int *print_level)
{
   hypre_PFMGData *pfmg_data = (hypre_PFMGData *)pfmg_vdata;

   *print_level = (pfmg_data -> print_level);

   return hypre_error_flag;
}

/*--------------------------------------------------------------------------
 *--------------------------------------------------------------------------*/

HYPRE_Int
hypre_PFMGSetPrintFreq( void       *pfmg_vdata,
                        HYPRE_Int   print_freq)
{
   hypre_PFMGData *pfmg_data = (hypre_PFMGData *)pfmg_vdata;

   (pfmg_data -> print_freq) = print_freq;

   return hypre_error_flag;
}

HYPRE_Int
hypre_PFMGGetPrintFreq( void       *pfmg_vdata,
                        HYPRE_Int  *print_freq)
{
   hypre_PFMGData *pfmg_data = (hypre_PFMGData *)pfmg_vdata;

   *print_freq = (pfmg_data -> print_freq);

   return hypre_error_flag;
}

/*--------------------------------------------------------------------------
 *--------------------------------------------------------------------------*/

HYPRE_Int
hypre_PFMGGetNumIterations( void      *pfmg_vdata,
                            HYPRE_Int *num_iterations )
{
   hypre_PFMGData *pfmg_data = (hypre_PFMGData *)pfmg_vdata;

   *num_iterations = (pfmg_data -> num_iterations);

   return hypre_error_flag;
}

/*--------------------------------------------------------------------------
 *--------------------------------------------------------------------------*/

HYPRE_Int
hypre_PFMGPrintLogging( void *pfmg_vdata )
{
   hypre_PFMGData    *pfmg_data      = (hypre_PFMGData *) pfmg_vdata;
   MPI_Comm           comm           = (pfmg_data -> comm);
   HYPRE_Int          num_iterations = (pfmg_data -> num_iterations);
   HYPRE_Int          max_iter       = (pfmg_data -> max_iter);
   HYPRE_Int          logging        = (pfmg_data -> logging);
   HYPRE_Int          print_level    = (pfmg_data -> print_level);
   HYPRE_Real        *norms          = (pfmg_data -> norms);
   HYPRE_Real        *rel_norms      = (pfmg_data -> rel_norms);
   HYPRE_Int          myid, i;
   HYPRE_Real         convr = 1.0;
   HYPRE_Real         avg_convr;

   hypre_MPI_Comm_rank(comm, &myid);

   if ((myid == 0) && (logging > 0) && (print_level > 0))
   {
      hypre_printf("Iters         ||r||_2   conv.rate  ||r||_2/||b||_2\n");
      hypre_printf("% 5d    %e    %f     %e\n", 0, norms[0], convr, rel_norms[0]);
      for (i = 1; i <= num_iterations; i++)
      {
         convr = norms[i] / norms[i-1];
         hypre_printf("% 5d    %e    %f     %e\n", i, norms[i], convr, rel_norms[i]);
      }

      if (max_iter > 1)
      {
         if (rel_norms[0] > 0.)
         {
<<<<<<< HEAD
            avg_convr = pow((rel_norms[num_iterations]/rel_norms[0]),
                            (1.0/(HYPRE_Real) num_iterations));
            hypre_printf("\nAverage convergence factor = %f\n", avg_convr);
=======
            for (i = 0; i < num_iterations; i++)
            {
               hypre_printf("Residual norm[%d] = %e   ", i, norms[i]);
               hypre_printf("Relative residual norm[%d] = %e\n", i, rel_norms[i]);
            }
>>>>>>> a2daaf67
         }
      }
   }

   return hypre_error_flag;
}

/*--------------------------------------------------------------------------
 *--------------------------------------------------------------------------*/

HYPRE_Int
hypre_PFMGGetFinalRelativeResidualNorm( void       *pfmg_vdata,
                                        HYPRE_Real *relative_residual_norm )
{
   hypre_PFMGData *pfmg_data = (hypre_PFMGData *)pfmg_vdata;

   HYPRE_Int       max_iter        = (pfmg_data -> max_iter);
   HYPRE_Int       num_iterations  = (pfmg_data -> num_iterations);
   HYPRE_Int       logging         = (pfmg_data -> logging);
   HYPRE_Real     *rel_norms       = (pfmg_data -> rel_norms);

   if (logging > 0)
   {
      if (max_iter == 0)
      {
         hypre_error_in_arg(1);
      }
      else if (num_iterations == max_iter)
      {
         *relative_residual_norm = rel_norms[num_iterations - 1];
      }
      else
      {
         *relative_residual_norm = rel_norms[num_iterations];
      }
   }

   return hypre_error_flag;
}

#if 0 //defined(HYPRE_USING_CUDA) || defined(HYPRE_USING_HIP)
HYPRE_Int
hypre_PFMGSetDeviceLevel( void *pfmg_vdata,
                          HYPRE_Int   device_level  )
{
   hypre_PFMGData *pfmg_data = (hypre_PFMGData *)pfmg_vdata;

   (pfmg_data -> devicelevel) = device_level;

   return hypre_error_flag;
}
#endif<|MERGE_RESOLUTION|>--- conflicted
+++ resolved
@@ -95,26 +95,13 @@
          hypre_StructVectorDestroy(pfmg_data -> x_l[0]);
          for (l = 0; l < ((pfmg_data -> num_levels) - 1); l++)
          {
-<<<<<<< HEAD
-            hypre_StructGridDestroy(pfmg_data -> grid_l[l+1]);
-            hypre_StructMatrixDestroy(pfmg_data -> A_l[l+1]);
-=======
             hypre_StructGridDestroy(pfmg_data -> grid_l[l + 1]);
-            hypre_StructGridDestroy(pfmg_data -> P_grid_l[l + 1]);
             hypre_StructMatrixDestroy(pfmg_data -> A_l[l + 1]);
->>>>>>> a2daaf67
             hypre_StructMatrixDestroy(pfmg_data -> P_l[l]);
             hypre_StructVectorDestroy(pfmg_data -> b_l[l + 1]);
             hypre_StructVectorDestroy(pfmg_data -> x_l[l + 1]);
             hypre_StructVectorDestroy(pfmg_data -> tx_l[l + 1]);
          }
-<<<<<<< HEAD
-=======
-
-         hypre_TFree(pfmg_data -> data, HYPRE_MEMORY_DEVICE);
-         hypre_TFree(pfmg_data -> data_const, HYPRE_MEMORY_HOST);
-
->>>>>>> a2daaf67
          hypre_TFree(pfmg_data -> cdir_l, HYPRE_MEMORY_HOST);
          hypre_TFree(pfmg_data -> active_l, HYPRE_MEMORY_HOST);
          hypre_TFree(pfmg_data -> grid_l, HYPRE_MEMORY_HOST);
@@ -550,17 +537,9 @@
       {
          if (rel_norms[0] > 0.)
          {
-<<<<<<< HEAD
             avg_convr = pow((rel_norms[num_iterations]/rel_norms[0]),
                             (1.0/(HYPRE_Real) num_iterations));
             hypre_printf("\nAverage convergence factor = %f\n", avg_convr);
-=======
-            for (i = 0; i < num_iterations; i++)
-            {
-               hypre_printf("Residual norm[%d] = %e   ", i, norms[i]);
-               hypre_printf("Relative residual norm[%d] = %e\n", i, rel_norms[i]);
-            }
->>>>>>> a2daaf67
          }
       }
    }
