--- conflicted
+++ resolved
@@ -59,16 +59,11 @@
       hypre_BoxLoop1Begin(hypre_StructVectorNDim(vector), loop_size,
                           v_data_box, start, unit_stride, vi);
       {
-<<<<<<< HEAD
-//         vp[vi] = 2.0*rand()/RAND_MAX - 1.0;
 #if defined(HYPRE_MEMORY_GPU)
 	 vp[vi] = 1.0;
 #else
 	 vp[vi] = 2.0*hypre_Rand() - 1.0;
 #endif
-=======
-         vp[vi] = 2.0*hypre_Rand() - 1.0;
->>>>>>> d6442bf3
       }
       hypre_BoxLoop1End(vi);
 #undef DEVICE_VAR
