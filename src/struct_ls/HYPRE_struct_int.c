/*BHEADER**********************************************************************
 * Copyright (c) 2008,  Lawrence Livermore National Security, LLC.
 * Produced at the Lawrence Livermore National Laboratory.
 * This file is part of HYPRE.  See file COPYRIGHT for details.
 *
 * HYPRE is free software; you can redistribute it and/or modify it under the
 * terms of the GNU Lesser General Public License (as published by the Free
 * Software Foundation) version 2.1 dated February 1999.
 *
 * $Revision$
 ***********************************************************************EHEADER*/

#include "_hypre_struct_ls.h"
#include "temp_multivector.h"

HYPRE_Int 
hypre_StructVectorSetRandomValues( hypre_StructVector *vector,
                                   HYPRE_Int seed )
{
   hypre_Box          *v_data_box;
                    
   HYPRE_Real         *vp;

   hypre_BoxArray     *boxes;
   hypre_Box          *box;
   hypre_Index         loop_size;
   hypre_IndexRef      start;
   hypre_Index         unit_stride;

   HYPRE_Int           i;

   /*-----------------------------------------------------------------------
    * Set the vector coefficients
    *-----------------------------------------------------------------------*/

//   srand( seed );
   hypre_SeedRand(seed);

   hypre_SetIndex3(unit_stride, 1, 1, 1);
 
   boxes = hypre_StructGridBoxes(hypre_StructVectorGrid(vector));
   hypre_ForBoxI(i, boxes)
   {
      box      = hypre_BoxArrayBox(boxes, i);
      start = hypre_BoxIMin(box);

      v_data_box =
         hypre_BoxArrayBox(hypre_StructVectorDataSpace(vector), i);
      vp = hypre_StructVectorBoxData(vector, i);
 
      hypre_BoxGetSize(box, loop_size);

      hypre_BoxLoop1Begin(hypre_StructVectorNDim(vector), loop_size,
                          v_data_box, start, unit_stride, vi);
#ifdef HYPRE_USING_OPENMP
#pragma omp parallel for private(HYPRE_BOX_PRIVATE ) HYPRE_SMP_SCHEDULE
#endif
      hypre_BoxLoop1For(vi)
      {
<<<<<<< HEAD
          HYPRE_Real randx;
          hypre_rand(randx);		  
		  vp[vi] = 2.0*randx - 1.0;
=======
//         vp[vi] = 2.0*rand()/RAND_MAX - 1.0;
         vp[vi] = 2.0*hypre_Rand() - 1.0;
>>>>>>> 6f929d75
      }
      hypre_BoxLoop1End(vi);
   }

   return hypre_error_flag;
}

HYPRE_Int
hypre_StructSetRandomValues( void* v, HYPRE_Int seed ) {

   return hypre_StructVectorSetRandomValues( (hypre_StructVector*)v, seed );
}

HYPRE_Int
HYPRE_StructSetupInterpreter( mv_InterfaceInterpreter *i )
{
   i->CreateVector = hypre_StructKrylovCreateVector;
   i->DestroyVector = hypre_StructKrylovDestroyVector; 
   i->InnerProd = hypre_StructKrylovInnerProd; 
   i->CopyVector = hypre_StructKrylovCopyVector;
   i->ClearVector = hypre_StructKrylovClearVector;
   i->SetRandomValues = hypre_StructSetRandomValues;
   i->ScaleVector = hypre_StructKrylovScaleVector;
   i->Axpy = hypre_StructKrylovAxpy;

   i->CreateMultiVector = mv_TempMultiVectorCreateFromSampleVector;
   i->CopyCreateMultiVector = mv_TempMultiVectorCreateCopy;
   i->DestroyMultiVector = mv_TempMultiVectorDestroy;

   i->Width = mv_TempMultiVectorWidth;
   i->Height = mv_TempMultiVectorHeight;
   i->SetMask = mv_TempMultiVectorSetMask;
   i->CopyMultiVector = mv_TempMultiVectorCopy;
   i->ClearMultiVector = mv_TempMultiVectorClear;
   i->SetRandomVectors = mv_TempMultiVectorSetRandom;
   i->MultiInnerProd = mv_TempMultiVectorByMultiVector;
   i->MultiInnerProdDiag = mv_TempMultiVectorByMultiVectorDiag;
   i->MultiVecMat = mv_TempMultiVectorByMatrix;
   i->MultiVecMatDiag = mv_TempMultiVectorByDiagonal;
   i->MultiAxpy = mv_TempMultiVectorAxpy;
   i->MultiXapy = mv_TempMultiVectorXapy;
   i->Eval = mv_TempMultiVectorEval;

   return hypre_error_flag;
}

HYPRE_Int
HYPRE_StructSetupMatvec(HYPRE_MatvecFunctions * mv)
{
   mv->MatvecCreate = hypre_StructKrylovMatvecCreate;
   mv->Matvec = hypre_StructKrylovMatvec;
   mv->MatvecDestroy = hypre_StructKrylovMatvecDestroy;

   mv->MatMultiVecCreate = NULL;
   mv->MatMultiVec = NULL;
   mv->MatMultiVecDestroy = NULL;

   return hypre_error_flag;
}<|MERGE_RESOLUTION|>--- conflicted
+++ resolved
@@ -19,6 +19,7 @@
 {
    hypre_Box          *v_data_box;
                     
+   HYPRE_Int           vi;
    HYPRE_Real         *vp;
 
    hypre_BoxArray     *boxes;
@@ -53,18 +54,12 @@
       hypre_BoxLoop1Begin(hypre_StructVectorNDim(vector), loop_size,
                           v_data_box, start, unit_stride, vi);
 #ifdef HYPRE_USING_OPENMP
-#pragma omp parallel for private(HYPRE_BOX_PRIVATE ) HYPRE_SMP_SCHEDULE
+#pragma omp parallel for private(HYPRE_BOX_PRIVATE,vi ) HYPRE_SMP_SCHEDULE
 #endif
       hypre_BoxLoop1For(vi)
       {
-<<<<<<< HEAD
-          HYPRE_Real randx;
-          hypre_rand(randx);		  
-		  vp[vi] = 2.0*randx - 1.0;
-=======
 //         vp[vi] = 2.0*rand()/RAND_MAX - 1.0;
          vp[vi] = 2.0*hypre_Rand() - 1.0;
->>>>>>> 6f929d75
       }
       hypre_BoxLoop1End(vi);
    }
