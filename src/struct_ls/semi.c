/******************************************************************************
 * Copyright 1998-2019 Lawrence Livermore National Security, LLC and other
 * HYPRE Project Developers. See the top-level COPYRIGHT file for details.
 *
 * SPDX-License-Identifier: (Apache-2.0 OR MIT)
 ******************************************************************************/

#include "_hypre_struct_ls.h"

/*--------------------------------------------------------------------------
 * This routine serves as an alternative to the MatrixAssemble routine for the
 * semi interpolation and restriction operators.  It allows us to avoid having
 * to deal with zero boxes when figuring out communications patterns.
 *
 * The issue arises in the following scenario for process p.  In the diagram,
 * process p only owns grid points denoted by '|' and not those denoted by ':'.
 * The center of the stencil is represented by an 'x'.
 *
 *    x----> <----x----> <----x   stencil coeffs needed for P^T
 *     <----x----> <----x---->    stencil coeffs needed for P
 *     <----x<--->x<--->x---->    stencil coeffs needed for A
 *
 *    :-----:-----|-----:-----:   fine grid
 *    :-----------|-----------:   coarse grid
 *
 *     <----------x---------->    stencil coeffs to be computed for RAP
 *
 * The issue is with the grid for P, which is empty on process p.  Previously,
 * we added ghost zones to get the appropriate neighbor data, and we did this
 * even for zero boxes.  Unfortunately, dealing with zero boxes is a major pain,
 * so the below routine eliminates the need for handling zero boxes when
 * computing communication information.
 *
 *--------------------------------------------------------------------------*/

HYPRE_Int
hypre_StructInterpAssemble( hypre_StructMatrix  *A,
                            hypre_StructMatrix  *P,
                            HYPRE_Int            P_stored_as_transpose,
                            HYPRE_Int            cdir,
                            hypre_Index          index,
                            hypre_Index          stride )
{
   hypre_StructGrid     *grid = hypre_StructMatrixGrid(A);

   hypre_BoxArrayArray  *box_aa;
   hypre_BoxArray       *box_a;
   hypre_Box            *box;

   hypre_CommInfo       *comm_info;
   hypre_CommPkg        *comm_pkg;
   hypre_CommHandle     *comm_handle;
   HYPRE_Complex        *data;

   HYPRE_Int             num_ghost[] = {0, 0, 0, 0, 0, 0};
   HYPRE_Int             i, j, s, dim;

   if (hypre_StructMatrixConstantCoefficient(P) != 0)
   {
      return hypre_error_flag;
   }

   /* set num_ghost */
   dim = hypre_StructGridNDim(grid);
   for (j = 0; j < dim; j++)
   {
      num_ghost[2 * j]   = 1;
      num_ghost[2 * j + 1] = 1;
   }
   if (P_stored_as_transpose)
   {
      num_ghost[2 * cdir]   = 2;
      num_ghost[2 * cdir + 1] = 2;
   }

   /* comm_info <-- From fine grid grown by num_ghost */

   hypre_CreateCommInfoFromNumGhost(grid, num_ghost, &comm_info);

   /* Project and map comm_info onto coarsened index space */

   hypre_CommInfoProjectSend(comm_info, index, stride);
   hypre_CommInfoProjectRecv(comm_info, index, stride);

   for (s = 0; s < 4; s++)
   {
      switch (s)
      {
         case 0:
            box_aa = hypre_CommInfoSendBoxes(comm_info);
            hypre_SetIndex3(hypre_CommInfoSendStride(comm_info), 1, 1, 1);
            break;

         case 1:
            box_aa = hypre_CommInfoRecvBoxes(comm_info);
            hypre_SetIndex3(hypre_CommInfoRecvStride(comm_info), 1, 1, 1);
            break;

         case 2:
            box_aa = hypre_CommInfoSendRBoxes(comm_info);
            break;

         case 3:
            box_aa = hypre_CommInfoRecvRBoxes(comm_info);
            break;
      }

      hypre_ForBoxArrayI(j, box_aa)
      {
         box_a = hypre_BoxArrayArrayBoxArray(box_aa, j);
         hypre_ForBoxI(i, box_a)
         {
            box = hypre_BoxArrayBox(box_a, i);
            hypre_StructMapFineToCoarse(hypre_BoxIMin(box), index, stride,
                                        hypre_BoxIMin(box));
            hypre_StructMapFineToCoarse(hypre_BoxIMax(box), index, stride,
                                        hypre_BoxIMax(box));
         }
      }
   }

<<<<<<< HEAD
=======
   comm_pkg = hypre_StructMatrixCommPkg(P);
   if (comm_pkg)
   {
      hypre_CommPkgDestroy(comm_pkg);
   }

>>>>>>> a2daaf67
   hypre_CommPkgCreate(comm_info,
                       hypre_StructMatrixDataSpace(P),
                       hypre_StructMatrixDataSpace(P),
                       hypre_StructMatrixNumValues(P), NULL, 0,
                       hypre_StructMatrixComm(P),
                       &comm_pkg);
   hypre_CommInfoDestroy(comm_info);

<<<<<<< HEAD
   data = hypre_StructMatrixVData(P);
   hypre_InitializeCommunication(comm_pkg, &data, &data, 0, 0, &comm_handle);
=======
   hypre_InitializeCommunication(comm_pkg,
                                 hypre_StructMatrixStencilData(P)[0],//hypre_StructMatrixData(P),
                                 hypre_StructMatrixStencilData(P)[0],//hypre_StructMatrixData(P),
                                 0, 0,
                                 &comm_handle);
>>>>>>> a2daaf67
   hypre_FinalizeCommunication(comm_handle);
   hypre_CommPkgDestroy(comm_pkg);

   return hypre_error_flag;
}<|MERGE_RESOLUTION|>--- conflicted
+++ resolved
@@ -119,15 +119,6 @@
       }
    }
 
-<<<<<<< HEAD
-=======
-   comm_pkg = hypre_StructMatrixCommPkg(P);
-   if (comm_pkg)
-   {
-      hypre_CommPkgDestroy(comm_pkg);
-   }
-
->>>>>>> a2daaf67
    hypre_CommPkgCreate(comm_info,
                        hypre_StructMatrixDataSpace(P),
                        hypre_StructMatrixDataSpace(P),
@@ -136,16 +127,8 @@
                        &comm_pkg);
    hypre_CommInfoDestroy(comm_info);
 
-<<<<<<< HEAD
    data = hypre_StructMatrixVData(P);
    hypre_InitializeCommunication(comm_pkg, &data, &data, 0, 0, &comm_handle);
-=======
-   hypre_InitializeCommunication(comm_pkg,
-                                 hypre_StructMatrixStencilData(P)[0],//hypre_StructMatrixData(P),
-                                 hypre_StructMatrixStencilData(P)[0],//hypre_StructMatrixData(P),
-                                 0, 0,
-                                 &comm_handle);
->>>>>>> a2daaf67
    hypre_FinalizeCommunication(comm_handle);
    hypre_CommPkgDestroy(comm_pkg);
 
