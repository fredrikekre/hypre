--- conflicted
+++ resolved
@@ -50,7 +50,6 @@
    hypre_CommInfo       *comm_info;
    hypre_CommPkg        *comm_pkg;
    hypre_CommHandle     *comm_handle;
-   HYPRE_Complex        *data;
 
    HYPRE_Int             num_ghost[] = {0, 0, 0, 0, 0, 0};
    HYPRE_Int             i, j, s, dim;
@@ -119,6 +118,12 @@
          }
    }
 
+   comm_pkg = hypre_StructMatrixCommPkg(P);
+   if (comm_pkg)
+   {
+      hypre_CommPkgDestroy(comm_pkg);
+   }
+   
    hypre_CommPkgCreate(comm_info,
                        hypre_StructMatrixDataSpace(P),
                        hypre_StructMatrixDataSpace(P),
@@ -126,19 +131,14 @@
                        hypre_StructMatrixComm(P),
                        &comm_pkg);
    hypre_CommInfoDestroy(comm_info);
+   hypre_StructMatrixCommPkg(P) = comm_pkg;
 
-<<<<<<< HEAD
-   data = hypre_StructMatrixVData(P);
-   hypre_InitializeCommunication(comm_pkg, &data, &data, 0, 0, &comm_handle);
-=======
    hypre_InitializeCommunication(comm_pkg,
                                  hypre_StructMatrixStencilData(P)[0],//hypre_StructMatrixData(P),
                                  hypre_StructMatrixStencilData(P)[0],//hypre_StructMatrixData(P),
 				 0, 0,
                                  &comm_handle);
->>>>>>> 414fa671
    hypre_FinalizeCommunication(comm_handle);
-   hypre_CommPkgDestroy(comm_pkg);
 
    return hypre_error_flag;
 }