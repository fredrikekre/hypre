/******************************************************************************
 * Copyright 1998-2019 Lawrence Livermore National Security, LLC and other
 * HYPRE Project Developers. See the top-level COPYRIGHT file for details.
 *
 * SPDX-License-Identifier: (Apache-2.0 OR MIT)
 ******************************************************************************/

#include "_hypre_struct_ls.h"
#include "pfmg.h"

/*--------------------------------------------------------------------------
 * hypre_PFMGCreateRAPOp
 *
 *   Wrapper for 2 and 3d CreateRAPOp routines which set up new coarse
 *   grid structures.
 *
 *   The parameter rap_type controls which lower level routines are
 *   used.
 *      rap_type = 0   Use optimized code for computing Galerkin operators
 *                     for special, common stencil patterns: 5 & 9 pt in
 *                     2d and 7, 19 & 27 in 3d.
 *      rap_type = 1   Use PARFLOW formula for coarse grid operator. Used
 *                     only with 5pt in 2d and 7pt in 3d.
 *      rap_type = 2   General purpose Galerkin code.
 *--------------------------------------------------------------------------*/

hypre_StructMatrix *
hypre_PFMGCreateRAPOp( hypre_StructMatrix *R,
                       hypre_StructMatrix *A,
                       hypre_StructMatrix *P,
                       hypre_StructGrid   *coarse_grid,
                       HYPRE_Int           cdir,
                       HYPRE_Int           rap_type    )
{
   hypre_StructMatrix    *RAP = NULL;
   hypre_StructStencil   *stencil;
   HYPRE_Int              constant_coefficient;
   HYPRE_Int              P_stored_as_transpose = 0;

   stencil = hypre_StructMatrixStencil(A);

   if (rap_type == 0)
   {
      switch (hypre_StructStencilNDim(stencil))
      {
         case 2:
            RAP = hypre_PFMG2CreateRAPOp(R, A, P, coarse_grid, cdir);
            break;

         case 3:
            RAP = hypre_PFMG3CreateRAPOp(R, A, P, coarse_grid, cdir);
            break;
      }
   }

   else if (rap_type == 1)
   {
      switch (hypre_StructStencilNDim(stencil))
      {
         case 2:
            RAP =  hypre_PFMGCreateCoarseOp5(R, A, P, coarse_grid, cdir);
            break;

         case 3:
            RAP =  hypre_PFMGCreateCoarseOp7(R, A, P, coarse_grid, cdir);
            break;
      }
   }
   else if (rap_type == 2)
   {
      RAP = hypre_SemiCreateRAPOp(R, A, P, coarse_grid, cdir,
                                  P_stored_as_transpose);
   }

   /* Set up constant stencil entries */
   /* Exclude the Galerkin case (rap_type == 0) when A has variable diagonal,
    * because then RAP is entirely variable coefficient. */
   constant_coefficient = hypre_StructMatrixConstantCoefficient(A);
<<<<<<< HEAD
   if ((constant_coefficient) && !(constant_coefficient == 2 && rap_type == 0))
=======
   if ( constant_coefficient == 2 && rap_type == 0 )
   {
      /* A has variable diagonal, so, in the Galerkin case, P (and R) is
         entirely variable coefficient.  Thus RAP will be variable coefficient */
      hypre_StructMatrixSetConstantCoefficient( RAP, 0 );
   }
   else
>>>>>>> a2daaf67
   {
      HYPRE_Int *entries, nentries, i;

      stencil = hypre_StructMatrixUserStencil(RAP);
      nentries = hypre_StructStencilSize(stencil);
      entries = hypre_TAlloc(HYPRE_Int, nentries, HYPRE_MEMORY_HOST);
      for (i = 0; i < nentries; i++)
      {
         entries[i] = i;
      }
      if (constant_coefficient == 2)
      {
         HYPRE_Int stencil_diag_entry;

         /* Make the diagonal variable */
         stencil_diag_entry = hypre_StructStencilDiagEntry(stencil);
         nentries -= 1;
         for (i = stencil_diag_entry; i < nentries; i++)
         {
            entries[i] = entries[i+1];
         }
      }
      hypre_StructMatrixSetConstantEntries(RAP, nentries, entries);
      hypre_TFree(entries, HYPRE_MEMORY_HOST);
   }

   return RAP;
}

/*--------------------------------------------------------------------------
 * hypre_PFMGSetupRAPOp
 *
 * Wrapper for 2 and 3d, symmetric and non-symmetric routines to calculate
 * entries in RAP. Incomplete error handling at the moment.
 *
 *   The parameter rap_type controls which lower level routines are
 *   used.
 *      rap_type = 0   Use optimized code for computing Galerkin operators
 *                     for special, common stencil patterns: 5 & 9 pt in
 *                     2d and 7, 19 & 27 in 3d.
 *      rap_type = 1   Use PARFLOW formula for coarse grid operator. Used
 *                     only with 5pt in 2d and 7pt in 3d.
 *      rap_type = 2   General purpose Galerkin code.
 *--------------------------------------------------------------------------*/

HYPRE_Int
hypre_PFMGSetupRAPOp( hypre_StructMatrix *R,
                      hypre_StructMatrix *A,
                      hypre_StructMatrix *P,
                      HYPRE_Int           cdir,
                      hypre_Index         cindex,
                      hypre_Index         cstride,
                      HYPRE_Int           rap_type,
                      hypre_StructMatrix *Ac      )
{
   HYPRE_Int              P_stored_as_transpose = 0;
   hypre_StructStencil   *stencil;

   hypre_StructMatrix    *Ac_tmp;

#if 0 //defined(HYPRE_USING_CUDA) || defined(HYPRE_USING_HIP)
   HYPRE_MemoryLocation data_location_A = hypre_StructGridDataLocation(hypre_StructMatrixGrid(A));
   HYPRE_MemoryLocation data_location_Ac = hypre_StructGridDataLocation(hypre_StructMatrixGrid(Ac));
   HYPRE_Int constant_coefficient = hypre_StructMatrixConstantCoefficient(Ac);
   if ( data_location_A != data_location_Ac )
   {
      Ac_tmp = hypre_PFMGCreateRAPOp(R, A, P, hypre_StructMatrixGrid(Ac), cdir, rap_type);
      hypre_StructMatrixSymmetric(Ac_tmp) = hypre_StructMatrixSymmetric(Ac);
      hypre_StructMatrixConstantCoefficient(Ac_tmp) = hypre_StructMatrixConstantCoefficient(Ac);
      hypre_StructGridDataLocation(hypre_StructMatrixGrid(Ac)) = data_location_A;
      HYPRE_StructMatrixInitialize(Ac_tmp);
   }
   else
   {
      Ac_tmp = Ac;
   }
#else
   Ac_tmp = Ac;
#endif
   stencil = hypre_StructMatrixStencil(A);

   if (rap_type == 0)
   {
      switch (hypre_StructStencilNDim(stencil))
      {
         case 2:
            /*--------------------------------------------------------------------
             *    Set lower triangular (+ diagonal) coefficients
             *--------------------------------------------------------------------*/
            hypre_PFMG2BuildRAPSym(A, P, R, cdir, cindex, cstride, Ac_tmp);

            /*--------------------------------------------------------------------
             *    For non-symmetric A, set upper triangular coefficients as well
             *--------------------------------------------------------------------*/
            if (!hypre_StructMatrixSymmetric(A))
            {
               hypre_PFMG2BuildRAPNoSym(A, P, R, cdir, cindex, cstride, Ac_tmp);
            }

            break;

         case 3:

            /*--------------------------------------------------------------------
             *    Set lower triangular (+ diagonal) coefficients
             *--------------------------------------------------------------------*/
            hypre_PFMG3BuildRAPSym(A, P, R, cdir, cindex, cstride, Ac_tmp);

            /*--------------------------------------------------------------------
             *    For non-symmetric A, set upper triangular coefficients as well
             *--------------------------------------------------------------------*/
            if (!hypre_StructMatrixSymmetric(A))
            {
               hypre_PFMG3BuildRAPNoSym(A, P, R, cdir, cindex, cstride, Ac_tmp);
            }

            break;
      }
   }

   else if (rap_type == 1)
   {
      switch (hypre_StructStencilNDim(stencil))
      {
         case 2:
            hypre_PFMGBuildCoarseOp5(A, P, R, cdir, cindex, cstride, Ac_tmp);
            break;

         case 3:
            hypre_PFMGBuildCoarseOp7(A, P, R, cdir, cindex, cstride, Ac_tmp);
            break;
      }
   }

   else if (rap_type == 2)
   {
      hypre_SemiBuildRAP(A, P, R, cdir, cindex, cstride,
                         P_stored_as_transpose, Ac_tmp);
   }

   hypre_StructMatrixAssemble(Ac_tmp);

#if 0 //defined(HYPRE_USING_CUDA) || defined(HYPRE_USING_HIP)
   if ( data_location_A != data_location_Ac )
   {
      if (constant_coefficient == 0)
      {
         hypre_TMemcpy(hypre_StructMatrixDataConst(Ac), hypre_StructMatrixData(Ac_tmp), HYPRE_Complex,
                       hypre_StructMatrixDataSize(Ac_tmp), HYPRE_MEMORY_HOST, HYPRE_MEMORY_DEVICE);
      }
      else if (constant_coefficient == 1)
      {
         hypre_TMemcpy(hypre_StructMatrixDataConst(Ac), hypre_StructMatrixDataConst(Ac_tmp), HYPRE_Complex,
                       hypre_StructMatrixDataConstSize(Ac_tmp), HYPRE_MEMORY_HOST, HYPRE_MEMORY_HOST);
      }
      else if (constant_coefficient == 2)
      {
         hypre_TMemcpy(hypre_StructMatrixDataConst(Ac), hypre_StructMatrixDataConst(Ac_tmp), HYPRE_Complex,
                       hypre_StructMatrixDataConstSize(Ac_tmp), HYPRE_MEMORY_HOST, HYPRE_MEMORY_HOST);
         hypre_StructStencil *stencil_c       = hypre_StructMatrixStencil(Ac);
         HYPRE_Int stencil_size  = hypre_StructStencilSize(stencil_c);
         HYPRE_Complex       *Acdiag = hypre_StructMatrixDataConst(Ac) + stencil_size;
         hypre_TMemcpy(Acdiag, hypre_StructMatrixData(Ac_tmp), HYPRE_Complex,
                       hypre_StructMatrixDataSize(Ac_tmp), HYPRE_MEMORY_HOST, HYPRE_MEMORY_DEVICE);
      }

      hypre_HandleStructExecPolicy(hypre_handle()) = data_location_Ac == HYPRE_MEMORY_DEVICE ?
                                                     HYPRE_EXEC_DEVICE : HYPRE_EXEC_HOST;
      hypre_StructGridDataLocation(hypre_StructMatrixGrid(Ac)) = data_location_Ac;
      hypre_StructMatrixAssemble(Ac);
      hypre_HandleStructExecPolicy(hypre_handle()) = data_location_A == HYPRE_MEMORY_DEVICE ?
                                                     HYPRE_EXEC_DEVICE : HYPRE_EXEC_HOST;
      hypre_StructMatrixDestroy(Ac_tmp);
   }
#endif

   return hypre_error_flag;
}
<|MERGE_RESOLUTION|>--- conflicted
+++ resolved
@@ -76,17 +76,7 @@
    /* Exclude the Galerkin case (rap_type == 0) when A has variable diagonal,
     * because then RAP is entirely variable coefficient. */
    constant_coefficient = hypre_StructMatrixConstantCoefficient(A);
-<<<<<<< HEAD
    if ((constant_coefficient) && !(constant_coefficient == 2 && rap_type == 0))
-=======
-   if ( constant_coefficient == 2 && rap_type == 0 )
-   {
-      /* A has variable diagonal, so, in the Galerkin case, P (and R) is
-         entirely variable coefficient.  Thus RAP will be variable coefficient */
-      hypre_StructMatrixSetConstantCoefficient( RAP, 0 );
-   }
-   else
->>>>>>> a2daaf67
    {
       HYPRE_Int *entries, nentries, i;
 
@@ -264,4 +254,4 @@
 #endif
 
    return hypre_error_flag;
-}
+}