--- conflicted
+++ resolved
@@ -63,17 +63,11 @@
                  hypre_StructVector *b,
                  hypre_StructVector *x )
 {
-<<<<<<< HEAD
    hypre_PFMGRelaxData *pfmg_relax_data      = (hypre_PFMGRelaxData *)pfmg_relax_vdata;
    HYPRE_Int            relax_type           = (pfmg_relax_data -> relax_type);
    HYPRE_Int            constant_coefficient = hypre_StructMatrixConstantCoefficient(A);
 
    HYPRE_ANNOTATE_FUNC_BEGIN;
-=======
-   hypre_PFMGRelaxData *pfmg_relax_data = (hypre_PFMGRelaxData *)pfmg_relax_vdata;
-   HYPRE_Int    relax_type = (pfmg_relax_data -> relax_type);
-   HYPRE_Int    constant_coefficient = hypre_StructMatrixConstantCoefficient(A);
->>>>>>> a2daaf67
 
    switch (relax_type)
    {
@@ -85,12 +79,7 @@
       case 3:
          if (constant_coefficient)
          {
-<<<<<<< HEAD
             hypre_RedBlackConstantCoefGS((pfmg_relax_data -> rb_relax_data), A, b, x);
-=======
-            hypre_RedBlackConstantCoefGS((pfmg_relax_data -> rb_relax_data),
-                                         A, b, x);
->>>>>>> a2daaf67
          }
          else
          {
@@ -114,15 +103,9 @@
                       hypre_StructVector *b,
                       hypre_StructVector *x )
 {
-<<<<<<< HEAD
    hypre_PFMGRelaxData *pfmg_relax_data = (hypre_PFMGRelaxData *)pfmg_relax_vdata;
    HYPRE_Int            relax_type      = (pfmg_relax_data -> relax_type);
    HYPRE_Real           jacobi_weight   = (pfmg_relax_data -> jacobi_weight);
-=======
-   hypre_PFMGRelaxData *pfmg_relax_data  = (hypre_PFMGRelaxData *)pfmg_relax_vdata;
-   HYPRE_Int            relax_type       = (pfmg_relax_data -> relax_type);
-   HYPRE_Real           jacobi_weight    = (pfmg_relax_data -> jacobi_weight);
->>>>>>> a2daaf67
 
    switch (relax_type)
    {
@@ -176,13 +159,8 @@
  *--------------------------------------------------------------------------*/
 
 HYPRE_Int
-<<<<<<< HEAD
 hypre_PFMGRelaxSetJacobiWeight( void       *pfmg_relax_vdata,
                                 HYPRE_Real  weight )
-=======
-hypre_PFMGRelaxSetJacobiWeight(void  *pfmg_relax_vdata,
-                               HYPRE_Real weight)
->>>>>>> a2daaf67
 {
    hypre_PFMGRelaxData *pfmg_relax_data = (hypre_PFMGRelaxData *)pfmg_relax_vdata;
 
