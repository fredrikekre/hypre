/******************************************************************************
 * Copyright 1998-2019 Lawrence Livermore National Security, LLC and other
 * HYPRE Project Developers. See the top-level COPYRIGHT file for details.
 *
 * SPDX-License-Identifier: (Apache-2.0 OR MIT)
 ******************************************************************************/

#include "_hypre_struct_ls.h"
#include "_hypre_struct_mv.hpp"
#include "pfmg.h"

/*--------------------------------------------------------------------------
 * Macro to "change coordinates".  This routine is written as though
 * coarsening is being done in the z-direction.  This macro is used to
 * allow for coarsening to be done in the x- and y-directions also.
 *--------------------------------------------------------------------------*/

#define MapIndex(in_index, cdir, out_index)                     \
   hypre_IndexD(out_index, cdir) = hypre_IndexD(in_index, 2);   \
   cdir = (cdir + 1) % 3;                                       \
   hypre_IndexD(out_index, cdir) = hypre_IndexD(in_index, 0);   \
   cdir = (cdir + 1) % 3;                                       \
   hypre_IndexD(out_index, cdir) = hypre_IndexD(in_index, 1);   \
   cdir = (cdir + 1) % 3;

/*--------------------------------------------------------------------------
 *  Sets up new coarse grid operator stucture.
 *--------------------------------------------------------------------------*/

hypre_StructMatrix *
hypre_PFMG3CreateRAPOp( hypre_StructMatrix *R,
                        hypre_StructMatrix *A,
                        hypre_StructMatrix *P,
                        hypre_StructGrid   *coarse_grid,
                        HYPRE_Int           cdir        )
{
   hypre_StructMatrix    *RAP;

   hypre_Index           *RAP_stencil_shape;
   hypre_StructStencil   *RAP_stencil;
   HYPRE_Int              RAP_stencil_size;
   HYPRE_Int              RAP_stencil_dim;
   HYPRE_Int              RAP_num_ghost[] = {1, 1, 1, 1, 1, 1};

   hypre_StructStencil   *A_stencil;
   HYPRE_Int              A_stencil_size;

   hypre_Index            index_temp;
   HYPRE_Int              k, j, i;
   HYPRE_Int              stencil_entry;

   RAP_stencil_dim = 3;

   A_stencil = hypre_StructMatrixStencil(A);
   A_stencil_size = hypre_StructStencilSize(A_stencil);

   /*-----------------------------------------------------------------------
    * Define RAP_stencil
    *-----------------------------------------------------------------------*/

   stencil_entry = 0;

   /*-----------------------------------------------------------------------
    * non-symmetric case
    *-----------------------------------------------------------------------*/

   /*-----------------------------------------------------------------------
    * 7-point fine grid stencil produces 19 point RAP
    *
    * Store all 27 entries except for the corners.
    *
    * For symmetric A, only store the lower triangular part, where
    * lower triangular means the lower triangular part on the matrix
    * in the standard lexicographic ordering.
    *-----------------------------------------------------------------------*/
   if ( A_stencil_size == 7)
   {
      RAP_stencil_size = 19;
      if (hypre_StructMatrixSymmetric(A))
      {
         RAP_stencil_size = (RAP_stencil_size + 1) / 2;
      }
      RAP_stencil_shape = hypre_CTAlloc(hypre_Index,  RAP_stencil_size, HYPRE_MEMORY_HOST);
      for (k = -1; k < 2; k++)
      {
         for (j = -1; j < 2; j++)
         {
            for (i = -1; i < 2; i++)
            {
<<<<<<< HEAD
               if ((i*j*k == 0) && (stencil_entry < RAP_stencil_size))
=======
               if ((i * j * k == 0) && (stencil_rank < RAP_stencil_size))
>>>>>>> a2daaf67
               {
                  hypre_SetIndex3(index_temp, i, j, k);
                  MapIndex(index_temp, cdir,
                           RAP_stencil_shape[stencil_entry]);
                  stencil_entry++;
               }
            }
         }
      }
   }

   /*-----------------------------------------------------------------------
    * 19 or 27 point fine grid stencil produces 27 point RAP
    *
    * Store all 27 entries
    *
    * For symmetric A, only store the lower triangular part, where
    * lower triangular means the lower triangular part on the matrix
    * in the standard lexicographic ordering.
    *-----------------------------------------------------------------------*/
   else
   {
      RAP_stencil_size = 27;
      if (hypre_StructMatrixSymmetric(A))
      {
         RAP_stencil_size = (RAP_stencil_size + 1) / 2;
      }
      RAP_stencil_shape = hypre_CTAlloc(hypre_Index,  RAP_stencil_size, HYPRE_MEMORY_HOST);
      for (k = -1; k < 2; k++)
      {
         for (j = -1; j < 2; j++)
         {
            for (i = -1; i < 2; i++)
            {
               if (stencil_entry < RAP_stencil_size)
               {
                  hypre_SetIndex3(index_temp, i, j, k);
                  MapIndex(index_temp, cdir,
                           RAP_stencil_shape[stencil_entry]);
                  stencil_entry++;
               }
            }
         }
      }
   }

   RAP_stencil = hypre_StructStencilCreate(RAP_stencil_dim, RAP_stencil_size,
                                           RAP_stencil_shape);
   RAP = hypre_StructMatrixCreate(hypre_StructMatrixComm(A),
                                  coarse_grid, RAP_stencil);

   hypre_StructStencilDestroy(RAP_stencil);

   /*-----------------------------------------------------------------------
    * Coarse operator in symmetric iff fine operator is
    *-----------------------------------------------------------------------*/
   hypre_StructMatrixSymmetric(RAP) = hypre_StructMatrixSymmetric(A);

   /*-----------------------------------------------------------------------
    * Set number of ghost points - one one each boundary
    *-----------------------------------------------------------------------*/
   HYPRE_StructMatrixSetNumGhost(RAP, RAP_num_ghost);

   return RAP;
}

/*--------------------------------------------------------------------------
 * Routines to build RAP. These routines are fairly general
 *  1) No assumptions about symmetry of A
 *  2) No assumption that R = transpose(P)
 *  3) 7, 19 or 27-point fine grid A
 *
 * I am, however, assuming that the c-to-c interpolation is the identity.
 *
 * I've written a two routines - hypre_PFMG3BuildRAPSym to build the lower
 * triangular part of RAP (including the diagonal) and
 * hypre_PFMG3BuildRAPNoSym to build the upper triangular part of RAP
 * (excluding the diagonal). So using symmetric storage, only the first
 * routine would be called. With full storage both would need to be called.
 *
 *--------------------------------------------------------------------------*/

HYPRE_Int
hypre_PFMG3BuildRAPSym( hypre_StructMatrix *A,
                        hypre_StructMatrix *P,
                        hypre_StructMatrix *R,
                        HYPRE_Int           cdir,
                        hypre_Index         cindex,
                        hypre_Index         cstride,
                        hypre_StructMatrix *RAP     )
{
   hypre_StructStencil  *fine_stencil;
   HYPRE_Int             fine_stencil_size;
   hypre_StructGrid     *fgrid;
   HYPRE_Int            *fgrid_ids;
   hypre_StructGrid     *cgrid;
   hypre_BoxArray       *cgrid_boxes;
   HYPRE_Int            *cgrid_ids;
   HYPRE_Int             fi, ci;
   HYPRE_Int             constant_coefficient;
   HYPRE_Int             constant_coefficient_A;

   fine_stencil = hypre_StructMatrixStencil(A);
   fine_stencil_size = hypre_StructStencilSize(fine_stencil);

   fgrid = hypre_StructMatrixGrid(A);
   fgrid_ids = hypre_StructGridIDs(fgrid);

   cgrid = hypre_StructMatrixGrid(RAP);
   cgrid_boxes = hypre_StructGridBoxes(cgrid);
   cgrid_ids = hypre_StructGridIDs(cgrid);

   constant_coefficient = hypre_StructMatrixConstantCoefficient(RAP);
   constant_coefficient_A = hypre_StructMatrixConstantCoefficient(A);
   hypre_assert( constant_coefficient == 0 || constant_coefficient == 1 );
   hypre_assert( hypre_StructMatrixConstantCoefficient(R) == constant_coefficient );
   hypre_assert( hypre_StructMatrixConstantCoefficient(P) == constant_coefficient );
   if (constant_coefficient == 1 )
   {
      hypre_assert( constant_coefficient_A == 1 );
   }
   else
   {
      hypre_assert( constant_coefficient_A == 0 || constant_coefficient_A == 2 );
   }

   fi = 0;
   hypre_ForBoxI(ci, cgrid_boxes)
   {
      while (fgrid_ids[fi] != cgrid_ids[ci])
      {
         fi++;
      }

      /*--------------------------------------------------------------------
       * Switch statement to direct control to apropriate BoxLoop depending
       * on stencil size. Default is full 27-point.
       *-----------------------------------------------------------------*/

      switch (fine_stencil_size)
      {

         /*--------------------------------------------------------------
          * Loop for symmetric 7-point fine grid operator; produces a
          * symmetric 19-point coarse grid operator. We calculate only the
          * lower triangular stencil entries: (below-south, below-west,
          * below-center, below-east, below-north, center-south,
          * center-west, and center-center).
          *--------------------------------------------------------------*/

         case 7:

            if ( constant_coefficient == 1 )
            {
               hypre_PFMG3BuildRAPSym_onebox_FSS07_CC1(
                  ci, fi, A, P, R, cdir, cindex, cstride, RAP );
            }

            else
            {
               hypre_PFMG3BuildRAPSym_onebox_FSS07_CC0(
                  ci, fi, A, P, R, cdir, cindex, cstride, RAP );
            }
            break;

         /*--------------------------------------------------------------
          * Loop for symmetric 19-point fine grid operator; produces a
          * symmetric 27-point coarse grid operator. We calculate only the
          * lower triangular stencil entries: (below-southwest, below-south,
          * below-southeast, below-west, below-center, below-east,
          * below-northwest, below-north, below-northeast, center-southwest,
          * center-south, center-southeast, center-west, and center-center).
          *--------------------------------------------------------------*/

         case 19:

            if ( constant_coefficient == 1 )
            {
               hypre_PFMG3BuildRAPSym_onebox_FSS19_CC1(
                  ci, fi, A, P, R, cdir, cindex, cstride, RAP );
            }
            else
            {
               hypre_PFMG3BuildRAPSym_onebox_FSS19_CC0(
                  ci, fi, A, P, R, cdir, cindex, cstride, RAP );
            }
            break;

         /*--------------------------------------------------------------
          * Loop for symmetric 27-point fine grid operator; produces a
          * symmetric 27-point coarse grid operator. We calculate only the
          * lower triangular stencil entries: (below-southwest, below-south,
          * below-southeast, below-west, below-center, below-east,
          * below-northwest, below-north, below-northeast, center-southwest,
          * center-south, center-southeast, center-west, and center-center).
          *--------------------------------------------------------------*/

         default:

            if ( constant_coefficient == 1 )
            {
               hypre_PFMG3BuildRAPSym_onebox_FSS27_CC1(
                  ci, fi, A, P, R, cdir, cindex, cstride, RAP );
            }
            else
            {
               hypre_PFMG3BuildRAPSym_onebox_FSS27_CC0(
                  ci, fi, A, P, R, cdir, cindex, cstride, RAP );
            }
            break;

      } /* end switch statement */

   } /* end ForBoxI */

   return hypre_error_flag;
}

/* core part of hypre_PFMG3BuildRAPSym, for one box, one value of fine_stencil_size
   (7) and one value of constant_coefficient (0).  Within this function
   there is a test on constant_coefficient_A as well.  */
HYPRE_Int
hypre_PFMG3BuildRAPSym_onebox_FSS07_CC0(
   HYPRE_Int             ci,
   HYPRE_Int             fi,
   hypre_StructMatrix *A,
   hypre_StructMatrix *P,
   hypre_StructMatrix *R,
   HYPRE_Int           cdir,
   hypre_Index         cindex,
   hypre_Index         cstride,
   hypre_StructMatrix *RAP     )
{

   hypre_Index           index;
   hypre_Index           index_temp;

   hypre_StructGrid     *cgrid;
   hypre_BoxArray       *cgrid_boxes;
   hypre_Box            *cgrid_box;
   hypre_IndexRef        cstart;
   hypre_Index           stridec;
   hypre_Index           fstart;
   hypre_IndexRef        stridef;
   hypre_Index           loop_size;

   HYPRE_Int             constant_coefficient_A;

   hypre_Box            *A_dbox;
   hypre_Box            *P_dbox;
   hypre_Box            *R_dbox;
   hypre_Box            *RAP_dbox;

   HYPRE_Real           *pa, *pb;
   HYPRE_Real           *ra, *rb;
   HYPRE_Real           *a_cc, *a_cw, *a_ce, *a_cs, *a_cn;
   HYPRE_Real           *a_ac;
   HYPRE_Real           *a_bc;
   HYPRE_Real            a_cs_offd, a_cs_offdm1, a_cs_offdp1;
   HYPRE_Real            a_cn_offdm1;
   HYPRE_Real            a_cw_offd, a_cw_offdm1, a_cw_offdp1;
   HYPRE_Real            a_ce_offdm1;
   HYPRE_Real            a_ac_offd, a_ac_offdm1;
   HYPRE_Real            a_bc_offd, a_bc_offdm1, a_bc_offdp1;
   HYPRE_Real           *rap_cc, *rap_cw, *rap_cs;
   HYPRE_Real           *rap_bc, *rap_bw, *rap_be, *rap_bs, *rap_bn;
   HYPRE_Real           *rap_csw, *rap_cse;
   HYPRE_Int             iA_offd, iA_offdm1, iA_offdp1;

   HYPRE_Int             zOffsetA;
   HYPRE_Int             zOffsetA_diag;
   HYPRE_Int             zOffsetA_offd;
   HYPRE_Int             xOffsetP;
   HYPRE_Int             yOffsetP;
   HYPRE_Int             zOffsetP;

   stridef = cstride;
   hypre_SetIndex3(stridec, 1, 1, 1);

   cgrid = hypre_StructMatrixGrid(RAP);
   cgrid_boxes = hypre_StructGridBoxes(cgrid);

   constant_coefficient_A = hypre_StructMatrixConstantCoefficient(A);

   cgrid_box = hypre_BoxArrayBox(cgrid_boxes, ci);

   cstart = hypre_BoxIMin(cgrid_box);
   hypre_StructMapCoarseToFine(cstart, cindex, cstride, fstart);

   A_dbox = hypre_BoxArrayBox(hypre_StructMatrixDataSpace(A), fi);
   P_dbox = hypre_BoxArrayBox(hypre_StructMatrixDataSpace(P), fi);
   R_dbox = hypre_BoxArrayBox(hypre_StructMatrixDataSpace(R), fi);
   RAP_dbox = hypre_BoxArrayBox(hypre_StructMatrixDataSpace(RAP), ci);

   /*-----------------------------------------------------------------
    * Extract pointers for interpolation operator:
    * pa is pointer for weight for f-point above c-point
    * pb is pointer for weight for f-point below c-point
    *-----------------------------------------------------------------*/

   hypre_SetIndex3(index_temp, 0, 0, -1);
   MapIndex(index_temp, cdir, index);
   pa = hypre_StructMatrixExtractPointerByIndex(P, fi, index);

   hypre_SetIndex3(index_temp, 0, 0, 1);
   MapIndex(index_temp, cdir, index);

   pb = hypre_StructMatrixExtractPointerByIndex(P, fi, index);
   //RL PTROFFSET
   HYPRE_Int pbOffset = hypre_BoxOffsetDistance(P_dbox, index);

   /*-----------------------------------------------------------------
    * Extract pointers for restriction operator:
    * ra is pointer for weight for f-point above c-point
    * rb is pointer for weight for f-point below c-point
    *-----------------------------------------------------------------*/

   hypre_SetIndex3(index_temp, 0, 0, -1);
   MapIndex(index_temp, cdir, index);
   ra = hypre_StructMatrixExtractPointerByIndex(R, fi, index);

   hypre_SetIndex3(index_temp, 0, 0, 1);
   MapIndex(index_temp, cdir, index);

   rb = hypre_StructMatrixExtractPointerByIndex(R, fi, index);
   //RL PTROFFSET
   HYPRE_Int rbOffset = hypre_BoxOffsetDistance(R_dbox, index);

   /*-----------------------------------------------------------------
    * Extract pointers for 7-point fine grid operator:
    *
    * a_cc is pointer for center coefficient
    * a_cw is pointer for west coefficient in same plane
    * a_ce is pointer for east coefficient in same plane
    * a_cs is pointer for south coefficient in same plane
    * a_cn is pointer for north coefficient in same plane
    * a_ac is pointer for center coefficient in plane above
    * a_bc is pointer for center coefficient in plane below
    *-----------------------------------------------------------------*/

   hypre_SetIndex3(index_temp, 0, 0, 0);
   MapIndex(index_temp, cdir, index);
   a_cc = hypre_StructMatrixExtractPointerByIndex(A, fi, index);

   hypre_SetIndex3(index_temp, -1, 0, 0);
   MapIndex(index_temp, cdir, index);
   a_cw = hypre_StructMatrixExtractPointerByIndex(A, fi, index);

   hypre_SetIndex3(index_temp, 1, 0, 0);
   MapIndex(index_temp, cdir, index);
   a_ce = hypre_StructMatrixExtractPointerByIndex(A, fi, index);

   hypre_SetIndex3(index_temp, 0, -1, 0);
   MapIndex(index_temp, cdir, index);
   a_cs = hypre_StructMatrixExtractPointerByIndex(A, fi, index);

   hypre_SetIndex3(index_temp, 0, 1, 0);
   MapIndex(index_temp, cdir, index);
   a_cn = hypre_StructMatrixExtractPointerByIndex(A, fi, index);

   hypre_SetIndex3(index_temp, 0, 0, 1);
   MapIndex(index_temp, cdir, index);
   a_ac = hypre_StructMatrixExtractPointerByIndex(A, fi, index);

   hypre_SetIndex3(index_temp, 0, 0, -1);
   MapIndex(index_temp, cdir, index);
   a_bc = hypre_StructMatrixExtractPointerByIndex(A, fi, index);


   /*-----------------------------------------------------------------
    * Extract pointers for 19-point coarse grid operator:
    *
    * We build only the lower triangular part (plus diagonal).
    *
    * rap_cc is pointer for center coefficient (etc.)
    *-----------------------------------------------------------------*/

   hypre_SetIndex3(index_temp, 0, 0, 0);
   MapIndex(index_temp, cdir, index);
   rap_cc = hypre_StructMatrixExtractPointerByIndex(RAP, ci, index);

   hypre_SetIndex3(index_temp, -1, 0, 0);
   MapIndex(index_temp, cdir, index);
   rap_cw = hypre_StructMatrixExtractPointerByIndex(RAP, ci, index);

   hypre_SetIndex3(index_temp, 0, -1, 0);
   MapIndex(index_temp, cdir, index);
   rap_cs = hypre_StructMatrixExtractPointerByIndex(RAP, ci, index);

   hypre_SetIndex3(index_temp, 0, 0, -1);
   MapIndex(index_temp, cdir, index);
   rap_bc = hypre_StructMatrixExtractPointerByIndex(RAP, ci, index);

   hypre_SetIndex3(index_temp, -1, 0, -1);
   MapIndex(index_temp, cdir, index);
   rap_bw = hypre_StructMatrixExtractPointerByIndex(RAP, ci, index);

   hypre_SetIndex3(index_temp, 1, 0, -1);
   MapIndex(index_temp, cdir, index);
   rap_be = hypre_StructMatrixExtractPointerByIndex(RAP, ci, index);

   hypre_SetIndex3(index_temp, 0, -1, -1);
   MapIndex(index_temp, cdir, index);
   rap_bs = hypre_StructMatrixExtractPointerByIndex(RAP, ci, index);

   hypre_SetIndex3(index_temp, 0, 1, -1);
   MapIndex(index_temp, cdir, index);
   rap_bn = hypre_StructMatrixExtractPointerByIndex(RAP, ci, index);

   hypre_SetIndex3(index_temp, -1, -1, 0);
   MapIndex(index_temp, cdir, index);
   rap_csw = hypre_StructMatrixExtractPointerByIndex(RAP, ci, index);

   hypre_SetIndex3(index_temp, 1, -1, 0);
   MapIndex(index_temp, cdir, index);
   rap_cse = hypre_StructMatrixExtractPointerByIndex(RAP, ci, index);

   /*-----------------------------------------------------------------
    * Define offsets for fine grid stencil and interpolation
    *
    * In the BoxLoop below I assume iA and iP refer to data associated
    * with the point which we are building the stencil for. The below
    * Offsets are used in refering to data associated with other points.
    *-----------------------------------------------------------------*/

   hypre_SetIndex3(index_temp, 0, 0, 1);
   MapIndex(index_temp, cdir, index);

   zOffsetP = hypre_BoxOffsetDistance(P_dbox, index);
   if ( constant_coefficient_A == 0 )
   {
      zOffsetA = hypre_BoxOffsetDistance(A_dbox, index);
   }
   else
   {
      zOffsetA_diag = hypre_BoxOffsetDistance(A_dbox, index);
      zOffsetA_offd = 0;
   }

   hypre_SetIndex3(index_temp, 0, 1, 0);
   MapIndex(index_temp, cdir, index);

   yOffsetP = hypre_BoxOffsetDistance(P_dbox, index);

   hypre_SetIndex3(index_temp, 1, 0, 0);
   MapIndex(index_temp, cdir, index);

   xOffsetP = hypre_BoxOffsetDistance(P_dbox, index);

   /*--------------------------------------------------------------------
    * Switch statement to direct control to apropriate BoxLoop depending
    * on stencil size. Default is full 27-point.
    *-----------------------------------------------------------------*/

   /*--------------------------------------------------------------
    * Loop for symmetric 7-point fine grid operator; produces a
    * symmetric 19-point coarse grid operator. We calculate only the
    * lower triangular stencil entries: (below-south, below-west,
    * below-center, below-east, below-north, center-south,
    * center-west, and center-center).
    *--------------------------------------------------------------*/

   hypre_BoxGetSize(cgrid_box, loop_size);

   if ( constant_coefficient_A == 0 )
   {
#define DEVICE_VAR is_device_ptr(rap_bs,rb,a_cs,pa,rap_bw,a_cw,rap_bc,a_bc,a_cc,rap_be,a_ce,rap_bn,a_cn,rap_cs,pb,ra,rap_cw,rap_csw,rap_cse,rap_cc,a_ac)
      hypre_BoxLoop4Begin(hypre_StructMatrixNDim(A), loop_size,
                          P_dbox, cstart, stridec, iP,
                          R_dbox, cstart, stridec, iR,
                          A_dbox, fstart, stridef, iA,
                          RAP_dbox, cstart, stridec, iAc)
      {
         HYPRE_Int iAm1 = iA - zOffsetA;
         HYPRE_Int iAp1 = iA + zOffsetA;

         HYPRE_Int iP1 = iP - zOffsetP - yOffsetP;
         rap_bs[iAc] = rb[iR - rbOffset] * a_cs[iAm1] * pa[iP1];

         iP1 = iP - zOffsetP - xOffsetP;
         rap_bw[iAc] = rb[iR - rbOffset] * a_cw[iAm1] * pa[iP1];

         iP1 = iP - zOffsetP;
         rap_bc[iAc] =          a_bc[iA]   * pa[iP1]
                                +          rb[iR - rbOffset] * a_cc[iAm1] * pa[iP1]
                                +          rb[iR - rbOffset] * a_bc[iAm1];

         iP1 = iP - zOffsetP + xOffsetP;
         rap_be[iAc] = rb[iR - rbOffset] * a_ce[iAm1] * pa[iP1];

         iP1 = iP - zOffsetP + yOffsetP;
         rap_bn[iAc] = rb[iR - rbOffset] * a_cn[iAm1] * pa[iP1];

         iP1 = iP - yOffsetP;
         rap_cs[iAc] =          a_cs[iA]
                                +          rb[iR - rbOffset] * a_cs[iAm1] * pb[iP1 - pbOffset]
                                +          ra[iR] * a_cs[iAp1] * pa[iP1];

         iP1 = iP - xOffsetP;
         rap_cw[iAc] =          a_cw[iA]
                                +          rb[iR - rbOffset] * a_cw[iAm1] * pb[iP1 - pbOffset]
                                +          ra[iR] * a_cw[iAp1] * pa[iP1];

         rap_csw[iAc] = 0.0;

         rap_cse[iAc] = 0.0;

         rap_cc[iAc] =          a_cc[iA]
                                +          rb[iR - rbOffset] * a_cc[iAm1] * pb[iP - pbOffset]
                                +          ra[iR] * a_cc[iAp1] * pa[iP]
                                +          rb[iR - rbOffset] * a_ac[iAm1]
                                +          ra[iR] * a_bc[iAp1]
                                +                   a_bc[iA]   * pb[iP - pbOffset]
                                +                   a_ac[iA]   * pa[iP];

      }
      hypre_BoxLoop4End(iP, iR, iA, iAc);
#undef DEVICE_VAR
   }
   else
   {
      iA_offd = 0;
      iA_offdm1 = iA_offd - zOffsetA_offd;
      iA_offdp1 = iA_offd + zOffsetA_offd;
      a_cs_offd = a_cs[iA_offd];
      a_cs_offdm1 = a_cs[iA_offdm1];
      a_cs_offdp1 = a_cs[iA_offdp1];
      a_cw_offd = a_cw[iA_offd];
      a_cw_offdm1 = a_cw[iA_offdm1];
      a_cw_offdp1 = a_cw[iA_offdp1];
      a_ce_offdm1 = a_ce[iA_offdm1];
      a_cn_offdm1 = a_cn[iA_offdm1];
      a_bc_offd = a_bc[iA_offd];
      a_bc_offdm1 = a_bc[iA_offdm1];
      a_bc_offdp1 = a_bc[iA_offdp1];
      a_ac_offd = a_ac[iA_offd];
      a_ac_offdm1 = a_ac[iA_offdm1];

#define DEVICE_VAR is_device_ptr(rap_bs,rb,pa,rap_bw,rap_bc,a_cc,rap_be,rap_bn,rap_cs,pb,ra,rap_cw,rap_csw,rap_cse,rap_cc)
      hypre_BoxLoop4Begin(hypre_StructMatrixNDim(A), loop_size,
                          P_dbox, cstart, stridec, iP,
                          R_dbox, cstart, stridec, iR,
                          A_dbox, fstart, stridef, iA,
                          RAP_dbox, cstart, stridec, iAc);
      {
         HYPRE_Int iAm1 = iA - zOffsetA_diag;
         HYPRE_Int iAp1 = iA + zOffsetA_diag;

         HYPRE_Int iP1 = iP - zOffsetP - yOffsetP;
         rap_bs[iAc] = rb[iR - rbOffset] * a_cs_offdm1 * pa[iP1];

         iP1 = iP - zOffsetP - xOffsetP;
         rap_bw[iAc] = rb[iR - rbOffset] * a_cw_offdm1 * pa[iP1];

         iP1 = iP - zOffsetP;
         rap_bc[iAc] =          a_bc_offd   * pa[iP1]
                                +          rb[iR - rbOffset] * a_cc[iAm1] * pa[iP1]
                                +          rb[iR - rbOffset] * a_bc_offdm1;

         iP1 = iP - zOffsetP + xOffsetP;
         rap_be[iAc] = rb[iR - rbOffset] * a_ce_offdm1 * pa[iP1];

         iP1 = iP - zOffsetP + yOffsetP;
         rap_bn[iAc] = rb[iR - rbOffset] * a_cn_offdm1 * pa[iP1];

         iP1 = iP - yOffsetP;
         rap_cs[iAc] =          a_cs_offd
                                +          rb[iR - rbOffset] * a_cs_offdm1 * pb[iP1 - pbOffset]
                                +          ra[iR] * a_cs_offdp1 * pa[iP1];

         iP1 = iP - xOffsetP;
         rap_cw[iAc] =          a_cw_offd
                                +          rb[iR - rbOffset] * a_cw_offdm1 * pb[iP1 - pbOffset]
                                +          ra[iR] * a_cw_offdp1 * pa[iP1];

         rap_csw[iAc] = 0.0;

         rap_cse[iAc] = 0.0;

         rap_cc[iAc] =          a_cc[iA]
                                +          rb[iR - rbOffset] * a_cc[iAm1] * pb[iP - pbOffset]
                                +          ra[iR] * a_cc[iAp1] * pa[iP]
                                +          rb[iR - rbOffset] * a_ac_offdm1
                                +          ra[iR] * a_bc_offdp1
                                +                   a_bc_offd   * pb[iP - pbOffset]
                                +                   a_ac_offd   * pa[iP];

      }
      hypre_BoxLoop4End(iP, iR, iA, iAc);
#undef DEVICE_VAR
   }

   /*      }*/ /* end ForBoxI */

   return hypre_error_flag;
}

/* core part of hypre_PFMG3BuildRAPSym, for one box, one value of fine_stencil_size
   (7) and one value of constant_coefficient (1). */
HYPRE_Int
hypre_PFMG3BuildRAPSym_onebox_FSS07_CC1(
   HYPRE_Int             ci,
   HYPRE_Int             fi,
   hypre_StructMatrix *A,
   hypre_StructMatrix *P,
   hypre_StructMatrix *R,
   HYPRE_Int           cdir,
   hypre_Index         cindex,
   hypre_Index         cstride,
   hypre_StructMatrix *RAP     )
{

   hypre_Index           index;
   hypre_Index           index_temp;

   hypre_StructGrid     *cgrid;
   hypre_BoxArray       *cgrid_boxes;
   hypre_Box            *cgrid_box;
   hypre_IndexRef        cstart;
   hypre_Index           fstart;

   HYPRE_Real           *pa, *pb;
   HYPRE_Real           *ra, *rb;

   HYPRE_Real           *a_cc, *a_cw, *a_ce, *a_cs, *a_cn;
   HYPRE_Real           *a_ac;
   HYPRE_Real           *a_bc;
   HYPRE_Real           *rap_cc, *rap_cw, *rap_cs;
   HYPRE_Real           *rap_bc, *rap_bw, *rap_be, *rap_bs, *rap_bn;
   HYPRE_Real           *rap_csw, *rap_cse;
   HYPRE_Int             iA, iAm1, iAp1;
   HYPRE_Int             iAc;
   HYPRE_Int             iP, iP1;
   HYPRE_Int             iR;

   HYPRE_Int             zOffsetA;
   HYPRE_Int             xOffsetP;
   HYPRE_Int             yOffsetP;
   HYPRE_Int             zOffsetP;

   cgrid = hypre_StructMatrixGrid(RAP);
   cgrid_boxes = hypre_StructGridBoxes(cgrid);

   cgrid_box = hypre_BoxArrayBox(cgrid_boxes, ci);

   cstart = hypre_BoxIMin(cgrid_box);
   hypre_StructMapCoarseToFine(cstart, cindex, cstride, fstart);

   /*-----------------------------------------------------------------
    * Extract pointers for interpolation operator:
    * pa is pointer for weight for f-point above c-point
    * pb is pointer for weight for f-point below c-point
    *-----------------------------------------------------------------*/

   hypre_SetIndex3(index_temp, 0, 0, -1);
   MapIndex(index_temp, cdir, index);
   pa = hypre_StructMatrixExtractPointerByIndex(P, fi, index);

   hypre_SetIndex3(index_temp, 0, 0, 1);
   MapIndex(index_temp, cdir, index);

   pb = hypre_StructMatrixExtractPointerByIndex(P, fi, index);

   /*-----------------------------------------------------------------
    * Extract pointers for restriction operator:
    * ra is pointer for weight for f-point above c-point
    * rb is pointer for weight for f-point below c-point
    *-----------------------------------------------------------------*/

   hypre_SetIndex3(index_temp, 0, 0, -1);
   MapIndex(index_temp, cdir, index);
   ra = hypre_StructMatrixExtractPointerByIndex(R, fi, index);

   hypre_SetIndex3(index_temp, 0, 0, 1);
   MapIndex(index_temp, cdir, index);

   rb = hypre_StructMatrixExtractPointerByIndex(R, fi, index);

   /*-----------------------------------------------------------------
    * Extract pointers for 7-point fine grid operator:
    *
    * a_cc is pointer for center coefficient
    * a_cw is pointer for west coefficient in same plane
    * a_ce is pointer for east coefficient in same plane
    * a_cs is pointer for south coefficient in same plane
    * a_cn is pointer for north coefficient in same plane
    * a_ac is pointer for center coefficient in plane above
    * a_bc is pointer for center coefficient in plane below
    *-----------------------------------------------------------------*/

   hypre_SetIndex3(index_temp, 0, 0, 0);
   MapIndex(index_temp, cdir, index);
   a_cc = hypre_StructMatrixExtractPointerByIndex(A, fi, index);

   hypre_SetIndex3(index_temp, -1, 0, 0);
   MapIndex(index_temp, cdir, index);
   a_cw = hypre_StructMatrixExtractPointerByIndex(A, fi, index);

   hypre_SetIndex3(index_temp, 1, 0, 0);
   MapIndex(index_temp, cdir, index);
   a_ce = hypre_StructMatrixExtractPointerByIndex(A, fi, index);

   hypre_SetIndex3(index_temp, 0, -1, 0);
   MapIndex(index_temp, cdir, index);
   a_cs = hypre_StructMatrixExtractPointerByIndex(A, fi, index);

   hypre_SetIndex3(index_temp, 0, 1, 0);
   MapIndex(index_temp, cdir, index);
   a_cn = hypre_StructMatrixExtractPointerByIndex(A, fi, index);

   hypre_SetIndex3(index_temp, 0, 0, 1);
   MapIndex(index_temp, cdir, index);
   a_ac = hypre_StructMatrixExtractPointerByIndex(A, fi, index);

   hypre_SetIndex3(index_temp, 0, 0, -1);
   MapIndex(index_temp, cdir, index);
   a_bc = hypre_StructMatrixExtractPointerByIndex(A, fi, index);

   /*-----------------------------------------------------------------
    * Extract pointers for 19-point coarse grid operator:
    *
    * We build only the lower triangular part (plus diagonal).
    *
    * rap_cc is pointer for center coefficient (etc.)
    *-----------------------------------------------------------------*/

   hypre_SetIndex3(index_temp, 0, 0, 0);
   MapIndex(index_temp, cdir, index);
   rap_cc = hypre_StructMatrixExtractPointerByIndex(RAP, ci, index);

   hypre_SetIndex3(index_temp, -1, 0, 0);
   MapIndex(index_temp, cdir, index);
   rap_cw = hypre_StructMatrixExtractPointerByIndex(RAP, ci, index);

   hypre_SetIndex3(index_temp, 0, -1, 0);
   MapIndex(index_temp, cdir, index);
   rap_cs = hypre_StructMatrixExtractPointerByIndex(RAP, ci, index);

   hypre_SetIndex3(index_temp, 0, 0, -1);
   MapIndex(index_temp, cdir, index);
   rap_bc = hypre_StructMatrixExtractPointerByIndex(RAP, ci, index);

   hypre_SetIndex3(index_temp, -1, 0, -1);
   MapIndex(index_temp, cdir, index);
   rap_bw = hypre_StructMatrixExtractPointerByIndex(RAP, ci, index);

   hypre_SetIndex3(index_temp, 1, 0, -1);
   MapIndex(index_temp, cdir, index);
   rap_be = hypre_StructMatrixExtractPointerByIndex(RAP, ci, index);

   hypre_SetIndex3(index_temp, 0, -1, -1);
   MapIndex(index_temp, cdir, index);
   rap_bs = hypre_StructMatrixExtractPointerByIndex(RAP, ci, index);

   hypre_SetIndex3(index_temp, 0, 1, -1);
   MapIndex(index_temp, cdir, index);
   rap_bn = hypre_StructMatrixExtractPointerByIndex(RAP, ci, index);

   hypre_SetIndex3(index_temp, -1, -1, 0);
   MapIndex(index_temp, cdir, index);
   rap_csw = hypre_StructMatrixExtractPointerByIndex(RAP, ci, index);

   hypre_SetIndex3(index_temp, 1, -1, 0);
   MapIndex(index_temp, cdir, index);
   rap_cse = hypre_StructMatrixExtractPointerByIndex(RAP, ci, index);

   /*-----------------------------------------------------------------
    * Define offsets for fine grid stencil and interpolation
    *
    * In the BoxLoop below I assume iA and iP refer to data associated
    * with the point which we are building the stencil for. The below
    * Offsets are used in refering to data associated with other points.
    *-----------------------------------------------------------------*/

   hypre_SetIndex3(index_temp, 0, 0, 1);
   MapIndex(index_temp, cdir, index);

   zOffsetA = 0;
   zOffsetP = 0;

   hypre_SetIndex3(index_temp, 0, 1, 0);
   MapIndex(index_temp, cdir, index);

   yOffsetP = 0;

   hypre_SetIndex3(index_temp, 1, 0, 0);
   MapIndex(index_temp, cdir, index);

   xOffsetP = 0;

   /*--------------------------------------------------------------------
    * Switch statement to direct control to apropriate BoxLoop depending
    * on stencil size. Default is full 27-point.
    *-----------------------------------------------------------------*/

   /*--------------------------------------------------------------
    * Loop for symmetric 7-point fine grid operator; produces a
    * symmetric 19-point coarse grid operator. We calculate only the
    * lower triangular stencil entries: (below-south, below-west,
    * below-center, below-east, below-north, center-south,
    * center-west, and center-center).
    *--------------------------------------------------------------*/

   iP = 0;
   iR = 0;
   iA = 0;
   iAc = 0;

   iAm1 = iA - zOffsetA;
   iAp1 = iA + zOffsetA;

   iP1 = iP - zOffsetP - yOffsetP;
   rap_bs[iAc] = rb[iR] * a_cs[iAm1] * pa[iP1];

   iP1 = iP - zOffsetP - xOffsetP;
   rap_bw[iAc] = rb[iR] * a_cw[iAm1] * pa[iP1];

   iP1 = iP - zOffsetP;
   rap_bc[iAc] =          a_bc[iA]   * pa[iP1]
                          +          rb[iR] * a_cc[iAm1] * pa[iP1]
                          +          rb[iR] * a_bc[iAm1];

   iP1 = iP - zOffsetP + xOffsetP;
   rap_be[iAc] = rb[iR] * a_ce[iAm1] * pa[iP1];

   iP1 = iP - zOffsetP + yOffsetP;
   rap_bn[iAc] = rb[iR] * a_cn[iAm1] * pa[iP1];

   iP1 = iP - yOffsetP;
   rap_cs[iAc] =          a_cs[iA]
                          +          rb[iR] * a_cs[iAm1] * pb[iP1]
                          +          ra[iR] * a_cs[iAp1] * pa[iP1];

   iP1 = iP - xOffsetP;
   rap_cw[iAc] =          a_cw[iA]
                          +          rb[iR] * a_cw[iAm1] * pb[iP1]
                          +          ra[iR] * a_cw[iAp1] * pa[iP1];

   rap_csw[iAc] = 0.0;

   rap_cse[iAc] = 0.0;

   rap_cc[iAc] =          a_cc[iA]
                          +          rb[iR] * a_cc[iAm1] * pb[iP]
                          +          ra[iR] * a_cc[iAp1] * pa[iP]
                          +          rb[iR] * a_ac[iAm1]
                          +          ra[iR] * a_bc[iAp1]
                          +                   a_bc[iA]   * pb[iP]
                          +                   a_ac[iA]   * pa[iP];


   /*      }*/ /* end ForBoxI */

   return hypre_error_flag;
}

/* core part of hypre_PFMG3BuildRAPSym, for one box, one value of fine_stencil_size
   (19) and one value of constant_coefficient (0).  Within this functions
   there is a test on constant_coefficient_A as well.  */
HYPRE_Int
hypre_PFMG3BuildRAPSym_onebox_FSS19_CC0(
   HYPRE_Int             ci,
   HYPRE_Int             fi,
   hypre_StructMatrix *A,
   hypre_StructMatrix *P,
   hypre_StructMatrix *R,
   HYPRE_Int           cdir,
   hypre_Index         cindex,
   hypre_Index         cstride,
   hypre_StructMatrix *RAP     )
{

   hypre_Index           index;
   hypre_Index           index_temp;

   hypre_StructGrid     *cgrid;
   hypre_BoxArray       *cgrid_boxes;
   hypre_Box            *cgrid_box;
   hypre_IndexRef        cstart;
   hypre_Index           stridec;
   hypre_Index           fstart;
   hypre_IndexRef        stridef;
   hypre_Index           loop_size;

   HYPRE_Int             constant_coefficient_A;

   hypre_Box            *A_dbox;
   hypre_Box            *P_dbox;
   hypre_Box            *R_dbox;
   hypre_Box            *RAP_dbox;

   HYPRE_Real           *pa, *pb;
   HYPRE_Real           *ra, *rb;

   HYPRE_Real           *a_cc, *a_cw, *a_ce, *a_cs, *a_cn;
   HYPRE_Real           *a_ac, *a_aw, *a_as;
   HYPRE_Real           *a_bc, *a_bw, *a_be, *a_bs, *a_bn;
   HYPRE_Real           *a_csw, *a_cse, *a_cnw, *a_cne;
   HYPRE_Real            a_cs_offd, a_cs_offdm1, a_cs_offdp1;
   HYPRE_Real            a_csw_offd, a_csw_offdm1, a_csw_offdp1;
   HYPRE_Real            a_cse_offd, a_cse_offdm1, a_cse_offdp1;
   HYPRE_Real            a_cn_offdm1, a_cne_offdm1, a_cnw_offdm1;
   HYPRE_Real            a_cw_offd, a_cw_offdm1, a_cw_offdp1;
   HYPRE_Real            a_ce_offdm1;
   HYPRE_Real            a_ac_offd, a_ac_offdm1;
   HYPRE_Real            a_aw_offd, a_aw_offdm1;
   HYPRE_Real            a_as_offd, a_as_offdm1;
   HYPRE_Real            a_bc_offd, a_bc_offdm1, a_bc_offdp1;
   HYPRE_Real            a_be_offd, a_be_offdm1;
   HYPRE_Real            a_bn_offd, a_bn_offdm1;
   HYPRE_Real            a_bw_offd, a_bw_offdm1, a_bw_offdp1;
   HYPRE_Real            a_bs_offd, a_bs_offdm1, a_bs_offdp1;

   HYPRE_Real           *rap_cc, *rap_cw, *rap_cs;
   HYPRE_Real           *rap_bc, *rap_bw, *rap_be, *rap_bs, *rap_bn;
   HYPRE_Real           *rap_csw, *rap_cse;
   HYPRE_Real           *rap_bsw, *rap_bse, *rap_bnw, *rap_bne;

   HYPRE_Int             iA_offd, iA_offdm1, iA_offdp1;

   HYPRE_Int             zOffsetA;
   HYPRE_Int             zOffsetA_diag;
   HYPRE_Int             zOffsetA_offd;
   HYPRE_Int             xOffsetP;
   HYPRE_Int             yOffsetP;
   HYPRE_Int             zOffsetP;

   stridef = cstride;
   hypre_SetIndex3(stridec, 1, 1, 1);

   cgrid = hypre_StructMatrixGrid(RAP);
   cgrid_boxes = hypre_StructGridBoxes(cgrid);

   constant_coefficient_A = hypre_StructMatrixConstantCoefficient(A);

   cgrid_box = hypre_BoxArrayBox(cgrid_boxes, ci);

   cstart = hypre_BoxIMin(cgrid_box);
   hypre_StructMapCoarseToFine(cstart, cindex, cstride, fstart);

   A_dbox = hypre_BoxArrayBox(hypre_StructMatrixDataSpace(A), fi);
   P_dbox = hypre_BoxArrayBox(hypre_StructMatrixDataSpace(P), fi);
   R_dbox = hypre_BoxArrayBox(hypre_StructMatrixDataSpace(R), fi);
   RAP_dbox = hypre_BoxArrayBox(hypre_StructMatrixDataSpace(RAP), ci);

   /*-----------------------------------------------------------------
    * Extract pointers for interpolation operator:
    * pa is pointer for weight for f-point above c-point
    * pb is pointer for weight for f-point below c-point
    *-----------------------------------------------------------------*/

   hypre_SetIndex3(index_temp, 0, 0, -1);
   MapIndex(index_temp, cdir, index);
   pa = hypre_StructMatrixExtractPointerByIndex(P, fi, index);

   hypre_SetIndex3(index_temp, 0, 0, 1);
   MapIndex(index_temp, cdir, index);

   pb = hypre_StructMatrixExtractPointerByIndex(P, fi, index);
   //RL PTROFFSET
   HYPRE_Int pbOffset = hypre_BoxOffsetDistance(P_dbox, index);

   /*-----------------------------------------------------------------
    * Extract pointers for restriction operator:
    * ra is pointer for weight for f-point above c-point
    * rb is pointer for weight for f-point below c-point
    *-----------------------------------------------------------------*/

   hypre_SetIndex3(index_temp, 0, 0, -1);
   MapIndex(index_temp, cdir, index);
   ra = hypre_StructMatrixExtractPointerByIndex(R, fi, index);

   hypre_SetIndex3(index_temp, 0, 0, 1);
   MapIndex(index_temp, cdir, index);

   rb = hypre_StructMatrixExtractPointerByIndex(R, fi, index);
   //RL PTROFFSET
   HYPRE_Int rbOffset = hypre_BoxOffsetDistance(R_dbox, index);

   /*-----------------------------------------------------------------
    * Extract pointers for 7-point fine grid operator:
    *
    * a_cc is pointer for center coefficient
    * a_cw is pointer for west coefficient in same plane
    * a_ce is pointer for east coefficient in same plane
    * a_cs is pointer for south coefficient in same plane
    * a_cn is pointer for north coefficient in same plane
    * a_ac is pointer for center coefficient in plane above
    * a_bc is pointer for center coefficient in plane below
    *-----------------------------------------------------------------*/

   hypre_SetIndex3(index_temp, 0, 0, 0);
   MapIndex(index_temp, cdir, index);
   a_cc = hypre_StructMatrixExtractPointerByIndex(A, fi, index);

   hypre_SetIndex3(index_temp, -1, 0, 0);
   MapIndex(index_temp, cdir, index);
   a_cw = hypre_StructMatrixExtractPointerByIndex(A, fi, index);

   hypre_SetIndex3(index_temp, 1, 0, 0);
   MapIndex(index_temp, cdir, index);
   a_ce = hypre_StructMatrixExtractPointerByIndex(A, fi, index);

   hypre_SetIndex3(index_temp, 0, -1, 0);
   MapIndex(index_temp, cdir, index);
   a_cs = hypre_StructMatrixExtractPointerByIndex(A, fi, index);

   hypre_SetIndex3(index_temp, 0, 1, 0);
   MapIndex(index_temp, cdir, index);
   a_cn = hypre_StructMatrixExtractPointerByIndex(A, fi, index);

   hypre_SetIndex3(index_temp, 0, 0, 1);
   MapIndex(index_temp, cdir, index);
   a_ac = hypre_StructMatrixExtractPointerByIndex(A, fi, index);

   hypre_SetIndex3(index_temp, 0, 0, -1);
   MapIndex(index_temp, cdir, index);
   a_bc = hypre_StructMatrixExtractPointerByIndex(A, fi, index);

   /*-----------------------------------------------------------------
    * Extract additional pointers for 19-point fine grid operator:
    *
    * a_aw is pointer for west coefficient in plane above
    * a_ae is pointer for east coefficient in plane above
    * a_as is pointer for south coefficient in plane above
    * a_an is pointer for north coefficient in plane above
    * a_bw is pointer for west coefficient in plane below
    * a_be is pointer for east coefficient in plane below
    * a_bs is pointer for south coefficient in plane below
    * a_bn is pointer for north coefficient in plane below
    * a_csw is pointer for southwest coefficient in same plane
    * a_cse is pointer for southeast coefficient in same plane
    * a_cnw is pointer for northwest coefficient in same plane
    * a_cne is pointer for northeast coefficient in same plane
    *-----------------------------------------------------------------*/

   hypre_SetIndex3(index_temp, -1, 0, 1);
   MapIndex(index_temp, cdir, index);
   a_aw = hypre_StructMatrixExtractPointerByIndex(A, fi, index);

   hypre_SetIndex3(index_temp, 0, -1, 1);
   MapIndex(index_temp, cdir, index);
   a_as = hypre_StructMatrixExtractPointerByIndex(A, fi, index);

   hypre_SetIndex3(index_temp, -1, 0, -1);
   MapIndex(index_temp, cdir, index);
   a_bw = hypre_StructMatrixExtractPointerByIndex(A, fi, index);

   hypre_SetIndex3(index_temp, 1, 0, -1);
   MapIndex(index_temp, cdir, index);
   a_be = hypre_StructMatrixExtractPointerByIndex(A, fi, index);

   hypre_SetIndex3(index_temp, 0, -1, -1);
   MapIndex(index_temp, cdir, index);
   a_bs = hypre_StructMatrixExtractPointerByIndex(A, fi, index);

   hypre_SetIndex3(index_temp, 0, 1, -1);
   MapIndex(index_temp, cdir, index);
   a_bn = hypre_StructMatrixExtractPointerByIndex(A, fi, index);

   hypre_SetIndex3(index_temp, -1, -1, 0);
   MapIndex(index_temp, cdir, index);
   a_csw = hypre_StructMatrixExtractPointerByIndex(A, fi, index);

   hypre_SetIndex3(index_temp, 1, -1, 0);
   MapIndex(index_temp, cdir, index);
   a_cse = hypre_StructMatrixExtractPointerByIndex(A, fi, index);

   hypre_SetIndex3(index_temp, -1, 1, 0);
   MapIndex(index_temp, cdir, index);
   a_cnw = hypre_StructMatrixExtractPointerByIndex(A, fi, index);

   hypre_SetIndex3(index_temp, 1, 1, 0);
   MapIndex(index_temp, cdir, index);
   a_cne = hypre_StructMatrixExtractPointerByIndex(A, fi, index);


   /*-----------------------------------------------------------------
    * Extract pointers for 19-point coarse grid operator:
    *
    * We build only the lower triangular part (plus diagonal).
    *
    * rap_cc is pointer for center coefficient (etc.)
    *-----------------------------------------------------------------*/

   hypre_SetIndex3(index_temp, 0, 0, 0);
   MapIndex(index_temp, cdir, index);
   rap_cc = hypre_StructMatrixExtractPointerByIndex(RAP, ci, index);

   hypre_SetIndex3(index_temp, -1, 0, 0);
   MapIndex(index_temp, cdir, index);
   rap_cw = hypre_StructMatrixExtractPointerByIndex(RAP, ci, index);

   hypre_SetIndex3(index_temp, 0, -1, 0);
   MapIndex(index_temp, cdir, index);
   rap_cs = hypre_StructMatrixExtractPointerByIndex(RAP, ci, index);

   hypre_SetIndex3(index_temp, 0, 0, -1);
   MapIndex(index_temp, cdir, index);
   rap_bc = hypre_StructMatrixExtractPointerByIndex(RAP, ci, index);

   hypre_SetIndex3(index_temp, -1, 0, -1);
   MapIndex(index_temp, cdir, index);
   rap_bw = hypre_StructMatrixExtractPointerByIndex(RAP, ci, index);

   hypre_SetIndex3(index_temp, 1, 0, -1);
   MapIndex(index_temp, cdir, index);
   rap_be = hypre_StructMatrixExtractPointerByIndex(RAP, ci, index);

   hypre_SetIndex3(index_temp, 0, -1, -1);
   MapIndex(index_temp, cdir, index);
   rap_bs = hypre_StructMatrixExtractPointerByIndex(RAP, ci, index);

   hypre_SetIndex3(index_temp, 0, 1, -1);
   MapIndex(index_temp, cdir, index);
   rap_bn = hypre_StructMatrixExtractPointerByIndex(RAP, ci, index);

   hypre_SetIndex3(index_temp, -1, -1, 0);
   MapIndex(index_temp, cdir, index);
   rap_csw = hypre_StructMatrixExtractPointerByIndex(RAP, ci, index);

   hypre_SetIndex3(index_temp, 1, -1, 0);
   MapIndex(index_temp, cdir, index);
   rap_cse = hypre_StructMatrixExtractPointerByIndex(RAP, ci, index);

   /*-----------------------------------------------------------------
    * Extract additional pointers for 27-point coarse grid operator:
    *
    * A 27-point coarse grid operator is produced when the fine grid
    * stencil is 19 or 27 point.
    *
    * We build only the lower triangular part.
    *
    * rap_csw is pointer for southwest coefficient in same plane (etc.)
    *-----------------------------------------------------------------*/

   hypre_SetIndex3(index_temp, -1, -1, -1);
   MapIndex(index_temp, cdir, index);
   rap_bsw = hypre_StructMatrixExtractPointerByIndex(RAP, ci, index);

   hypre_SetIndex3(index_temp, 1, -1, -1);
   MapIndex(index_temp, cdir, index);
   rap_bse = hypre_StructMatrixExtractPointerByIndex(RAP, ci, index);

   hypre_SetIndex3(index_temp, -1, 1, -1);
   MapIndex(index_temp, cdir, index);
   rap_bnw = hypre_StructMatrixExtractPointerByIndex(RAP, ci, index);

   hypre_SetIndex3(index_temp, 1, 1, -1);
   MapIndex(index_temp, cdir, index);
   rap_bne = hypre_StructMatrixExtractPointerByIndex(RAP, ci, index);

   /*-----------------------------------------------------------------
    * Define offsets for fine grid stencil and interpolation
    *
    * In the BoxLoop below I assume iA and iP refer to data associated
    * with the point which we are building the stencil for. The below
    * Offsets are used in refering to data associated with other points.
    *-----------------------------------------------------------------*/

   hypre_SetIndex3(index_temp, 0, 0, 1);
   MapIndex(index_temp, cdir, index);
   zOffsetP = hypre_BoxOffsetDistance(P_dbox, index);
   if ( constant_coefficient_A == 0 )
   {
      zOffsetA = hypre_BoxOffsetDistance(A_dbox, index);
   }
   else
   {
      zOffsetA_diag = hypre_BoxOffsetDistance(A_dbox, index);
      zOffsetA_offd = 0;
   }

   hypre_SetIndex3(index_temp, 0, 1, 0);
   MapIndex(index_temp, cdir, index);

   yOffsetP = hypre_BoxOffsetDistance(P_dbox, index);

   hypre_SetIndex3(index_temp, 1, 0, 0);
   MapIndex(index_temp, cdir, index);

   xOffsetP = hypre_BoxOffsetDistance(P_dbox, index);

   /*--------------------------------------------------------------------
    * Switch statement to direct control to apropriate BoxLoop depending
    * on stencil size. Default is full 27-point.
    *-----------------------------------------------------------------*/

   /*--------------------------------------------------------------
    * Loop for symmetric 19-point fine grid operator; produces a
    * symmetric 27-point coarse grid operator. We calculate only the
    * lower triangular stencil entries: (below-southwest, below-south,
    * below-southeast, below-west, below-center, below-east,
    * below-northwest, below-north, below-northeast, center-southwest,
    * center-south, center-southeast, center-west, and center-center).
    *--------------------------------------------------------------*/

   hypre_BoxGetSize(cgrid_box, loop_size);

   if ( constant_coefficient_A == 0 )
   {
#define DEVICE_VAR is_device_ptr(rap_bsw,rb,a_csw,pa,rap_bs,a_cs,a_bs,rap_bse,a_cse,rap_bw,a_cw,a_bw,rap_bc,a_bc,a_cc,rap_be,a_ce,a_be,rap_bnw,a_cnw,rap_bn,a_cn,a_bn,rap_bne,a_cne,rap_csw,pb,ra,rap_cs,a_as,rap_cse,rap_cw,a_aw,rap_cc,a_ac)
      hypre_BoxLoop4Begin(hypre_StructMatrixNDim(A), loop_size,
                          P_dbox, cstart, stridec, iP,
                          R_dbox, cstart, stridec, iR,
                          A_dbox, fstart, stridef, iA,
                          RAP_dbox, cstart, stridec, iAc);
      {
         HYPRE_Int iAm1 = iA - zOffsetA;
         HYPRE_Int iAp1 = iA + zOffsetA;

         HYPRE_Int iP1 = iP - zOffsetP - yOffsetP - xOffsetP;
         rap_bsw[iAc] = rb[iR - rbOffset] * a_csw[iAm1] * pa[iP1];

         iP1 = iP - zOffsetP - yOffsetP;
         rap_bs[iAc] = rb[iR - rbOffset] * a_cs[iAm1] * pa[iP1]
                       +          rb[iR - rbOffset] * a_bs[iAm1]
                       +                   a_bs[iA]   * pa[iP1];

         iP1 = iP - zOffsetP - yOffsetP + xOffsetP;
         rap_bse[iAc] = rb[iR - rbOffset] * a_cse[iAm1] * pa[iP1];

         iP1 = iP - zOffsetP - xOffsetP;
         rap_bw[iAc] = rb[iR - rbOffset] * a_cw[iAm1] * pa[iP1]
                       +          rb[iR - rbOffset] * a_bw[iAm1]
                       +                   a_bw[iA]   * pa[iP1];

         iP1 = iP - zOffsetP;
         rap_bc[iAc] =          a_bc[iA] * pa[iP1]
                                +          rb[iR - rbOffset] * a_cc[iAm1] * pa[iP1]
                                +          rb[iR - rbOffset] * a_bc[iAm1];

         iP1 = iP - zOffsetP + xOffsetP;
         rap_be[iAc] = rb[iR - rbOffset] * a_ce[iAm1] * pa[iP1]
                       +          rb[iR - rbOffset] * a_be[iAm1]
                       +                   a_be[iA]   * pa[iP1];

         iP1 = iP - zOffsetP + yOffsetP - xOffsetP;
         rap_bnw[iAc] = rb[iR - rbOffset] * a_cnw[iAm1] * pa[iP1];

         iP1 = iP - zOffsetP + yOffsetP;
         rap_bn[iAc] = rb[iR - rbOffset] * a_cn[iAm1] * pa[iP1]
                       +          rb[iR - rbOffset] * a_bn[iAm1]
                       +                   a_bn[iA]   * pa[iP1];

         iP1 = iP - zOffsetP + yOffsetP + xOffsetP;
         rap_bne[iAc] = rb[iR - rbOffset] * a_cne[iAm1] * pa[iP1];

         iP1 = iP - yOffsetP - xOffsetP;
         rap_csw[iAc] =         a_csw[iA]
                                +          rb[iR - rbOffset] * a_csw[iAm1] * pb[iP1 - pbOffset]
                                +          ra[iR] * a_csw[iAp1] * pa[iP1];

         iP1 = iP - yOffsetP;
         rap_cs[iAc] =          a_cs[iA]
                                +          rb[iR - rbOffset] * a_cs[iAm1] * pb[iP1 - pbOffset]
                                +          ra[iR] * a_cs[iAp1] * pa[iP1]
                                +                   a_bs[iA]   * pb[iP1 - pbOffset]
                                +                   a_as[iA]   * pa[iP1]
                                +          rb[iR - rbOffset] * a_as[iAm1]
                                +          ra[iR] * a_bs[iAp1];

         iP1 = iP - yOffsetP + xOffsetP;
         rap_cse[iAc] =          a_cse[iA]
                                 +          rb[iR - rbOffset] * a_cse[iAm1] * pb[iP1 - pbOffset]
                                 +          ra[iR] * a_cse[iAp1] * pa[iP1];

         iP1 = iP - xOffsetP;
         rap_cw[iAc] =          a_cw[iA]
                                +          rb[iR - rbOffset] * a_cw[iAm1] * pb[iP1 - pbOffset]
                                +          ra[iR] * a_cw[iAp1] * pa[iP1]
                                +                   a_bw[iA]   * pb[iP1 - pbOffset]
                                +                   a_aw[iA]   * pa[iP1]
                                +          rb[iR - rbOffset] * a_aw[iAm1]
                                +          ra[iR] * a_bw[iAp1];

         rap_cc[iAc] =          a_cc[iA]
                                +          rb[iR - rbOffset] * a_cc[iAm1] * pb[iP - pbOffset]
                                +          ra[iR] * a_cc[iAp1] * pa[iP]
                                +          rb[iR - rbOffset] * a_ac[iAm1]
                                +          ra[iR] * a_bc[iAp1]
                                +                   a_bc[iA]   * pb[iP - pbOffset]
                                +                   a_ac[iA]   * pa[iP];

      }
      hypre_BoxLoop4End(iP, iR, iA, iAc);
#undef DEVICE_VAR
   }
   else
   {
      iA_offd = 0;
      iA_offdm1 = iA_offd - zOffsetA_offd;
      iA_offdp1 = iA_offd + zOffsetA_offd;
      a_cs_offd = a_cs[iA_offd];
      a_cs_offdm1 = a_cs[iA_offdm1];
      a_cs_offdp1 = a_cs[iA_offdp1];
      a_cw_offd = a_cw[iA_offd];
      a_cw_offdm1 = a_cw[iA_offdm1];
      a_cw_offdp1 = a_cw[iA_offdp1];
      a_ce_offdm1 = a_ce[iA_offdm1];
      a_csw_offd = a_csw[iA_offd];
      a_csw_offdm1 = a_csw[iA_offdm1];
      a_csw_offdp1 = a_csw[iA_offdp1];
      a_cse_offd = a_cse[iA_offd];
      a_cse_offdm1 = a_cse[iA_offdm1];
      a_cse_offdp1 = a_cse[iA_offdp1];
      a_cn_offdm1 = a_cn[iA_offdm1];
      a_cne_offdm1 = a_cne[iA_offdm1];
      a_cnw_offdm1 = a_cnw[iA_offdm1];
      a_ac_offd = a_ac[iA_offd];
      a_ac_offdm1 = a_ac[iA_offdm1];
      a_aw_offd = a_aw[iA_offd];
      a_aw_offdm1 = a_aw[iA_offdm1];
      a_as_offd = a_as[iA_offd];
      a_as_offdm1 = a_as[iA_offdm1];
      a_bc_offd = a_bc[iA_offd];
      a_bc_offdm1 = a_bc[iA_offdm1];
      a_bc_offdp1 = a_bc[iA_offdp1];
      a_be_offd = a_be[iA_offd];
      a_be_offdm1 = a_be[iA_offdm1];
      a_bn_offd = a_bn[iA_offd];
      a_bn_offdm1 = a_bn[iA_offdm1];
      a_bw_offd = a_bw[iA_offd];
      a_bw_offdm1 = a_bw[iA_offdm1];
      a_bw_offdp1 = a_bw[iA_offdp1];
      a_bs_offd = a_bs[iA_offd];
      a_bs_offdm1 = a_bs[iA_offdm1];
      a_bs_offdp1 = a_bs[iA_offdp1];

#define DEVICE_VAR is_device_ptr(rap_bsw,rb,pa,rap_bs,rap_bse,rap_bw,rap_bc,a_cc,rap_be,rap_bnw,rap_bn,rap_bne,rap_csw,pb,ra,rap_cs,rap_cse,rap_cw,rap_cc)
      hypre_BoxLoop4Begin(hypre_StructMatrixNDim(A), loop_size,
                          P_dbox, cstart, stridec, iP,
                          R_dbox, cstart, stridec, iR,
                          A_dbox, fstart, stridef, iA,
                          RAP_dbox, cstart, stridec, iAc);
      {
         HYPRE_Int iAm1 = iA - zOffsetA_diag;
         HYPRE_Int iAp1 = iA + zOffsetA_diag;

         HYPRE_Int iP1 = iP - zOffsetP - yOffsetP - xOffsetP;
         rap_bsw[iAc] = rb[iR - rbOffset] * a_csw_offdm1 * pa[iP1];

         iP1 = iP - zOffsetP - yOffsetP;
         rap_bs[iAc] = rb[iR - rbOffset] * a_cs_offdm1 * pa[iP1]
                       +          rb[iR - rbOffset] * a_bs_offdm1
                       +                   a_bs_offd   * pa[iP1];

         iP1 = iP - zOffsetP - yOffsetP + xOffsetP;
         rap_bse[iAc] = rb[iR - rbOffset] * a_cse_offdm1 * pa[iP1];

         iP1 = iP - zOffsetP - xOffsetP;
         rap_bw[iAc] = rb[iR - rbOffset] * a_cw_offdm1 * pa[iP1]
                       +          rb[iR - rbOffset] * a_bw_offdm1
                       +                   a_bw_offd   * pa[iP1];

         iP1 = iP - zOffsetP;
         rap_bc[iAc] =          a_bc_offd * pa[iP1]
                                +          rb[iR - rbOffset] * a_cc[iAm1] * pa[iP1]
                                +          rb[iR - rbOffset] * a_bc_offdm1;

         iP1 = iP - zOffsetP + xOffsetP;
         rap_be[iAc] = rb[iR - rbOffset] * a_ce_offdm1 * pa[iP1]
                       +          rb[iR - rbOffset] * a_be_offdm1
                       +                   a_be_offd   * pa[iP1];

         iP1 = iP - zOffsetP + yOffsetP - xOffsetP;
         rap_bnw[iAc] = rb[iR - rbOffset] * a_cnw_offdm1 * pa[iP1];

         iP1 = iP - zOffsetP + yOffsetP;
         rap_bn[iAc] = rb[iR - rbOffset] * a_cn_offdm1 * pa[iP1]
                       +          rb[iR - rbOffset] * a_bn_offdm1
                       +                   a_bn_offd   * pa[iP1];

         iP1 = iP - zOffsetP + yOffsetP + xOffsetP;
         rap_bne[iAc] = rb[iR - rbOffset] * a_cne_offdm1 * pa[iP1];

         iP1 = iP - yOffsetP - xOffsetP;
         rap_csw[iAc] =         a_csw_offd
                                +          rb[iR - rbOffset] * a_csw_offdm1 * pb[iP1 - pbOffset]
                                +          ra[iR] * a_csw_offdp1 * pa[iP1 - pbOffset];

         iP1 = iP - yOffsetP;
         rap_cs[iAc] =          a_cs_offd
                                +          rb[iR - rbOffset] * a_cs_offdm1 * pb[iP1 - pbOffset]
                                +          ra[iR] * a_cs_offdp1 * pa[iP1]
                                +                   a_bs_offd   * pb[iP1 - pbOffset]
                                +                   a_as_offd   * pa[iP1]
                                +          rb[iR - rbOffset] * a_as_offdm1
                                +          ra[iR] * a_bs_offdp1;

         iP1 = iP - yOffsetP + xOffsetP;
         rap_cse[iAc] =          a_cse_offd
                                 +          rb[iR - rbOffset] * a_cse_offdm1 * pb[iP1 - pbOffset]
                                 +          ra[iR] * a_cse_offdp1 * pa[iP1];

         iP1 = iP - xOffsetP;
         rap_cw[iAc] =          a_cw_offd
                                +          rb[iR - rbOffset] * a_cw_offdm1 * pb[iP1 - pbOffset]
                                +          ra[iR] * a_cw_offdp1 * pa[iP1]
                                +                   a_bw_offd   * pb[iP1 - pbOffset]
                                +                   a_aw_offd   * pa[iP1]
                                +          rb[iR - rbOffset] * a_aw_offdm1
                                +          ra[iR] * a_bw_offdp1;

         rap_cc[iAc] =          a_cc[iA]
                                +          rb[iR - rbOffset] * a_cc[iAm1] * pb[iP - pbOffset]
                                +          ra[iR] * a_cc[iAp1] * pa[iP]
                                +          rb[iR - rbOffset] * a_ac_offdm1
                                +          ra[iR] * a_bc_offdp1
                                +                   a_bc_offd   * pb[iP - pbOffset]
                                +                   a_ac_offd   * pa[iP];

      }
      hypre_BoxLoop4End(iP, iR, iA, iAc);
#undef DEVICE_VAR
   }

   /*      }*/ /* end ForBoxI */

   return hypre_error_flag;
}

/* core part of hypre_PFMG3BuildRAPSym, for one box, one value of fine_stencil_size
   (19) and one value of constant_coefficient (1).  */
HYPRE_Int
hypre_PFMG3BuildRAPSym_onebox_FSS19_CC1(
   HYPRE_Int             ci,
   HYPRE_Int             fi,
   hypre_StructMatrix *A,
   hypre_StructMatrix *P,
   hypre_StructMatrix *R,
   HYPRE_Int           cdir,
   hypre_Index         cindex,
   hypre_Index         cstride,
   hypre_StructMatrix *RAP     )
{

   hypre_Index           index;
   hypre_Index           index_temp;

   hypre_StructGrid     *cgrid;
   hypre_BoxArray       *cgrid_boxes;
   hypre_Box            *cgrid_box;
   hypre_IndexRef        cstart;
   hypre_Index           fstart;

   HYPRE_Real           *pa, *pb;
   HYPRE_Real           *ra, *rb;

   HYPRE_Real           *a_cc, *a_cw, *a_ce, *a_cs, *a_cn;
   HYPRE_Real           *a_ac, *a_aw, *a_as;
   HYPRE_Real           *a_bc, *a_bw, *a_be, *a_bs, *a_bn;
   HYPRE_Real           *a_csw, *a_cse, *a_cnw, *a_cne;

   HYPRE_Real           *rap_cc, *rap_cw, *rap_cs;
   HYPRE_Real           *rap_bc, *rap_bw, *rap_be, *rap_bs, *rap_bn;
   HYPRE_Real           *rap_csw, *rap_cse;
   HYPRE_Real           *rap_bsw, *rap_bse, *rap_bnw, *rap_bne;

   HYPRE_Int             iA, iAm1, iAp1;
   HYPRE_Int             iAc;
   HYPRE_Int             iP, iP1;
   HYPRE_Int             iR;

   HYPRE_Int             zOffsetA;
   HYPRE_Int             xOffsetP;
   HYPRE_Int             yOffsetP;
   HYPRE_Int             zOffsetP;

   cgrid = hypre_StructMatrixGrid(RAP);
   cgrid_boxes = hypre_StructGridBoxes(cgrid);

   cgrid_box = hypre_BoxArrayBox(cgrid_boxes, ci);

   cstart = hypre_BoxIMin(cgrid_box);
   hypre_StructMapCoarseToFine(cstart, cindex, cstride, fstart);

   /*-----------------------------------------------------------------
    * Extract pointers for interpolation operator:
    * pa is pointer for weight for f-point above c-point
    * pb is pointer for weight for f-point below c-point
    *-----------------------------------------------------------------*/

   hypre_SetIndex3(index_temp, 0, 0, -1);
   MapIndex(index_temp, cdir, index);
   pa = hypre_StructMatrixExtractPointerByIndex(P, fi, index);

   hypre_SetIndex3(index_temp, 0, 0, 1);
   MapIndex(index_temp, cdir, index);

   pb = hypre_StructMatrixExtractPointerByIndex(P, fi, index);

   /*-----------------------------------------------------------------
    * Extract pointers for restriction operator:
    * ra is pointer for weight for f-point above c-point
    * rb is pointer for weight for f-point below c-point
    *-----------------------------------------------------------------*/

   hypre_SetIndex3(index_temp, 0, 0, -1);
   MapIndex(index_temp, cdir, index);
   ra = hypre_StructMatrixExtractPointerByIndex(R, fi, index);

   hypre_SetIndex3(index_temp, 0, 0, 1);
   MapIndex(index_temp, cdir, index);

   rb = hypre_StructMatrixExtractPointerByIndex(R, fi, index);

   /*-----------------------------------------------------------------
    * Extract pointers for 7-point fine grid operator:
    *
    * a_cc is pointer for center coefficient
    * a_cw is pointer for west coefficient in same plane
    * a_ce is pointer for east coefficient in same plane
    * a_cs is pointer for south coefficient in same plane
    * a_cn is pointer for north coefficient in same plane
    * a_ac is pointer for center coefficient in plane above
    * a_bc is pointer for center coefficient in plane below
    *-----------------------------------------------------------------*/

   hypre_SetIndex3(index_temp, 0, 0, 0);
   MapIndex(index_temp, cdir, index);
   a_cc = hypre_StructMatrixExtractPointerByIndex(A, fi, index);

   hypre_SetIndex3(index_temp, -1, 0, 0);
   MapIndex(index_temp, cdir, index);
   a_cw = hypre_StructMatrixExtractPointerByIndex(A, fi, index);

   hypre_SetIndex3(index_temp, 1, 0, 0);
   MapIndex(index_temp, cdir, index);
   a_ce = hypre_StructMatrixExtractPointerByIndex(A, fi, index);

   hypre_SetIndex3(index_temp, 0, -1, 0);
   MapIndex(index_temp, cdir, index);
   a_cs = hypre_StructMatrixExtractPointerByIndex(A, fi, index);

   hypre_SetIndex3(index_temp, 0, 1, 0);
   MapIndex(index_temp, cdir, index);
   a_cn = hypre_StructMatrixExtractPointerByIndex(A, fi, index);

   hypre_SetIndex3(index_temp, 0, 0, 1);
   MapIndex(index_temp, cdir, index);
   a_ac = hypre_StructMatrixExtractPointerByIndex(A, fi, index);

   hypre_SetIndex3(index_temp, 0, 0, -1);
   MapIndex(index_temp, cdir, index);
   a_bc = hypre_StructMatrixExtractPointerByIndex(A, fi, index);

   /*-----------------------------------------------------------------
    * Extract additional pointers for 19-point fine grid operator:
    *
    * a_aw is pointer for west coefficient in plane above
    * a_ae is pointer for east coefficient in plane above
    * a_as is pointer for south coefficient in plane above
    * a_an is pointer for north coefficient in plane above
    * a_bw is pointer for west coefficient in plane below
    * a_be is pointer for east coefficient in plane below
    * a_bs is pointer for south coefficient in plane below
    * a_bn is pointer for north coefficient in plane below
    * a_csw is pointer for southwest coefficient in same plane
    * a_cse is pointer for southeast coefficient in same plane
    * a_cnw is pointer for northwest coefficient in same plane
    * a_cne is pointer for northeast coefficient in same plane
    *-----------------------------------------------------------------*/

   hypre_SetIndex3(index_temp, -1, 0, 1);
   MapIndex(index_temp, cdir, index);
   a_aw = hypre_StructMatrixExtractPointerByIndex(A, fi, index);

   hypre_SetIndex3(index_temp, 0, -1, 1);
   MapIndex(index_temp, cdir, index);
   a_as = hypre_StructMatrixExtractPointerByIndex(A, fi, index);

   hypre_SetIndex3(index_temp, -1, 0, -1);
   MapIndex(index_temp, cdir, index);
   a_bw = hypre_StructMatrixExtractPointerByIndex(A, fi, index);

   hypre_SetIndex3(index_temp, 1, 0, -1);
   MapIndex(index_temp, cdir, index);
   a_be = hypre_StructMatrixExtractPointerByIndex(A, fi, index);

   hypre_SetIndex3(index_temp, 0, -1, -1);
   MapIndex(index_temp, cdir, index);
   a_bs = hypre_StructMatrixExtractPointerByIndex(A, fi, index);

   hypre_SetIndex3(index_temp, 0, 1, -1);
   MapIndex(index_temp, cdir, index);
   a_bn = hypre_StructMatrixExtractPointerByIndex(A, fi, index);

   hypre_SetIndex3(index_temp, -1, -1, 0);
   MapIndex(index_temp, cdir, index);
   a_csw = hypre_StructMatrixExtractPointerByIndex(A, fi, index);

   hypre_SetIndex3(index_temp, 1, -1, 0);
   MapIndex(index_temp, cdir, index);
   a_cse = hypre_StructMatrixExtractPointerByIndex(A, fi, index);

   hypre_SetIndex3(index_temp, -1, 1, 0);
   MapIndex(index_temp, cdir, index);
   a_cnw = hypre_StructMatrixExtractPointerByIndex(A, fi, index);

   hypre_SetIndex3(index_temp, 1, 1, 0);
   MapIndex(index_temp, cdir, index);
   a_cne = hypre_StructMatrixExtractPointerByIndex(A, fi, index);

   /*-----------------------------------------------------------------
    * Extract pointers for 19-point coarse grid operator:
    *
    * We build only the lower triangular part (plus diagonal).
    *
    * rap_cc is pointer for center coefficient (etc.)
    *-----------------------------------------------------------------*/

   hypre_SetIndex3(index_temp, 0, 0, 0);
   MapIndex(index_temp, cdir, index);
   rap_cc = hypre_StructMatrixExtractPointerByIndex(RAP, ci, index);

   hypre_SetIndex3(index_temp, -1, 0, 0);
   MapIndex(index_temp, cdir, index);
   rap_cw = hypre_StructMatrixExtractPointerByIndex(RAP, ci, index);

   hypre_SetIndex3(index_temp, 0, -1, 0);
   MapIndex(index_temp, cdir, index);
   rap_cs = hypre_StructMatrixExtractPointerByIndex(RAP, ci, index);

   hypre_SetIndex3(index_temp, 0, 0, -1);
   MapIndex(index_temp, cdir, index);
   rap_bc = hypre_StructMatrixExtractPointerByIndex(RAP, ci, index);

   hypre_SetIndex3(index_temp, -1, 0, -1);
   MapIndex(index_temp, cdir, index);
   rap_bw = hypre_StructMatrixExtractPointerByIndex(RAP, ci, index);

   hypre_SetIndex3(index_temp, 1, 0, -1);
   MapIndex(index_temp, cdir, index);
   rap_be = hypre_StructMatrixExtractPointerByIndex(RAP, ci, index);

   hypre_SetIndex3(index_temp, 0, -1, -1);
   MapIndex(index_temp, cdir, index);
   rap_bs = hypre_StructMatrixExtractPointerByIndex(RAP, ci, index);

   hypre_SetIndex3(index_temp, 0, 1, -1);
   MapIndex(index_temp, cdir, index);
   rap_bn = hypre_StructMatrixExtractPointerByIndex(RAP, ci, index);

   hypre_SetIndex3(index_temp, -1, -1, 0);
   MapIndex(index_temp, cdir, index);
   rap_csw = hypre_StructMatrixExtractPointerByIndex(RAP, ci, index);

   hypre_SetIndex3(index_temp, 1, -1, 0);
   MapIndex(index_temp, cdir, index);
   rap_cse = hypre_StructMatrixExtractPointerByIndex(RAP, ci, index);

   /*-----------------------------------------------------------------
    * Extract additional pointers for 27-point coarse grid operator:
    *
    * A 27-point coarse grid operator is produced when the fine grid
    * stencil is 19 or 27 point.
    *
    * We build only the lower triangular part.
    *
    * rap_csw is pointer for southwest coefficient in same plane (etc.)
    *-----------------------------------------------------------------*/

   hypre_SetIndex3(index_temp, -1, -1, -1);
   MapIndex(index_temp, cdir, index);
   rap_bsw = hypre_StructMatrixExtractPointerByIndex(RAP, ci, index);

   hypre_SetIndex3(index_temp, 1, -1, -1);
   MapIndex(index_temp, cdir, index);
   rap_bse = hypre_StructMatrixExtractPointerByIndex(RAP, ci, index);

   hypre_SetIndex3(index_temp, -1, 1, -1);
   MapIndex(index_temp, cdir, index);
   rap_bnw = hypre_StructMatrixExtractPointerByIndex(RAP, ci, index);

   hypre_SetIndex3(index_temp, 1, 1, -1);
   MapIndex(index_temp, cdir, index);
   rap_bne = hypre_StructMatrixExtractPointerByIndex(RAP, ci, index);

   /*-----------------------------------------------------------------
    * Define offsets for fine grid stencil and interpolation
    *
    * In the BoxLoop below I assume iA and iP refer to data associated
    * with the point which we are building the stencil for. The below
    * Offsets are used in refering to data associated with other points.
    *-----------------------------------------------------------------*/

   hypre_SetIndex3(index_temp, 0, 0, 1);
   MapIndex(index_temp, cdir, index);

   zOffsetA = 0;
   zOffsetP = 0;

   hypre_SetIndex3(index_temp, 0, 1, 0);
   MapIndex(index_temp, cdir, index);

   yOffsetP = 0;

   hypre_SetIndex3(index_temp, 1, 0, 0);
   MapIndex(index_temp, cdir, index);

   xOffsetP = 0;

   /*--------------------------------------------------------------------
    * Switch statement to direct control to apropriate BoxLoop depending
    * on stencil size. Default is full 27-point.
    *-----------------------------------------------------------------*/

   /*--------------------------------------------------------------
    * Loop for symmetric 19-point fine grid operator; produces a
    * symmetric 27-point coarse grid operator. We calculate only the
    * lower triangular stencil entries: (below-southwest, below-south,
    * below-southeast, below-west, below-center, below-east,
    * below-northwest, below-north, below-northeast, center-southwest,
    * center-south, center-southeast, center-west, and center-center).
    *--------------------------------------------------------------*/

   iP = 0;
   iR = 0;
   iA = 0;
   iAc = 0;

   iAm1 = iA - zOffsetA;
   iAp1 = iA + zOffsetA;

   iP1 = iP - zOffsetP - yOffsetP - xOffsetP;
   rap_bsw[iAc] = rb[iR] * a_csw[iAm1] * pa[iP1];

   iP1 = iP - zOffsetP - yOffsetP;
   rap_bs[iAc] = rb[iR] * a_cs[iAm1] * pa[iP1]
                 +          rb[iR] * a_bs[iAm1]
                 +                   a_bs[iA]   * pa[iP1];

   iP1 = iP - zOffsetP - yOffsetP + xOffsetP;
   rap_bse[iAc] = rb[iR] * a_cse[iAm1] * pa[iP1];

   iP1 = iP - zOffsetP - xOffsetP;
   rap_bw[iAc] = rb[iR] * a_cw[iAm1] * pa[iP1]
                 +          rb[iR] * a_bw[iAm1]
                 +                   a_bw[iA]   * pa[iP1];

   iP1 = iP - zOffsetP;
   rap_bc[iAc] =          a_bc[iA] * pa[iP1]
                          +          rb[iR] * a_cc[iAm1] * pa[iP1]
                          +          rb[iR] * a_bc[iAm1];

   iP1 = iP - zOffsetP + xOffsetP;
   rap_be[iAc] = rb[iR] * a_ce[iAm1] * pa[iP1]
                 +          rb[iR] * a_be[iAm1]
                 +                   a_be[iA]   * pa[iP1];

   iP1 = iP - zOffsetP + yOffsetP - xOffsetP;
   rap_bnw[iAc] = rb[iR] * a_cnw[iAm1] * pa[iP1];

   iP1 = iP - zOffsetP + yOffsetP;
   rap_bn[iAc] = rb[iR] * a_cn[iAm1] * pa[iP1]
                 +          rb[iR] * a_bn[iAm1]
                 +                   a_bn[iA]   * pa[iP1];

   iP1 = iP - zOffsetP + yOffsetP + xOffsetP;
   rap_bne[iAc] = rb[iR] * a_cne[iAm1] * pa[iP1];

   iP1 = iP - yOffsetP - xOffsetP;
   rap_csw[iAc] =         a_csw[iA]
                          +          rb[iR] * a_csw[iAm1] * pb[iP1]
                          +          ra[iR] * a_csw[iAp1] * pa[iP1];

   iP1 = iP - yOffsetP;
   rap_cs[iAc] =          a_cs[iA]
                          +          rb[iR] * a_cs[iAm1] * pb[iP1]
                          +          ra[iR] * a_cs[iAp1] * pa[iP1]
                          +                   a_bs[iA]   * pb[iP1]
                          +                   a_as[iA]   * pa[iP1]
                          +          rb[iR] * a_as[iAm1]
                          +          ra[iR] * a_bs[iAp1];

   iP1 = iP - yOffsetP + xOffsetP;
   rap_cse[iAc] =          a_cse[iA]
                           +          rb[iR] * a_cse[iAm1] * pb[iP1]
                           +          ra[iR] * a_cse[iAp1] * pa[iP1];

   iP1 = iP - xOffsetP;
   rap_cw[iAc] =          a_cw[iA]
                          +          rb[iR] * a_cw[iAm1] * pb[iP1]
                          +          ra[iR] * a_cw[iAp1] * pa[iP1]
                          +                   a_bw[iA]   * pb[iP1]
                          +                   a_aw[iA]   * pa[iP1]
                          +          rb[iR] * a_aw[iAm1]
                          +          ra[iR] * a_bw[iAp1];

   rap_cc[iAc] =          a_cc[iA]
                          +          rb[iR] * a_cc[iAm1] * pb[iP]
                          +          ra[iR] * a_cc[iAp1] * pa[iP]
                          +          rb[iR] * a_ac[iAm1]
                          +          ra[iR] * a_bc[iAp1]
                          +                   a_bc[iA]   * pb[iP]
                          +                   a_ac[iA]   * pa[iP];

   /*      }*/ /* end ForBoxI */

   return hypre_error_flag;
}

/* core part of hypre_PFMG3BuildRAPSym, for one box, one value of fine_stencil_size
   (27) and one value of constant_coefficient (0).  Within this functions
   there is a test on constant_coefficient_A as well.  */
HYPRE_Int
hypre_PFMG3BuildRAPSym_onebox_FSS27_CC0(
   HYPRE_Int             ci,
   HYPRE_Int             fi,
   hypre_StructMatrix *A,
   hypre_StructMatrix *P,
   hypre_StructMatrix *R,
   HYPRE_Int           cdir,
   hypre_Index         cindex,
   hypre_Index         cstride,
   hypre_StructMatrix *RAP     )
{

   hypre_Index           index;
   hypre_Index           index_temp;

   hypre_StructGrid     *cgrid;
   hypre_BoxArray       *cgrid_boxes;
   hypre_Box            *cgrid_box;
   hypre_IndexRef        cstart;
   hypre_Index           stridec;
   hypre_Index           fstart;
   hypre_IndexRef        stridef;
   hypre_Index           loop_size;

   HYPRE_Int             constant_coefficient_A;

   hypre_Box            *A_dbox;
   hypre_Box            *P_dbox;
   hypre_Box            *R_dbox;
   hypre_Box            *RAP_dbox;

   HYPRE_Real           *pa, *pb;
   HYPRE_Real           *ra, *rb;

   HYPRE_Real           *a_cc, *a_cw, *a_ce, *a_cs, *a_cn;
   HYPRE_Real           *a_ac, *a_aw, *a_as;
   HYPRE_Real           *a_bc, *a_bw, *a_be, *a_bs, *a_bn;
   HYPRE_Real           *a_csw, *a_cse, *a_cnw, *a_cne;
   HYPRE_Real           *a_asw, *a_ase;
   HYPRE_Real           *a_bsw, *a_bse, *a_bnw, *a_bne;
   HYPRE_Real            a_cs_offd, a_cs_offdm1, a_cs_offdp1;
   HYPRE_Real            a_csw_offd, a_csw_offdm1, a_csw_offdp1;
   HYPRE_Real            a_cse_offd, a_cse_offdm1, a_cse_offdp1;
   HYPRE_Real            a_cn_offdm1, a_cne_offdm1, a_cnw_offdm1;
   HYPRE_Real            a_cw_offd, a_cw_offdm1, a_cw_offdp1;
   HYPRE_Real            a_ce_offdm1;
   HYPRE_Real            a_ac_offd, a_ac_offdm1;
   HYPRE_Real            a_aw_offd, a_aw_offdm1;
   HYPRE_Real            a_as_offd, a_as_offdm1;
   HYPRE_Real            a_asw_offd, a_asw_offdm1;
   HYPRE_Real            a_ase_offd, a_ase_offdm1;
   HYPRE_Real            a_bc_offd, a_bc_offdm1, a_bc_offdp1;
   HYPRE_Real            a_be_offd, a_be_offdm1;
   HYPRE_Real            a_bn_offd, a_bn_offdm1;
   HYPRE_Real            a_bw_offd, a_bw_offdm1, a_bw_offdp1;
   HYPRE_Real            a_bs_offd, a_bs_offdm1, a_bs_offdp1;
   HYPRE_Real            a_bsw_offd, a_bsw_offdm1, a_bsw_offdp1;
   HYPRE_Real            a_bse_offd, a_bse_offdm1, a_bse_offdp1;
   HYPRE_Real            a_bnw_offd, a_bnw_offdm1;
   HYPRE_Real            a_bne_offd, a_bne_offdm1;

   HYPRE_Real           *rap_cc, *rap_cw, *rap_cs;
   HYPRE_Real           *rap_bc, *rap_bw, *rap_be, *rap_bs, *rap_bn;
   HYPRE_Real           *rap_csw, *rap_cse;
   HYPRE_Real           *rap_bsw, *rap_bse, *rap_bnw, *rap_bne;

   HYPRE_Int             iA_offd, iA_offdm1, iA_offdp1;


   HYPRE_Int             zOffsetA;
   HYPRE_Int             zOffsetA_diag;
   HYPRE_Int             zOffsetA_offd;
   HYPRE_Int             xOffsetP;
   HYPRE_Int             yOffsetP;
   HYPRE_Int             zOffsetP;

   stridef = cstride;
   hypre_SetIndex3(stridec, 1, 1, 1);

   cgrid = hypre_StructMatrixGrid(RAP);
   cgrid_boxes = hypre_StructGridBoxes(cgrid);

   constant_coefficient_A = hypre_StructMatrixConstantCoefficient(A);

   cgrid_box = hypre_BoxArrayBox(cgrid_boxes, ci);

   cstart = hypre_BoxIMin(cgrid_box);
   hypre_StructMapCoarseToFine(cstart, cindex, cstride, fstart);

   A_dbox = hypre_BoxArrayBox(hypre_StructMatrixDataSpace(A), fi);
   P_dbox = hypre_BoxArrayBox(hypre_StructMatrixDataSpace(P), fi);
   R_dbox = hypre_BoxArrayBox(hypre_StructMatrixDataSpace(R), fi);
   RAP_dbox = hypre_BoxArrayBox(hypre_StructMatrixDataSpace(RAP), ci);

   /*-----------------------------------------------------------------
    * Extract pointers for interpolation operator:
    * pa is pointer for weight for f-point above c-point
    * pb is pointer for weight for f-point below c-point
    *-----------------------------------------------------------------*/

   hypre_SetIndex3(index_temp, 0, 0, -1);
   MapIndex(index_temp, cdir, index);
   pa = hypre_StructMatrixExtractPointerByIndex(P, fi, index);

   hypre_SetIndex3(index_temp, 0, 0, 1);
   MapIndex(index_temp, cdir, index);

   pb = hypre_StructMatrixExtractPointerByIndex(P, fi, index);
   //RL PTROFFSET:
   HYPRE_Int pbOffset = hypre_BoxOffsetDistance(P_dbox, index);

   /*-----------------------------------------------------------------
    * Extract pointers for restriction operator:
    * ra is pointer for weight for f-point above c-point
    * rb is pointer for weight for f-point below c-point
    *-----------------------------------------------------------------*/

   hypre_SetIndex3(index_temp, 0, 0, -1);
   MapIndex(index_temp, cdir, index);
   ra = hypre_StructMatrixExtractPointerByIndex(R, fi, index);

   hypre_SetIndex3(index_temp, 0, 0, 1);
   MapIndex(index_temp, cdir, index);

   rb = hypre_StructMatrixExtractPointerByIndex(R, fi, index);
   //RL PTROFFSET:
   HYPRE_Int rbOffset = hypre_BoxOffsetDistance(R_dbox, index);

   /*-----------------------------------------------------------------
    * Extract pointers for 7-point fine grid operator:
    *
    * a_cc is pointer for center coefficient
    * a_cw is pointer for west coefficient in same plane
    * a_ce is pointer for east coefficient in same plane
    * a_cs is pointer for south coefficient in same plane
    * a_cn is pointer for north coefficient in same plane
    * a_ac is pointer for center coefficient in plane above
    * a_bc is pointer for center coefficient in plane below
    *-----------------------------------------------------------------*/

   hypre_SetIndex3(index_temp, 0, 0, 0);
   MapIndex(index_temp, cdir, index);
   a_cc = hypre_StructMatrixExtractPointerByIndex(A, fi, index);

   hypre_SetIndex3(index_temp, -1, 0, 0);
   MapIndex(index_temp, cdir, index);
   a_cw = hypre_StructMatrixExtractPointerByIndex(A, fi, index);

   hypre_SetIndex3(index_temp, 1, 0, 0);
   MapIndex(index_temp, cdir, index);
   a_ce = hypre_StructMatrixExtractPointerByIndex(A, fi, index);

   hypre_SetIndex3(index_temp, 0, -1, 0);
   MapIndex(index_temp, cdir, index);
   a_cs = hypre_StructMatrixExtractPointerByIndex(A, fi, index);

   hypre_SetIndex3(index_temp, 0, 1, 0);
   MapIndex(index_temp, cdir, index);
   a_cn = hypre_StructMatrixExtractPointerByIndex(A, fi, index);

   hypre_SetIndex3(index_temp, 0, 0, 1);
   MapIndex(index_temp, cdir, index);
   a_ac = hypre_StructMatrixExtractPointerByIndex(A, fi, index);

   hypre_SetIndex3(index_temp, 0, 0, -1);
   MapIndex(index_temp, cdir, index);
   a_bc = hypre_StructMatrixExtractPointerByIndex(A, fi, index);

   /*-----------------------------------------------------------------
    * Extract additional pointers for 19-point fine grid operator:
    *
    * a_aw is pointer for west coefficient in plane above
    * a_ae is pointer for east coefficient in plane above
    * a_as is pointer for south coefficient in plane above
    * a_an is pointer for north coefficient in plane above
    * a_bw is pointer for west coefficient in plane below
    * a_be is pointer for east coefficient in plane below
    * a_bs is pointer for south coefficient in plane below
    * a_bn is pointer for north coefficient in plane below
    * a_csw is pointer for southwest coefficient in same plane
    * a_cse is pointer for southeast coefficient in same plane
    * a_cnw is pointer for northwest coefficient in same plane
    * a_cne is pointer for northeast coefficient in same plane
    *-----------------------------------------------------------------*/

   hypre_SetIndex3(index_temp, -1, 0, 1);
   MapIndex(index_temp, cdir, index);
   a_aw = hypre_StructMatrixExtractPointerByIndex(A, fi, index);

   hypre_SetIndex3(index_temp, 0, -1, 1);
   MapIndex(index_temp, cdir, index);
   a_as = hypre_StructMatrixExtractPointerByIndex(A, fi, index);

   hypre_SetIndex3(index_temp, -1, 0, -1);
   MapIndex(index_temp, cdir, index);
   a_bw = hypre_StructMatrixExtractPointerByIndex(A, fi, index);

   hypre_SetIndex3(index_temp, 1, 0, -1);
   MapIndex(index_temp, cdir, index);
   a_be = hypre_StructMatrixExtractPointerByIndex(A, fi, index);

   hypre_SetIndex3(index_temp, 0, -1, -1);
   MapIndex(index_temp, cdir, index);
   a_bs = hypre_StructMatrixExtractPointerByIndex(A, fi, index);

   hypre_SetIndex3(index_temp, 0, 1, -1);
   MapIndex(index_temp, cdir, index);
   a_bn = hypre_StructMatrixExtractPointerByIndex(A, fi, index);

   hypre_SetIndex3(index_temp, -1, -1, 0);
   MapIndex(index_temp, cdir, index);
   a_csw = hypre_StructMatrixExtractPointerByIndex(A, fi, index);

   hypre_SetIndex3(index_temp, 1, -1, 0);
   MapIndex(index_temp, cdir, index);
   a_cse = hypre_StructMatrixExtractPointerByIndex(A, fi, index);

   hypre_SetIndex3(index_temp, -1, 1, 0);
   MapIndex(index_temp, cdir, index);
   a_cnw = hypre_StructMatrixExtractPointerByIndex(A, fi, index);

   hypre_SetIndex3(index_temp, 1, 1, 0);
   MapIndex(index_temp, cdir, index);
   a_cne = hypre_StructMatrixExtractPointerByIndex(A, fi, index);

   /*-----------------------------------------------------------------
    * Extract additional pointers for 27-point fine grid operator:
    *
    * a_asw is pointer for southwest coefficient in plane above
    * a_ase is pointer for southeast coefficient in plane above
    * a_anw is pointer for northwest coefficient in plane above
    * a_ane is pointer for northeast coefficient in plane above
    * a_bsw is pointer for southwest coefficient in plane below
    * a_bse is pointer for southeast coefficient in plane below
    * a_bnw is pointer for northwest coefficient in plane below
    * a_bne is pointer for northeast coefficient in plane below
    *-----------------------------------------------------------------*/

   hypre_SetIndex3(index_temp, -1, -1, 1);
   MapIndex(index_temp, cdir, index);
   a_asw = hypre_StructMatrixExtractPointerByIndex(A, fi, index);

   hypre_SetIndex3(index_temp, 1, -1, 1);
   MapIndex(index_temp, cdir, index);
   a_ase = hypre_StructMatrixExtractPointerByIndex(A, fi, index);

   hypre_SetIndex3(index_temp, -1, -1, -1);
   MapIndex(index_temp, cdir, index);
   a_bsw = hypre_StructMatrixExtractPointerByIndex(A, fi, index);

   hypre_SetIndex3(index_temp, 1, -1, -1);
   MapIndex(index_temp, cdir, index);
   a_bse = hypre_StructMatrixExtractPointerByIndex(A, fi, index);

   hypre_SetIndex3(index_temp, -1, 1, -1);
   MapIndex(index_temp, cdir, index);
   a_bnw = hypre_StructMatrixExtractPointerByIndex(A, fi, index);

   hypre_SetIndex3(index_temp, 1, 1, -1);
   MapIndex(index_temp, cdir, index);
   a_bne = hypre_StructMatrixExtractPointerByIndex(A, fi, index);

   /*-----------------------------------------------------------------
    * Extract pointers for 19-point coarse grid operator:
    *
    * We build only the lower triangular part (plus diagonal).
    *
    * rap_cc is pointer for center coefficient (etc.)
    *-----------------------------------------------------------------*/

   hypre_SetIndex3(index_temp, 0, 0, 0);
   MapIndex(index_temp, cdir, index);
   rap_cc = hypre_StructMatrixExtractPointerByIndex(RAP, ci, index);

   hypre_SetIndex3(index_temp, -1, 0, 0);
   MapIndex(index_temp, cdir, index);
   rap_cw = hypre_StructMatrixExtractPointerByIndex(RAP, ci, index);

   hypre_SetIndex3(index_temp, 0, -1, 0);
   MapIndex(index_temp, cdir, index);
   rap_cs = hypre_StructMatrixExtractPointerByIndex(RAP, ci, index);

   hypre_SetIndex3(index_temp, 0, 0, -1);
   MapIndex(index_temp, cdir, index);
   rap_bc = hypre_StructMatrixExtractPointerByIndex(RAP, ci, index);

   hypre_SetIndex3(index_temp, -1, 0, -1);
   MapIndex(index_temp, cdir, index);
   rap_bw = hypre_StructMatrixExtractPointerByIndex(RAP, ci, index);

   hypre_SetIndex3(index_temp, 1, 0, -1);
   MapIndex(index_temp, cdir, index);
   rap_be = hypre_StructMatrixExtractPointerByIndex(RAP, ci, index);

   hypre_SetIndex3(index_temp, 0, -1, -1);
   MapIndex(index_temp, cdir, index);
   rap_bs = hypre_StructMatrixExtractPointerByIndex(RAP, ci, index);

   hypre_SetIndex3(index_temp, 0, 1, -1);
   MapIndex(index_temp, cdir, index);
   rap_bn = hypre_StructMatrixExtractPointerByIndex(RAP, ci, index);

   hypre_SetIndex3(index_temp, -1, -1, 0);
   MapIndex(index_temp, cdir, index);
   rap_csw = hypre_StructMatrixExtractPointerByIndex(RAP, ci, index);

   hypre_SetIndex3(index_temp, 1, -1, 0);
   MapIndex(index_temp, cdir, index);
   rap_cse = hypre_StructMatrixExtractPointerByIndex(RAP, ci, index);

   /*-----------------------------------------------------------------
    * Extract additional pointers for 27-point coarse grid operator:
    *
    * A 27-point coarse grid operator is produced when the fine grid
    * stencil is 19 or 27 point.
    *
    * We build only the lower triangular part.
    *
    * rap_csw is pointer for southwest coefficient in same plane (etc.)
    *-----------------------------------------------------------------*/

   hypre_SetIndex3(index_temp, -1, -1, -1);
   MapIndex(index_temp, cdir, index);
   rap_bsw = hypre_StructMatrixExtractPointerByIndex(RAP, ci, index);

   hypre_SetIndex3(index_temp, 1, -1, -1);
   MapIndex(index_temp, cdir, index);
   rap_bse = hypre_StructMatrixExtractPointerByIndex(RAP, ci, index);

   hypre_SetIndex3(index_temp, -1, 1, -1);
   MapIndex(index_temp, cdir, index);
   rap_bnw = hypre_StructMatrixExtractPointerByIndex(RAP, ci, index);

   hypre_SetIndex3(index_temp, 1, 1, -1);
   MapIndex(index_temp, cdir, index);
   rap_bne = hypre_StructMatrixExtractPointerByIndex(RAP, ci, index);

   /*-----------------------------------------------------------------
    * Define offsets for fine grid stencil and interpolation
    *
    * In the BoxLoop below I assume iA and iP refer to data associated
    * with the point which we are building the stencil for. The below
    * Offsets are used in refering to data associated with other points.
    *-----------------------------------------------------------------*/

   hypre_SetIndex3(index_temp, 0, 0, 1);
   MapIndex(index_temp, cdir, index);

   zOffsetP = hypre_BoxOffsetDistance(P_dbox, index);
   if ( constant_coefficient_A == 0 )
   {
      zOffsetA = hypre_BoxOffsetDistance(A_dbox, index);
   }
   else
   {
      zOffsetA_diag = hypre_BoxOffsetDistance(A_dbox, index);
      zOffsetA_offd = 0;
   }

   hypre_SetIndex3(index_temp, 0, 1, 0);
   MapIndex(index_temp, cdir, index);

   yOffsetP = hypre_BoxOffsetDistance(P_dbox, index);

   hypre_SetIndex3(index_temp, 1, 0, 0);
   MapIndex(index_temp, cdir, index);

   xOffsetP = hypre_BoxOffsetDistance(P_dbox, index);

   /*--------------------------------------------------------------------
    * Switch statement to direct control to apropriate BoxLoop depending
    * on stencil size. Default is full 27-point.
    *-----------------------------------------------------------------*/

   /*--------------------------------------------------------------
    * Loop for symmetric 27-point fine grid operator; produces a
    * symmetric 27-point coarse grid operator. We calculate only the
    * lower triangular stencil entries: (below-southwest, below-south,
    * below-southeast, below-west, below-center, below-east,
    * below-northwest, below-north, below-northeast, center-southwest,
    * center-south, center-southeast, center-west, and center-center).
    *--------------------------------------------------------------*/

   hypre_BoxGetSize(cgrid_box, loop_size);

   if ( constant_coefficient_A == 0 )
   {
#define DEVICE_VAR is_device_ptr(rap_bsw,rb,a_csw,pa,a_bsw,rap_bs,a_cs,a_bs,rap_bse,a_cse,a_bse,rap_bw,a_cw,a_bw,rap_bc,a_bc,a_cc,rap_be,a_ce,a_be,rap_bnw,a_cnw,a_bnw,rap_bn,a_cn,a_bn,rap_bne,a_cne,a_bne,rap_csw,pb,ra,a_asw,rap_cs,a_as,rap_cse,a_ase,rap_cw,a_aw,rap_cc,a_ac)
      hypre_BoxLoop4Begin(hypre_StructMatrixNDim(A), loop_size,
                          P_dbox, cstart, stridec, iP,
                          R_dbox, cstart, stridec, iR,
                          A_dbox, fstart, stridef, iA,
                          RAP_dbox, cstart, stridec, iAc);
      {
         HYPRE_Int iAm1 = iA - zOffsetA;
         HYPRE_Int iAp1 = iA + zOffsetA;

         HYPRE_Int iP1 = iP - zOffsetP - yOffsetP - xOffsetP;
         rap_bsw[iAc] = rb[iR - rbOffset] * a_csw[iAm1] * pa[iP1]
                        +           rb[iR - rbOffset] * a_bsw[iAm1]
                        +                    a_bsw[iA]   * pa[iP1];

         iP1 = iP - zOffsetP - yOffsetP;
         rap_bs[iAc] = rb[iR - rbOffset] * a_cs[iAm1] * pa[iP1]
                       +          rb[iR - rbOffset] * a_bs[iAm1]
                       +                   a_bs[iA]   * pa[iP1];

         iP1 = iP - zOffsetP - yOffsetP + xOffsetP;
         rap_bse[iAc] = rb[iR - rbOffset] * a_cse[iAm1] * pa[iP1]
                        +           rb[iR - rbOffset] * a_bse[iAm1]
                        +                    a_bse[iA]   * pa[iP1];

         iP1 = iP - zOffsetP - xOffsetP;
         rap_bw[iAc] = rb[iR - rbOffset] * a_cw[iAm1] * pa[iP1]
                       +          rb[iR - rbOffset] * a_bw[iAm1]
                       +                   a_bw[iA]   * pa[iP1];

         iP1 = iP - zOffsetP;
         rap_bc[iAc] =          a_bc[iA]   * pa[iP1]
                                +          rb[iR - rbOffset] * a_cc[iAm1] * pa[iP1]
                                +          rb[iR - rbOffset] * a_bc[iAm1];

         iP1 = iP - zOffsetP + xOffsetP;
         rap_be[iAc] = rb[iR - rbOffset] * a_ce[iAm1] * pa[iP1]
                       +          rb[iR - rbOffset] * a_be[iAm1]
                       +                   a_be[iA]   * pa[iP1];

         iP1 = iP - zOffsetP + yOffsetP - xOffsetP;
         rap_bnw[iAc] = rb[iR - rbOffset] * a_cnw[iAm1] * pa[iP1]
                        +           rb[iR - rbOffset] * a_bnw[iAm1]
                        +                    a_bnw[iA]   * pa[iP1];

         iP1 = iP - zOffsetP + yOffsetP;
         rap_bn[iAc] = rb[iR - rbOffset] * a_cn[iAm1] * pa[iP1]
                       +          rb[iR - rbOffset] * a_bn[iAm1]
                       +                   a_bn[iA]   * pa[iP1];

         iP1 = iP - zOffsetP + yOffsetP + xOffsetP;
         rap_bne[iAc] = rb[iR - rbOffset] * a_cne[iAm1] * pa[iP1]
                        +           rb[iR - rbOffset] * a_bne[iAm1]
                        +                    a_bne[iA]   * pa[iP1];

         iP1 = iP - yOffsetP - xOffsetP;
         rap_csw[iAc] =          a_csw[iA]
                                 +          rb[iR - rbOffset] * a_csw[iAm1] * pb[iP1 - pbOffset]
                                 +          ra[iR] * a_csw[iAp1] * pa[iP1]
                                 +                   a_bsw[iA]   * pb[iP1 - pbOffset]
                                 +                   a_asw[iA]   * pa[iP1]
                                 +          rb[iR - rbOffset] * a_asw[iAm1]
                                 +          ra[iR] * a_bsw[iAp1];

         iP1 = iP - yOffsetP;
         rap_cs[iAc] =          a_cs[iA]
                                +          rb[iR - rbOffset] * a_cs[iAm1] * pb[iP1 - pbOffset]
                                +          ra[iR] * a_cs[iAp1] * pa[iP1]
                                +                   a_bs[iA]   * pb[iP1 - pbOffset]
                                +                   a_as[iA]   * pa[iP1]
                                +          rb[iR - rbOffset] * a_as[iAm1]
                                +          ra[iR] * a_bs[iAp1];

         iP1 = iP - yOffsetP + xOffsetP;
         rap_cse[iAc] =          a_cse[iA]
                                 +          rb[iR - rbOffset] * a_cse[iAm1] * pb[iP1 - pbOffset]
                                 +          ra[iR] * a_cse[iAp1] * pa[iP1]
                                 +                   a_bse[iA]   * pb[iP1 - pbOffset]
                                 +                   a_ase[iA]   * pa[iP1]
                                 +          rb[iR - rbOffset] * a_ase[iAm1]
                                 +          ra[iR] * a_bse[iAp1];

         iP1 = iP - xOffsetP;
         rap_cw[iAc] =          a_cw[iA]
                                +          rb[iR - rbOffset] * a_cw[iAm1] * pb[iP1 - pbOffset]
                                +          ra[iR] * a_cw[iAp1] * pa[iP1]
                                +                   a_bw[iA]   * pb[iP1 - pbOffset]
                                +                   a_aw[iA]   * pa[iP1]
                                +          rb[iR - rbOffset] * a_aw[iAm1]
                                +          ra[iR] * a_bw[iAp1];

         rap_cc[iAc] =          a_cc[iA]
                                +          rb[iR - rbOffset] * a_cc[iAm1] * pb[iP - pbOffset]
                                +          ra[iR] * a_cc[iAp1] * pa[iP]
                                +          rb[iR - rbOffset] * a_ac[iAm1]
                                +          ra[iR] * a_bc[iAp1]
                                +                   a_bc[iA]   * pb[iP - pbOffset]
                                +                   a_ac[iA]   * pa[iP];
      }
      hypre_BoxLoop4End(iP, iR, iA, iAc);
#undef DEVICE_VAR
   }
   else
   {
      iA_offd = 0;
      iA_offdm1 = iA_offd - zOffsetA_offd;
      iA_offdp1 = iA_offd + zOffsetA_offd;
      a_cs_offd = a_cs[iA_offd];
      a_cs_offdm1 = a_cs[iA_offdm1];
      a_cs_offdp1 = a_cs[iA_offdp1];
      a_cse_offd = a_cse[iA_offd];
      a_cse_offdm1 = a_cse[iA_offdm1];
      a_cse_offdp1 = a_cse[iA_offdp1];
      a_csw_offd = a_csw[iA_offd];
      a_csw_offdm1 = a_csw[iA_offdm1];
      a_csw_offdp1 = a_csw[iA_offdp1];
      a_cw_offd = a_cw[iA_offd];
      a_cw_offdm1 = a_cw[iA_offdm1];
      a_cw_offdp1 = a_cw[iA_offdp1];
      a_cn_offdm1 = a_cn[iA_offdm1];
      a_cne_offdm1 = a_cne[iA_offdm1];
      a_cnw_offdm1 = a_cnw[iA_offdm1];
      a_ce_offdm1 = a_ce[iA_offdm1];
      a_ac_offd = a_ac[iA_offd];
      a_ac_offdm1 = a_ac[iA_offdm1];
      a_as_offd = a_as[iA_offd];
      a_as_offdm1 = a_as[iA_offdm1];
      a_aw_offd = a_aw[iA_offd];
      a_aw_offdm1 = a_aw[iA_offdm1];
      a_asw_offd = a_asw[iA_offd];
      a_asw_offdm1 = a_asw[iA_offdm1];
      a_ase_offd = a_ase[iA_offd];
      a_ase_offdm1 = a_ase[iA_offdm1];
      a_bc_offd = a_bc[iA_offd];
      a_bc_offdm1 = a_bc[iA_offdm1];
      a_bc_offdp1 = a_bc[iA_offdp1];
      a_bs_offd = a_bs[iA_offd];
      a_bs_offdm1 = a_bs[iA_offdm1];
      a_bs_offdp1 = a_bs[iA_offdp1];
      a_bsw_offd = a_bsw[iA_offd];
      a_bsw_offdm1 = a_bsw[iA_offdm1];
      a_bsw_offdp1 = a_bsw[iA_offdp1];
      a_bse_offd = a_bse[iA_offd];
      a_bse_offdm1 = a_bse[iA_offdm1];
      a_bse_offdp1 = a_bse[iA_offdp1];
      a_be_offd = a_be[iA_offd];
      a_be_offdm1 = a_be[iA_offdm1];
      a_bw_offd = a_bw[iA_offd];
      a_bw_offdm1 = a_bw[iA_offdm1];
      a_bw_offdp1 = a_bw[iA_offdp1];
      a_bn_offd = a_bn[iA_offd];
      a_bn_offdm1 = a_bn[iA_offdm1];
      a_bnw_offd = a_bnw[iA_offd];
      a_bnw_offdm1 = a_bnw[iA_offdm1];
      a_bne_offd = a_bne[iA_offd];
      a_bne_offdm1 = a_bne[iA_offdm1];

#define DEVICE_VAR is_device_ptr(rap_bsw,rb,pa,rap_bs,rap_bse,rap_bw,rap_bc,a_cc,rap_be,rap_bnw,rap_bn,rap_bne,rap_csw,pb,ra,rap_cs,rap_cse,rap_cw,rap_cc)
      hypre_BoxLoop4Begin(hypre_StructMatrixNDim(A), loop_size,
                          P_dbox, cstart, stridec, iP,
                          R_dbox, cstart, stridec, iR,
                          A_dbox, fstart, stridef, iA,
                          RAP_dbox, cstart, stridec, iAc);
      {
         HYPRE_Int iAm1 = iA - zOffsetA_diag;
         HYPRE_Int iAp1 = iA + zOffsetA_diag;

         HYPRE_Int iP1 = iP - zOffsetP - yOffsetP - xOffsetP;
         rap_bsw[iAc] = rb[iR - rbOffset] * a_csw_offdm1 * pa[iP1]
                        +           rb[iR - rbOffset] * a_bsw_offdm1
                        +                    a_bsw_offd   * pa[iP1];

         iP1 = iP - zOffsetP - yOffsetP;
         rap_bs[iAc] = rb[iR - rbOffset] * a_cs_offdm1 * pa[iP1]
                       +          rb[iR - rbOffset] * a_bs_offdm1
                       +                   a_bs_offd   * pa[iP1];

         iP1 = iP - zOffsetP - yOffsetP + xOffsetP;
         rap_bse[iAc] = rb[iR - rbOffset] * a_cse_offdm1 * pa[iP1]
                        +           rb[iR - rbOffset] * a_bse_offdm1
                        +                    a_bse_offd   * pa[iP1];

         iP1 = iP - zOffsetP - xOffsetP;
         rap_bw[iAc] = rb[iR - rbOffset] * a_cw_offdm1 * pa[iP1]
                       +          rb[iR - rbOffset] * a_bw_offdm1
                       +                   a_bw_offd   * pa[iP1];

         iP1 = iP - zOffsetP;
         rap_bc[iAc] =          a_bc_offd   * pa[iP1]
                                +          rb[iR - rbOffset] * a_cc[iAm1] * pa[iP1]
                                +          rb[iR - rbOffset] * a_bc_offdm1;

         iP1 = iP - zOffsetP + xOffsetP;
         rap_be[iAc] = rb[iR - rbOffset] * a_ce_offdm1 * pa[iP1]
                       +          rb[iR - rbOffset] * a_be_offdm1
                       +                   a_be_offd   * pa[iP1];

         iP1 = iP - zOffsetP + yOffsetP - xOffsetP;
         rap_bnw[iAc] = rb[iR - rbOffset] * a_cnw_offdm1 * pa[iP1]
                        +           rb[iR - rbOffset] * a_bnw_offdm1
                        +                    a_bnw_offd   * pa[iP1];

         iP1 = iP - zOffsetP + yOffsetP;
         rap_bn[iAc] = rb[iR - rbOffset] * a_cn_offdm1 * pa[iP1]
                       +          rb[iR - rbOffset] * a_bn_offdm1
                       +                   a_bn_offd   * pa[iP1];

         iP1 = iP - zOffsetP + yOffsetP + xOffsetP;
         rap_bne[iAc] = rb[iR - rbOffset] * a_cne_offdm1 * pa[iP1]
                        +           rb[iR - rbOffset] * a_bne_offdm1
                        +                    a_bne_offd   * pa[iP1];

         iP1 = iP - yOffsetP - xOffsetP;
         rap_csw[iAc] =          a_csw_offd
                                 +          rb[iR - rbOffset] * a_csw_offdm1 * pb[iP1 - pbOffset]
                                 +          ra[iR] * a_csw_offdp1 * pa[iP1]
                                 +                   a_bsw_offd   * pb[iP1 - pbOffset]
                                 +                   a_asw_offd   * pa[iP1]
                                 +          rb[iR - rbOffset] * a_asw_offdm1
                                 +          ra[iR] * a_bsw_offdp1;

         iP1 = iP - yOffsetP;
         rap_cs[iAc] =          a_cs_offd
                                +          rb[iR - rbOffset] * a_cs_offdm1 * pb[iP1 - pbOffset]
                                +          ra[iR] * a_cs_offdp1 * pa[iP1]
                                +                   a_bs_offd   * pb[iP1 - pbOffset]
                                +                   a_as_offd   * pa[iP1]
                                +          rb[iR - rbOffset] * a_as_offdm1
                                +          ra[iR] * a_bs_offdp1;

         iP1 = iP - yOffsetP + xOffsetP;
         rap_cse[iAc] =          a_cse_offd
                                 +          rb[iR - rbOffset] * a_cse_offdm1 * pb[iP1 - pbOffset]
                                 +          ra[iR] * a_cse_offdp1 * pa[iP1]
                                 +                   a_bse_offd   * pb[iP1 - pbOffset]
                                 +                   a_ase_offd   * pa[iP1]
                                 +          rb[iR - rbOffset] * a_ase_offdm1
                                 +          ra[iR] * a_bse_offdp1;

         iP1 = iP - xOffsetP;
         rap_cw[iAc] =          a_cw_offd
                                +          rb[iR - rbOffset] * a_cw_offdm1 * pb[iP1 - pbOffset]
                                +          ra[iR] * a_cw_offdp1 * pa[iP1]
                                +                   a_bw_offd   * pb[iP1 - pbOffset]
                                +                   a_aw_offd   * pa[iP1]
                                +          rb[iR - rbOffset] * a_aw_offdm1
                                +          ra[iR] * a_bw_offdp1;

         rap_cc[iAc] =          a_cc[iA]
                                +          rb[iR - rbOffset] * a_cc[iAm1] * pb[iP - pbOffset]
                                +          ra[iR] * a_cc[iAp1] * pa[iP]
                                +          rb[iR - rbOffset] * a_ac_offdm1
                                +          ra[iR] * a_bc_offdp1
                                +                   a_bc_offd   * pb[iP - pbOffset]
                                +                   a_ac_offd   * pa[iP];
      }
      hypre_BoxLoop4End(iP, iR, iA, iAc);
#undef DEVICE_VAR
   }

   /*      }*/ /* end ForBoxI */

   return hypre_error_flag;
}

/* core part of hypre_PFMG3BuildRAPSym, for one box, one value of fine_stencil_size
   (27) and one value of constant_coefficient (1).  */
HYPRE_Int
hypre_PFMG3BuildRAPSym_onebox_FSS27_CC1(
   HYPRE_Int             ci,
   HYPRE_Int             fi,
   hypre_StructMatrix *A,
   hypre_StructMatrix *P,
   hypre_StructMatrix *R,
   HYPRE_Int           cdir,
   hypre_Index         cindex,
   hypre_Index         cstride,
   hypre_StructMatrix *RAP     )
{

   hypre_Index           index;
   hypre_Index           index_temp;

   hypre_StructGrid     *cgrid;
   hypre_BoxArray       *cgrid_boxes;
   hypre_Box            *cgrid_box;
   hypre_IndexRef        cstart;
   hypre_Index           fstart;

   HYPRE_Real           *pa, *pb;
   HYPRE_Real           *ra, *rb;

   HYPRE_Real           *a_cc, *a_cw, *a_ce, *a_cs, *a_cn;
   HYPRE_Real           *a_ac, *a_aw, *a_as;
   HYPRE_Real           *a_bc, *a_bw, *a_be, *a_bs, *a_bn;
   HYPRE_Real           *a_csw, *a_cse, *a_cnw, *a_cne;
   HYPRE_Real           *a_asw, *a_ase;
   HYPRE_Real           *a_bsw, *a_bse, *a_bnw, *a_bne;
   HYPRE_Real           *rap_cc, *rap_cw, *rap_cs;
   HYPRE_Real           *rap_bc, *rap_bw, *rap_be, *rap_bs, *rap_bn;
   HYPRE_Real           *rap_csw, *rap_cse;
   HYPRE_Real           *rap_bsw, *rap_bse, *rap_bnw, *rap_bne;
   HYPRE_Int             iA, iAm1, iAp1;
   HYPRE_Int             iAc;
   HYPRE_Int             iP, iP1;
   HYPRE_Int             iR;

   HYPRE_Int             zOffsetA;
   HYPRE_Int             xOffsetP;
   HYPRE_Int             yOffsetP;
   HYPRE_Int             zOffsetP;

   cgrid = hypre_StructMatrixGrid(RAP);
   cgrid_boxes = hypre_StructGridBoxes(cgrid);

   cgrid_box = hypre_BoxArrayBox(cgrid_boxes, ci);

   cstart = hypre_BoxIMin(cgrid_box);
   hypre_StructMapCoarseToFine(cstart, cindex, cstride, fstart);

   /*-----------------------------------------------------------------
    * Extract pointers for interpolation operator:
    * pa is pointer for weight for f-point above c-point
    * pb is pointer for weight for f-point below c-point
    *-----------------------------------------------------------------*/

   hypre_SetIndex3(index_temp, 0, 0, -1);
   MapIndex(index_temp, cdir, index);
   pa = hypre_StructMatrixExtractPointerByIndex(P, fi, index);

   hypre_SetIndex3(index_temp, 0, 0, 1);
   MapIndex(index_temp, cdir, index);

   pb = hypre_StructMatrixExtractPointerByIndex(P, fi, index);

   /*-----------------------------------------------------------------
    * Extract pointers for restriction operator:
    * ra is pointer for weight for f-point above c-point
    * rb is pointer for weight for f-point below c-point
    *-----------------------------------------------------------------*/

   hypre_SetIndex3(index_temp, 0, 0, -1);
   MapIndex(index_temp, cdir, index);
   ra = hypre_StructMatrixExtractPointerByIndex(R, fi, index);

   hypre_SetIndex3(index_temp, 0, 0, 1);
   MapIndex(index_temp, cdir, index);

   rb = hypre_StructMatrixExtractPointerByIndex(R, fi, index);

   /*-----------------------------------------------------------------
    * Extract pointers for 7-point fine grid operator:
    *
    * a_cc is pointer for center coefficient
    * a_cw is pointer for west coefficient in same plane
    * a_ce is pointer for east coefficient in same plane
    * a_cs is pointer for south coefficient in same plane
    * a_cn is pointer for north coefficient in same plane
    * a_ac is pointer for center coefficient in plane above
    * a_bc is pointer for center coefficient in plane below
    *-----------------------------------------------------------------*/

   hypre_SetIndex3(index_temp, 0, 0, 0);
   MapIndex(index_temp, cdir, index);
   a_cc = hypre_StructMatrixExtractPointerByIndex(A, fi, index);

   hypre_SetIndex3(index_temp, -1, 0, 0);
   MapIndex(index_temp, cdir, index);
   a_cw = hypre_StructMatrixExtractPointerByIndex(A, fi, index);

   hypre_SetIndex3(index_temp, 1, 0, 0);
   MapIndex(index_temp, cdir, index);
   a_ce = hypre_StructMatrixExtractPointerByIndex(A, fi, index);

   hypre_SetIndex3(index_temp, 0, -1, 0);
   MapIndex(index_temp, cdir, index);
   a_cs = hypre_StructMatrixExtractPointerByIndex(A, fi, index);

   hypre_SetIndex3(index_temp, 0, 1, 0);
   MapIndex(index_temp, cdir, index);
   a_cn = hypre_StructMatrixExtractPointerByIndex(A, fi, index);

   hypre_SetIndex3(index_temp, 0, 0, 1);
   MapIndex(index_temp, cdir, index);
   a_ac = hypre_StructMatrixExtractPointerByIndex(A, fi, index);

   hypre_SetIndex3(index_temp, 0, 0, -1);
   MapIndex(index_temp, cdir, index);
   a_bc = hypre_StructMatrixExtractPointerByIndex(A, fi, index);

   /*-----------------------------------------------------------------
    * Extract additional pointers for 19-point fine grid operator:
    *
    * a_aw is pointer for west coefficient in plane above
    * a_ae is pointer for east coefficient in plane above
    * a_as is pointer for south coefficient in plane above
    * a_an is pointer for north coefficient in plane above
    * a_bw is pointer for west coefficient in plane below
    * a_be is pointer for east coefficient in plane below
    * a_bs is pointer for south coefficient in plane below
    * a_bn is pointer for north coefficient in plane below
    * a_csw is pointer for southwest coefficient in same plane
    * a_cse is pointer for southeast coefficient in same plane
    * a_cnw is pointer for northwest coefficient in same plane
    * a_cne is pointer for northeast coefficient in same plane
    *-----------------------------------------------------------------*/

   hypre_SetIndex3(index_temp, -1, 0, 1);
   MapIndex(index_temp, cdir, index);
   a_aw = hypre_StructMatrixExtractPointerByIndex(A, fi, index);

   hypre_SetIndex3(index_temp, 0, -1, 1);
   MapIndex(index_temp, cdir, index);
   a_as = hypre_StructMatrixExtractPointerByIndex(A, fi, index);

   hypre_SetIndex3(index_temp, -1, 0, -1);
   MapIndex(index_temp, cdir, index);
   a_bw = hypre_StructMatrixExtractPointerByIndex(A, fi, index);

   hypre_SetIndex3(index_temp, 1, 0, -1);
   MapIndex(index_temp, cdir, index);
   a_be = hypre_StructMatrixExtractPointerByIndex(A, fi, index);

   hypre_SetIndex3(index_temp, 0, -1, -1);
   MapIndex(index_temp, cdir, index);
   a_bs = hypre_StructMatrixExtractPointerByIndex(A, fi, index);

   hypre_SetIndex3(index_temp, 0, 1, -1);
   MapIndex(index_temp, cdir, index);
   a_bn = hypre_StructMatrixExtractPointerByIndex(A, fi, index);

   hypre_SetIndex3(index_temp, -1, -1, 0);
   MapIndex(index_temp, cdir, index);
   a_csw = hypre_StructMatrixExtractPointerByIndex(A, fi, index);

   hypre_SetIndex3(index_temp, 1, -1, 0);
   MapIndex(index_temp, cdir, index);
   a_cse = hypre_StructMatrixExtractPointerByIndex(A, fi, index);

   hypre_SetIndex3(index_temp, -1, 1, 0);
   MapIndex(index_temp, cdir, index);
   a_cnw = hypre_StructMatrixExtractPointerByIndex(A, fi, index);

   hypre_SetIndex3(index_temp, 1, 1, 0);
   MapIndex(index_temp, cdir, index);
   a_cne = hypre_StructMatrixExtractPointerByIndex(A, fi, index);

   /*-----------------------------------------------------------------
    * Extract additional pointers for 27-point fine grid operator:
    *
    * a_asw is pointer for southwest coefficient in plane above
    * a_ase is pointer for southeast coefficient in plane above
    * a_anw is pointer for northwest coefficient in plane above
    * a_ane is pointer for northeast coefficient in plane above
    * a_bsw is pointer for southwest coefficient in plane below
    * a_bse is pointer for southeast coefficient in plane below
    * a_bnw is pointer for northwest coefficient in plane below
    * a_bne is pointer for northeast coefficient in plane below
    *-----------------------------------------------------------------*/

   hypre_SetIndex3(index_temp, -1, -1, 1);
   MapIndex(index_temp, cdir, index);
   a_asw = hypre_StructMatrixExtractPointerByIndex(A, fi, index);

   hypre_SetIndex3(index_temp, 1, -1, 1);
   MapIndex(index_temp, cdir, index);
   a_ase = hypre_StructMatrixExtractPointerByIndex(A, fi, index);

   hypre_SetIndex3(index_temp, -1, -1, -1);
   MapIndex(index_temp, cdir, index);
   a_bsw = hypre_StructMatrixExtractPointerByIndex(A, fi, index);

   hypre_SetIndex3(index_temp, 1, -1, -1);
   MapIndex(index_temp, cdir, index);
   a_bse = hypre_StructMatrixExtractPointerByIndex(A, fi, index);

   hypre_SetIndex3(index_temp, -1, 1, -1);
   MapIndex(index_temp, cdir, index);
   a_bnw = hypre_StructMatrixExtractPointerByIndex(A, fi, index);

   hypre_SetIndex3(index_temp, 1, 1, -1);
   MapIndex(index_temp, cdir, index);
   a_bne = hypre_StructMatrixExtractPointerByIndex(A, fi, index);

   /*-----------------------------------------------------------------
    * Extract pointers for 19-point coarse grid operator:
    *
    * We build only the lower triangular part (plus diagonal).
    *
    * rap_cc is pointer for center coefficient (etc.)
    *-----------------------------------------------------------------*/

   hypre_SetIndex3(index_temp, 0, 0, 0);
   MapIndex(index_temp, cdir, index);
   rap_cc = hypre_StructMatrixExtractPointerByIndex(RAP, ci, index);

   hypre_SetIndex3(index_temp, -1, 0, 0);
   MapIndex(index_temp, cdir, index);
   rap_cw = hypre_StructMatrixExtractPointerByIndex(RAP, ci, index);

   hypre_SetIndex3(index_temp, 0, -1, 0);
   MapIndex(index_temp, cdir, index);
   rap_cs = hypre_StructMatrixExtractPointerByIndex(RAP, ci, index);

   hypre_SetIndex3(index_temp, 0, 0, -1);
   MapIndex(index_temp, cdir, index);
   rap_bc = hypre_StructMatrixExtractPointerByIndex(RAP, ci, index);

   hypre_SetIndex3(index_temp, -1, 0, -1);
   MapIndex(index_temp, cdir, index);
   rap_bw = hypre_StructMatrixExtractPointerByIndex(RAP, ci, index);

   hypre_SetIndex3(index_temp, 1, 0, -1);
   MapIndex(index_temp, cdir, index);
   rap_be = hypre_StructMatrixExtractPointerByIndex(RAP, ci, index);

   hypre_SetIndex3(index_temp, 0, -1, -1);
   MapIndex(index_temp, cdir, index);
   rap_bs = hypre_StructMatrixExtractPointerByIndex(RAP, ci, index);

   hypre_SetIndex3(index_temp, 0, 1, -1);
   MapIndex(index_temp, cdir, index);
   rap_bn = hypre_StructMatrixExtractPointerByIndex(RAP, ci, index);

   hypre_SetIndex3(index_temp, -1, -1, 0);
   MapIndex(index_temp, cdir, index);
   rap_csw = hypre_StructMatrixExtractPointerByIndex(RAP, ci, index);

   hypre_SetIndex3(index_temp, 1, -1, 0);
   MapIndex(index_temp, cdir, index);
   rap_cse = hypre_StructMatrixExtractPointerByIndex(RAP, ci, index);

   /*-----------------------------------------------------------------
    * Extract additional pointers for 27-point coarse grid operator:
    *
    * A 27-point coarse grid operator is produced when the fine grid
    * stencil is 19 or 27 point.
    *
    * We build only the lower triangular part.
    *
    * rap_csw is pointer for southwest coefficient in same plane (etc.)
    *-----------------------------------------------------------------*/

   hypre_SetIndex3(index_temp, -1, -1, -1);
   MapIndex(index_temp, cdir, index);
   rap_bsw = hypre_StructMatrixExtractPointerByIndex(RAP, ci, index);

   hypre_SetIndex3(index_temp, 1, -1, -1);
   MapIndex(index_temp, cdir, index);
   rap_bse = hypre_StructMatrixExtractPointerByIndex(RAP, ci, index);

   hypre_SetIndex3(index_temp, -1, 1, -1);
   MapIndex(index_temp, cdir, index);
   rap_bnw = hypre_StructMatrixExtractPointerByIndex(RAP, ci, index);

   hypre_SetIndex3(index_temp, 1, 1, -1);
   MapIndex(index_temp, cdir, index);
   rap_bne = hypre_StructMatrixExtractPointerByIndex(RAP, ci, index);

   /*-----------------------------------------------------------------
    * Define offsets for fine grid stencil and interpolation
    *
    * In the BoxLoop below I assume iA and iP refer to data associated
    * with the point which we are building the stencil for. The below
    * Offsets are used in refering to data associated with other points.
    *-----------------------------------------------------------------*/

   hypre_SetIndex3(index_temp, 0, 0, 1);
   MapIndex(index_temp, cdir, index);

   zOffsetA = 0;
   zOffsetP = 0;

   hypre_SetIndex3(index_temp, 0, 1, 0);
   MapIndex(index_temp, cdir, index);

   yOffsetP = 0;

   hypre_SetIndex3(index_temp, 1, 0, 0);
   MapIndex(index_temp, cdir, index);

   xOffsetP = 0;

   /*--------------------------------------------------------------------
    * Switch statement to direct control to apropriate BoxLoop depending
    * on stencil size. Default is full 27-point.
    *-----------------------------------------------------------------*/

   /*--------------------------------------------------------------
    * Loop for symmetric 27-point fine grid operator; produces a
    * symmetric 27-point coarse grid operator. We calculate only the
    * lower triangular stencil entries: (below-southwest, below-south,
    * below-southeast, below-west, below-center, below-east,
    * below-northwest, below-north, below-northeast, center-southwest,
    * center-south, center-southeast, center-west, and center-center).
    *--------------------------------------------------------------*/

   iP = 0;
   iR = 0;
   iA = 0;
   iAc = 0;

   iAm1 = iA - zOffsetA;
   iAp1 = iA + zOffsetA;

   iP1 = iP - zOffsetP - yOffsetP - xOffsetP;
   rap_bsw[iAc] = rb[iR] * a_csw[iAm1] * pa[iP1]
                  +           rb[iR] * a_bsw[iAm1]
                  +                    a_bsw[iA]   * pa[iP1];

   iP1 = iP - zOffsetP - yOffsetP;
   rap_bs[iAc] = rb[iR] * a_cs[iAm1] * pa[iP1]
                 +          rb[iR] * a_bs[iAm1]
                 +                   a_bs[iA]   * pa[iP1];

   iP1 = iP - zOffsetP - yOffsetP + xOffsetP;
   rap_bse[iAc] = rb[iR] * a_cse[iAm1] * pa[iP1]
                  +           rb[iR] * a_bse[iAm1]
                  +                    a_bse[iA]   * pa[iP1];

   iP1 = iP - zOffsetP - xOffsetP;
   rap_bw[iAc] = rb[iR] * a_cw[iAm1] * pa[iP1]
                 +          rb[iR] * a_bw[iAm1]
                 +                   a_bw[iA]   * pa[iP1];

   iP1 = iP - zOffsetP;
   rap_bc[iAc] =          a_bc[iA]   * pa[iP1]
                          +          rb[iR] * a_cc[iAm1] * pa[iP1]
                          +          rb[iR] * a_bc[iAm1];

   iP1 = iP - zOffsetP + xOffsetP;
   rap_be[iAc] = rb[iR] * a_ce[iAm1] * pa[iP1]
                 +          rb[iR] * a_be[iAm1]
                 +                   a_be[iA]   * pa[iP1];

   iP1 = iP - zOffsetP + yOffsetP - xOffsetP;
   rap_bnw[iAc] = rb[iR] * a_cnw[iAm1] * pa[iP1]
                  +           rb[iR] * a_bnw[iAm1]
                  +                    a_bnw[iA]   * pa[iP1];

   iP1 = iP - zOffsetP + yOffsetP;
   rap_bn[iAc] = rb[iR] * a_cn[iAm1] * pa[iP1]
                 +          rb[iR] * a_bn[iAm1]
                 +                   a_bn[iA]   * pa[iP1];

   iP1 = iP - zOffsetP + yOffsetP + xOffsetP;
   rap_bne[iAc] = rb[iR] * a_cne[iAm1] * pa[iP1]
                  +           rb[iR] * a_bne[iAm1]
                  +                    a_bne[iA]   * pa[iP1];

   iP1 = iP - yOffsetP - xOffsetP;
   rap_csw[iAc] =          a_csw[iA]
                           +          rb[iR] * a_csw[iAm1] * pb[iP1]
                           +          ra[iR] * a_csw[iAp1] * pa[iP1]
                           +                   a_bsw[iA]   * pb[iP1]
                           +                   a_asw[iA]   * pa[iP1]
                           +          rb[iR] * a_asw[iAm1]
                           +          ra[iR] * a_bsw[iAp1];

   iP1 = iP - yOffsetP;
   rap_cs[iAc] =          a_cs[iA]
                          +          rb[iR] * a_cs[iAm1] * pb[iP1]
                          +          ra[iR] * a_cs[iAp1] * pa[iP1]
                          +                   a_bs[iA]   * pb[iP1]
                          +                   a_as[iA]   * pa[iP1]
                          +          rb[iR] * a_as[iAm1]
                          +          ra[iR] * a_bs[iAp1];

   iP1 = iP - yOffsetP + xOffsetP;
   rap_cse[iAc] =          a_cse[iA]
                           +          rb[iR] * a_cse[iAm1] * pb[iP1]
                           +          ra[iR] * a_cse[iAp1] * pa[iP1]
                           +                   a_bse[iA]   * pb[iP1]
                           +                   a_ase[iA]   * pa[iP1]
                           +          rb[iR] * a_ase[iAm1]
                           +          ra[iR] * a_bse[iAp1];

   iP1 = iP - xOffsetP;
   rap_cw[iAc] =          a_cw[iA]
                          +          rb[iR] * a_cw[iAm1] * pb[iP1]
                          +          ra[iR] * a_cw[iAp1] * pa[iP1]
                          +                   a_bw[iA]   * pb[iP1]
                          +                   a_aw[iA]   * pa[iP1]
                          +          rb[iR] * a_aw[iAm1]
                          +          ra[iR] * a_bw[iAp1];

   rap_cc[iAc] =          a_cc[iA]
                          +          rb[iR] * a_cc[iAm1] * pb[iP]
                          +          ra[iR] * a_cc[iAp1] * pa[iP]
                          +          rb[iR] * a_ac[iAm1]
                          +          ra[iR] * a_bc[iAp1]
                          +                   a_bc[iA]   * pb[iP]
                          +                   a_ac[iA]   * pa[iP];

   /*      }*/ /* end ForBoxI */

   return hypre_error_flag;
}

/*--------------------------------------------------------------------------
 *--------------------------------------------------------------------------*/

HYPRE_Int
hypre_PFMG3BuildRAPNoSym( hypre_StructMatrix *A,
                          hypre_StructMatrix *P,
                          hypre_StructMatrix *R,
                          HYPRE_Int           cdir,
                          hypre_Index         cindex,
                          hypre_Index         cstride,
                          hypre_StructMatrix *RAP     )
{
   hypre_StructStencil  *fine_stencil;
   HYPRE_Int             fine_stencil_size;

   hypre_StructGrid     *fgrid;
   HYPRE_Int            *fgrid_ids;
   hypre_StructGrid     *cgrid;
   hypre_BoxArray       *cgrid_boxes;
   HYPRE_Int            *cgrid_ids;
   HYPRE_Int             fi, ci;
   HYPRE_Int             constant_coefficient;
   HYPRE_Int             constant_coefficient_A;

   fine_stencil = hypre_StructMatrixStencil(A);
   fine_stencil_size = hypre_StructStencilSize(fine_stencil);

   fgrid = hypre_StructMatrixGrid(A);
   fgrid_ids = hypre_StructGridIDs(fgrid);

   cgrid = hypre_StructMatrixGrid(RAP);
   cgrid_boxes = hypre_StructGridBoxes(cgrid);
   cgrid_ids = hypre_StructGridIDs(cgrid);

   constant_coefficient = hypre_StructMatrixConstantCoefficient(RAP);
   constant_coefficient_A = hypre_StructMatrixConstantCoefficient(A);
   hypre_assert( constant_coefficient == 0 || constant_coefficient == 1 );
   hypre_assert( hypre_StructMatrixConstantCoefficient(R) == constant_coefficient );
   hypre_assert( hypre_StructMatrixConstantCoefficient(P) == constant_coefficient );
   if (constant_coefficient == 1 )
   {
      hypre_assert( constant_coefficient_A == 1 );
   }
   else
   {
      hypre_assert( constant_coefficient_A == 0 || constant_coefficient_A == 2 );
   }

   fi = 0;
   hypre_ForBoxI(ci, cgrid_boxes)
   {
      while (fgrid_ids[fi] != cgrid_ids[ci])
      {
         fi++;
      }

      switch (fine_stencil_size)
      {

         /*--------------------------------------------------------------
          * Loop for 7-point fine grid operator; produces upper triangular
          * part of 19-point coarse grid operator. stencil entries:
          * (above-north, above-east, above-center, above-west,
          * above-south, center-north, and center-east).
          *--------------------------------------------------------------*/

         case 7:

            if ( constant_coefficient == 1 )
            {
               hypre_PFMG3BuildRAPNoSym_onebox_FSS07_CC1(
                  ci, fi, A, P, R, cdir, cindex, cstride, RAP );
            }
            else
            {
               hypre_PFMG3BuildRAPNoSym_onebox_FSS07_CC0(
                  ci, fi, A, P, R, cdir, cindex, cstride, RAP );
            }

            break;

         /*--------------------------------------------------------------
          * Loop for 19-point fine grid operator; produces upper triangular
          * part of 27-point coarse grid operator. stencil entries:
          * (above-northeast, above-north, above-northwest, above-east,
          * above-center, above-west, above-southeast, above-south,
          * above-southwest, center-northeast, center-north,
          * center-northwest, and center-east).
          *--------------------------------------------------------------*/

         case 19:

            if ( constant_coefficient == 1 )
            {
               hypre_PFMG3BuildRAPNoSym_onebox_FSS19_CC1(
                  ci, fi, A, P, R, cdir, cindex, cstride, RAP );
            }
            else
            {
               hypre_PFMG3BuildRAPNoSym_onebox_FSS19_CC0(
                  ci, fi, A, P, R, cdir, cindex, cstride, RAP );
            }

            break;

         /*--------------------------------------------------------------
          * Loop for 27-point fine grid operator; produces upper triangular
          * part of 27-point coarse grid operator. stencil entries:
          * (above-northeast, above-north, above-northwest, above-east,
          * above-center, above-west, above-southeast, above-south,
          * above-southwest, center-northeast, center-north,
          * center-northwest, and center-east).
          *--------------------------------------------------------------*/

         default:

            if ( constant_coefficient == 1 )
            {
               hypre_PFMG3BuildRAPNoSym_onebox_FSS27_CC1(
                  ci, fi, A, P, R, cdir, cindex, cstride, RAP );
            }
            else
            {
               hypre_PFMG3BuildRAPNoSym_onebox_FSS27_CC0(
                  ci, fi, A, P, R, cdir, cindex, cstride, RAP );
            }

            break;

      } /* end switch statement */

   } /* end ForBoxI */

   return hypre_error_flag;
}

/* core part of hypre_PFMG3BuildRAPNoSym, for one box, one value of fine_stencil_size
   (07) and one value of constant_coefficient (0).  */
HYPRE_Int
hypre_PFMG3BuildRAPNoSym_onebox_FSS07_CC0(
   HYPRE_Int             ci,
   HYPRE_Int             fi,
   hypre_StructMatrix *A,
   hypre_StructMatrix *P,
   hypre_StructMatrix *R,
   HYPRE_Int           cdir,
   hypre_Index         cindex,
   hypre_Index         cstride,
   hypre_StructMatrix *RAP     )
{

   hypre_Index           index;
   hypre_Index           index_temp;

   hypre_StructGrid     *cgrid;
   hypre_BoxArray       *cgrid_boxes;
   hypre_Box            *cgrid_box;
   hypre_IndexRef        cstart;
   hypre_Index           stridec;
   hypre_Index           fstart;
   hypre_IndexRef        stridef;
   hypre_Index           loop_size;

   HYPRE_Int             constant_coefficient_A;

   hypre_Box            *A_dbox;
   hypre_Box            *P_dbox;
   hypre_Box            *R_dbox;
   hypre_Box            *RAP_dbox;
   HYPRE_Real           *pa, *pb;
   HYPRE_Real           *ra, *rb;
   HYPRE_Real           *a_cc, *a_cw, *a_ce, *a_cs, *a_cn;
   HYPRE_Real           *a_ac;
   HYPRE_Real            a_cn_offd, a_cn_offdm1, a_cn_offdp1;
   HYPRE_Real            a_ce_offd, a_ce_offdm1, a_ce_offdp1;
   HYPRE_Real            a_cs_offdp1, a_cw_offdp1;
   HYPRE_Real            a_ac_offd, a_ac_offdp1;
   HYPRE_Real           *rap_ce, *rap_cn;
   HYPRE_Real           *rap_ac, *rap_aw, *rap_ae, *rap_as, *rap_an;
   HYPRE_Real           *rap_cnw, *rap_cne;
   HYPRE_Int             iA_offd, iA_offdm1, iA_offdp1;

   HYPRE_Int             zOffsetA;
   HYPRE_Int             zOffsetA_diag;
   HYPRE_Int             zOffsetA_offd;
   HYPRE_Int             xOffsetP;
   HYPRE_Int             yOffsetP;
   HYPRE_Int             zOffsetP;

   stridef = cstride;
   hypre_SetIndex3(stridec, 1, 1, 1);

   cgrid = hypre_StructMatrixGrid(RAP);
   cgrid_boxes = hypre_StructGridBoxes(cgrid);

   constant_coefficient_A = hypre_StructMatrixConstantCoefficient(A);

   /* fi = 0;
      hypre_ForBoxI(ci, cgrid_boxes)
      {
      while (fgrid_ids[fi] != cgrid_ids[ci])
      {
      fi++;
      }
   */
   cgrid_box = hypre_BoxArrayBox(cgrid_boxes, ci);

   cstart = hypre_BoxIMin(cgrid_box);
   hypre_StructMapCoarseToFine(cstart, cindex, cstride, fstart);

   A_dbox = hypre_BoxArrayBox(hypre_StructMatrixDataSpace(A), fi);
   P_dbox = hypre_BoxArrayBox(hypre_StructMatrixDataSpace(P), fi);
   R_dbox = hypre_BoxArrayBox(hypre_StructMatrixDataSpace(R), fi);
   RAP_dbox = hypre_BoxArrayBox(hypre_StructMatrixDataSpace(RAP), ci);

   /*-----------------------------------------------------------------
    * Extract pointers for interpolation operator:
    * pa is pointer for weight for f-point above c-point
    * pb is pointer for weight for f-point below c-point
    *-----------------------------------------------------------------*/

   hypre_SetIndex3(index_temp, 0, 0, -1);
   MapIndex(index_temp, cdir, index);
   pa = hypre_StructMatrixExtractPointerByIndex(P, fi, index);

   hypre_SetIndex3(index_temp, 0, 0, 1);
   MapIndex(index_temp, cdir, index);

   pb = hypre_StructMatrixExtractPointerByIndex(P, fi, index);
   //RL PTROFFSET
   HYPRE_Int pbOffset = hypre_BoxOffsetDistance(P_dbox, index);

   /*-----------------------------------------------------------------
    * Extract pointers for restriction operator:
    * ra is pointer for weight for f-point above c-point
    * rb is pointer for weight for f-point below c-point
    *-----------------------------------------------------------------*/

   hypre_SetIndex3(index_temp, 0, 0, -1);
   MapIndex(index_temp, cdir, index);
   ra = hypre_StructMatrixExtractPointerByIndex(R, fi, index);

   hypre_SetIndex3(index_temp, 0, 0, 1);
   MapIndex(index_temp, cdir, index);

   rb = hypre_StructMatrixExtractPointerByIndex(R, fi, index);
   //RL PTROFFSET
   HYPRE_Int rbOffset = hypre_BoxOffsetDistance(R_dbox, index);

   /*-----------------------------------------------------------------
    * Extract pointers for 7-point fine grid operator:
    *
    * a_cc is pointer for center coefficient
    * a_cw is pointer for west coefficient in same plane
    * a_ce is pointer for east coefficient in same plane
    * a_cs is pointer for south coefficient in same plane
    * a_cn is pointer for north coefficient in same plane
    * a_ac is pointer for center coefficient in plane above
    * a_bc is pointer for center coefficient in plane below
    *-----------------------------------------------------------------*/

   hypre_SetIndex3(index_temp, 0, 0, 0);
   MapIndex(index_temp, cdir, index);
   a_cc = hypre_StructMatrixExtractPointerByIndex(A, fi, index);

   hypre_SetIndex3(index_temp, -1, 0, 0);
   MapIndex(index_temp, cdir, index);
   a_cw = hypre_StructMatrixExtractPointerByIndex(A, fi, index);

   hypre_SetIndex3(index_temp, 1, 0, 0);
   MapIndex(index_temp, cdir, index);
   a_ce = hypre_StructMatrixExtractPointerByIndex(A, fi, index);

   hypre_SetIndex3(index_temp, 0, -1, 0);
   MapIndex(index_temp, cdir, index);
   a_cs = hypre_StructMatrixExtractPointerByIndex(A, fi, index);

   hypre_SetIndex3(index_temp, 0, 1, 0);
   MapIndex(index_temp, cdir, index);
   a_cn = hypre_StructMatrixExtractPointerByIndex(A, fi, index);

   hypre_SetIndex3(index_temp, 0, 0, 1);
   MapIndex(index_temp, cdir, index);
   a_ac = hypre_StructMatrixExtractPointerByIndex(A, fi, index);

   /*-----------------------------------------------------------------
    * Extract pointers for 19-point coarse grid operator:
    *
    * We build only the upper triangular part (excluding diagonal).
    *
    * rap_ce is pointer for east coefficient in same plane (etc.)
    *-----------------------------------------------------------------*/

   hypre_SetIndex3(index_temp, 1, 0, 0);
   MapIndex(index_temp, cdir, index);
   rap_ce = hypre_StructMatrixExtractPointerByIndex(RAP, ci, index);

   hypre_SetIndex3(index_temp, 0, 1, 0);
   MapIndex(index_temp, cdir, index);
   rap_cn = hypre_StructMatrixExtractPointerByIndex(RAP, ci, index);

   hypre_SetIndex3(index_temp, 0, 0, 1);
   MapIndex(index_temp, cdir, index);
   rap_ac = hypre_StructMatrixExtractPointerByIndex(RAP, ci, index);

   hypre_SetIndex3(index_temp, -1, 0, 1);
   MapIndex(index_temp, cdir, index);
   rap_aw = hypre_StructMatrixExtractPointerByIndex(RAP, ci, index);

   hypre_SetIndex3(index_temp, 1, 0, 1);
   MapIndex(index_temp, cdir, index);
   rap_ae = hypre_StructMatrixExtractPointerByIndex(RAP, ci, index);

   hypre_SetIndex3(index_temp, 0, -1, 1);
   MapIndex(index_temp, cdir, index);
   rap_as = hypre_StructMatrixExtractPointerByIndex(RAP, ci, index);

   hypre_SetIndex3(index_temp, 0, 1, 1);
   MapIndex(index_temp, cdir, index);
   rap_an = hypre_StructMatrixExtractPointerByIndex(RAP, ci, index);

   hypre_SetIndex3(index_temp, -1, 1, 0);
   MapIndex(index_temp, cdir, index);
   rap_cnw = hypre_StructMatrixExtractPointerByIndex(RAP, ci, index);

   hypre_SetIndex3(index_temp, 1, 1, 0);
   MapIndex(index_temp, cdir, index);
   rap_cne = hypre_StructMatrixExtractPointerByIndex(RAP, ci, index);

   /*-----------------------------------------------------------------
    * Define offsets for fine grid stencil and interpolation
    *
    * In the BoxLoop below I assume iA and iP refer to data associated
    * with the point which we are building the stencil for. The below
    * Offsets are used in refering to data associated with other points.
    *-----------------------------------------------------------------*/

   hypre_SetIndex3(index_temp, 0, 0, 1);
   MapIndex(index_temp, cdir, index);

   zOffsetP = hypre_BoxOffsetDistance(P_dbox, index);
   if ( constant_coefficient_A == 0 )
   {
      zOffsetA = hypre_BoxOffsetDistance(A_dbox, index);
   }
   else
   {
      zOffsetA_diag = hypre_BoxOffsetDistance(A_dbox, index);
      zOffsetA_offd = 0;
   }

   hypre_SetIndex3(index_temp, 0, 1, 0);
   MapIndex(index_temp, cdir, index);

   yOffsetP = hypre_BoxOffsetDistance(P_dbox, index);

   hypre_SetIndex3(index_temp, 1, 0, 0);
   MapIndex(index_temp, cdir, index);

   xOffsetP = hypre_BoxOffsetDistance(P_dbox, index);

   /*-----------------------------------------------------------------
    * Switch statement to direct control to apropriate BoxLoop depending
    * on stencil size. Default is full 27-point.
    *-----------------------------------------------------------------*/

   /*--------------------------------------------------------------
    * Loop for 7-point fine grid operator; produces upper triangular
    * part of 19-point coarse grid operator. stencil entries:
    * (above-north, above-east, above-center, above-west,
    * above-south, center-north, and center-east).
    *--------------------------------------------------------------*/

   hypre_BoxGetSize(cgrid_box, loop_size);

   if ( constant_coefficient_A == 0 )
   {
#define DEVICE_VAR is_device_ptr(rap_an,ra,a_cn,pb,rap_ae,a_ce,rap_ac,a_ac,a_cc,rap_aw,a_cw,rap_as,a_cs,rap_cn,rb,pa,rap_ce,rap_cnw,rap_cne)
      hypre_BoxLoop4Begin(hypre_StructMatrixNDim(A), loop_size,
                          P_dbox, cstart, stridec, iP,
                          R_dbox, cstart, stridec, iR,
                          A_dbox, fstart, stridef, iA,
                          RAP_dbox, cstart, stridec, iAc);
      {
         HYPRE_Int iAm1 = iA - zOffsetA;
         HYPRE_Int iAp1 = iA + zOffsetA;

         HYPRE_Int iP1 = iP + zOffsetP + yOffsetP;
         rap_an[iAc] = ra[iR] * a_cn[iAp1] * pb[iP1 - pbOffset];

         iP1 = iP + zOffsetP + xOffsetP;
         rap_ae[iAc] = ra[iR] * a_ce[iAp1] * pb[iP1 - pbOffset];

         iP1 = iP + zOffsetP;
         rap_ac[iAc] =          a_ac[iA]   * pb[iP1 - pbOffset]
                                +          ra[iR] * a_cc[iAp1] * pb[iP1 - pbOffset]
                                +          ra[iR] * a_ac[iAp1];

         iP1 = iP + zOffsetP - xOffsetP;
         rap_aw[iAc] = ra[iR] * a_cw[iAp1] * pb[iP1 - pbOffset];

         iP1 = iP + zOffsetP - yOffsetP;
         rap_as[iAc] = ra[iR] * a_cs[iAp1] * pb[iP1 - pbOffset];

         iP1 = iP + yOffsetP;
         rap_cn[iAc] =          a_cn[iA]
                                +          rb[iR - rbOffset] * a_cn[iAm1] * pb[iP1 - pbOffset]
                                +          ra[iR] * a_cn[iAp1] * pa[iP1];

         iP1 = iP + xOffsetP;
         rap_ce[iAc] =          a_ce[iA]
                                +          rb[iR - rbOffset] * a_ce[iAm1] * pb[iP1 - pbOffset]
                                +          ra[iR] * a_ce[iAp1] * pa[iP1];

         rap_cnw[iAc] = 0.0;

         rap_cne[iAc] = 0.0;
      }
      hypre_BoxLoop4End(iP, iR, iA, iAc);
#undef DEVICE_VAR
   }
   else
   {
      iA_offd = 0;
      iA_offdm1 = iA_offd - zOffsetA_offd;
      iA_offdp1 = iA_offd + zOffsetA_offd;
      a_cn_offd = a_cn[iA_offd];
      a_cn_offdm1 = a_cn[iA_offdm1];
      a_cn_offdp1 = a_cn[iA_offdp1];
      a_ce_offd = a_ce[iA_offd];
      a_ce_offdm1 = a_ce[iA_offdm1];
      a_ce_offdp1 = a_ce[iA_offdp1];
      a_cs_offdp1 = a_cs[iA_offdp1];
      a_cw_offdp1 = a_cw[iA_offdp1];
      a_ac_offd   = a_ac[iA_offd];
      a_ac_offdp1 = a_ac[iA_offdp1];

#define DEVICE_VAR is_device_ptr(rap_an,ra,pb,rap_ae,rap_ac,a_cc,rap_aw,rap_as,rap_cn,rb,pa,rap_ce,rap_cnw,rap_cne)
      hypre_BoxLoop4Begin(hypre_StructMatrixNDim(A), loop_size,
                          P_dbox, cstart, stridec, iP,
                          R_dbox, cstart, stridec, iR,
                          A_dbox, fstart, stridef, iA,
                          RAP_dbox, cstart, stridec, iAc);
      {
         //HYPRE_Int iAm1 = iA - zOffsetA_diag;
         HYPRE_Int iAp1 = iA + zOffsetA_diag;

         HYPRE_Int iP1 = iP + zOffsetP + yOffsetP;
         rap_an[iAc] = ra[iR] * a_cn_offdp1 * pb[iP1 - pbOffset];

         iP1 = iP + zOffsetP + xOffsetP;
         rap_ae[iAc] = ra[iR] * a_ce_offdp1 * pb[iP1 - pbOffset];

         iP1 = iP + zOffsetP;
         rap_ac[iAc] =          a_ac_offd   * pb[iP1 - pbOffset]
                                +          ra[iR] * a_cc[iAp1] * pb[iP1 - pbOffset]
                                +          ra[iR] * a_ac_offdp1;

         iP1 = iP + zOffsetP - xOffsetP;
         rap_aw[iAc] = ra[iR] * a_cw_offdp1 * pb[iP1 - pbOffset];

         iP1 = iP + zOffsetP - yOffsetP;
         rap_as[iAc] = ra[iR] * a_cs_offdp1 * pb[iP1 - pbOffset];

         iP1 = iP + yOffsetP;
         rap_cn[iAc] =          a_cn_offd
                                +          rb[iR - rbOffset] * a_cn_offdm1 * pb[iP1 - pbOffset]
                                +          ra[iR] * a_cn_offdp1 * pa[iP1];

         iP1 = iP + xOffsetP;
         rap_ce[iAc] =          a_ce_offd
                                +          rb[iR - rbOffset] * a_ce_offdm1 * pb[iP1 - pbOffset]
                                +          ra[iR] * a_ce_offdp1 * pa[iP1];

         rap_cnw[iAc] = 0.0;

         rap_cne[iAc] = 0.0;
      }
      hypre_BoxLoop4End(iP, iR, iA, iAc);
#undef DEVICE_VAR
   }

   /*      }*/ /* end ForBoxI */

   return hypre_error_flag;
}

/* core part of hypre_PFMG3BuildRAPNoSym, for one box, one value of fine_stencil_size
   (07) and one value of constant_coefficient (1).  */
HYPRE_Int
hypre_PFMG3BuildRAPNoSym_onebox_FSS07_CC1(
   HYPRE_Int             ci,
   HYPRE_Int             fi,
   hypre_StructMatrix *A,
   hypre_StructMatrix *P,
   hypre_StructMatrix *R,
   HYPRE_Int           cdir,
   hypre_Index         cindex,
   hypre_Index         cstride,
   hypre_StructMatrix *RAP     )
{

   hypre_Index           index;
   hypre_Index           index_temp;

   hypre_StructGrid     *cgrid;
   hypre_BoxArray       *cgrid_boxes;
   hypre_Box            *cgrid_box;
   hypre_IndexRef        cstart;
   hypre_Index           fstart;

   HYPRE_Real           *pa, *pb;
   HYPRE_Real           *ra, *rb;

   HYPRE_Real           *a_cc, *a_cw, *a_ce, *a_cs, *a_cn;
   HYPRE_Real           *a_ac;
   HYPRE_Real           *rap_ce, *rap_cn;
   HYPRE_Real           *rap_ac, *rap_aw, *rap_ae, *rap_as, *rap_an;
   HYPRE_Real           *rap_cnw, *rap_cne;
   HYPRE_Int             iA, iAm1, iAp1;
   HYPRE_Int             iAc;
   HYPRE_Int             iP, iP1;
   HYPRE_Int             iR;
   HYPRE_Int             zOffsetA;
   HYPRE_Int             xOffsetP;
   HYPRE_Int             yOffsetP;
   HYPRE_Int             zOffsetP;

   cgrid = hypre_StructMatrixGrid(RAP);
   cgrid_boxes = hypre_StructGridBoxes(cgrid);

   cgrid_box = hypre_BoxArrayBox(cgrid_boxes, ci);

   cstart = hypre_BoxIMin(cgrid_box);
   hypre_StructMapCoarseToFine(cstart, cindex, cstride, fstart);

   /*-----------------------------------------------------------------
    * Extract pointers for interpolation operator:
    * pa is pointer for weight for f-point above c-point
    * pb is pointer for weight for f-point below c-point
    *-----------------------------------------------------------------*/

   hypre_SetIndex3(index_temp, 0, 0, -1);
   MapIndex(index_temp, cdir, index);
   pa = hypre_StructMatrixExtractPointerByIndex(P, fi, index);

   hypre_SetIndex3(index_temp, 0, 0, 1);
   MapIndex(index_temp, cdir, index);

   pb = hypre_StructMatrixExtractPointerByIndex(P, fi, index);

   /*-----------------------------------------------------------------
    * Extract pointers for restriction operator:
    * ra is pointer for weight for f-point above c-point
    * rb is pointer for weight for f-point below c-point
    *-----------------------------------------------------------------*/

   hypre_SetIndex3(index_temp, 0, 0, -1);
   MapIndex(index_temp, cdir, index);
   ra = hypre_StructMatrixExtractPointerByIndex(R, fi, index);

   hypre_SetIndex3(index_temp, 0, 0, 1);
   MapIndex(index_temp, cdir, index);

   rb = hypre_StructMatrixExtractPointerByIndex(R, fi, index);

   /*-----------------------------------------------------------------
    * Extract pointers for 7-point fine grid operator:
    *
    * a_cc is pointer for center coefficient
    * a_cw is pointer for west coefficient in same plane
    * a_ce is pointer for east coefficient in same plane
    * a_cs is pointer for south coefficient in same plane
    * a_cn is pointer for north coefficient in same plane
    * a_ac is pointer for center coefficient in plane above
    * a_bc is pointer for center coefficient in plane below
    *-----------------------------------------------------------------*/

   hypre_SetIndex3(index_temp, 0, 0, 0);
   MapIndex(index_temp, cdir, index);
   a_cc = hypre_StructMatrixExtractPointerByIndex(A, fi, index);

   hypre_SetIndex3(index_temp, -1, 0, 0);
   MapIndex(index_temp, cdir, index);
   a_cw = hypre_StructMatrixExtractPointerByIndex(A, fi, index);

   hypre_SetIndex3(index_temp, 1, 0, 0);
   MapIndex(index_temp, cdir, index);
   a_ce = hypre_StructMatrixExtractPointerByIndex(A, fi, index);

   hypre_SetIndex3(index_temp, 0, -1, 0);
   MapIndex(index_temp, cdir, index);
   a_cs = hypre_StructMatrixExtractPointerByIndex(A, fi, index);

   hypre_SetIndex3(index_temp, 0, 1, 0);
   MapIndex(index_temp, cdir, index);
   a_cn = hypre_StructMatrixExtractPointerByIndex(A, fi, index);

   hypre_SetIndex3(index_temp, 0, 0, 1);
   MapIndex(index_temp, cdir, index);
   a_ac = hypre_StructMatrixExtractPointerByIndex(A, fi, index);

   /*-----------------------------------------------------------------
    * Extract pointers for 19-point coarse grid operator:
    *
    * We build only the upper triangular part (excluding diagonal).
    *
    * rap_ce is pointer for east coefficient in same plane (etc.)
    *-----------------------------------------------------------------*/

   hypre_SetIndex3(index_temp, 1, 0, 0);
   MapIndex(index_temp, cdir, index);
   rap_ce = hypre_StructMatrixExtractPointerByIndex(RAP, ci, index);

   hypre_SetIndex3(index_temp, 0, 1, 0);
   MapIndex(index_temp, cdir, index);
   rap_cn = hypre_StructMatrixExtractPointerByIndex(RAP, ci, index);

   hypre_SetIndex3(index_temp, 0, 0, 1);
   MapIndex(index_temp, cdir, index);
   rap_ac = hypre_StructMatrixExtractPointerByIndex(RAP, ci, index);

   hypre_SetIndex3(index_temp, -1, 0, 1);
   MapIndex(index_temp, cdir, index);
   rap_aw = hypre_StructMatrixExtractPointerByIndex(RAP, ci, index);

   hypre_SetIndex3(index_temp, 1, 0, 1);
   MapIndex(index_temp, cdir, index);
   rap_ae = hypre_StructMatrixExtractPointerByIndex(RAP, ci, index);

   hypre_SetIndex3(index_temp, 0, -1, 1);
   MapIndex(index_temp, cdir, index);
   rap_as = hypre_StructMatrixExtractPointerByIndex(RAP, ci, index);

   hypre_SetIndex3(index_temp, 0, 1, 1);
   MapIndex(index_temp, cdir, index);
   rap_an = hypre_StructMatrixExtractPointerByIndex(RAP, ci, index);

   hypre_SetIndex3(index_temp, -1, 1, 0);
   MapIndex(index_temp, cdir, index);
   rap_cnw = hypre_StructMatrixExtractPointerByIndex(RAP, ci, index);

   hypre_SetIndex3(index_temp, 1, 1, 0);
   MapIndex(index_temp, cdir, index);
   rap_cne = hypre_StructMatrixExtractPointerByIndex(RAP, ci, index);

   /*-----------------------------------------------------------------
    * Define offsets for fine grid stencil and interpolation
    *
    * In the BoxLoop below I assume iA and iP refer to data associated
    * with the point which we are building the stencil for. The below
    * Offsets are used in refering to data associated with other points.
    *-----------------------------------------------------------------*/

   hypre_SetIndex3(index_temp, 0, 0, 1);
   MapIndex(index_temp, cdir, index);

   zOffsetA = 0;
   zOffsetP = 0;

   hypre_SetIndex3(index_temp, 0, 1, 0);
   MapIndex(index_temp, cdir, index);

   yOffsetP = 0;

   hypre_SetIndex3(index_temp, 1, 0, 0);
   MapIndex(index_temp, cdir, index);

   xOffsetP = 0;

   /*-----------------------------------------------------------------
    * Switch statement to direct control to apropriate BoxLoop depending
    * on stencil size. Default is full 27-point.
    *-----------------------------------------------------------------*/

   /*--------------------------------------------------------------
    * Loop for 7-point fine grid operator; produces upper triangular
    * part of 19-point coarse grid operator. stencil entries:
    * (above-north, above-east, above-center, above-west,
    * above-south, center-north, and center-east).
    *--------------------------------------------------------------*/

   iP = 0;
   iR = 0;
   iA = 0;
   iAc = 0;

   iAm1 = iA - zOffsetA;
   iAp1 = iA + zOffsetA;

   iP1 = iP + zOffsetP + yOffsetP;
   rap_an[iAc] = ra[iR] * a_cn[iAp1] * pb[iP1];

   iP1 = iP + zOffsetP + xOffsetP;
   rap_ae[iAc] = ra[iR] * a_ce[iAp1] * pb[iP1];

   iP1 = iP + zOffsetP;
   rap_ac[iAc] =          a_ac[iA]   * pb[iP1]
                          +          ra[iR] * a_cc[iAp1] * pb[iP1]
                          +          ra[iR] * a_ac[iAp1];

   iP1 = iP + zOffsetP - xOffsetP;
   rap_aw[iAc] = ra[iR] * a_cw[iAp1] * pb[iP1];

   iP1 = iP + zOffsetP - yOffsetP;
   rap_as[iAc] = ra[iR] * a_cs[iAp1] * pb[iP1];

   iP1 = iP + yOffsetP;
   rap_cn[iAc] =          a_cn[iA]
                          +          rb[iR] * a_cn[iAm1] * pb[iP1]
                          +          ra[iR] * a_cn[iAp1] * pa[iP1];

   iP1 = iP + xOffsetP;
   rap_ce[iAc] =          a_ce[iA]
                          +          rb[iR] * a_ce[iAm1] * pb[iP1]
                          +          ra[iR] * a_ce[iAp1] * pa[iP1];

   rap_cnw[iAc] = 0.0;

   rap_cne[iAc] = 0.0;

   /*      }*/ /* end ForBoxI */

   return hypre_error_flag;
}

/* core part of hypre_PFMG3BuildRAPNoSym, for one box, one value of fine_stencil_size
   (19) and one value of constant_coefficient (0).  */
HYPRE_Int
hypre_PFMG3BuildRAPNoSym_onebox_FSS19_CC0(
   HYPRE_Int             ci,
   HYPRE_Int             fi,
   hypre_StructMatrix *A,
   hypre_StructMatrix *P,
   hypre_StructMatrix *R,
   HYPRE_Int           cdir,
   hypre_Index         cindex,
   hypre_Index         cstride,
   hypre_StructMatrix *RAP     )
{

   hypre_Index           index;
   hypre_Index           index_temp;

   hypre_StructGrid     *cgrid;
   hypre_BoxArray       *cgrid_boxes;
   hypre_Box            *cgrid_box;
   hypre_IndexRef        cstart;
   hypre_Index           stridec;
   hypre_Index           fstart;
   hypre_IndexRef        stridef;
   hypre_Index           loop_size;

   HYPRE_Int             constant_coefficient_A;

   hypre_Box            *A_dbox;
   hypre_Box            *P_dbox;
   hypre_Box            *R_dbox;
   hypre_Box            *RAP_dbox;

   HYPRE_Real           *pa, *pb;
   HYPRE_Real           *ra, *rb;
   HYPRE_Real           *a_cc, *a_cw, *a_ce, *a_cs, *a_cn;
   HYPRE_Real           *a_ac, *a_aw, *a_ae, *a_as, *a_an;
   HYPRE_Real           *a_be, *a_bn;
   HYPRE_Real           *a_csw, *a_cse, *a_cnw, *a_cne;
   HYPRE_Real            a_cn_offd, a_cn_offdm1, a_cn_offdp1;
   HYPRE_Real            a_ce_offd, a_ce_offdm1, a_ce_offdp1;
   HYPRE_Real            a_cs_offdp1, a_cw_offdp1, a_cse_offdp1, a_csw_offdp1;
   HYPRE_Real            a_cne_offd, a_cne_offdm1, a_cne_offdp1;
   HYPRE_Real            a_cnw_offd, a_cnw_offdm1, a_cnw_offdp1;
   HYPRE_Real            a_ac_offd, a_ac_offdp1;
   HYPRE_Real            a_an_offd, a_an_offdm1, a_an_offdp1;
   HYPRE_Real            a_as_offd, a_as_offdp1;
   HYPRE_Real            a_aw_offd, a_aw_offdp1;
   HYPRE_Real            a_ae_offd, a_ae_offdm1, a_ae_offdp1;
   HYPRE_Real            a_be_offd, a_be_offdp1;
   HYPRE_Real            a_bn_offd, a_bn_offdp1;
   HYPRE_Real           *rap_ce, *rap_cn;
   HYPRE_Real           *rap_ac, *rap_aw, *rap_ae, *rap_as, *rap_an;
   HYPRE_Real           *rap_cnw, *rap_cne;
   HYPRE_Real           *rap_asw, *rap_ase, *rap_anw, *rap_ane;
   HYPRE_Int             iA_offd, iA_offdm1, iA_offdp1;
   HYPRE_Int             zOffsetA;
   HYPRE_Int             zOffsetA_diag;
   HYPRE_Int             zOffsetA_offd;
   HYPRE_Int             xOffsetP;
   HYPRE_Int             yOffsetP;
   HYPRE_Int             zOffsetP;

   stridef = cstride;
   hypre_SetIndex3(stridec, 1, 1, 1);

   cgrid = hypre_StructMatrixGrid(RAP);
   cgrid_boxes = hypre_StructGridBoxes(cgrid);

   constant_coefficient_A = hypre_StructMatrixConstantCoefficient(A);

   /* fi = 0;
      hypre_ForBoxI(ci, cgrid_boxes)
      {
      while (fgrid_ids[fi] != cgrid_ids[ci])
      {
      fi++;
      }
   */
   cgrid_box = hypre_BoxArrayBox(cgrid_boxes, ci);

   cstart = hypre_BoxIMin(cgrid_box);
   hypre_StructMapCoarseToFine(cstart, cindex, cstride, fstart);

   A_dbox = hypre_BoxArrayBox(hypre_StructMatrixDataSpace(A), fi);
   P_dbox = hypre_BoxArrayBox(hypre_StructMatrixDataSpace(P), fi);
   R_dbox = hypre_BoxArrayBox(hypre_StructMatrixDataSpace(R), fi);
   RAP_dbox = hypre_BoxArrayBox(hypre_StructMatrixDataSpace(RAP), ci);

   /*-----------------------------------------------------------------
    * Extract pointers for interpolation operator:
    * pa is pointer for weight for f-point above c-point
    * pb is pointer for weight for f-point below c-point
    *-----------------------------------------------------------------*/

   hypre_SetIndex3(index_temp, 0, 0, -1);
   MapIndex(index_temp, cdir, index);
   pa = hypre_StructMatrixExtractPointerByIndex(P, fi, index);

   hypre_SetIndex3(index_temp, 0, 0, 1);
   MapIndex(index_temp, cdir, index);

   pb = hypre_StructMatrixExtractPointerByIndex(P, fi, index);
   //RL PTROFFSET
   HYPRE_Int pbOffset = hypre_BoxOffsetDistance(P_dbox, index);

   /*-----------------------------------------------------------------
    * Extract pointers for restriction operator:
    * ra is pointer for weight for f-point above c-point
    * rb is pointer for weight for f-point below c-point
    *-----------------------------------------------------------------*/

   hypre_SetIndex3(index_temp, 0, 0, -1);
   MapIndex(index_temp, cdir, index);
   ra = hypre_StructMatrixExtractPointerByIndex(R, fi, index);

   hypre_SetIndex3(index_temp, 0, 0, 1);
   MapIndex(index_temp, cdir, index);

   rb = hypre_StructMatrixExtractPointerByIndex(R, fi, index);
   //RL PTROFFSET
   HYPRE_Int rbOffset = hypre_BoxOffsetDistance(R_dbox, index);

   /*-----------------------------------------------------------------
    * Extract pointers for 7-point fine grid operator:
    *
    * a_cc is pointer for center coefficient
    * a_cw is pointer for west coefficient in same plane
    * a_ce is pointer for east coefficient in same plane
    * a_cs is pointer for south coefficient in same plane
    * a_cn is pointer for north coefficient in same plane
    * a_ac is pointer for center coefficient in plane above
    * a_bc is pointer for center coefficient in plane below
    *-----------------------------------------------------------------*/

   hypre_SetIndex3(index_temp, 0, 0, 0);
   MapIndex(index_temp, cdir, index);
   a_cc = hypre_StructMatrixExtractPointerByIndex(A, fi, index);

   hypre_SetIndex3(index_temp, -1, 0, 0);
   MapIndex(index_temp, cdir, index);
   a_cw = hypre_StructMatrixExtractPointerByIndex(A, fi, index);

   hypre_SetIndex3(index_temp, 1, 0, 0);
   MapIndex(index_temp, cdir, index);
   a_ce = hypre_StructMatrixExtractPointerByIndex(A, fi, index);

   hypre_SetIndex3(index_temp, 0, -1, 0);
   MapIndex(index_temp, cdir, index);
   a_cs = hypre_StructMatrixExtractPointerByIndex(A, fi, index);

   hypre_SetIndex3(index_temp, 0, 1, 0);
   MapIndex(index_temp, cdir, index);
   a_cn = hypre_StructMatrixExtractPointerByIndex(A, fi, index);

   hypre_SetIndex3(index_temp, 0, 0, 1);
   MapIndex(index_temp, cdir, index);
   a_ac = hypre_StructMatrixExtractPointerByIndex(A, fi, index);

   /*-----------------------------------------------------------------
    * Extract additional pointers for 19-point fine grid operator:
    *
    * a_aw is pointer for west coefficient in plane above
    * a_ae is pointer for east coefficient in plane above
    * a_as is pointer for south coefficient in plane above
    * a_an is pointer for north coefficient in plane above
    * a_bw is pointer for west coefficient in plane below
    * a_be is pointer for east coefficient in plane below
    * a_bs is pointer for south coefficient in plane below
    * a_bn is pointer for north coefficient in plane below
    * a_csw is pointer for southwest coefficient in same plane
    * a_cse is pointer for southeast coefficient in same plane
    * a_cnw is pointer for northwest coefficient in same plane
    * a_cne is pointer for northeast coefficient in same plane
    *-----------------------------------------------------------------*/

   hypre_SetIndex3(index_temp, -1, 0, 1);
   MapIndex(index_temp, cdir, index);
   a_aw = hypre_StructMatrixExtractPointerByIndex(A, fi, index);

   hypre_SetIndex3(index_temp, 1, 0, 1);
   MapIndex(index_temp, cdir, index);
   a_ae = hypre_StructMatrixExtractPointerByIndex(A, fi, index);

   hypre_SetIndex3(index_temp, 0, -1, 1);
   MapIndex(index_temp, cdir, index);
   a_as = hypre_StructMatrixExtractPointerByIndex(A, fi, index);

   hypre_SetIndex3(index_temp, 0, 1, 1);
   MapIndex(index_temp, cdir, index);
   a_an = hypre_StructMatrixExtractPointerByIndex(A, fi, index);

   hypre_SetIndex3(index_temp, 1, 0, -1);
   MapIndex(index_temp, cdir, index);
   a_be = hypre_StructMatrixExtractPointerByIndex(A, fi, index);

   hypre_SetIndex3(index_temp, 0, 1, -1);
   MapIndex(index_temp, cdir, index);
   a_bn = hypre_StructMatrixExtractPointerByIndex(A, fi, index);

   hypre_SetIndex3(index_temp, -1, -1, 0);
   MapIndex(index_temp, cdir, index);
   a_csw = hypre_StructMatrixExtractPointerByIndex(A, fi, index);

   hypre_SetIndex3(index_temp, 1, -1, 0);
   MapIndex(index_temp, cdir, index);
   a_cse = hypre_StructMatrixExtractPointerByIndex(A, fi, index);

   hypre_SetIndex3(index_temp, -1, 1, 0);
   MapIndex(index_temp, cdir, index);
   a_cnw = hypre_StructMatrixExtractPointerByIndex(A, fi, index);

   hypre_SetIndex3(index_temp, 1, 1, 0);
   MapIndex(index_temp, cdir, index);
   a_cne = hypre_StructMatrixExtractPointerByIndex(A, fi, index);

   /*-----------------------------------------------------------------
    * Extract pointers for 19-point coarse grid operator:
    *
    * We build only the upper triangular part (excluding diagonal).
    *
    * rap_ce is pointer for east coefficient in same plane (etc.)
    *-----------------------------------------------------------------*/

   hypre_SetIndex3(index_temp, 1, 0, 0);
   MapIndex(index_temp, cdir, index);
   rap_ce = hypre_StructMatrixExtractPointerByIndex(RAP, ci, index);

   hypre_SetIndex3(index_temp, 0, 1, 0);
   MapIndex(index_temp, cdir, index);
   rap_cn = hypre_StructMatrixExtractPointerByIndex(RAP, ci, index);

   hypre_SetIndex3(index_temp, 0, 0, 1);
   MapIndex(index_temp, cdir, index);
   rap_ac = hypre_StructMatrixExtractPointerByIndex(RAP, ci, index);

   hypre_SetIndex3(index_temp, -1, 0, 1);
   MapIndex(index_temp, cdir, index);
   rap_aw = hypre_StructMatrixExtractPointerByIndex(RAP, ci, index);

   hypre_SetIndex3(index_temp, 1, 0, 1);
   MapIndex(index_temp, cdir, index);
   rap_ae = hypre_StructMatrixExtractPointerByIndex(RAP, ci, index);

   hypre_SetIndex3(index_temp, 0, -1, 1);
   MapIndex(index_temp, cdir, index);
   rap_as = hypre_StructMatrixExtractPointerByIndex(RAP, ci, index);

   hypre_SetIndex3(index_temp, 0, 1, 1);
   MapIndex(index_temp, cdir, index);
   rap_an = hypre_StructMatrixExtractPointerByIndex(RAP, ci, index);

   hypre_SetIndex3(index_temp, -1, 1, 0);
   MapIndex(index_temp, cdir, index);
   rap_cnw = hypre_StructMatrixExtractPointerByIndex(RAP, ci, index);

   hypre_SetIndex3(index_temp, 1, 1, 0);
   MapIndex(index_temp, cdir, index);
   rap_cne = hypre_StructMatrixExtractPointerByIndex(RAP, ci, index);

   /*-----------------------------------------------------------------
    * Extract additional pointers for 27-point coarse grid operator:
    *
    * A 27-point coarse grid operator is produced when the fine grid
    * stencil is 19 or 27 point.
    *
    * We build only the upper triangular part.
    *
    * rap_cnw is pointer for northwest coefficient in same plane (etc.)
    *-----------------------------------------------------------------*/

   hypre_SetIndex3(index_temp, -1, -1, 1);
   MapIndex(index_temp, cdir, index);
   rap_asw = hypre_StructMatrixExtractPointerByIndex(RAP, ci, index);

   hypre_SetIndex3(index_temp, 1, -1, 1);
   MapIndex(index_temp, cdir, index);
   rap_ase = hypre_StructMatrixExtractPointerByIndex(RAP, ci, index);

   hypre_SetIndex3(index_temp, -1, 1, 1);
   MapIndex(index_temp, cdir, index);
   rap_anw = hypre_StructMatrixExtractPointerByIndex(RAP, ci, index);

   hypre_SetIndex3(index_temp, 1, 1, 1);
   MapIndex(index_temp, cdir, index);
   rap_ane = hypre_StructMatrixExtractPointerByIndex(RAP, ci, index);

   /*-----------------------------------------------------------------
    * Define offsets for fine grid stencil and interpolation
    *
    * In the BoxLoop below I assume iA and iP refer to data associated
    * with the point which we are building the stencil for. The below
    * Offsets are used in refering to data associated with other points.
    *-----------------------------------------------------------------*/

   hypre_SetIndex3(index_temp, 0, 0, 1);
   MapIndex(index_temp, cdir, index);

   zOffsetP = hypre_BoxOffsetDistance(P_dbox, index);
   if ( constant_coefficient_A == 0 )
   {
      zOffsetA = hypre_BoxOffsetDistance(A_dbox, index);
   }
   else
   {
      zOffsetA_diag = hypre_BoxOffsetDistance(A_dbox, index);
      zOffsetA_offd = 0;
   }

   hypre_SetIndex3(index_temp, 0, 1, 0);
   MapIndex(index_temp, cdir, index);

   yOffsetP = hypre_BoxOffsetDistance(P_dbox, index);

   hypre_SetIndex3(index_temp, 1, 0, 0);
   MapIndex(index_temp, cdir, index);

   xOffsetP = hypre_BoxOffsetDistance(P_dbox, index);

   /*-----------------------------------------------------------------
    * Switch statement to direct control to apropriate BoxLoop depending
    * on stencil size. Default is full 27-point.
    *-----------------------------------------------------------------*/

   /*--------------------------------------------------------------
    * Loop for 19-point fine grid operator; produces upper triangular
    * part of 27-point coarse grid operator. stencil entries:
    * (above-northeast, above-north, above-northwest, above-east,
    * above-center, above-west, above-southeast, above-south,
    * above-southwest, center-northeast, center-north,
    * center-northwest, and center-east).
    *--------------------------------------------------------------*/

   hypre_BoxGetSize(cgrid_box, loop_size);

   if ( constant_coefficient_A == 0 )
   {
#define DEVICE_VAR is_device_ptr(rap_ane,ra,a_cne,pb,rap_an,a_cn,a_an,rap_anw,a_cnw,rap_ae,a_ce,a_ae,rap_ac,a_ac,a_cc,rap_aw,a_cw,a_aw,rap_ase,a_cse,rap_as,a_cs,a_as,rap_asw,a_csw,rap_cne,rb,pa,rap_cn,a_bn,rap_cnw,rap_ce,a_be)
      hypre_BoxLoop4Begin(hypre_StructMatrixNDim(A), loop_size,
                          P_dbox, cstart, stridec, iP,
                          R_dbox, cstart, stridec, iR,
                          A_dbox, fstart, stridef, iA,
                          RAP_dbox, cstart, stridec, iAc);
      {
         HYPRE_Int iAm1 = iA - zOffsetA;
         HYPRE_Int iAp1 = iA + zOffsetA;

         HYPRE_Int iP1 = iP + zOffsetP + yOffsetP + xOffsetP;
         rap_ane[iAc] = ra[iR] * a_cne[iAp1] * pb[iP1 - pbOffset];

         iP1 = iP + zOffsetP + yOffsetP;
         rap_an[iAc] = ra[iR] * a_cn[iAp1] * pb[iP1 - pbOffset]
                       +          ra[iR] * a_an[iAp1]
                       +                   a_an[iA]   * pb[iP1 - pbOffset];

         iP1 = iP + zOffsetP + yOffsetP - xOffsetP;
         rap_anw[iAc] = ra[iR] * a_cnw[iAp1] * pb[iP1 - pbOffset];

         iP1 = iP + zOffsetP + xOffsetP;
         rap_ae[iAc] = ra[iR] * a_ce[iAp1] * pb[iP1 - pbOffset]
                       +          ra[iR] * a_ae[iAp1]
                       +                   a_ae[iA]   * pb[iP1 - pbOffset];

         iP1 = iP + zOffsetP;
         rap_ac[iAc] =          a_ac[iA]   * pb[iP1 - pbOffset]
                                +          ra[iR] * a_cc[iAp1] * pb[iP1 - pbOffset]
                                +          ra[iR] * a_ac[iAp1];

         iP1 = iP + zOffsetP - xOffsetP;
         rap_aw[iAc] = ra[iR] * a_cw[iAp1] * pb[iP1 - pbOffset]
                       +          ra[iR] * a_aw[iAp1]
                       +                   a_aw[iA]   * pb[iP1 - pbOffset];

         iP1 = iP + zOffsetP - yOffsetP + xOffsetP;
         rap_ase[iAc] = ra[iR] * a_cse[iAp1] * pb[iP1 - pbOffset];

         iP1 = iP + zOffsetP - yOffsetP;
         rap_as[iAc] = ra[iR] * a_cs[iAp1] * pb[iP1 - pbOffset]
                       +          ra[iR] * a_as[iAp1]
                       +                   a_as[iA]   * pb[iP1 - pbOffset];

         iP1 = iP + zOffsetP - yOffsetP - xOffsetP;
         rap_asw[iAc] = ra[iR] * a_csw[iAp1] * pb[iP1 - pbOffset];

         iP1 = iP + yOffsetP + xOffsetP;
         rap_cne[iAc] =         a_cne[iA]
                                +          rb[iR - rbOffset] * a_cne[iAm1] * pb[iP1 - pbOffset]
                                +          ra[iR] * a_cne[iAp1] * pa[iP1];

         iP1 = iP + yOffsetP;
         rap_cn[iAc] =          a_cn[iA]
                                +          rb[iR - rbOffset] * a_cn[iAm1] * pb[iP1 - pbOffset]
                                +          ra[iR] * a_cn[iAp1] * pa[iP1]
                                +                   a_bn[iA]   * pb[iP1 - pbOffset]
                                +                   a_an[iA]   * pa[iP1]
                                +          rb[iR - rbOffset] * a_an[iAm1]
                                +          ra[iR] * a_bn[iAp1];

         iP1 = iP + yOffsetP - xOffsetP;
         rap_cnw[iAc] =         a_cnw[iA]
                                +          rb[iR - rbOffset] * a_cnw[iAm1] * pb[iP1 - pbOffset]
                                +          ra[iR] * a_cnw[iAp1] * pa[iP1];

         iP1 = iP + xOffsetP;
         rap_ce[iAc] =          a_ce[iA]
                                +          rb[iR - rbOffset] * a_ce[iAm1] * pb[iP1 - pbOffset]
                                +          ra[iR] * a_ce[iAp1] * pa[iP1]
                                +                   a_be[iA]   * pb[iP1 - pbOffset]
                                +                   a_ae[iA]   * pa[iP1]
                                +          rb[iR - rbOffset] * a_ae[iAm1]
                                +          ra[iR] * a_be[iAp1];

      }
      hypre_BoxLoop4End(iP, iR, iA, iAc);
#undef DEVICE_VAR
   }
   else
   {
      iA_offd = 0;
      iA_offdm1 = iA_offd - zOffsetA_offd;
      iA_offdp1 = iA_offd + zOffsetA_offd;
      a_cn_offd = a_cn[iA_offd];
      a_cn_offdm1 = a_cn[iA_offdm1];
      a_cn_offdp1 = a_cn[iA_offdp1];
      a_cne_offd = a_cne[iA_offd];
      a_cne_offdm1 = a_cne[iA_offdm1];
      a_cne_offdp1 = a_cne[iA_offdp1];
      a_cnw_offd = a_cnw[iA_offd];
      a_cnw_offdm1 = a_cnw[iA_offdm1];
      a_cnw_offdp1 = a_cnw[iA_offdp1];
      a_ce_offd = a_ce[iA_offd];
      a_ce_offdm1 = a_ce[iA_offdm1];
      a_ce_offdp1 = a_ce[iA_offdp1];
      a_cw_offdp1 = a_cw[iA_offdp1];
      a_cs_offdp1 = a_cs[iA_offdp1];
      a_cse_offdp1 = a_cse[iA_offdp1];
      a_csw_offdp1 = a_csw[iA_offdp1];
      a_ac_offd = a_ac[iA_offd];
      a_ac_offdp1 = a_ac[iA_offdp1];
      a_an_offd = a_an[iA_offd];
      a_an_offdm1 = a_an[iA_offdm1];
      a_an_offdp1 = a_an[iA_offdp1];
      a_as_offd = a_as[iA_offd];
      a_as_offdp1 = a_as[iA_offdp1];
      a_aw_offd = a_aw[iA_offd];
      a_aw_offdp1 = a_aw[iA_offdp1];
      a_ae_offd = a_ae[iA_offd];
      a_ae_offdm1 = a_ae[iA_offdm1];
      a_ae_offdp1 = a_ae[iA_offdp1];
      a_be_offd = a_be[iA_offd];
      a_be_offdp1 = a_be[iA_offdp1];
      a_bn_offd = a_bn[iA_offd];
      a_bn_offdp1 = a_bn[iA_offdp1];

#define DEVICE_VAR is_device_ptr(rap_ane,ra,pb,rap_an,rap_anw,rap_ae,rap_ac,a_cc,rap_aw,rap_ase,rap_as,rap_asw,rap_cne,rb,pa,rap_cn,rap_cnw,rap_ce)
      hypre_BoxLoop4Begin(hypre_StructMatrixNDim(A), loop_size,
                          P_dbox, cstart, stridec, iP,
                          R_dbox, cstart, stridec, iR,
                          A_dbox, fstart, stridef, iA,
                          RAP_dbox, cstart, stridec, iAc);
      {
         HYPRE_Int iAp1 = iA + zOffsetA_diag;

         HYPRE_Int iP1 = iP + zOffsetP + yOffsetP + xOffsetP;
         rap_ane[iAc] = ra[iR] * a_cne_offdp1 * pb[iP1 - pbOffset];

         iP1 = iP + zOffsetP + yOffsetP;
         rap_an[iAc] = ra[iR] * a_cn_offdp1 * pb[iP1 - pbOffset]
                       +          ra[iR] * a_an_offdp1
                       +                   a_an_offd   * pb[iP1 - pbOffset];

         iP1 = iP + zOffsetP + yOffsetP - xOffsetP;
         rap_anw[iAc] = ra[iR] * a_cnw_offdp1 * pb[iP1 - pbOffset];

         iP1 = iP + zOffsetP + xOffsetP;
         rap_ae[iAc] = ra[iR] * a_ce_offdp1 * pb[iP1 - pbOffset]
                       +          ra[iR] * a_ae_offdp1
                       +                   a_ae_offd   * pb[iP1 - pbOffset];

         iP1 = iP + zOffsetP;
         rap_ac[iAc] =          a_ac_offd   * pb[iP1 - pbOffset]
                                +          ra[iR] * a_cc[iAp1] * pb[iP1 - pbOffset]
                                +          ra[iR] * a_ac_offdp1;

         iP1 = iP + zOffsetP - xOffsetP;
         rap_aw[iAc] = ra[iR] * a_cw_offdp1 * pb[iP1 - pbOffset]
                       +          ra[iR] * a_aw_offdp1
                       +                   a_aw_offd   * pb[iP1 - pbOffset];

         iP1 = iP + zOffsetP - yOffsetP + xOffsetP;
         rap_ase[iAc] = ra[iR] * a_cse_offdp1 * pb[iP1 - pbOffset];

         iP1 = iP + zOffsetP - yOffsetP;
         rap_as[iAc] = ra[iR] * a_cs_offdp1 * pb[iP1 - pbOffset]
                       +          ra[iR] * a_as_offdp1
                       +                   a_as_offd   * pb[iP1 - pbOffset];

         iP1 = iP + zOffsetP - yOffsetP - xOffsetP;
         rap_asw[iAc] = ra[iR] * a_csw_offdp1 * pb[iP1 - pbOffset];

         iP1 = iP + yOffsetP + xOffsetP;
         rap_cne[iAc] =         a_cne_offd
                                +          rb[iR - rbOffset] * a_cne_offdm1 * pb[iP1 - pbOffset]
                                +          ra[iR] * a_cne_offdp1 * pa[iP1];

         iP1 = iP + yOffsetP;
         rap_cn[iAc] =          a_cn_offd
                                +          rb[iR - rbOffset] * a_cn_offdm1 * pb[iP1 - pbOffset]
                                +          ra[iR] * a_cn_offdp1 * pa[iP1]
                                +                   a_bn_offd   * pb[iP1 - pbOffset]
                                +                   a_an_offd   * pa[iP1]
                                +          rb[iR - rbOffset] * a_an_offdm1
                                +          ra[iR] * a_bn_offdp1;

         iP1 = iP + yOffsetP - xOffsetP;
         rap_cnw[iAc] =         a_cnw_offd
                                +          rb[iR - rbOffset] * a_cnw_offdm1 * pb[iP1 - pbOffset]
                                +          ra[iR] * a_cnw_offdp1 * pa[iP1];

         iP1 = iP + xOffsetP;
         rap_ce[iAc] =          a_ce_offd
                                +          rb[iR - rbOffset] * a_ce_offdm1 * pb[iP1 - pbOffset]
                                +          ra[iR] * a_ce_offdp1 * pa[iP1]
                                +                   a_be_offd   * pb[iP1 - pbOffset]
                                +                   a_ae_offd   * pa[iP1]
                                +          rb[iR - rbOffset] * a_ae_offdm1
                                +          ra[iR] * a_be_offdp1;

      }
      hypre_BoxLoop4End(iP, iR, iA, iAc);
#undef DEVICE_VAR
   }

   /*      }*/ /* end ForBoxI */

   return hypre_error_flag;
}

/* core part of hypre_PFMG3BuildRAPNoSym, for one box, one value of fine_stencil_size
   (19) and one value of constant_coefficient (1).  */
HYPRE_Int
hypre_PFMG3BuildRAPNoSym_onebox_FSS19_CC1(
   HYPRE_Int             ci,
   HYPRE_Int             fi,
   hypre_StructMatrix *A,
   hypre_StructMatrix *P,
   hypre_StructMatrix *R,
   HYPRE_Int           cdir,
   hypre_Index         cindex,
   hypre_Index         cstride,
   hypre_StructMatrix *RAP     )
{

   hypre_Index           index;
   hypre_Index           index_temp;

   hypre_StructGrid     *cgrid;
   hypre_BoxArray       *cgrid_boxes;
   hypre_Box            *cgrid_box;
   hypre_IndexRef        cstart;
   hypre_Index           fstart;

   HYPRE_Real           *pa, *pb;
   HYPRE_Real           *ra, *rb;
   HYPRE_Real           *a_cc, *a_cw, *a_ce, *a_cs, *a_cn;
   HYPRE_Real           *a_ac, *a_aw, *a_ae, *a_as, *a_an;
   HYPRE_Real           *a_be, *a_bn;
   HYPRE_Real           *a_csw, *a_cse, *a_cnw, *a_cne;
   HYPRE_Real           *rap_ce, *rap_cn;
   HYPRE_Real           *rap_ac, *rap_aw, *rap_ae, *rap_as, *rap_an;
   HYPRE_Real           *rap_cnw, *rap_cne;
   HYPRE_Real           *rap_asw, *rap_ase, *rap_anw, *rap_ane;
   HYPRE_Int             iA, iAm1, iAp1;
   HYPRE_Int             iAc;
   HYPRE_Int             iP, iP1;
   HYPRE_Int             iR;
   HYPRE_Int             zOffsetA;
   HYPRE_Int             xOffsetP;
   HYPRE_Int             yOffsetP;
   HYPRE_Int             zOffsetP;

   cgrid = hypre_StructMatrixGrid(RAP);
   cgrid_boxes = hypre_StructGridBoxes(cgrid);

   cgrid_box = hypre_BoxArrayBox(cgrid_boxes, ci);

   cstart = hypre_BoxIMin(cgrid_box);
   hypre_StructMapCoarseToFine(cstart, cindex, cstride, fstart);

   /*-----------------------------------------------------------------
    * Extract pointers for interpolation operator:
    * pa is pointer for weight for f-point above c-point
    * pb is pointer for weight for f-point below c-point
    *-----------------------------------------------------------------*/

   hypre_SetIndex3(index_temp, 0, 0, -1);
   MapIndex(index_temp, cdir, index);
   pa = hypre_StructMatrixExtractPointerByIndex(P, fi, index);

   hypre_SetIndex3(index_temp, 0, 0, 1);
   MapIndex(index_temp, cdir, index);

   pb = hypre_StructMatrixExtractPointerByIndex(P, fi, index);

   /*-----------------------------------------------------------------
    * Extract pointers for restriction operator:
    * ra is pointer for weight for f-point above c-point
    * rb is pointer for weight for f-point below c-point
    *-----------------------------------------------------------------*/

   hypre_SetIndex3(index_temp, 0, 0, -1);
   MapIndex(index_temp, cdir, index);
   ra = hypre_StructMatrixExtractPointerByIndex(R, fi, index);

   hypre_SetIndex3(index_temp, 0, 0, 1);
   MapIndex(index_temp, cdir, index);

   rb = hypre_StructMatrixExtractPointerByIndex(R, fi, index);

   /*-----------------------------------------------------------------
    * Extract pointers for 7-point fine grid operator:
    *
    * a_cc is pointer for center coefficient
    * a_cw is pointer for west coefficient in same plane
    * a_ce is pointer for east coefficient in same plane
    * a_cs is pointer for south coefficient in same plane
    * a_cn is pointer for north coefficient in same plane
    * a_ac is pointer for center coefficient in plane above
    * a_bc is pointer for center coefficient in plane below
    *-----------------------------------------------------------------*/

   hypre_SetIndex3(index_temp, 0, 0, 0);
   MapIndex(index_temp, cdir, index);
   a_cc = hypre_StructMatrixExtractPointerByIndex(A, fi, index);

   hypre_SetIndex3(index_temp, -1, 0, 0);
   MapIndex(index_temp, cdir, index);
   a_cw = hypre_StructMatrixExtractPointerByIndex(A, fi, index);

   hypre_SetIndex3(index_temp, 1, 0, 0);
   MapIndex(index_temp, cdir, index);
   a_ce = hypre_StructMatrixExtractPointerByIndex(A, fi, index);

   hypre_SetIndex3(index_temp, 0, -1, 0);
   MapIndex(index_temp, cdir, index);
   a_cs = hypre_StructMatrixExtractPointerByIndex(A, fi, index);

   hypre_SetIndex3(index_temp, 0, 1, 0);
   MapIndex(index_temp, cdir, index);
   a_cn = hypre_StructMatrixExtractPointerByIndex(A, fi, index);

   hypre_SetIndex3(index_temp, 0, 0, 1);
   MapIndex(index_temp, cdir, index);
   a_ac = hypre_StructMatrixExtractPointerByIndex(A, fi, index);

   /*-----------------------------------------------------------------
    * Extract additional pointers for 19-point fine grid operator:
    *
    * a_aw is pointer for west coefficient in plane above
    * a_ae is pointer for east coefficient in plane above
    * a_as is pointer for south coefficient in plane above
    * a_an is pointer for north coefficient in plane above
    * a_bw is pointer for west coefficient in plane below
    * a_be is pointer for east coefficient in plane below
    * a_bs is pointer for south coefficient in plane below
    * a_bn is pointer for north coefficient in plane below
    * a_csw is pointer for southwest coefficient in same plane
    * a_cse is pointer for southeast coefficient in same plane
    * a_cnw is pointer for northwest coefficient in same plane
    * a_cne is pointer for northeast coefficient in same plane
    *-----------------------------------------------------------------*/

   hypre_SetIndex3(index_temp, -1, 0, 1);
   MapIndex(index_temp, cdir, index);
   a_aw = hypre_StructMatrixExtractPointerByIndex(A, fi, index);

   hypre_SetIndex3(index_temp, 1, 0, 1);
   MapIndex(index_temp, cdir, index);
   a_ae = hypre_StructMatrixExtractPointerByIndex(A, fi, index);

   hypre_SetIndex3(index_temp, 0, -1, 1);
   MapIndex(index_temp, cdir, index);
   a_as = hypre_StructMatrixExtractPointerByIndex(A, fi, index);

   hypre_SetIndex3(index_temp, 0, 1, 1);
   MapIndex(index_temp, cdir, index);
   a_an = hypre_StructMatrixExtractPointerByIndex(A, fi, index);

   hypre_SetIndex3(index_temp, 1, 0, -1);
   MapIndex(index_temp, cdir, index);
   a_be = hypre_StructMatrixExtractPointerByIndex(A, fi, index);

   hypre_SetIndex3(index_temp, 0, 1, -1);
   MapIndex(index_temp, cdir, index);
   a_bn = hypre_StructMatrixExtractPointerByIndex(A, fi, index);

   hypre_SetIndex3(index_temp, -1, -1, 0);
   MapIndex(index_temp, cdir, index);
   a_csw = hypre_StructMatrixExtractPointerByIndex(A, fi, index);

   hypre_SetIndex3(index_temp, 1, -1, 0);
   MapIndex(index_temp, cdir, index);
   a_cse = hypre_StructMatrixExtractPointerByIndex(A, fi, index);

   hypre_SetIndex3(index_temp, -1, 1, 0);
   MapIndex(index_temp, cdir, index);
   a_cnw = hypre_StructMatrixExtractPointerByIndex(A, fi, index);

   hypre_SetIndex3(index_temp, 1, 1, 0);
   MapIndex(index_temp, cdir, index);
   a_cne = hypre_StructMatrixExtractPointerByIndex(A, fi, index);

   /*-----------------------------------------------------------------
    * Extract pointers for 19-point coarse grid operator:
    *
    * We build only the upper triangular part (excluding diagonal).
    *
    * rap_ce is pointer for east coefficient in same plane (etc.)
    *-----------------------------------------------------------------*/

   hypre_SetIndex3(index_temp, 1, 0, 0);
   MapIndex(index_temp, cdir, index);
   rap_ce = hypre_StructMatrixExtractPointerByIndex(RAP, ci, index);

   hypre_SetIndex3(index_temp, 0, 1, 0);
   MapIndex(index_temp, cdir, index);
   rap_cn = hypre_StructMatrixExtractPointerByIndex(RAP, ci, index);

   hypre_SetIndex3(index_temp, 0, 0, 1);
   MapIndex(index_temp, cdir, index);
   rap_ac = hypre_StructMatrixExtractPointerByIndex(RAP, ci, index);

   hypre_SetIndex3(index_temp, -1, 0, 1);
   MapIndex(index_temp, cdir, index);
   rap_aw = hypre_StructMatrixExtractPointerByIndex(RAP, ci, index);

   hypre_SetIndex3(index_temp, 1, 0, 1);
   MapIndex(index_temp, cdir, index);
   rap_ae = hypre_StructMatrixExtractPointerByIndex(RAP, ci, index);

   hypre_SetIndex3(index_temp, 0, -1, 1);
   MapIndex(index_temp, cdir, index);
   rap_as = hypre_StructMatrixExtractPointerByIndex(RAP, ci, index);

   hypre_SetIndex3(index_temp, 0, 1, 1);
   MapIndex(index_temp, cdir, index);
   rap_an = hypre_StructMatrixExtractPointerByIndex(RAP, ci, index);

   hypre_SetIndex3(index_temp, -1, 1, 0);
   MapIndex(index_temp, cdir, index);
   rap_cnw = hypre_StructMatrixExtractPointerByIndex(RAP, ci, index);

   hypre_SetIndex3(index_temp, 1, 1, 0);
   MapIndex(index_temp, cdir, index);
   rap_cne = hypre_StructMatrixExtractPointerByIndex(RAP, ci, index);

   /*-----------------------------------------------------------------
    * Extract additional pointers for 27-point coarse grid operator:
    *
    * A 27-point coarse grid operator is produced when the fine grid
    * stencil is 19 or 27 point.
    *
    * We build only the upper triangular part.
    *
    * rap_cnw is pointer for northwest coefficient in same plane (etc.)
    *-----------------------------------------------------------------*/

   hypre_SetIndex3(index_temp, -1, -1, 1);
   MapIndex(index_temp, cdir, index);
   rap_asw = hypre_StructMatrixExtractPointerByIndex(RAP, ci, index);

   hypre_SetIndex3(index_temp, 1, -1, 1);
   MapIndex(index_temp, cdir, index);
   rap_ase = hypre_StructMatrixExtractPointerByIndex(RAP, ci, index);

   hypre_SetIndex3(index_temp, -1, 1, 1);
   MapIndex(index_temp, cdir, index);
   rap_anw = hypre_StructMatrixExtractPointerByIndex(RAP, ci, index);

   hypre_SetIndex3(index_temp, 1, 1, 1);
   MapIndex(index_temp, cdir, index);
   rap_ane = hypre_StructMatrixExtractPointerByIndex(RAP, ci, index);

   /*-----------------------------------------------------------------
    * Define offsets for fine grid stencil and interpolation
    *
    * In the BoxLoop below I assume iA and iP refer to data associated
    * with the point which we are building the stencil for. The below
    * Offsets are used in refering to data associated with other points.
    *-----------------------------------------------------------------*/

   hypre_SetIndex3(index_temp, 0, 0, 1);
   MapIndex(index_temp, cdir, index);

   zOffsetA = 0;
   zOffsetP = 0;

   hypre_SetIndex3(index_temp, 0, 1, 0);
   MapIndex(index_temp, cdir, index);

   yOffsetP = 0;

   hypre_SetIndex3(index_temp, 1, 0, 0);
   MapIndex(index_temp, cdir, index);

   xOffsetP = 0;

   /*-----------------------------------------------------------------
    * Switch statement to direct control to apropriate BoxLoop depending
    * on stencil size. Default is full 27-point.
    *-----------------------------------------------------------------*/

   /*--------------------------------------------------------------
    * Loop for 19-point fine grid operator; produces upper triangular
    * part of 27-point coarse grid operator. stencil entries:
    * (above-northeast, above-north, above-northwest, above-east,
    * above-center, above-west, above-southeast, above-south,
    * above-southwest, center-northeast, center-north,
    * center-northwest, and center-east).
    *--------------------------------------------------------------*/

   iP = 0;
   iR = 0;
   iA = 0;
   iAc = 0;

   iAm1 = iA - zOffsetA;
   iAp1 = iA + zOffsetA;

   iP1 = iP + zOffsetP + yOffsetP + xOffsetP;
   rap_ane[iAc] = ra[iR] * a_cne[iAp1] * pb[iP1];

   iP1 = iP + zOffsetP + yOffsetP;
   rap_an[iAc] = ra[iR] * a_cn[iAp1] * pb[iP1]
                 +          ra[iR] * a_an[iAp1]
                 +                   a_an[iA]   * pb[iP1];

   iP1 = iP + zOffsetP + yOffsetP - xOffsetP;
   rap_anw[iAc] = ra[iR] * a_cnw[iAp1] * pb[iP1];

   iP1 = iP + zOffsetP + xOffsetP;
   rap_ae[iAc] = ra[iR] * a_ce[iAp1] * pb[iP1]
                 +          ra[iR] * a_ae[iAp1]
                 +                   a_ae[iA]   * pb[iP1];

   iP1 = iP + zOffsetP;
   rap_ac[iAc] =          a_ac[iA]   * pb[iP1]
                          +          ra[iR] * a_cc[iAp1] * pb[iP1]
                          +          ra[iR] * a_ac[iAp1];

   iP1 = iP + zOffsetP - xOffsetP;
   rap_aw[iAc] = ra[iR] * a_cw[iAp1] * pb[iP1]
                 +          ra[iR] * a_aw[iAp1]
                 +                   a_aw[iA]   * pb[iP1];

   iP1 = iP + zOffsetP - yOffsetP + xOffsetP;
   rap_ase[iAc] = ra[iR] * a_cse[iAp1] * pb[iP1];

   iP1 = iP + zOffsetP - yOffsetP;
   rap_as[iAc] = ra[iR] * a_cs[iAp1] * pb[iP1]
                 +          ra[iR] * a_as[iAp1]
                 +                   a_as[iA]   * pb[iP1];

   iP1 = iP + zOffsetP - yOffsetP - xOffsetP;
   rap_asw[iAc] = ra[iR] * a_csw[iAp1] * pb[iP1];

   iP1 = iP + yOffsetP + xOffsetP;
   rap_cne[iAc] =         a_cne[iA]
                          +          rb[iR] * a_cne[iAm1] * pb[iP1]
                          +          ra[iR] * a_cne[iAp1] * pa[iP1];

   iP1 = iP + yOffsetP;
   rap_cn[iAc] =          a_cn[iA]
                          +          rb[iR] * a_cn[iAm1] * pb[iP1]
                          +          ra[iR] * a_cn[iAp1] * pa[iP1]
                          +                   a_bn[iA]   * pb[iP1]
                          +                   a_an[iA]   * pa[iP1]
                          +          rb[iR] * a_an[iAm1]
                          +          ra[iR] * a_bn[iAp1];

   iP1 = iP + yOffsetP - xOffsetP;
   rap_cnw[iAc] =         a_cnw[iA]
                          +          rb[iR] * a_cnw[iAm1] * pb[iP1]
                          +          ra[iR] * a_cnw[iAp1] * pa[iP1];

   iP1 = iP + xOffsetP;
   rap_ce[iAc] =          a_ce[iA]
                          +          rb[iR] * a_ce[iAm1] * pb[iP1]
                          +          ra[iR] * a_ce[iAp1] * pa[iP1]
                          +                   a_be[iA]   * pb[iP1]
                          +                   a_ae[iA]   * pa[iP1]
                          +          rb[iR] * a_ae[iAm1]
                          +          ra[iR] * a_be[iAp1];

   /*      }*/ /* end ForBoxI */

   return hypre_error_flag;
}

/* core part of hypre_PFMG3BuildRAPNoSym, for one box, one value of fine_stencil_size
   (27) and one value of constant_coefficient (0).  */
HYPRE_Int
hypre_PFMG3BuildRAPNoSym_onebox_FSS27_CC0(
   HYPRE_Int             ci,
   HYPRE_Int             fi,
   hypre_StructMatrix *A,
   hypre_StructMatrix *P,
   hypre_StructMatrix *R,
   HYPRE_Int           cdir,
   hypre_Index         cindex,
   hypre_Index         cstride,
   hypre_StructMatrix *RAP     )
{

   hypre_Index           index;
   hypre_Index           index_temp;

   hypre_StructGrid     *cgrid;
   hypre_BoxArray       *cgrid_boxes;
   hypre_Box            *cgrid_box;
   hypre_IndexRef        cstart;
   hypre_Index           stridec;
   hypre_Index           fstart;
   hypre_IndexRef        stridef;
   hypre_Index           loop_size;

   HYPRE_Int             constant_coefficient_A;

   hypre_Box            *A_dbox;
   hypre_Box            *P_dbox;
   hypre_Box            *R_dbox;
   hypre_Box            *RAP_dbox;

   HYPRE_Real           *pa, *pb;
   HYPRE_Real           *ra, *rb;

   HYPRE_Real           *a_cc, *a_cw, *a_ce, *a_cs, *a_cn;
   HYPRE_Real           *a_ac, *a_aw, *a_ae, *a_as, *a_an;
   HYPRE_Real           *a_be, *a_bn;
   HYPRE_Real           *a_csw, *a_cse, *a_cnw, *a_cne;
   HYPRE_Real           *a_asw, *a_ase, *a_anw, *a_ane;
   HYPRE_Real           *a_bnw, *a_bne;
   HYPRE_Real            a_cn_offd, a_cn_offdm1, a_cn_offdp1;
   HYPRE_Real            a_ce_offd, a_ce_offdm1, a_ce_offdp1;
   HYPRE_Real            a_cs_offdp1, a_cw_offdp1, a_cse_offdp1, a_csw_offdp1;
   HYPRE_Real            a_cne_offd, a_cne_offdm1, a_cne_offdp1;
   HYPRE_Real            a_cnw_offd, a_cnw_offdm1, a_cnw_offdp1;
   HYPRE_Real            a_ac_offd, a_ac_offdp1;
   HYPRE_Real            a_an_offd, a_an_offdm1, a_an_offdp1;
   HYPRE_Real            a_ane_offd, a_ane_offdm1, a_ane_offdp1;
   HYPRE_Real            a_anw_offd, a_anw_offdm1, a_anw_offdp1;
   HYPRE_Real            a_as_offd, a_as_offdp1;
   HYPRE_Real            a_ase_offd, a_ase_offdp1, a_asw_offd, a_asw_offdp1;
   HYPRE_Real            a_aw_offd, a_aw_offdp1;
   HYPRE_Real            a_ae_offd, a_ae_offdm1, a_ae_offdp1;
   HYPRE_Real            a_be_offd, a_be_offdp1;
   HYPRE_Real            a_bn_offd, a_bn_offdp1;
   HYPRE_Real            a_bne_offd, a_bne_offdp1, a_bnw_offd, a_bnw_offdp1;

   HYPRE_Real           *rap_ce, *rap_cn;
   HYPRE_Real           *rap_ac, *rap_aw, *rap_ae, *rap_as, *rap_an;
   HYPRE_Real           *rap_cnw, *rap_cne;
   HYPRE_Real           *rap_asw, *rap_ase, *rap_anw, *rap_ane;

   HYPRE_Int             iA_offd, iA_offdm1, iA_offdp1;

   HYPRE_Int             zOffsetA;
   HYPRE_Int             zOffsetA_diag;
   HYPRE_Int             zOffsetA_offd;
   HYPRE_Int             xOffsetP;
   HYPRE_Int             yOffsetP;
   HYPRE_Int             zOffsetP;

   stridef = cstride;
   hypre_SetIndex3(stridec, 1, 1, 1);

   cgrid = hypre_StructMatrixGrid(RAP);
   cgrid_boxes = hypre_StructGridBoxes(cgrid);

   constant_coefficient_A = hypre_StructMatrixConstantCoefficient(A);

   /* fi = 0;
      hypre_ForBoxI(ci, cgrid_boxes)
      {
      while (fgrid_ids[fi] != cgrid_ids[ci])
      {
      fi++;
      }
   */
   cgrid_box = hypre_BoxArrayBox(cgrid_boxes, ci);

   cstart = hypre_BoxIMin(cgrid_box);
   hypre_StructMapCoarseToFine(cstart, cindex, cstride, fstart);

   A_dbox = hypre_BoxArrayBox(hypre_StructMatrixDataSpace(A), fi);
   P_dbox = hypre_BoxArrayBox(hypre_StructMatrixDataSpace(P), fi);
   R_dbox = hypre_BoxArrayBox(hypre_StructMatrixDataSpace(R), fi);
   RAP_dbox = hypre_BoxArrayBox(hypre_StructMatrixDataSpace(RAP), ci);

   /*-----------------------------------------------------------------
    * Extract pointers for interpolation operator:
    * pa is pointer for weight for f-point above c-point
    * pb is pointer for weight for f-point below c-point
    *-----------------------------------------------------------------*/

   hypre_SetIndex3(index_temp, 0, 0, -1);
   MapIndex(index_temp, cdir, index);
   pa = hypre_StructMatrixExtractPointerByIndex(P, fi, index);

   hypre_SetIndex3(index_temp, 0, 0, 1);
   MapIndex(index_temp, cdir, index);

   pb = hypre_StructMatrixExtractPointerByIndex(P, fi, index);
   //RL PTROFFSET
   HYPRE_Int pbOffset = hypre_BoxOffsetDistance(P_dbox, index);

   /*-----------------------------------------------------------------
    * Extract pointers for restriction operator:
    * ra is pointer for weight for f-point above c-point
    * rb is pointer for weight for f-point below c-point
    *-----------------------------------------------------------------*/

   hypre_SetIndex3(index_temp, 0, 0, -1);
   MapIndex(index_temp, cdir, index);
   ra = hypre_StructMatrixExtractPointerByIndex(R, fi, index);

   hypre_SetIndex3(index_temp, 0, 0, 1);
   MapIndex(index_temp, cdir, index);

   rb = hypre_StructMatrixExtractPointerByIndex(R, fi, index);
   //RL PTROFFSET
   HYPRE_Int rbOffset = hypre_BoxOffsetDistance(R_dbox, index);

   /*-----------------------------------------------------------------
    * Extract pointers for 7-point fine grid operator:
    *
    * a_cc is pointer for center coefficient
    * a_cw is pointer for west coefficient in same plane
    * a_ce is pointer for east coefficient in same plane
    * a_cs is pointer for south coefficient in same plane
    * a_cn is pointer for north coefficient in same plane
    * a_ac is pointer for center coefficient in plane above
    * a_bc is pointer for center coefficient in plane below
    *-----------------------------------------------------------------*/

   hypre_SetIndex3(index_temp, 0, 0, 0);
   MapIndex(index_temp, cdir, index);
   a_cc = hypre_StructMatrixExtractPointerByIndex(A, fi, index);

   hypre_SetIndex3(index_temp, -1, 0, 0);
   MapIndex(index_temp, cdir, index);
   a_cw = hypre_StructMatrixExtractPointerByIndex(A, fi, index);

   hypre_SetIndex3(index_temp, 1, 0, 0);
   MapIndex(index_temp, cdir, index);
   a_ce = hypre_StructMatrixExtractPointerByIndex(A, fi, index);

   hypre_SetIndex3(index_temp, 0, -1, 0);
   MapIndex(index_temp, cdir, index);
   a_cs = hypre_StructMatrixExtractPointerByIndex(A, fi, index);

   hypre_SetIndex3(index_temp, 0, 1, 0);
   MapIndex(index_temp, cdir, index);
   a_cn = hypre_StructMatrixExtractPointerByIndex(A, fi, index);

   hypre_SetIndex3(index_temp, 0, 0, 1);
   MapIndex(index_temp, cdir, index);
   a_ac = hypre_StructMatrixExtractPointerByIndex(A, fi, index);

   /*-----------------------------------------------------------------
    * Extract additional pointers for 19-point fine grid operator:
    *
    * a_aw is pointer for west coefficient in plane above
    * a_ae is pointer for east coefficient in plane above
    * a_as is pointer for south coefficient in plane above
    * a_an is pointer for north coefficient in plane above
    * a_bw is pointer for west coefficient in plane below
    * a_be is pointer for east coefficient in plane below
    * a_bs is pointer for south coefficient in plane below
    * a_bn is pointer for north coefficient in plane below
    * a_csw is pointer for southwest coefficient in same plane
    * a_cse is pointer for southeast coefficient in same plane
    * a_cnw is pointer for northwest coefficient in same plane
    * a_cne is pointer for northeast coefficient in same plane
    *-----------------------------------------------------------------*/

   hypre_SetIndex3(index_temp, -1, 0, 1);
   MapIndex(index_temp, cdir, index);
   a_aw = hypre_StructMatrixExtractPointerByIndex(A, fi, index);

   hypre_SetIndex3(index_temp, 1, 0, 1);
   MapIndex(index_temp, cdir, index);
   a_ae = hypre_StructMatrixExtractPointerByIndex(A, fi, index);

   hypre_SetIndex3(index_temp, 0, -1, 1);
   MapIndex(index_temp, cdir, index);
   a_as = hypre_StructMatrixExtractPointerByIndex(A, fi, index);

   hypre_SetIndex3(index_temp, 0, 1, 1);
   MapIndex(index_temp, cdir, index);
   a_an = hypre_StructMatrixExtractPointerByIndex(A, fi, index);

   hypre_SetIndex3(index_temp, 1, 0, -1);
   MapIndex(index_temp, cdir, index);
   a_be = hypre_StructMatrixExtractPointerByIndex(A, fi, index);

   hypre_SetIndex3(index_temp, 0, 1, -1);
   MapIndex(index_temp, cdir, index);
   a_bn = hypre_StructMatrixExtractPointerByIndex(A, fi, index);

   hypre_SetIndex3(index_temp, -1, -1, 0);
   MapIndex(index_temp, cdir, index);
   a_csw = hypre_StructMatrixExtractPointerByIndex(A, fi, index);

   hypre_SetIndex3(index_temp, 1, -1, 0);
   MapIndex(index_temp, cdir, index);
   a_cse = hypre_StructMatrixExtractPointerByIndex(A, fi, index);

   hypre_SetIndex3(index_temp, -1, 1, 0);
   MapIndex(index_temp, cdir, index);
   a_cnw = hypre_StructMatrixExtractPointerByIndex(A, fi, index);

   hypre_SetIndex3(index_temp, 1, 1, 0);
   MapIndex(index_temp, cdir, index);
   a_cne = hypre_StructMatrixExtractPointerByIndex(A, fi, index);

   /*-----------------------------------------------------------------
    * Extract additional pointers for 27-point fine grid operator:
    *
    * a_asw is pointer for southwest coefficient in plane above
    * a_ase is pointer for southeast coefficient in plane above
    * a_anw is pointer for northwest coefficient in plane above
    * a_ane is pointer for northeast coefficient in plane above
    * a_bsw is pointer for southwest coefficient in plane below
    * a_bse is pointer for southeast coefficient in plane below
    * a_bnw is pointer for northwest coefficient in plane below
    * a_bne is pointer for northeast coefficient in plane below
    *-----------------------------------------------------------------*/

   hypre_SetIndex3(index_temp, -1, -1, 1);
   MapIndex(index_temp, cdir, index);
   a_asw = hypre_StructMatrixExtractPointerByIndex(A, fi, index);

   hypre_SetIndex3(index_temp, 1, -1, 1);
   MapIndex(index_temp, cdir, index);
   a_ase = hypre_StructMatrixExtractPointerByIndex(A, fi, index);

   hypre_SetIndex3(index_temp, -1, 1, 1);
   MapIndex(index_temp, cdir, index);
   a_anw = hypre_StructMatrixExtractPointerByIndex(A, fi, index);

   hypre_SetIndex3(index_temp, 1, 1, 1);
   MapIndex(index_temp, cdir, index);
   a_ane = hypre_StructMatrixExtractPointerByIndex(A, fi, index);

   hypre_SetIndex3(index_temp, -1, 1, -1);
   MapIndex(index_temp, cdir, index);
   a_bnw = hypre_StructMatrixExtractPointerByIndex(A, fi, index);

   hypre_SetIndex3(index_temp, 1, 1, -1);
   MapIndex(index_temp, cdir, index);
   a_bne = hypre_StructMatrixExtractPointerByIndex(A, fi, index);

   /*-----------------------------------------------------------------
    * Extract pointers for 19-point coarse grid operator:
    *
    * We build only the upper triangular part (excluding diagonal).
    *
    * rap_ce is pointer for east coefficient in same plane (etc.)
    *-----------------------------------------------------------------*/

   hypre_SetIndex3(index_temp, 1, 0, 0);
   MapIndex(index_temp, cdir, index);
   rap_ce = hypre_StructMatrixExtractPointerByIndex(RAP, ci, index);

   hypre_SetIndex3(index_temp, 0, 1, 0);
   MapIndex(index_temp, cdir, index);
   rap_cn = hypre_StructMatrixExtractPointerByIndex(RAP, ci, index);

   hypre_SetIndex3(index_temp, 0, 0, 1);
   MapIndex(index_temp, cdir, index);
   rap_ac = hypre_StructMatrixExtractPointerByIndex(RAP, ci, index);

   hypre_SetIndex3(index_temp, -1, 0, 1);
   MapIndex(index_temp, cdir, index);
   rap_aw = hypre_StructMatrixExtractPointerByIndex(RAP, ci, index);

   hypre_SetIndex3(index_temp, 1, 0, 1);
   MapIndex(index_temp, cdir, index);
   rap_ae = hypre_StructMatrixExtractPointerByIndex(RAP, ci, index);

   hypre_SetIndex3(index_temp, 0, -1, 1);
   MapIndex(index_temp, cdir, index);
   rap_as = hypre_StructMatrixExtractPointerByIndex(RAP, ci, index);

   hypre_SetIndex3(index_temp, 0, 1, 1);
   MapIndex(index_temp, cdir, index);
   rap_an = hypre_StructMatrixExtractPointerByIndex(RAP, ci, index);

   hypre_SetIndex3(index_temp, -1, 1, 0);
   MapIndex(index_temp, cdir, index);
   rap_cnw = hypre_StructMatrixExtractPointerByIndex(RAP, ci, index);

   hypre_SetIndex3(index_temp, 1, 1, 0);
   MapIndex(index_temp, cdir, index);
   rap_cne = hypre_StructMatrixExtractPointerByIndex(RAP, ci, index);

   /*-----------------------------------------------------------------
    * Extract additional pointers for 27-point coarse grid operator:
    *
    * A 27-point coarse grid operator is produced when the fine grid
    * stencil is 19 or 27 point.
    *
    * We build only the upper triangular part.
    *
    * rap_cnw is pointer for northwest coefficient in same plane (etc.)
    *-----------------------------------------------------------------*/

   hypre_SetIndex3(index_temp, -1, -1, 1);
   MapIndex(index_temp, cdir, index);
   rap_asw = hypre_StructMatrixExtractPointerByIndex(RAP, ci, index);

   hypre_SetIndex3(index_temp, 1, -1, 1);
   MapIndex(index_temp, cdir, index);
   rap_ase = hypre_StructMatrixExtractPointerByIndex(RAP, ci, index);

   hypre_SetIndex3(index_temp, -1, 1, 1);
   MapIndex(index_temp, cdir, index);
   rap_anw = hypre_StructMatrixExtractPointerByIndex(RAP, ci, index);

   hypre_SetIndex3(index_temp, 1, 1, 1);
   MapIndex(index_temp, cdir, index);
   rap_ane = hypre_StructMatrixExtractPointerByIndex(RAP, ci, index);

   /*-----------------------------------------------------------------
    * Define offsets for fine grid stencil and interpolation
    *
    * In the BoxLoop below I assume iA and iP refer to data associated
    * with the point which we are building the stencil for. The below
    * Offsets are used in refering to data associated with other points.
    *-----------------------------------------------------------------*/

   hypre_SetIndex3(index_temp, 0, 0, 1);
   MapIndex(index_temp, cdir, index);

   zOffsetP = hypre_BoxOffsetDistance(P_dbox, index);
   if ( constant_coefficient_A == 0 )
   {
      zOffsetA = hypre_BoxOffsetDistance(A_dbox, index);
   }
   else
   {
      zOffsetA_diag = hypre_BoxOffsetDistance(A_dbox, index);
      zOffsetA_offd = 0;
   }

   hypre_SetIndex3(index_temp, 0, 1, 0);
   MapIndex(index_temp, cdir, index);

   yOffsetP = hypre_BoxOffsetDistance(P_dbox, index);

   hypre_SetIndex3(index_temp, 1, 0, 0);
   MapIndex(index_temp, cdir, index);

   xOffsetP = hypre_BoxOffsetDistance(P_dbox, index);

   /*-----------------------------------------------------------------
    * Switch statement to direct control to apropriate BoxLoop depending
    * on stencil size. Default is full 27-point.
    *-----------------------------------------------------------------*/

   /*--------------------------------------------------------------
    * Loop for 27-point fine grid operator; produces upper triangular
    * part of 27-point coarse grid operator. stencil entries:
    * (above-northeast, above-north, above-northwest, above-east,
    * above-center, above-west, above-southeast, above-south,
    * above-southwest, center-northeast, center-north,
    * center-northwest, and center-east).
    *--------------------------------------------------------------*/

   hypre_BoxGetSize(cgrid_box, loop_size);

   if ( constant_coefficient_A == 0 )
   {
#define DEVICE_VAR is_device_ptr(rap_ane,ra,a_cne,pb,a_ane,rap_an,a_cn,a_an,rap_anw,a_cnw,a_anw,rap_ae,a_ce,a_ae,rap_ac,a_ac,a_cc,rap_aw,a_cw,a_aw,rap_ase,a_cse,a_ase,rap_as,a_cs,a_as,rap_asw,a_csw,a_asw,rap_cne,rb,pa,a_bne,rap_cn,a_bn,rap_cnw,a_bnw,rap_ce,a_be)
      hypre_BoxLoop4Begin(hypre_StructMatrixNDim(A), loop_size,
                          P_dbox, cstart, stridec, iP,
                          R_dbox, cstart, stridec, iR,
                          A_dbox, fstart, stridef, iA,
                          RAP_dbox, cstart, stridec, iAc);
      {
         HYPRE_Int iAm1 = iA - zOffsetA;
         HYPRE_Int iAp1 = iA + zOffsetA;

         HYPRE_Int iP1 = iP + zOffsetP + yOffsetP + xOffsetP;
         rap_ane[iAc] = ra[iR] * a_cne[iAp1] * pb[iP1 - pbOffset]
                        +           ra[iR] * a_ane[iAp1]
                        +                    a_ane[iA]   * pb[iP1 - pbOffset];

         iP1 = iP + zOffsetP + yOffsetP;
         rap_an[iAc] = ra[iR] * a_cn[iAp1] * pb[iP1 - pbOffset]
                       +          ra[iR] * a_an[iAp1]
                       +                   a_an[iA]   * pb[iP1 - pbOffset];

         iP1 = iP + zOffsetP + yOffsetP - xOffsetP;
         rap_anw[iAc] = ra[iR] * a_cnw[iAp1] * pb[iP1 - pbOffset]
                        +           ra[iR] * a_anw[iAp1]
                        +                    a_anw[iA]   * pb[iP1 - pbOffset];

         iP1 = iP + zOffsetP + xOffsetP;
         rap_ae[iAc] = ra[iR] * a_ce[iAp1] * pb[iP1 - pbOffset]
                       +          ra[iR] * a_ae[iAp1]
                       +                   a_ae[iA]   * pb[iP1 - pbOffset];

         iP1 = iP + zOffsetP;
         rap_ac[iAc] =          a_ac[iA]   * pb[iP1 - pbOffset]
                                +          ra[iR] * a_cc[iAp1] * pb[iP1 - pbOffset]
                                +          ra[iR] * a_ac[iAp1];

         iP1 = iP + zOffsetP - xOffsetP;
         rap_aw[iAc] = ra[iR] * a_cw[iAp1] * pb[iP1 - pbOffset]
                       +          ra[iR] * a_aw[iAp1]
                       +                   a_aw[iA]   * pb[iP1 - pbOffset];

         iP1 = iP + zOffsetP - yOffsetP + xOffsetP;
         rap_ase[iAc] = ra[iR] * a_cse[iAp1] * pb[iP1 - pbOffset]
                        +           ra[iR] * a_ase[iAp1]
                        +                    a_ase[iA]   * pb[iP1 - pbOffset];

         iP1 = iP + zOffsetP - yOffsetP;
         rap_as[iAc] = ra[iR] * a_cs[iAp1] * pb[iP1 - pbOffset]
                       +          ra[iR] * a_as[iAp1]
                       +                   a_as[iA]   * pb[iP1 - pbOffset];

         iP1 = iP + zOffsetP - yOffsetP - xOffsetP;
         rap_asw[iAc] = ra[iR] * a_csw[iAp1] * pb[iP1 - pbOffset]
                        +           ra[iR] * a_asw[iAp1]
                        +                    a_asw[iA]   * pb[iP1 - pbOffset];


         iP1 = iP + yOffsetP + xOffsetP;
         rap_cne[iAc] =         a_cne[iA]
                                +          rb[iR - rbOffset] * a_cne[iAm1] * pb[iP1 - pbOffset]
                                +          ra[iR] * a_cne[iAp1] * pa[iP1]
                                +                   a_bne[iA]   * pb[iP1 - pbOffset]
                                +                   a_ane[iA]   * pa[iP1]
                                +          rb[iR - rbOffset] * a_ane[iAm1]
                                +          ra[iR] * a_bne[iAp1];

         iP1 = iP + yOffsetP;
         rap_cn[iAc] =          a_cn[iA]
                                +          rb[iR - rbOffset] * a_cn[iAm1] * pb[iP1 - pbOffset]
                                +          ra[iR] * a_cn[iAp1] * pa[iP1]
                                +                   a_bn[iA]   * pb[iP1 - pbOffset]
                                +                   a_an[iA]   * pa[iP1]
                                +          rb[iR - rbOffset] * a_an[iAm1]
                                +          ra[iR] * a_bn[iAp1];

         iP1 = iP + yOffsetP - xOffsetP;
         rap_cnw[iAc] =         a_cnw[iA]
                                +          rb[iR - rbOffset] * a_cnw[iAm1] * pb[iP1 - pbOffset]
                                +          ra[iR] * a_cnw[iAp1] * pa[iP1]
                                +                   a_bnw[iA]   * pb[iP1 - pbOffset]
                                +                   a_anw[iA]   * pa[iP1]
                                +          rb[iR - rbOffset] * a_anw[iAm1]
                                +          ra[iR] * a_bnw[iAp1];

         iP1 = iP + xOffsetP;
         rap_ce[iAc] =          a_ce[iA]
                                +          rb[iR - rbOffset] * a_ce[iAm1] * pb[iP1 - pbOffset]
                                +          ra[iR] * a_ce[iAp1] * pa[iP1]
                                +                   a_be[iA]   * pb[iP1 - pbOffset]
                                +                   a_ae[iA]   * pa[iP1]
                                +          rb[iR - rbOffset] * a_ae[iAm1]
                                +          ra[iR] * a_be[iAp1];

      }
      hypre_BoxLoop4End(iP, iR, iA, iAc);
#undef DEVICE_VAR
   }
   else
   {
      iA_offd = 0;
      iA_offdm1 = iA_offd - zOffsetA_offd;
      iA_offdp1 = iA_offd + zOffsetA_offd;
      a_cn_offd = a_cn[iA_offd];
      a_cn_offdm1 = a_cn[iA_offdm1];
      a_cn_offdp1 = a_cn[iA_offdp1];
      a_cne_offd = a_cne[iA_offd];
      a_cne_offdm1 = a_cne[iA_offdm1];
      a_cne_offdp1 = a_cne[iA_offdp1];
      a_cnw_offd = a_cnw[iA_offd];
      a_cnw_offdm1 = a_cnw[iA_offdm1];
      a_cnw_offdp1 = a_cnw[iA_offdp1];
      a_ce_offd = a_ce[iA_offd];
      a_ce_offdm1 = a_ce[iA_offdm1];
      a_ce_offdp1 = a_ce[iA_offdp1];
      a_cs_offdp1 = a_cs[iA_offdp1];
      a_cse_offdp1 = a_cse[iA_offdp1];
      a_csw_offdp1 = a_csw[iA_offdp1];
      a_cw_offdp1 = a_cw[iA_offdp1];
      a_ac_offd = a_ac[iA_offd];
      a_ac_offdp1 = a_ac[iA_offdp1];
      a_an_offd = a_an[iA_offd];
      a_an_offdm1 = a_an[iA_offdm1];
      a_an_offdp1 = a_an[iA_offdp1];
      a_ane_offd = a_ane[iA_offd];
      a_ane_offdm1 = a_ane[iA_offdm1];
      a_ane_offdp1 = a_ane[iA_offdp1];
      a_anw_offd = a_anw[iA_offd];
      a_anw_offdm1 = a_anw[iA_offdm1];
      a_anw_offdp1 = a_anw[iA_offdp1];
      a_ae_offd = a_ae[iA_offd];
      a_ae_offdm1 = a_ae[iA_offdm1];
      a_ae_offdp1 = a_ae[iA_offdp1];
      a_aw_offd = a_aw[iA_offd];
      a_aw_offdp1 = a_aw[iA_offdp1];
      a_as_offd = a_as[iA_offd];
      a_as_offdp1 = a_as[iA_offdp1];
      a_ase_offd = a_ase[iA_offd];
      a_ase_offdp1 = a_ase[iA_offdp1];
      a_asw_offd = a_asw[iA_offd];
      a_asw_offdp1 = a_asw[iA_offdp1];
      a_bn_offd = a_bn[iA_offd];
      a_bn_offdp1 = a_bn[iA_offdp1];
      a_bne_offd = a_bne[iA_offd];
      a_bne_offdp1 = a_bne[iA_offdp1];
      a_bnw_offd = a_bnw[iA_offd];
      a_bnw_offdp1 = a_bnw[iA_offdp1];
      a_be_offd = a_be[iA_offd];
      a_be_offdp1 = a_be[iA_offdp1];

#define DEVICE_VAR is_device_ptr(rap_ane,ra,pb,rap_an,rap_anw,rap_ae,rap_ac,a_cc,rap_aw,rap_ase,rap_as,rap_asw,rap_cne,rb,pa,rap_cn,rap_cnw,rap_ce)
      hypre_BoxLoop4Begin(hypre_StructMatrixNDim(A), loop_size,
                          P_dbox, cstart, stridec, iP,
                          R_dbox, cstart, stridec, iR,
                          A_dbox, fstart, stridef, iA,
                          RAP_dbox, cstart, stridec, iAc);
      {
         HYPRE_Int iAp1 = iA + zOffsetA_diag;

         HYPRE_Int iP1 = iP + zOffsetP + yOffsetP + xOffsetP;
         rap_ane[iAc] = ra[iR] * a_cne_offdp1 * pb[iP1 - pbOffset]
                        +           ra[iR] * a_ane_offdp1
                        +                    a_ane_offd   * pb[iP1 - pbOffset];

         iP1 = iP + zOffsetP + yOffsetP;
         rap_an[iAc] = ra[iR] * a_cn_offdp1 * pb[iP1 - pbOffset]
                       +          ra[iR] * a_an_offdp1
                       +                   a_an_offd   * pb[iP1 - pbOffset];

         iP1 = iP + zOffsetP + yOffsetP - xOffsetP;
         rap_anw[iAc] = ra[iR] * a_cnw_offdp1 * pb[iP1 - pbOffset]
                        +           ra[iR] * a_anw_offdp1
                        +                    a_anw_offd   * pb[iP1 - pbOffset];

         iP1 = iP + zOffsetP + xOffsetP;
         rap_ae[iAc] = ra[iR] * a_ce_offdp1 * pb[iP1 - pbOffset]
                       +          ra[iR] * a_ae_offdp1
                       +                   a_ae_offd   * pb[iP1 - pbOffset];

         iP1 = iP + zOffsetP;
         rap_ac[iAc] =          a_ac_offd   * pb[iP1 - pbOffset]
                                +          ra[iR] * a_cc[iAp1] * pb[iP1 - pbOffset]
                                +          ra[iR] * a_ac_offdp1;

         iP1 = iP + zOffsetP - xOffsetP;
         rap_aw[iAc] = ra[iR] * a_cw_offdp1 * pb[iP1 - pbOffset]
                       +          ra[iR] * a_aw_offdp1
                       +                   a_aw_offd   * pb[iP1 - pbOffset];

         iP1 = iP + zOffsetP - yOffsetP + xOffsetP;
         rap_ase[iAc] = ra[iR] * a_cse_offdp1 * pb[iP1 - pbOffset]
                        +           ra[iR] * a_ase_offdp1
                        +                    a_ase_offd   * pb[iP1 - pbOffset];

         iP1 = iP + zOffsetP - yOffsetP;
         rap_as[iAc] = ra[iR] * a_cs_offdp1 * pb[iP1 - pbOffset]
                       +          ra[iR] * a_as_offdp1
                       +                   a_as_offd   * pb[iP1 - pbOffset];

         iP1 = iP + zOffsetP - yOffsetP - xOffsetP;
         rap_asw[iAc] = ra[iR] * a_csw_offdp1 * pb[iP1 - pbOffset]
                        +           ra[iR] * a_asw_offdp1
                        +                    a_asw_offd   * pb[iP1 - pbOffset];

         iP1 = iP + yOffsetP + xOffsetP;
         rap_cne[iAc] =         a_cne_offd
                                +          rb[iR - rbOffset] * a_cne_offdm1 * pb[iP1 - pbOffset]
                                +          ra[iR] * a_cne_offdp1 * pa[iP1]
                                +                   a_bne_offd   * pb[iP1 - pbOffset]
                                +                   a_ane_offd   * pa[iP1]
                                +          rb[iR - rbOffset] * a_ane_offdm1
                                +          ra[iR] * a_bne_offdp1;

         iP1 = iP + yOffsetP;
         rap_cn[iAc] =          a_cn_offd
                                +          rb[iR - rbOffset] * a_cn_offdm1 * pb[iP1 - pbOffset]
                                +          ra[iR] * a_cn_offdp1 * pa[iP1]
                                +                   a_bn_offd   * pb[iP1 - pbOffset]
                                +                   a_an_offd   * pa[iP1]
                                +          rb[iR - rbOffset] * a_an_offdm1
                                +          ra[iR] * a_bn_offdp1;

         iP1 = iP + yOffsetP - xOffsetP;
         rap_cnw[iAc] =         a_cnw_offd
                                +          rb[iR - rbOffset] * a_cnw_offdm1 * pb[iP1 - pbOffset]
                                +          ra[iR] * a_cnw_offdp1 * pa[iP1]
                                +                   a_bnw_offd   * pb[iP1 - pbOffset]
                                +                   a_anw_offd   * pa[iP1]
                                +          rb[iR - rbOffset] * a_anw_offdm1
                                +          ra[iR] * a_bnw_offdp1;

         iP1 = iP + xOffsetP;
         rap_ce[iAc] =          a_ce_offd
                                +          rb[iR - rbOffset] * a_ce_offdm1 * pb[iP1 - pbOffset]
                                +          ra[iR] * a_ce_offdp1 * pa[iP1]
                                +                   a_be_offd   * pb[iP1 - pbOffset]
                                +                   a_ae_offd   * pa[iP1]
                                +          rb[iR - rbOffset] * a_ae_offdm1
                                +          ra[iR] * a_be_offdp1;

      }
      hypre_BoxLoop4End(iP, iR, iA, iAc);
#undef DEVICE_VAR
   }

   /*      }*/ /* end ForBoxI */

   return hypre_error_flag;
}

/* core part of hypre_PFMG3BuildRAPNoSym, for one box, one value of fine_stencil_size
   (27) and one value of constant_coefficient (1).  */
HYPRE_Int
hypre_PFMG3BuildRAPNoSym_onebox_FSS27_CC1(
   HYPRE_Int             ci,
   HYPRE_Int             fi,
   hypre_StructMatrix *A,
   hypre_StructMatrix *P,
   hypre_StructMatrix *R,
   HYPRE_Int           cdir,
   hypre_Index         cindex,
   hypre_Index         cstride,
   hypre_StructMatrix *RAP     )
{

   hypre_Index           index;
   hypre_Index           index_temp;

   hypre_StructGrid     *cgrid;
   hypre_BoxArray       *cgrid_boxes;
   hypre_Box            *cgrid_box;
   hypre_IndexRef        cstart;
   hypre_Index           fstart;

   HYPRE_Real           *pa, *pb;
   HYPRE_Real           *ra, *rb;
   HYPRE_Real           *a_cc, *a_cw, *a_ce, *a_cs, *a_cn;
   HYPRE_Real           *a_ac, *a_aw, *a_ae, *a_as, *a_an;
   HYPRE_Real           *a_be, *a_bn;
   HYPRE_Real           *a_csw, *a_cse, *a_cnw, *a_cne;
   HYPRE_Real           *a_asw, *a_ase, *a_anw, *a_ane;
   HYPRE_Real           *a_bnw, *a_bne;
   HYPRE_Real           *rap_ce, *rap_cn;
   HYPRE_Real           *rap_ac, *rap_aw, *rap_ae, *rap_as, *rap_an;
   HYPRE_Real           *rap_cnw, *rap_cne;
   HYPRE_Real           *rap_asw, *rap_ase, *rap_anw, *rap_ane;
   HYPRE_Int             iA, iAm1, iAp1;
   HYPRE_Int             iAc;
   HYPRE_Int             iP, iP1;
   HYPRE_Int             iR;

   HYPRE_Int             zOffsetA;
   HYPRE_Int             xOffsetP;
   HYPRE_Int             yOffsetP;
   HYPRE_Int             zOffsetP;

   cgrid = hypre_StructMatrixGrid(RAP);
   cgrid_boxes = hypre_StructGridBoxes(cgrid);

   cgrid_box = hypre_BoxArrayBox(cgrid_boxes, ci);

   cstart = hypre_BoxIMin(cgrid_box);
   hypre_StructMapCoarseToFine(cstart, cindex, cstride, fstart);

   /*-----------------------------------------------------------------
    * Extract pointers for interpolation operator:
    * pa is pointer for weight for f-point above c-point
    * pb is pointer for weight for f-point below c-point
    *-----------------------------------------------------------------*/

   hypre_SetIndex3(index_temp, 0, 0, -1);
   MapIndex(index_temp, cdir, index);
   pa = hypre_StructMatrixExtractPointerByIndex(P, fi, index);

   hypre_SetIndex3(index_temp, 0, 0, 1);
   MapIndex(index_temp, cdir, index);

   pb = hypre_StructMatrixExtractPointerByIndex(P, fi, index);

   /*-----------------------------------------------------------------
    * Extract pointers for restriction operator:
    * ra is pointer for weight for f-point above c-point
    * rb is pointer for weight for f-point below c-point
    *-----------------------------------------------------------------*/

   hypre_SetIndex3(index_temp, 0, 0, -1);
   MapIndex(index_temp, cdir, index);
   ra = hypre_StructMatrixExtractPointerByIndex(R, fi, index);

   hypre_SetIndex3(index_temp, 0, 0, 1);
   MapIndex(index_temp, cdir, index);

   rb = hypre_StructMatrixExtractPointerByIndex(R, fi, index);

   /*-----------------------------------------------------------------
    * Extract pointers for 7-point fine grid operator:
    *
    * a_cc is pointer for center coefficient
    * a_cw is pointer for west coefficient in same plane
    * a_ce is pointer for east coefficient in same plane
    * a_cs is pointer for south coefficient in same plane
    * a_cn is pointer for north coefficient in same plane
    * a_ac is pointer for center coefficient in plane above
    * a_bc is pointer for center coefficient in plane below
    *-----------------------------------------------------------------*/

   hypre_SetIndex3(index_temp, 0, 0, 0);
   MapIndex(index_temp, cdir, index);
   a_cc = hypre_StructMatrixExtractPointerByIndex(A, fi, index);

   hypre_SetIndex3(index_temp, -1, 0, 0);
   MapIndex(index_temp, cdir, index);
   a_cw = hypre_StructMatrixExtractPointerByIndex(A, fi, index);

   hypre_SetIndex3(index_temp, 1, 0, 0);
   MapIndex(index_temp, cdir, index);
   a_ce = hypre_StructMatrixExtractPointerByIndex(A, fi, index);

   hypre_SetIndex3(index_temp, 0, -1, 0);
   MapIndex(index_temp, cdir, index);
   a_cs = hypre_StructMatrixExtractPointerByIndex(A, fi, index);

   hypre_SetIndex3(index_temp, 0, 1, 0);
   MapIndex(index_temp, cdir, index);
   a_cn = hypre_StructMatrixExtractPointerByIndex(A, fi, index);

   hypre_SetIndex3(index_temp, 0, 0, 1);
   MapIndex(index_temp, cdir, index);
   a_ac = hypre_StructMatrixExtractPointerByIndex(A, fi, index);

   /*-----------------------------------------------------------------
    * Extract additional pointers for 19-point fine grid operator:
    *
    * a_aw is pointer for west coefficient in plane above
    * a_ae is pointer for east coefficient in plane above
    * a_as is pointer for south coefficient in plane above
    * a_an is pointer for north coefficient in plane above
    * a_bw is pointer for west coefficient in plane below
    * a_be is pointer for east coefficient in plane below
    * a_bs is pointer for south coefficient in plane below
    * a_bn is pointer for north coefficient in plane below
    * a_csw is pointer for southwest coefficient in same plane
    * a_cse is pointer for southeast coefficient in same plane
    * a_cnw is pointer for northwest coefficient in same plane
    * a_cne is pointer for northeast coefficient in same plane
    *-----------------------------------------------------------------*/

   hypre_SetIndex3(index_temp, -1, 0, 1);
   MapIndex(index_temp, cdir, index);
   a_aw = hypre_StructMatrixExtractPointerByIndex(A, fi, index);

   hypre_SetIndex3(index_temp, 1, 0, 1);
   MapIndex(index_temp, cdir, index);
   a_ae = hypre_StructMatrixExtractPointerByIndex(A, fi, index);

   hypre_SetIndex3(index_temp, 0, -1, 1);
   MapIndex(index_temp, cdir, index);
   a_as = hypre_StructMatrixExtractPointerByIndex(A, fi, index);

   hypre_SetIndex3(index_temp, 0, 1, 1);
   MapIndex(index_temp, cdir, index);
   a_an = hypre_StructMatrixExtractPointerByIndex(A, fi, index);

   hypre_SetIndex3(index_temp, 1, 0, -1);
   MapIndex(index_temp, cdir, index);
   a_be = hypre_StructMatrixExtractPointerByIndex(A, fi, index);

   hypre_SetIndex3(index_temp, 0, 1, -1);
   MapIndex(index_temp, cdir, index);
   a_bn = hypre_StructMatrixExtractPointerByIndex(A, fi, index);

   hypre_SetIndex3(index_temp, -1, -1, 0);
   MapIndex(index_temp, cdir, index);
   a_csw = hypre_StructMatrixExtractPointerByIndex(A, fi, index);

   hypre_SetIndex3(index_temp, 1, -1, 0);
   MapIndex(index_temp, cdir, index);
   a_cse = hypre_StructMatrixExtractPointerByIndex(A, fi, index);

   hypre_SetIndex3(index_temp, -1, 1, 0);
   MapIndex(index_temp, cdir, index);
   a_cnw = hypre_StructMatrixExtractPointerByIndex(A, fi, index);

   hypre_SetIndex3(index_temp, 1, 1, 0);
   MapIndex(index_temp, cdir, index);
   a_cne = hypre_StructMatrixExtractPointerByIndex(A, fi, index);

   /*-----------------------------------------------------------------
    * Extract additional pointers for 27-point fine grid operator:
    *
    * a_asw is pointer for southwest coefficient in plane above
    * a_ase is pointer for southeast coefficient in plane above
    * a_anw is pointer for northwest coefficient in plane above
    * a_ane is pointer for northeast coefficient in plane above
    * a_bsw is pointer for southwest coefficient in plane below
    * a_bse is pointer for southeast coefficient in plane below
    * a_bnw is pointer for northwest coefficient in plane below
    * a_bne is pointer for northeast coefficient in plane below
    *-----------------------------------------------------------------*/

   hypre_SetIndex3(index_temp, -1, -1, 1);
   MapIndex(index_temp, cdir, index);
   a_asw = hypre_StructMatrixExtractPointerByIndex(A, fi, index);

   hypre_SetIndex3(index_temp, 1, -1, 1);
   MapIndex(index_temp, cdir, index);
   a_ase = hypre_StructMatrixExtractPointerByIndex(A, fi, index);

   hypre_SetIndex3(index_temp, -1, 1, 1);
   MapIndex(index_temp, cdir, index);
   a_anw = hypre_StructMatrixExtractPointerByIndex(A, fi, index);

   hypre_SetIndex3(index_temp, 1, 1, 1);
   MapIndex(index_temp, cdir, index);
   a_ane = hypre_StructMatrixExtractPointerByIndex(A, fi, index);

   hypre_SetIndex3(index_temp, -1, 1, -1);
   MapIndex(index_temp, cdir, index);
   a_bnw = hypre_StructMatrixExtractPointerByIndex(A, fi, index);

   hypre_SetIndex3(index_temp, 1, 1, -1);
   MapIndex(index_temp, cdir, index);
   a_bne = hypre_StructMatrixExtractPointerByIndex(A, fi, index);

   /*-----------------------------------------------------------------
    * Extract pointers for 19-point coarse grid operator:
    *
    * We build only the upper triangular part (excluding diagonal).
    *
    * rap_ce is pointer for east coefficient in same plane (etc.)
    *-----------------------------------------------------------------*/

   hypre_SetIndex3(index_temp, 1, 0, 0);
   MapIndex(index_temp, cdir, index);
   rap_ce = hypre_StructMatrixExtractPointerByIndex(RAP, ci, index);

   hypre_SetIndex3(index_temp, 0, 1, 0);
   MapIndex(index_temp, cdir, index);
   rap_cn = hypre_StructMatrixExtractPointerByIndex(RAP, ci, index);

   hypre_SetIndex3(index_temp, 0, 0, 1);
   MapIndex(index_temp, cdir, index);
   rap_ac = hypre_StructMatrixExtractPointerByIndex(RAP, ci, index);

   hypre_SetIndex3(index_temp, -1, 0, 1);
   MapIndex(index_temp, cdir, index);
   rap_aw = hypre_StructMatrixExtractPointerByIndex(RAP, ci, index);

   hypre_SetIndex3(index_temp, 1, 0, 1);
   MapIndex(index_temp, cdir, index);
   rap_ae = hypre_StructMatrixExtractPointerByIndex(RAP, ci, index);

   hypre_SetIndex3(index_temp, 0, -1, 1);
   MapIndex(index_temp, cdir, index);
   rap_as = hypre_StructMatrixExtractPointerByIndex(RAP, ci, index);

   hypre_SetIndex3(index_temp, 0, 1, 1);
   MapIndex(index_temp, cdir, index);
   rap_an = hypre_StructMatrixExtractPointerByIndex(RAP, ci, index);

   hypre_SetIndex3(index_temp, -1, 1, 0);
   MapIndex(index_temp, cdir, index);
   rap_cnw = hypre_StructMatrixExtractPointerByIndex(RAP, ci, index);

   hypre_SetIndex3(index_temp, 1, 1, 0);
   MapIndex(index_temp, cdir, index);
   rap_cne = hypre_StructMatrixExtractPointerByIndex(RAP, ci, index);

   /*-----------------------------------------------------------------
    * Extract additional pointers for 27-point coarse grid operator:
    *
    * A 27-point coarse grid operator is produced when the fine grid
    * stencil is 19 or 27 point.
    *
    * We build only the upper triangular part.
    *
    * rap_cnw is pointer for northwest coefficient in same plane (etc.)
    *-----------------------------------------------------------------*/

   hypre_SetIndex3(index_temp, -1, -1, 1);
   MapIndex(index_temp, cdir, index);
   rap_asw = hypre_StructMatrixExtractPointerByIndex(RAP, ci, index);

   hypre_SetIndex3(index_temp, 1, -1, 1);
   MapIndex(index_temp, cdir, index);
   rap_ase = hypre_StructMatrixExtractPointerByIndex(RAP, ci, index);

   hypre_SetIndex3(index_temp, -1, 1, 1);
   MapIndex(index_temp, cdir, index);
   rap_anw = hypre_StructMatrixExtractPointerByIndex(RAP, ci, index);

   hypre_SetIndex3(index_temp, 1, 1, 1);
   MapIndex(index_temp, cdir, index);
   rap_ane = hypre_StructMatrixExtractPointerByIndex(RAP, ci, index);

   /*-----------------------------------------------------------------
    * Define offsets for fine grid stencil and interpolation
    *
    * In the BoxLoop below I assume iA and iP refer to data associated
    * with the point which we are building the stencil for. The below
    * Offsets are used in refering to data associated with other points.
    *-----------------------------------------------------------------*/

   hypre_SetIndex3(index_temp, 0, 0, 1);
   MapIndex(index_temp, cdir, index);

   zOffsetA = 0;
   zOffsetP = 0;

   hypre_SetIndex3(index_temp, 0, 1, 0);
   MapIndex(index_temp, cdir, index);

   yOffsetP = 0;

   hypre_SetIndex3(index_temp, 1, 0, 0);
   MapIndex(index_temp, cdir, index);

   xOffsetP = 0;

   /*-----------------------------------------------------------------
    * Switch statement to direct control to apropriate BoxLoop depending
    * on stencil size. Default is full 27-point.
    *-----------------------------------------------------------------*/

   /*--------------------------------------------------------------
    * Loop for 27-point fine grid operator; produces upper triangular
    * part of 27-point coarse grid operator. stencil entries:
    * (above-northeast, above-north, above-northwest, above-east,
    * above-center, above-west, above-southeast, above-south,
    * above-southwest, center-northeast, center-north,
    * center-northwest, and center-east).
    *--------------------------------------------------------------*/

   iP = 0;
   iR = 0;
   iA = 0;
   iAc = 0;

   iAm1 = iA - zOffsetA;
   iAp1 = iA + zOffsetA;

   iP1 = iP + zOffsetP + yOffsetP + xOffsetP;
   rap_ane[iAc] = ra[iR] * a_cne[iAp1] * pb[iP1]
                  +           ra[iR] * a_ane[iAp1]
                  +                    a_ane[iA]   * pb[iP1];

   iP1 = iP + zOffsetP + yOffsetP;
   rap_an[iAc] = ra[iR] * a_cn[iAp1] * pb[iP1]
                 +          ra[iR] * a_an[iAp1]
                 +                   a_an[iA]   * pb[iP1];

   iP1 = iP + zOffsetP + yOffsetP - xOffsetP;
   rap_anw[iAc] = ra[iR] * a_cnw[iAp1] * pb[iP1]
                  +           ra[iR] * a_anw[iAp1]
                  +                    a_anw[iA]   * pb[iP1];

   iP1 = iP + zOffsetP + xOffsetP;
   rap_ae[iAc] = ra[iR] * a_ce[iAp1] * pb[iP1]
                 +          ra[iR] * a_ae[iAp1]
                 +                   a_ae[iA]   * pb[iP1];

   iP1 = iP + zOffsetP;
   rap_ac[iAc] =          a_ac[iA]   * pb[iP1]
                          +          ra[iR] * a_cc[iAp1] * pb[iP1]
                          +          ra[iR] * a_ac[iAp1];

   iP1 = iP + zOffsetP - xOffsetP;
   rap_aw[iAc] = ra[iR] * a_cw[iAp1] * pb[iP1]
                 +          ra[iR] * a_aw[iAp1]
                 +                   a_aw[iA]   * pb[iP1];

   iP1 = iP + zOffsetP - yOffsetP + xOffsetP;
   rap_ase[iAc] = ra[iR] * a_cse[iAp1] * pb[iP1]
                  +           ra[iR] * a_ase[iAp1]
                  +                    a_ase[iA]   * pb[iP1];

   iP1 = iP + zOffsetP - yOffsetP;
   rap_as[iAc] = ra[iR] * a_cs[iAp1] * pb[iP1]
                 +          ra[iR] * a_as[iAp1]
                 +                   a_as[iA]   * pb[iP1];

   iP1 = iP + zOffsetP - yOffsetP - xOffsetP;
   rap_asw[iAc] = ra[iR] * a_csw[iAp1] * pb[iP1]
                  +           ra[iR] * a_asw[iAp1]
                  +                    a_asw[iA]   * pb[iP1];


   iP1 = iP + yOffsetP + xOffsetP;
   rap_cne[iAc] =         a_cne[iA]
                          +          rb[iR] * a_cne[iAm1] * pb[iP1]
                          +          ra[iR] * a_cne[iAp1] * pa[iP1]
                          +                   a_bne[iA]   * pb[iP1]
                          +                   a_ane[iA]   * pa[iP1]
                          +          rb[iR] * a_ane[iAm1]
                          +          ra[iR] * a_bne[iAp1];

   iP1 = iP + yOffsetP;
   rap_cn[iAc] =          a_cn[iA]
                          +          rb[iR] * a_cn[iAm1] * pb[iP1]
                          +          ra[iR] * a_cn[iAp1] * pa[iP1]
                          +                   a_bn[iA]   * pb[iP1]
                          +                   a_an[iA]   * pa[iP1]
                          +          rb[iR] * a_an[iAm1]
                          +          ra[iR] * a_bn[iAp1];

   iP1 = iP + yOffsetP - xOffsetP;
   rap_cnw[iAc] =         a_cnw[iA]
                          +          rb[iR] * a_cnw[iAm1] * pb[iP1]
                          +          ra[iR] * a_cnw[iAp1] * pa[iP1]
                          +                   a_bnw[iA]   * pb[iP1]
                          +                   a_anw[iA]   * pa[iP1]
                          +          rb[iR] * a_anw[iAm1]
                          +          ra[iR] * a_bnw[iAp1];

   iP1 = iP + xOffsetP;
   rap_ce[iAc] =          a_ce[iA]
                          +          rb[iR] * a_ce[iAm1] * pb[iP1]
                          +          ra[iR] * a_ce[iAp1] * pa[iP1]
                          +                   a_be[iA]   * pb[iP1]
                          +                   a_ae[iA]   * pa[iP1]
                          +          rb[iR] * a_ae[iAm1]
                          +          ra[iR] * a_be[iAp1];


   /*      }*/ /* end ForBoxI */

   return hypre_error_flag;
}<|MERGE_RESOLUTION|>--- conflicted
+++ resolved
@@ -87,11 +87,7 @@
          {
             for (i = -1; i < 2; i++)
             {
-<<<<<<< HEAD
-               if ((i*j*k == 0) && (stencil_entry < RAP_stencil_size))
-=======
-               if ((i * j * k == 0) && (stencil_rank < RAP_stencil_size))
->>>>>>> a2daaf67
+               if ((i * j * k == 0) && (stencil_entry < RAP_stencil_size))
                {
                   hypre_SetIndex3(index_temp, i, j, k);
                   MapIndex(index_temp, cdir,
