--- conflicted
+++ resolved
@@ -559,13 +559,6 @@
                                 R_dbox, Pstart, stridePR, iR,
                                 A_dbox, fstart, stridef,  iA,
                                 RAP_dbox, cstart, stridec, iAc);
-<<<<<<< HEAD
-#if defined(HYPRE_USING_OPENMP) && !defined(HYPRE_USE_RAJA)
-#pragma omp parallel for private(HYPRE_BOX_PRIVATE) HYPRE_SMP_SCHEDULE
-#endif
-            hypre_BoxLoop4For(iP, iR, iA, iAc)
-=======
->>>>>>> 52e3b4f2
             {           
                HYPRE_Int iAm1 = iA - zOffsetA;
                HYPRE_Int iAp1 = iA + zOffsetA;
@@ -636,13 +629,6 @@
                                 R_dbox, Pstart, stridePR, iR,
                                 A_dbox, fstart, stridef,  iA,
                                 RAP_dbox, cstart, stridec, iAc);
-<<<<<<< HEAD
-#if defined(HYPRE_USING_OPENMP) && !defined(HYPRE_USE_RAJA)
-#pragma omp parallel for private(HYPRE_BOX_PRIVATE) HYPRE_SMP_SCHEDULE
-#endif
-            hypre_BoxLoop4For(iP, iR, iA, iAc)
-=======
->>>>>>> 52e3b4f2
             {
                HYPRE_Int iAm1 = iA - zOffsetA;
                HYPRE_Int iAp1 = iA + zOffsetA;
@@ -747,13 +733,6 @@
                                 R_dbox, Pstart, stridePR, iR,
                                 A_dbox, fstart, stridef,  iA,
                                 RAP_dbox, cstart, stridec, iAc);
-<<<<<<< HEAD
-#if defined(HYPRE_USING_OPENMP) && !defined(HYPRE_USE_RAJA)
-#pragma omp parallel for private(HYPRE_BOX_PRIVATE) HYPRE_SMP_SCHEDULE
-#endif
-            hypre_BoxLoop4For(iP, iR, iA, iAc)
-=======
->>>>>>> 52e3b4f2
             {
                HYPRE_Int iAm1 = iA - zOffsetA;
                HYPRE_Int iAp1 = iA + zOffsetA;
@@ -1240,13 +1219,6 @@
                                 R_dbox, Pstart, stridePR, iR,
                                 A_dbox, fstart, stridef,  iA,
                                 RAP_dbox, cstart, stridec, iAc);
-<<<<<<< HEAD
-#if defined(HYPRE_USING_OPENMP) && !defined(HYPRE_USE_RAJA)
-#pragma omp parallel for private(HYPRE_BOX_PRIVATE) HYPRE_SMP_SCHEDULE
-#endif
-            hypre_BoxLoop4For(iP, iR, iA, iAc)
-=======
->>>>>>> 52e3b4f2
             {
                HYPRE_Int iAm1 = iA - zOffsetA;
                HYPRE_Int iAp1 = iA + zOffsetA;
@@ -1308,13 +1280,6 @@
                                 R_dbox, Pstart, stridePR, iR,
                                 A_dbox, fstart, stridef,  iA,
                                 RAP_dbox, cstart, stridec, iAc);
-<<<<<<< HEAD
-#if defined(HYPRE_USING_OPENMP) && !defined(HYPRE_USE_RAJA)
-#pragma omp parallel for private(HYPRE_BOX_PRIVATE) HYPRE_SMP_SCHEDULE
-#endif
-            hypre_BoxLoop4For(iP, iR, iA, iAc)
-=======
->>>>>>> 52e3b4f2
             {
                HYPRE_Int iAm1 = iA - zOffsetA;
                HYPRE_Int iAp1 = iA + zOffsetA;
@@ -1411,13 +1376,6 @@
                                 R_dbox, Pstart, stridePR, iR,
                                 A_dbox, fstart, stridef,  iA,
                                 RAP_dbox, cstart, stridec, iAc);
-<<<<<<< HEAD
-#if defined(HYPRE_USING_OPENMP) && !defined(HYPRE_USE_RAJA)
-#pragma omp parallel for private(HYPRE_BOX_PRIVATE) HYPRE_SMP_SCHEDULE
-#endif
-            hypre_BoxLoop4For(iP, iR, iA, iAc)
-=======
->>>>>>> 52e3b4f2
             {
                HYPRE_Int iAm1 = iA - zOffsetA;
                HYPRE_Int iAp1 = iA + zOffsetA;
