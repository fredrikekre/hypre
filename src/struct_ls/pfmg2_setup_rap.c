--- conflicted
+++ resolved
@@ -73,15 +73,9 @@
             /*--------------------------------------------------------------
              * Storage for 9 entries (c,w,e,n,s,sw,se,nw,se)
              *--------------------------------------------------------------*/
-<<<<<<< HEAD
-            hypre_SetIndex3(index_temp,i,j,0);
+            hypre_SetIndex3(index_temp, i, j, 0);
             MapIndex(index_temp, cdir, RAP_stencil_shape[stencil_entry]);
             stencil_entry++;
-=======
-            hypre_SetIndex3(index_temp, i, j, 0);
-            MapIndex(index_temp, cdir, RAP_stencil_shape[stencil_rank]);
-            stencil_rank++;
->>>>>>> a2daaf67
          }
       }
    }
@@ -109,17 +103,11 @@
             /*--------------------------------------------------------------
              * Store 5 entries in (c,w,s,sw,se)
              *--------------------------------------------------------------*/
-            if ( i + j <= 0 )
+            if (i + j <= 0)
             {
-<<<<<<< HEAD
-               hypre_SetIndex3(index_temp,i,j,0);
+               hypre_SetIndex3(index_temp, i, j, 0);
                MapIndex(index_temp, cdir, RAP_stencil_shape[stencil_entry]);
                stencil_entry++;
-=======
-               hypre_SetIndex3(index_temp, i, j, 0);
-               MapIndex(index_temp, cdir, RAP_stencil_shape[stencil_rank]);
-               stencil_rank++;
->>>>>>> a2daaf67
             }
          }
       }
@@ -2473,6 +2461,4 @@
    /*      }*/ /* end ForBoxI */
 
    return hypre_error_flag;
-}
-
-
+}