/******************************************************************************
 * Copyright 1998-2019 Lawrence Livermore National Security, LLC and other
 * HYPRE Project Developers. See the top-level COPYRIGHT file for details.
 *
 * SPDX-License-Identifier: (Apache-2.0 OR MIT)
 ******************************************************************************/

#include "_hypre_struct_ls.h"
#include "_hypre_struct_mv.hpp"
#include "smg.h"

/*--------------------------------------------------------------------------
 * Sets up new coarse grid operator stucture.
 *--------------------------------------------------------------------------*/

hypre_StructMatrix *
hypre_SMG2CreateRAPOp( hypre_StructMatrix *R,
                       hypre_StructMatrix *A,
                       hypre_StructMatrix *PT,
                       hypre_StructGrid   *coarse_grid )
{
   hypre_StructMatrix    *RAP;

   hypre_Index           *RAP_stencil_shape;
   hypre_StructStencil   *RAP_stencil;
   HYPRE_Int              RAP_stencil_size;
   HYPRE_Int              RAP_stencil_dim;
   HYPRE_Int              RAP_num_ghost[] = {1, 1, 1, 1, 0, 0};

   HYPRE_Int              j, i;
   HYPRE_Int              stencil_entry;

   RAP_stencil_dim = 2;

   /*-----------------------------------------------------------------------
    * Define RAP_stencil
    *-----------------------------------------------------------------------*/

   stencil_entry = 0;

   /*-----------------------------------------------------------------------
    * non-symmetric case
    *-----------------------------------------------------------------------*/

   if (!hypre_StructMatrixSymmetric(A))
   {

      /*--------------------------------------------------------------------
       * 5 or 9 point fine grid stencil produces 9 point RAP
       *--------------------------------------------------------------------*/
      RAP_stencil_size = 9;
      RAP_stencil_shape = hypre_CTAlloc(hypre_Index,  RAP_stencil_size, HYPRE_MEMORY_HOST);
      for (j = -1; j < 2; j++)
      {
         for (i = -1; i < 2; i++)
         {

            /*--------------------------------------------------------------
             * Storage for 9 entries (c,w,e,n,s,sw,se,nw,se)
             *--------------------------------------------------------------*/
<<<<<<< HEAD
            hypre_SetIndex3(RAP_stencil_shape[stencil_entry],i,j,0);
            stencil_entry++;
=======
            hypre_SetIndex3(RAP_stencil_shape[stencil_rank], i, j, 0);
            stencil_rank++;
>>>>>>> a2daaf67
         }
      }
   }

   /*-----------------------------------------------------------------------
    * symmetric case
    *-----------------------------------------------------------------------*/

   else
   {

      /*--------------------------------------------------------------------
       * 5 or 9 point fine grid stencil produces 9 point RAP
       * Only store the lower triangular part + diagonal = 5 entries,
       * lower triangular means the lower triangular part on the matrix
       * in the standard lexicalgraphic ordering.
       *--------------------------------------------------------------------*/
      RAP_stencil_size = 5;
      RAP_stencil_shape = hypre_CTAlloc(hypre_Index,  RAP_stencil_size, HYPRE_MEMORY_HOST);
      for (j = -1; j < 1; j++)
      {
         for (i = -1; i < 2; i++)
         {

            /*--------------------------------------------------------------
             * Store 5 entries in (c,w,s,sw,se)
             *--------------------------------------------------------------*/
            if ( i + j <= 0 )
            {
<<<<<<< HEAD
               hypre_SetIndex3(RAP_stencil_shape[stencil_entry],i,j,0);
               stencil_entry++;
=======
               hypre_SetIndex3(RAP_stencil_shape[stencil_rank], i, j, 0);
               stencil_rank++;
>>>>>>> a2daaf67
            }
         }
      }
   }

   RAP_stencil = hypre_StructStencilCreate(RAP_stencil_dim, RAP_stencil_size,
                                           RAP_stencil_shape);

   RAP = hypre_StructMatrixCreate(hypre_StructMatrixComm(A),
                                  coarse_grid, RAP_stencil);

   hypre_StructStencilDestroy(RAP_stencil);

   /*-----------------------------------------------------------------------
    * Coarse operator in symmetric iff fine operator is
    *-----------------------------------------------------------------------*/
   hypre_StructMatrixSymmetric(RAP) = hypre_StructMatrixSymmetric(A);

   /*-----------------------------------------------------------------------
    * Set number of ghost points
    *-----------------------------------------------------------------------*/
   if (hypre_StructMatrixSymmetric(A))
   {
      RAP_num_ghost[1] = 0;
      RAP_num_ghost[3] = 0;
   }
   HYPRE_StructMatrixSetNumGhost(RAP, RAP_num_ghost);

   return RAP;
}

/*--------------------------------------------------------------------------
 * Routines to build RAP. These routines are fairly general
 *  1) No assumptions about symmetry of A
 *  2) No assumption that R = transpose(P)
 *  3) 5 or 9-point fine grid A
 *
 * I am, however, assuming that the c-to-c interpolation is the identity.
 *
 * I've written two routines - hypre_SMG2BuildRAPSym to build the
 * lower triangular part of RAP (including the diagonal) and
 * hypre_SMG2BuildRAPNoSym to build the upper triangular part of RAP
 * (excluding the diagonal). So using symmetric storage, only the
 * first routine would be called. With full storage both would need to
 * be called.
 *
 *--------------------------------------------------------------------------*/

HYPRE_Int
hypre_SMG2BuildRAPSym( hypre_StructMatrix *A,
                       hypre_StructMatrix *PT,
                       hypre_StructMatrix *R,
                       hypre_StructMatrix *RAP,
                       hypre_Index         cindex,
                       hypre_Index         cstride )

{

   hypre_Index           index;

   hypre_StructStencil  *fine_stencil;
   HYPRE_Int             fine_stencil_size;

   hypre_StructGrid     *fgrid;
   HYPRE_Int            *fgrid_ids;
   hypre_StructGrid     *cgrid;
   hypre_BoxArray       *cgrid_boxes;
   HYPRE_Int            *cgrid_ids;
   hypre_Box            *cgrid_box;
   hypre_IndexRef        cstart;
   hypre_Index           stridec;
   hypre_Index           fstart;
   hypre_IndexRef        stridef;
   hypre_Index           loop_size;

   HYPRE_Int             fi, ci;

   hypre_Box            *A_dbox;
   hypre_Box            *PT_dbox;
   hypre_Box            *R_dbox;
   hypre_Box            *RAP_dbox;

   HYPRE_Real           *pa, *pb;
   HYPRE_Real           *ra, *rb;

   HYPRE_Real           *a_cc, *a_cw, *a_ce, *a_cs, *a_cn;
   HYPRE_Real           *a_csw, *a_cse, *a_cnw;

   HYPRE_Real           *rap_cc, *rap_cw, *rap_cs;
   HYPRE_Real           *rap_csw, *rap_cse;

   HYPRE_Int            yOffsetA;
   HYPRE_Int            xOffsetP;
   HYPRE_Int            yOffsetP;

   fine_stencil = hypre_StructMatrixStencil(A);
   fine_stencil_size = hypre_StructStencilSize(fine_stencil);

   stridef = cstride;
   hypre_SetIndex3(stridec, 1, 1, 1);

   fgrid = hypre_StructMatrixGrid(A);
   fgrid_ids = hypre_StructGridIDs(fgrid);

   cgrid = hypre_StructMatrixGrid(RAP);
   cgrid_boxes = hypre_StructGridBoxes(cgrid);
   cgrid_ids = hypre_StructGridIDs(cgrid);

   fi = 0;
   hypre_ForBoxI(ci, cgrid_boxes)
   {
      while (fgrid_ids[fi] != cgrid_ids[ci])
      {
         fi++;
      }

      cgrid_box = hypre_BoxArrayBox(cgrid_boxes, ci);

      cstart = hypre_BoxIMin(cgrid_box);
      hypre_StructMapCoarseToFine(cstart, cindex, cstride, fstart);

      A_dbox = hypre_BoxArrayBox(hypre_StructMatrixDataSpace(A), fi);
      PT_dbox = hypre_BoxArrayBox(hypre_StructMatrixDataSpace(PT), fi);
      R_dbox = hypre_BoxArrayBox(hypre_StructMatrixDataSpace(R), fi);
      RAP_dbox = hypre_BoxArrayBox(hypre_StructMatrixDataSpace(RAP), ci);

      /*-----------------------------------------------------------------
       * Extract pointers for interpolation operator:
       * pa is pointer for weight for f-point above c-point
       * pb is pointer for weight for f-point below c-point
       *-----------------------------------------------------------------*/

      hypre_SetIndex3(index, 0, 1, 0);
      pa = hypre_StructMatrixExtractPointerByIndex(PT, fi, index);

      hypre_SetIndex3(index, 0, -1, 0);
      pb = hypre_StructMatrixExtractPointerByIndex(PT, fi, index);

      /*-----------------------------------------------------------------
       * Extract pointers for restriction operator:
       * ra is pointer for weight for f-point above c-point
       * rb is pointer for weight for f-point below c-point
       *-----------------------------------------------------------------*/

      hypre_SetIndex3(index, 0, 1, 0);
      ra = hypre_StructMatrixExtractPointerByIndex(R, fi, index);

      hypre_SetIndex3(index, 0, -1, 0);
      rb = hypre_StructMatrixExtractPointerByIndex(R, fi, index);

      /*-----------------------------------------------------------------
       * Extract pointers for 5-point fine grid operator:
       *
       * a_cc is pointer for center coefficient
       * a_cw is pointer for west coefficient
       * a_ce is pointer for east coefficient
       * a_cs is pointer for south coefficient
       * a_cn is pointer for north coefficient
       *-----------------------------------------------------------------*/

      hypre_SetIndex3(index, 0, 0, 0);
      a_cc = hypre_StructMatrixExtractPointerByIndex(A, fi, index);

      hypre_SetIndex3(index, -1, 0, 0);
      a_cw = hypre_StructMatrixExtractPointerByIndex(A, fi, index);

      hypre_SetIndex3(index, 1, 0, 0);
      a_ce = hypre_StructMatrixExtractPointerByIndex(A, fi, index);

      hypre_SetIndex3(index, 0, -1, 0);
      a_cs = hypre_StructMatrixExtractPointerByIndex(A, fi, index);

      hypre_SetIndex3(index, 0, 1, 0);
      a_cn = hypre_StructMatrixExtractPointerByIndex(A, fi, index);

      /*-----------------------------------------------------------------
       * Extract additional pointers for 9-point fine grid operator:
       *
       * a_csw is pointer for southwest coefficient
       * a_cse is pointer for southeast coefficient
       * a_cnw is pointer for northwest coefficient
       * a_cne is pointer for northeast coefficient
       *-----------------------------------------------------------------*/

      if (fine_stencil_size > 5)
      {
         hypre_SetIndex3(index, -1, -1, 0);
         a_csw = hypre_StructMatrixExtractPointerByIndex(A, fi, index);

         hypre_SetIndex3(index, 1, -1, 0);
         a_cse = hypre_StructMatrixExtractPointerByIndex(A, fi, index);

         hypre_SetIndex3(index, -1, 1, 0);
         a_cnw = hypre_StructMatrixExtractPointerByIndex(A, fi, index);
      }

      /*-----------------------------------------------------------------
       * Extract pointers for coarse grid operator - always 9-point:
       *
       * We build only the lower triangular part (plus diagonal).
       *
       * rap_cc is pointer for center coefficient (etc.)
       *-----------------------------------------------------------------*/

      hypre_SetIndex3(index, 0, 0, 0);
      rap_cc = hypre_StructMatrixExtractPointerByIndex(RAP, ci, index);

      hypre_SetIndex3(index, -1, 0, 0);
      rap_cw = hypre_StructMatrixExtractPointerByIndex(RAP, ci, index);

      hypre_SetIndex3(index, 0, -1, 0);
      rap_cs = hypre_StructMatrixExtractPointerByIndex(RAP, ci, index);

      hypre_SetIndex3(index, -1, -1, 0);
      rap_csw = hypre_StructMatrixExtractPointerByIndex(RAP, ci, index);

      hypre_SetIndex3(index, 1, -1, 0);
      rap_cse = hypre_StructMatrixExtractPointerByIndex(RAP, ci, index);

      /*-----------------------------------------------------------------
       * Define offsets for fine grid stencil and interpolation
       *
       * In the BoxLoop below I assume iA and iP refer to data associated
       * with the point which we are building the stencil for. The below
       * Offsets are used in refering to data associated with other points.
       *-----------------------------------------------------------------*/

      hypre_SetIndex3(index, 0, 1, 0);
      yOffsetA = hypre_BoxOffsetDistance(A_dbox, index);
      yOffsetP = hypre_BoxOffsetDistance(PT_dbox, index);
      hypre_SetIndex3(index, 1, 0, 0);
      xOffsetP = hypre_BoxOffsetDistance(PT_dbox, index);

      /*-----------------------------------------------------------------
       * Switch statement to direct control to apropriate BoxLoop depending
       * on stencil size. Default is full 9-point.
       *-----------------------------------------------------------------*/

      switch (fine_stencil_size)
      {

         /*--------------------------------------------------------------
          * Loop for symmetric 5-point fine grid operator; produces a
          * symmetric 9-point coarse grid operator. We calculate only the
          * lower triangular stencil entries: (southwest, south, southeast,
          * west, and center).
          *--------------------------------------------------------------*/

         case 5:

            hypre_BoxGetSize(cgrid_box, loop_size);

#define DEVICE_VAR is_device_ptr(rap_csw,rb,a_cw,pa,rap_cs,a_cc,a_cs,rap_cse,a_ce,rap_cw,pb,ra,rap_cc,a_cn)
            hypre_BoxLoop4Begin(hypre_StructMatrixNDim(A), loop_size,
                                PT_dbox,  cstart, stridec, iP,
                                R_dbox,   cstart, stridec, iR,
                                A_dbox,   fstart, stridef, iA,
                                RAP_dbox, cstart, stridec, iAc);
            {
               HYPRE_Int iAm1 = iA - yOffsetA;
               HYPRE_Int iAp1 = iA + yOffsetA;
               HYPRE_Int iP1 = iP - yOffsetP - xOffsetP;
               rap_csw[iAc] = rb[iR] * a_cw[iAm1] * pa[iP1];

               iP1 = iP - yOffsetP;
               rap_cs[iAc] = rb[iR] * a_cc[iAm1] * pa[iP1]
                             +          rb[iR] * a_cs[iAm1]
                             +                   a_cs[iA]   * pa[iP1];

               iP1 = iP - yOffsetP + xOffsetP;
               rap_cse[iAc] = rb[iR] * a_ce[iAm1] * pa[iP1];

               iP1 = iP - xOffsetP;
               rap_cw[iAc] =          a_cw[iA]
                                      +          rb[iR] * a_cw[iAm1] * pb[iP1]
                                      +          ra[iR] * a_cw[iAp1] * pa[iP1];

               rap_cc[iAc] =          a_cc[iA]
                                      +          rb[iR] * a_cc[iAm1] * pb[iP]
                                      +          ra[iR] * a_cc[iAp1] * pa[iP]
                                      +          rb[iR] * a_cn[iAm1]
                                      +          ra[iR] * a_cs[iAp1]
                                      +                   a_cs[iA]   * pb[iP]
                                      +                   a_cn[iA]   * pa[iP];
            }
            hypre_BoxLoop4End(iP, iR, iA, iAc);
#undef DEVICE_VAR

            break;

         /*--------------------------------------------------------------
          * Loop for symmetric 9-point fine grid operator; produces a
          * symmetric 9-point coarse grid operator. We calculate only the
          * lower triangular stencil entries: (southwest, south, southeast,
          * west, and center).
          *--------------------------------------------------------------*/

         default:

            hypre_BoxGetSize(cgrid_box, loop_size);

#define DEVICE_VAR is_device_ptr(rap_csw,rb,a_cw,pa,a_csw,rap_cs,a_cc,a_cs,rap_cse,a_ce,a_cse,rap_cw,pb,ra,a_cnw,rap_cc,a_cn)
            hypre_BoxLoop4Begin(hypre_StructMatrixNDim(A), loop_size,
                                PT_dbox,  cstart, stridec, iP,
                                R_dbox,   cstart, stridec, iR,
                                A_dbox,   fstart, stridef, iA,
                                RAP_dbox, cstart, stridec, iAc);
            {
               HYPRE_Int iAm1 = iA - yOffsetA;
               HYPRE_Int iAp1 = iA + yOffsetA;

               HYPRE_Int iP1 = iP - yOffsetP - xOffsetP;
               rap_csw[iAc] = rb[iR] * a_cw[iAm1] * pa[iP1]
                              +           rb[iR] * a_csw[iAm1]
                              +                    a_csw[iA]  * pa[iP1];

               iP1 = iP - yOffsetP;
               rap_cs[iAc] = rb[iR] * a_cc[iAm1] * pa[iP1]
                             +          rb[iR] * a_cs[iAm1]
                             +                   a_cs[iA]   * pa[iP1];

               iP1 = iP - yOffsetP + xOffsetP;
               rap_cse[iAc] = rb[iR] * a_ce[iAm1] * pa[iP1]
                              +           rb[iR] * a_cse[iAm1]
                              +                    a_cse[iA]  * pa[iP1];

               iP1 = iP - xOffsetP;
               rap_cw[iAc] =          a_cw[iA]
                                      +          rb[iR] * a_cw[iAm1] * pb[iP1]
                                      +          ra[iR] * a_cw[iAp1] * pa[iP1]
                                      +          rb[iR] * a_cnw[iAm1]
                                      +          ra[iR] * a_csw[iAp1]
                                      +                   a_csw[iA]  * pb[iP1]
                                      +                   a_cnw[iA]  * pa[iP1];

               rap_cc[iAc] =          a_cc[iA]
                                      +          rb[iR] * a_cc[iAm1] * pb[iP]
                                      +          ra[iR] * a_cc[iAp1] * pa[iP]
                                      +          rb[iR] * a_cn[iAm1]
                                      +          ra[iR] * a_cs[iAp1]
                                      +                   a_cs[iA]   * pb[iP]
                                      +                   a_cn[iA]   * pa[iP];

            }
            hypre_BoxLoop4End(iP, iR, iA, iAc);
#undef DEVICE_VAR

            break;

      } /* end switch statement */

   } /* end ForBoxI */

   return hypre_error_flag;
}

/*--------------------------------------------------------------------------
 *--------------------------------------------------------------------------*/

HYPRE_Int
hypre_SMG2BuildRAPNoSym( hypre_StructMatrix *A,
                         hypre_StructMatrix *PT,
                         hypre_StructMatrix *R,
                         hypre_StructMatrix *RAP,
                         hypre_Index         cindex,
                         hypre_Index         cstride )

{

   hypre_Index             index;

   hypre_StructStencil  *fine_stencil;
   HYPRE_Int             fine_stencil_size;

   hypre_StructGrid     *fgrid;
   HYPRE_Int            *fgrid_ids;
   hypre_StructGrid     *cgrid;
   hypre_BoxArray       *cgrid_boxes;
   HYPRE_Int            *cgrid_ids;
   hypre_Box            *cgrid_box;
   hypre_IndexRef        cstart;
   hypre_Index           stridec;
   hypre_Index           fstart;
   hypre_IndexRef        stridef;
   hypre_Index           loop_size;

   HYPRE_Int             fi, ci;

   hypre_Box            *A_dbox;
   hypre_Box            *PT_dbox;
   hypre_Box            *R_dbox;
   hypre_Box            *RAP_dbox;

   HYPRE_Real           *pa, *pb;
   HYPRE_Real           *ra, *rb;

   HYPRE_Real           *a_cc, *a_cw, *a_ce, *a_cn;
   HYPRE_Real           *a_cse, *a_cnw, *a_cne;

   HYPRE_Real           *rap_ce, *rap_cn;
   HYPRE_Real           *rap_cnw, *rap_cne;

   HYPRE_Int            yOffsetA;
   HYPRE_Int            xOffsetP;
   HYPRE_Int            yOffsetP;

   fine_stencil = hypre_StructMatrixStencil(A);
   fine_stencil_size = hypre_StructStencilSize(fine_stencil);

   stridef = cstride;
   hypre_SetIndex3(stridec, 1, 1, 1);

   fgrid = hypre_StructMatrixGrid(A);
   fgrid_ids = hypre_StructGridIDs(fgrid);

   cgrid = hypre_StructMatrixGrid(RAP);
   cgrid_boxes = hypre_StructGridBoxes(cgrid);
   cgrid_ids = hypre_StructGridIDs(cgrid);

   fi = 0;
   hypre_ForBoxI(ci, cgrid_boxes)
   {
      while (fgrid_ids[fi] != cgrid_ids[ci])
      {
         fi++;
      }

      cgrid_box = hypre_BoxArrayBox(cgrid_boxes, ci);

      cstart = hypre_BoxIMin(cgrid_box);
      hypre_StructMapCoarseToFine(cstart, cindex, cstride, fstart);

      A_dbox = hypre_BoxArrayBox(hypre_StructMatrixDataSpace(A), fi);
      PT_dbox = hypre_BoxArrayBox(hypre_StructMatrixDataSpace(PT), fi);
      R_dbox = hypre_BoxArrayBox(hypre_StructMatrixDataSpace(R), fi);
      RAP_dbox = hypre_BoxArrayBox(hypre_StructMatrixDataSpace(RAP), ci);

      /*-----------------------------------------------------------------
       * Extract pointers for interpolation operator:
       * pa is pointer for weight for f-point above c-point
       * pb is pointer for weight for f-point below c-point
       *-----------------------------------------------------------------*/

      hypre_SetIndex3(index, 0, 1, 0);
      pa = hypre_StructMatrixExtractPointerByIndex(PT, fi, index);

      hypre_SetIndex3(index, 0, -1, 0);
      pb = hypre_StructMatrixExtractPointerByIndex(PT, fi, index);

      /*-----------------------------------------------------------------
       * Extract pointers for restriction operator:
       * ra is pointer for weight for f-point above c-point
       * rb is pointer for weight for f-point below c-point
       *-----------------------------------------------------------------*/

      hypre_SetIndex3(index, 0, 1, 0);
      ra = hypre_StructMatrixExtractPointerByIndex(R, fi, index);

      hypre_SetIndex3(index, 0, -1, 0);
      rb = hypre_StructMatrixExtractPointerByIndex(R, fi, index);

      /*-----------------------------------------------------------------
       * Extract pointers for 5-point fine grid operator:
       *
       * a_cc is pointer for center coefficient
       * a_cw is pointer for west coefficient
       * a_ce is pointer for east coefficient
       * a_cs is pointer for south coefficient
       * a_cn is pointer for north coefficient
       *-----------------------------------------------------------------*/

      hypre_SetIndex3(index, 0, 0, 0);
      a_cc = hypre_StructMatrixExtractPointerByIndex(A, fi, index);

      hypre_SetIndex3(index, -1, 0, 0);
      a_cw = hypre_StructMatrixExtractPointerByIndex(A, fi, index);

      hypre_SetIndex3(index, 1, 0, 0);
      a_ce = hypre_StructMatrixExtractPointerByIndex(A, fi, index);

      hypre_SetIndex3(index, 0, 1, 0);
      a_cn = hypre_StructMatrixExtractPointerByIndex(A, fi, index);

      /*-----------------------------------------------------------------
       * Extract additional pointers for 9-point fine grid operator:
       *
       * a_csw is pointer for southwest coefficient
       * a_cse is pointer for southeast coefficient
       * a_cnw is pointer for northwest coefficient
       * a_cne is pointer for northeast coefficient
       *-----------------------------------------------------------------*/

      if (fine_stencil_size > 5)
      {
         hypre_SetIndex3(index, 1, -1, 0);
         a_cse = hypre_StructMatrixExtractPointerByIndex(A, fi, index);

         hypre_SetIndex3(index, -1, 1, 0);
         a_cnw = hypre_StructMatrixExtractPointerByIndex(A, fi, index);

         hypre_SetIndex3(index, 1, 1, 0);
         a_cne = hypre_StructMatrixExtractPointerByIndex(A, fi, index);

      }

      /*-----------------------------------------------------------------
       * Extract pointers for coarse grid operator - always 9-point:
       *
       * We build only the upper triangular part.
       *
       * rap_ce is pointer for east coefficient (etc.)
       *-----------------------------------------------------------------*/

      hypre_SetIndex3(index, 1, 0, 0);
      rap_ce = hypre_StructMatrixExtractPointerByIndex(RAP, ci, index);

      hypre_SetIndex3(index, 0, 1, 0);
      rap_cn = hypre_StructMatrixExtractPointerByIndex(RAP, ci, index);

      hypre_SetIndex3(index, 1, 1, 0);
      rap_cne = hypre_StructMatrixExtractPointerByIndex(RAP, ci, index);

      hypre_SetIndex3(index, -1, 1, 0);
      rap_cnw = hypre_StructMatrixExtractPointerByIndex(RAP, ci, index);

      /*-----------------------------------------------------------------
       * Define offsets for fine grid stencil and interpolation
       *
       * In the BoxLoop below I assume iA and iP refer to data associated
       * with the point which we are building the stencil for. The below
       * Offsets are used in refering to data associated with other points.
       *-----------------------------------------------------------------*/

      hypre_SetIndex3(index, 0, 1, 0);
      yOffsetA = hypre_BoxOffsetDistance(A_dbox, index);
      yOffsetP = hypre_BoxOffsetDistance(PT_dbox, index);
      hypre_SetIndex3(index, 1, 0, 0);
      xOffsetP = hypre_BoxOffsetDistance(PT_dbox, index);

      /*-----------------------------------------------------------------
       * Switch statement to direct control to apropriate BoxLoop depending
       * on stencil size. Default is full 27-point.
       *-----------------------------------------------------------------*/

      switch (fine_stencil_size)
      {

         /*--------------------------------------------------------------
          * Loop for 5-point fine grid operator; produces upper triangular
          * part of 9-point coarse grid operator - excludes diagonal.
          * stencil entries: (northeast, north, northwest, and east)
          *--------------------------------------------------------------*/

         case 5:

            hypre_BoxGetSize(cgrid_box, loop_size);

#define DEVICE_VAR is_device_ptr(rap_cne,ra,a_ce,pb,rap_cn,a_cc,a_cn,rap_cnw,a_cw,rap_ce,rb,pa)
            hypre_BoxLoop4Begin(hypre_StructMatrixNDim(A), loop_size,
                                PT_dbox,  cstart, stridec, iP,
                                R_dbox,   cstart, stridec, iR,
                                A_dbox,   fstart, stridef, iA,
                                RAP_dbox, cstart, stridec, iAc);
            {
               HYPRE_Int iAm1 = iA - yOffsetA;
               HYPRE_Int iAp1 = iA + yOffsetA;

               HYPRE_Int iP1 = iP + yOffsetP + xOffsetP;
               rap_cne[iAc] = ra[iR] * a_ce[iAp1] * pb[iP1];

               iP1 = iP + yOffsetP;
               rap_cn[iAc] = ra[iR] * a_cc[iAp1] * pb[iP1]
                             +          ra[iR] * a_cn[iAp1]
                             +                   a_cn[iA]   * pb[iP1];

               iP1 = iP + yOffsetP - xOffsetP;
               rap_cnw[iAc] = ra[iR] * a_cw[iAp1] * pb[iP1];

               iP1 = iP + xOffsetP;
               rap_ce[iAc] =          a_ce[iA]
                                      +          rb[iR] * a_ce[iAm1] * pb[iP1]
                                      +          ra[iR] * a_ce[iAp1] * pa[iP1];

            }
            hypre_BoxLoop4End(iP, iR, iA, iAc);
#undef DEVICE_VAR

            break;

         /*--------------------------------------------------------------
          * Loop for 9-point fine grid operator; produces upper triangular
          * part of 9-point coarse grid operator - excludes diagonal.
          * stencil entries: (northeast, north, northwest, and east)
          *--------------------------------------------------------------*/

         default:
            hypre_BoxGetSize(cgrid_box, loop_size);

#define DEVICE_VAR is_device_ptr(rap_cne,ra,a_ce,pb,a_cne,rap_cn,a_cc,a_cn,rap_cnw,a_cw,a_cnw,rap_ce,rb,pa,a_cse)
            hypre_BoxLoop4Begin(hypre_StructMatrixNDim(A), loop_size,
                                PT_dbox,  cstart, stridec, iP,
                                R_dbox,   cstart, stridec, iR,
                                A_dbox,   fstart, stridef, iA,
                                RAP_dbox, cstart, stridec, iAc);
            {
               HYPRE_Int iAm1 = iA - yOffsetA;
               HYPRE_Int iAp1 = iA + yOffsetA;

               HYPRE_Int iP1 = iP + yOffsetP + xOffsetP;
               rap_cne[iAc] = ra[iR] * a_ce[iAp1] * pb[iP1]
                              +           ra[iR] * a_cne[iAp1]
                              +                    a_cne[iA]  * pb[iP1];

               iP1 = iP + yOffsetP;
               rap_cn[iAc] = ra[iR] * a_cc[iAp1] * pb[iP1]
                             +          ra[iR] * a_cn[iAp1]
                             +                   a_cn[iA]   * pb[iP1];

               iP1 = iP + yOffsetP - xOffsetP;
               rap_cnw[iAc] = ra[iR] * a_cw[iAp1] * pb[iP1]
                              +           ra[iR] * a_cnw[iAp1]
                              +                    a_cnw[iA]  * pb[iP1];

               iP1 = iP + xOffsetP;
               rap_ce[iAc] =          a_ce[iA]
                                      +          rb[iR] * a_ce[iAm1] * pb[iP1]
                                      +          ra[iR] * a_ce[iAp1] * pa[iP1]
                                      +          rb[iR] * a_cne[iAm1]
                                      +          ra[iR] * a_cse[iAp1]
                                      +                   a_cse[iA]  * pb[iP1]
                                      +                   a_cne[iA]  * pa[iP1];

            }
            hypre_BoxLoop4End(iP, iR, iA, iAc);
#undef DEVICE_VAR

            break;

      } /* end switch statement */

   } /* end ForBoxI */

   return hypre_error_flag;
}


/*--------------------------------------------------------------------------
 * Collapses stencil in periodic direction on coarsest grid.
 *--------------------------------------------------------------------------*/


HYPRE_Int
hypre_SMG2RAPPeriodicSym( hypre_StructMatrix *RAP,
                          hypre_Index         cindex,
                          hypre_Index         cstride )

{
   hypre_Index             index;

   hypre_StructGrid       *cgrid;
   hypre_BoxArray         *cgrid_boxes;
   hypre_Box              *cgrid_box;
   hypre_IndexRef          cstart;
   hypre_Index             stridec;
   hypre_Index             loop_size;

   HYPRE_Int            ci;

   hypre_Box              *RAP_dbox;

   HYPRE_Real           *rap_cc, *rap_cw, *rap_cs;
   HYPRE_Real           *rap_csw, *rap_cse;

   HYPRE_Int            xOffset;

   HYPRE_Real           zero = 0.0;

   hypre_SetIndex3(stridec, 1, 1, 1);

   cgrid = hypre_StructMatrixGrid(RAP);
   cgrid_boxes = hypre_StructGridBoxes(cgrid);

   if (hypre_IndexY(hypre_StructGridPeriodic(cgrid)) == 1)
   {
      hypre_StructMatrixAssemble(RAP);
      hypre_ForBoxI(ci, cgrid_boxes)
      {
         cgrid_box = hypre_BoxArrayBox(cgrid_boxes, ci);

         cstart = hypre_BoxIMin(cgrid_box);

         RAP_dbox =
            hypre_BoxArrayBox(hypre_StructMatrixDataSpace(RAP), ci);

         hypre_SetIndex3(index, 1, 0, 0);
         xOffset = hypre_BoxOffsetDistance(RAP_dbox, index);

         /*-----------------------------------------------------------------
          * Extract pointers for coarse grid operator - always 9-point:
          *-----------------------------------------------------------------*/
         hypre_SetIndex3(index, 0, 0, 0);
         rap_cc = hypre_StructMatrixExtractPointerByIndex(RAP, ci, index);

         hypre_SetIndex3(index, -1, 0, 0);
         rap_cw = hypre_StructMatrixExtractPointerByIndex(RAP, ci, index);

         hypre_SetIndex3(index, 0, -1, 0);
         rap_cs = hypre_StructMatrixExtractPointerByIndex(RAP, ci, index);

         hypre_SetIndex3(index, -1, -1, 0);
         rap_csw = hypre_StructMatrixExtractPointerByIndex(RAP, ci, index);

         hypre_SetIndex3(index, 1, -1, 0);
         rap_cse = hypre_StructMatrixExtractPointerByIndex(RAP, ci, index);

         hypre_BoxGetSize(cgrid_box, loop_size);

#define DEVICE_VAR is_device_ptr(rap_cw,rap_cse,rap_csw,rap_cc,rap_cs)
         hypre_BoxLoop1Begin(hypre_StructMatrixNDim(RAP), loop_size,
                             RAP_dbox, cstart, stridec, iAc);
         {
            HYPRE_Int iAcm1 = iAc - xOffset;

            rap_cw[iAc] += (rap_cse[iAcm1] + rap_csw[iAc]);
            rap_cc[iAc] += (2.0 * rap_cs[iAc]);
         }
         hypre_BoxLoop1End(iAc);
#undef DEVICE_VAR

#define DEVICE_VAR is_device_ptr(rap_csw,rap_cs,rap_cse)
         hypre_BoxLoop1Begin(hypre_StructMatrixNDim(RAP), loop_size,
                             RAP_dbox, cstart, stridec, iAc);
         {
            rap_csw[iAc] = zero;
            rap_cs[iAc] = zero;
            rap_cse[iAc] = zero;
         }
         hypre_BoxLoop1End(iAc);
#undef DEVICE_VAR

      } /* end ForBoxI */

   }

   return hypre_error_flag;
}

/*--------------------------------------------------------------------------
 * Collapses stencil in periodic direction on coarsest grid.
 *--------------------------------------------------------------------------*/

HYPRE_Int
hypre_SMG2RAPPeriodicNoSym( hypre_StructMatrix *RAP,
                            hypre_Index         cindex,
                            hypre_Index         cstride )

{
   hypre_Index             index;

   hypre_StructGrid       *cgrid;
   hypre_BoxArray         *cgrid_boxes;
   hypre_Box              *cgrid_box;
   hypre_IndexRef          cstart;
   hypre_Index             stridec;
   hypre_Index             loop_size;

   HYPRE_Int            ci;

   hypre_Box              *RAP_dbox;

   HYPRE_Real           *rap_cc, *rap_cw, *rap_cs;
   HYPRE_Real           *rap_csw, *rap_cse;
   HYPRE_Real           *rap_ce, *rap_cn;
   HYPRE_Real           *rap_cnw, *rap_cne;

   HYPRE_Real           zero = 0.0;

   hypre_SetIndex3(stridec, 1, 1, 1);

   cgrid = hypre_StructMatrixGrid(RAP);
   cgrid_boxes = hypre_StructGridBoxes(cgrid);

   if (hypre_IndexY(hypre_StructGridPeriodic(cgrid)) == 1)
   {
      hypre_ForBoxI(ci, cgrid_boxes)
      {
         cgrid_box = hypre_BoxArrayBox(cgrid_boxes, ci);

         cstart = hypre_BoxIMin(cgrid_box);

         RAP_dbox = hypre_BoxArrayBox(hypre_StructMatrixDataSpace(RAP), ci);

         /*-----------------------------------------------------------------
          * Extract pointers for coarse grid operator - always 9-point:
          *-----------------------------------------------------------------*/
         hypre_SetIndex3(index, 0, 0, 0);
         rap_cc = hypre_StructMatrixExtractPointerByIndex(RAP, ci, index);

         hypre_SetIndex3(index, -1, 0, 0);
         rap_cw = hypre_StructMatrixExtractPointerByIndex(RAP, ci, index);

         hypre_SetIndex3(index, 0, -1, 0);
         rap_cs = hypre_StructMatrixExtractPointerByIndex(RAP, ci, index);

         hypre_SetIndex3(index, -1, -1, 0);
         rap_csw = hypre_StructMatrixExtractPointerByIndex(RAP, ci, index);

         hypre_SetIndex3(index, 1, -1, 0);
         rap_cse = hypre_StructMatrixExtractPointerByIndex(RAP, ci, index);

         hypre_SetIndex3(index, 1, 0, 0);
         rap_ce = hypre_StructMatrixExtractPointerByIndex(RAP, ci, index);

         hypre_SetIndex3(index, 0, 1, 0);
         rap_cn = hypre_StructMatrixExtractPointerByIndex(RAP, ci, index);

         hypre_SetIndex3(index, 1, 1, 0);
         rap_cne = hypre_StructMatrixExtractPointerByIndex(RAP, ci, index);

         hypre_SetIndex3(index, -1, 1, 0);
         rap_cnw = hypre_StructMatrixExtractPointerByIndex(RAP, ci, index);


         hypre_BoxGetSize(cgrid_box, loop_size);

#define DEVICE_VAR is_device_ptr(rap_cw,rap_cnw,rap_csw,rap_cc,rap_cn,rap_cs,rap_ce,rap_cne,rap_cse)
         hypre_BoxLoop1Begin(hypre_StructMatrixNDim(RAP), loop_size,
                             RAP_dbox, cstart, stridec, iAc);
         {
            rap_cw[iAc] += (rap_cnw[iAc] + rap_csw[iAc]);
            rap_cnw[iAc] = zero;
            rap_csw[iAc] = zero;

            rap_cc[iAc] += (rap_cn[iAc] + rap_cs[iAc]);
            rap_cn[iAc] = zero;
            rap_cs[iAc] = zero;

            rap_ce[iAc] += (rap_cne[iAc] + rap_cse[iAc]);
            rap_cne[iAc] = zero;
            rap_cse[iAc] = zero;
         }
         hypre_BoxLoop1End(iAc);
#undef DEVICE_VAR

      } /* end ForBoxI */

   }

   return hypre_error_flag;
}
<|MERGE_RESOLUTION|>--- conflicted
+++ resolved
@@ -58,13 +58,8 @@
             /*--------------------------------------------------------------
              * Storage for 9 entries (c,w,e,n,s,sw,se,nw,se)
              *--------------------------------------------------------------*/
-<<<<<<< HEAD
-            hypre_SetIndex3(RAP_stencil_shape[stencil_entry],i,j,0);
+            hypre_SetIndex3(RAP_stencil_shape[stencil_entry], i, j, 0);
             stencil_entry++;
-=======
-            hypre_SetIndex3(RAP_stencil_shape[stencil_rank], i, j, 0);
-            stencil_rank++;
->>>>>>> a2daaf67
          }
       }
    }
@@ -92,15 +87,10 @@
             /*--------------------------------------------------------------
              * Store 5 entries in (c,w,s,sw,se)
              *--------------------------------------------------------------*/
-            if ( i + j <= 0 )
+            if (i + j <= 0)
             {
-<<<<<<< HEAD
-               hypre_SetIndex3(RAP_stencil_shape[stencil_entry],i,j,0);
+               hypre_SetIndex3(RAP_stencil_shape[stencil_entry], i, j, 0);
                stencil_entry++;
-=======
-               hypre_SetIndex3(RAP_stencil_shape[stencil_rank], i, j, 0);
-               stencil_rank++;
->>>>>>> a2daaf67
             }
          }
       }
@@ -950,4 +940,4 @@
    }
 
    return hypre_error_flag;
-}
+}