/******************************************************************************
 * Copyright 1998-2019 Lawrence Livermore National Security, LLC and other
 * HYPRE Project Developers. See the top-level COPYRIGHT file for details.
 *
 * SPDX-License-Identifier: (Apache-2.0 OR MIT)
 ******************************************************************************/

#include "_hypre_struct_ls.h"
#include "smg.h"

#define OLDRAP 1
#define NEWRAP 0

/*--------------------------------------------------------------------------
 * Wrapper for 2 and 3d CreateRAPOp routines which set up new coarse
 * grid structures.
 *--------------------------------------------------------------------------*/

hypre_StructMatrix *
hypre_SMGCreateRAPOp( hypre_StructMatrix *R,
                      hypre_StructMatrix *A,
                      hypre_StructMatrix *PT,
                      hypre_StructGrid   *coarse_grid )
{
   hypre_StructMatrix    *RAP;
   hypre_StructStencil   *stencil;

#if NEWRAP
   HYPRE_Int              cdir;
   HYPRE_Int              P_stored_as_transpose = 1;
#endif

   stencil = hypre_StructMatrixStencil(A);

#if OLDRAP
   switch (hypre_StructStencilNDim(stencil))
   {
      case 2:
         RAP = hypre_SMG2CreateRAPOp(R ,A, PT, coarse_grid);
         break;

      case 3:
         RAP = hypre_SMG3CreateRAPOp(R ,A, PT, coarse_grid);
         break;
   }
#endif

#if NEWRAP
   switch (hypre_StructStencilNDim(stencil))
   {
      case 2:
         cdir = 1;
         RAP = hypre_SemiCreateRAPOp(R ,A, PT, coarse_grid, cdir,
                                     P_stored_as_transpose);
         break;

      case 3:
         cdir = 2;
         RAP = hypre_SemiCreateRAPOp(R ,A, PT, coarse_grid, cdir,
                                     P_stored_as_transpose);
         break;
   }
#endif

   return RAP;
}

/*--------------------------------------------------------------------------
 * Wrapper for 2 and 3d, symmetric and non-symmetric routines to calculate
 * entries in RAP. Incomplete error handling at the moment.
 *--------------------------------------------------------------------------*/

HYPRE_Int
hypre_SMGSetupRAPOp( hypre_StructMatrix *R,
                     hypre_StructMatrix *A,
                     hypre_StructMatrix *PT,
                     hypre_StructMatrix *Ac,
                     hypre_Index         cindex,
                     hypre_Index         cstride )
{
#if NEWRAP
   HYPRE_Int              cdir;
   HYPRE_Int              P_stored_as_transpose = 1;
#endif

   hypre_StructStencil   *stencil;
<<<<<<< HEAD
=======
   hypre_StructMatrix    *Ac_tmp;
#if defined(HYPRE_USING_CUDA) || defined(HYPRE_USING_HIP)
   HYPRE_MemoryLocation data_location_A = hypre_StructGridDataLocation(hypre_StructMatrixGrid(A));
   HYPRE_MemoryLocation data_location_Ac = hypre_StructGridDataLocation(hypre_StructMatrixGrid(Ac));
   if (data_location_A != data_location_Ac)
   {
      Ac_tmp = hypre_SMGCreateRAPOp(R, A, PT, hypre_StructMatrixGrid(Ac));
      hypre_StructMatrixSymmetric(Ac_tmp) = hypre_StructMatrixSymmetric(Ac);
      hypre_StructMatrixConstantCoefficient(Ac_tmp) = hypre_StructMatrixConstantCoefficient(Ac);
      hypre_StructGridDataLocation(hypre_StructMatrixGrid(Ac)) = data_location_A;
      HYPRE_StructMatrixInitialize(Ac_tmp);
   }
   else
   {
      Ac_tmp = Ac;
   }
#else
   Ac_tmp = Ac;
#endif
>>>>>>> ae362727

   stencil = hypre_StructMatrixStencil(A);
#if OLDRAP
   switch (hypre_StructStencilNDim(stencil))
   {

      case 2:

         /*--------------------------------------------------------------------
          *    Set lower triangular (+ diagonal) coefficients
          *--------------------------------------------------------------------*/
         hypre_SMG2BuildRAPSym(A, PT, R, Ac, cindex, cstride);

         /*--------------------------------------------------------------------
          *    For non-symmetric A, set upper triangular coefficients as well
          *--------------------------------------------------------------------*/
         if(!hypre_StructMatrixSymmetric(A))
         {
            hypre_SMG2BuildRAPNoSym(A, PT, R, Ac, cindex, cstride);
            /*-----------------------------------------------------------------
             *    Collapse stencil for periodic probems on coarsest grid.
             *-----------------------------------------------------------------*/
            hypre_SMG2RAPPeriodicNoSym(Ac, cindex, cstride);
         }
         else
         {
            /*-----------------------------------------------------------------
             *    Collapse stencil for periodic problems on coarsest grid.
             *-----------------------------------------------------------------*/
            hypre_SMG2RAPPeriodicSym(Ac, cindex, cstride);
         }

         break;

      case 3:

         /*--------------------------------------------------------------------
          *    Set lower triangular (+ diagonal) coefficients
          *--------------------------------------------------------------------*/
         hypre_SMG3BuildRAPSym(A, PT, R, Ac, cindex, cstride);

         /*--------------------------------------------------------------------
          *    For non-symmetric A, set upper triangular coefficients as well
          *--------------------------------------------------------------------*/
         if(!hypre_StructMatrixSymmetric(A))
         {
            hypre_SMG3BuildRAPNoSym(A, PT, R, Ac, cindex, cstride);
            /*-----------------------------------------------------------------
             *    Collapse stencil for periodic probems on coarsest grid.
             *-----------------------------------------------------------------*/
            hypre_SMG3RAPPeriodicNoSym(Ac, cindex, cstride);
         }
         else
         {
            /*-----------------------------------------------------------------
             *    Collapse stencil for periodic problems on coarsest grid.
             *-----------------------------------------------------------------*/
            hypre_SMG3RAPPeriodicSym(Ac, cindex, cstride);
         }

         break;

   }
#endif

#if NEWRAP
   switch (hypre_StructStencilNDim(stencil))
   {

      case 2:
         cdir = 1;
         hypre_SemiBuildRAP(A, PT, R, cdir, cindex, cstride,
                            P_stored_as_transpose, Ac);
         break;

      case 3:
         cdir = 2;
         hypre_SemiBuildRAP(A, PT, R, cdir, cindex, cstride,
                            P_stored_as_transpose, Ac);
         break;

   }
#endif

   hypre_StructMatrixAssemble(Ac);

<<<<<<< HEAD
=======
#if defined(HYPRE_USING_CUDA) || defined(HYPRE_USING_HIP)
   if (data_location_A != data_location_Ac)
   {

     hypre_TMemcpy(hypre_StructMatrixDataConst(Ac), hypre_StructMatrixData(Ac_tmp),HYPRE_Complex,hypre_StructMatrixDataSize(Ac_tmp),HYPRE_MEMORY_HOST,HYPRE_MEMORY_DEVICE);
      hypre_SetDeviceOff();
      hypre_StructGridDataLocation(hypre_StructMatrixGrid(Ac)) = data_location_Ac;
      hypre_StructMatrixAssemble(Ac);
      hypre_SetDeviceOn();
      hypre_StructMatrixDestroy(Ac_tmp);
   }
#endif
>>>>>>> ae362727
   return hypre_error_flag;
}<|MERGE_RESOLUTION|>--- conflicted
+++ resolved
@@ -84,28 +84,6 @@
 #endif
 
    hypre_StructStencil   *stencil;
-<<<<<<< HEAD
-=======
-   hypre_StructMatrix    *Ac_tmp;
-#if defined(HYPRE_USING_CUDA) || defined(HYPRE_USING_HIP)
-   HYPRE_MemoryLocation data_location_A = hypre_StructGridDataLocation(hypre_StructMatrixGrid(A));
-   HYPRE_MemoryLocation data_location_Ac = hypre_StructGridDataLocation(hypre_StructMatrixGrid(Ac));
-   if (data_location_A != data_location_Ac)
-   {
-      Ac_tmp = hypre_SMGCreateRAPOp(R, A, PT, hypre_StructMatrixGrid(Ac));
-      hypre_StructMatrixSymmetric(Ac_tmp) = hypre_StructMatrixSymmetric(Ac);
-      hypre_StructMatrixConstantCoefficient(Ac_tmp) = hypre_StructMatrixConstantCoefficient(Ac);
-      hypre_StructGridDataLocation(hypre_StructMatrixGrid(Ac)) = data_location_A;
-      HYPRE_StructMatrixInitialize(Ac_tmp);
-   }
-   else
-   {
-      Ac_tmp = Ac;
-   }
-#else
-   Ac_tmp = Ac;
-#endif
->>>>>>> ae362727
 
    stencil = hypre_StructMatrixStencil(A);
 #if OLDRAP
@@ -192,20 +170,5 @@
 
    hypre_StructMatrixAssemble(Ac);
 
-<<<<<<< HEAD
-=======
-#if defined(HYPRE_USING_CUDA) || defined(HYPRE_USING_HIP)
-   if (data_location_A != data_location_Ac)
-   {
-
-     hypre_TMemcpy(hypre_StructMatrixDataConst(Ac), hypre_StructMatrixData(Ac_tmp),HYPRE_Complex,hypre_StructMatrixDataSize(Ac_tmp),HYPRE_MEMORY_HOST,HYPRE_MEMORY_DEVICE);
-      hypre_SetDeviceOff();
-      hypre_StructGridDataLocation(hypre_StructMatrixGrid(Ac)) = data_location_Ac;
-      hypre_StructMatrixAssemble(Ac);
-      hypre_SetDeviceOn();
-      hypre_StructMatrixDestroy(Ac_tmp);
-   }
-#endif
->>>>>>> ae362727
    return hypre_error_flag;
 }