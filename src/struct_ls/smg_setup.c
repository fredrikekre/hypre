/******************************************************************************
 * Copyright 1998-2019 Lawrence Livermore National Security, LLC and other
 * HYPRE Project Developers. See the top-level COPYRIGHT file for details.
 *
 * SPDX-License-Identifier: (Apache-2.0 OR MIT)
 ******************************************************************************/

#include "_hypre_struct_ls.h"
#include "smg.h"

#define DEBUG 0
#if DEBUG
   static HYPRE_Int  static_print_debug = 0;
#endif

/*--------------------------------------------------------------------------
 *--------------------------------------------------------------------------*/

HYPRE_Int
hypre_SMGSetup( void               *smg_vdata,
                hypre_StructMatrix *A,
                hypre_StructVector *b,
                hypre_StructVector *x )
{
   hypre_SMGData        *smg_data = (hypre_SMGData        *)smg_vdata;

   MPI_Comm              comm = (smg_data -> comm);
   hypre_IndexRef        base_index  = (smg_data -> base_index);
   hypre_IndexRef        base_stride = (smg_data -> base_stride);

   HYPRE_Int             n_pre   = (smg_data -> num_pre_relax);
   HYPRE_Int             n_post  = (smg_data -> num_post_relax);

   HYPRE_Int             max_iter;
   HYPRE_Int             max_levels;

   HYPRE_Int             num_levels;

   HYPRE_Int             cdir;

   hypre_Index           bindex;
   hypre_Index           bstride;
   hypre_Index           cindex;
   hypre_Index           findex;
   hypre_Index           stride;

   hypre_StructGrid    **grid_l;
   hypre_StructGrid    **PT_grid_l;

   HYPRE_Real           *data;
   HYPRE_Int             data_size = 0;
   hypre_StructMatrix  **A_l;
   hypre_StructMatrix  **PT_l;
   hypre_StructMatrix  **R_l;
   hypre_StructVector  **b_l;
   hypre_StructVector  **x_l;

   /* temp vectors */
   hypre_StructVector  **tb_l;
   hypre_StructVector  **tx_l;
   hypre_StructVector  **r_l;
   hypre_StructVector  **e_l;
   HYPRE_Real           *b_data;
   HYPRE_Real           *x_data;
   HYPRE_Int             b_data_alloced;
   HYPRE_Int             x_data_alloced;

   void                **relax_data_l;
   void                **residual_data_l;
   void                **restrict_data_l;
   void                **interp_data_l;

   hypre_StructGrid     *grid;

   hypre_Box            *cbox;

   HYPRE_Int             i, l;

   HYPRE_Int             b_num_ghost[]  = {0, 0, 0, 0, 0, 0};
   HYPRE_Int             x_num_ghost[]  = {0, 0, 0, 0, 0, 0};

#if DEBUG
   char                  filename[255];
   HYPRE_Int             print_debug = static_print_debug++;
#endif

#if 0 //defined(HYPRE_USING_CUDA) || defined(HYPRE_USING_HIP)
   HYPRE_Int             num_level_GPU = 0;
   HYPRE_MemoryLocation  data_location;
   HYPRE_Int             max_box_size  = 0;
   HYPRE_Int             device_level  = (smg_data -> devicelevel);
#endif
   /*-----------------------------------------------------
    * Set up coarsening direction
    *-----------------------------------------------------*/

   HYPRE_ANNOTATE_FUNC_BEGIN;

   cdir = hypre_StructStencilNDim(hypre_StructMatrixStencil(A)) - 1;
   (smg_data -> cdir) = cdir;

   /*-----------------------------------------------------
    * Set up coarse grids
    *-----------------------------------------------------*/

   grid = hypre_StructMatrixGrid(A);

   /* Compute a new max_levels value based on the grid */
   cbox = hypre_BoxClone(hypre_StructGridBoundingBox(grid));
   max_levels = hypre_Log2(hypre_BoxSizeD(cbox, cdir)) + 2;
   if ((smg_data -> max_levels) > 0)
   {
      max_levels = hypre_min(max_levels, (smg_data -> max_levels));
   }
   (smg_data -> max_levels) = max_levels;

   grid_l = hypre_TAlloc(hypre_StructGrid *,  max_levels, HYPRE_MEMORY_HOST);
   PT_grid_l = hypre_TAlloc(hypre_StructGrid *,  max_levels, HYPRE_MEMORY_HOST);
   PT_grid_l[0] = NULL;
   hypre_StructGridRef(grid, &grid_l[0]);

#if 0 //defined(HYPRE_USING_CUDA) || defined(HYPRE_USING_HIP)
   data_location = hypre_StructGridDataLocation(grid);
   if (data_location != HYPRE_MEMORY_HOST)
   {
      num_level_GPU = max_levels;
   }
   else
   {
      num_level_GPU = 0;
      device_level  = 0;
   }
   if (hypre_StructGridNDim(grid) != hypre_StructStencilNDim(hypre_StructMatrixStencil(A)))
   {
      device_level = num_level_GPU;
   }
#endif
   for (l = 0; ; l++)
   {
      /* set cindex and stride */
      hypre_SMGSetCIndex(base_index, base_stride, l, cdir, cindex);
      hypre_SMGSetStride(base_index, base_stride, l, cdir, stride);

      /* check to see if we should coarsen */
      if ( ( hypre_BoxIMinD(cbox, cdir) == hypre_BoxIMaxD(cbox, cdir) ) ||
           (l == (max_levels - 1)) )
      {
         /* stop coarsening */
         break;
      }

      /* coarsen cbox */
      hypre_ProjectBox(cbox, cindex, stride);
      hypre_StructMapFineToCoarse(hypre_BoxIMin(cbox), cindex, stride,
                                  hypre_BoxIMin(cbox));
      hypre_StructMapFineToCoarse(hypre_BoxIMax(cbox), cindex, stride,
                                  hypre_BoxIMax(cbox));

      /* build the interpolation grid */
      hypre_StructCoarsen(grid_l[l], cindex, stride, 0, &PT_grid_l[l + 1]);

      /* assemble the interpolation grid */
      hypre_StructGridAssemble(PT_grid_l[l+1]);

      /* build the coarse grid */
<<<<<<< HEAD
      hypre_StructCoarsen(grid_l[l], cindex, stride, 1, &grid_l[l+1]);

      /* assemble the interpolation grid */
      hypre_StructGridAssemble(grid_l[l+1]);

=======
      hypre_StructCoarsen(grid_l[l], cindex, stride, 1, &grid_l[l + 1]);
>>>>>>> a2daaf67
#if 0 //defined(HYPRE_USING_CUDA) || defined(HYPRE_USING_HIP)
      hypre_StructGridDataLocation(PT_grid_l[l + 1]) = data_location;
      if (device_level == -1 && num_level_GPU > 0)
      {
         max_box_size = hypre_StructGridGetMaxBoxSize(grid_l[l + 1]);
         if (max_box_size < HYPRE_MIN_GPU_SIZE)
         {
            num_level_GPU = l + 1;
            data_location = HYPRE_MEMORY_HOST;
            device_level  = num_level_GPU;
            //printf("num_level_GPU = %d,device_level = %d\n",num_level_GPU,device_level);
         }
      }
      else if (l + 1 == device_level)
      {
         num_level_GPU = l + 1;
         data_location = HYPRE_MEMORY_HOST;
      }

      hypre_StructGridDataLocation(grid_l[l + 1]) = data_location;
#endif
   }
   num_levels = l + 1;

   /* free up some things */
   hypre_BoxDestroy(cbox);

   (smg_data -> num_levels) = num_levels;
   (smg_data -> grid_l)     = grid_l;
   (smg_data -> PT_grid_l)  = PT_grid_l;

   /*-----------------------------------------------------
    * Set up matrix and vector structures
    *-----------------------------------------------------*/

   A_l  = hypre_TAlloc(hypre_StructMatrix *,  num_levels, HYPRE_MEMORY_HOST);
   PT_l = hypre_TAlloc(hypre_StructMatrix *,  num_levels - 1, HYPRE_MEMORY_HOST);
   R_l  = hypre_TAlloc(hypre_StructMatrix *,  num_levels - 1, HYPRE_MEMORY_HOST);
   b_l  = hypre_TAlloc(hypre_StructVector *,  num_levels, HYPRE_MEMORY_HOST);
   x_l  = hypre_TAlloc(hypre_StructVector *,  num_levels, HYPRE_MEMORY_HOST);
   tb_l = hypre_TAlloc(hypre_StructVector *,  num_levels, HYPRE_MEMORY_HOST);
   tx_l = hypre_TAlloc(hypre_StructVector *,  num_levels, HYPRE_MEMORY_HOST);
   r_l  = tx_l;
   e_l  = tx_l;

   A_l[0] = hypre_StructMatrixRef(A);
   b_l[0] = hypre_StructVectorRef(b);
   x_l[0] = hypre_StructVectorRef(x);

   for (i = 0; i <= cdir; i++)
   {
      x_num_ghost[2 * i]     = 1;
      x_num_ghost[2 * i + 1] = 1;
   }

   tb_l[0] = hypre_StructVectorCreate(comm, grid_l[0]);
   hypre_StructVectorSetNumGhost(tb_l[0], hypre_StructVectorNumGhost(b));
   hypre_StructVectorInitializeShell(tb_l[0]);
   data_size += hypre_StructVectorDataSize(tb_l[0]);

   tx_l[0] = hypre_StructVectorCreate(comm, grid_l[0]);
   hypre_StructVectorSetNumGhost(tx_l[0], hypre_StructVectorNumGhost(x));
   hypre_StructVectorInitializeShell(tx_l[0]);
   data_size += hypre_StructVectorDataSize(tx_l[0]);

   for (l = 0; l < (num_levels - 1); l++)
   {
<<<<<<< HEAD
      PT_l[l]  = hypre_SMGCreateInterpOp(A_l[l], PT_grid_l[l+1], cdir);
=======
      PT_l[l]  = hypre_SMGCreateInterpOp(A_l[l], PT_grid_l[l + 1], cdir);

>>>>>>> a2daaf67
      hypre_StructMatrixInitializeShell(PT_l[l]);
      data_size += hypre_StructMatrixDataSize(PT_l[l]);

      if (hypre_StructMatrixSymmetric(A))
      {
         R_l[l] = PT_l[l];
      }
      else
      {
         R_l[l] = PT_l[l];
#if 0
         /* Allow R != PT for non symmetric case */
         /* NOTE: Need to create a non-pruned grid for this to work */
         R_l[l]   = hypre_SMGCreateRestrictOp(A_l[l], grid_l[l + 1], cdir);
         hypre_StructMatrixInitializeShell(R_l[l]);
         data_size += hypre_StructMatrixDataSize(R_l[l]);
#endif
      }

<<<<<<< HEAD
      A_l[l+1] = hypre_SMGCreateRAPOp(R_l[l], A_l[l], PT_l[l], grid_l[l+1]);
      hypre_StructMatrixInitializeShell(A_l[l+1]);
      data_size += hypre_StructMatrixDataSize(A_l[l+1]);

      b_l[l+1] = hypre_StructVectorCreate(comm, grid_l[l+1]);
      hypre_StructVectorSetNumGhost(b_l[l+1], b_num_ghost);
      hypre_StructVectorInitializeShell(b_l[l+1]);
      data_size += hypre_StructVectorDataSize(b_l[l+1]);

      x_l[l+1] = hypre_StructVectorCreate(comm, grid_l[l+1]);
      hypre_StructVectorSetNumGhost(x_l[l+1], x_num_ghost);
      hypre_StructVectorInitializeShell(x_l[l+1]);
      data_size += hypre_StructVectorDataSize(x_l[l+1]);
=======
      A_l[l + 1] = hypre_SMGCreateRAPOp(R_l[l], A_l[l], PT_l[l], grid_l[l + 1]);
      hypre_StructMatrixInitializeShell(A_l[l + 1]);
      data_size += hypre_StructMatrixDataSize(A_l[l + 1]);
      data_size_const += hypre_StructMatrixDataConstSize(A_l[l + 1]);

      b_l[l + 1] = hypre_StructVectorCreate(comm, grid_l[l + 1]);
      hypre_StructVectorSetNumGhost(b_l[l + 1], b_num_ghost);
      hypre_StructVectorInitializeShell(b_l[l + 1]);
      hypre_StructVectorSetDataSize(b_l[l + 1], &data_size, &data_size_const);

      x_l[l + 1] = hypre_StructVectorCreate(comm, grid_l[l + 1]);
      hypre_StructVectorSetNumGhost(x_l[l + 1], x_num_ghost);
      hypre_StructVectorInitializeShell(x_l[l + 1]);
      hypre_StructVectorSetDataSize(x_l[l + 1], &data_size, &data_size_const);
>>>>>>> a2daaf67

      tb_l[l + 1] = hypre_StructVectorCreate(comm, grid_l[l + 1]);
      hypre_StructVectorSetNumGhost(tb_l[l + 1], hypre_StructVectorNumGhost(b));
      hypre_StructVectorInitializeShell(tb_l[l + 1]);

      tx_l[l + 1] = hypre_StructVectorCreate(comm, grid_l[l + 1]);
      hypre_StructVectorSetNumGhost(tx_l[l + 1], hypre_StructVectorNumGhost(x));
      hypre_StructVectorInitializeShell(tx_l[l + 1]);
#if 0 //defined(HYPRE_USING_CUDA) || defined(HYPRE_USING_HIP)
      if (l + 1 == num_level_GPU)
      {
         hypre_StructVectorSetDataSize(tb_l[l + 1], &data_size, &data_size_const);
         hypre_StructVectorSetDataSize(tx_l[l + 1], &data_size, &data_size_const);
      }
#endif
   }

   data = hypre_CTAlloc(HYPRE_Real, data_size, HYPRE_MEMORY_DEVICE);
<<<<<<< HEAD
=======
   data_const = hypre_CTAlloc(HYPRE_Real, data_size_const, HYPRE_MEMORY_HOST);
   //printf("data =%d,data_const=%d,data_location = %d\n",data_size,data_size_const,data_location);
>>>>>>> a2daaf67
   (smg_data -> data) = data;

#if 0 //defined(HYPRE_USING_CUDA) || defined(HYPRE_USING_HIP)
   //if (hypre_StructGridNDim(grid) == hypre_StructStencilNDim(hypre_StructMatrixStencil(A)))
   //   printf("num_level_GPU = %d,device_level = %d / %d\n",num_level_GPU,device_level,num_levels);
   data_location = hypre_StructGridDataLocation(grid_l[0]);
   if (data_location != HYPRE_MEMORY_HOST)
   {
      hypre_StructVectorInitializeData(tb_l[0], data);
      hypre_StructVectorAssemble(tb_l[0]);
      data += hypre_StructVectorDataSize(tb_l[0]);
      hypre_StructVectorInitializeData(tx_l[0], data);
      hypre_StructVectorAssemble(tx_l[0]);
      data += hypre_StructVectorDataSize(tx_l[0]);
      //printf("smg_setup: Alloc tx_l[0] on GPU\n");
   }
   else
   {
      hypre_StructVectorInitializeData(tb_l[0], data_const);
      hypre_StructVectorAssemble(tb_l[0]);
      data_const += hypre_StructVectorDataSize(tb_l[0]);
      hypre_StructVectorInitializeData(tx_l[0], data_const);
      hypre_StructVectorAssemble(tx_l[0]);
      data_const += hypre_StructVectorDataSize(tx_l[0]);
      //printf("smg_setup: Alloc tx_l[0] on CPU\n");
   }
#else
   hypre_StructVectorInitializeData(tb_l[0], data);
   hypre_StructVectorAssemble(tb_l[0]);
   data += hypre_StructVectorDataSize(tb_l[0]);

   hypre_StructVectorInitializeData(tx_l[0], data);
   hypre_StructVectorAssemble(tx_l[0]);
   data += hypre_StructVectorDataSize(tx_l[0]);
#endif

   for (l = 0; l < (num_levels - 1); l++)
   {
      hypre_StructMatrixInitializeData(PT_l[l], data);
      data += hypre_StructMatrixDataSize(PT_l[l]);

#if 0
      /* Allow R != PT for non symmetric case */
      if (!hypre_StructMatrixSymmetric(A))
      {
         hypre_StructMatrixInitializeData(R_l[l], data);
         data += hypre_StructMatrixDataSize(R_l[l]);
      }
#endif

<<<<<<< HEAD
      hypre_StructMatrixInitializeData(A_l[l+1], data);
      data += hypre_StructMatrixDataSize(A_l[l+1]);
=======
#if 0 //defined(HYPRE_USING_CUDA) || defined(HYPRE_USING_HIP)
      if (l + 1 == num_level_GPU)
      {
         data_location = HYPRE_MEMORY_HOST;
      }
#endif

      hypre_StructMatrixInitializeData(A_l[l + 1], data, data_const);
      data += hypre_StructMatrixDataSize(A_l[l + 1]);
      data_const += hypre_StructMatrixDataConstSize(A_l[l + 1]);

#if 0 //defined(HYPRE_USING_CUDA) || defined(HYPRE_USING_HIP)
      if (data_location != HYPRE_MEMORY_HOST)
      {
         hypre_StructVectorInitializeData(b_l[l + 1], data);
         hypre_StructVectorAssemble(b_l[l + 1]);
         data += hypre_StructVectorDataSize(b_l[l + 1]);

         hypre_StructVectorInitializeData(x_l[l + 1], data);
         hypre_StructVectorAssemble(x_l[l + 1]);
         data += hypre_StructVectorDataSize(x_l[l + 1]);
         hypre_StructVectorInitializeData(tb_l[l + 1],
                                          hypre_StructVectorData(tb_l[0]));
         hypre_StructVectorAssemble(tb_l[l + 1]);

         hypre_StructVectorInitializeData(tx_l[l + 1],
                                          hypre_StructVectorData(tx_l[0]));
         hypre_StructVectorAssemble(tx_l[l + 1]);
         //printf("\n Alloc x_l,b_l[%d] on GPU\n",l+1);
      }
      else
      {
         hypre_StructVectorInitializeData(b_l[l + 1], data_const);
         hypre_StructVectorAssemble(b_l[l + 1]);
         data_const += hypre_StructVectorDataSize(b_l[l + 1]);

         hypre_StructVectorInitializeData(x_l[l + 1], data_const);
         hypre_StructVectorAssemble(x_l[l + 1]);
         data_const += hypre_StructVectorDataSize(x_l[l + 1]);
         if (l + 1 == num_level_GPU)
         {
            hypre_StructVectorInitializeData(tb_l[l + 1], data_const);
            hypre_StructVectorAssemble(tb_l[l + 1]);
            data_const += hypre_StructVectorDataSize(tb_l[l + 1]);
            hypre_StructVectorInitializeData(tx_l[l + 1], data_const);
            hypre_StructVectorAssemble(tx_l[l + 1]);
            data_const += hypre_StructVectorDataSize(tx_l[l + 1]);
         }
         else
         {
            hypre_StructVectorInitializeData(tb_l[l + 1],
                                             hypre_StructVectorData(tb_l[num_level_GPU]));
            hypre_StructVectorAssemble(tb_l[l + 1]);

            hypre_StructVectorInitializeData(tx_l[l + 1],
                                             hypre_StructVectorData(tx_l[num_level_GPU]));
            hypre_StructVectorAssemble(tx_l[l + 1]);
         }
         //printf("\n Alloc x_l,b_l[%d] on CPU\n",l+1);
      }
#else
>>>>>>> a2daaf67

      hypre_StructVectorInitializeData(b_l[l + 1], data);
      hypre_StructVectorAssemble(b_l[l + 1]);
      data += hypre_StructVectorDataSize(b_l[l + 1]);

      hypre_StructVectorInitializeData(x_l[l + 1], data);
      hypre_StructVectorAssemble(x_l[l + 1]);
      data += hypre_StructVectorDataSize(x_l[l + 1]);

      hypre_StructVectorInitializeData(tb_l[l + 1],
                                       hypre_StructVectorData(tb_l[0]));
      hypre_StructVectorAssemble(tb_l[l + 1]);

      hypre_StructVectorInitializeData(tx_l[l + 1],
                                       hypre_StructVectorData(tx_l[0]));
<<<<<<< HEAD
      hypre_StructVectorAssemble(tx_l[l+1]);
=======
      hypre_StructVectorAssemble(tx_l[l + 1]);
#endif
>>>>>>> a2daaf67
   }

   (smg_data -> A_l)  = A_l;
   (smg_data -> PT_l) = PT_l;
   (smg_data -> R_l)  = R_l;
   (smg_data -> b_l)  = b_l;
   (smg_data -> x_l)  = x_l;
   (smg_data -> tb_l) = tb_l;
   (smg_data -> tx_l) = tx_l;
   (smg_data -> r_l)  = r_l;
   (smg_data -> e_l)  = e_l;

   /*-----------------------------------------------------
    * Set up multigrid operators and call setup routines
    *
    * Note: The routine that sets up interpolation uses
    * the same relaxation routines used in the solve
    * phase of the algorithm.  To do this, the data for
    * the fine-grid unknown and right-hand-side vectors
    * is temporarily changed to temporary data.
    *-----------------------------------------------------*/

   relax_data_l    = hypre_TAlloc(void *,  num_levels, HYPRE_MEMORY_HOST);
   residual_data_l = hypre_TAlloc(void *,  num_levels, HYPRE_MEMORY_HOST);
   restrict_data_l = hypre_TAlloc(void *,  num_levels, HYPRE_MEMORY_HOST);
   interp_data_l   = hypre_TAlloc(void *,  num_levels, HYPRE_MEMORY_HOST);

   /* temporarily set the data for x_l[0] and b_l[0] to temp data */
   b_data = hypre_StructVectorData(b_l[0]);
   b_data_alloced = hypre_StructVectorDataAlloced(b_l[0]);
   x_data = hypre_StructVectorData(x_l[0]);
   x_data_alloced = hypre_StructVectorDataAlloced(x_l[0]);
   hypre_StructVectorInitializeData(b_l[0], hypre_StructVectorData(tb_l[0]));
   hypre_StructVectorInitializeData(x_l[0], hypre_StructVectorData(tx_l[0]));
   hypre_StructVectorAssemble(b_l[0]);
   hypre_StructVectorAssemble(x_l[0]);

   for (l = 0; l < (num_levels - 1); l++)
   {
#if 0 //defined(HYPRE_USING_CUDA) || defined(HYPRE_USING_HIP)
      if (l == num_level_GPU)
      {
         hypre_SetDeviceOff();
      }
#endif

      hypre_SMGSetBIndex(base_index, base_stride, l, bindex);
      hypre_SMGSetBStride(base_index, base_stride, l, bstride);
      hypre_SMGSetCIndex(base_index, base_stride, l, cdir, cindex);
      hypre_SMGSetFIndex(base_index, base_stride, l, cdir, findex);
      hypre_SMGSetStride(base_index, base_stride, l, cdir, stride);

      /* set up relaxation */
      relax_data_l[l] = hypre_SMGRelaxCreate(comm);
      hypre_SMGRelaxSetBase(relax_data_l[l], bindex, bstride);
      hypre_SMGRelaxSetMemoryUse(relax_data_l[l], (smg_data -> memory_use));
      hypre_SMGRelaxSetTol(relax_data_l[l], 0.0);
      hypre_SMGRelaxSetNumSpaces(relax_data_l[l], 2);
      hypre_SMGRelaxSetSpace(relax_data_l[l], 0,
                             hypre_IndexD(cindex, cdir),
                             hypre_IndexD(stride, cdir));
      hypre_SMGRelaxSetSpace(relax_data_l[l], 1,
                             hypre_IndexD(findex, cdir),
                             hypre_IndexD(stride, cdir));
      hypre_SMGRelaxSetTempVec(relax_data_l[l], tb_l[l]);
      hypre_SMGRelaxSetNumPreRelax( relax_data_l[l], n_pre);
      hypre_SMGRelaxSetNumPostRelax( relax_data_l[l], n_post);
      hypre_SMGRelaxSetup(relax_data_l[l], A_l[l], b_l[l], x_l[l]);

      hypre_SMGSetupInterpOp(relax_data_l[l], A_l[l], b_l[l], x_l[l],
                             PT_l[l], cdir, cindex, findex, stride);

      /* (re)set relaxation parameters */
      hypre_SMGRelaxSetNumPreSpaces(relax_data_l[l], 0);
      hypre_SMGRelaxSetNumRegSpaces(relax_data_l[l], 2);
      hypre_SMGRelaxSetup(relax_data_l[l], A_l[l], b_l[l], x_l[l]);

      /* set up the residual routine */
      residual_data_l[l] = hypre_SMGResidualCreate();
      hypre_SMGResidualSetBase(residual_data_l[l], bindex, bstride);
      hypre_SMGResidualSetup(residual_data_l[l],
                             A_l[l], x_l[l], b_l[l], r_l[l]);

      /* set up the interpolation routine */
      interp_data_l[l] = hypre_SemiInterpCreate();
      hypre_SemiInterpSetup(interp_data_l[l], PT_l[l], 1, x_l[l + 1], e_l[l],
                            cindex, findex, stride);

      /* set up the restriction operator */
#if 0
      /* Allow R != PT for non symmetric case */
      if (!hypre_StructMatrixSymmetric(A))
         hypre_SMGSetupRestrictOp(A_l[l], R_l[l], tx_l[l], cdir,
                                  cindex, stride);
#endif

      /* set up the restriction routine */
      restrict_data_l[l] = hypre_SemiRestrictCreate();
      hypre_SemiRestrictSetup(restrict_data_l[l], R_l[l], 0, r_l[l], b_l[l + 1],
                              cindex, findex, stride);

      /* set up the coarse grid operator */
      hypre_SMGSetupRAPOp(R_l[l], A_l[l], PT_l[l], A_l[l + 1],
                          cindex, stride);
   }

#if 0 //defined(HYPRE_USING_CUDA) || defined(HYPRE_USING_HIP)
   if (l == num_level_GPU)
   {
      hypre_SetDeviceOff();
   }
#endif

   hypre_SMGSetBIndex(base_index, base_stride, l, bindex);
   hypre_SMGSetBStride(base_index, base_stride, l, bstride);
   relax_data_l[l] = hypre_SMGRelaxCreate(comm);
   hypre_SMGRelaxSetBase(relax_data_l[l], bindex, bstride);
   hypre_SMGRelaxSetTol(relax_data_l[l], 0.0);
   hypre_SMGRelaxSetMaxIter(relax_data_l[l], 1);
   hypre_SMGRelaxSetTempVec(relax_data_l[l], tb_l[l]);
   hypre_SMGRelaxSetNumPreRelax( relax_data_l[l], n_pre);
   hypre_SMGRelaxSetNumPostRelax( relax_data_l[l], n_post);
   hypre_SMGRelaxSetup(relax_data_l[l], A_l[l], b_l[l], x_l[l]);

   /* set up the residual routine in case of a single grid level */
   if ( l == 0 )
   {
      residual_data_l[l] = hypre_SMGResidualCreate();
      hypre_SMGResidualSetBase(residual_data_l[l], bindex, bstride);
      hypre_SMGResidualSetup(residual_data_l[l],
                             A_l[l], x_l[l], b_l[l], r_l[l]);
   }

   /* set the data for x_l[0] and b_l[0] the way they were */
   hypre_StructVectorInitializeData(b_l[0], b_data);
   hypre_StructVectorDataAlloced(b_l[0]) = b_data_alloced;
   hypre_StructVectorInitializeData(x_l[0], x_data);
   hypre_StructVectorDataAlloced(x_l[0]) = x_data_alloced;
   hypre_StructVectorAssemble(b_l[0]);
   hypre_StructVectorAssemble(x_l[0]);

   (smg_data -> relax_data_l)      = relax_data_l;
   (smg_data -> residual_data_l)   = residual_data_l;
   (smg_data -> restrict_data_l)   = restrict_data_l;
   (smg_data -> interp_data_l)     = interp_data_l;

   /*-----------------------------------------------------
    * Allocate space for log info
    *-----------------------------------------------------*/

   if ((smg_data -> logging) > 0)
   {
      max_iter = (smg_data -> max_iter);
      (smg_data -> norms)     = hypre_TAlloc(HYPRE_Real,  max_iter, HYPRE_MEMORY_HOST);
      (smg_data -> rel_norms) = hypre_TAlloc(HYPRE_Real,  max_iter, HYPRE_MEMORY_HOST);
   }

#if DEBUG
<<<<<<< HEAD
   if(print_debug == 0)
=======
   if (hypre_StructGridNDim(grid_l[0]) == 3)
>>>>>>> a2daaf67
   {
      for (l = 0; l < (num_levels - 1); l++)
      {
         hypre_sprintf(filename, "smg_A.%02d", l);
         hypre_StructMatrixPrint(filename, A_l[l], 0);
         hypre_sprintf(filename, "smg_PT.%02d", l);
         hypre_StructMatrixPrint(filename, PT_l[l], 0);
      }
      hypre_sprintf(filename, "smg_A.%02d", l);
      hypre_StructMatrixPrint(filename, A_l[l], 0);

      print_debug = 0;
   }
#endif

#if 0 //defined(HYPRE_USING_CUDA) || defined(HYPRE_USING_HIP)
   if (hypre_StructGridDataLocation(grid) != HYPRE_MEMORY_HOST)
   {
      hypre_SetDeviceOn();
   }
#endif
   HYPRE_ANNOTATE_FUNC_END;

   return hypre_error_flag;
}<|MERGE_RESOLUTION|>--- conflicted
+++ resolved
@@ -163,15 +163,11 @@
       hypre_StructGridAssemble(PT_grid_l[l+1]);
 
       /* build the coarse grid */
-<<<<<<< HEAD
-      hypre_StructCoarsen(grid_l[l], cindex, stride, 1, &grid_l[l+1]);
+      hypre_StructCoarsen(grid_l[l], cindex, stride, 1, &grid_l[l + 1]);
 
       /* assemble the interpolation grid */
       hypre_StructGridAssemble(grid_l[l+1]);
 
-=======
-      hypre_StructCoarsen(grid_l[l], cindex, stride, 1, &grid_l[l + 1]);
->>>>>>> a2daaf67
 #if 0 //defined(HYPRE_USING_CUDA) || defined(HYPRE_USING_HIP)
       hypre_StructGridDataLocation(PT_grid_l[l + 1]) = data_location;
       if (device_level == -1 && num_level_GPU > 0)
@@ -239,12 +235,7 @@
 
    for (l = 0; l < (num_levels - 1); l++)
    {
-<<<<<<< HEAD
-      PT_l[l]  = hypre_SMGCreateInterpOp(A_l[l], PT_grid_l[l+1], cdir);
-=======
-      PT_l[l]  = hypre_SMGCreateInterpOp(A_l[l], PT_grid_l[l + 1], cdir);
-
->>>>>>> a2daaf67
+      PT_l[l] = hypre_SMGCreateInterpOp(A_l[l], PT_grid_l[l + 1], cdir);
       hypre_StructMatrixInitializeShell(PT_l[l]);
       data_size += hypre_StructMatrixDataSize(PT_l[l]);
 
@@ -264,36 +255,19 @@
 #endif
       }
 
-<<<<<<< HEAD
-      A_l[l+1] = hypre_SMGCreateRAPOp(R_l[l], A_l[l], PT_l[l], grid_l[l+1]);
-      hypre_StructMatrixInitializeShell(A_l[l+1]);
-      data_size += hypre_StructMatrixDataSize(A_l[l+1]);
-
-      b_l[l+1] = hypre_StructVectorCreate(comm, grid_l[l+1]);
-      hypre_StructVectorSetNumGhost(b_l[l+1], b_num_ghost);
-      hypre_StructVectorInitializeShell(b_l[l+1]);
-      data_size += hypre_StructVectorDataSize(b_l[l+1]);
-
-      x_l[l+1] = hypre_StructVectorCreate(comm, grid_l[l+1]);
-      hypre_StructVectorSetNumGhost(x_l[l+1], x_num_ghost);
-      hypre_StructVectorInitializeShell(x_l[l+1]);
-      data_size += hypre_StructVectorDataSize(x_l[l+1]);
-=======
       A_l[l + 1] = hypre_SMGCreateRAPOp(R_l[l], A_l[l], PT_l[l], grid_l[l + 1]);
       hypre_StructMatrixInitializeShell(A_l[l + 1]);
       data_size += hypre_StructMatrixDataSize(A_l[l + 1]);
-      data_size_const += hypre_StructMatrixDataConstSize(A_l[l + 1]);
 
       b_l[l + 1] = hypre_StructVectorCreate(comm, grid_l[l + 1]);
       hypre_StructVectorSetNumGhost(b_l[l + 1], b_num_ghost);
       hypre_StructVectorInitializeShell(b_l[l + 1]);
-      hypre_StructVectorSetDataSize(b_l[l + 1], &data_size, &data_size_const);
+      data_size += hypre_StructVectorDataSize(b_l[l + 1]);
 
       x_l[l + 1] = hypre_StructVectorCreate(comm, grid_l[l + 1]);
       hypre_StructVectorSetNumGhost(x_l[l + 1], x_num_ghost);
       hypre_StructVectorInitializeShell(x_l[l + 1]);
-      hypre_StructVectorSetDataSize(x_l[l + 1], &data_size, &data_size_const);
->>>>>>> a2daaf67
+      data_size += hypre_StructVectorDataSize(x_l[l + 1]);
 
       tb_l[l + 1] = hypre_StructVectorCreate(comm, grid_l[l + 1]);
       hypre_StructVectorSetNumGhost(tb_l[l + 1], hypre_StructVectorNumGhost(b));
@@ -312,11 +286,6 @@
    }
 
    data = hypre_CTAlloc(HYPRE_Real, data_size, HYPRE_MEMORY_DEVICE);
-<<<<<<< HEAD
-=======
-   data_const = hypre_CTAlloc(HYPRE_Real, data_size_const, HYPRE_MEMORY_HOST);
-   //printf("data =%d,data_const=%d,data_location = %d\n",data_size,data_size_const,data_location);
->>>>>>> a2daaf67
    (smg_data -> data) = data;
 
 #if 0 //defined(HYPRE_USING_CUDA) || defined(HYPRE_USING_HIP)
@@ -367,72 +336,8 @@
       }
 #endif
 
-<<<<<<< HEAD
       hypre_StructMatrixInitializeData(A_l[l+1], data);
       data += hypre_StructMatrixDataSize(A_l[l+1]);
-=======
-#if 0 //defined(HYPRE_USING_CUDA) || defined(HYPRE_USING_HIP)
-      if (l + 1 == num_level_GPU)
-      {
-         data_location = HYPRE_MEMORY_HOST;
-      }
-#endif
-
-      hypre_StructMatrixInitializeData(A_l[l + 1], data, data_const);
-      data += hypre_StructMatrixDataSize(A_l[l + 1]);
-      data_const += hypre_StructMatrixDataConstSize(A_l[l + 1]);
-
-#if 0 //defined(HYPRE_USING_CUDA) || defined(HYPRE_USING_HIP)
-      if (data_location != HYPRE_MEMORY_HOST)
-      {
-         hypre_StructVectorInitializeData(b_l[l + 1], data);
-         hypre_StructVectorAssemble(b_l[l + 1]);
-         data += hypre_StructVectorDataSize(b_l[l + 1]);
-
-         hypre_StructVectorInitializeData(x_l[l + 1], data);
-         hypre_StructVectorAssemble(x_l[l + 1]);
-         data += hypre_StructVectorDataSize(x_l[l + 1]);
-         hypre_StructVectorInitializeData(tb_l[l + 1],
-                                          hypre_StructVectorData(tb_l[0]));
-         hypre_StructVectorAssemble(tb_l[l + 1]);
-
-         hypre_StructVectorInitializeData(tx_l[l + 1],
-                                          hypre_StructVectorData(tx_l[0]));
-         hypre_StructVectorAssemble(tx_l[l + 1]);
-         //printf("\n Alloc x_l,b_l[%d] on GPU\n",l+1);
-      }
-      else
-      {
-         hypre_StructVectorInitializeData(b_l[l + 1], data_const);
-         hypre_StructVectorAssemble(b_l[l + 1]);
-         data_const += hypre_StructVectorDataSize(b_l[l + 1]);
-
-         hypre_StructVectorInitializeData(x_l[l + 1], data_const);
-         hypre_StructVectorAssemble(x_l[l + 1]);
-         data_const += hypre_StructVectorDataSize(x_l[l + 1]);
-         if (l + 1 == num_level_GPU)
-         {
-            hypre_StructVectorInitializeData(tb_l[l + 1], data_const);
-            hypre_StructVectorAssemble(tb_l[l + 1]);
-            data_const += hypre_StructVectorDataSize(tb_l[l + 1]);
-            hypre_StructVectorInitializeData(tx_l[l + 1], data_const);
-            hypre_StructVectorAssemble(tx_l[l + 1]);
-            data_const += hypre_StructVectorDataSize(tx_l[l + 1]);
-         }
-         else
-         {
-            hypre_StructVectorInitializeData(tb_l[l + 1],
-                                             hypre_StructVectorData(tb_l[num_level_GPU]));
-            hypre_StructVectorAssemble(tb_l[l + 1]);
-
-            hypre_StructVectorInitializeData(tx_l[l + 1],
-                                             hypre_StructVectorData(tx_l[num_level_GPU]));
-            hypre_StructVectorAssemble(tx_l[l + 1]);
-         }
-         //printf("\n Alloc x_l,b_l[%d] on CPU\n",l+1);
-      }
-#else
->>>>>>> a2daaf67
 
       hypre_StructVectorInitializeData(b_l[l + 1], data);
       hypre_StructVectorAssemble(b_l[l + 1]);
@@ -448,12 +353,7 @@
 
       hypre_StructVectorInitializeData(tx_l[l + 1],
                                        hypre_StructVectorData(tx_l[0]));
-<<<<<<< HEAD
-      hypre_StructVectorAssemble(tx_l[l+1]);
-=======
       hypre_StructVectorAssemble(tx_l[l + 1]);
-#endif
->>>>>>> a2daaf67
    }
 
    (smg_data -> A_l)  = A_l;
@@ -612,11 +512,7 @@
    }
 
 #if DEBUG
-<<<<<<< HEAD
-   if(print_debug == 0)
-=======
-   if (hypre_StructGridNDim(grid_l[0]) == 3)
->>>>>>> a2daaf67
+   if (print_debug == 0)
    {
       for (l = 0; l < (num_levels - 1); l++)
       {
