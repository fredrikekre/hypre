/******************************************************************************
 * Copyright 1998-2019 Lawrence Livermore National Security, LLC and other
 * HYPRE Project Developers. See the top-level COPYRIGHT file for details.
 *
 * SPDX-License-Identifier: (Apache-2.0 OR MIT)
 ******************************************************************************/

/* coarsen.c */
HYPRE_Int hypre_StructMapFineToCoarse ( hypre_Index findex, hypre_Index index, hypre_Index stride,
                                        hypre_Index cindex );
HYPRE_Int hypre_StructMapCoarseToFine ( hypre_Index cindex, hypre_Index index, hypre_Index stride,
                                        hypre_Index findex );
HYPRE_Int hypre_StructCoarsen ( hypre_StructGrid *fgrid, hypre_Index index, hypre_Index stride,
                                HYPRE_Int prune, hypre_StructGrid **cgrid_ptr );

/* cyclic_reduction.c */
void *hypre_CyclicReductionCreate ( MPI_Comm comm );
hypre_StructMatrix *hypre_CycRedCreateCoarseOp ( hypre_StructMatrix *A,
                                                 hypre_StructGrid *coarse_grid, HYPRE_Int cdir );
HYPRE_Int hypre_CycRedSetupCoarseOp ( hypre_StructMatrix *A, hypre_StructMatrix *Ac,
                                      hypre_Index cindex, hypre_Index cstride, HYPRE_Int cdir );
HYPRE_Int hypre_CyclicReductionSetup ( void *cyc_red_vdata, hypre_StructMatrix *A,
                                       hypre_StructVector *b, hypre_StructVector *x );
HYPRE_Int hypre_CyclicReduction ( void *cyc_red_vdata, hypre_StructMatrix *A, hypre_StructVector *b,
                                  hypre_StructVector *x );
HYPRE_Int hypre_CyclicReductionSetCDir ( void *cyc_red_vdata, HYPRE_Int cdir );
HYPRE_Int hypre_CyclicReductionSetBase ( void *cyc_red_vdata, hypre_Index base_index,
                                         hypre_Index base_stride );
HYPRE_Int hypre_CyclicReductionDestroy ( void *cyc_red_vdata );
HYPRE_Int hypre_CyclicReductionSetMaxLevel( void   *cyc_red_vdata, HYPRE_Int   max_level  );

/* hybrid.c */
void *hypre_HybridCreate ( MPI_Comm comm );
HYPRE_Int hypre_HybridDestroy ( void *hybrid_vdata );
HYPRE_Int hypre_HybridSetTol ( void *hybrid_vdata, HYPRE_Real tol );
HYPRE_Int hypre_HybridSetConvergenceTol ( void *hybrid_vdata, HYPRE_Real cf_tol );
HYPRE_Int hypre_HybridSetDSCGMaxIter ( void *hybrid_vdata, HYPRE_Int dscg_max_its );
HYPRE_Int hypre_HybridSetPCGMaxIter ( void *hybrid_vdata, HYPRE_Int pcg_max_its );
HYPRE_Int hypre_HybridSetPCGAbsoluteTolFactor ( void *hybrid_vdata, HYPRE_Real pcg_atolf );
HYPRE_Int hypre_HybridSetTwoNorm ( void *hybrid_vdata, HYPRE_Int two_norm );
HYPRE_Int hypre_HybridSetStopCrit ( void *hybrid_vdata, HYPRE_Int stop_crit );
HYPRE_Int hypre_HybridSetRelChange ( void *hybrid_vdata, HYPRE_Int rel_change );
HYPRE_Int hypre_HybridSetSolverType ( void *hybrid_vdata, HYPRE_Int solver_type );
HYPRE_Int hypre_HybridSetRecomputeResidual( void *hybrid_vdata, HYPRE_Int recompute_residual );
HYPRE_Int hypre_HybridGetRecomputeResidual( void *hybrid_vdata, HYPRE_Int *recompute_residual );
HYPRE_Int hypre_HybridSetRecomputeResidualP( void *hybrid_vdata, HYPRE_Int recompute_residual_p );
HYPRE_Int hypre_HybridGetRecomputeResidualP( void *hybrid_vdata, HYPRE_Int *recompute_residual_p );
HYPRE_Int hypre_HybridSetKDim ( void *hybrid_vdata, HYPRE_Int k_dim );
HYPRE_Int hypre_HybridSetPrecond ( void *pcg_vdata, HYPRE_Int (*pcg_precond_solve )(void*, void*,
                                                                                    void*, void*), HYPRE_Int (*pcg_precond_setup )(void*, void*, void*, void*), void *pcg_precond );
HYPRE_Int hypre_HybridSetLogging ( void *hybrid_vdata, HYPRE_Int logging );
HYPRE_Int hypre_HybridSetPrintLevel ( void *hybrid_vdata, HYPRE_Int print_level );
HYPRE_Int hypre_HybridGetNumIterations ( void *hybrid_vdata, HYPRE_Int *num_its );
HYPRE_Int hypre_HybridGetDSCGNumIterations ( void *hybrid_vdata, HYPRE_Int *dscg_num_its );
HYPRE_Int hypre_HybridGetPCGNumIterations ( void *hybrid_vdata, HYPRE_Int *pcg_num_its );
HYPRE_Int hypre_HybridGetFinalRelativeResidualNorm ( void *hybrid_vdata,
                                                     HYPRE_Real *final_rel_res_norm );
HYPRE_Int hypre_HybridSetup ( void *hybrid_vdata, hypre_StructMatrix *A, hypre_StructVector *b,
                              hypre_StructVector *x );
HYPRE_Int hypre_HybridSolve ( void *hybrid_vdata, hypre_StructMatrix *A, hypre_StructVector *b,
                              hypre_StructVector *x );

/* HYPRE_struct_int.c */
HYPRE_Int hypre_StructVectorSetRandomValues ( hypre_StructVector *vector, HYPRE_Int seed );
HYPRE_Int hypre_StructSetRandomValues ( void *v, HYPRE_Int seed );

/* HYPRE_struct_pfmg.c */
HYPRE_Int hypre_PFMGSetDeviceLevel( void *pfmg_vdata, HYPRE_Int   device_level  );

/* jacobi.c */
void *hypre_JacobiCreate ( MPI_Comm comm );
HYPRE_Int hypre_JacobiDestroy ( void *jacobi_vdata );
HYPRE_Int hypre_JacobiSetup ( void *jacobi_vdata, hypre_StructMatrix *A, hypre_StructVector *b,
                              hypre_StructVector *x );
HYPRE_Int hypre_JacobiSolve ( void *jacobi_vdata, hypre_StructMatrix *A, hypre_StructVector *b,
                              hypre_StructVector *x );
HYPRE_Int hypre_JacobiSetTol ( void *jacobi_vdata, HYPRE_Real tol );
HYPRE_Int hypre_JacobiGetTol ( void *jacobi_vdata, HYPRE_Real *tol );
HYPRE_Int hypre_JacobiSetMaxIter ( void *jacobi_vdata, HYPRE_Int max_iter );
HYPRE_Int hypre_JacobiGetMaxIter ( void *jacobi_vdata, HYPRE_Int *max_iter );
HYPRE_Int hypre_JacobiSetZeroGuess ( void *jacobi_vdata, HYPRE_Int zero_guess );
HYPRE_Int hypre_JacobiGetZeroGuess ( void *jacobi_vdata, HYPRE_Int *zero_guess );
HYPRE_Int hypre_JacobiGetNumIterations ( void *jacobi_vdata, HYPRE_Int *num_iterations );
HYPRE_Int hypre_JacobiSetTempVec ( void *jacobi_vdata, hypre_StructVector *t );
HYPRE_Int hypre_JacobiGetFinalRelativeResidualNorm ( void *jacobi_vdata, HYPRE_Real *norm );

/* pcg_struct.c */
void *hypre_StructKrylovCAlloc ( size_t count, size_t elt_size, HYPRE_MemoryLocation location );
HYPRE_Int hypre_StructKrylovFree ( void *ptr );
void *hypre_StructKrylovCreateVector ( void *vvector );
void *hypre_StructKrylovCreateVectorArray ( HYPRE_Int n, void *vvector );
HYPRE_Int hypre_StructKrylovDestroyVector ( void *vvector );
void *hypre_StructKrylovMatvecCreate ( void *A, void *x );
HYPRE_Int hypre_StructKrylovMatvec ( void *matvec_data, HYPRE_Complex alpha, void *A, void *x,
                                     HYPRE_Complex beta, void *y );
HYPRE_Int hypre_StructKrylovMatvecDestroy ( void *matvec_data );
HYPRE_Real hypre_StructKrylovInnerProd ( void *x, void *y );
HYPRE_Int hypre_StructKrylovCopyVector ( void *x, void *y );
HYPRE_Int hypre_StructKrylovClearVector ( void *x );
HYPRE_Int hypre_StructKrylovScaleVector ( HYPRE_Complex alpha, void *x );
HYPRE_Int hypre_StructKrylovAxpy ( HYPRE_Complex alpha, void *x, void *y );
HYPRE_Int hypre_StructKrylovIdentitySetup ( void *vdata, void *A, void *b, void *x );
HYPRE_Int hypre_StructKrylovIdentity ( void *vdata, void *A, void *b, void *x );
HYPRE_Int hypre_StructKrylovCommInfo ( void *A, HYPRE_Int *my_id, HYPRE_Int *num_procs );

/* pfmg2_setup_rap.c */
hypre_StructMatrix *hypre_PFMG2CreateRAPOp ( hypre_StructMatrix *R, hypre_StructMatrix *A,
                                             hypre_StructMatrix *P, hypre_StructGrid *coarse_grid, HYPRE_Int cdir );
HYPRE_Int hypre_PFMG2BuildRAPSym ( hypre_StructMatrix *A, hypre_StructMatrix *P,
                                   hypre_StructMatrix *R, HYPRE_Int cdir, hypre_Index cindex, hypre_Index cstride,
                                   hypre_StructMatrix *RAP );
HYPRE_Int hypre_PFMG2BuildRAPSym_onebox_FSS5_CC0 ( HYPRE_Int ci, HYPRE_Int fi,
                                                   hypre_StructMatrix *A, hypre_StructMatrix *P, hypre_StructMatrix *R, HYPRE_Int cdir,
                                                   hypre_Index cindex, hypre_Index cstride, hypre_StructMatrix *RAP );
HYPRE_Int hypre_PFMG2BuildRAPSym_onebox_FSS5_CC1 ( HYPRE_Int ci, HYPRE_Int fi,
                                                   hypre_StructMatrix *A, hypre_StructMatrix *P, hypre_StructMatrix *R, HYPRE_Int cdir,
                                                   hypre_Index cindex, hypre_Index cstride, hypre_StructMatrix *RAP );
HYPRE_Int hypre_PFMG2BuildRAPSym_onebox_FSS9_CC0 ( HYPRE_Int ci, HYPRE_Int fi,
                                                   hypre_StructMatrix *A, hypre_StructMatrix *P, hypre_StructMatrix *R, HYPRE_Int cdir,
                                                   hypre_Index cindex, hypre_Index cstride, hypre_StructMatrix *RAP );
HYPRE_Int hypre_PFMG2BuildRAPSym_onebox_FSS9_CC1 ( HYPRE_Int ci, HYPRE_Int fi,
                                                   hypre_StructMatrix *A, hypre_StructMatrix *P, hypre_StructMatrix *R, HYPRE_Int cdir,
                                                   hypre_Index cindex, hypre_Index cstride, hypre_StructMatrix *RAP );
HYPRE_Int hypre_PFMG2BuildRAPNoSym ( hypre_StructMatrix *A, hypre_StructMatrix *P,
                                     hypre_StructMatrix *R, HYPRE_Int cdir, hypre_Index cindex, hypre_Index cstride,
                                     hypre_StructMatrix *RAP );
HYPRE_Int hypre_PFMG2BuildRAPNoSym_onebox_FSS5_CC0 ( HYPRE_Int ci, HYPRE_Int fi,
                                                     hypre_StructMatrix *A, hypre_StructMatrix *P, hypre_StructMatrix *R, HYPRE_Int cdir,
                                                     hypre_Index cindex, hypre_Index cstride, hypre_StructMatrix *RAP );
HYPRE_Int hypre_PFMG2BuildRAPNoSym_onebox_FSS5_CC1 ( HYPRE_Int ci, HYPRE_Int fi,
                                                     hypre_StructMatrix *A, hypre_StructMatrix *P, hypre_StructMatrix *R, HYPRE_Int cdir,
                                                     hypre_Index cindex, hypre_Index cstride, hypre_StructMatrix *RAP );
HYPRE_Int hypre_PFMG2BuildRAPNoSym_onebox_FSS9_CC0 ( HYPRE_Int ci, HYPRE_Int fi,
                                                     hypre_StructMatrix *A, hypre_StructMatrix *P, hypre_StructMatrix *R, HYPRE_Int cdir,
                                                     hypre_Index cindex, hypre_Index cstride, hypre_StructMatrix *RAP );
HYPRE_Int hypre_PFMG2BuildRAPNoSym_onebox_FSS9_CC1 ( HYPRE_Int ci, HYPRE_Int fi,
                                                     hypre_StructMatrix *A, hypre_StructMatrix *P, hypre_StructMatrix *R, HYPRE_Int cdir,
                                                     hypre_Index cindex, hypre_Index cstride, hypre_StructMatrix *RAP );

/* pfmg3_setup_rap.c */
hypre_StructMatrix *hypre_PFMG3CreateRAPOp ( hypre_StructMatrix *R, hypre_StructMatrix *A,
                                             hypre_StructMatrix *P, hypre_StructGrid *coarse_grid, HYPRE_Int cdir );
HYPRE_Int hypre_PFMG3BuildRAPSym ( hypre_StructMatrix *A, hypre_StructMatrix *P,
                                   hypre_StructMatrix *R, HYPRE_Int cdir, hypre_Index cindex, hypre_Index cstride,
                                   hypre_StructMatrix *RAP );
HYPRE_Int hypre_PFMG3BuildRAPSym_onebox_FSS07_CC0 ( HYPRE_Int ci, HYPRE_Int fi,
                                                    hypre_StructMatrix *A, hypre_StructMatrix *P, hypre_StructMatrix *R, HYPRE_Int cdir,
                                                    hypre_Index cindex, hypre_Index cstride, hypre_StructMatrix *RAP );
HYPRE_Int hypre_PFMG3BuildRAPSym_onebox_FSS07_CC1 ( HYPRE_Int ci, HYPRE_Int fi,
                                                    hypre_StructMatrix *A, hypre_StructMatrix *P, hypre_StructMatrix *R, HYPRE_Int cdir,
                                                    hypre_Index cindex, hypre_Index cstride, hypre_StructMatrix *RAP );
HYPRE_Int hypre_PFMG3BuildRAPSym_onebox_FSS19_CC0 ( HYPRE_Int ci, HYPRE_Int fi,
                                                    hypre_StructMatrix *A, hypre_StructMatrix *P, hypre_StructMatrix *R, HYPRE_Int cdir,
                                                    hypre_Index cindex, hypre_Index cstride, hypre_StructMatrix *RAP );
HYPRE_Int hypre_PFMG3BuildRAPSym_onebox_FSS19_CC1 ( HYPRE_Int ci, HYPRE_Int fi,
                                                    hypre_StructMatrix *A, hypre_StructMatrix *P, hypre_StructMatrix *R, HYPRE_Int cdir,
                                                    hypre_Index cindex, hypre_Index cstride, hypre_StructMatrix *RAP );
HYPRE_Int hypre_PFMG3BuildRAPSym_onebox_FSS27_CC0 ( HYPRE_Int ci, HYPRE_Int fi,
                                                    hypre_StructMatrix *A, hypre_StructMatrix *P, hypre_StructMatrix *R, HYPRE_Int cdir,
                                                    hypre_Index cindex, hypre_Index cstride, hypre_StructMatrix *RAP );
HYPRE_Int hypre_PFMG3BuildRAPSym_onebox_FSS27_CC1 ( HYPRE_Int ci, HYPRE_Int fi,
                                                    hypre_StructMatrix *A, hypre_StructMatrix *P, hypre_StructMatrix *R, HYPRE_Int cdir,
                                                    hypre_Index cindex, hypre_Index cstride, hypre_StructMatrix *RAP );
HYPRE_Int hypre_PFMG3BuildRAPNoSym ( hypre_StructMatrix *A, hypre_StructMatrix *P,
                                     hypre_StructMatrix *R, HYPRE_Int cdir, hypre_Index cindex, hypre_Index cstride,
                                     hypre_StructMatrix *RAP );
HYPRE_Int hypre_PFMG3BuildRAPNoSym_onebox_FSS07_CC0 ( HYPRE_Int ci, HYPRE_Int fi,
                                                      hypre_StructMatrix *A, hypre_StructMatrix *P, hypre_StructMatrix *R, HYPRE_Int cdir,
                                                      hypre_Index cindex, hypre_Index cstride, hypre_StructMatrix *RAP );
HYPRE_Int hypre_PFMG3BuildRAPNoSym_onebox_FSS07_CC1 ( HYPRE_Int ci, HYPRE_Int fi,
                                                      hypre_StructMatrix *A, hypre_StructMatrix *P, hypre_StructMatrix *R, HYPRE_Int cdir,
                                                      hypre_Index cindex, hypre_Index cstride, hypre_StructMatrix *RAP );
HYPRE_Int hypre_PFMG3BuildRAPNoSym_onebox_FSS19_CC0 ( HYPRE_Int ci, HYPRE_Int fi,
                                                      hypre_StructMatrix *A, hypre_StructMatrix *P, hypre_StructMatrix *R, HYPRE_Int cdir,
                                                      hypre_Index cindex, hypre_Index cstride, hypre_StructMatrix *RAP );
HYPRE_Int hypre_PFMG3BuildRAPNoSym_onebox_FSS19_CC1 ( HYPRE_Int ci, HYPRE_Int fi,
                                                      hypre_StructMatrix *A, hypre_StructMatrix *P, hypre_StructMatrix *R, HYPRE_Int cdir,
                                                      hypre_Index cindex, hypre_Index cstride, hypre_StructMatrix *RAP );
HYPRE_Int hypre_PFMG3BuildRAPNoSym_onebox_FSS27_CC0 ( HYPRE_Int ci, HYPRE_Int fi,
                                                      hypre_StructMatrix *A, hypre_StructMatrix *P, hypre_StructMatrix *R, HYPRE_Int cdir,
                                                      hypre_Index cindex, hypre_Index cstride, hypre_StructMatrix *RAP );
HYPRE_Int hypre_PFMG3BuildRAPNoSym_onebox_FSS27_CC1 ( HYPRE_Int ci, HYPRE_Int fi,
                                                      hypre_StructMatrix *A, hypre_StructMatrix *P, hypre_StructMatrix *R, HYPRE_Int cdir,
                                                      hypre_Index cindex, hypre_Index cstride, hypre_StructMatrix *RAP );

/* pfmg.c */
void *hypre_PFMGCreate ( MPI_Comm comm );
HYPRE_Int hypre_PFMGDestroy ( void *pfmg_vdata );
HYPRE_Int hypre_PFMGSetTol ( void *pfmg_vdata, HYPRE_Real tol );
HYPRE_Int hypre_PFMGGetTol ( void *pfmg_vdata, HYPRE_Real *tol );
HYPRE_Int hypre_PFMGSetMaxIter ( void *pfmg_vdata, HYPRE_Int max_iter );
HYPRE_Int hypre_PFMGGetMaxIter ( void *pfmg_vdata, HYPRE_Int *max_iter );
HYPRE_Int hypre_PFMGSetMaxLevels ( void *pfmg_vdata, HYPRE_Int max_levels );
HYPRE_Int hypre_PFMGGetMaxLevels ( void *pfmg_vdata, HYPRE_Int *max_levels );
HYPRE_Int hypre_PFMGSetRelChange ( void *pfmg_vdata, HYPRE_Int rel_change );
HYPRE_Int hypre_PFMGGetRelChange ( void *pfmg_vdata, HYPRE_Int *rel_change );
HYPRE_Int hypre_PFMGSetZeroGuess ( void *pfmg_vdata, HYPRE_Int zero_guess );
HYPRE_Int hypre_PFMGGetZeroGuess ( void *pfmg_vdata, HYPRE_Int *zero_guess );
HYPRE_Int hypre_PFMGSetRelaxType ( void *pfmg_vdata, HYPRE_Int relax_type );
HYPRE_Int hypre_PFMGGetRelaxType ( void *pfmg_vdata, HYPRE_Int *relax_type );
HYPRE_Int hypre_PFMGSetJacobiWeight ( void *pfmg_vdata, HYPRE_Real weight );
HYPRE_Int hypre_PFMGGetJacobiWeight ( void *pfmg_vdata, HYPRE_Real *weight );
HYPRE_Int hypre_PFMGSetRAPType ( void *pfmg_vdata, HYPRE_Int rap_type );
HYPRE_Int hypre_PFMGGetRAPType ( void *pfmg_vdata, HYPRE_Int *rap_type );
HYPRE_Int hypre_PFMGSetNumPreRelax ( void *pfmg_vdata, HYPRE_Int num_pre_relax );
HYPRE_Int hypre_PFMGGetNumPreRelax ( void *pfmg_vdata, HYPRE_Int *num_pre_relax );
HYPRE_Int hypre_PFMGSetNumPostRelax ( void *pfmg_vdata, HYPRE_Int num_post_relax );
HYPRE_Int hypre_PFMGGetNumPostRelax ( void *pfmg_vdata, HYPRE_Int *num_post_relax );
HYPRE_Int hypre_PFMGSetSkipRelax ( void *pfmg_vdata, HYPRE_Int skip_relax );
HYPRE_Int hypre_PFMGGetSkipRelax ( void *pfmg_vdata, HYPRE_Int *skip_relax );
HYPRE_Int hypre_PFMGSetDxyz ( void *pfmg_vdata, HYPRE_Real *dxyz );
HYPRE_Int hypre_PFMGSetLogging ( void *pfmg_vdata, HYPRE_Int logging );
HYPRE_Int hypre_PFMGGetLogging ( void *pfmg_vdata, HYPRE_Int *logging );
HYPRE_Int hypre_PFMGSetPrintLevel ( void *pfmg_vdata, HYPRE_Int print_level );
HYPRE_Int hypre_PFMGGetPrintLevel ( void *pfmg_vdata, HYPRE_Int *print_level );
HYPRE_Int hypre_PFMGGetNumIterations ( void *pfmg_vdata, HYPRE_Int *num_iterations );
HYPRE_Int hypre_PFMGPrintLogging ( void *pfmg_vdata, HYPRE_Int myid );
HYPRE_Int hypre_PFMGGetFinalRelativeResidualNorm ( void *pfmg_vdata,
                                                   HYPRE_Real *relative_residual_norm );

/* pfmg_relax.c */
void *hypre_PFMGRelaxCreate ( MPI_Comm comm );
HYPRE_Int hypre_PFMGRelaxDestroy ( void *pfmg_relax_vdata );
HYPRE_Int hypre_PFMGRelax ( void *pfmg_relax_vdata, hypre_StructMatrix *A, hypre_StructVector *b,
                            hypre_StructVector *x );
HYPRE_Int hypre_PFMGRelaxSetup ( void *pfmg_relax_vdata, hypre_StructMatrix *A,
                                 hypre_StructVector *b, hypre_StructVector *x );
HYPRE_Int hypre_PFMGRelaxSetType ( void *pfmg_relax_vdata, HYPRE_Int relax_type );
HYPRE_Int hypre_PFMGRelaxSetJacobiWeight ( void *pfmg_relax_vdata, HYPRE_Real weight );
HYPRE_Int hypre_PFMGRelaxSetPreRelax ( void *pfmg_relax_vdata );
HYPRE_Int hypre_PFMGRelaxSetPostRelax ( void *pfmg_relax_vdata );
HYPRE_Int hypre_PFMGRelaxSetTol ( void *pfmg_relax_vdata, HYPRE_Real tol );
HYPRE_Int hypre_PFMGRelaxSetMaxIter ( void *pfmg_relax_vdata, HYPRE_Int max_iter );
HYPRE_Int hypre_PFMGRelaxSetZeroGuess ( void *pfmg_relax_vdata, HYPRE_Int zero_guess );
HYPRE_Int hypre_PFMGRelaxSetTempVec ( void *pfmg_relax_vdata, hypre_StructVector *t );

/* pfmg_setup.c */
<<<<<<< HEAD
HYPRE_Int hypre_PFMGSetup ( void *pfmg_vdata , hypre_StructMatrix *A , hypre_StructVector *b , hypre_StructVector *x );
HYPRE_Int hypre_PFMGComputeCxyz ( hypre_StructMatrix *A , HYPRE_Real *cxyz , HYPRE_Real *sqcxyz);
HYPRE_Int hypre_PFMGComputeDxyz ( hypre_StructMatrix *A , HYPRE_Real *dxyz , HYPRE_Real *mean, HYPRE_Real *deviation);
HYPRE_Int hypre_PFMGComputeDxyz_CS  ( HYPRE_Int bi, hypre_StructMatrix *A, HYPRE_Real *cxyz, HYPRE_Real *sqcxyz);
HYPRE_Int hypre_PFMGComputeDxyz_SS5 ( HYPRE_Int bi, hypre_StructMatrix *A, HYPRE_Real *cxyz, HYPRE_Real *sqcxyz);
HYPRE_Int hypre_PFMGComputeDxyz_SS9 ( HYPRE_Int bi, hypre_StructMatrix *A, HYPRE_Real *cxyz, HYPRE_Real *sqcxyz);
HYPRE_Int hypre_PFMGComputeDxyz_SS7 ( HYPRE_Int bi, hypre_StructMatrix *A, HYPRE_Real *cxyz, HYPRE_Real *sqcxyz);
HYPRE_Int hypre_PFMGComputeDxyz_SS19( HYPRE_Int bi, hypre_StructMatrix *A, HYPRE_Real *cxyz, HYPRE_Real *sqcxyz);
HYPRE_Int hypre_PFMGComputeDxyz_SS27( HYPRE_Int bi, hypre_StructMatrix *A, HYPRE_Real *cxyz, HYPRE_Real *sqcxyz);
=======
HYPRE_Int hypre_PFMGSetup ( void *pfmg_vdata, hypre_StructMatrix *A, hypre_StructVector *b,
                            hypre_StructVector *x );
HYPRE_Int hypre_PFMGComputeDxyz ( hypre_StructMatrix *A, HYPRE_Real *dxyz, HYPRE_Real *mean,
                                  HYPRE_Real *deviation);
HYPRE_Int hypre_PFMGComputeDxyz_CS  ( HYPRE_Int bi, hypre_StructMatrix *A, HYPRE_Real *cxyz,
                                      HYPRE_Real *sqcxyz);
HYPRE_Int hypre_PFMGComputeDxyz_SS5 ( HYPRE_Int bi, hypre_StructMatrix *A, HYPRE_Real *cxyz,
                                      HYPRE_Real *sqcxyz);
HYPRE_Int hypre_PFMGComputeDxyz_SS9 ( HYPRE_Int bi, hypre_StructMatrix *A, HYPRE_Real *cxyz,
                                      HYPRE_Real *sqcxyz);
HYPRE_Int hypre_PFMGComputeDxyz_SS7 ( HYPRE_Int bi, hypre_StructMatrix *A, HYPRE_Real *cxyz,
                                      HYPRE_Real *sqcxyz);
HYPRE_Int hypre_PFMGComputeDxyz_SS19( HYPRE_Int bi, hypre_StructMatrix *A, HYPRE_Real *cxyz,
                                      HYPRE_Real *sqcxyz);
HYPRE_Int hypre_PFMGComputeDxyz_SS27( HYPRE_Int bi, hypre_StructMatrix *A, HYPRE_Real *cxyz,
                                      HYPRE_Real *sqcxyz);
>>>>>>> a2daaf67
HYPRE_Int hypre_ZeroDiagonal ( hypre_StructMatrix *A );

/* pfmg_setup_interp.c */
hypre_StructMatrix *hypre_PFMGCreateInterpOp ( hypre_StructMatrix *A, hypre_StructGrid *cgrid,
                                               HYPRE_Int cdir, HYPRE_Int rap_type );
HYPRE_Int hypre_PFMGSetupInterpOp ( hypre_StructMatrix *A, HYPRE_Int cdir, hypre_Index findex,
                                    hypre_Index stride, hypre_StructMatrix *P, HYPRE_Int rap_type );
HYPRE_Int hypre_PFMGSetupInterpOp_CC0 ( HYPRE_Int i, hypre_StructMatrix *A, hypre_Box *A_dbox,
                                        HYPRE_Int cdir, hypre_Index stride, hypre_Index stridec, hypre_Index start, hypre_IndexRef startc,
                                        hypre_Index loop_size, hypre_Box *P_dbox, HYPRE_Int Pstenc0, HYPRE_Int Pstenc1, HYPRE_Real *Pp0,
                                        HYPRE_Real *Pp1, HYPRE_Int rap_type, HYPRE_Int si0, HYPRE_Int si1 );
HYPRE_Int hypre_PFMGSetupInterpOp_CC1 ( HYPRE_Int i, hypre_StructMatrix *A, hypre_Box *A_dbox,
                                        HYPRE_Int cdir, hypre_Index stride, hypre_Index stridec, hypre_Index start, hypre_IndexRef startc,
                                        hypre_Index loop_size, hypre_Box *P_dbox, HYPRE_Int Pstenc0, HYPRE_Int Pstenc1, HYPRE_Real *Pp0,
                                        HYPRE_Real *Pp1, HYPRE_Int rap_type, HYPRE_Int si0, HYPRE_Int si1 );
HYPRE_Int hypre_PFMGSetupInterpOp_CC2 ( HYPRE_Int i, hypre_StructMatrix *A, hypre_Box *A_dbox,
                                        HYPRE_Int cdir, hypre_Index stride, hypre_Index stridec, hypre_Index start, hypre_IndexRef startc,
                                        hypre_Index loop_size, hypre_Box *P_dbox, HYPRE_Int Pstenc0, HYPRE_Int Pstenc1, HYPRE_Real *Pp0,
                                        HYPRE_Real *Pp1, HYPRE_Int rap_type, HYPRE_Int si0, HYPRE_Int si1 );
HYPRE_Int hypre_PFMGSetupInterpOp_CC0_SS5 ( HYPRE_Int i, hypre_StructMatrix *A, hypre_Box *A_dbox,
                                            HYPRE_Int cdir, hypre_Index stride, hypre_Index stridec, hypre_Index start, hypre_IndexRef startc,
                                            hypre_Index loop_size, hypre_Box *P_dbox, HYPRE_Int Pstenc0, HYPRE_Int Pstenc1, HYPRE_Real *Pp0,
                                            HYPRE_Real *Pp1, HYPRE_Int rap_type, hypre_Index *P_stencil_shape );
HYPRE_Int hypre_PFMGSetupInterpOp_CC0_SS9 ( HYPRE_Int i, hypre_StructMatrix *A, hypre_Box *A_dbox,
                                            HYPRE_Int cdir, hypre_Index stride, hypre_Index stridec, hypre_Index start, hypre_IndexRef startc,
                                            hypre_Index loop_size, hypre_Box *P_dbox, HYPRE_Int Pstenc0, HYPRE_Int Pstenc1, HYPRE_Real *Pp0,
                                            HYPRE_Real *Pp1, HYPRE_Int rap_type, hypre_Index *P_stencil_shape );
HYPRE_Int hypre_PFMGSetupInterpOp_CC0_SS7 ( HYPRE_Int i, hypre_StructMatrix *A, hypre_Box *A_dbox,
                                            HYPRE_Int cdir, hypre_Index stride, hypre_Index stridec, hypre_Index start, hypre_IndexRef startc,
                                            hypre_Index loop_size, hypre_Box *P_dbox, HYPRE_Int Pstenc0, HYPRE_Int Pstenc1, HYPRE_Real *Pp0,
                                            HYPRE_Real *Pp1, HYPRE_Int rap_type, hypre_Index *P_stencil_shape );

HYPRE_Int hypre_PFMGSetupInterpOp_CC0_SS15 ( HYPRE_Int i, hypre_StructMatrix *A, hypre_Box *A_dbox,
                                             HYPRE_Int cdir, hypre_Index stride, hypre_Index stridec, hypre_Index start, hypre_IndexRef startc,
                                             hypre_Index loop_size, hypre_Box *P_dbox, HYPRE_Int Pstenc0, HYPRE_Int Pstenc1, HYPRE_Real *Pp0,
                                             HYPRE_Real *Pp1, HYPRE_Int rap_type, hypre_Index *P_stencil_shape );

HYPRE_Int hypre_PFMGSetupInterpOp_CC0_SS19 ( HYPRE_Int i, hypre_StructMatrix *A, hypre_Box *A_dbox,
                                             HYPRE_Int cdir, hypre_Index stride, hypre_Index stridec, hypre_Index start, hypre_IndexRef startc,
                                             hypre_Index loop_size, hypre_Box *P_dbox, HYPRE_Int Pstenc0, HYPRE_Int Pstenc1, HYPRE_Real *Pp0,
                                             HYPRE_Real *Pp1, HYPRE_Int rap_type, hypre_Index *P_stencil_shape );

HYPRE_Int hypre_PFMGSetupInterpOp_CC0_SS27 ( HYPRE_Int i, hypre_StructMatrix *A, hypre_Box *A_dbox,
                                             HYPRE_Int cdir, hypre_Index stride, hypre_Index stridec, hypre_Index start, hypre_IndexRef startc,
                                             hypre_Index loop_size, hypre_Box *P_dbox, HYPRE_Int Pstenc0, HYPRE_Int Pstenc1, HYPRE_Real *Pp0,
                                             HYPRE_Real *Pp1, HYPRE_Int rap_type, hypre_Index *P_stencil_shape );
/* pfmg_setup_rap5.c */
hypre_StructMatrix *hypre_PFMGCreateCoarseOp5 ( hypre_StructMatrix *R, hypre_StructMatrix *A,
                                                hypre_StructMatrix *P, hypre_StructGrid *coarse_grid, HYPRE_Int cdir );
HYPRE_Int hypre_PFMGBuildCoarseOp5 ( hypre_StructMatrix *A, hypre_StructMatrix *P,
                                     hypre_StructMatrix *R, HYPRE_Int cdir, hypre_Index cindex, hypre_Index cstride,
                                     hypre_StructMatrix *RAP );
HYPRE_Int hypre_PFMGBuildCoarseOp5_onebox_CC0 ( HYPRE_Int fi, HYPRE_Int ci, hypre_StructMatrix *A,
                                                hypre_StructMatrix *P, hypre_StructMatrix *R, HYPRE_Int cdir, hypre_Index cindex,
                                                hypre_Index cstride, hypre_StructMatrix *RAP );
HYPRE_Int hypre_PFMGBuildCoarseOp5_onebox_CC1 ( HYPRE_Int fi, HYPRE_Int ci, hypre_StructMatrix *A,
                                                hypre_StructMatrix *P, hypre_StructMatrix *R, HYPRE_Int cdir, hypre_Index cindex,
                                                hypre_Index cstride, hypre_StructMatrix *RAP );
HYPRE_Int hypre_PFMGBuildCoarseOp5_onebox_CC2 ( HYPRE_Int fi, HYPRE_Int ci, hypre_StructMatrix *A,
                                                hypre_StructMatrix *P, hypre_StructMatrix *R, HYPRE_Int cdir, hypre_Index cindex,
                                                hypre_Index cstride, hypre_StructMatrix *RAP );

/* pfmg_setup_rap7.c */
hypre_StructMatrix *hypre_PFMGCreateCoarseOp7 ( hypre_StructMatrix *R, hypre_StructMatrix *A,
                                                hypre_StructMatrix *P, hypre_StructGrid *coarse_grid, HYPRE_Int cdir );
HYPRE_Int hypre_PFMGBuildCoarseOp7 ( hypre_StructMatrix *A, hypre_StructMatrix *P,
                                     hypre_StructMatrix *R, HYPRE_Int cdir, hypre_Index cindex, hypre_Index cstride,
                                     hypre_StructMatrix *RAP );

/* pfmg_setup_rap.c */
hypre_StructMatrix *hypre_PFMGCreateRAPOp ( hypre_StructMatrix *R, hypre_StructMatrix *A,
                                            hypre_StructMatrix *P, hypre_StructGrid *coarse_grid, HYPRE_Int cdir, HYPRE_Int rap_type );
HYPRE_Int hypre_PFMGSetupRAPOp ( hypre_StructMatrix *R, hypre_StructMatrix *A,
                                 hypre_StructMatrix *P, HYPRE_Int cdir, hypre_Index cindex, hypre_Index cstride, HYPRE_Int rap_type,
                                 hypre_StructMatrix *Ac );

/* pfmg_solve.c */
HYPRE_Int hypre_PFMGSolve ( void *pfmg_vdata, hypre_StructMatrix *A, hypre_StructVector *b,
                            hypre_StructVector *x );

/* point_relax.c */
void *hypre_PointRelaxCreate ( MPI_Comm comm );
HYPRE_Int hypre_PointRelaxDestroy ( void *relax_vdata );
HYPRE_Int hypre_PointRelaxSetup ( void *relax_vdata, hypre_StructMatrix *A, hypre_StructVector *b,
                                  hypre_StructVector *x );
HYPRE_Int hypre_PointRelax ( void *relax_vdata, hypre_StructMatrix *A, hypre_StructVector *b,
                             hypre_StructVector *x );
HYPRE_Int hypre_PointRelax_core0 ( void *relax_vdata, hypre_StructMatrix *A,
                                   HYPRE_Int constant_coefficient, hypre_Box *compute_box, HYPRE_Real *bp, HYPRE_Real *xp,
                                   HYPRE_Real *tp, HYPRE_Int boxarray_id, hypre_Box *A_data_box, hypre_Box *b_data_box,
                                   hypre_Box *x_data_box, hypre_Box *t_data_box, hypre_IndexRef stride );
HYPRE_Int hypre_PointRelax_core12 ( void *relax_vdata, hypre_StructMatrix *A,
                                    HYPRE_Int constant_coefficient, hypre_Box *compute_box, HYPRE_Real *bp, HYPRE_Real *xp,
                                    HYPRE_Real *tp, HYPRE_Int boxarray_id, hypre_Box *A_data_box, hypre_Box *b_data_box,
                                    hypre_Box *x_data_box, hypre_Box *t_data_box, hypre_IndexRef stride );
HYPRE_Int hypre_PointRelaxSetTol ( void *relax_vdata, HYPRE_Real tol );
HYPRE_Int hypre_PointRelaxGetTol ( void *relax_vdata, HYPRE_Real *tol );
HYPRE_Int hypre_PointRelaxSetMaxIter ( void *relax_vdata, HYPRE_Int max_iter );
HYPRE_Int hypre_PointRelaxGetMaxIter ( void *relax_vdata, HYPRE_Int *max_iter );
HYPRE_Int hypre_PointRelaxSetZeroGuess ( void *relax_vdata, HYPRE_Int zero_guess );
HYPRE_Int hypre_PointRelaxGetZeroGuess ( void *relax_vdata, HYPRE_Int *zero_guess );
HYPRE_Int hypre_PointRelaxGetNumIterations ( void *relax_vdata, HYPRE_Int *num_iterations );
HYPRE_Int hypre_PointRelaxSetWeight ( void *relax_vdata, HYPRE_Real weight );
HYPRE_Int hypre_PointRelaxSetNumPointsets ( void *relax_vdata, HYPRE_Int num_pointsets );
HYPRE_Int hypre_PointRelaxSetPointset ( void *relax_vdata, HYPRE_Int pointset,
                                        HYPRE_Int pointset_size, hypre_Index pointset_stride, hypre_Index *pointset_indices );
HYPRE_Int hypre_PointRelaxSetPointsetRank ( void *relax_vdata, HYPRE_Int pointset,
                                            HYPRE_Int pointset_rank );
HYPRE_Int hypre_PointRelaxSetTempVec ( void *relax_vdata, hypre_StructVector *t );
HYPRE_Int hypre_PointRelaxGetFinalRelativeResidualNorm ( void *relax_vdata, HYPRE_Real *norm );
HYPRE_Int hypre_relax_wtx ( void *relax_vdata, HYPRE_Int pointset, hypre_StructVector *t,
                            hypre_StructVector *x );
HYPRE_Int hypre_relax_copy ( void *relax_vdata, HYPRE_Int pointset, hypre_StructVector *t,
                             hypre_StructVector *x );

/* red_black_constantcoef_gs.c */
HYPRE_Int hypre_RedBlackConstantCoefGS ( void *relax_vdata, hypre_StructMatrix *A,
                                         hypre_StructVector *b, hypre_StructVector *x );

/* red_black_gs.c */
void *hypre_RedBlackGSCreate ( MPI_Comm comm );
HYPRE_Int hypre_RedBlackGSDestroy ( void *relax_vdata );
HYPRE_Int hypre_RedBlackGSSetup ( void *relax_vdata, hypre_StructMatrix *A, hypre_StructVector *b,
                                  hypre_StructVector *x );
HYPRE_Int hypre_RedBlackGS ( void *relax_vdata, hypre_StructMatrix *A, hypre_StructVector *b,
                             hypre_StructVector *x );
HYPRE_Int hypre_RedBlackGSSetTol ( void *relax_vdata, HYPRE_Real tol );
HYPRE_Int hypre_RedBlackGSSetMaxIter ( void *relax_vdata, HYPRE_Int max_iter );
HYPRE_Int hypre_RedBlackGSSetZeroGuess ( void *relax_vdata, HYPRE_Int zero_guess );
HYPRE_Int hypre_RedBlackGSSetStartRed ( void *relax_vdata );
HYPRE_Int hypre_RedBlackGSSetStartBlack ( void *relax_vdata );

/* semi.c */
HYPRE_Int hypre_StructInterpAssemble ( hypre_StructMatrix *A, hypre_StructMatrix *P,
                                       HYPRE_Int P_stored_as_transpose, HYPRE_Int cdir, hypre_Index index, hypre_Index stride );

/* semi_interp.c */
void *hypre_SemiInterpCreate ( void );
HYPRE_Int hypre_SemiInterpSetup ( void *interp_vdata, hypre_StructMatrix *P,
                                  HYPRE_Int P_stored_as_transpose, hypre_StructVector *xc, hypre_StructVector *e, hypre_Index cindex,
                                  hypre_Index findex, hypre_Index stride );
HYPRE_Int hypre_SemiInterp ( void *interp_vdata, hypre_StructMatrix *P, hypre_StructVector *xc,
                             hypre_StructVector *e );
HYPRE_Int hypre_SemiInterpDestroy ( void *interp_vdata );

/* semi_restrict.c */
void *hypre_SemiRestrictCreate ( void );
HYPRE_Int hypre_SemiRestrictSetup ( void *restrict_vdata, hypre_StructMatrix *R,
                                    HYPRE_Int R_stored_as_transpose, hypre_StructVector *r, hypre_StructVector *rc, hypre_Index cindex,
                                    hypre_Index findex, hypre_Index stride );
HYPRE_Int hypre_SemiRestrict ( void *restrict_vdata, hypre_StructMatrix *R, hypre_StructVector *r,
                               hypre_StructVector *rc );
HYPRE_Int hypre_SemiRestrictDestroy ( void *restrict_vdata );

/* semi_setup_rap.c */
hypre_StructMatrix *hypre_SemiCreateRAPOp ( hypre_StructMatrix *R, hypre_StructMatrix *A,
                                            hypre_StructMatrix *P, hypre_StructGrid *coarse_grid, HYPRE_Int cdir,
                                            HYPRE_Int P_stored_as_transpose );
HYPRE_Int hypre_SemiBuildRAP ( hypre_StructMatrix *A, hypre_StructMatrix *P, hypre_StructMatrix *R,
                               HYPRE_Int cdir, hypre_Index cindex, hypre_Index cstride, HYPRE_Int P_stored_as_transpose,
                               hypre_StructMatrix *RAP );

/* smg2_setup_rap.c */
hypre_StructMatrix *hypre_SMG2CreateRAPOp ( hypre_StructMatrix *R, hypre_StructMatrix *A,
                                            hypre_StructMatrix *PT, hypre_StructGrid *coarse_grid );
HYPRE_Int hypre_SMG2BuildRAPSym ( hypre_StructMatrix *A, hypre_StructMatrix *PT,
                                  hypre_StructMatrix *R, hypre_StructMatrix *RAP, hypre_Index cindex, hypre_Index cstride );
HYPRE_Int hypre_SMG2BuildRAPNoSym ( hypre_StructMatrix *A, hypre_StructMatrix *PT,
                                    hypre_StructMatrix *R, hypre_StructMatrix *RAP, hypre_Index cindex, hypre_Index cstride );
HYPRE_Int hypre_SMG2RAPPeriodicSym ( hypre_StructMatrix *RAP, hypre_Index cindex,
                                     hypre_Index cstride );
HYPRE_Int hypre_SMG2RAPPeriodicNoSym ( hypre_StructMatrix *RAP, hypre_Index cindex,
                                       hypre_Index cstride );

/* smg3_setup_rap.c */
hypre_StructMatrix *hypre_SMG3CreateRAPOp ( hypre_StructMatrix *R, hypre_StructMatrix *A,
                                            hypre_StructMatrix *PT, hypre_StructGrid *coarse_grid );
HYPRE_Int hypre_SMG3BuildRAPSym ( hypre_StructMatrix *A, hypre_StructMatrix *PT,
                                  hypre_StructMatrix *R, hypre_StructMatrix *RAP, hypre_Index cindex, hypre_Index cstride );
HYPRE_Int hypre_SMG3BuildRAPNoSym ( hypre_StructMatrix *A, hypre_StructMatrix *PT,
                                    hypre_StructMatrix *R, hypre_StructMatrix *RAP, hypre_Index cindex, hypre_Index cstride );
HYPRE_Int hypre_SMG3RAPPeriodicSym ( hypre_StructMatrix *RAP, hypre_Index cindex,
                                     hypre_Index cstride );
HYPRE_Int hypre_SMG3RAPPeriodicNoSym ( hypre_StructMatrix *RAP, hypre_Index cindex,
                                       hypre_Index cstride );

/* smg_axpy.c */
HYPRE_Int hypre_SMGAxpy ( HYPRE_Real alpha, hypre_StructVector *x, hypre_StructVector *y,
                          hypre_Index base_index, hypre_Index base_stride );

/* smg.c */
void *hypre_SMGCreate ( MPI_Comm comm );
HYPRE_Int hypre_SMGDestroy ( void *smg_vdata );
<<<<<<< HEAD
HYPRE_Int hypre_SMGSetMemoryUse ( void *smg_vdata , HYPRE_Int memory_use );
HYPRE_Int hypre_SMGGetMemoryUse ( void *smg_vdata , HYPRE_Int *memory_use );
HYPRE_Int hypre_SMGSetTol ( void *smg_vdata , HYPRE_Real tol );
HYPRE_Int hypre_SMGGetTol ( void *smg_vdata , HYPRE_Real *tol );
HYPRE_Int hypre_SMGSetMaxIter ( void *smg_vdata , HYPRE_Int max_iter );
HYPRE_Int hypre_SMGGetMaxIter ( void *smg_vdata , HYPRE_Int *max_iter );
HYPRE_Int hypre_SMGSetRelChange ( void *smg_vdata , HYPRE_Int rel_change );
HYPRE_Int hypre_SMGGetRelChange ( void *smg_vdata , HYPRE_Int *rel_change );
HYPRE_Int hypre_SMGSetZeroGuess ( void *smg_vdata , HYPRE_Int zero_guess );
HYPRE_Int hypre_SMGGetZeroGuess ( void *smg_vdata , HYPRE_Int *zero_guess );
HYPRE_Int hypre_SMGSetNumPreRelax ( void *smg_vdata , HYPRE_Int num_pre_relax );
HYPRE_Int hypre_SMGGetNumPreRelax ( void *smg_vdata , HYPRE_Int *num_pre_relax );
HYPRE_Int hypre_SMGSetNumPostRelax ( void *smg_vdata , HYPRE_Int num_post_relax );
HYPRE_Int hypre_SMGGetNumPostRelax ( void *smg_vdata , HYPRE_Int *num_post_relax );
HYPRE_Int hypre_SMGSetBase ( void *smg_vdata , hypre_Index base_index , hypre_Index base_stride );
HYPRE_Int hypre_SMGSetLogging ( void *smg_vdata , HYPRE_Int logging );
HYPRE_Int hypre_SMGGetLogging ( void *smg_vdata , HYPRE_Int *logging );
HYPRE_Int hypre_SMGSetPrintLevel ( void *smg_vdata , HYPRE_Int print_level );
HYPRE_Int hypre_SMGGetPrintLevel ( void *smg_vdata , HYPRE_Int *print_level );
HYPRE_Int hypre_SMGGetNumIterations ( void *smg_vdata , HYPRE_Int *num_iterations );
HYPRE_Int hypre_SMGPrintLogging ( void *smg_vdata , HYPRE_Int myid );
HYPRE_Int hypre_SMGGetFinalRelativeResidualNorm ( void *smg_vdata , HYPRE_Real *relative_residual_norm );
HYPRE_Int hypre_SMGSetStructVectorConstantValues ( hypre_StructVector *vector , HYPRE_Real values , hypre_BoxArray *box_array , hypre_Index stride );
HYPRE_Int hypre_SMGSetMaxLevel ( void *smg_vdata , HYPRE_Int max_levels );
=======
HYPRE_Int hypre_SMGSetMemoryUse ( void *smg_vdata, HYPRE_Int memory_use );
HYPRE_Int hypre_SMGGetMemoryUse ( void *smg_vdata, HYPRE_Int *memory_use );
HYPRE_Int hypre_SMGSetTol ( void *smg_vdata, HYPRE_Real tol );
HYPRE_Int hypre_SMGGetTol ( void *smg_vdata, HYPRE_Real *tol );
HYPRE_Int hypre_SMGSetMaxIter ( void *smg_vdata, HYPRE_Int max_iter );
HYPRE_Int hypre_SMGGetMaxIter ( void *smg_vdata, HYPRE_Int *max_iter );
HYPRE_Int hypre_SMGSetRelChange ( void *smg_vdata, HYPRE_Int rel_change );
HYPRE_Int hypre_SMGGetRelChange ( void *smg_vdata, HYPRE_Int *rel_change );
HYPRE_Int hypre_SMGSetZeroGuess ( void *smg_vdata, HYPRE_Int zero_guess );
HYPRE_Int hypre_SMGGetZeroGuess ( void *smg_vdata, HYPRE_Int *zero_guess );
HYPRE_Int hypre_SMGSetNumPreRelax ( void *smg_vdata, HYPRE_Int num_pre_relax );
HYPRE_Int hypre_SMGGetNumPreRelax ( void *smg_vdata, HYPRE_Int *num_pre_relax );
HYPRE_Int hypre_SMGSetNumPostRelax ( void *smg_vdata, HYPRE_Int num_post_relax );
HYPRE_Int hypre_SMGGetNumPostRelax ( void *smg_vdata, HYPRE_Int *num_post_relax );
HYPRE_Int hypre_SMGSetBase ( void *smg_vdata, hypre_Index base_index, hypre_Index base_stride );
HYPRE_Int hypre_SMGSetLogging ( void *smg_vdata, HYPRE_Int logging );
HYPRE_Int hypre_SMGGetLogging ( void *smg_vdata, HYPRE_Int *logging );
HYPRE_Int hypre_SMGSetPrintLevel ( void *smg_vdata, HYPRE_Int print_level );
HYPRE_Int hypre_SMGGetPrintLevel ( void *smg_vdata, HYPRE_Int *print_level );
HYPRE_Int hypre_SMGGetNumIterations ( void *smg_vdata, HYPRE_Int *num_iterations );
HYPRE_Int hypre_SMGPrintLogging ( void *smg_vdata, HYPRE_Int myid );
HYPRE_Int hypre_SMGGetFinalRelativeResidualNorm ( void *smg_vdata,
                                                  HYPRE_Real *relative_residual_norm );
HYPRE_Int hypre_SMGSetStructVectorConstantValues ( hypre_StructVector *vector, HYPRE_Real values,
                                                   hypre_BoxArray *box_array, hypre_Index stride );
HYPRE_Int hypre_StructSMGSetMaxLevel( void   *smg_vdata, HYPRE_Int   max_level  );
>>>>>>> a2daaf67

/* smg_relax.c */
void *hypre_SMGRelaxCreate ( MPI_Comm comm );
HYPRE_Int hypre_SMGRelaxDestroyTempVec ( void *relax_vdata );
HYPRE_Int hypre_SMGRelaxDestroyARem ( void *relax_vdata );
HYPRE_Int hypre_SMGRelaxDestroyASol ( void *relax_vdata );
HYPRE_Int hypre_SMGRelaxDestroy ( void *relax_vdata );
HYPRE_Int hypre_SMGRelax ( void *relax_vdata, hypre_StructMatrix *A, hypre_StructVector *b,
                           hypre_StructVector *x );
HYPRE_Int hypre_SMGRelaxSetup ( void *relax_vdata, hypre_StructMatrix *A, hypre_StructVector *b,
                                hypre_StructVector *x );
HYPRE_Int hypre_SMGRelaxSetupTempVec ( void *relax_vdata, hypre_StructMatrix *A,
                                       hypre_StructVector *b, hypre_StructVector *x );
HYPRE_Int hypre_SMGRelaxSetupARem ( void *relax_vdata, hypre_StructMatrix *A, hypre_StructVector *b,
                                    hypre_StructVector *x );
HYPRE_Int hypre_SMGRelaxSetupASol ( void *relax_vdata, hypre_StructMatrix *A, hypre_StructVector *b,
                                    hypre_StructVector *x );
HYPRE_Int hypre_SMGRelaxSetTempVec ( void *relax_vdata, hypre_StructVector *temp_vec );
HYPRE_Int hypre_SMGRelaxSetMemoryUse ( void *relax_vdata, HYPRE_Int memory_use );
HYPRE_Int hypre_SMGRelaxSetTol ( void *relax_vdata, HYPRE_Real tol );
HYPRE_Int hypre_SMGRelaxSetMaxIter ( void *relax_vdata, HYPRE_Int max_iter );
HYPRE_Int hypre_SMGRelaxSetZeroGuess ( void *relax_vdata, HYPRE_Int zero_guess );
HYPRE_Int hypre_SMGRelaxSetNumSpaces ( void *relax_vdata, HYPRE_Int num_spaces );
HYPRE_Int hypre_SMGRelaxSetNumPreSpaces ( void *relax_vdata, HYPRE_Int num_pre_spaces );
HYPRE_Int hypre_SMGRelaxSetNumRegSpaces ( void *relax_vdata, HYPRE_Int num_reg_spaces );
HYPRE_Int hypre_SMGRelaxSetSpace ( void *relax_vdata, HYPRE_Int i, HYPRE_Int space_index,
                                   HYPRE_Int space_stride );
HYPRE_Int hypre_SMGRelaxSetRegSpaceRank ( void *relax_vdata, HYPRE_Int i,
                                          HYPRE_Int reg_space_rank );
HYPRE_Int hypre_SMGRelaxSetPreSpaceRank ( void *relax_vdata, HYPRE_Int i,
                                          HYPRE_Int pre_space_rank );
HYPRE_Int hypre_SMGRelaxSetBase ( void *relax_vdata, hypre_Index base_index,
                                  hypre_Index base_stride );
HYPRE_Int hypre_SMGRelaxSetNumPreRelax ( void *relax_vdata, HYPRE_Int num_pre_relax );
HYPRE_Int hypre_SMGRelaxSetNumPostRelax ( void *relax_vdata, HYPRE_Int num_post_relax );
HYPRE_Int hypre_SMGRelaxSetNewMatrixStencil ( void *relax_vdata,
                                              hypre_StructStencil *diff_stencil );
HYPRE_Int hypre_SMGRelaxSetupBaseBoxArray ( void *relax_vdata, hypre_StructMatrix *A,
                                            hypre_StructVector *b, hypre_StructVector *x );
HYPRE_Int hypre_SMGRelaxSetMaxLevel( void *relax_vdata, HYPRE_Int   num_max_level );

/* smg_residual.c */
void *hypre_SMGResidualCreate ( void );
HYPRE_Int hypre_SMGResidualSetup ( void *residual_vdata, hypre_StructMatrix *A,
                                   hypre_StructVector *x, hypre_StructVector *b, hypre_StructVector *r );
HYPRE_Int hypre_SMGResidual ( void *residual_vdata, hypre_StructMatrix *A, hypre_StructVector *x,
                              hypre_StructVector *b, hypre_StructVector *r );
HYPRE_Int hypre_SMGResidualSetBase ( void *residual_vdata, hypre_Index base_index,
                                     hypre_Index base_stride );
HYPRE_Int hypre_SMGResidualDestroy ( void *residual_vdata );

/* smg_residual_unrolled.c */
void *hypre_SMGResidualCreate ( void );
HYPRE_Int hypre_SMGResidualSetup ( void *residual_vdata, hypre_StructMatrix *A,
                                   hypre_StructVector *x, hypre_StructVector *b, hypre_StructVector *r );
HYPRE_Int hypre_SMGResidual ( void *residual_vdata, hypre_StructMatrix *A, hypre_StructVector *x,
                              hypre_StructVector *b, hypre_StructVector *r );
HYPRE_Int hypre_SMGResidualSetBase ( void *residual_vdata, hypre_Index base_index,
                                     hypre_Index base_stride );
HYPRE_Int hypre_SMGResidualDestroy ( void *residual_vdata );

/* smg_setup.c */
HYPRE_Int hypre_SMGSetup ( void *smg_vdata, hypre_StructMatrix *A, hypre_StructVector *b,
                           hypre_StructVector *x );

/* smg_setup_interp.c */
hypre_StructMatrix *hypre_SMGCreateInterpOp ( hypre_StructMatrix *A, hypre_StructGrid *cgrid,
                                              HYPRE_Int cdir );
HYPRE_Int hypre_SMGSetupInterpOp ( void *relax_data, hypre_StructMatrix *A, hypre_StructVector *b,
                                   hypre_StructVector *x, hypre_StructMatrix *PT, HYPRE_Int cdir, hypre_Index cindex,
                                   hypre_Index findex, hypre_Index stride );

/* smg_setup_rap.c */
hypre_StructMatrix *hypre_SMGCreateRAPOp ( hypre_StructMatrix *R, hypre_StructMatrix *A,
                                           hypre_StructMatrix *PT, hypre_StructGrid *coarse_grid );
HYPRE_Int hypre_SMGSetupRAPOp ( hypre_StructMatrix *R, hypre_StructMatrix *A,
                                hypre_StructMatrix *PT, hypre_StructMatrix *Ac, hypre_Index cindex, hypre_Index cstride );

/* smg_setup_restrict.c */
hypre_StructMatrix *hypre_SMGCreateRestrictOp ( hypre_StructMatrix *A, hypre_StructGrid *cgrid,
                                                HYPRE_Int cdir );
HYPRE_Int hypre_SMGSetupRestrictOp ( hypre_StructMatrix *A, hypre_StructMatrix *R,
                                     hypre_StructVector *temp_vec, HYPRE_Int cdir, hypre_Index cindex, hypre_Index cstride );

/* smg_solve.c */
HYPRE_Int hypre_SMGSolve ( void *smg_vdata, hypre_StructMatrix *A, hypre_StructVector *b,
                           hypre_StructVector *x );

/* sparse_msg2_setup_rap.c */
hypre_StructMatrix *hypre_SparseMSG2CreateRAPOp ( hypre_StructMatrix *R, hypre_StructMatrix *A,
                                                  hypre_StructMatrix *P, hypre_StructGrid *coarse_grid, HYPRE_Int cdir );
HYPRE_Int hypre_SparseMSG2BuildRAPSym ( hypre_StructMatrix *A, hypre_StructMatrix *P,
                                        hypre_StructMatrix *R, HYPRE_Int cdir, hypre_Index cindex, hypre_Index cstride,
                                        hypre_Index stridePR, hypre_StructMatrix *RAP );
HYPRE_Int hypre_SparseMSG2BuildRAPNoSym ( hypre_StructMatrix *A, hypre_StructMatrix *P,
                                          hypre_StructMatrix *R, HYPRE_Int cdir, hypre_Index cindex, hypre_Index cstride,
                                          hypre_Index stridePR, hypre_StructMatrix *RAP );

/* sparse_msg3_setup_rap.c */
hypre_StructMatrix *hypre_SparseMSG3CreateRAPOp ( hypre_StructMatrix *R, hypre_StructMatrix *A,
                                                  hypre_StructMatrix *P, hypre_StructGrid *coarse_grid, HYPRE_Int cdir );
HYPRE_Int hypre_SparseMSG3BuildRAPSym ( hypre_StructMatrix *A, hypre_StructMatrix *P,
                                        hypre_StructMatrix *R, HYPRE_Int cdir, hypre_Index cindex, hypre_Index cstride,
                                        hypre_Index stridePR, hypre_StructMatrix *RAP );
HYPRE_Int hypre_SparseMSG3BuildRAPNoSym ( hypre_StructMatrix *A, hypre_StructMatrix *P,
                                          hypre_StructMatrix *R, HYPRE_Int cdir, hypre_Index cindex, hypre_Index cstride,
                                          hypre_Index stridePR, hypre_StructMatrix *RAP );

/* sparse_msg.c */
void *hypre_SparseMSGCreate ( MPI_Comm comm );
HYPRE_Int hypre_SparseMSGDestroy ( void *smsg_vdata );
HYPRE_Int hypre_SparseMSGSetTol ( void *smsg_vdata, HYPRE_Real tol );
HYPRE_Int hypre_SparseMSGSetMaxIter ( void *smsg_vdata, HYPRE_Int max_iter );
HYPRE_Int hypre_SparseMSGSetJump ( void *smsg_vdata, HYPRE_Int jump );
HYPRE_Int hypre_SparseMSGSetRelChange ( void *smsg_vdata, HYPRE_Int rel_change );
HYPRE_Int hypre_SparseMSGSetZeroGuess ( void *smsg_vdata, HYPRE_Int zero_guess );
HYPRE_Int hypre_SparseMSGSetRelaxType ( void *smsg_vdata, HYPRE_Int relax_type );
HYPRE_Int hypre_SparseMSGSetJacobiWeight ( void *smsg_vdata, HYPRE_Real weight );
HYPRE_Int hypre_SparseMSGSetNumPreRelax ( void *smsg_vdata, HYPRE_Int num_pre_relax );
HYPRE_Int hypre_SparseMSGSetNumPostRelax ( void *smsg_vdata, HYPRE_Int num_post_relax );
HYPRE_Int hypre_SparseMSGSetNumFineRelax ( void *smsg_vdata, HYPRE_Int num_fine_relax );
HYPRE_Int hypre_SparseMSGSetLogging ( void *smsg_vdata, HYPRE_Int logging );
HYPRE_Int hypre_SparseMSGSetPrintLevel ( void *smsg_vdata, HYPRE_Int print_level );
HYPRE_Int hypre_SparseMSGGetNumIterations ( void *smsg_vdata, HYPRE_Int *num_iterations );
HYPRE_Int hypre_SparseMSGPrintLogging ( void *smsg_vdata, HYPRE_Int myid );
HYPRE_Int hypre_SparseMSGGetFinalRelativeResidualNorm ( void *smsg_vdata,
                                                        HYPRE_Real *relative_residual_norm );

/* sparse_msg_filter.c */
HYPRE_Int hypre_SparseMSGFilterSetup ( hypre_StructMatrix *A, HYPRE_Int *num_grids, HYPRE_Int lx,
                                       HYPRE_Int ly, HYPRE_Int lz, HYPRE_Int jump, hypre_StructVector *visitx, hypre_StructVector *visity,
                                       hypre_StructVector *visitz );
HYPRE_Int hypre_SparseMSGFilter ( hypre_StructVector *visit, hypre_StructVector *e, HYPRE_Int lx,
                                  HYPRE_Int ly, HYPRE_Int lz, HYPRE_Int jump );

/* sparse_msg_interp.c */
void *hypre_SparseMSGInterpCreate ( void );
HYPRE_Int hypre_SparseMSGInterpSetup ( void *interp_vdata, hypre_StructMatrix *P,
                                       hypre_StructVector *xc, hypre_StructVector *e, hypre_Index cindex, hypre_Index findex,
                                       hypre_Index stride, hypre_Index strideP );
HYPRE_Int hypre_SparseMSGInterp ( void *interp_vdata, hypre_StructMatrix *P, hypre_StructVector *xc,
                                  hypre_StructVector *e );
HYPRE_Int hypre_SparseMSGInterpDestroy ( void *interp_vdata );

/* sparse_msg_restrict.c */
void *hypre_SparseMSGRestrictCreate ( void );
HYPRE_Int hypre_SparseMSGRestrictSetup ( void *restrict_vdata, hypre_StructMatrix *R,
                                         hypre_StructVector *r, hypre_StructVector *rc, hypre_Index cindex, hypre_Index findex,
                                         hypre_Index stride, hypre_Index strideR );
HYPRE_Int hypre_SparseMSGRestrict ( void *restrict_vdata, hypre_StructMatrix *R,
                                    hypre_StructVector *r, hypre_StructVector *rc );
HYPRE_Int hypre_SparseMSGRestrictDestroy ( void *restrict_vdata );

/* sparse_msg_setup.c */
HYPRE_Int hypre_SparseMSGSetup ( void *smsg_vdata, hypre_StructMatrix *A, hypre_StructVector *b,
                                 hypre_StructVector *x );

/* sparse_msg_setup_rap.c */
hypre_StructMatrix *hypre_SparseMSGCreateRAPOp ( hypre_StructMatrix *R, hypre_StructMatrix *A,
                                                 hypre_StructMatrix *P, hypre_StructGrid *coarse_grid, HYPRE_Int cdir );
HYPRE_Int hypre_SparseMSGSetupRAPOp ( hypre_StructMatrix *R, hypre_StructMatrix *A,
                                      hypre_StructMatrix *P, HYPRE_Int cdir, hypre_Index cindex, hypre_Index cstride,
                                      hypre_Index stridePR, hypre_StructMatrix *Ac );

/* sparse_msg_solve.c */
HYPRE_Int hypre_SparseMSGSolve ( void *smsg_vdata, hypre_StructMatrix *A, hypre_StructVector *b,
                                 hypre_StructVector *x );<|MERGE_RESOLUTION|>--- conflicted
+++ resolved
@@ -4,14 +4,6 @@
  *
  * SPDX-License-Identifier: (Apache-2.0 OR MIT)
  ******************************************************************************/
-
-/* coarsen.c */
-HYPRE_Int hypre_StructMapFineToCoarse ( hypre_Index findex, hypre_Index index, hypre_Index stride,
-                                        hypre_Index cindex );
-HYPRE_Int hypre_StructMapCoarseToFine ( hypre_Index cindex, hypre_Index index, hypre_Index stride,
-                                        hypre_Index findex );
-HYPRE_Int hypre_StructCoarsen ( hypre_StructGrid *fgrid, hypre_Index index, hypre_Index stride,
-                                HYPRE_Int prune, hypre_StructGrid **cgrid_ptr );
 
 /* cyclic_reduction.c */
 void *hypre_CyclicReductionCreate ( MPI_Comm comm );
@@ -235,34 +227,23 @@
 HYPRE_Int hypre_PFMGRelaxSetTempVec ( void *pfmg_relax_vdata, hypre_StructVector *t );
 
 /* pfmg_setup.c */
-<<<<<<< HEAD
-HYPRE_Int hypre_PFMGSetup ( void *pfmg_vdata , hypre_StructMatrix *A , hypre_StructVector *b , hypre_StructVector *x );
-HYPRE_Int hypre_PFMGComputeCxyz ( hypre_StructMatrix *A , HYPRE_Real *cxyz , HYPRE_Real *sqcxyz);
-HYPRE_Int hypre_PFMGComputeDxyz ( hypre_StructMatrix *A , HYPRE_Real *dxyz , HYPRE_Real *mean, HYPRE_Real *deviation);
-HYPRE_Int hypre_PFMGComputeDxyz_CS  ( HYPRE_Int bi, hypre_StructMatrix *A, HYPRE_Real *cxyz, HYPRE_Real *sqcxyz);
-HYPRE_Int hypre_PFMGComputeDxyz_SS5 ( HYPRE_Int bi, hypre_StructMatrix *A, HYPRE_Real *cxyz, HYPRE_Real *sqcxyz);
-HYPRE_Int hypre_PFMGComputeDxyz_SS9 ( HYPRE_Int bi, hypre_StructMatrix *A, HYPRE_Real *cxyz, HYPRE_Real *sqcxyz);
-HYPRE_Int hypre_PFMGComputeDxyz_SS7 ( HYPRE_Int bi, hypre_StructMatrix *A, HYPRE_Real *cxyz, HYPRE_Real *sqcxyz);
-HYPRE_Int hypre_PFMGComputeDxyz_SS19( HYPRE_Int bi, hypre_StructMatrix *A, HYPRE_Real *cxyz, HYPRE_Real *sqcxyz);
-HYPRE_Int hypre_PFMGComputeDxyz_SS27( HYPRE_Int bi, hypre_StructMatrix *A, HYPRE_Real *cxyz, HYPRE_Real *sqcxyz);
-=======
 HYPRE_Int hypre_PFMGSetup ( void *pfmg_vdata, hypre_StructMatrix *A, hypre_StructVector *b,
                             hypre_StructVector *x );
+HYPRE_Int hypre_PFMGComputeCxyz ( hypre_StructMatrix *A, HYPRE_Real *cxyz, HYPRE_Real *sqcxyz );
 HYPRE_Int hypre_PFMGComputeDxyz ( hypre_StructMatrix *A, HYPRE_Real *dxyz, HYPRE_Real *mean,
-                                  HYPRE_Real *deviation);
+                                  HYPRE_Real *deviation );
 HYPRE_Int hypre_PFMGComputeDxyz_CS  ( HYPRE_Int bi, hypre_StructMatrix *A, HYPRE_Real *cxyz,
-                                      HYPRE_Real *sqcxyz);
+                                      HYPRE_Real *sqcxyz );
 HYPRE_Int hypre_PFMGComputeDxyz_SS5 ( HYPRE_Int bi, hypre_StructMatrix *A, HYPRE_Real *cxyz,
-                                      HYPRE_Real *sqcxyz);
+                                      HYPRE_Real *sqcxyz );
 HYPRE_Int hypre_PFMGComputeDxyz_SS9 ( HYPRE_Int bi, hypre_StructMatrix *A, HYPRE_Real *cxyz,
-                                      HYPRE_Real *sqcxyz);
+                                      HYPRE_Real *sqcxyz );
 HYPRE_Int hypre_PFMGComputeDxyz_SS7 ( HYPRE_Int bi, hypre_StructMatrix *A, HYPRE_Real *cxyz,
-                                      HYPRE_Real *sqcxyz);
+                                      HYPRE_Real *sqcxyz );
 HYPRE_Int hypre_PFMGComputeDxyz_SS19( HYPRE_Int bi, hypre_StructMatrix *A, HYPRE_Real *cxyz,
-                                      HYPRE_Real *sqcxyz);
+                                      HYPRE_Real *sqcxyz );
 HYPRE_Int hypre_PFMGComputeDxyz_SS27( HYPRE_Int bi, hypre_StructMatrix *A, HYPRE_Real *cxyz,
-                                      HYPRE_Real *sqcxyz);
->>>>>>> a2daaf67
+                                      HYPRE_Real *sqcxyz );
 HYPRE_Int hypre_ZeroDiagonal ( hypre_StructMatrix *A );
 
 /* pfmg_setup_interp.c */
@@ -456,32 +437,6 @@
 /* smg.c */
 void *hypre_SMGCreate ( MPI_Comm comm );
 HYPRE_Int hypre_SMGDestroy ( void *smg_vdata );
-<<<<<<< HEAD
-HYPRE_Int hypre_SMGSetMemoryUse ( void *smg_vdata , HYPRE_Int memory_use );
-HYPRE_Int hypre_SMGGetMemoryUse ( void *smg_vdata , HYPRE_Int *memory_use );
-HYPRE_Int hypre_SMGSetTol ( void *smg_vdata , HYPRE_Real tol );
-HYPRE_Int hypre_SMGGetTol ( void *smg_vdata , HYPRE_Real *tol );
-HYPRE_Int hypre_SMGSetMaxIter ( void *smg_vdata , HYPRE_Int max_iter );
-HYPRE_Int hypre_SMGGetMaxIter ( void *smg_vdata , HYPRE_Int *max_iter );
-HYPRE_Int hypre_SMGSetRelChange ( void *smg_vdata , HYPRE_Int rel_change );
-HYPRE_Int hypre_SMGGetRelChange ( void *smg_vdata , HYPRE_Int *rel_change );
-HYPRE_Int hypre_SMGSetZeroGuess ( void *smg_vdata , HYPRE_Int zero_guess );
-HYPRE_Int hypre_SMGGetZeroGuess ( void *smg_vdata , HYPRE_Int *zero_guess );
-HYPRE_Int hypre_SMGSetNumPreRelax ( void *smg_vdata , HYPRE_Int num_pre_relax );
-HYPRE_Int hypre_SMGGetNumPreRelax ( void *smg_vdata , HYPRE_Int *num_pre_relax );
-HYPRE_Int hypre_SMGSetNumPostRelax ( void *smg_vdata , HYPRE_Int num_post_relax );
-HYPRE_Int hypre_SMGGetNumPostRelax ( void *smg_vdata , HYPRE_Int *num_post_relax );
-HYPRE_Int hypre_SMGSetBase ( void *smg_vdata , hypre_Index base_index , hypre_Index base_stride );
-HYPRE_Int hypre_SMGSetLogging ( void *smg_vdata , HYPRE_Int logging );
-HYPRE_Int hypre_SMGGetLogging ( void *smg_vdata , HYPRE_Int *logging );
-HYPRE_Int hypre_SMGSetPrintLevel ( void *smg_vdata , HYPRE_Int print_level );
-HYPRE_Int hypre_SMGGetPrintLevel ( void *smg_vdata , HYPRE_Int *print_level );
-HYPRE_Int hypre_SMGGetNumIterations ( void *smg_vdata , HYPRE_Int *num_iterations );
-HYPRE_Int hypre_SMGPrintLogging ( void *smg_vdata , HYPRE_Int myid );
-HYPRE_Int hypre_SMGGetFinalRelativeResidualNorm ( void *smg_vdata , HYPRE_Real *relative_residual_norm );
-HYPRE_Int hypre_SMGSetStructVectorConstantValues ( hypre_StructVector *vector , HYPRE_Real values , hypre_BoxArray *box_array , hypre_Index stride );
-HYPRE_Int hypre_SMGSetMaxLevel ( void *smg_vdata , HYPRE_Int max_levels );
-=======
 HYPRE_Int hypre_SMGSetMemoryUse ( void *smg_vdata, HYPRE_Int memory_use );
 HYPRE_Int hypre_SMGGetMemoryUse ( void *smg_vdata, HYPRE_Int *memory_use );
 HYPRE_Int hypre_SMGSetTol ( void *smg_vdata, HYPRE_Real tol );
@@ -507,8 +462,7 @@
                                                   HYPRE_Real *relative_residual_norm );
 HYPRE_Int hypre_SMGSetStructVectorConstantValues ( hypre_StructVector *vector, HYPRE_Real values,
                                                    hypre_BoxArray *box_array, hypre_Index stride );
-HYPRE_Int hypre_StructSMGSetMaxLevel( void   *smg_vdata, HYPRE_Int   max_level  );
->>>>>>> a2daaf67
+HYPRE_Int hypre_StructSMGSetMaxLevel ( void *smg_vdata, HYPRE_Int max_level );
 
 /* smg_relax.c */
 void *hypre_SMGRelaxCreate ( MPI_Comm comm );
