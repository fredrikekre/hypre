--- conflicted
+++ resolved
@@ -57,6 +57,7 @@
    HYPRE_Int               num_pre_relax;
    HYPRE_Int               num_post_relax;
 
+   HYPRE_Int               max_level;
 } hypre_SMGRelaxData;
 
 /*--------------------------------------------------------------------------
@@ -585,10 +586,7 @@
          hypre_SMGSetMemoryUse(solve_data[i], (relax_data -> memory_use));
          hypre_SMGSetTol(solve_data[i], 0.0);
          hypre_SMGSetMaxIter(solve_data[i], 1);
-<<<<<<< HEAD
-=======
-         hypre_StructSMGSetMaxLevel(solve_data[i], (relax_data -> max_level));
->>>>>>> 1d9411c7
+         hypre_SMGSetMaxLevel(solve_data[i], (relax_data -> max_level));
          hypre_SMGSetup(solve_data[i], A_sol, temp_vec, x);
       }
       else
@@ -923,13 +921,8 @@
    grid  = hypre_StructVectorGrid(x);
    boxes = hypre_StructGridBoxes(grid);
 
-<<<<<<< HEAD
    base_box_array = hypre_BoxArrayClone(boxes);
-   hypre_ProjectBoxArray(base_box_array, 
-=======
-   base_box_array = hypre_BoxArrayDuplicate(boxes);
    hypre_ProjectBoxArray(base_box_array,
->>>>>>> 1d9411c7
                          (relax_data -> base_index),
                          (relax_data -> base_stride));
 
@@ -937,20 +930,17 @@
 
    return hypre_error_flag;
 }
-<<<<<<< HEAD
-=======
-
-/*--------------------------------------------------------------------------
- *--------------------------------------------------------------------------*/
-
-HYPRE_Int
-hypre_SMGRelaxSetMaxLevel( void *relax_vdata,
-                           HYPRE_Int   num_max_level )
+
+/*--------------------------------------------------------------------------
+ *--------------------------------------------------------------------------*/
+
+HYPRE_Int
+hypre_SMGRelaxSetMaxLevel( void      *relax_vdata,
+                           HYPRE_Int  num_max_level )
 {
    hypre_SMGRelaxData *relax_data = (hypre_SMGRelaxData  *)relax_vdata;
 
    (relax_data -> max_level) = num_max_level;
 
    return hypre_error_flag;
-}
->>>>>>> 1d9411c7
+}