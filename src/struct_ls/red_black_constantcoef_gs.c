--- conflicted
+++ resolved
@@ -22,11 +22,7 @@
                               hypre_StructVector *b,
                               hypre_StructVector *x )
 {
-<<<<<<< HEAD
    hypre_RedBlackGSData  *relax_data  = (hypre_RedBlackGSData *) relax_vdata;
-=======
-   hypre_RedBlackGSData  *relax_data = (hypre_RedBlackGSData  *)relax_vdata;
->>>>>>> 414fa671
 
    HYPRE_Int              max_iter    = (relax_data -> max_iter);
    HYPRE_Int              zero_guess  = (relax_data -> zero_guess);
