--- conflicted
+++ resolved
@@ -572,11 +572,7 @@
 #pragma omp parallel for private(HYPRE_BOX_PRIVATE) HYPRE_SMP_SCHEDULE
 #endif
             hypre_BoxLoop4For(iP, iR, iA, iAc)
-<<<<<<< HEAD
-            {			
-=======
             {                   
->>>>>>> 51f9646c
                HYPRE_Int iAm1 = iA - zOffsetA;
                HYPRE_Int iAp1 = iA + zOffsetA;
 
@@ -759,11 +755,7 @@
                   +          rb[iR] * a_bn[iAm1]
                   +                   a_bn[iA]   * pa[iP1];
 
-<<<<<<< HEAD
-	       iP1 = iP - zOffsetP + yOffsetP + xOffsetP;
-=======
                iP1 = iP - zOffsetP + yOffsetP + xOffsetP;
->>>>>>> 51f9646c
                rap_bne[iAc] = rb[iR] * a_cne[iAm1] * pa[iP1];
 
                iP1 = iP - yOffsetP - xOffsetP;
@@ -1442,11 +1434,7 @@
                   +          ra[iR] * a_aw[iAp1]
                   +                   a_aw[iA]   * pb[iP1];
 
-<<<<<<< HEAD
-	       iP1 = iP + zOffsetP - yOffsetP + xOffsetP;
-=======
                iP1 = iP + zOffsetP - yOffsetP + xOffsetP;
->>>>>>> 51f9646c
                rap_ase[iAc] = ra[iR] * a_cse[iAp1] * pb[iP1];
 
                iP1 = iP + zOffsetP - yOffsetP;
