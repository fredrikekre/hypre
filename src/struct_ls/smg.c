/*BHEADER**********************************************************************
 * Copyright (c) 2008,  Lawrence Livermore National Security, LLC.
 * Produced at the Lawrence Livermore National Laboratory.
 * This file is part of HYPRE.  See file COPYRIGHT for details.
 *
 * HYPRE is free software; you can redistribute it and/or modify it under the
 * terms of the GNU Lesser General Public License (as published by the Free
 * Software Foundation) version 2.1 dated February 1999.
 *
 * $Revision$
 ***********************************************************************EHEADER*/

#include "_hypre_struct_ls.h"
#include "smg.h"

/*--------------------------------------------------------------------------
 *--------------------------------------------------------------------------*/

void *
hypre_SMGCreate( MPI_Comm  comm )
{
   hypre_SMGData *smg_data;

   smg_data = hypre_CTAlloc(hypre_SMGData, 1);

   (smg_data -> comm)        = comm;
   (smg_data -> time_index)  = hypre_InitializeTiming("SMG");

   /* set defaults */
   (smg_data -> memory_use) = 0;
   (smg_data -> tol)        = 1.0e-06;
   (smg_data -> max_iter)   = 200;
   (smg_data -> rel_change) = 0;
   (smg_data -> zero_guess) = 0;
   (smg_data -> max_levels) = 0;
   (smg_data -> num_pre_relax)  = 1;
   (smg_data -> num_post_relax) = 1;
   (smg_data -> cdir) = 2;
   hypre_SetIndex3((smg_data -> base_index), 0, 0, 0);
   hypre_SetIndex3((smg_data -> base_stride), 1, 1, 1);
   (smg_data -> logging) = 0;
   (smg_data -> print_level) = 0;

   /* initialize */
   (smg_data -> num_levels) = -1;

   return (void *) smg_data;
}

/*--------------------------------------------------------------------------
 *--------------------------------------------------------------------------*/

HYPRE_Int
hypre_SMGDestroy( void *smg_vdata )
{
   hypre_SMGData *smg_data = (hypre_SMGData *)smg_vdata;

   HYPRE_Int l;

   HYPRE_ANNOTATION_BEGIN("SMG.destroy");

   if (smg_data)
   {
      if ((smg_data -> logging) > 0)
      {
         hypre_TFree(smg_data -> norms);
         hypre_TFree(smg_data -> rel_norms);
      }

      if ((smg_data -> num_levels) > -1)
      {
         for (l = 0; l < ((smg_data -> num_levels) - 1); l++)
         {
            hypre_SMGRelaxDestroy(smg_data -> relax_data_l[l]);
            hypre_SMGResidualDestroy(smg_data -> residual_data_l[l]);
            hypre_SemiRestrictDestroy(smg_data -> restrict_data_l[l]);
            hypre_SemiInterpDestroy(smg_data -> interp_data_l[l]);
         }
         hypre_SMGRelaxDestroy(smg_data -> relax_data_l[l]);
         if (l == 0)
         {
            hypre_SMGResidualDestroy(smg_data -> residual_data_l[l]);
         }
         hypre_TFree(smg_data -> relax_data_l);
         hypre_TFree(smg_data -> residual_data_l);
         hypre_TFree(smg_data -> restrict_data_l);
         hypre_TFree(smg_data -> interp_data_l);
 
         hypre_StructVectorDestroy(smg_data -> tb_l[0]);
         hypre_StructVectorDestroy(smg_data -> tx_l[0]);
         hypre_StructGridDestroy(smg_data -> grid_l[0]);
         hypre_StructMatrixDestroy(smg_data -> A_l[0]);
         hypre_StructVectorDestroy(smg_data -> b_l[0]);
         hypre_StructVectorDestroy(smg_data -> x_l[0]);
         for (l = 0; l < ((smg_data -> num_levels) - 1); l++)
         {
            hypre_StructGridDestroy(smg_data -> grid_l[l+1]);
            hypre_StructGridDestroy(smg_data -> PT_grid_l[l+1]);
            hypre_StructMatrixDestroy(smg_data -> A_l[l+1]);
            if (smg_data -> PT_l[l] == smg_data -> R_l[l])
            {
               hypre_StructMatrixDestroy(smg_data -> PT_l[l]);
            }
            else
            {
               hypre_StructMatrixDestroy(smg_data -> PT_l[l]);
               hypre_StructMatrixDestroy(smg_data -> R_l[l]);
            }
            hypre_StructVectorDestroy(smg_data -> b_l[l+1]);
            hypre_StructVectorDestroy(smg_data -> x_l[l+1]);
            hypre_StructVectorDestroy(smg_data -> tb_l[l+1]);
            hypre_StructVectorDestroy(smg_data -> tx_l[l+1]);
         }
<<<<<<< HEAD
	 hypre_DeviceTFree(smg_data -> data);
=======
         hypre_DeviceTFree(smg_data -> data);
>>>>>>> 51f9646c
         hypre_TFree(smg_data -> grid_l);
         hypre_TFree(smg_data -> PT_grid_l);
         hypre_TFree(smg_data -> A_l);
         hypre_TFree(smg_data -> PT_l);
         hypre_TFree(smg_data -> R_l);
         hypre_TFree(smg_data -> b_l);
         hypre_TFree(smg_data -> x_l);
         hypre_TFree(smg_data -> tb_l);
         hypre_TFree(smg_data -> tx_l);
      }
 
      hypre_FinalizeTiming(smg_data -> time_index);
      hypre_TFree(smg_data);
   }
   
   HYPRE_ANNOTATION_END("SMG.destroy");

   return hypre_error_flag;
}

/*--------------------------------------------------------------------------
 *--------------------------------------------------------------------------*/

HYPRE_Int
hypre_SMGSetMemoryUse( void *smg_vdata,
                       HYPRE_Int   memory_use )
{
   hypre_SMGData *smg_data = (hypre_SMGData *)smg_vdata;
 
   (smg_data -> memory_use) = memory_use;
 
   return hypre_error_flag;
}

HYPRE_Int
hypre_SMGGetMemoryUse( void *smg_vdata,
                       HYPRE_Int * memory_use )
{
   hypre_SMGData *smg_data = (hypre_SMGData *)smg_vdata;
 
   *memory_use = (smg_data -> memory_use);
 
   return hypre_error_flag;
}

/*--------------------------------------------------------------------------
 *--------------------------------------------------------------------------*/

HYPRE_Int
hypre_SMGSetTol( void   *smg_vdata,
                 HYPRE_Real  tol       )
{
   hypre_SMGData *smg_data = (hypre_SMGData *)smg_vdata;
 
   (smg_data -> tol) = tol;
 
   return hypre_error_flag;
}

HYPRE_Int
hypre_SMGGetTol( void   *smg_vdata,
                 HYPRE_Real *tol       )
{
   hypre_SMGData *smg_data = (hypre_SMGData *)smg_vdata;
 
   *tol = (smg_data -> tol);
 
   return hypre_error_flag;
}

/*--------------------------------------------------------------------------
 *--------------------------------------------------------------------------*/

HYPRE_Int
hypre_SMGSetMaxIter( void *smg_vdata,
                     HYPRE_Int   max_iter  )
{
   hypre_SMGData *smg_data = (hypre_SMGData *)smg_vdata;
 
   (smg_data -> max_iter) = max_iter;
 
   return hypre_error_flag;
}

HYPRE_Int
hypre_SMGGetMaxIter( void *smg_vdata,
                     HYPRE_Int * max_iter  )
{
   hypre_SMGData *smg_data = (hypre_SMGData *)smg_vdata;
 
   *max_iter = (smg_data -> max_iter);
 
   return hypre_error_flag;
}

/*--------------------------------------------------------------------------
 *--------------------------------------------------------------------------*/

HYPRE_Int
hypre_SMGSetRelChange( void *smg_vdata,
                       HYPRE_Int   rel_change  )
{
   hypre_SMGData *smg_data = (hypre_SMGData *)smg_vdata;
 
   (smg_data -> rel_change) = rel_change;
 
   return hypre_error_flag;
}

HYPRE_Int
hypre_SMGGetRelChange( void *smg_vdata,
                       HYPRE_Int * rel_change  )
{
   hypre_SMGData *smg_data = (hypre_SMGData *)smg_vdata;
 
   *rel_change = (smg_data -> rel_change);
 
   return hypre_error_flag;
}

/*--------------------------------------------------------------------------
 *--------------------------------------------------------------------------*/
 
HYPRE_Int
hypre_SMGSetZeroGuess( void *smg_vdata,
                       HYPRE_Int   zero_guess )
{
   hypre_SMGData *smg_data = (hypre_SMGData *)smg_vdata;
 
   (smg_data -> zero_guess) = zero_guess;
 
   return hypre_error_flag;
}

HYPRE_Int
hypre_SMGGetZeroGuess( void *smg_vdata,
                       HYPRE_Int * zero_guess )
{
   hypre_SMGData *smg_data = (hypre_SMGData *)smg_vdata;
 
   *zero_guess = (smg_data -> zero_guess);
 
   return hypre_error_flag;
}

/*--------------------------------------------------------------------------
 * Note that we require at least 1 pre-relax sweep. 
 *--------------------------------------------------------------------------*/

HYPRE_Int
hypre_SMGSetNumPreRelax( void *smg_vdata,
                         HYPRE_Int   num_pre_relax )
{
   hypre_SMGData *smg_data = (hypre_SMGData *)smg_vdata;
 
   (smg_data -> num_pre_relax) = hypre_max(num_pre_relax,1);
 
   return hypre_error_flag;
}

HYPRE_Int
hypre_SMGGetNumPreRelax( void *smg_vdata,
                         HYPRE_Int * num_pre_relax )
{
   hypre_SMGData *smg_data = (hypre_SMGData *)smg_vdata;
 
   *num_pre_relax = (smg_data -> num_pre_relax);
 
   return hypre_error_flag;
}

/*--------------------------------------------------------------------------
 *--------------------------------------------------------------------------*/

HYPRE_Int
hypre_SMGSetNumPostRelax( void *smg_vdata,
                          HYPRE_Int   num_post_relax )
{
   hypre_SMGData *smg_data = (hypre_SMGData *)smg_vdata;
 
   (smg_data -> num_post_relax) = num_post_relax;
 
   return hypre_error_flag;
}

HYPRE_Int
hypre_SMGGetNumPostRelax( void *smg_vdata,
                          HYPRE_Int * num_post_relax )
{
   hypre_SMGData *smg_data = (hypre_SMGData *)smg_vdata;
 
   *num_post_relax = (smg_data -> num_post_relax);
 
   return hypre_error_flag;
}

/*--------------------------------------------------------------------------
 *--------------------------------------------------------------------------*/
 
HYPRE_Int
hypre_SMGSetBase( void        *smg_vdata,
                  hypre_Index  base_index,
                  hypre_Index  base_stride )
{
   hypre_SMGData *smg_data = (hypre_SMGData *)smg_vdata;
   HYPRE_Int      d;
 
   for (d = 0; d < 3; d++)
   {
      hypre_IndexD((smg_data -> base_index),  d) =
         hypre_IndexD(base_index,  d);
      hypre_IndexD((smg_data -> base_stride), d) =
         hypre_IndexD(base_stride, d);
   }
 
   return hypre_error_flag;
}

/*--------------------------------------------------------------------------
 *--------------------------------------------------------------------------*/

HYPRE_Int
hypre_SMGSetLogging( void *smg_vdata,
                     HYPRE_Int   logging)
{
   hypre_SMGData *smg_data = (hypre_SMGData *)smg_vdata;
 
   (smg_data -> logging) = logging;
 
   return hypre_error_flag;
}

HYPRE_Int
hypre_SMGGetLogging( void *smg_vdata,
                     HYPRE_Int * logging)
{
   hypre_SMGData *smg_data = (hypre_SMGData *)smg_vdata;
 
   *logging = (smg_data -> logging);
 
   return hypre_error_flag;
}

/*--------------------------------------------------------------------------
 *--------------------------------------------------------------------------*/

HYPRE_Int
hypre_SMGSetPrintLevel( void *smg_vdata,
                        HYPRE_Int   print_level)
{
   hypre_SMGData *smg_data = (hypre_SMGData *)smg_vdata;
 
   (smg_data -> print_level) = print_level;
 
   return hypre_error_flag;
}

HYPRE_Int
hypre_SMGGetPrintLevel( void *smg_vdata,
                        HYPRE_Int * print_level)
{
   hypre_SMGData *smg_data = (hypre_SMGData *)smg_vdata;
 
   *print_level = (smg_data -> print_level);
 
   return hypre_error_flag;
}

/*--------------------------------------------------------------------------
 *--------------------------------------------------------------------------*/

HYPRE_Int
hypre_SMGGetNumIterations( void *smg_vdata,
                           HYPRE_Int  *num_iterations )
{
   hypre_SMGData *smg_data = (hypre_SMGData *)smg_vdata;

   *num_iterations = (smg_data -> num_iterations);

   return hypre_error_flag;
}

/*--------------------------------------------------------------------------
 *--------------------------------------------------------------------------*/

HYPRE_Int
hypre_SMGPrintLogging( void *smg_vdata,
                       HYPRE_Int   myid)
{
   hypre_SMGData *smg_data = (hypre_SMGData *)smg_vdata;
   HYPRE_Int    i;
   HYPRE_Int    num_iterations  = (smg_data -> num_iterations);
   HYPRE_Int    logging   = (smg_data -> logging);
   HYPRE_Int    print_level  = (smg_data -> print_level);
   HYPRE_Real  *norms     = (smg_data -> norms);
   HYPRE_Real  *rel_norms = (smg_data -> rel_norms);

   
   if (myid == 0)
   {
      if (print_level > 0)
      {
         if (logging > 0)
         {
            for (i = 0; i < num_iterations; i++)
            {
               hypre_printf("Residual norm[%d] = %e   ",i,norms[i]);
               hypre_printf("Relative residual norm[%d] = %e\n",i,rel_norms[i]);
            }
         }
      }
   }
  
   return hypre_error_flag;
}

/*--------------------------------------------------------------------------
 *--------------------------------------------------------------------------*/

HYPRE_Int
hypre_SMGGetFinalRelativeResidualNorm( void   *smg_vdata,
                                       HYPRE_Real *relative_residual_norm )
{
   hypre_SMGData *smg_data = (hypre_SMGData *)smg_vdata;

   HYPRE_Int      max_iter        = (smg_data -> max_iter);
   HYPRE_Int      num_iterations  = (smg_data -> num_iterations);
   HYPRE_Int      logging         = (smg_data -> logging);
   HYPRE_Real    *rel_norms       = (smg_data -> rel_norms);

   if (logging > 0)
   {
      if (num_iterations == max_iter)
      {
         *relative_residual_norm = rel_norms[num_iterations-1];
      }
      else
      {
         *relative_residual_norm = rel_norms[num_iterations];
      }
   }
   
   return hypre_error_flag;
}

/*--------------------------------------------------------------------------
 *--------------------------------------------------------------------------*/

HYPRE_Int
hypre_SMGSetStructVectorConstantValues( hypre_StructVector *vector,
                                        HYPRE_Real          values,
                                        hypre_BoxArray     *box_array,
                                        hypre_Index         stride    )
{
   hypre_Box          *v_data_box;

   HYPRE_Real         *vp;

   hypre_Box          *box;
   hypre_Index         loop_size;
   hypre_IndexRef      start;

   HYPRE_Int           i;

   /*-----------------------------------------------------------------------
    * Set the vector coefficients
    *-----------------------------------------------------------------------*/

   hypre_ForBoxI(i, box_array)
   {
      box   = hypre_BoxArrayBox(box_array, i);
      start = hypre_BoxIMin(box);

      v_data_box =
         hypre_BoxArrayBox(hypre_StructVectorDataSpace(vector), i);
      vp = hypre_StructVectorBoxData(vector, i);

      hypre_BoxGetStrideSize(box, stride, loop_size);

      hypre_BoxLoop1Begin(hypre_StructVectorNDim(vector), loop_size,
                          v_data_box, start, stride, vi);
#ifdef HYPRE_USING_OPENMP
#pragma omp parallel for private(HYPRE_BOX_PRIVATE) HYPRE_SMP_SCHEDULE
#endif
      hypre_BoxLoop1For(vi)
      {
         vp[vi] = values;
      }
      hypre_BoxLoop1End(vi);
   }

   return hypre_error_flag;
}

<|MERGE_RESOLUTION|>--- conflicted
+++ resolved
@@ -111,11 +111,7 @@
             hypre_StructVectorDestroy(smg_data -> tb_l[l+1]);
             hypre_StructVectorDestroy(smg_data -> tx_l[l+1]);
          }
-<<<<<<< HEAD
-	 hypre_DeviceTFree(smg_data -> data);
-=======
          hypre_DeviceTFree(smg_data -> data);
->>>>>>> 51f9646c
          hypre_TFree(smg_data -> grid_l);
          hypre_TFree(smg_data -> PT_grid_l);
          hypre_TFree(smg_data -> A_l);
