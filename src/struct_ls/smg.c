--- conflicted
+++ resolved
@@ -497,13 +497,6 @@
 #define DEVICE_VAR is_device_ptr(vp)
       hypre_BoxLoop1Begin(hypre_StructVectorNDim(vector), loop_size,
                           v_data_box, start, stride, vi);
-<<<<<<< HEAD
-#if defined(HYPRE_USING_OPENMP) && !defined(HYPRE_USE_RAJA)
-#pragma omp parallel for private(HYPRE_BOX_PRIVATE) HYPRE_SMP_SCHEDULE
-#endif
-      hypre_BoxLoop1For(vi)
-=======
->>>>>>> 52e3b4f2
       {
          vp[vi] = values;
       }
