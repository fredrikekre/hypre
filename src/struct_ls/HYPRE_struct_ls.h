/******************************************************************************
 * Copyright 1998-2019 Lawrence Livermore National Security, LLC and other
 * HYPRE Project Developers. See the top-level COPYRIGHT file for details.
 *
 * SPDX-License-Identifier: (Apache-2.0 OR MIT)
 ******************************************************************************/

#ifndef HYPRE_STRUCT_LS_HEADER
#define HYPRE_STRUCT_LS_HEADER

#include "HYPRE_utilities.h"
#include "HYPRE_struct_mv.h"
#include "HYPRE_lobpcg.h"

#ifdef __cplusplus
extern "C" {
#endif

/*--------------------------------------------------------------------------
 *--------------------------------------------------------------------------*/

/**
 * @defgroup StructSolvers Struct Solvers
 *
 * These solvers use matrix/vector storage schemes that are tailored
 * to structured grid problems.
 *
 * @memo Linear solvers for structured grids
 *
 * @{
 **/

/*--------------------------------------------------------------------------
 *--------------------------------------------------------------------------*/

/**
 * @name Struct Solvers
 *
 * @{
 **/

struct hypre_StructSolver_struct;
/**
 * The solver object.
 **/
typedef struct hypre_StructSolver_struct *HYPRE_StructSolver;

typedef HYPRE_Int (*HYPRE_PtrToStructSolverFcn)(HYPRE_StructSolver,
                                                HYPRE_StructMatrix,
                                                HYPRE_StructVector,
                                                HYPRE_StructVector);

#ifndef HYPRE_MODIFYPC
#define HYPRE_MODIFYPC
/* if pc not defined, then may need HYPRE_SOLVER also */

 #ifndef HYPRE_SOLVER_STRUCT
 #define HYPRE_SOLVER_STRUCT
 struct hypre_Solver_struct;
 typedef struct hypre_Solver_struct *HYPRE_Solver;
 #endif

typedef HYPRE_Int (*HYPRE_PtrToModifyPCFcn)(HYPRE_Solver,
                                            HYPRE_Int,
                                            HYPRE_Real);
#endif

/**@}*/

/*--------------------------------------------------------------------------
 *--------------------------------------------------------------------------*/

/**
 * @name Struct Jacobi Solver
 *
 * @{
 **/

/**
 * Create a solver object.
 **/
HYPRE_Int HYPRE_StructJacobiCreate(MPI_Comm            comm,
                                   HYPRE_StructSolver *solver);

/**
 * Destroy a solver object.  An object should be explicitly destroyed
 * using this destructor when the user's code no longer needs direct
 * access to it.  Once destroyed, the object must not be referenced
 * again.  Note that the object may not be deallocated at the
 * completion of this call, since there may be internal package
 * references to the object.  The object will then be destroyed when
 * all internal reference counts go to zero.
 **/
HYPRE_Int HYPRE_StructJacobiDestroy(HYPRE_StructSolver solver);

/**
 * Prepare to solve the system.  The coefficient data in \e b and \e x is
 * ignored here, but information about the layout of the data may be used.
 **/
HYPRE_Int HYPRE_StructJacobiSetup(HYPRE_StructSolver solver,
                                  HYPRE_StructMatrix A,
                                  HYPRE_StructVector b,
                                  HYPRE_StructVector x);

/**
 * Solve the system.
 **/
HYPRE_Int HYPRE_StructJacobiSolve(HYPRE_StructSolver solver,
                                  HYPRE_StructMatrix A,
                                  HYPRE_StructVector b,
                                  HYPRE_StructVector x);

/**
 * (Optional) Set the convergence tolerance.
 **/
HYPRE_Int HYPRE_StructJacobiSetTol(HYPRE_StructSolver solver,
                                   HYPRE_Real         tol);

/**
 * (Optional) Set maximum number of iterations.
 **/
HYPRE_Int HYPRE_StructJacobiSetMaxIter(HYPRE_StructSolver solver,
                                       HYPRE_Int          max_iter);

/**
 * (Optional) Use a zero initial guess.  This allows the solver to cut corners
 * in the case where a zero initial guess is needed (e.g., for preconditioning)
 * to reduce compuational cost.
 **/
HYPRE_Int HYPRE_StructJacobiSetZeroGuess(HYPRE_StructSolver solver);

/**
 * (Optional) Use a nonzero initial guess.  This is the default behavior, but
 * this routine allows the user to switch back after using \e SetZeroGuess.
 **/
HYPRE_Int HYPRE_StructJacobiSetNonZeroGuess(HYPRE_StructSolver solver);

/**
 * Return the number of iterations taken.
 **/
HYPRE_Int HYPRE_StructJacobiGetNumIterations(HYPRE_StructSolver  solver,
                                             HYPRE_Int          *num_iterations);

/**
 * Return the norm of the final relative residual.
 **/
HYPRE_Int HYPRE_StructJacobiGetFinalRelativeResidualNorm(HYPRE_StructSolver  solver,
                                                         HYPRE_Real         *norm);

/**@}*/

/*--------------------------------------------------------------------------
 *--------------------------------------------------------------------------*/

/**
 * @name Struct PFMG Solver
 *
 * PFMG is a semicoarsening multigrid solver that uses pointwise relaxation.
 * For periodic problems, users should try to set the grid size in periodic
 * dimensions to be as close to a power-of-two as possible.  That is, if the
 * grid size in a periodic dimension is given by \f$N = 2^m * M\f$ where \f$M\f$
 * is not a power-of-two, then \f$M\f$ should be as small as possible.  Large
 * values of \f$M\f$ will generally result in slower convergence rates.
 *
 * @{
 **/

/**
 * Create a solver object.
 **/
HYPRE_Int HYPRE_StructPFMGCreate(MPI_Comm            comm,
                                 HYPRE_StructSolver *solver);

/**
 * Destroy a solver object.
 **/
HYPRE_Int HYPRE_StructPFMGDestroy(HYPRE_StructSolver solver);

/**
 * Prepare to solve the system.  The coefficient data in \e b and \e x is
 * ignored here, but information about the layout of the data may be used.
 **/
HYPRE_Int HYPRE_StructPFMGSetup(HYPRE_StructSolver solver,
                                HYPRE_StructMatrix A,
                                HYPRE_StructVector b,
                                HYPRE_StructVector x);

/**
 * Solve the system.
 **/
HYPRE_Int HYPRE_StructPFMGSolve(HYPRE_StructSolver solver,
                                HYPRE_StructMatrix A,
                                HYPRE_StructVector b,
                                HYPRE_StructVector x);

/**
 * (Optional) Set the convergence tolerance.
 **/
HYPRE_Int HYPRE_StructPFMGSetTol(HYPRE_StructSolver solver,
                                 HYPRE_Real         tol);

/**
 * (Optional) Set maximum number of iterations.
 **/
HYPRE_Int HYPRE_StructPFMGSetMaxIter(HYPRE_StructSolver solver,
                                     HYPRE_Int          max_iter);

/**
 * (Optional) Set maximum number of multigrid grid levels.
 **/
HYPRE_Int HYPRE_StructPFMGSetMaxLevels(HYPRE_StructSolver solver, 
                                       HYPRE_Int          max_levels);

/**
 * (Optional) Additionally require that the relative difference in
 * successive iterates be small.
 **/
HYPRE_Int HYPRE_StructPFMGSetRelChange(HYPRE_StructSolver solver,
                                       HYPRE_Int          rel_change);

/**
 * (Optional) Use a zero initial guess.  This allows the solver to cut corners
 * in the case where a zero initial guess is needed (e.g., for preconditioning)
 * to reduce compuational cost.
 **/
HYPRE_Int HYPRE_StructPFMGSetZeroGuess(HYPRE_StructSolver solver);

/**
 * (Optional) Use a nonzero initial guess.  This is the default behavior, but
 * this routine allows the user to switch back after using \e SetZeroGuess.
 **/
HYPRE_Int HYPRE_StructPFMGSetNonZeroGuess(HYPRE_StructSolver solver);

/**
 * (Optional) Set relaxation type.
 *
 * Current relaxation methods set by \e relax_type are:
 *
 *    - 0 : Jacobi
 *    - 1 : Weighted Jacobi (default)
 *    - 2 : Red/Black Gauss-Seidel (symmetric: RB pre-relaxation, BR post-relaxation)
 *    - 3 : Red/Black Gauss-Seidel (nonsymmetric: RB pre- and post-relaxation)
 **/
HYPRE_Int HYPRE_StructPFMGSetRelaxType(HYPRE_StructSolver solver,
                                       HYPRE_Int          relax_type);

/*
 * (Optional) Set Jacobi weight (this is purposely not documented)
 */
HYPRE_Int HYPRE_StructPFMGSetJacobiWeight(HYPRE_StructSolver solver,
                                          HYPRE_Real         weight);
HYPRE_Int HYPRE_StructPFMGGetJacobiWeight(HYPRE_StructSolver solver,
                                          HYPRE_Real        *weight);


/**
 * (Optional) Set type of coarse-grid operator to use.
 *
 * Current operators set by \e rap_type are:
 *
 *    - 0 : Galerkin (default)
 *    - 1 : non-Galerkin 5-pt or 7-pt stencils
 *
 * Both operators are constructed algebraically.  The non-Galerkin option
 * maintains a 5-pt stencil in 2D and a 7-pt stencil in 3D on all grid levels.
 * The stencil coefficients are computed by averaging techniques.
 **/
HYPRE_Int HYPRE_StructPFMGSetRAPType(HYPRE_StructSolver solver,
                                     HYPRE_Int          rap_type);

/**
 * (Optional) Set number of relaxation sweeps before coarse-grid correction.
 **/
HYPRE_Int HYPRE_StructPFMGSetNumPreRelax(HYPRE_StructSolver solver,
                                         HYPRE_Int          num_pre_relax);

/**
 * (Optional) Set number of relaxation sweeps after coarse-grid correction.
 **/
HYPRE_Int HYPRE_StructPFMGSetNumPostRelax(HYPRE_StructSolver solver,
                                          HYPRE_Int          num_post_relax);

/**
 * (Optional) Skip relaxation on certain grids for isotropic problems.  This can
 * greatly improve efficiency by eliminating unnecessary relaxations when the
 * underlying problem is isotropic.
 **/
HYPRE_Int HYPRE_StructPFMGSetSkipRelax(HYPRE_StructSolver solver,
                                       HYPRE_Int          skip_relax);

/*
 * RE-VISIT
 **/
HYPRE_Int HYPRE_StructPFMGSetDxyz(HYPRE_StructSolver  solver,
                                  HYPRE_Real         *dxyz);

/**
 * (Optional) Set the amount of logging to do.
 **/
HYPRE_Int HYPRE_StructPFMGSetLogging(HYPRE_StructSolver solver,
                                     HYPRE_Int          logging);

/**
 * (Optional) Set the amount of printing to do to the screen.
 **/
HYPRE_Int HYPRE_StructPFMGSetPrintLevel(HYPRE_StructSolver solver,
                                        HYPRE_Int          print_level);

/**
 * Return the number of iterations taken.
 **/
HYPRE_Int HYPRE_StructPFMGGetNumIterations(HYPRE_StructSolver  solver,
                                           HYPRE_Int          *num_iterations);

/**
 * Return the norm of the final relative residual.
 **/
HYPRE_Int HYPRE_StructPFMGGetFinalRelativeResidualNorm(HYPRE_StructSolver  solver,
                                                       HYPRE_Real         *norm);

#if defined(HYPRE_USING_CUDA)
HYPRE_Int
HYPRE_StructPFMGSetDeviceLevel( HYPRE_StructSolver  solver,
				HYPRE_Int   device_level  );
#endif  
/**@}*/

/*--------------------------------------------------------------------------
 *--------------------------------------------------------------------------*/

/**
 * @name Struct SMG Solver
 *
 * SMG is a semicoarsening multigrid solver that uses plane smoothing (in 3D).
 * The plane smoother calls a 2D SMG algorithm with line smoothing, and the line
 * smoother is cyclic reduction (1D SMG).  For periodic problems, the grid size
 * in periodic dimensions currently must be a power-of-two.
 *
 * @{
 **/

/**
 * Create a solver object.
 **/
HYPRE_Int HYPRE_StructSMGCreate(MPI_Comm            comm,
                                HYPRE_StructSolver *solver);

/**
 * Destroy a solver object.
 **/
HYPRE_Int HYPRE_StructSMGDestroy(HYPRE_StructSolver solver);

/**
 * Prepare to solve the system.  The coefficient data in \e b and \e x is
 * ignored here, but information about the layout of the data may be used.
 **/
HYPRE_Int HYPRE_StructSMGSetup(HYPRE_StructSolver solver,
                               HYPRE_StructMatrix A,
                               HYPRE_StructVector b,
                               HYPRE_StructVector x);

/**
 * Solve the system.
 **/
HYPRE_Int HYPRE_StructSMGSolve(HYPRE_StructSolver solver,
                               HYPRE_StructMatrix A,
                               HYPRE_StructVector b,
                               HYPRE_StructVector x);

/*
 * RE-VISIT
 **/
HYPRE_Int HYPRE_StructSMGSetMemoryUse(HYPRE_StructSolver solver,
                                      HYPRE_Int          memory_use);

/**
 * (Optional) Set the convergence tolerance.
 **/
HYPRE_Int HYPRE_StructSMGSetTol(HYPRE_StructSolver solver,
                                HYPRE_Real         tol);

/**
 * (Optional) Set maximum number of iterations.
 **/
HYPRE_Int HYPRE_StructSMGSetMaxIter(HYPRE_StructSolver solver,
                                    HYPRE_Int          max_iter);

/**
 * (Optional) Additionally require that the relative difference in
 * successive iterates be small.
 **/
HYPRE_Int HYPRE_StructSMGSetRelChange(HYPRE_StructSolver solver,
                                      HYPRE_Int          rel_change);

/**
 * (Optional) Use a zero initial guess.  This allows the solver to cut corners
 * in the case where a zero initial guess is needed (e.g., for preconditioning)
 * to reduce compuational cost.
 **/
HYPRE_Int HYPRE_StructSMGSetZeroGuess(HYPRE_StructSolver solver);

/**
 * (Optional) Use a nonzero initial guess.  This is the default behavior, but
 * this routine allows the user to switch back after using \e SetZeroGuess.
 **/
HYPRE_Int HYPRE_StructSMGSetNonZeroGuess(HYPRE_StructSolver solver);

/**
 * (Optional) Set number of relaxation sweeps before coarse-grid correction.
 **/
HYPRE_Int HYPRE_StructSMGSetNumPreRelax(HYPRE_StructSolver solver,
                                        HYPRE_Int          num_pre_relax);

/**
 * (Optional) Set number of relaxation sweeps after coarse-grid correction.
 **/
HYPRE_Int HYPRE_StructSMGSetNumPostRelax(HYPRE_StructSolver solver,
                                         HYPRE_Int          num_post_relax);

/**
 * (Optional) Set the amount of logging to do.
 **/
HYPRE_Int HYPRE_StructSMGSetLogging(HYPRE_StructSolver solver,
                                    HYPRE_Int          logging);

/**
 * (Optional) Set the amount of printing to do to the screen.
 **/
HYPRE_Int HYPRE_StructSMGSetPrintLevel(HYPRE_StructSolver solver,
                                       HYPRE_Int          print_level);

/**
 * Return the number of iterations taken.
 **/
HYPRE_Int HYPRE_StructSMGGetNumIterations(HYPRE_StructSolver  solver,
                                          HYPRE_Int          *num_iterations);

/**
 * Return the norm of the final relative residual.
 **/
HYPRE_Int HYPRE_StructSMGGetFinalRelativeResidualNorm(HYPRE_StructSolver  solver,
                                                HYPRE_Real         *norm);

#if defined(HYPRE_USING_CUDA)
HYPRE_Int
HYPRE_StructSMGSetDeviceLevel( HYPRE_StructSolver  solver,
			       HYPRE_Int   device_level  );
#endif

/**@}*/

/*--------------------------------------------------------------------------
 *--------------------------------------------------------------------------*/

/**
 * @name Struct CycRed Solver
 *
 * CycRed is a cyclic reduction solver that simultaneously solves a collection
 * of 1D tridiagonal systems embedded in a d-dimensional grid.
 *
 * @{
 **/

/**
 * Create a solver object.
 **/
HYPRE_Int HYPRE_StructCycRedCreate(MPI_Comm            comm,
                                   HYPRE_StructSolver *solver);

/**
 * Destroy a solver object.
 **/
HYPRE_Int HYPRE_StructCycRedDestroy(HYPRE_StructSolver solver);

/**
 * Prepare to solve the system.  The coefficient data in \e b and \e x is
 * ignored here, but information about the layout of the data may be used.
 **/
HYPRE_Int HYPRE_StructCycRedSetup(HYPRE_StructSolver solver,
                                  HYPRE_StructMatrix A,
                                  HYPRE_StructVector b,
                                  HYPRE_StructVector x);

/**
 * Solve the system.
 **/
HYPRE_Int HYPRE_StructCycRedSolve(HYPRE_StructSolver solver,
                                  HYPRE_StructMatrix A,
                                  HYPRE_StructVector b,
                                  HYPRE_StructVector x);

/**
 *
 * (Optional) Set the dimension number for the embedded 1D tridiagonal systems.
 * The default is \e tdim = 0.
 **/
HYPRE_Int HYPRE_StructCycRedSetTDim(HYPRE_StructSolver solver,
                                    HYPRE_Int          tdim);

/**
 * (Optional) Set the base index and stride for the embedded 1D systems.  The
 * stride must be equal one in the dimension corresponding to the 1D systems
 * (see \ref HYPRE_StructCycRedSetTDim).
 **/
HYPRE_Int HYPRE_StructCycRedSetBase(HYPRE_StructSolver solver,
                                    HYPRE_Int          ndim,
                                    HYPRE_Int         *base_index,
                                    HYPRE_Int         *base_stride);

/**@}*/

/*--------------------------------------------------------------------------
 *--------------------------------------------------------------------------*/

/**
 * @name Struct PCG Solver
 *
 * These routines should be used in conjunction with the generic interface in
 * \ref KrylovSolvers.
 *
 * @{
 **/

/**
 * Create a solver object.
 **/
HYPRE_Int HYPRE_StructPCGCreate(MPI_Comm            comm,
                                HYPRE_StructSolver *solver);

/**
 * Destroy a solver object.
 **/
HYPRE_Int HYPRE_StructPCGDestroy(HYPRE_StructSolver solver);

HYPRE_Int HYPRE_StructPCGSetup(HYPRE_StructSolver solver,
                               HYPRE_StructMatrix A,
                               HYPRE_StructVector b,
                               HYPRE_StructVector x);

HYPRE_Int HYPRE_StructPCGSolve(HYPRE_StructSolver solver,
                               HYPRE_StructMatrix A,
                               HYPRE_StructVector b,
                               HYPRE_StructVector x);

HYPRE_Int HYPRE_StructPCGSetTol(HYPRE_StructSolver solver,
                                HYPRE_Real         tol);

HYPRE_Int HYPRE_StructPCGSetAbsoluteTol(HYPRE_StructSolver solver,
                                        HYPRE_Real         tol);

HYPRE_Int HYPRE_StructPCGSetMaxIter(HYPRE_StructSolver solver,
                                    HYPRE_Int          max_iter);

HYPRE_Int HYPRE_StructPCGSetTwoNorm(HYPRE_StructSolver solver,
                                    HYPRE_Int          two_norm);

HYPRE_Int HYPRE_StructPCGSetRelChange(HYPRE_StructSolver solver,
                                      HYPRE_Int          rel_change);

HYPRE_Int HYPRE_StructPCGSetPrecond(HYPRE_StructSolver         solver,
                                    HYPRE_PtrToStructSolverFcn precond,
                                    HYPRE_PtrToStructSolverFcn precond_setup,
                                    HYPRE_StructSolver         precond_solver);

HYPRE_Int HYPRE_StructPCGSetLogging(HYPRE_StructSolver solver,
                                    HYPRE_Int          logging);

HYPRE_Int HYPRE_StructPCGSetPrintLevel(HYPRE_StructSolver solver,
                                       HYPRE_Int          level);

HYPRE_Int HYPRE_StructPCGGetNumIterations(HYPRE_StructSolver  solver,
                                          HYPRE_Int          *num_iterations);

HYPRE_Int HYPRE_StructPCGGetFinalRelativeResidualNorm(HYPRE_StructSolver  solver,
                                                      HYPRE_Real         *norm);

HYPRE_Int HYPRE_StructPCGGetResidual(HYPRE_StructSolver   solver,
                                     void               **residual);

/**
 * Setup routine for diagonal preconditioning.
 **/
HYPRE_Int HYPRE_StructDiagScaleSetup(HYPRE_StructSolver solver,
                                     HYPRE_StructMatrix A,
                                     HYPRE_StructVector y,
                                     HYPRE_StructVector x);

/**
 * Solve routine for diagonal preconditioning.
 **/
HYPRE_Int HYPRE_StructDiagScale(HYPRE_StructSolver solver,
                                HYPRE_StructMatrix HA,
                                HYPRE_StructVector Hy,
                                HYPRE_StructVector Hx);

/**@}*/

/*--------------------------------------------------------------------------
 *--------------------------------------------------------------------------*/

/**
 * @name Struct GMRES Solver
 *
 * These routines should be used in conjunction with the generic interface in
 * \ref KrylovSolvers.
 *
 * @{
 **/

/**
 * Create a solver object.
 **/
HYPRE_Int HYPRE_StructGMRESCreate(MPI_Comm            comm,
                                  HYPRE_StructSolver *solver);


/**
 * Destroy a solver object.
 **/
HYPRE_Int HYPRE_StructGMRESDestroy(HYPRE_StructSolver solver);

HYPRE_Int HYPRE_StructGMRESSetup(HYPRE_StructSolver solver,
                                 HYPRE_StructMatrix A,
                                 HYPRE_StructVector b,
                                 HYPRE_StructVector x);

HYPRE_Int HYPRE_StructGMRESSolve(HYPRE_StructSolver solver,
                                 HYPRE_StructMatrix A,
                                 HYPRE_StructVector b,
                                 HYPRE_StructVector x);

HYPRE_Int HYPRE_StructGMRESSetTol(HYPRE_StructSolver solver,
                                  HYPRE_Real         tol);

HYPRE_Int HYPRE_StructGMRESSetAbsoluteTol(HYPRE_StructSolver solver,
                                          HYPRE_Real         tol);

HYPRE_Int HYPRE_StructGMRESSetMaxIter(HYPRE_StructSolver solver,
                                      HYPRE_Int          max_iter);

HYPRE_Int HYPRE_StructGMRESSetKDim(HYPRE_StructSolver solver,
                                   HYPRE_Int          k_dim);

HYPRE_Int HYPRE_StructGMRESSetPrecond(HYPRE_StructSolver         solver,
                                      HYPRE_PtrToStructSolverFcn precond,
                                      HYPRE_PtrToStructSolverFcn precond_setup,
                                      HYPRE_StructSolver         precond_solver);

HYPRE_Int HYPRE_StructGMRESSetLogging(HYPRE_StructSolver solver,
                                      HYPRE_Int          logging);

HYPRE_Int HYPRE_StructGMRESSetPrintLevel(HYPRE_StructSolver solver,
                                         HYPRE_Int          level);

HYPRE_Int HYPRE_StructGMRESGetNumIterations(HYPRE_StructSolver  solver,
                                            HYPRE_Int          *num_iterations);

HYPRE_Int HYPRE_StructGMRESGetFinalRelativeResidualNorm(HYPRE_StructSolver  solver,
                                                        HYPRE_Real         *norm);

HYPRE_Int HYPRE_StructGMRESGetResidual(HYPRE_StructSolver   solver,
                                       void               **residual);
/**@}*/

/*--------------------------------------------------------------------------
 *--------------------------------------------------------------------------*/

/**
 * @name Struct FlexGMRES Solver
 *
 * These routines should be used in conjunction with the generic interface in
 * \ref KrylovSolvers.
 *
 * @{
 **/

/**
 * Create a solver object.
 **/
HYPRE_Int HYPRE_StructFlexGMRESCreate(MPI_Comm            comm,
                                      HYPRE_StructSolver *solver);

/**
 * Destroy a solver object.
 **/
HYPRE_Int HYPRE_StructFlexGMRESDestroy(HYPRE_StructSolver solver);

HYPRE_Int HYPRE_StructFlexGMRESSetup(HYPRE_StructSolver solver,
                                     HYPRE_StructMatrix A,
                                     HYPRE_StructVector b,
                                     HYPRE_StructVector x);

HYPRE_Int HYPRE_StructFlexGMRESSolve(HYPRE_StructSolver solver,
                                     HYPRE_StructMatrix A,
                                     HYPRE_StructVector b,
                                     HYPRE_StructVector x);

HYPRE_Int HYPRE_StructFlexGMRESSetTol(HYPRE_StructSolver solver,
                                      HYPRE_Real         tol);

HYPRE_Int HYPRE_StructFlexGMRESSetAbsoluteTol(HYPRE_StructSolver solver,
                                              HYPRE_Real         tol);

HYPRE_Int HYPRE_StructFlexGMRESSetMaxIter(HYPRE_StructSolver solver,
                                          HYPRE_Int          max_iter);

HYPRE_Int HYPRE_StructFlexGMRESSetKDim(HYPRE_StructSolver solver,
                                       HYPRE_Int          k_dim);

HYPRE_Int HYPRE_StructFlexGMRESSetPrecond(HYPRE_StructSolver         solver,
                                          HYPRE_PtrToStructSolverFcn precond,
                                          HYPRE_PtrToStructSolverFcn precond_setup,
                                          HYPRE_StructSolver         precond_solver);

HYPRE_Int HYPRE_StructFlexGMRESSetLogging(HYPRE_StructSolver solver,
                                          HYPRE_Int          logging);

HYPRE_Int HYPRE_StructFlexGMRESSetPrintLevel(HYPRE_StructSolver solver,
                                             HYPRE_Int          level);

HYPRE_Int HYPRE_StructFlexGMRESGetNumIterations(HYPRE_StructSolver  solver,
                                                HYPRE_Int          *num_iterations);

HYPRE_Int HYPRE_StructFlexGMRESGetFinalRelativeResidualNorm(HYPRE_StructSolver  solver,
                                                            HYPRE_Real         *norm);

HYPRE_Int HYPRE_StructFlexGMRESGetResidual(HYPRE_StructSolver   solver,
                                           void               **residual);

HYPRE_Int HYPRE_StructFlexGMRESSetModifyPC(HYPRE_StructSolver     solver,
                                           HYPRE_PtrToModifyPCFcn modify_pc);

/**@}*/

/*--------------------------------------------------------------------------
 *--------------------------------------------------------------------------*/

/**
 * @name Struct LGMRES Solver
 *
 * These routines should be used in conjunction with the generic interface in
 * \ref KrylovSolvers.
 *
 * @{
 **/

/**
 * Create a solver object.
 **/
HYPRE_Int HYPRE_StructLGMRESCreate(MPI_Comm            comm,
                                   HYPRE_StructSolver *solver);

/**
 * Destroy a solver object.
 **/
HYPRE_Int HYPRE_StructLGMRESDestroy(HYPRE_StructSolver solver);

HYPRE_Int HYPRE_StructLGMRESSetup(HYPRE_StructSolver solver,
                                  HYPRE_StructMatrix A,
                                  HYPRE_StructVector b,
                                  HYPRE_StructVector x);

HYPRE_Int HYPRE_StructLGMRESSolve(HYPRE_StructSolver solver,
                                  HYPRE_StructMatrix A,
                                  HYPRE_StructVector b,
                                  HYPRE_StructVector x);

HYPRE_Int HYPRE_StructLGMRESSetTol(HYPRE_StructSolver solver,
                                   HYPRE_Real         tol);

HYPRE_Int HYPRE_StructLGMRESSetAbsoluteTol(HYPRE_StructSolver solver,
                                           HYPRE_Real         tol);
   
HYPRE_Int HYPRE_StructLGMRESSetMaxIter(HYPRE_StructSolver solver,
                                       HYPRE_Int          max_iter);

HYPRE_Int HYPRE_StructLGMRESSetKDim(HYPRE_StructSolver solver,
                                    HYPRE_Int          k_dim);

HYPRE_Int HYPRE_StructLGMRESSetAugDim(HYPRE_StructSolver solver,
                                      HYPRE_Int          aug_dim);

HYPRE_Int HYPRE_StructLGMRESSetPrecond(HYPRE_StructSolver         solver,
                                       HYPRE_PtrToStructSolverFcn precond,
                                       HYPRE_PtrToStructSolverFcn precond_setup,
                                       HYPRE_StructSolver         precond_solver);

HYPRE_Int HYPRE_StructLGMRESSetLogging(HYPRE_StructSolver solver,
                                       HYPRE_Int          logging);

HYPRE_Int HYPRE_StructLGMRESSetPrintLevel(HYPRE_StructSolver solver,
                                          HYPRE_Int          level);

HYPRE_Int HYPRE_StructLGMRESGetNumIterations(HYPRE_StructSolver  solver,
                                             HYPRE_Int          *num_iterations);

HYPRE_Int HYPRE_StructLGMRESGetFinalRelativeResidualNorm(HYPRE_StructSolver  solver,
                                                         HYPRE_Real         *norm);

HYPRE_Int HYPRE_StructLGMRESGetResidual(HYPRE_StructSolver   solver,
                                        void               **residual);
/**@}*/

/*--------------------------------------------------------------------------
 *--------------------------------------------------------------------------*/

/**
 * @name Struct BiCGSTAB Solver
 *
 * These routines should be used in conjunction with the generic interface in
 * \ref KrylovSolvers.
 *
 * @{
 **/

/**
 * Create a solver object.
 **/
HYPRE_Int HYPRE_StructBiCGSTABCreate(MPI_Comm            comm,
                                     HYPRE_StructSolver *solver);

/**
 * Destroy a solver object.
 **/
HYPRE_Int HYPRE_StructBiCGSTABDestroy(HYPRE_StructSolver solver);

HYPRE_Int HYPRE_StructBiCGSTABSetup(HYPRE_StructSolver solver,
                                    HYPRE_StructMatrix A,
                                    HYPRE_StructVector b,
                                    HYPRE_StructVector x);

HYPRE_Int HYPRE_StructBiCGSTABSolve(HYPRE_StructSolver solver,
                                    HYPRE_StructMatrix A,
                                    HYPRE_StructVector b,
                                    HYPRE_StructVector x);

HYPRE_Int HYPRE_StructBiCGSTABSetTol(HYPRE_StructSolver solver,
                                     HYPRE_Real         tol);

HYPRE_Int HYPRE_StructBiCGSTABSetAbsoluteTol(HYPRE_StructSolver solver,
                                             HYPRE_Real         tol);

HYPRE_Int HYPRE_StructBiCGSTABSetMaxIter(HYPRE_StructSolver solver,
                                         HYPRE_Int          max_iter);

HYPRE_Int HYPRE_StructBiCGSTABSetPrecond(HYPRE_StructSolver         solver,
                                         HYPRE_PtrToStructSolverFcn precond,
                                         HYPRE_PtrToStructSolverFcn precond_setup,
                                         HYPRE_StructSolver         precond_solver);

HYPRE_Int HYPRE_StructBiCGSTABSetLogging(HYPRE_StructSolver solver,
                                         HYPRE_Int          logging);

HYPRE_Int HYPRE_StructBiCGSTABSetPrintLevel(HYPRE_StructSolver solver,
                                            HYPRE_Int          level);

HYPRE_Int HYPRE_StructBiCGSTABGetNumIterations(HYPRE_StructSolver  solver,
                                               HYPRE_Int          *num_iterations);

HYPRE_Int HYPRE_StructBiCGSTABGetFinalRelativeResidualNorm(HYPRE_StructSolver  solver,
                                                           HYPRE_Real         *norm);

HYPRE_Int HYPRE_StructBiCGSTABGetResidual( HYPRE_StructSolver   solver,
                                           void               **residual);
/**@}*/

/*--------------------------------------------------------------------------
 *--------------------------------------------------------------------------*/

/**
 * @name Struct Hybrid Solver
 *
 * @{
 **/

/**
 * Create a solver object.
 **/
HYPRE_Int HYPRE_StructHybridCreate(MPI_Comm            comm,
                                   HYPRE_StructSolver *solver);

/**
 * Destroy a solver object.
 **/
HYPRE_Int HYPRE_StructHybridDestroy(HYPRE_StructSolver solver);

/**
 * Prepare to solve the system.  The coefficient data in \e b and \e x is
 * ignored here, but information about the layout of the data may be used.
 **/
HYPRE_Int HYPRE_StructHybridSetup(HYPRE_StructSolver solver,
                                  HYPRE_StructMatrix A,
                                  HYPRE_StructVector b,
                                  HYPRE_StructVector x);

/**
 * Solve the system.
 **/
HYPRE_Int HYPRE_StructHybridSolve(HYPRE_StructSolver solver,
                                  HYPRE_StructMatrix A,
                                  HYPRE_StructVector b,
                                  HYPRE_StructVector x);

/**
 * (Optional) Set the convergence tolerance.
 **/
HYPRE_Int HYPRE_StructHybridSetTol(HYPRE_StructSolver solver,
                                   HYPRE_Real         tol);

/**
 * (Optional) Set an accepted convergence tolerance for diagonal scaling (DS).
 * The solver will switch preconditioners if the convergence of DS is slower
 * than \e cf_tol.
 **/
HYPRE_Int HYPRE_StructHybridSetConvergenceTol(HYPRE_StructSolver solver,
                                              HYPRE_Real         cf_tol);

/**
 * (Optional) Set maximum number of iterations for diagonal scaling (DS).  The
 * solver will switch preconditioners if DS reaches \e ds_max_its.
 **/
HYPRE_Int HYPRE_StructHybridSetDSCGMaxIter(HYPRE_StructSolver solver,
                                           HYPRE_Int          ds_max_its);

/**
 * (Optional) Set maximum number of iterations for general preconditioner (PRE).
 * The solver will stop if PRE reaches \e pre_max_its.
 **/
HYPRE_Int HYPRE_StructHybridSetPCGMaxIter(HYPRE_StructSolver solver,
                                          HYPRE_Int          pre_max_its);

/**
 * (Optional) Use the two-norm in stopping criteria.
 **/
HYPRE_Int HYPRE_StructHybridSetTwoNorm(HYPRE_StructSolver solver,
                                       HYPRE_Int          two_norm);

HYPRE_Int HYPRE_StructHybridSetStopCrit(HYPRE_StructSolver solver,
                                        HYPRE_Int          stop_crit);

/**
 * (Optional) Additionally require that the relative difference in
 * successive iterates be small.
 **/
HYPRE_Int HYPRE_StructHybridSetRelChange(HYPRE_StructSolver solver,
                                         HYPRE_Int          rel_change);

/**
 * (Optional) Set the type of Krylov solver to use.
 *
 * Current krylov methods set by \e solver_type are:
 *
 *    - 0 : PCG (default)
 *    - 1 : GMRES
 *    - 2 : BiCGSTAB
 **/
HYPRE_Int HYPRE_StructHybridSetSolverType(HYPRE_StructSolver solver,
                                          HYPRE_Int          solver_type);

/**
 * (Optional) Set recompute residual (don't rely on 3-term recurrence).
 **/
HYPRE_Int
HYPRE_StructHybridSetRecomputeResidual( HYPRE_StructSolver  solver,
                                        HYPRE_Int           recompute_residual );

/**
 * (Optional) Get recompute residual option.
 **/
HYPRE_Int
HYPRE_StructHybridGetRecomputeResidual( HYPRE_StructSolver  solver,
                                        HYPRE_Int          *recompute_residual );

/**
 * (Optional) Set recompute residual period (don't rely on 3-term recurrence).
 *
 * Recomputes residual after every specified number of iterations.
 **/
HYPRE_Int
HYPRE_StructHybridSetRecomputeResidualP( HYPRE_StructSolver  solver,
                                         HYPRE_Int           recompute_residual_p );

/**
 * (Optional) Get recompute residual period option.
 **/
HYPRE_Int
HYPRE_StructHybridGetRecomputeResidualP( HYPRE_StructSolver  solver,
                                         HYPRE_Int          *recompute_residual_p );

/**
 * (Optional) Set the maximum size of the Krylov space when using GMRES.
 **/
HYPRE_Int HYPRE_StructHybridSetKDim(HYPRE_StructSolver solver,
                                    HYPRE_Int          k_dim);

/**
 * (Optional) Set the preconditioner to use.
 **/
HYPRE_Int HYPRE_StructHybridSetPrecond(HYPRE_StructSolver         solver,
                                       HYPRE_PtrToStructSolverFcn precond,
                                       HYPRE_PtrToStructSolverFcn precond_setup,
                                       HYPRE_StructSolver         precond_solver);

/**
 * (Optional) Set the amount of logging to do.
 **/
HYPRE_Int HYPRE_StructHybridSetLogging(HYPRE_StructSolver solver,
                                       HYPRE_Int          logging);

/**
 * (Optional) Set the amount of printing to do to the screen.
 **/
HYPRE_Int HYPRE_StructHybridSetPrintLevel(HYPRE_StructSolver solver,
                                          HYPRE_Int          print_level);

/**
 * Return the number of iterations taken.
 **/
HYPRE_Int HYPRE_StructHybridGetNumIterations(HYPRE_StructSolver  solver,
                                             HYPRE_Int          *num_its);

/**
 * Return the number of diagonal scaling iterations taken.
 **/
HYPRE_Int HYPRE_StructHybridGetDSCGNumIterations(HYPRE_StructSolver  solver,
                                                 HYPRE_Int          *ds_num_its);

/**
 * Return the number of general preconditioning iterations taken.
 **/
HYPRE_Int HYPRE_StructHybridGetPCGNumIterations(HYPRE_StructSolver  solver,
                                                HYPRE_Int          *pre_num_its);

/**
 * Return the norm of the final relative residual.
 **/
HYPRE_Int HYPRE_StructHybridGetFinalRelativeResidualNorm(HYPRE_StructSolver  solver,
                                                         HYPRE_Real         *norm);

/**@}*/

/*--------------------------------------------------------------------------
 *--------------------------------------------------------------------------*/

/*
 * @name Struct SparseMSG Solver
 **/

HYPRE_Int HYPRE_StructSparseMSGCreate(MPI_Comm            comm,
                                      HYPRE_StructSolver *solver);

HYPRE_Int HYPRE_StructSparseMSGDestroy(HYPRE_StructSolver solver);

HYPRE_Int HYPRE_StructSparseMSGSetup(HYPRE_StructSolver solver,
                                     HYPRE_StructMatrix A,
                                     HYPRE_StructVector b,
                                     HYPRE_StructVector x);

HYPRE_Int HYPRE_StructSparseMSGSolve(HYPRE_StructSolver solver,
                                     HYPRE_StructMatrix A,
                                     HYPRE_StructVector b,
                                     HYPRE_StructVector x);

HYPRE_Int HYPRE_StructSparseMSGSetTol(HYPRE_StructSolver solver,
                                      HYPRE_Real         tol);

HYPRE_Int HYPRE_StructSparseMSGSetMaxIter(HYPRE_StructSolver solver,
                                          HYPRE_Int          max_iter);

HYPRE_Int HYPRE_StructSparseMSGSetJump(HYPRE_StructSolver solver,
                                       HYPRE_Int          jump);

HYPRE_Int HYPRE_StructSparseMSGSetRelChange(HYPRE_StructSolver solver,
                                            HYPRE_Int          rel_change);

HYPRE_Int HYPRE_StructSparseMSGSetZeroGuess(HYPRE_StructSolver solver);

HYPRE_Int HYPRE_StructSparseMSGSetNonZeroGuess(HYPRE_StructSolver solver);

HYPRE_Int HYPRE_StructSparseMSGSetRelaxType(HYPRE_StructSolver solver,
                                            HYPRE_Int          relax_type);

HYPRE_Int HYPRE_StructSparseMSGSetJacobiWeight(HYPRE_StructSolver solver,
                                               HYPRE_Real         weight);

HYPRE_Int HYPRE_StructSparseMSGSetNumPreRelax(HYPRE_StructSolver solver,
                                              HYPRE_Int          num_pre_relax);

HYPRE_Int HYPRE_StructSparseMSGSetNumPostRelax(HYPRE_StructSolver solver,
                                               HYPRE_Int          num_post_relax);

HYPRE_Int HYPRE_StructSparseMSGSetNumFineRelax(HYPRE_StructSolver solver,
                                               HYPRE_Int          num_fine_relax);

HYPRE_Int HYPRE_StructSparseMSGSetLogging(HYPRE_StructSolver solver,
                                          HYPRE_Int          logging);

HYPRE_Int HYPRE_StructSparseMSGSetPrintLevel(HYPRE_StructSolver solver,
                                             HYPRE_Int   print_level);


HYPRE_Int HYPRE_StructSparseMSGGetNumIterations(HYPRE_StructSolver  solver,
                                                HYPRE_Int          *num_iterations);

HYPRE_Int HYPRE_StructSparseMSGGetFinalRelativeResidualNorm(HYPRE_StructSolver  solver,
                                                            HYPRE_Real         *norm);

/*--------------------------------------------------------------------------
 *--------------------------------------------------------------------------*/

/**
 * @name Struct LOBPCG Eigensolver
 *
 * These routines should be used in conjunction with the generic interface in
 * \ref Eigensolvers.
 *
 * @{
 **/

/**
 * Load interface interpreter. Vector part loaded with hypre_StructKrylov
 * functions and multivector part loaded with mv_TempMultiVector functions.
 **/
HYPRE_Int
HYPRE_StructSetupInterpreter(mv_InterfaceInterpreter *i);

/**
 * Load Matvec interpreter with hypre_StructKrylov functions.
 **/
HYPRE_Int
HYPRE_StructSetupMatvec(HYPRE_MatvecFunctions *mv);

<<<<<<< HEAD
/* The next routines should not be here (lower-case prefix). (RDF) */

/*
 * Set hypre_StructPVector to random values.
 **/
HYPRE_Int
hypre_StructVectorSetRandomValues(hypre_StructVector *vector, HYPRE_Int seed);

/*
 * Same as hypre_StructVectorSetRandomValues except uses void pointer.
 **/
HYPRE_Int
hypre_StructSetRandomValues(void *v, HYPRE_Int seed);

/**@}*/
=======
/*@}*/
>>>>>>> 10a4cd53

/*--------------------------------------------------------------------------
 *--------------------------------------------------------------------------*/

/**@}*/

#ifdef __cplusplus
}
#endif

#endif
<|MERGE_RESOLUTION|>--- conflicted
+++ resolved
@@ -46,9 +46,9 @@
 typedef struct hypre_StructSolver_struct *HYPRE_StructSolver;
 
 typedef HYPRE_Int (*HYPRE_PtrToStructSolverFcn)(HYPRE_StructSolver,
-                                                HYPRE_StructMatrix,
-                                                HYPRE_StructVector,
-                                                HYPRE_StructVector);
+                                          HYPRE_StructMatrix,
+                                          HYPRE_StructVector,
+                                          HYPRE_StructVector);
 
 #ifndef HYPRE_MODIFYPC
 #define HYPRE_MODIFYPC
@@ -61,8 +61,8 @@
  #endif
 
 typedef HYPRE_Int (*HYPRE_PtrToModifyPCFcn)(HYPRE_Solver,
-                                            HYPRE_Int,
-                                            HYPRE_Real);
+                                      HYPRE_Int,
+                                      HYPRE_Real);
 #endif
 
 /**@}*/
@@ -80,7 +80,7 @@
  * Create a solver object.
  **/
 HYPRE_Int HYPRE_StructJacobiCreate(MPI_Comm            comm,
-                                   HYPRE_StructSolver *solver);
+                             HYPRE_StructSolver *solver);
 
 /**
  * Destroy a solver object.  An object should be explicitly destroyed
@@ -98,29 +98,29 @@
  * ignored here, but information about the layout of the data may be used.
  **/
 HYPRE_Int HYPRE_StructJacobiSetup(HYPRE_StructSolver solver,
-                                  HYPRE_StructMatrix A,
-                                  HYPRE_StructVector b,
-                                  HYPRE_StructVector x);
+                            HYPRE_StructMatrix A,
+                            HYPRE_StructVector b,
+                            HYPRE_StructVector x);
 
 /**
  * Solve the system.
  **/
 HYPRE_Int HYPRE_StructJacobiSolve(HYPRE_StructSolver solver,
-                                  HYPRE_StructMatrix A,
-                                  HYPRE_StructVector b,
-                                  HYPRE_StructVector x);
+                            HYPRE_StructMatrix A,
+                            HYPRE_StructVector b,
+                            HYPRE_StructVector x);
 
 /**
  * (Optional) Set the convergence tolerance.
  **/
 HYPRE_Int HYPRE_StructJacobiSetTol(HYPRE_StructSolver solver,
-                                   HYPRE_Real         tol);
+                             HYPRE_Real         tol);
 
 /**
  * (Optional) Set maximum number of iterations.
  **/
 HYPRE_Int HYPRE_StructJacobiSetMaxIter(HYPRE_StructSolver solver,
-                                       HYPRE_Int          max_iter);
+                                 HYPRE_Int          max_iter);
 
 /**
  * (Optional) Use a zero initial guess.  This allows the solver to cut corners
@@ -139,13 +139,13 @@
  * Return the number of iterations taken.
  **/
 HYPRE_Int HYPRE_StructJacobiGetNumIterations(HYPRE_StructSolver  solver,
-                                             HYPRE_Int          *num_iterations);
+                                       HYPRE_Int          *num_iterations);
 
 /**
  * Return the norm of the final relative residual.
  **/
 HYPRE_Int HYPRE_StructJacobiGetFinalRelativeResidualNorm(HYPRE_StructSolver  solver,
-                                                         HYPRE_Real         *norm);
+                                                   HYPRE_Real         *norm);
 
 /**@}*/
 
@@ -169,7 +169,7 @@
  * Create a solver object.
  **/
 HYPRE_Int HYPRE_StructPFMGCreate(MPI_Comm            comm,
-                                 HYPRE_StructSolver *solver);
+                           HYPRE_StructSolver *solver);
 
 /**
  * Destroy a solver object.
@@ -181,42 +181,42 @@
  * ignored here, but information about the layout of the data may be used.
  **/
 HYPRE_Int HYPRE_StructPFMGSetup(HYPRE_StructSolver solver,
-                                HYPRE_StructMatrix A,
-                                HYPRE_StructVector b,
-                                HYPRE_StructVector x);
+                          HYPRE_StructMatrix A,
+                          HYPRE_StructVector b,
+                          HYPRE_StructVector x);
 
 /**
  * Solve the system.
  **/
 HYPRE_Int HYPRE_StructPFMGSolve(HYPRE_StructSolver solver,
-                                HYPRE_StructMatrix A,
-                                HYPRE_StructVector b,
-                                HYPRE_StructVector x);
+                          HYPRE_StructMatrix A,
+                          HYPRE_StructVector b,
+                          HYPRE_StructVector x);
 
 /**
  * (Optional) Set the convergence tolerance.
  **/
 HYPRE_Int HYPRE_StructPFMGSetTol(HYPRE_StructSolver solver,
-                                 HYPRE_Real         tol);
+                           HYPRE_Real         tol);
 
 /**
  * (Optional) Set maximum number of iterations.
  **/
 HYPRE_Int HYPRE_StructPFMGSetMaxIter(HYPRE_StructSolver solver,
-                                     HYPRE_Int          max_iter);
+                               HYPRE_Int          max_iter);
 
 /**
  * (Optional) Set maximum number of multigrid grid levels.
  **/
 HYPRE_Int HYPRE_StructPFMGSetMaxLevels(HYPRE_StructSolver solver, 
-                                       HYPRE_Int          max_levels);
+                                 HYPRE_Int          max_levels);
 
 /**
  * (Optional) Additionally require that the relative difference in
  * successive iterates be small.
  **/
 HYPRE_Int HYPRE_StructPFMGSetRelChange(HYPRE_StructSolver solver,
-                                       HYPRE_Int          rel_change);
+                                 HYPRE_Int          rel_change);
 
 /**
  * (Optional) Use a zero initial guess.  This allows the solver to cut corners
@@ -242,15 +242,15 @@
  *    - 3 : Red/Black Gauss-Seidel (nonsymmetric: RB pre- and post-relaxation)
  **/
 HYPRE_Int HYPRE_StructPFMGSetRelaxType(HYPRE_StructSolver solver,
-                                       HYPRE_Int          relax_type);
+                                 HYPRE_Int          relax_type);
 
 /*
  * (Optional) Set Jacobi weight (this is purposely not documented)
  */
 HYPRE_Int HYPRE_StructPFMGSetJacobiWeight(HYPRE_StructSolver solver,
-                                          HYPRE_Real         weight);
+                                    HYPRE_Real         weight);
 HYPRE_Int HYPRE_StructPFMGGetJacobiWeight(HYPRE_StructSolver solver,
-                                          HYPRE_Real        *weight);
+                                    HYPRE_Real        *weight);
 
 
 /**
@@ -266,19 +266,19 @@
  * The stencil coefficients are computed by averaging techniques.
  **/
 HYPRE_Int HYPRE_StructPFMGSetRAPType(HYPRE_StructSolver solver,
-                                     HYPRE_Int          rap_type);
+                               HYPRE_Int          rap_type);
 
 /**
  * (Optional) Set number of relaxation sweeps before coarse-grid correction.
  **/
 HYPRE_Int HYPRE_StructPFMGSetNumPreRelax(HYPRE_StructSolver solver,
-                                         HYPRE_Int          num_pre_relax);
+                                   HYPRE_Int          num_pre_relax);
 
 /**
  * (Optional) Set number of relaxation sweeps after coarse-grid correction.
  **/
 HYPRE_Int HYPRE_StructPFMGSetNumPostRelax(HYPRE_StructSolver solver,
-                                          HYPRE_Int          num_post_relax);
+                                    HYPRE_Int          num_post_relax);
 
 /**
  * (Optional) Skip relaxation on certain grids for isotropic problems.  This can
@@ -286,37 +286,37 @@
  * underlying problem is isotropic.
  **/
 HYPRE_Int HYPRE_StructPFMGSetSkipRelax(HYPRE_StructSolver solver,
-                                       HYPRE_Int          skip_relax);
+                                 HYPRE_Int          skip_relax);
 
 /*
  * RE-VISIT
  **/
 HYPRE_Int HYPRE_StructPFMGSetDxyz(HYPRE_StructSolver  solver,
-                                  HYPRE_Real         *dxyz);
+                            HYPRE_Real         *dxyz);
 
 /**
  * (Optional) Set the amount of logging to do.
  **/
 HYPRE_Int HYPRE_StructPFMGSetLogging(HYPRE_StructSolver solver,
-                                     HYPRE_Int          logging);
+                               HYPRE_Int          logging);
 
 /**
  * (Optional) Set the amount of printing to do to the screen.
  **/
 HYPRE_Int HYPRE_StructPFMGSetPrintLevel(HYPRE_StructSolver solver,
-                                        HYPRE_Int          print_level);
+                                  HYPRE_Int          print_level);
 
 /**
  * Return the number of iterations taken.
  **/
 HYPRE_Int HYPRE_StructPFMGGetNumIterations(HYPRE_StructSolver  solver,
-                                           HYPRE_Int          *num_iterations);
+                                     HYPRE_Int          *num_iterations);
 
 /**
  * Return the norm of the final relative residual.
  **/
 HYPRE_Int HYPRE_StructPFMGGetFinalRelativeResidualNorm(HYPRE_StructSolver  solver,
-                                                       HYPRE_Real         *norm);
+                                                 HYPRE_Real         *norm);
 
 #if defined(HYPRE_USING_CUDA)
 HYPRE_Int
@@ -343,7 +343,7 @@
  * Create a solver object.
  **/
 HYPRE_Int HYPRE_StructSMGCreate(MPI_Comm            comm,
-                                HYPRE_StructSolver *solver);
+                          HYPRE_StructSolver *solver);
 
 /**
  * Destroy a solver object.
@@ -355,42 +355,42 @@
  * ignored here, but information about the layout of the data may be used.
  **/
 HYPRE_Int HYPRE_StructSMGSetup(HYPRE_StructSolver solver,
-                               HYPRE_StructMatrix A,
-                               HYPRE_StructVector b,
-                               HYPRE_StructVector x);
+                         HYPRE_StructMatrix A,
+                         HYPRE_StructVector b,
+                         HYPRE_StructVector x);
 
 /**
  * Solve the system.
  **/
 HYPRE_Int HYPRE_StructSMGSolve(HYPRE_StructSolver solver,
-                               HYPRE_StructMatrix A,
-                               HYPRE_StructVector b,
-                               HYPRE_StructVector x);
+                         HYPRE_StructMatrix A,
+                         HYPRE_StructVector b,
+                         HYPRE_StructVector x);
 
 /*
  * RE-VISIT
  **/
 HYPRE_Int HYPRE_StructSMGSetMemoryUse(HYPRE_StructSolver solver,
-                                      HYPRE_Int          memory_use);
+                                HYPRE_Int          memory_use);
 
 /**
  * (Optional) Set the convergence tolerance.
  **/
 HYPRE_Int HYPRE_StructSMGSetTol(HYPRE_StructSolver solver,
-                                HYPRE_Real         tol);
+                          HYPRE_Real         tol);
 
 /**
  * (Optional) Set maximum number of iterations.
  **/
 HYPRE_Int HYPRE_StructSMGSetMaxIter(HYPRE_StructSolver solver,
-                                    HYPRE_Int          max_iter);
+                              HYPRE_Int          max_iter);
 
 /**
  * (Optional) Additionally require that the relative difference in
  * successive iterates be small.
  **/
 HYPRE_Int HYPRE_StructSMGSetRelChange(HYPRE_StructSolver solver,
-                                      HYPRE_Int          rel_change);
+                                HYPRE_Int          rel_change);
 
 /**
  * (Optional) Use a zero initial guess.  This allows the solver to cut corners
@@ -409,31 +409,31 @@
  * (Optional) Set number of relaxation sweeps before coarse-grid correction.
  **/
 HYPRE_Int HYPRE_StructSMGSetNumPreRelax(HYPRE_StructSolver solver,
-                                        HYPRE_Int          num_pre_relax);
+                                  HYPRE_Int          num_pre_relax);
 
 /**
  * (Optional) Set number of relaxation sweeps after coarse-grid correction.
  **/
 HYPRE_Int HYPRE_StructSMGSetNumPostRelax(HYPRE_StructSolver solver,
-                                         HYPRE_Int          num_post_relax);
+                                   HYPRE_Int          num_post_relax);
 
 /**
  * (Optional) Set the amount of logging to do.
  **/
 HYPRE_Int HYPRE_StructSMGSetLogging(HYPRE_StructSolver solver,
-                                    HYPRE_Int          logging);
+                              HYPRE_Int          logging);
 
 /**
  * (Optional) Set the amount of printing to do to the screen.
  **/
 HYPRE_Int HYPRE_StructSMGSetPrintLevel(HYPRE_StructSolver solver,
-                                       HYPRE_Int          print_level);
+                                  HYPRE_Int          print_level);
 
 /**
  * Return the number of iterations taken.
  **/
 HYPRE_Int HYPRE_StructSMGGetNumIterations(HYPRE_StructSolver  solver,
-                                          HYPRE_Int          *num_iterations);
+                                    HYPRE_Int          *num_iterations);
 
 /**
  * Return the norm of the final relative residual.
@@ -525,81 +525,218 @@
  * Create a solver object.
  **/
 HYPRE_Int HYPRE_StructPCGCreate(MPI_Comm            comm,
+                          HYPRE_StructSolver *solver);
+
+/**
+ * Destroy a solver object.
+ **/
+HYPRE_Int HYPRE_StructPCGDestroy(HYPRE_StructSolver solver);
+
+HYPRE_Int HYPRE_StructPCGSetup(HYPRE_StructSolver solver,
+                         HYPRE_StructMatrix A,
+                         HYPRE_StructVector b,
+                         HYPRE_StructVector x);
+
+HYPRE_Int HYPRE_StructPCGSolve(HYPRE_StructSolver solver,
+                         HYPRE_StructMatrix A,
+                         HYPRE_StructVector b,
+                         HYPRE_StructVector x);
+
+HYPRE_Int HYPRE_StructPCGSetTol(HYPRE_StructSolver solver,
+                          HYPRE_Real         tol);
+
+HYPRE_Int HYPRE_StructPCGSetAbsoluteTol(HYPRE_StructSolver solver,
+                                  HYPRE_Real         tol);
+
+HYPRE_Int HYPRE_StructPCGSetMaxIter(HYPRE_StructSolver solver,
+                              HYPRE_Int          max_iter);
+
+HYPRE_Int HYPRE_StructPCGSetTwoNorm(HYPRE_StructSolver solver,
+                              HYPRE_Int          two_norm);
+
+HYPRE_Int HYPRE_StructPCGSetRelChange(HYPRE_StructSolver solver,
+                                HYPRE_Int          rel_change);
+
+HYPRE_Int HYPRE_StructPCGSetPrecond(HYPRE_StructSolver         solver,
+                              HYPRE_PtrToStructSolverFcn precond,
+                              HYPRE_PtrToStructSolverFcn precond_setup,
+                              HYPRE_StructSolver         precond_solver);
+
+HYPRE_Int HYPRE_StructPCGSetLogging(HYPRE_StructSolver solver,
+                              HYPRE_Int          logging);
+
+HYPRE_Int HYPRE_StructPCGSetPrintLevel(HYPRE_StructSolver solver,
+                                 HYPRE_Int          level);
+
+HYPRE_Int HYPRE_StructPCGGetNumIterations(HYPRE_StructSolver  solver,
+                                    HYPRE_Int          *num_iterations);
+
+HYPRE_Int HYPRE_StructPCGGetFinalRelativeResidualNorm(HYPRE_StructSolver  solver,
+                                                HYPRE_Real         *norm);
+
+HYPRE_Int HYPRE_StructPCGGetResidual(HYPRE_StructSolver   solver,
+                               void               **residual);
+
+/**
+ * Setup routine for diagonal preconditioning.
+ **/
+HYPRE_Int HYPRE_StructDiagScaleSetup(HYPRE_StructSolver solver,
+                               HYPRE_StructMatrix A,
+                               HYPRE_StructVector y,
+                               HYPRE_StructVector x);
+
+/**
+ * Solve routine for diagonal preconditioning.
+ **/
+HYPRE_Int HYPRE_StructDiagScale(HYPRE_StructSolver solver,
+                          HYPRE_StructMatrix HA,
+                          HYPRE_StructVector Hy,
+                          HYPRE_StructVector Hx);
+
+/**@}*/
+
+/*--------------------------------------------------------------------------
+ *--------------------------------------------------------------------------*/
+
+/**
+ * @name Struct GMRES Solver
+ *
+ * These routines should be used in conjunction with the generic interface in
+ * \ref KrylovSolvers.
+ *
+ * @{
+ **/
+
+/**
+ * Create a solver object.
+ **/
+HYPRE_Int HYPRE_StructGMRESCreate(MPI_Comm            comm,
+                            HYPRE_StructSolver *solver);
+
+
+/**
+ * Destroy a solver object.
+ **/
+HYPRE_Int HYPRE_StructGMRESDestroy(HYPRE_StructSolver solver);
+
+HYPRE_Int HYPRE_StructGMRESSetup(HYPRE_StructSolver solver,
+                           HYPRE_StructMatrix A,
+                           HYPRE_StructVector b,
+                           HYPRE_StructVector x);
+
+HYPRE_Int HYPRE_StructGMRESSolve(HYPRE_StructSolver solver,
+                           HYPRE_StructMatrix A,
+                           HYPRE_StructVector b,
+                           HYPRE_StructVector x);
+
+HYPRE_Int HYPRE_StructGMRESSetTol(HYPRE_StructSolver solver,
+                            HYPRE_Real         tol);
+
+HYPRE_Int HYPRE_StructGMRESSetAbsoluteTol(HYPRE_StructSolver solver,
+                                    HYPRE_Real         tol);
+
+HYPRE_Int HYPRE_StructGMRESSetMaxIter(HYPRE_StructSolver solver,
+                                HYPRE_Int          max_iter);
+
+HYPRE_Int HYPRE_StructGMRESSetKDim(HYPRE_StructSolver solver,
+                             HYPRE_Int          k_dim);
+
+HYPRE_Int HYPRE_StructGMRESSetPrecond(HYPRE_StructSolver         solver,
+                                HYPRE_PtrToStructSolverFcn precond,
+                                HYPRE_PtrToStructSolverFcn precond_setup,
+                                HYPRE_StructSolver         precond_solver);
+
+HYPRE_Int HYPRE_StructGMRESSetLogging(HYPRE_StructSolver solver,
+                                HYPRE_Int          logging);
+
+HYPRE_Int HYPRE_StructGMRESSetPrintLevel(HYPRE_StructSolver solver,
+                                   HYPRE_Int          level);
+
+HYPRE_Int HYPRE_StructGMRESGetNumIterations(HYPRE_StructSolver  solver,
+                                      HYPRE_Int          *num_iterations);
+
+HYPRE_Int HYPRE_StructGMRESGetFinalRelativeResidualNorm(HYPRE_StructSolver  solver,
+                                                  HYPRE_Real         *norm);
+
+HYPRE_Int HYPRE_StructGMRESGetResidual(HYPRE_StructSolver   solver,
+                                 void               **residual);
+/**@}*/
+
+/*--------------------------------------------------------------------------
+ *--------------------------------------------------------------------------*/
+
+/**
+ * @name Struct FlexGMRES Solver
+ *
+ * These routines should be used in conjunction with the generic interface in
+ * \ref KrylovSolvers.
+ *
+ * @{
+ **/
+
+/**
+ * Create a solver object.
+ **/
+HYPRE_Int HYPRE_StructFlexGMRESCreate(MPI_Comm            comm,
                                 HYPRE_StructSolver *solver);
 
 /**
  * Destroy a solver object.
  **/
-HYPRE_Int HYPRE_StructPCGDestroy(HYPRE_StructSolver solver);
-
-HYPRE_Int HYPRE_StructPCGSetup(HYPRE_StructSolver solver,
+HYPRE_Int HYPRE_StructFlexGMRESDestroy(HYPRE_StructSolver solver);
+
+HYPRE_Int HYPRE_StructFlexGMRESSetup(HYPRE_StructSolver solver,
                                HYPRE_StructMatrix A,
                                HYPRE_StructVector b,
                                HYPRE_StructVector x);
 
-HYPRE_Int HYPRE_StructPCGSolve(HYPRE_StructSolver solver,
+HYPRE_Int HYPRE_StructFlexGMRESSolve(HYPRE_StructSolver solver,
                                HYPRE_StructMatrix A,
                                HYPRE_StructVector b,
                                HYPRE_StructVector x);
 
-HYPRE_Int HYPRE_StructPCGSetTol(HYPRE_StructSolver solver,
+HYPRE_Int HYPRE_StructFlexGMRESSetTol(HYPRE_StructSolver solver,
                                 HYPRE_Real         tol);
 
-HYPRE_Int HYPRE_StructPCGSetAbsoluteTol(HYPRE_StructSolver solver,
+HYPRE_Int HYPRE_StructFlexGMRESSetAbsoluteTol(HYPRE_StructSolver solver,
                                         HYPRE_Real         tol);
 
-HYPRE_Int HYPRE_StructPCGSetMaxIter(HYPRE_StructSolver solver,
+HYPRE_Int HYPRE_StructFlexGMRESSetMaxIter(HYPRE_StructSolver solver,
                                     HYPRE_Int          max_iter);
 
-HYPRE_Int HYPRE_StructPCGSetTwoNorm(HYPRE_StructSolver solver,
-                                    HYPRE_Int          two_norm);
-
-HYPRE_Int HYPRE_StructPCGSetRelChange(HYPRE_StructSolver solver,
-                                      HYPRE_Int          rel_change);
-
-HYPRE_Int HYPRE_StructPCGSetPrecond(HYPRE_StructSolver         solver,
+HYPRE_Int HYPRE_StructFlexGMRESSetKDim(HYPRE_StructSolver solver,
+                                 HYPRE_Int          k_dim);
+
+HYPRE_Int HYPRE_StructFlexGMRESSetPrecond(HYPRE_StructSolver         solver,
                                     HYPRE_PtrToStructSolverFcn precond,
                                     HYPRE_PtrToStructSolverFcn precond_setup,
                                     HYPRE_StructSolver         precond_solver);
 
-HYPRE_Int HYPRE_StructPCGSetLogging(HYPRE_StructSolver solver,
+HYPRE_Int HYPRE_StructFlexGMRESSetLogging(HYPRE_StructSolver solver,
                                     HYPRE_Int          logging);
 
-HYPRE_Int HYPRE_StructPCGSetPrintLevel(HYPRE_StructSolver solver,
+HYPRE_Int HYPRE_StructFlexGMRESSetPrintLevel(HYPRE_StructSolver solver,
                                        HYPRE_Int          level);
 
-HYPRE_Int HYPRE_StructPCGGetNumIterations(HYPRE_StructSolver  solver,
+HYPRE_Int HYPRE_StructFlexGMRESGetNumIterations(HYPRE_StructSolver  solver,
                                           HYPRE_Int          *num_iterations);
 
-HYPRE_Int HYPRE_StructPCGGetFinalRelativeResidualNorm(HYPRE_StructSolver  solver,
+HYPRE_Int HYPRE_StructFlexGMRESGetFinalRelativeResidualNorm(HYPRE_StructSolver  solver,
                                                       HYPRE_Real         *norm);
 
-HYPRE_Int HYPRE_StructPCGGetResidual(HYPRE_StructSolver   solver,
+HYPRE_Int HYPRE_StructFlexGMRESGetResidual(HYPRE_StructSolver   solver,
                                      void               **residual);
 
-/**
- * Setup routine for diagonal preconditioning.
- **/
-HYPRE_Int HYPRE_StructDiagScaleSetup(HYPRE_StructSolver solver,
-                                     HYPRE_StructMatrix A,
-                                     HYPRE_StructVector y,
-                                     HYPRE_StructVector x);
-
-/**
- * Solve routine for diagonal preconditioning.
- **/
-HYPRE_Int HYPRE_StructDiagScale(HYPRE_StructSolver solver,
-                                HYPRE_StructMatrix HA,
-                                HYPRE_StructVector Hy,
-                                HYPRE_StructVector Hx);
-
-/**@}*/
-
-/*--------------------------------------------------------------------------
- *--------------------------------------------------------------------------*/
-
-/**
- * @name Struct GMRES Solver
+HYPRE_Int HYPRE_StructFlexGMRESSetModifyPC(HYPRE_StructSolver     solver,
+                                     HYPRE_PtrToModifyPCFcn modify_pc);
+
+/**@}*/
+
+/*--------------------------------------------------------------------------
+ *--------------------------------------------------------------------------*/
+
+/**
+ * @name Struct LGMRES Solver
  *
  * These routines should be used in conjunction with the generic interface in
  * \ref KrylovSolvers.
@@ -610,63 +747,65 @@
 /**
  * Create a solver object.
  **/
-HYPRE_Int HYPRE_StructGMRESCreate(MPI_Comm            comm,
-                                  HYPRE_StructSolver *solver);
-
+HYPRE_Int HYPRE_StructLGMRESCreate(MPI_Comm            comm,
+                             HYPRE_StructSolver *solver);
 
 /**
  * Destroy a solver object.
  **/
-HYPRE_Int HYPRE_StructGMRESDestroy(HYPRE_StructSolver solver);
-
-HYPRE_Int HYPRE_StructGMRESSetup(HYPRE_StructSolver solver,
-                                 HYPRE_StructMatrix A,
-                                 HYPRE_StructVector b,
-                                 HYPRE_StructVector x);
-
-HYPRE_Int HYPRE_StructGMRESSolve(HYPRE_StructSolver solver,
-                                 HYPRE_StructMatrix A,
-                                 HYPRE_StructVector b,
-                                 HYPRE_StructVector x);
-
-HYPRE_Int HYPRE_StructGMRESSetTol(HYPRE_StructSolver solver,
-                                  HYPRE_Real         tol);
-
-HYPRE_Int HYPRE_StructGMRESSetAbsoluteTol(HYPRE_StructSolver solver,
-                                          HYPRE_Real         tol);
-
-HYPRE_Int HYPRE_StructGMRESSetMaxIter(HYPRE_StructSolver solver,
-                                      HYPRE_Int          max_iter);
-
-HYPRE_Int HYPRE_StructGMRESSetKDim(HYPRE_StructSolver solver,
-                                   HYPRE_Int          k_dim);
-
-HYPRE_Int HYPRE_StructGMRESSetPrecond(HYPRE_StructSolver         solver,
-                                      HYPRE_PtrToStructSolverFcn precond,
-                                      HYPRE_PtrToStructSolverFcn precond_setup,
-                                      HYPRE_StructSolver         precond_solver);
-
-HYPRE_Int HYPRE_StructGMRESSetLogging(HYPRE_StructSolver solver,
-                                      HYPRE_Int          logging);
-
-HYPRE_Int HYPRE_StructGMRESSetPrintLevel(HYPRE_StructSolver solver,
-                                         HYPRE_Int          level);
-
-HYPRE_Int HYPRE_StructGMRESGetNumIterations(HYPRE_StructSolver  solver,
-                                            HYPRE_Int          *num_iterations);
-
-HYPRE_Int HYPRE_StructGMRESGetFinalRelativeResidualNorm(HYPRE_StructSolver  solver,
-                                                        HYPRE_Real         *norm);
-
-HYPRE_Int HYPRE_StructGMRESGetResidual(HYPRE_StructSolver   solver,
-                                       void               **residual);
-/**@}*/
-
-/*--------------------------------------------------------------------------
- *--------------------------------------------------------------------------*/
-
-/**
- * @name Struct FlexGMRES Solver
+HYPRE_Int HYPRE_StructLGMRESDestroy(HYPRE_StructSolver solver);
+
+HYPRE_Int HYPRE_StructLGMRESSetup(HYPRE_StructSolver solver,
+                            HYPRE_StructMatrix A,
+                            HYPRE_StructVector b,
+                            HYPRE_StructVector x);
+
+HYPRE_Int HYPRE_StructLGMRESSolve(HYPRE_StructSolver solver,
+                            HYPRE_StructMatrix A,
+                            HYPRE_StructVector b,
+                            HYPRE_StructVector x);
+
+HYPRE_Int HYPRE_StructLGMRESSetTol(HYPRE_StructSolver solver,
+                             HYPRE_Real         tol);
+
+HYPRE_Int HYPRE_StructLGMRESSetAbsoluteTol(HYPRE_StructSolver solver,
+                                     HYPRE_Real         tol);
+   
+HYPRE_Int HYPRE_StructLGMRESSetMaxIter(HYPRE_StructSolver solver,
+                                 HYPRE_Int          max_iter);
+
+HYPRE_Int HYPRE_StructLGMRESSetKDim(HYPRE_StructSolver solver,
+                              HYPRE_Int          k_dim);
+
+HYPRE_Int HYPRE_StructLGMRESSetAugDim(HYPRE_StructSolver solver,
+                                HYPRE_Int          aug_dim);
+
+HYPRE_Int HYPRE_StructLGMRESSetPrecond(HYPRE_StructSolver         solver,
+                                 HYPRE_PtrToStructSolverFcn precond,
+                                 HYPRE_PtrToStructSolverFcn precond_setup,
+                                 HYPRE_StructSolver         precond_solver);
+
+HYPRE_Int HYPRE_StructLGMRESSetLogging(HYPRE_StructSolver solver,
+                                 HYPRE_Int          logging);
+
+HYPRE_Int HYPRE_StructLGMRESSetPrintLevel(HYPRE_StructSolver solver,
+                                    HYPRE_Int          level);
+
+HYPRE_Int HYPRE_StructLGMRESGetNumIterations(HYPRE_StructSolver  solver,
+                                       HYPRE_Int          *num_iterations);
+
+HYPRE_Int HYPRE_StructLGMRESGetFinalRelativeResidualNorm(HYPRE_StructSolver  solver,
+                                                   HYPRE_Real         *norm);
+
+HYPRE_Int HYPRE_StructLGMRESGetResidual(HYPRE_StructSolver   solver,
+                                  void               **residual);
+/**@}*/
+
+/*--------------------------------------------------------------------------
+ *--------------------------------------------------------------------------*/
+
+/**
+ * @name Struct BiCGSTAB Solver
  *
  * These routines should be used in conjunction with the generic interface in
  * \ref KrylovSolvers.
@@ -677,69 +816,59 @@
 /**
  * Create a solver object.
  **/
-HYPRE_Int HYPRE_StructFlexGMRESCreate(MPI_Comm            comm,
-                                      HYPRE_StructSolver *solver);
+HYPRE_Int HYPRE_StructBiCGSTABCreate(MPI_Comm            comm,
+                               HYPRE_StructSolver *solver);
 
 /**
  * Destroy a solver object.
  **/
-HYPRE_Int HYPRE_StructFlexGMRESDestroy(HYPRE_StructSolver solver);
-
-HYPRE_Int HYPRE_StructFlexGMRESSetup(HYPRE_StructSolver solver,
-                                     HYPRE_StructMatrix A,
-                                     HYPRE_StructVector b,
-                                     HYPRE_StructVector x);
-
-HYPRE_Int HYPRE_StructFlexGMRESSolve(HYPRE_StructSolver solver,
-                                     HYPRE_StructMatrix A,
-                                     HYPRE_StructVector b,
-                                     HYPRE_StructVector x);
-
-HYPRE_Int HYPRE_StructFlexGMRESSetTol(HYPRE_StructSolver solver,
-                                      HYPRE_Real         tol);
-
-HYPRE_Int HYPRE_StructFlexGMRESSetAbsoluteTol(HYPRE_StructSolver solver,
-                                              HYPRE_Real         tol);
-
-HYPRE_Int HYPRE_StructFlexGMRESSetMaxIter(HYPRE_StructSolver solver,
-                                          HYPRE_Int          max_iter);
-
-HYPRE_Int HYPRE_StructFlexGMRESSetKDim(HYPRE_StructSolver solver,
-                                       HYPRE_Int          k_dim);
-
-HYPRE_Int HYPRE_StructFlexGMRESSetPrecond(HYPRE_StructSolver         solver,
-                                          HYPRE_PtrToStructSolverFcn precond,
-                                          HYPRE_PtrToStructSolverFcn precond_setup,
-                                          HYPRE_StructSolver         precond_solver);
-
-HYPRE_Int HYPRE_StructFlexGMRESSetLogging(HYPRE_StructSolver solver,
-                                          HYPRE_Int          logging);
-
-HYPRE_Int HYPRE_StructFlexGMRESSetPrintLevel(HYPRE_StructSolver solver,
-                                             HYPRE_Int          level);
-
-HYPRE_Int HYPRE_StructFlexGMRESGetNumIterations(HYPRE_StructSolver  solver,
-                                                HYPRE_Int          *num_iterations);
-
-HYPRE_Int HYPRE_StructFlexGMRESGetFinalRelativeResidualNorm(HYPRE_StructSolver  solver,
-                                                            HYPRE_Real         *norm);
-
-HYPRE_Int HYPRE_StructFlexGMRESGetResidual(HYPRE_StructSolver   solver,
-                                           void               **residual);
-
-HYPRE_Int HYPRE_StructFlexGMRESSetModifyPC(HYPRE_StructSolver     solver,
-                                           HYPRE_PtrToModifyPCFcn modify_pc);
-
-/**@}*/
-
-/*--------------------------------------------------------------------------
- *--------------------------------------------------------------------------*/
-
-/**
- * @name Struct LGMRES Solver
- *
- * These routines should be used in conjunction with the generic interface in
- * \ref KrylovSolvers.
+HYPRE_Int HYPRE_StructBiCGSTABDestroy(HYPRE_StructSolver solver);
+
+HYPRE_Int HYPRE_StructBiCGSTABSetup(HYPRE_StructSolver solver,
+                              HYPRE_StructMatrix A,
+                              HYPRE_StructVector b,
+                              HYPRE_StructVector x);
+
+HYPRE_Int HYPRE_StructBiCGSTABSolve(HYPRE_StructSolver solver,
+                              HYPRE_StructMatrix A,
+                              HYPRE_StructVector b,
+                              HYPRE_StructVector x);
+
+HYPRE_Int HYPRE_StructBiCGSTABSetTol(HYPRE_StructSolver solver,
+                               HYPRE_Real         tol);
+
+HYPRE_Int HYPRE_StructBiCGSTABSetAbsoluteTol(HYPRE_StructSolver solver,
+                                       HYPRE_Real         tol);
+
+HYPRE_Int HYPRE_StructBiCGSTABSetMaxIter(HYPRE_StructSolver solver,
+                                   HYPRE_Int          max_iter);
+
+HYPRE_Int HYPRE_StructBiCGSTABSetPrecond(HYPRE_StructSolver         solver,
+                                   HYPRE_PtrToStructSolverFcn precond,
+                                   HYPRE_PtrToStructSolverFcn precond_setup,
+                                   HYPRE_StructSolver         precond_solver);
+
+HYPRE_Int HYPRE_StructBiCGSTABSetLogging(HYPRE_StructSolver solver,
+                                   HYPRE_Int          logging);
+
+HYPRE_Int HYPRE_StructBiCGSTABSetPrintLevel(HYPRE_StructSolver solver,
+                                      HYPRE_Int          level);
+
+HYPRE_Int HYPRE_StructBiCGSTABGetNumIterations(HYPRE_StructSolver  solver,
+                                         HYPRE_Int          *num_iterations);
+
+HYPRE_Int HYPRE_StructBiCGSTABGetFinalRelativeResidualNorm(HYPRE_StructSolver  solver,
+                                                     HYPRE_Real         *norm);
+
+HYPRE_Int HYPRE_StructBiCGSTABGetResidual( HYPRE_StructSolver   solver,
+                                     void               **residual);
+/**@}*/
+
+/*--------------------------------------------------------------------------
+ *--------------------------------------------------------------------------*/
+
+/**
+ * @name Struct Hybrid Solver
  *
  * @{
  **/
@@ -747,137 +876,8 @@
 /**
  * Create a solver object.
  **/
-HYPRE_Int HYPRE_StructLGMRESCreate(MPI_Comm            comm,
-                                   HYPRE_StructSolver *solver);
-
-/**
- * Destroy a solver object.
- **/
-HYPRE_Int HYPRE_StructLGMRESDestroy(HYPRE_StructSolver solver);
-
-HYPRE_Int HYPRE_StructLGMRESSetup(HYPRE_StructSolver solver,
-                                  HYPRE_StructMatrix A,
-                                  HYPRE_StructVector b,
-                                  HYPRE_StructVector x);
-
-HYPRE_Int HYPRE_StructLGMRESSolve(HYPRE_StructSolver solver,
-                                  HYPRE_StructMatrix A,
-                                  HYPRE_StructVector b,
-                                  HYPRE_StructVector x);
-
-HYPRE_Int HYPRE_StructLGMRESSetTol(HYPRE_StructSolver solver,
-                                   HYPRE_Real         tol);
-
-HYPRE_Int HYPRE_StructLGMRESSetAbsoluteTol(HYPRE_StructSolver solver,
-                                           HYPRE_Real         tol);
-   
-HYPRE_Int HYPRE_StructLGMRESSetMaxIter(HYPRE_StructSolver solver,
-                                       HYPRE_Int          max_iter);
-
-HYPRE_Int HYPRE_StructLGMRESSetKDim(HYPRE_StructSolver solver,
-                                    HYPRE_Int          k_dim);
-
-HYPRE_Int HYPRE_StructLGMRESSetAugDim(HYPRE_StructSolver solver,
-                                      HYPRE_Int          aug_dim);
-
-HYPRE_Int HYPRE_StructLGMRESSetPrecond(HYPRE_StructSolver         solver,
-                                       HYPRE_PtrToStructSolverFcn precond,
-                                       HYPRE_PtrToStructSolverFcn precond_setup,
-                                       HYPRE_StructSolver         precond_solver);
-
-HYPRE_Int HYPRE_StructLGMRESSetLogging(HYPRE_StructSolver solver,
-                                       HYPRE_Int          logging);
-
-HYPRE_Int HYPRE_StructLGMRESSetPrintLevel(HYPRE_StructSolver solver,
-                                          HYPRE_Int          level);
-
-HYPRE_Int HYPRE_StructLGMRESGetNumIterations(HYPRE_StructSolver  solver,
-                                             HYPRE_Int          *num_iterations);
-
-HYPRE_Int HYPRE_StructLGMRESGetFinalRelativeResidualNorm(HYPRE_StructSolver  solver,
-                                                         HYPRE_Real         *norm);
-
-HYPRE_Int HYPRE_StructLGMRESGetResidual(HYPRE_StructSolver   solver,
-                                        void               **residual);
-/**@}*/
-
-/*--------------------------------------------------------------------------
- *--------------------------------------------------------------------------*/
-
-/**
- * @name Struct BiCGSTAB Solver
- *
- * These routines should be used in conjunction with the generic interface in
- * \ref KrylovSolvers.
- *
- * @{
- **/
-
-/**
- * Create a solver object.
- **/
-HYPRE_Int HYPRE_StructBiCGSTABCreate(MPI_Comm            comm,
-                                     HYPRE_StructSolver *solver);
-
-/**
- * Destroy a solver object.
- **/
-HYPRE_Int HYPRE_StructBiCGSTABDestroy(HYPRE_StructSolver solver);
-
-HYPRE_Int HYPRE_StructBiCGSTABSetup(HYPRE_StructSolver solver,
-                                    HYPRE_StructMatrix A,
-                                    HYPRE_StructVector b,
-                                    HYPRE_StructVector x);
-
-HYPRE_Int HYPRE_StructBiCGSTABSolve(HYPRE_StructSolver solver,
-                                    HYPRE_StructMatrix A,
-                                    HYPRE_StructVector b,
-                                    HYPRE_StructVector x);
-
-HYPRE_Int HYPRE_StructBiCGSTABSetTol(HYPRE_StructSolver solver,
-                                     HYPRE_Real         tol);
-
-HYPRE_Int HYPRE_StructBiCGSTABSetAbsoluteTol(HYPRE_StructSolver solver,
-                                             HYPRE_Real         tol);
-
-HYPRE_Int HYPRE_StructBiCGSTABSetMaxIter(HYPRE_StructSolver solver,
-                                         HYPRE_Int          max_iter);
-
-HYPRE_Int HYPRE_StructBiCGSTABSetPrecond(HYPRE_StructSolver         solver,
-                                         HYPRE_PtrToStructSolverFcn precond,
-                                         HYPRE_PtrToStructSolverFcn precond_setup,
-                                         HYPRE_StructSolver         precond_solver);
-
-HYPRE_Int HYPRE_StructBiCGSTABSetLogging(HYPRE_StructSolver solver,
-                                         HYPRE_Int          logging);
-
-HYPRE_Int HYPRE_StructBiCGSTABSetPrintLevel(HYPRE_StructSolver solver,
-                                            HYPRE_Int          level);
-
-HYPRE_Int HYPRE_StructBiCGSTABGetNumIterations(HYPRE_StructSolver  solver,
-                                               HYPRE_Int          *num_iterations);
-
-HYPRE_Int HYPRE_StructBiCGSTABGetFinalRelativeResidualNorm(HYPRE_StructSolver  solver,
-                                                           HYPRE_Real         *norm);
-
-HYPRE_Int HYPRE_StructBiCGSTABGetResidual( HYPRE_StructSolver   solver,
-                                           void               **residual);
-/**@}*/
-
-/*--------------------------------------------------------------------------
- *--------------------------------------------------------------------------*/
-
-/**
- * @name Struct Hybrid Solver
- *
- * @{
- **/
-
-/**
- * Create a solver object.
- **/
 HYPRE_Int HYPRE_StructHybridCreate(MPI_Comm            comm,
-                                   HYPRE_StructSolver *solver);
+                             HYPRE_StructSolver *solver);
 
 /**
  * Destroy a solver object.
@@ -889,23 +889,23 @@
  * ignored here, but information about the layout of the data may be used.
  **/
 HYPRE_Int HYPRE_StructHybridSetup(HYPRE_StructSolver solver,
-                                  HYPRE_StructMatrix A,
-                                  HYPRE_StructVector b,
-                                  HYPRE_StructVector x);
+                            HYPRE_StructMatrix A,
+                            HYPRE_StructVector b,
+                            HYPRE_StructVector x);
 
 /**
  * Solve the system.
  **/
 HYPRE_Int HYPRE_StructHybridSolve(HYPRE_StructSolver solver,
-                                  HYPRE_StructMatrix A,
-                                  HYPRE_StructVector b,
-                                  HYPRE_StructVector x);
+                            HYPRE_StructMatrix A,
+                            HYPRE_StructVector b,
+                            HYPRE_StructVector x);
 
 /**
  * (Optional) Set the convergence tolerance.
  **/
 HYPRE_Int HYPRE_StructHybridSetTol(HYPRE_StructSolver solver,
-                                   HYPRE_Real         tol);
+                             HYPRE_Real         tol);
 
 /**
  * (Optional) Set an accepted convergence tolerance for diagonal scaling (DS).
@@ -913,37 +913,37 @@
  * than \e cf_tol.
  **/
 HYPRE_Int HYPRE_StructHybridSetConvergenceTol(HYPRE_StructSolver solver,
-                                              HYPRE_Real         cf_tol);
+                                        HYPRE_Real         cf_tol);
 
 /**
  * (Optional) Set maximum number of iterations for diagonal scaling (DS).  The
  * solver will switch preconditioners if DS reaches \e ds_max_its.
  **/
 HYPRE_Int HYPRE_StructHybridSetDSCGMaxIter(HYPRE_StructSolver solver,
-                                           HYPRE_Int          ds_max_its);
+                                     HYPRE_Int          ds_max_its);
 
 /**
  * (Optional) Set maximum number of iterations for general preconditioner (PRE).
  * The solver will stop if PRE reaches \e pre_max_its.
  **/
 HYPRE_Int HYPRE_StructHybridSetPCGMaxIter(HYPRE_StructSolver solver,
-                                          HYPRE_Int          pre_max_its);
+                                    HYPRE_Int          pre_max_its);
 
 /**
  * (Optional) Use the two-norm in stopping criteria.
  **/
 HYPRE_Int HYPRE_StructHybridSetTwoNorm(HYPRE_StructSolver solver,
-                                       HYPRE_Int          two_norm);
+                                 HYPRE_Int          two_norm);
 
 HYPRE_Int HYPRE_StructHybridSetStopCrit(HYPRE_StructSolver solver,
-                                        HYPRE_Int          stop_crit);
+                                 HYPRE_Int          stop_crit);
 
 /**
  * (Optional) Additionally require that the relative difference in
  * successive iterates be small.
  **/
 HYPRE_Int HYPRE_StructHybridSetRelChange(HYPRE_StructSolver solver,
-                                         HYPRE_Int          rel_change);
+                                   HYPRE_Int          rel_change);
 
 /**
  * (Optional) Set the type of Krylov solver to use.
@@ -991,51 +991,51 @@
  * (Optional) Set the maximum size of the Krylov space when using GMRES.
  **/
 HYPRE_Int HYPRE_StructHybridSetKDim(HYPRE_StructSolver solver,
-                                    HYPRE_Int          k_dim);
+                              HYPRE_Int          k_dim);
 
 /**
  * (Optional) Set the preconditioner to use.
  **/
 HYPRE_Int HYPRE_StructHybridSetPrecond(HYPRE_StructSolver         solver,
-                                       HYPRE_PtrToStructSolverFcn precond,
-                                       HYPRE_PtrToStructSolverFcn precond_setup,
-                                       HYPRE_StructSolver         precond_solver);
+                                 HYPRE_PtrToStructSolverFcn precond,
+                                 HYPRE_PtrToStructSolverFcn precond_setup,
+                                 HYPRE_StructSolver         precond_solver);
 
 /**
  * (Optional) Set the amount of logging to do.
  **/
 HYPRE_Int HYPRE_StructHybridSetLogging(HYPRE_StructSolver solver,
-                                       HYPRE_Int          logging);
+                                 HYPRE_Int          logging);
 
 /**
  * (Optional) Set the amount of printing to do to the screen.
  **/
 HYPRE_Int HYPRE_StructHybridSetPrintLevel(HYPRE_StructSolver solver,
-                                          HYPRE_Int          print_level);
+                                    HYPRE_Int          print_level);
 
 /**
  * Return the number of iterations taken.
  **/
 HYPRE_Int HYPRE_StructHybridGetNumIterations(HYPRE_StructSolver  solver,
-                                             HYPRE_Int          *num_its);
+                                       HYPRE_Int          *num_its);
 
 /**
  * Return the number of diagonal scaling iterations taken.
  **/
 HYPRE_Int HYPRE_StructHybridGetDSCGNumIterations(HYPRE_StructSolver  solver,
-                                                 HYPRE_Int          *ds_num_its);
+                                           HYPRE_Int          *ds_num_its);
 
 /**
  * Return the number of general preconditioning iterations taken.
  **/
 HYPRE_Int HYPRE_StructHybridGetPCGNumIterations(HYPRE_StructSolver  solver,
-                                                HYPRE_Int          *pre_num_its);
+                                          HYPRE_Int          *pre_num_its);
 
 /**
  * Return the norm of the final relative residual.
  **/
 HYPRE_Int HYPRE_StructHybridGetFinalRelativeResidualNorm(HYPRE_StructSolver  solver,
-                                                         HYPRE_Real         *norm);
+                                                   HYPRE_Real         *norm);
 
 /**@}*/
 
@@ -1047,63 +1047,63 @@
  **/
 
 HYPRE_Int HYPRE_StructSparseMSGCreate(MPI_Comm            comm,
-                                      HYPRE_StructSolver *solver);
+                                HYPRE_StructSolver *solver);
 
 HYPRE_Int HYPRE_StructSparseMSGDestroy(HYPRE_StructSolver solver);
 
 HYPRE_Int HYPRE_StructSparseMSGSetup(HYPRE_StructSolver solver,
-                                     HYPRE_StructMatrix A,
-                                     HYPRE_StructVector b,
-                                     HYPRE_StructVector x);
+                               HYPRE_StructMatrix A,
+                               HYPRE_StructVector b,
+                               HYPRE_StructVector x);
 
 HYPRE_Int HYPRE_StructSparseMSGSolve(HYPRE_StructSolver solver,
-                                     HYPRE_StructMatrix A,
-                                     HYPRE_StructVector b,
-                                     HYPRE_StructVector x);
+                               HYPRE_StructMatrix A,
+                               HYPRE_StructVector b,
+                               HYPRE_StructVector x);
 
 HYPRE_Int HYPRE_StructSparseMSGSetTol(HYPRE_StructSolver solver,
-                                      HYPRE_Real         tol);
+                                HYPRE_Real         tol);
 
 HYPRE_Int HYPRE_StructSparseMSGSetMaxIter(HYPRE_StructSolver solver,
-                                          HYPRE_Int          max_iter);
+                                    HYPRE_Int          max_iter);
 
 HYPRE_Int HYPRE_StructSparseMSGSetJump(HYPRE_StructSolver solver,
-                                       HYPRE_Int          jump);
+                                 HYPRE_Int          jump);
 
 HYPRE_Int HYPRE_StructSparseMSGSetRelChange(HYPRE_StructSolver solver,
-                                            HYPRE_Int          rel_change);
+                                      HYPRE_Int          rel_change);
 
 HYPRE_Int HYPRE_StructSparseMSGSetZeroGuess(HYPRE_StructSolver solver);
 
 HYPRE_Int HYPRE_StructSparseMSGSetNonZeroGuess(HYPRE_StructSolver solver);
 
 HYPRE_Int HYPRE_StructSparseMSGSetRelaxType(HYPRE_StructSolver solver,
-                                            HYPRE_Int          relax_type);
+                                      HYPRE_Int          relax_type);
 
 HYPRE_Int HYPRE_StructSparseMSGSetJacobiWeight(HYPRE_StructSolver solver,
-                                               HYPRE_Real         weight);
+                                         HYPRE_Real         weight);
 
 HYPRE_Int HYPRE_StructSparseMSGSetNumPreRelax(HYPRE_StructSolver solver,
-                                              HYPRE_Int          num_pre_relax);
+                                        HYPRE_Int          num_pre_relax);
 
 HYPRE_Int HYPRE_StructSparseMSGSetNumPostRelax(HYPRE_StructSolver solver,
-                                               HYPRE_Int          num_post_relax);
+                                         HYPRE_Int          num_post_relax);
 
 HYPRE_Int HYPRE_StructSparseMSGSetNumFineRelax(HYPRE_StructSolver solver,
-                                               HYPRE_Int          num_fine_relax);
+                                         HYPRE_Int          num_fine_relax);
 
 HYPRE_Int HYPRE_StructSparseMSGSetLogging(HYPRE_StructSolver solver,
-                                          HYPRE_Int          logging);
+                                    HYPRE_Int          logging);
 
 HYPRE_Int HYPRE_StructSparseMSGSetPrintLevel(HYPRE_StructSolver solver,
-                                             HYPRE_Int   print_level);
+                                          HYPRE_Int   print_level);
 
 
 HYPRE_Int HYPRE_StructSparseMSGGetNumIterations(HYPRE_StructSolver  solver,
-                                                HYPRE_Int          *num_iterations);
+                                          HYPRE_Int          *num_iterations);
 
 HYPRE_Int HYPRE_StructSparseMSGGetFinalRelativeResidualNorm(HYPRE_StructSolver  solver,
-                                                            HYPRE_Real         *norm);
+                                                      HYPRE_Real         *norm);
 
 /*--------------------------------------------------------------------------
  *--------------------------------------------------------------------------*/
@@ -1130,25 +1130,7 @@
 HYPRE_Int
 HYPRE_StructSetupMatvec(HYPRE_MatvecFunctions *mv);
 
-<<<<<<< HEAD
-/* The next routines should not be here (lower-case prefix). (RDF) */
-
-/*
- * Set hypre_StructPVector to random values.
- **/
-HYPRE_Int
-hypre_StructVectorSetRandomValues(hypre_StructVector *vector, HYPRE_Int seed);
-
-/*
- * Same as hypre_StructVectorSetRandomValues except uses void pointer.
- **/
-HYPRE_Int
-hypre_StructSetRandomValues(void *v, HYPRE_Int seed);
-
-/**@}*/
-=======
-/*@}*/
->>>>>>> 10a4cd53
+/**@}*/
 
 /*--------------------------------------------------------------------------
  *--------------------------------------------------------------------------*/
