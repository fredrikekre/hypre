/******************************************************************************
 * Copyright 1998-2019 Lawrence Livermore National Security, LLC and other
 * HYPRE Project Developers. See the top-level COPYRIGHT file for details.
 *
 * SPDX-License-Identifier: (Apache-2.0 OR MIT)
 ******************************************************************************/

#ifndef HYPRE_STRUCT_LS_HEADER
#define HYPRE_STRUCT_LS_HEADER

#include "HYPRE_utilities.h"
#include "HYPRE_struct_mv.h"
#include "HYPRE_lobpcg.h"

#ifdef __cplusplus
extern "C" {
#endif

/*--------------------------------------------------------------------------
 *--------------------------------------------------------------------------*/

/**
 * @defgroup StructSolvers Struct Solvers
 *
 * These solvers use matrix/vector storage schemes that are tailored
 * to structured grid problems.
 *
 * @memo Linear solvers for structured grids
 *
 * @{
 **/

/*--------------------------------------------------------------------------
 *--------------------------------------------------------------------------*/

/**
 * @name Struct Solvers
 *
 * @{
 **/

struct hypre_StructSolver_struct;
/**
 * The solver object.
 **/
typedef struct hypre_StructSolver_struct *HYPRE_StructSolver;

typedef HYPRE_Int (*HYPRE_PtrToStructSolverFcn)(HYPRE_StructSolver,
                                          HYPRE_StructMatrix,
                                          HYPRE_StructVector,
                                          HYPRE_StructVector);

#ifndef HYPRE_MODIFYPC
#define HYPRE_MODIFYPC
/* if pc not defined, then may need HYPRE_SOLVER also */

 #ifndef HYPRE_SOLVER_STRUCT
 #define HYPRE_SOLVER_STRUCT
 struct hypre_Solver_struct;
 typedef struct hypre_Solver_struct *HYPRE_Solver;
 #endif

typedef HYPRE_Int (*HYPRE_PtrToModifyPCFcn)(HYPRE_Solver,
                                      HYPRE_Int,
                                      HYPRE_Real);
#endif

/**@}*/

/*--------------------------------------------------------------------------
 *--------------------------------------------------------------------------*/

/**
 * @name Struct Jacobi Solver
 *
 * @{
 **/

/**
 * Create a solver object.
 **/
HYPRE_Int HYPRE_StructJacobiCreate(MPI_Comm            comm,
                             HYPRE_StructSolver *solver);

/**
 * Destroy a solver object.  An object should be explicitly destroyed
 * using this destructor when the user's code no longer needs direct
 * access to it.  Once destroyed, the object must not be referenced
 * again.  Note that the object may not be deallocated at the
 * completion of this call, since there may be internal package
 * references to the object.  The object will then be destroyed when
 * all internal reference counts go to zero.
 **/
HYPRE_Int HYPRE_StructJacobiDestroy(HYPRE_StructSolver solver);

/**
 * Prepare to solve the system.  The coefficient data in \e b and \e x is
 * ignored here, but information about the layout of the data may be used.
 **/
HYPRE_Int HYPRE_StructJacobiSetup(HYPRE_StructSolver solver,
                            HYPRE_StructMatrix A,
                            HYPRE_StructVector b,
                            HYPRE_StructVector x);

/**
 * Solve the system.
 **/
HYPRE_Int HYPRE_StructJacobiSolve(HYPRE_StructSolver solver,
                            HYPRE_StructMatrix A,
                            HYPRE_StructVector b,
                            HYPRE_StructVector x);

/**
 * (Optional) Set the convergence tolerance.
 **/
HYPRE_Int HYPRE_StructJacobiSetTol(HYPRE_StructSolver solver,
                             HYPRE_Real         tol);

/**
 * (Optional) Set maximum number of iterations.
 **/
HYPRE_Int HYPRE_StructJacobiSetMaxIter(HYPRE_StructSolver solver,
                                 HYPRE_Int          max_iter);

/**
 * (Optional) Use a zero initial guess.  This allows the solver to cut corners
 * in the case where a zero initial guess is needed (e.g., for preconditioning)
 * to reduce compuational cost.
 **/
HYPRE_Int HYPRE_StructJacobiSetZeroGuess(HYPRE_StructSolver solver);

/**
 * (Optional) Use a nonzero initial guess.  This is the default behavior, but
 * this routine allows the user to switch back after using \e SetZeroGuess.
 **/
HYPRE_Int HYPRE_StructJacobiSetNonZeroGuess(HYPRE_StructSolver solver);

/**
 * Return the number of iterations taken.
 **/
HYPRE_Int HYPRE_StructJacobiGetNumIterations(HYPRE_StructSolver  solver,
                                       HYPRE_Int          *num_iterations);

/**
 * Return the norm of the final relative residual.
 **/
HYPRE_Int HYPRE_StructJacobiGetFinalRelativeResidualNorm(HYPRE_StructSolver  solver,
                                                   HYPRE_Real         *norm);

/**@}*/

/*--------------------------------------------------------------------------
 *--------------------------------------------------------------------------*/

/**
 * @name Struct PFMG Solver
 *
 * PFMG is a semicoarsening multigrid solver that uses pointwise relaxation.
 * For periodic problems, users should try to set the grid size in periodic
 * dimensions to be as close to a power-of-two as possible.  That is, if the
 * grid size in a periodic dimension is given by \f$N = 2^m * M\f$ where \f$M\f$
 * is not a power-of-two, then \f$M\f$ should be as small as possible.  Large
 * values of \f$M\f$ will generally result in slower convergence rates.
 *
 * @{
 **/

/**
 * Create a solver object.
 **/
HYPRE_Int HYPRE_StructPFMGCreate(MPI_Comm            comm,
                           HYPRE_StructSolver *solver);

/**
 * Destroy a solver object.
 **/
HYPRE_Int HYPRE_StructPFMGDestroy(HYPRE_StructSolver solver);

/**
 * Prepare to solve the system.  The coefficient data in \e b and \e x is
 * ignored here, but information about the layout of the data may be used.
 **/
HYPRE_Int HYPRE_StructPFMGSetup(HYPRE_StructSolver solver,
                          HYPRE_StructMatrix A,
                          HYPRE_StructVector b,
                          HYPRE_StructVector x);

/**
 * Solve the system.
 **/
HYPRE_Int HYPRE_StructPFMGSolve(HYPRE_StructSolver solver,
                          HYPRE_StructMatrix A,
                          HYPRE_StructVector b,
                          HYPRE_StructVector x);

/**
 * (Optional) Set the convergence tolerance.
 **/
HYPRE_Int HYPRE_StructPFMGSetTol(HYPRE_StructSolver solver,
                           HYPRE_Real         tol);

/**
 * (Optional) Set maximum number of iterations.
 **/
HYPRE_Int HYPRE_StructPFMGSetMaxIter(HYPRE_StructSolver solver,
                               HYPRE_Int          max_iter);

/**
 * (Optional) Set maximum number of multigrid grid levels.
 **/
HYPRE_Int HYPRE_StructPFMGSetMaxLevels(HYPRE_StructSolver solver,
                                 HYPRE_Int          max_levels);

/**
 * (Optional) Additionally require that the relative difference in
 * successive iterates be small.
 **/
HYPRE_Int HYPRE_StructPFMGSetRelChange(HYPRE_StructSolver solver,
                                 HYPRE_Int          rel_change);

/**
 * (Optional) Use a zero initial guess.  This allows the solver to cut corners
 * in the case where a zero initial guess is needed (e.g., for preconditioning)
 * to reduce compuational cost.
 **/
HYPRE_Int HYPRE_StructPFMGSetZeroGuess(HYPRE_StructSolver solver);

/**
 * (Optional) Use a nonzero initial guess.  This is the default behavior, but
 * this routine allows the user to switch back after using \e SetZeroGuess.
 **/
HYPRE_Int HYPRE_StructPFMGSetNonZeroGuess(HYPRE_StructSolver solver);

/**
 * (Optional) Set relaxation type.
 *
 * Current relaxation methods set by \e relax_type are:
 *
 *    - 0 : Jacobi
 *    - 1 : Weighted Jacobi (default)
 *    - 2 : Red/Black Gauss-Seidel (symmetric: RB pre-relaxation, BR post-relaxation)
 *    - 3 : Red/Black Gauss-Seidel (nonsymmetric: RB pre- and post-relaxation)
 **/
HYPRE_Int HYPRE_StructPFMGSetRelaxType(HYPRE_StructSolver solver,
                                 HYPRE_Int          relax_type);

/*
 * (Optional) Set Jacobi weight (this is purposely not documented)
 */
HYPRE_Int HYPRE_StructPFMGSetJacobiWeight(HYPRE_StructSolver solver,
                                    HYPRE_Real         weight);
HYPRE_Int HYPRE_StructPFMGGetJacobiWeight(HYPRE_StructSolver solver,
                                    HYPRE_Real        *weight);


/**
 * (Optional) Set type of coarse-grid operator to use.
 *
 * Current operators set by \e rap_type are:
 *
 *    - 0 : Galerkin (default)
 *    - 1 : non-Galerkin 5-pt or 7-pt stencils
 *
 * Both operators are constructed algebraically.  The non-Galerkin option
 * maintains a 5-pt stencil in 2D and a 7-pt stencil in 3D on all grid levels.
 * The stencil coefficients are computed by averaging techniques.
 **/
HYPRE_Int HYPRE_StructPFMGSetRAPType(HYPRE_StructSolver solver,
                               HYPRE_Int          rap_type);

/**
 * (Optional) Set number of relaxation sweeps before coarse-grid correction.
 **/
HYPRE_Int HYPRE_StructPFMGSetNumPreRelax(HYPRE_StructSolver solver,
                                   HYPRE_Int          num_pre_relax);

/**
 * (Optional) Set number of relaxation sweeps after coarse-grid correction.
 **/
HYPRE_Int HYPRE_StructPFMGSetNumPostRelax(HYPRE_StructSolver solver,
                                    HYPRE_Int          num_post_relax);

/**
 * (Optional) Skip relaxation on certain grids for isotropic problems.  This can
 * greatly improve efficiency by eliminating unnecessary relaxations when the
 * underlying problem is isotropic.
 **/
HYPRE_Int HYPRE_StructPFMGSetSkipRelax(HYPRE_StructSolver solver,
                                 HYPRE_Int          skip_relax);

/*
 * RE-VISIT
 **/
HYPRE_Int HYPRE_StructPFMGSetDxyz(HYPRE_StructSolver  solver,
                            HYPRE_Real         *dxyz);

/**
 * (Optional) Set the amount of logging to do.
 **/
HYPRE_Int HYPRE_StructPFMGSetLogging(HYPRE_StructSolver solver,
                               HYPRE_Int          logging);

/**
 * (Optional) Set the amount of printing to do to the screen.
 **/
HYPRE_Int HYPRE_StructPFMGSetPrintLevel(HYPRE_StructSolver solver,
                                  HYPRE_Int          print_level);

/**
 * Return the number of iterations taken.
 **/
HYPRE_Int HYPRE_StructPFMGGetNumIterations(HYPRE_StructSolver  solver,
                                     HYPRE_Int          *num_iterations);

/**
 * Return the norm of the final relative residual.
 **/
HYPRE_Int HYPRE_StructPFMGGetFinalRelativeResidualNorm(HYPRE_StructSolver  solver,
                                                 HYPRE_Real         *norm);

#if defined(HYPRE_USING_CUDA)
HYPRE_Int
HYPRE_StructPFMGSetDeviceLevel( HYPRE_StructSolver  solver,
				HYPRE_Int   device_level  );
#endif  
/**@}*/

/*--------------------------------------------------------------------------
 *--------------------------------------------------------------------------*/

/**
 * @name Struct SMG Solver
 *
 * SMG is a semicoarsening multigrid solver that uses plane smoothing (in 3D).
 * The plane smoother calls a 2D SMG algorithm with line smoothing, and the line
 * smoother is cyclic reduction (1D SMG).  For periodic problems, the grid size
 * in periodic dimensions currently must be a power-of-two.
 *
 * @{
 **/

/**
 * Create a solver object.
 **/
HYPRE_Int HYPRE_StructSMGCreate(MPI_Comm            comm,
                          HYPRE_StructSolver *solver);

/**
 * Destroy a solver object.
 **/
HYPRE_Int HYPRE_StructSMGDestroy(HYPRE_StructSolver solver);

/**
 * Prepare to solve the system.  The coefficient data in \e b and \e x is
 * ignored here, but information about the layout of the data may be used.
 **/
HYPRE_Int HYPRE_StructSMGSetup(HYPRE_StructSolver solver,
                         HYPRE_StructMatrix A,
                         HYPRE_StructVector b,
                         HYPRE_StructVector x);

/**
 * Solve the system.
 **/
HYPRE_Int HYPRE_StructSMGSolve(HYPRE_StructSolver solver,
                         HYPRE_StructMatrix A,
                         HYPRE_StructVector b,
                         HYPRE_StructVector x);

/*
 * RE-VISIT
 **/
HYPRE_Int HYPRE_StructSMGSetMemoryUse(HYPRE_StructSolver solver,
                                HYPRE_Int          memory_use);

/**
 * (Optional) Set the convergence tolerance.
 **/
HYPRE_Int HYPRE_StructSMGSetTol(HYPRE_StructSolver solver,
                          HYPRE_Real         tol);

/**
 * (Optional) Set maximum number of iterations.
 **/
HYPRE_Int HYPRE_StructSMGSetMaxIter(HYPRE_StructSolver solver,
                              HYPRE_Int          max_iter);

/**
 * (Optional) Additionally require that the relative difference in
 * successive iterates be small.
 **/
HYPRE_Int HYPRE_StructSMGSetRelChange(HYPRE_StructSolver solver,
                                HYPRE_Int          rel_change);

/**
 * (Optional) Use a zero initial guess.  This allows the solver to cut corners
 * in the case where a zero initial guess is needed (e.g., for preconditioning)
 * to reduce compuational cost.
 **/
HYPRE_Int HYPRE_StructSMGSetZeroGuess(HYPRE_StructSolver solver);

/**
 * (Optional) Use a nonzero initial guess.  This is the default behavior, but
 * this routine allows the user to switch back after using \e SetZeroGuess.
 **/
HYPRE_Int HYPRE_StructSMGSetNonZeroGuess(HYPRE_StructSolver solver);

/**
 * (Optional) Set number of relaxation sweeps before coarse-grid correction.
 **/
HYPRE_Int HYPRE_StructSMGSetNumPreRelax(HYPRE_StructSolver solver,
                                  HYPRE_Int          num_pre_relax);

/**
 * (Optional) Set number of relaxation sweeps after coarse-grid correction.
 **/
HYPRE_Int HYPRE_StructSMGSetNumPostRelax(HYPRE_StructSolver solver,
                                   HYPRE_Int          num_post_relax);

/**
 * (Optional) Set the amount of logging to do.
 **/
HYPRE_Int HYPRE_StructSMGSetLogging(HYPRE_StructSolver solver,
                              HYPRE_Int          logging);

/**
 * (Optional) Set the amount of printing to do to the screen.
 **/
HYPRE_Int HYPRE_StructSMGSetPrintLevel(HYPRE_StructSolver solver,
                                  HYPRE_Int          print_level);

/**
 * Return the number of iterations taken.
 **/
HYPRE_Int HYPRE_StructSMGGetNumIterations(HYPRE_StructSolver  solver,
                                    HYPRE_Int          *num_iterations);

/**
 * Return the norm of the final relative residual.
 **/
HYPRE_Int HYPRE_StructSMGGetFinalRelativeResidualNorm(HYPRE_StructSolver  solver,
                                                HYPRE_Real         *norm);

#if defined(HYPRE_USING_CUDA)
HYPRE_Int
HYPRE_StructSMGSetDeviceLevel( HYPRE_StructSolver  solver,
			       HYPRE_Int   device_level  );
#endif

/**@}*/

/*--------------------------------------------------------------------------
 *--------------------------------------------------------------------------*/

/**
 * @name Struct CycRed Solver
 *
 * CycRed is a cyclic reduction solver that simultaneously solves a collection
 * of 1D tridiagonal systems embedded in a d-dimensional grid.
 *
 * @{
 **/

/**
 * Create a solver object.
 **/
HYPRE_Int HYPRE_StructCycRedCreate(MPI_Comm            comm,
                                   HYPRE_StructSolver *solver);

/**
 * Destroy a solver object.
 **/
HYPRE_Int HYPRE_StructCycRedDestroy(HYPRE_StructSolver solver);

/**
 * Prepare to solve the system.  The coefficient data in \e b and \e x is
 * ignored here, but information about the layout of the data may be used.
 **/
HYPRE_Int HYPRE_StructCycRedSetup(HYPRE_StructSolver solver,
                                  HYPRE_StructMatrix A,
                                  HYPRE_StructVector b,
                                  HYPRE_StructVector x);

/**
 * Solve the system.
 **/
HYPRE_Int HYPRE_StructCycRedSolve(HYPRE_StructSolver solver,
                                  HYPRE_StructMatrix A,
                                  HYPRE_StructVector b,
                                  HYPRE_StructVector x);

/**
 *
 * (Optional) Set the dimension number for the embedded 1D tridiagonal systems.
 * The default is \e tdim = 0.
 **/
HYPRE_Int HYPRE_StructCycRedSetTDim(HYPRE_StructSolver solver,
                                    HYPRE_Int          tdim);

/**
 * (Optional) Set the base index and stride for the embedded 1D systems.  The
 * stride must be equal one in the dimension corresponding to the 1D systems
 * (see \ref HYPRE_StructCycRedSetTDim).
 **/
HYPRE_Int HYPRE_StructCycRedSetBase(HYPRE_StructSolver solver,
                                    HYPRE_Int          ndim,
                                    HYPRE_Int         *base_index,
                                    HYPRE_Int         *base_stride);

/**@}*/

/*--------------------------------------------------------------------------
 *--------------------------------------------------------------------------*/

/**
 * @name Struct PCG Solver
 *
 * These routines should be used in conjunction with the generic interface in
 * \ref KrylovSolvers.
 *
 * @{
 **/

/**
 * Create a solver object.
 **/
HYPRE_Int HYPRE_StructPCGCreate(MPI_Comm            comm,
                          HYPRE_StructSolver *solver);

/**
 * Destroy a solver object.
 **/
HYPRE_Int HYPRE_StructPCGDestroy(HYPRE_StructSolver solver);

HYPRE_Int HYPRE_StructPCGSetup(HYPRE_StructSolver solver,
                         HYPRE_StructMatrix A,
                         HYPRE_StructVector b,
                         HYPRE_StructVector x);

HYPRE_Int HYPRE_StructPCGSolve(HYPRE_StructSolver solver,
                         HYPRE_StructMatrix A,
                         HYPRE_StructVector b,
                         HYPRE_StructVector x);

HYPRE_Int HYPRE_StructPCGSetTol(HYPRE_StructSolver solver,
                          HYPRE_Real         tol);

HYPRE_Int HYPRE_StructPCGSetAbsoluteTol(HYPRE_StructSolver solver,
                                  HYPRE_Real         tol);

HYPRE_Int HYPRE_StructPCGSetMaxIter(HYPRE_StructSolver solver,
                              HYPRE_Int          max_iter);

HYPRE_Int HYPRE_StructPCGSetTwoNorm(HYPRE_StructSolver solver,
                              HYPRE_Int          two_norm);

HYPRE_Int HYPRE_StructPCGSetRelChange(HYPRE_StructSolver solver,
                                HYPRE_Int          rel_change);

HYPRE_Int HYPRE_StructPCGSetPrecond(HYPRE_StructSolver         solver,
                              HYPRE_PtrToStructSolverFcn precond,
                              HYPRE_PtrToStructSolverFcn precond_setup,
                              HYPRE_StructSolver         precond_solver);

HYPRE_Int HYPRE_StructPCGSetLogging(HYPRE_StructSolver solver,
                              HYPRE_Int          logging);

HYPRE_Int HYPRE_StructPCGSetPrintLevel(HYPRE_StructSolver solver,
                                 HYPRE_Int          level);

HYPRE_Int HYPRE_StructPCGGetNumIterations(HYPRE_StructSolver  solver,
                                    HYPRE_Int          *num_iterations);

HYPRE_Int HYPRE_StructPCGGetFinalRelativeResidualNorm(HYPRE_StructSolver  solver,
                                                HYPRE_Real         *norm);

HYPRE_Int HYPRE_StructPCGGetResidual(HYPRE_StructSolver   solver,
                               void               **residual);

/**
 * Setup routine for diagonal preconditioning.
 **/
HYPRE_Int HYPRE_StructDiagScaleSetup(HYPRE_StructSolver solver,
                               HYPRE_StructMatrix A,
                               HYPRE_StructVector y,
                               HYPRE_StructVector x);

/**
 * Solve routine for diagonal preconditioning.
 **/
HYPRE_Int HYPRE_StructDiagScale(HYPRE_StructSolver solver,
                          HYPRE_StructMatrix HA,
                          HYPRE_StructVector Hy,
                          HYPRE_StructVector Hx);

/**@}*/

/*--------------------------------------------------------------------------
 *--------------------------------------------------------------------------*/

/**
 * @name Struct GMRES Solver
 *
 * These routines should be used in conjunction with the generic interface in
 * \ref KrylovSolvers.
 *
 * @{
 **/

/**
 * Create a solver object.
 **/
HYPRE_Int HYPRE_StructGMRESCreate(MPI_Comm            comm,
                            HYPRE_StructSolver *solver);


/**
 * Destroy a solver object.
 **/
HYPRE_Int HYPRE_StructGMRESDestroy(HYPRE_StructSolver solver);

HYPRE_Int HYPRE_StructGMRESSetup(HYPRE_StructSolver solver,
                           HYPRE_StructMatrix A,
                           HYPRE_StructVector b,
                           HYPRE_StructVector x);

HYPRE_Int HYPRE_StructGMRESSolve(HYPRE_StructSolver solver,
                           HYPRE_StructMatrix A,
                           HYPRE_StructVector b,
                           HYPRE_StructVector x);

HYPRE_Int HYPRE_StructGMRESSetTol(HYPRE_StructSolver solver,
                            HYPRE_Real         tol);

HYPRE_Int HYPRE_StructGMRESSetAbsoluteTol(HYPRE_StructSolver solver,
                                    HYPRE_Real         tol);

HYPRE_Int HYPRE_StructGMRESSetMaxIter(HYPRE_StructSolver solver,
                                HYPRE_Int          max_iter);

HYPRE_Int HYPRE_StructGMRESSetKDim(HYPRE_StructSolver solver,
                             HYPRE_Int          k_dim);

HYPRE_Int HYPRE_StructGMRESSetPrecond(HYPRE_StructSolver         solver,
                                HYPRE_PtrToStructSolverFcn precond,
                                HYPRE_PtrToStructSolverFcn precond_setup,
                                HYPRE_StructSolver         precond_solver);

HYPRE_Int HYPRE_StructGMRESSetLogging(HYPRE_StructSolver solver,
                                HYPRE_Int          logging);

HYPRE_Int HYPRE_StructGMRESSetPrintLevel(HYPRE_StructSolver solver,
                                   HYPRE_Int          level);

HYPRE_Int HYPRE_StructGMRESGetNumIterations(HYPRE_StructSolver  solver,
                                      HYPRE_Int          *num_iterations);

HYPRE_Int HYPRE_StructGMRESGetFinalRelativeResidualNorm(HYPRE_StructSolver  solver,
                                                  HYPRE_Real         *norm);

HYPRE_Int HYPRE_StructGMRESGetResidual(HYPRE_StructSolver   solver,
                                 void               **residual);
/**@}*/

/*--------------------------------------------------------------------------
 *--------------------------------------------------------------------------*/

/**
 * @name Struct FlexGMRES Solver
 *
 * These routines should be used in conjunction with the generic interface in
 * \ref KrylovSolvers.
 *
 * @{
 **/

/**
 * Create a solver object.
 **/
HYPRE_Int HYPRE_StructFlexGMRESCreate(MPI_Comm            comm,
                                HYPRE_StructSolver *solver);

/**
 * Destroy a solver object.
 **/
HYPRE_Int HYPRE_StructFlexGMRESDestroy(HYPRE_StructSolver solver);

HYPRE_Int HYPRE_StructFlexGMRESSetup(HYPRE_StructSolver solver,
                               HYPRE_StructMatrix A,
                               HYPRE_StructVector b,
                               HYPRE_StructVector x);

HYPRE_Int HYPRE_StructFlexGMRESSolve(HYPRE_StructSolver solver,
                               HYPRE_StructMatrix A,
                               HYPRE_StructVector b,
                               HYPRE_StructVector x);

HYPRE_Int HYPRE_StructFlexGMRESSetTol(HYPRE_StructSolver solver,
                                HYPRE_Real         tol);

HYPRE_Int HYPRE_StructFlexGMRESSetAbsoluteTol(HYPRE_StructSolver solver,
                                        HYPRE_Real         tol);

HYPRE_Int HYPRE_StructFlexGMRESSetMaxIter(HYPRE_StructSolver solver,
                                    HYPRE_Int          max_iter);

HYPRE_Int HYPRE_StructFlexGMRESSetKDim(HYPRE_StructSolver solver,
                                 HYPRE_Int          k_dim);

HYPRE_Int HYPRE_StructFlexGMRESSetPrecond(HYPRE_StructSolver         solver,
                                    HYPRE_PtrToStructSolverFcn precond,
                                    HYPRE_PtrToStructSolverFcn precond_setup,
                                    HYPRE_StructSolver         precond_solver);

HYPRE_Int HYPRE_StructFlexGMRESSetLogging(HYPRE_StructSolver solver,
                                    HYPRE_Int          logging);

HYPRE_Int HYPRE_StructFlexGMRESSetPrintLevel(HYPRE_StructSolver solver,
                                       HYPRE_Int          level);

HYPRE_Int HYPRE_StructFlexGMRESGetNumIterations(HYPRE_StructSolver  solver,
                                          HYPRE_Int          *num_iterations);

HYPRE_Int HYPRE_StructFlexGMRESGetFinalRelativeResidualNorm(HYPRE_StructSolver  solver,
                                                      HYPRE_Real         *norm);

HYPRE_Int HYPRE_StructFlexGMRESGetResidual(HYPRE_StructSolver   solver,
                                     void               **residual);

HYPRE_Int HYPRE_StructFlexGMRESSetModifyPC(HYPRE_StructSolver     solver,
                                     HYPRE_PtrToModifyPCFcn modify_pc);

/**@}*/

/*--------------------------------------------------------------------------
 *--------------------------------------------------------------------------*/

/**
 * @name Struct LGMRES Solver
 *
 * These routines should be used in conjunction with the generic interface in
 * \ref KrylovSolvers.
 *
 * @{
 **/

/**
 * Create a solver object.
 **/
HYPRE_Int HYPRE_StructLGMRESCreate(MPI_Comm            comm,
                             HYPRE_StructSolver *solver);

/**
 * Destroy a solver object.
 **/
HYPRE_Int HYPRE_StructLGMRESDestroy(HYPRE_StructSolver solver);

HYPRE_Int HYPRE_StructLGMRESSetup(HYPRE_StructSolver solver,
                            HYPRE_StructMatrix A,
                            HYPRE_StructVector b,
                            HYPRE_StructVector x);

HYPRE_Int HYPRE_StructLGMRESSolve(HYPRE_StructSolver solver,
                            HYPRE_StructMatrix A,
                            HYPRE_StructVector b,
                            HYPRE_StructVector x);

HYPRE_Int HYPRE_StructLGMRESSetTol(HYPRE_StructSolver solver,
                             HYPRE_Real         tol);

HYPRE_Int HYPRE_StructLGMRESSetAbsoluteTol(HYPRE_StructSolver solver,
                                     HYPRE_Real         tol);

HYPRE_Int HYPRE_StructLGMRESSetMaxIter(HYPRE_StructSolver solver,
                                 HYPRE_Int          max_iter);

HYPRE_Int HYPRE_StructLGMRESSetKDim(HYPRE_StructSolver solver,
                              HYPRE_Int          k_dim);

HYPRE_Int HYPRE_StructLGMRESSetAugDim(HYPRE_StructSolver solver,
                                HYPRE_Int          aug_dim);

HYPRE_Int HYPRE_StructLGMRESSetPrecond(HYPRE_StructSolver         solver,
                                 HYPRE_PtrToStructSolverFcn precond,
                                 HYPRE_PtrToStructSolverFcn precond_setup,
                                 HYPRE_StructSolver         precond_solver);

HYPRE_Int HYPRE_StructLGMRESSetLogging(HYPRE_StructSolver solver,
                                 HYPRE_Int          logging);

HYPRE_Int HYPRE_StructLGMRESSetPrintLevel(HYPRE_StructSolver solver,
                                    HYPRE_Int          level);

HYPRE_Int HYPRE_StructLGMRESGetNumIterations(HYPRE_StructSolver  solver,
                                       HYPRE_Int          *num_iterations);

HYPRE_Int HYPRE_StructLGMRESGetFinalRelativeResidualNorm(HYPRE_StructSolver  solver,
                                                   HYPRE_Real         *norm);

HYPRE_Int HYPRE_StructLGMRESGetResidual(HYPRE_StructSolver   solver,
                                  void               **residual);
/**@}*/

/*--------------------------------------------------------------------------
 *--------------------------------------------------------------------------*/

/**
 * @name Struct BiCGSTAB Solver
 *
 * These routines should be used in conjunction with the generic interface in
 * \ref KrylovSolvers.
 *
 * @{
 **/

/**
 * Create a solver object.
 **/
HYPRE_Int HYPRE_StructBiCGSTABCreate(MPI_Comm            comm,
                               HYPRE_StructSolver *solver);

/**
 * Destroy a solver object.
 **/
HYPRE_Int HYPRE_StructBiCGSTABDestroy(HYPRE_StructSolver solver);

HYPRE_Int HYPRE_StructBiCGSTABSetup(HYPRE_StructSolver solver,
                              HYPRE_StructMatrix A,
                              HYPRE_StructVector b,
                              HYPRE_StructVector x);

HYPRE_Int HYPRE_StructBiCGSTABSolve(HYPRE_StructSolver solver,
                              HYPRE_StructMatrix A,
                              HYPRE_StructVector b,
                              HYPRE_StructVector x);

HYPRE_Int HYPRE_StructBiCGSTABSetTol(HYPRE_StructSolver solver,
                               HYPRE_Real         tol);

HYPRE_Int HYPRE_StructBiCGSTABSetAbsoluteTol(HYPRE_StructSolver solver,
                                       HYPRE_Real         tol);

HYPRE_Int HYPRE_StructBiCGSTABSetMaxIter(HYPRE_StructSolver solver,
                                   HYPRE_Int          max_iter);

HYPRE_Int HYPRE_StructBiCGSTABSetPrecond(HYPRE_StructSolver         solver,
                                   HYPRE_PtrToStructSolverFcn precond,
                                   HYPRE_PtrToStructSolverFcn precond_setup,
                                   HYPRE_StructSolver         precond_solver);

HYPRE_Int HYPRE_StructBiCGSTABSetLogging(HYPRE_StructSolver solver,
                                   HYPRE_Int          logging);

HYPRE_Int HYPRE_StructBiCGSTABSetPrintLevel(HYPRE_StructSolver solver,
                                      HYPRE_Int          level);

HYPRE_Int HYPRE_StructBiCGSTABGetNumIterations(HYPRE_StructSolver  solver,
                                         HYPRE_Int          *num_iterations);

HYPRE_Int HYPRE_StructBiCGSTABGetFinalRelativeResidualNorm(HYPRE_StructSolver  solver,
                                                     HYPRE_Real         *norm);

HYPRE_Int HYPRE_StructBiCGSTABGetResidual( HYPRE_StructSolver   solver,
                                     void               **residual);
/**@}*/

/*--------------------------------------------------------------------------
 *--------------------------------------------------------------------------*/

/**
 * @name Struct Hybrid Solver
 *
 * @{
 **/

/**
 * Create a solver object.
 **/
HYPRE_Int HYPRE_StructHybridCreate(MPI_Comm            comm,
                             HYPRE_StructSolver *solver);

/**
 * Destroy a solver object.
 **/
HYPRE_Int HYPRE_StructHybridDestroy(HYPRE_StructSolver solver);

/**
 * Prepare to solve the system.  The coefficient data in \e b and \e x is
 * ignored here, but information about the layout of the data may be used.
 **/
HYPRE_Int HYPRE_StructHybridSetup(HYPRE_StructSolver solver,
                            HYPRE_StructMatrix A,
                            HYPRE_StructVector b,
                            HYPRE_StructVector x);

/**
 * Solve the system.
 **/
HYPRE_Int HYPRE_StructHybridSolve(HYPRE_StructSolver solver,
                            HYPRE_StructMatrix A,
                            HYPRE_StructVector b,
                            HYPRE_StructVector x);

/**
 * (Optional) Set the convergence tolerance.
 **/
HYPRE_Int HYPRE_StructHybridSetTol(HYPRE_StructSolver solver,
                             HYPRE_Real         tol);

/**
 * (Optional) Set an accepted convergence tolerance for diagonal scaling (DS).
 * The solver will switch preconditioners if the convergence of DS is slower
 * than \e cf_tol.
 **/
HYPRE_Int HYPRE_StructHybridSetConvergenceTol(HYPRE_StructSolver solver,
                                        HYPRE_Real         cf_tol);

/**
 * (Optional) Set maximum number of iterations for diagonal scaling (DS).  The
 * solver will switch preconditioners if DS reaches \e ds_max_its.
 **/
HYPRE_Int HYPRE_StructHybridSetDSCGMaxIter(HYPRE_StructSolver solver,
                                     HYPRE_Int          ds_max_its);

/**
 * (Optional) Set maximum number of iterations for general preconditioner (PRE).
 * The solver will stop if PRE reaches \e pre_max_its.
 **/
HYPRE_Int HYPRE_StructHybridSetPCGMaxIter(HYPRE_StructSolver solver,
                                    HYPRE_Int          pre_max_its);

/**
 * (Optional) Use the two-norm in stopping criteria.
 **/
HYPRE_Int HYPRE_StructHybridSetTwoNorm(HYPRE_StructSolver solver,
                                 HYPRE_Int          two_norm);

HYPRE_Int HYPRE_StructHybridSetStopCrit(HYPRE_StructSolver solver,
                                 HYPRE_Int          stop_crit);

/**
 * (Optional) Additionally require that the relative difference in
 * successive iterates be small.
 **/
HYPRE_Int HYPRE_StructHybridSetRelChange(HYPRE_StructSolver solver,
                                   HYPRE_Int          rel_change);

/**
 * (Optional) Set the type of Krylov solver to use.
 *
 * Current krylov methods set by \e solver_type are:
 *
 *    - 0 : PCG (default)
 *    - 1 : GMRES
 *    - 2 : BiCGSTAB
 **/
HYPRE_Int HYPRE_StructHybridSetSolverType(HYPRE_StructSolver solver,
                                          HYPRE_Int          solver_type);

/**
 * (Optional) Set recompute residual (don't rely on 3-term recurrence).
 **/
HYPRE_Int
HYPRE_StructHybridSetRecomputeResidual( HYPRE_StructSolver  solver,
                                        HYPRE_Int           recompute_residual );

/**
 * (Optional) Get recompute residual option.
 **/
HYPRE_Int
HYPRE_StructHybridGetRecomputeResidual( HYPRE_StructSolver  solver,
                                        HYPRE_Int          *recompute_residual );

/**
 * (Optional) Set recompute residual period (don't rely on 3-term recurrence).
 *
 * Recomputes residual after every specified number of iterations.
 **/
HYPRE_Int
HYPRE_StructHybridSetRecomputeResidualP( HYPRE_StructSolver  solver,
                                         HYPRE_Int           recompute_residual_p );

/**
 * (Optional) Get recompute residual period option.
 **/
HYPRE_Int
HYPRE_StructHybridGetRecomputeResidualP( HYPRE_StructSolver  solver,
                                         HYPRE_Int          *recompute_residual_p );

/**
 * (Optional) Set the maximum size of the Krylov space when using GMRES.
 **/
HYPRE_Int HYPRE_StructHybridSetKDim(HYPRE_StructSolver solver,
                              HYPRE_Int          k_dim);

/**
 * (Optional) Set the preconditioner to use.
 **/
HYPRE_Int HYPRE_StructHybridSetPrecond(HYPRE_StructSolver         solver,
                                 HYPRE_PtrToStructSolverFcn precond,
                                 HYPRE_PtrToStructSolverFcn precond_setup,
                                 HYPRE_StructSolver         precond_solver);

/**
 * (Optional) Set the amount of logging to do.
 **/
HYPRE_Int HYPRE_StructHybridSetLogging(HYPRE_StructSolver solver,
                                 HYPRE_Int          logging);

/**
 * (Optional) Set the amount of printing to do to the screen.
 **/
HYPRE_Int HYPRE_StructHybridSetPrintLevel(HYPRE_StructSolver solver,
                                    HYPRE_Int          print_level);

/**
 * Return the number of iterations taken.
 **/
HYPRE_Int HYPRE_StructHybridGetNumIterations(HYPRE_StructSolver  solver,
                                       HYPRE_Int          *num_its);

/**
 * Return the number of diagonal scaling iterations taken.
 **/
HYPRE_Int HYPRE_StructHybridGetDSCGNumIterations(HYPRE_StructSolver  solver,
                                           HYPRE_Int          *ds_num_its);

/**
 * Return the number of general preconditioning iterations taken.
 **/
HYPRE_Int HYPRE_StructHybridGetPCGNumIterations(HYPRE_StructSolver  solver,
                                          HYPRE_Int          *pre_num_its);

/**
 * Return the norm of the final relative residual.
 **/
HYPRE_Int HYPRE_StructHybridGetFinalRelativeResidualNorm(HYPRE_StructSolver  solver,
                                                   HYPRE_Real         *norm);

/**@}*/

/*--------------------------------------------------------------------------
 *--------------------------------------------------------------------------*/

/*
 * @name Struct SparseMSG Solver
 **/

HYPRE_Int HYPRE_StructSparseMSGCreate(MPI_Comm            comm,
                                HYPRE_StructSolver *solver);

HYPRE_Int HYPRE_StructSparseMSGDestroy(HYPRE_StructSolver solver);

HYPRE_Int HYPRE_StructSparseMSGSetup(HYPRE_StructSolver solver,
                               HYPRE_StructMatrix A,
                               HYPRE_StructVector b,
                               HYPRE_StructVector x);

HYPRE_Int HYPRE_StructSparseMSGSolve(HYPRE_StructSolver solver,
                               HYPRE_StructMatrix A,
                               HYPRE_StructVector b,
                               HYPRE_StructVector x);

HYPRE_Int HYPRE_StructSparseMSGSetTol(HYPRE_StructSolver solver,
                                HYPRE_Real         tol);

HYPRE_Int HYPRE_StructSparseMSGSetMaxIter(HYPRE_StructSolver solver,
                                    HYPRE_Int          max_iter);

HYPRE_Int HYPRE_StructSparseMSGSetJump(HYPRE_StructSolver solver,
                                 HYPRE_Int          jump);

HYPRE_Int HYPRE_StructSparseMSGSetRelChange(HYPRE_StructSolver solver,
                                      HYPRE_Int          rel_change);

HYPRE_Int HYPRE_StructSparseMSGSetZeroGuess(HYPRE_StructSolver solver);

HYPRE_Int HYPRE_StructSparseMSGSetNonZeroGuess(HYPRE_StructSolver solver);

HYPRE_Int HYPRE_StructSparseMSGSetRelaxType(HYPRE_StructSolver solver,
                                      HYPRE_Int          relax_type);

HYPRE_Int HYPRE_StructSparseMSGSetJacobiWeight(HYPRE_StructSolver solver,
                                         HYPRE_Real         weight);

HYPRE_Int HYPRE_StructSparseMSGSetNumPreRelax(HYPRE_StructSolver solver,
                                        HYPRE_Int          num_pre_relax);

HYPRE_Int HYPRE_StructSparseMSGSetNumPostRelax(HYPRE_StructSolver solver,
                                         HYPRE_Int          num_post_relax);

HYPRE_Int HYPRE_StructSparseMSGSetNumFineRelax(HYPRE_StructSolver solver,
                                         HYPRE_Int          num_fine_relax);

HYPRE_Int HYPRE_StructSparseMSGSetLogging(HYPRE_StructSolver solver,
                                    HYPRE_Int          logging);

HYPRE_Int HYPRE_StructSparseMSGSetPrintLevel(HYPRE_StructSolver solver,
                                          HYPRE_Int   print_level);


HYPRE_Int HYPRE_StructSparseMSGGetNumIterations(HYPRE_StructSolver  solver,
                                          HYPRE_Int          *num_iterations);

HYPRE_Int HYPRE_StructSparseMSGGetFinalRelativeResidualNorm(HYPRE_StructSolver  solver,
                                                      HYPRE_Real         *norm);

/*--------------------------------------------------------------------------
 *--------------------------------------------------------------------------*/

/**
 * @name Struct LOBPCG Eigensolver
 *
 * These routines should be used in conjunction with the generic interface in
 * \ref Eigensolvers.
 *
 * @{
 **/

/**
 * Load interface interpreter. Vector part loaded with hypre_StructKrylov
 * functions and multivector part loaded with mv_TempMultiVector functions.
 **/
HYPRE_Int
HYPRE_StructSetupInterpreter(mv_InterfaceInterpreter *i);

/**
 * Load Matvec interpreter with hypre_StructKrylov functions.
 **/
HYPRE_Int
HYPRE_StructSetupMatvec(HYPRE_MatvecFunctions *mv);

<<<<<<< HEAD
/* The next routine should not be here (lower-case prefix). (RDF) */

/*
 * Same as hypre_StructVectorSetRandomValues except uses void pointer.
 **/
HYPRE_Int
hypre_StructSetRandomValues(void *v, HYPRE_Int seed);

/*@}*/
=======
/**@}*/
>>>>>>> 414fa671

/*--------------------------------------------------------------------------
 *--------------------------------------------------------------------------*/

/**@}*/

#ifdef __cplusplus
}
#endif

#endif<|MERGE_RESOLUTION|>--- conflicted
+++ resolved
@@ -208,7 +208,7 @@
 /**
  * (Optional) Set maximum number of multigrid grid levels.
  **/
-HYPRE_Int HYPRE_StructPFMGSetMaxLevels(HYPRE_StructSolver solver,
+HYPRE_Int HYPRE_StructPFMGSetMaxLevels(HYPRE_StructSolver solver, 
                                  HYPRE_Int          max_levels);
 
 /**
@@ -770,7 +770,7 @@
 
 HYPRE_Int HYPRE_StructLGMRESSetAbsoluteTol(HYPRE_StructSolver solver,
                                      HYPRE_Real         tol);
-
+   
 HYPRE_Int HYPRE_StructLGMRESSetMaxIter(HYPRE_StructSolver solver,
                                  HYPRE_Int          max_iter);
 
@@ -1130,19 +1130,7 @@
 HYPRE_Int
 HYPRE_StructSetupMatvec(HYPRE_MatvecFunctions *mv);
 
-<<<<<<< HEAD
-/* The next routine should not be here (lower-case prefix). (RDF) */
-
-/*
- * Same as hypre_StructVectorSetRandomValues except uses void pointer.
- **/
-HYPRE_Int
-hypre_StructSetRandomValues(void *v, HYPRE_Int seed);
-
-/*@}*/
-=======
-/**@}*/
->>>>>>> 414fa671
+/**@}*/
 
 /*--------------------------------------------------------------------------
  *--------------------------------------------------------------------------*/
@@ -1153,4 +1141,4 @@
 }
 #endif
 
-#endif+#endif
