--- conflicted
+++ resolved
@@ -738,11 +738,7 @@
                                                         HYPRE_Real         *norm);
 
 HYPRE_Int HYPRE_StructGMRESGetResidual(HYPRE_StructSolver   solver,
-<<<<<<< HEAD
-                                      void               **residual);
-=======
                                        void               **residual);
->>>>>>> a2daaf67
 /**@}*/
 
 /*--------------------------------------------------------------------------
@@ -782,17 +778,10 @@
                                       HYPRE_Real         tol);
 
 HYPRE_Int HYPRE_StructFlexGMRESSetAbsoluteTol(HYPRE_StructSolver solver,
-<<<<<<< HEAD
-                                             HYPRE_Real         tol);
-
-HYPRE_Int HYPRE_StructFlexGMRESSetMaxIter(HYPRE_StructSolver solver,
-                                         HYPRE_Int          max_iter);
-=======
                                               HYPRE_Real         tol);
 
 HYPRE_Int HYPRE_StructFlexGMRESSetMaxIter(HYPRE_StructSolver solver,
                                           HYPRE_Int          max_iter);
->>>>>>> a2daaf67
 
 HYPRE_Int HYPRE_StructFlexGMRESSetKDim(HYPRE_StructSolver solver,
                                        HYPRE_Int          k_dim);
@@ -862,11 +851,7 @@
                                            HYPRE_Real         tol);
 
 HYPRE_Int HYPRE_StructLGMRESSetMaxIter(HYPRE_StructSolver solver,
-<<<<<<< HEAD
-                                      HYPRE_Int          max_iter);
-=======
                                        HYPRE_Int          max_iter);
->>>>>>> a2daaf67
 
 HYPRE_Int HYPRE_StructLGMRESSetKDim(HYPRE_StructSolver solver,
                                     HYPRE_Int          k_dim);
@@ -1139,75 +1124,6 @@
 /*--------------------------------------------------------------------------
  *--------------------------------------------------------------------------*/
 
-<<<<<<< HEAD
-=======
-/*
- * @name Struct SparseMSG Solver
- **/
-
-HYPRE_Int HYPRE_StructSparseMSGCreate(MPI_Comm            comm,
-                                      HYPRE_StructSolver *solver);
-
-HYPRE_Int HYPRE_StructSparseMSGDestroy(HYPRE_StructSolver solver);
-
-HYPRE_Int HYPRE_StructSparseMSGSetup(HYPRE_StructSolver solver,
-                                     HYPRE_StructMatrix A,
-                                     HYPRE_StructVector b,
-                                     HYPRE_StructVector x);
-
-HYPRE_Int HYPRE_StructSparseMSGSolve(HYPRE_StructSolver solver,
-                                     HYPRE_StructMatrix A,
-                                     HYPRE_StructVector b,
-                                     HYPRE_StructVector x);
-
-HYPRE_Int HYPRE_StructSparseMSGSetTol(HYPRE_StructSolver solver,
-                                      HYPRE_Real         tol);
-
-HYPRE_Int HYPRE_StructSparseMSGSetMaxIter(HYPRE_StructSolver solver,
-                                          HYPRE_Int          max_iter);
-
-HYPRE_Int HYPRE_StructSparseMSGSetJump(HYPRE_StructSolver solver,
-                                       HYPRE_Int          jump);
-
-HYPRE_Int HYPRE_StructSparseMSGSetRelChange(HYPRE_StructSolver solver,
-                                            HYPRE_Int          rel_change);
-
-HYPRE_Int HYPRE_StructSparseMSGSetZeroGuess(HYPRE_StructSolver solver);
-
-HYPRE_Int HYPRE_StructSparseMSGSetNonZeroGuess(HYPRE_StructSolver solver);
-
-HYPRE_Int HYPRE_StructSparseMSGSetRelaxType(HYPRE_StructSolver solver,
-                                            HYPRE_Int          relax_type);
-
-HYPRE_Int HYPRE_StructSparseMSGSetJacobiWeight(HYPRE_StructSolver solver,
-                                               HYPRE_Real         weight);
-
-HYPRE_Int HYPRE_StructSparseMSGSetNumPreRelax(HYPRE_StructSolver solver,
-                                              HYPRE_Int          num_pre_relax);
-
-HYPRE_Int HYPRE_StructSparseMSGSetNumPostRelax(HYPRE_StructSolver solver,
-                                               HYPRE_Int          num_post_relax);
-
-HYPRE_Int HYPRE_StructSparseMSGSetNumFineRelax(HYPRE_StructSolver solver,
-                                               HYPRE_Int          num_fine_relax);
-
-HYPRE_Int HYPRE_StructSparseMSGSetLogging(HYPRE_StructSolver solver,
-                                          HYPRE_Int          logging);
-
-HYPRE_Int HYPRE_StructSparseMSGSetPrintLevel(HYPRE_StructSolver solver,
-                                             HYPRE_Int   print_level);
-
-
-HYPRE_Int HYPRE_StructSparseMSGGetNumIterations(HYPRE_StructSolver  solver,
-                                                HYPRE_Int          *num_iterations);
-
-HYPRE_Int HYPRE_StructSparseMSGGetFinalRelativeResidualNorm(HYPRE_StructSolver  solver,
-                                                            HYPRE_Real         *norm);
-
-/*--------------------------------------------------------------------------
- *--------------------------------------------------------------------------*/
-
->>>>>>> a2daaf67
 /**
  * @name Struct LOBPCG Eigensolver
  *
@@ -1241,4 +1157,4 @@
 }
 #endif
 
-#endif
+#endif