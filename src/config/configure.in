dnl Copyright 1998-2019 Lawrence Livermore National Security, LLC and other
dnl HYPRE Project Developers. See the top-level COPYRIGHT file for details.
dnl
dnl SPDX-License-Identifier: (Apache-2.0 OR MIT)

dnl *********************************************************************
dnl * File Name: configure.in
dnl *
dnl * This file is read when autoconf is run and the configure script is
dnl * generated.
dnl * Configure.in is structured as follows:
dnl * initialization information
dnl * determine the current architecture
dnl * set user specified compilers and any other user specified options
dnl *
dnl * For the given the architecture, an optimal compiler is
dnl * found (if not specified by the user). If the architecture is
dnl * unknown or none of the preferred compilers are available then
dnl * default compilers are found.
dnl *
dnl * For each chosen compiler, the appropriate flags are set for
dnl * optimization, debugging, MPI and pthreading (as required) and the
dnl * C preprocessor is checked.
dnl *
dnl * Finally, library flags are added and AC_SUBST is used to export
dnl * all necessary macro values.
dnl *********************************************************************

dnl *********************************************************************
dnl * NOTES:
dnl *
dnl * Several macros first check whether the compiler works, including:
dnl * AC_CHECK_LIB, AC_CHECK_FUNC, AC_CHECK_FUNCS,
dnl * AC_PROG_CC, AC_PROG_CPP, AC_PROG_CXX, AC_PROG_CXXCPP,
dnl * AC_PROG_FC, AC_FC_WRAPPERS,
dnl * AC_HYPRE_CHECK_MPI, AC_HYPRE_FIND_G2C,
dnl * AC_HYPRE_FIND_BLAS, AC_HYPRE_FIND_LAPACK
dnl *
dnl * The following macros require a Fortran compiler and are protected
dnl * below by checking the hypre_using_fortran variable:
dnl * AC_PROG_FC, AC_FC_WRAPPERS,
dnl * AC_HYPRE_FIND_BLAS, AC_HYPRE_FIND_LAPACK
dnl *********************************************************************

dnl *********************************************************************
dnl * Initialization Information
dnl * Set package information so it only has to be modified in one place
dnl *********************************************************************

m4_define([M4_HYPRE_NAME],    [hypre])
m4_define([M4_HYPRE_VERSION], [2.17.0])
m4_define([M4_HYPRE_DATE],    [2019/06/10])
m4_define([M4_HYPRE_TIME],    [00:00:00])
m4_define([M4_HYPRE_BUGS],    [hypre-support@llnl.gov])
m4_define([M4_HYPRE_SRCDIR],  [`pwd`])

m4_include([config/hypre_blas_macros.m4])
m4_include([config/hypre_lapack_macros.m4])
m4_include([config/hypre_macros_misc.m4])

AC_PREREQ(2.59)
AC_REVISION($Id$)
AC_INIT(M4_HYPRE_NAME, M4_HYPRE_VERSION)
AC_CONFIG_HEADERS([HYPRE_config.h:config/HYPRE_config.h.in])
AC_COPYRIGHT([Copyright 1998-2019 Lawrence Livermore National Security, LLC and other
HYPRE Project Developers. See the top-level COPYRIGHT file for details.])

AC_CONFIG_AUX_DIR(config)
AC_CONFIG_SRCDIR([HYPRE.h])
dnl m4_pattern_allow([AC_HYPRE_[A-Z_]+])

dnl * Change default prefix from /usr/local to ./hypre
dnl * Note that $ expansion of shell variables doesn't work with this AC macro.
AC_PREFIX_DEFAULT([M4_HYPRE_SRCDIR/hypre])

dnl *********************************************************************
dnl * Initialize some variables
dnl *
dnl * For some reason, this type of variable initialization doesn't work
dnl * if done before AC_INIT above.  To keep the release info at the top
dnl * of the file, 'm4_define' is used to define m4 macros first.
dnl *********************************************************************
HYPRE_NAME="M4_HYPRE_NAME"
HYPRE_VERSION="M4_HYPRE_VERSION"
HYPRE_DATE="M4_HYPRE_DATE"
HYPRE_TIME="M4_HYPRE_TIME"
HYPRE_BUGS="M4_HYPRE_BUGS"
HYPRE_SRCDIR="M4_HYPRE_SRCDIR"

AC_DEFINE_UNQUOTED(HYPRE_RELEASE_NAME,    ["$HYPRE_NAME"],    [Release name])
AC_DEFINE_UNQUOTED(HYPRE_RELEASE_VERSION, ["$HYPRE_VERSION"], [Version number])
AC_DEFINE_UNQUOTED(HYPRE_RELEASE_DATE,    ["$HYPRE_DATE"],    [Date of release])
AC_DEFINE_UNQUOTED(HYPRE_RELEASE_TIME,    ["$HYPRE_TIME"],    [Time of release])
AC_DEFINE_UNQUOTED(HYPRE_RELEASE_BUGS,    ["$HYPRE_BUGS"],    [Bug reports])

AC_SUBST(HYPRE_NAME)
AC_SUBST(HYPRE_VERSION)
AC_SUBST(HYPRE_DATE)
AC_SUBST(HYPRE_TIME)
AC_SUBST(HYPRE_BUGS)

AC_SUBST(HYPRE_SRCDIR)

dnl *********************************************************************
dnl * Clear variables defined by AC_INIT to avoid name conflicts with
dnl * other packages.
dnl *********************************************************************
PACKAGE_DATE=
PACKAGE_TIME=
PACKAGE_DATETIME=
PACKAGE_NAME=
PACKAGE_VERSION=
PACKAGE_STRING=
PACKAGE_TARNAME=
PACKAGE_BUGREPORT=

dnl *********************************************************************
dnl * Initialize hypre variables
dnl *********************************************************************
hypre_user_chose_mpi=no
hypre_user_chose_blas=no
hypre_user_chose_lapack=no
hypre_user_chose_cuda=no
hypre_user_chose_raja=no
hypre_user_chose_kokkos=no

hypre_using_c=yes
hypre_using_cxx=yes

hypre_using_mpi=yes

hypre_using_distributed_ls=yes

hypre_using_superlu=no
hypre_using_dsuperlu=no

hypre_using_fei=no
hypre_using_mli=no

hypre_using_openmp=no
hypre_using_device_openmp=no
hypre_using_insure=no
hypre_using_cuda=no
hypre_using_gpu=no
hypre_using_um=no
hypre_gpu_mpi=no
hypre_using_cuda_streams=no
hypre_using_nvtx=no

hypre_using_caliper=no
hypre_user_gave_caliper_lib=no
hypre_user_gave_caliper_inc=no

hypre_found_cuda=no

hypre_using_node_aware_mpi=no

dnl *********************************************************************
dnl * Initialize flag-check variables
dnl *********************************************************************
hypre_blas_lib_old_style=no
hypre_blas_lib_dir_old_style=no
hypre_lapack_lib_old_style=no
hypre_lapack_lib_dir_old_style=no

dnl *********************************************************************
dnl * Determine BUILD, HOST, and TARGET types
dnl *********************************************************************
if test "x$build_alias" = "x"
then
   AC_CANONICAL_BUILD
fi

if test "x$host_alias" = "x"
then
   AC_CANONICAL_HOST
fi

if test "x$target_alias" = "x"
then
   target_alias=$host_alias
fi

dnl *********************************************************************
dnl * Define optional features
dnl *********************************************************************
AC_ARG_ENABLE(debug,
AS_HELP_STRING([--enable-debug],
               [Set compiler flags for debugging.]),
[case "${enableval}" in
    yes) hypre_using_debug=yes ;;
    no)  hypre_using_debug=no ;;
    *)   AC_MSG_ERROR([Bad value ${enableval} for --enable-debug]) ;;
 esac],
[hypre_using_debug=no]
)

AC_ARG_ENABLE(shared,
AS_HELP_STRING([--enable-shared],
               [Build shared libraries (default is NO).]),
[case "${enableval}" in
    yes) hypre_using_shared=yes ;;
    no)  hypre_using_shared=no ;;
    *)   AC_MSG_ERROR([Bad value ${enableval} for --enable-shared]) ;;
 esac],
[hypre_using_shared=no]
)

AC_ARG_ENABLE(mixedint,
AS_HELP_STRING([--enable-mixedint],
               [Use long long int for HYPRE_BigInt and int for HYPRE_Int (default is int for both). Note: This option disables Euclid, ParaSails, pilut and CGC coarsening.]),
[case "${enableval}" in
    yes) hypre_using_fei=no
         hypre_using_mixedint=yes
         hypre_using_distributed_ls=no ;;
    no)  hypre_using_mixedint=no
         hypre_using_distributed_ls=yes ;;
    *)   AC_MSG_ERROR([Bad value ${enableval} for --enable-mixedint]) ;;
 esac],
[hypre_using_mixedint=no]
)
if test "$hypre_using_mixedint" = "yes"
then
   AC_DEFINE(HYPRE_MIXEDINT, 1)
fi

AC_ARG_ENABLE(bigint,
AS_HELP_STRING([--enable-bigint],
               [Use long long int for HYPRE_Int (default is NO).]),
[case "${enableval}" in
    yes) hypre_using_fei=no
         hypre_using_bigint=yes ;;
    no)  hypre_using_bigint=no ;;
    *)   AC_MSG_ERROR([Bad value ${enableval} for --enable-bigint]) ;;
 esac],
[hypre_using_bigint=no]
)
if test "$hypre_using_bigint" = "yes"
then
   AC_DEFINE(HYPRE_BIGINT, 1)
fi

AC_ARG_ENABLE(single,
AS_HELP_STRING([--enable-single],
               [Use single precision values (default is NO).]),
[case "${enableval}" in
    yes) hypre_using_fei=no
         hypre_using_single=yes ;;
    no)  hypre_using_single=no ;;
    *)   AC_MSG_ERROR([Bad value ${enableval} for --enable-single]) ;;
 esac],
[hypre_using_single=no]
)
if test "$hypre_using_single" = "yes"
then
   AC_DEFINE(HYPRE_SINGLE, 1)
fi

AC_ARG_ENABLE(longdouble,
AS_HELP_STRING([--enable-longdouble],
               [Use long double precision values (default is NO).]),
[case "${enableval}" in
    yes) hypre_using_fei=no
         hypre_using_longdouble=yes ;;
    no)  hypre_using_longdouble=no ;;
    *)   AC_MSG_ERROR([Bad value ${enableval} for --enable-longdouble]) ;;
 esac],
[hypre_using_longdouble=no]
)
if test "$hypre_using_longdouble" = "yes"
then
   AC_DEFINE(HYPRE_LONG_DOUBLE, 1)
fi

AC_ARG_ENABLE(complex,
AS_HELP_STRING([--enable-complex],
               [Use complex values (default is NO).]),
[case "${enableval}" in
    yes) hypre_using_fei=no
         hypre_using_complex=yes ;;
    no)  hypre_using_complex=no ;;
    *)   AC_MSG_ERROR([Bad value ${enableval} for --enable-complex]) ;;
 esac],
[hypre_using_complex=no]
)
if test "$hypre_using_complex" = "yes"
then
   AC_DEFINE(HYPRE_COMPLEX, 1)
fi

AC_ARG_ENABLE(maxdim,
AS_HELP_STRING([--enable-maxdim=MAXDIM],
               [Change max dimension size to MAXDIM (default is 3).
                Currently must be at least 3.]),
[hypre_maxdim=${enableval}],
[hypre_maxdim=3]
)
AC_DEFINE_UNQUOTED(HYPRE_MAXDIM, [$hypre_maxdim], [Max dimension])

AC_ARG_ENABLE(persistent,
AS_HELP_STRING([--enable-persistent],
               [Uses persistent communication (default is NO).]),
[case "${enableval}" in
    yes) hypre_using_persistent=yes ;;
    no)  hypre_using_persistent=no ;;
    *)   AC_MSG_ERROR([Bad value ${enableval} for --enable-persistent]) ;;
 esac],
[hypre_using_persistent=no]
)
if test "$hypre_using_persistent" = "yes"
then
   AC_DEFINE(HYPRE_USING_PERSISTENT_COMM, 1)
fi

AC_ARG_ENABLE(hopscotch,
AS_HELP_STRING([--enable-hopscotch],
               [Uses hopscotch hashing if configured with OpenMP and
		atomic capability available(default is NO).]),
[case "${enableval}" in
    yes) hypre_using_hopscotch=yes ;;
    no)  hypre_using_hopscotch=no ;;
    *)   AC_MSG_ERROR([Bad value ${enableval} for --enable-hopscotch]) ;;
 esac],
[hypre_using_hopscotch=no]
)
if test "$hypre_using_hopscotch" = "yes"
then
   AC_DEFINE(HYPRE_HOPSCOTCH, 1)
fi

dnl * The --with-no-global-partition option is retained here for
dnl * backward compatibility (no help string is printed).
dnl * The new --enable-global-partition option takes precedence.
hypre_using_global_partition=no
AC_ARG_WITH(no-global-partition,,
[case "${withval}" in
    yes) hypre_using_global_partition=no ;;
    no)  hypre_using_global_partition=yes ;;
    *)   hypre_using_global_partition=no ;;
 esac]
)
AC_ARG_ENABLE(global-partition,
AS_HELP_STRING([--enable-global-partition],
               [Use global partitioning (default is NO).]),
[case "${enableval}" in
    yes) hypre_using_global_partition=yes ;;
    no)  hypre_using_global_partition=no ;;
    *)   hypre_using_global_partition=yes ;;
 esac]
)

AC_ARG_ENABLE(fortran,
AS_HELP_STRING([--enable-fortran],
               [Require a working Fortran compiler (default is YES).]),
[case "${enableval}" in
    yes) hypre_using_fortran=yes ;;
    no)  hypre_using_fortran=no ;;
    *)   hypre_using_fortran=yes ;;
 esac],
[hypre_using_fortran=yes]
)

AC_ARG_ENABLE(unified-memory,
AS_HELP_STRING([--enable-unified-memory],
               [Use unified memory for allocating the memory (default is NO).]),
[case "${enableval}" in
    yes) hypre_using_um=yes ;;
    no)  hypre_using_um=no ;;
    *)   hypre_using_um=no ;;
 esac],
[hypre_using_um=no]
)

AC_ARG_ENABLE(cuda-streams,
AS_HELP_STRING([--enable-cuda-streams],
               [Use CUDA streams (default is YES).]),
[case "${enableval}" in
    yes) hypre_using_cuda_streams=yes ;;
    no)  hypre_using_cuda_streams=no ;;
    *)   hypre_using_cuda_streams=yes ;;
 esac],
[hypre_using_cuda_streams=yes]
)

AC_ARG_ENABLE(nvtx,
AS_HELP_STRING([--enable-nvtx],
               [Use NVTX (default is NO).]),
[case "${enableval}" in
    yes) hypre_using_nvtx=yes ;;
    no)  hypre_using_nvtx=no ;;
    *)   hypre_using_nvtx=no ;;
 esac],
[hypre_using_nvtx=no]
)

AC_ARG_ENABLE(gpu-aware-mpi,
AS_HELP_STRING([--enable-gpu-aware-mpi],
               [Use GPU memory aware MPI]),
[case "${enableval}" in
    yes) hypre_gpu_mpi=yes ;;
    no)  hypre_gpu_mpi=no ;;
    *)   AC_MSG_ERROR([Bad value ${enableval} for --enable-gpu-aware-mpi]) ;;
 esac],
[hypre_gpu_mpi=no]
)

dnl * The AC_DEFINE is below, after hypre_using_mpi is completely set
dnl * Need to change to a new approach that always defines variable to some value

dnl *********************************************************************
dnl * Determine if user provided C compiler or flags
dnl *********************************************************************
if test "x$CC" = "x"
then
   hypre_user_chose_ccompilers=no
else
   hypre_user_chose_ccompilers=yes
fi

if test "x$CFLAGS" = "x"
then
   hypre_user_chose_cflags=no
else
   hypre_user_chose_cflags=yes
fi

dnl *********************************************************************
dnl * Determine if user provided CXX compiler or flags
dnl *********************************************************************
if test "x$CXX" = "x"
then
   hypre_user_chose_cxxcompilers=no
else
   hypre_user_chose_cxxcompilers=yes
fi

if test "x$CXXFLAGS" = "x"
then
   hypre_user_chose_cxxflags=no
else
   hypre_user_chose_cxxflags=yes
fi

dnl *********************************************************************
dnl * Determine if user provided fortran compiler or flags
dnl *********************************************************************
if test "x$F77" != "x" && test "x$FC" = "x"
then
   FC="$F77"
fi

if test "x$FC" = "x"
then
   hypre_user_chose_fcompilers=no
else
   hypre_user_chose_fcompilers=yes
fi

if test "x$F77FLAGS" != "x"
then
   FCFLAGS="$F77FLAGS $FCFLAGS"
fi

if test "x$FFLAGS" = "x" || test "x$FCFLAGS" = "x"
then
   hypre_user_chose_fflags=no
else
   hypre_user_chose_fflags=yes
fi

dnl *********************************************************************
dnl * Set default AR value if not defined by the user
dnl *********************************************************************
if test "x$AR" = "x"
then
   AR="ar -rcu"
fi

dnl *********************************************************************
dnl * If the user has specified a c, c++, or fortran compiler on the
dnl * command line, that compiler will be used.  No checks are done
dnl * to assure this compiler is present or working.  Additionally,
dnl * if the user indicated any MPI include, library, or directory
dnl * to use with the chosen compiler those options are identified
dnl * and the appropriate macros are assigned values.
dnl *********************************************************************

AC_ARG_WITH(LD,
AS_HELP_STRING([--with-LD=ARG],
               [Set linker to ARG.  The environment variable 'LD'
                will be overridden.]),
[LD=$withval]
)

AC_ARG_WITH(LDFLAGS,
AS_HELP_STRING([--with-LDFLAGS=ARG],
               [User can manually set linker flags. The 'LDFLAGS'
                environment variable will be overridden.]),
[LDFLAGS=$withval]
)

AC_ARG_WITH(extra-CFLAGS,
AS_HELP_STRING([--with-extra-CFLAGS=ARG],
               [Define extra C compile flag, where ARG is a space-separated
                list (enclosed in quotes) of directories.]),
[EXTRA_CFLAGS=$withval]
)

AC_ARG_WITH(extra-CXXFLAGS,
AS_HELP_STRING([--with-extra-CXXFLAGS=ARG],
               [Define extra C++ compile flag, where ARG is a space-separated
                list (enclosed in quotes) of directories.]),
[EXTRA_CXXFLAGS=$withval]
)

AC_ARG_WITH(extra-BUILDFLAGS,
AS_HELP_STRING([--with-extra-BUILDFLAGS=ARG],
               [Define extra library build flag, where ARG is a space-separated
                list (enclosed in quotes) of directories.]),
[EXTRA_BUILDFLAGS=$withval]
)

AC_ARG_WITH(extra-incpath,
AS_HELP_STRING([--with-extra-incpath=PATH],
               [Define extra include path, where PATH is a space-separated
                list (enclosed in quotes) of directories.]),
[CCFLAGS="${CCFLAGS} -I`echo ${withval}|sed 's/ /\ -I/g'`"]
)

AC_ARG_WITH(extra-ldpath,
AS_HELP_STRING([--with-extra-ldpath=PATH],
               [Define extra ld path, where PATH is a space-separated
                list (enclosed in quotes) of directories.]),
[LDFLAGS="-L`echo ${withval}|sed 's/ /\ -L/g'` ${LDFLAGS}"]
)

AC_ARG_WITH(insure,
AS_HELP_STRING([--with-insure=FLAGS],
               [FLAGS are options to pass to insure. Nothing is done
                to verify that insure is available]),
[case "${withval}" in
    yes) hypre_using_insure=yes
         hypre_using_debug=yes
         hypre_insure_flags="" ;;
    no)  ;;
     *)  hypre_using_insure=yes
         hypre_using_debug=yes
         hypre_insure_flags="$withval" ;;
 esac]
)

AC_ARG_WITH(strict-checking,
AS_HELP_STRING([--with-strict-checking],
               [Compiles without MPI ('--without-MPI') and tries to
                find a compiler option that warns of as many non-ISO
                features as possible.]),
[
 hypre_user_chose_ccompilers=yes
 hypre_user_chose_cflags=yes
 hypre_user_chose_cxxcompilers=yes
 hypre_user_chose_cxxflags=yes
 hypre_user_chose_fcompilers=yes
 hypre_user_chose_fflags=yes
 hypre_using_debug=yes
 hypre_using_mpi=no

 AC_CHECK_PROGS(CC, [gcc g++ icc icpc pgcc pgCC xlc xlC kcc KCC], [""])
 if test "x$CC" = "x"
 then
    hypre_using_c=no
    CFLAGS=""
 elif test "x$GCC" = "xyes" || test "x$CC" = "xgcc"; then
    FFLAGS="-g -Wall"
    CFLAGS="-g -Wall -std=gnu99 -pedantic"
    CXXFLAGS="-g -Wall -Wshadow -fno-implicit-templates"
    CXXFLAGS="$CXXFLAGS -Woverloaded-virtual -ansi -pedantic"
 elif test "x$CC" = "xicc"; then
    FFLAGS="-g -Wall"
    CFLAGS="-g -Xc -Wall -x c"
    CXXFLAGS="-g -Xc -Wall -x c++"
 elif test "x$CC" = "xpgcc"; then
    FFLAGS="-g -Wall"
    CFLAGS="-g -Xa -Minform,inform"
    CXXFLAGS="-g -A --display_error_number -Minform,inform"
 elif test "x$CC" = "xxlc"; then
    FFLAGS="-g -Wall"
    CFLAGS="-g -qinfo=dcl:eff:pro:rea:ret:use"
    CXXFLAGS="-g  -qinfo=dcl:eff:obs:pro:rea:ret:use"
 elif test "x$CC" = "xKCC" || test "x$CC" = "xkcc"; then
    FFLAGS="-g -Wall"
    CFLAGS="-g --c --strict --lint --display_error_number"
    CFLAGS="$CFLAGS --diag_suppress 45,236,450,826"
    CFLAGS="$CFLAGS,1018,1021,1022,1023,1024,1030,1041"
    CXXFLAGS="-g --strict --lint --display_error_number"
    CXXFLAGS="$CXXFLAGS --diag_suppress 381,450,1023,1024"
 fi

 AC_CHECK_PROGS(CXX, [g++ gcc icpc icc pgCC pgcc xlC xlc KCC kcc], [""])
 if test "x$CXX" = "x"
 then
    hypre_using_cxx=no
    CXXFLAGS=""
 fi
 if test "$hypre_using_fortran" = "yes"
 then
    AC_CHECK_PROGS(FC, [g77 ifort pgf77 xlf], [""])
    if test "x$FC" = "x"
    then
       hypre_using_fortran=no
       FFLAGS=""
    fi
 fi

 AC_DEFINE(HYPRE_SEQUENTIAL,1,[No MPI being used])]
)

dnl ***** MPI

AC_ARG_WITH(MPI-include,
AS_HELP_STRING([--with-MPI-include=DIR],
               [User specifies that mpi.h is in DIR.  The options
                --with-MPI-include --with-MPI-libs and
                --with-MPI-lib-dirs must be used together.]),
[for mpi_dir in $withval; do
    MPIINCLUDE="$MPIINCLUDE -I$mpi_dir"
 done;
 hypre_user_chose_mpi=yes],
[hypre_user_chose_mpi=no]
)

AC_ARG_WITH(MPI-libs,
AS_HELP_STRING([--with-MPI-libs=LIBS],
               [LIBS is space-separated list (enclosed in quotes) of library
                names needed for MPI, e.g. "nsl socket mpi".  The options
                --with-MPI-include --with-MPI-libs and --with-MPI-lib-dirs
                must be used together.]),
[for mpi_lib in $withval; do
    MPILIBS="$MPILIBS -l$mpi_lib"
 done;
 hypre_user_chose_mpi=yes]
)

AC_ARG_WITH(MPI-lib-dirs,
AS_HELP_STRING([--with-MPI-lib-dirs=DIRS],
               [DIRS is space-separated list (enclosed in quotes) of
                directories containing the libraries specified by
                --with-MPI-libs, e.g "usr/lib /usr/local/mpi/lib".
                The options --with-MPI-include --with-MPI-libs and
                --with-MPI-lib-dirs must be used together.]),
[for mpi_lib_dir in $withval; do
    MPILIBDIRS="-L$mpi_lib_dir $MPILIBDIRS"
 done;
 hypre_user_chose_mpi=yes]
)

AC_ARG_WITH(MPI-flags,
AS_HELP_STRING([--with-MPI-flags=FLAGS],
               [FLAGS is a space separated list (enclosed in quotes) of
                whatever flags other than -l and -L are needed to link
                with MPI libraries-- Does not de-activate autosearch for
                other MPI information. May be used with the other three
                MPI options or alone in conjunction with the automatic MPI
                search.]),
[case "${withval}" in
    yes) MPIFLAGS="" ;;
    no)  MPIFLAGS="" ;;
    *)   MPIFLAGS=$withval ;;
 esac],
[MPIFLAGS=""]
)

dnl ***** Node Aware MPI
AC_ARG_WITH(node-aware-mpi,
AS_HELP_STRING([--with-node-aware-mpi],
               [Use Node Aware MPI (default is NO).]),
[case "$withval" in
    yes) hypre_using_node_aware_mpi=yes;;
    no)  hypre_using_node_aware_mpi=no ;;
    *)   hypre_using_node_aware_mpi=no ;;
 esac],
[hypre_using_node_aware_mpi=no]
)

AC_ARG_WITH(node-aware-mpi-include,
AS_HELP_STRING([--with-node-aware-mpi-include=DIR],
               [User specifies that nap_comm.hpp is in DIR.]),
[for nap_dir in $withval; do
    HYPRE_NAP_INCLUDE="$HYPRE_NAP_INCLUDE -I$nap_dir"
 done;
 hypre_using_node_aware_mpi=yes]
)

dnl ***** BLAS

AC_ARG_WITH(blas-lib,
AS_HELP_STRING([--with-blas-lib=LIBS],
               [LIBS is space-separated linkable list (enclosed in quotes) of libraries
                needed for BLAS. OK to use -L and -l flags in the list]),
[for blas_lib in $withval; do
dnl    [libprefix=`echo $blas_lib | cut -c1-2`]
dnl    if test $libprefix = "-L"
dnl    then
dnl       BLASLIBDIRS="$blas_lib $BLASLIBDIRS"
dnl    else
       BLASLIBS="$BLASLIBS $blas_lib"
dnl    fi
 done;
 hypre_user_chose_blas=yes]
)

AC_ARG_WITH(blas-libs,
AS_HELP_STRING([--with-blas-libs=LIBS],
               [LIBS is space-separated list (enclosed in quotes) of libraries
                needed for BLAS (base name only). The options --with-blas-libs and
                --with-blas-lib-dirs must be used together.]),
[for blas_lib in $withval; do
    BLASLIBS="$BLASLIBS -l$blas_lib"
 done;
 hypre_user_chose_blas=yes
 hypre_blas_lib_old_style=yes]
)

AC_ARG_WITH(blas-lib-dirs,
AS_HELP_STRING([--with-blas-lib-dirs=DIRS],
               [DIRS is space-separated list (enclosed in quotes) of
                directories containing the libraries specified by
                --with-blas-libs, e.g "usr/lib /usr/local/blas/lib".
                The  options --with-blas-libs and --with-blas-lib-dirs
                must be used together.]),
[for blas_lib_dir in $withval; do
    BLASLIBDIRS="-L$blas_lib_dir $BLASLIBDIRS"
 done;
 hypre_user_chose_blas=yes
 hypre_blas_lib_dir_old_style=yes]
)

dnl ***** LAPACK

AC_ARG_WITH(lapack-lib,
AS_HELP_STRING([--with-lapack-lib=LIBS],
               [LIBS is space-separated linkable list (enclosed in quotes) of libraries
                needed for LAPACK. OK to use -L and -l flags in the list]),
[for lapack_lib in $withval; do
dnl    [libprefix=`echo $lapack_lib | cut -c1-2`]
dnl    if test $libprefix = "-L"
dnl    then
dnl       LAPACKLIBDIRS="$lapack_lib $LAPACKLIBDIRS"
dnl    else
       LAPACKLIBS="$LAPACKLIBS $lapack_lib"
dnl    fi
 done;
 hypre_user_chose_lapack=yes]
)

AC_ARG_WITH(lapack-libs,
AS_HELP_STRING([--with-lapack-libs=LIBS],
               [LIBS is space-separated list (enclosed in quotes) of libraries
                needed for LAPACK (base name only). The options --with-lapack-libs and
                --with-lapack-lib-dirs must be used together.]),
[for lapack_lib in $withval; do
    LAPACKLIBS="$LAPACKLIBS -l$lapack_lib"
 done;
 hypre_user_chose_lapack=yes
 hypre_lapack_lib_old_style=yes]
)

AC_ARG_WITH(lapack-lib-dirs,
AS_HELP_STRING([--with-lapack-lib-dirs=DIRS],
               [DIRS is space-separated list (enclosed in quotes) of
                directories containing the libraries specified by
                --with-lapack-libs, e.g "usr/lib /usr/local/lapack/lib".
                The options --with-lapack-libs and --with-lapack-lib-dirs
                must be used together.]),
[for lapack_lib_dir in $withval; do
    LAPACKLIBDIRS="-L$lapack_lib_dir $LAPACKLIBDIRS"
 done;
 hypre_user_chose_lapack=yes
 hypre_lapack_lib_dir_old_style=yes]
)

dnl * Define a generic macro to set hypre_fmangle based on withval
AC_DEFUN([AC_HYPRE_SET_FMANGLE],
[
 case "$withval" in
    no-underscores)      hypre_fmangle=1 ;;
    one-underscore)      hypre_fmangle=2 ;;
    two-underscores)     hypre_fmangle=3 ;;
    caps-no-underscores) hypre_fmangle=4 ;;
    one-before-after)    hypre_fmangle=5 ;;
 esac
])

dnl * Define --with-fmangle
AC_ARG_WITH(fmangle,
AS_HELP_STRING([--with-fmangle=FMANGLE],
               [FMANGLE contains a string indicating the type of name mangling
                to use when calling hypre from Fortran.  It can be set to:
                "no-underscores", "one-underscore", "two-underscores",
                "caps-no-underscores, and "one-before-after".]),
[hypre_fmangle=0; AC_HYPRE_SET_FMANGLE],
[hypre_fmangle=0]
)
AC_DEFINE_UNQUOTED(HYPRE_FMANGLE, [$hypre_fmangle], [Fortran mangling])

dnl * Define a generic macro to set hypre_fmangle_blaslapack based on withval
AC_DEFUN([AC_HYPRE_SET_FMANGLE_BLAS],
[
 case "$withval" in
    no-underscores)      hypre_fmangle_blas=1 ;;
    one-underscore)      hypre_fmangle_blas=2 ;;
    two-underscores)     hypre_fmangle_blas=3 ;;
    caps-no-underscores) hypre_fmangle_blas=4 ;;
    one-before-after)    hypre_fmangle_blas=5 ;;
 esac
])

dnl * Define --with-fmangle-blas
AC_ARG_WITH(fmangle-blas,
AS_HELP_STRING([--with-fmangle-blas=FMANGLE],
               [Name mangling for BLAS.  See --with-fmangle.]),
[hypre_fmangle_blas=0; AC_HYPRE_SET_FMANGLE_BLAS],
[hypre_fmangle_blas=0]
)
AC_DEFINE_UNQUOTED(HYPRE_FMANGLE_BLAS, [$hypre_fmangle_blas], [BLAS mangling])

dnl * Define a generic macro to set hypre_fmangle_blaslapack based on withval
dnl * This could use the same variable for blas, but it is redefined here for the
dnl * rare case that blas/ lapack manglings could be different
AC_DEFUN([AC_HYPRE_SET_FMANGLE_LAPACK],
[
 case "$withval" in
    no-underscores)      hypre_fmangle_lapack=1 ;;
    one-underscore)      hypre_fmangle_lapack=2 ;;
    two-underscores)     hypre_fmangle_lapack=3 ;;
    caps-no-underscores) hypre_fmangle_lapack=4 ;;
    one-before-after)    hypre_fmangle_lapack=5 ;;
 esac
])

dnl * Define --with-fmangle-lapack
AC_ARG_WITH(fmangle-lapack,
AS_HELP_STRING([--with-fmangle-lapack=FMANGLE],
               [Name mangling for LAPACK.  See --with-fmangle.]),
[hypre_fmangle_lapack=0; AC_HYPRE_SET_FMANGLE_LAPACK],
[hypre_fmangle_lapack=0]
)
AC_DEFINE_UNQUOTED(HYPRE_FMANGLE_LAPACK, [$hypre_fmangle_lapack], [LAPACK mangling])

AC_ARG_WITH(print-errors,
AS_HELP_STRING([--with-print-errors],
               [Print HYPRE errors.]),
[if test "$withval" = "yes"
 then
    AC_DEFINE(HYPRE_PRINT_ERRORS,1,[Print HYPRE errors])
 fi]
)

AC_ARG_WITH(timing,
AS_HELP_STRING([--with-timing],
               [Use HYPRE timing routines.]),
[if test "$withval" = "yes"
 then
    AC_DEFINE(HYPRE_TIMING,1,[Using HYPRE timing routines])
 fi]
)

AC_ARG_WITH(openmp,
AS_HELP_STRING([--with-openmp],
               [Use OpenMP.  This may affect which compiler is chosen.]),
[case "${withval}" in
    yes) hypre_using_openmp=yes;;
    no)  hypre_using_openmp=no ;;
 esac],
[hypre_using_openmp=no]
)

AC_ARG_WITH(device-openmp,
AS_HELP_STRING([--with-device-openmp],
               [Use OpenMP 4.5 Device Directives.  This may affect which compiler is chosen.]),
[case "${withval}" in
    yes) hypre_using_device_openmp=yes ;;
    no)  hypre_using_device_openmp=no ;;
 esac],
[hypre_using_device_openmp=no]
)

dnl ***** SuperLU

AC_ARG_WITH(superlu,
AS_HELP_STRING([--with-superlu],
               [Use external SuperLU library.]),
[case "${withval}" in
    no) hypre_using_superlu=no ;;
    *)  hypre_using_superlu=yes ;;
 esac]
)

AS_IF([test "x$with_superlu" = "xyes"],
      [AC_DEFINE(HAVE_SUPERLU, 1, [Have external SuperLU library.])],
      [])

AC_ARG_WITH(superlu-include,
AS_HELP_STRING([--with-superlu-include=DIR],
               [Directory where SuperLU is installed.]),
[for superlu_inc_dir in $withval; do
    SUPERLU_INCLUDE="-I$superlu_inc_dir $SUPERLU_INCLUDE"
 done]
)

AC_ARG_WITH(superlu-lib,
AS_HELP_STRING([--with-superlu-lib=LIBS],
               [LIBS is space-separated linkable list (enclosed in quotes) of libraries
                needed for SuperLU. OK to use -L and -l flags in the list]),
[for superlu_lib in $withval; do
    SUPERLU_LIBS="$SUPERLU_LIBS $superlu_lib"
 done]
)

dnl ***** DSuperLU

AC_ARG_WITH(dsuperlu,
AS_HELP_STRING([--with-dsuperlu],
               [Use external DSuperLU library.]),
[case "${withval}" in
    no) hypre_using_dsuperlu=no ;;
    *)  hypre_using_dsuperlu=yes ;;
 esac]
)

AS_IF([test "x$with_dsuperlu" = "xyes"],
      [AC_DEFINE(HYPRE_USING_DSUPERLU, 1, [Have external DSuperLU library.])],
      [])

AC_ARG_WITH(dsuperlu-include,
AS_HELP_STRING([--with-dsuperlu-include=DIR],
               [Directory where DSuperLU is installed.]),
[for dsuperlu_inc_dir in $withval; do
    DSUPERLU_INCLUDE="-I$dsuperlu_inc_dir $DSUPERLU_INCLUDE"
 done]
)

AC_ARG_WITH(dsuperlu-lib,
AS_HELP_STRING([--with-dsuperlu-lib=LIBS],
               [LIBS is space-separated linkable list (enclosed in quotes) of libraries
                needed for DSuperLU. OK to use -L and -l flags in the list]),
[for dsuperlu_lib in $withval; do
    DSUPERLU_LIBS="$DSUPERLU_LIBS $dsuperlu_lib"
 done]
)

dnl ***** FEI

AC_ARG_WITH(fei-inc-dir,
AS_HELP_STRING([--with-fei-inc-dir=DIR],
               [DIR is the directory containing the FEI distribution.]),
[HYPRE_FEI_BASE_DIR="$withval";
 hypre_using_fei=yes]
)

dnl ***** MLI

AC_ARG_WITH(mli,
AS_HELP_STRING([--with-mli],
               [Use MLI]),
[case "${withval}" in
    no) hypre_using_mli=no ;;
    *)  hypre_using_mli=yes ;;
 esac]
)

dnl ***** MPI

AC_ARG_WITH(MPI,
AS_HELP_STRING([--with-MPI],
               [DEFAULT: Compile with MPI.  Selecting --without-MPI
                may affect which compiler is chosen.]),
[case "$withval" in
    no) hypre_using_mpi=no ;;
    *)  hypre_using_mpi=yes ;;
 esac]
)

dnl ***** CUDA

AC_ARG_WITH(cuda,
AS_HELP_STRING([--with-cuda],
               [Use CUDA. Require cuda-8.0 or higher (default is NO).]),
[case "$withval" in
    yes) hypre_user_chose_cuda=yes
    	 hypre_using_cuda=yes ;;
    no)  hypre_using_cuda=no ;;
    *)   hypre_using_cuda=no ;;
 esac],
[hypre_using_cuda=no]
)

dnl ***** RAJA

AC_ARG_WITH(raja,
AS_HELP_STRING([--with-raja],
               [Use RAJA. Require RAJA package to be compiled properly (default is NO).]),
[case "$withval" in
    yes) hypre_user_chose_raja=yes;;
    no)  hypre_user_chose_raja=no ;;
    *)   hypre_user_chose_raja=no ;;
 esac],
[hypre_using_raja=no]
)

dnl ***** Kokkos

AC_ARG_WITH(kokkos,
AS_HELP_STRING([--with-kokkos],
               [Use Kokkos. Require kokkos package to be compiled properly(default is NO).]),
[case "$withval" in
    yes) hypre_user_chose_kokkos=yes ;;
    no)  hypre_user_chose_kokkos=no ;;
    *)   hypre_user_chose_kokkos=no ;;
 esac]
)

AC_ARG_WITH(raja-include,
AS_HELP_STRING([--with-raja-include=DIR],
               [User specifies that RAJA/*.h is in DIR.  The options
                --with-raja-include --with-raja-libs and
                --with-raja-lib-dirs must be used together.]),
[for raja_dir in $withval; do
    HYPRE_RAJA_INCLUDE="-I$raja_dir $HYPRE_RAJA_INCLUDE"
 done;
 hypre_user_chose_raja=yes]
)

AC_ARG_WITH(raja-lib,
AS_HELP_STRING([--with-raja-lib=LIBS],
               [LIBS is space-separated linkable list (enclosed in quotes) of libraries
                needed for RAJA. OK to use -L and -l flags in the list]),
[for raja_lib in $withval; do
       HYPRE_RAJA_LIB="$raja_lib $HYPRE_RAJA_LIB"
 done;
hypre_user_chose_raja=yes]
)

AC_ARG_WITH(raja-libs,
AS_HELP_STRING([--with-raja-libs=LIBS],
               [LIBS is space-separated list (enclosed in quotes) of libraries
                needed for RAJA (base name only). The options --with-raja-libs and
                --with-raja-lib-dirs must be used together.]),
[for raja_lib in $withval; do
    HYPRE_RAJA_LIB="-l$raja_lib $HYPRE_RAJA_LIB"
 done;
hypre_user_chose_raja=yes]
)

AC_ARG_WITH(raja-lib-dirs,
AS_HELP_STRING([--with-raja-lib-dirs=DIRS],
               [DIRS is space-separated list (enclosed in quotes) of
                directories containing the libraries specified by
                --with-raja-libs, e.g "usr/lib /usr/local/lib".
                The  options --with-raja-libs and --raja-blas-lib-dirs
                must be used together.]),
[for raja_lib_dir in $withval; do
    HYPRE_RAJA_LIB_DIR="-L$raja_lib_dir $HYPRE_RAJA_LIB_DIR"
 done;
 hypre_user_chose_raja=yes]
)

AC_ARG_WITH(kokkos-lib-dirs,
AS_HELP_STRING([--with-kokkos-lib-dirs=DIRS],
               [DIRS is space-separated list (enclosed in quotes) of
                directories containing the libraries and
                Makefile.kokkos is assumed to be in DIRS/../ .
                The  options --with-kokkos-libs and --with-kokkos-dirs
                must be used together.]),
[for kokkos_lib_dir in $withval; do
    HYPRE_KOKKOS_LIB_DIR="-L$kokkos_lib_dir $HYPRE_KOKKOS_LIB_DIR"
 done;
hypre_user_chose_kokkos=yes]
)

AC_ARG_WITH(kokkos-include,
AS_HELP_STRING([--with-kokkos-include=DIR],
               [User specifies that KOKKOS headers is in DIR.  The options
                --with-kokkos-include --with-kokkos-libs and
                --with-kokkos-dirs must be used together.]),
[for kokkos_dir in $withval; do
HYPRE_KOKKOS_INCLUDE="-I$kokkos_dir $HYPRE_KOKKOS_INCLUDE"
done;
hypre_user_chose_kokkos=yes]
)

AC_ARG_WITH(kokkos-lib,
AS_HELP_STRING([--with-kokkos-lib=LIBS],
               [LIBS is space-separated linkable list (enclosed in quotes) of libraries
                needed for KOKKOS. OK to use -L and -l flags in the list]),
[for kokkos_lib in $withval; do
       HYPRE_KOKKOS_LIB="$kokkos_lib $HYPRE_KOKKOS_LIB"
 done;
hypre_user_chose_kokkos=yes]
)

AC_ARG_WITH(kokkos-libs,
AS_HELP_STRING([--with-kokkos-libs=LIBS],
               [LIBS is space-separated list (enclosed in quotes) of libraries
                needed for KOKKOS (base name only). The options --with-kokkos-libs and
                --with-kokkos-dirs must be used together.]),
[for kokkos_lib in $withval; do
    HYPRE_KOKKOS_LIB="-l$kokkos_lib $HYPRE_KOKKOS_LIB"
 done;
hypre_user_chose_kokkos=yes]
)

dnl ***** Caliper

AC_ARG_WITH(caliper,
AS_HELP_STRING([--with-caliper],
               [Use Caliper instrumentation (default is NO).]),
               [hypre_using_caliper=yes],
               [hypre_using_caliper=no])

AS_IF([test "x$with_caliper" = "xyes"],
      [AC_DEFINE(HYPRE_USING_CALIPER, 1, [Using Caliper instrumentation])],
      [])

AC_ARG_WITH(caliper-include,
AS_HELP_STRING([--with-caliper-include=DIR],
               [Directory where Caliper is installed.]),
[for caliper_inc_dir in $withval; do
    CALIPER_INCLUDE="-I$caliper_inc_dir $CALIPER_INCLUDE"
 done;
 hypre_user_gave_caliper_inc=yes]
)

AC_ARG_WITH(caliper-lib,
AS_HELP_STRING([--with-caliper-lib=LIBS],
               [LIBS is space-separated linkable list (enclosed in quotes) of libraries
                needed for Caliper. OK to use -L and -l flags in the list]),
[for caliper_lib in $withval; do
    CALIPER_LIBS="$CALIPER_LIBS $caliper_lib"
 done;
 hypre_user_gave_caliper_lib=yes]
)

dnl *********************************************************************
dnl * Select compilers if not already defined by command line options
dnl *********************************************************************
if test "$hypre_user_chose_ccompilers" = "no"
then
   if test "$hypre_using_mpi" = "no"
   then
      if test "$hypre_using_device_openmp" = "yes"
      then
         AC_CHECK_PROGS(CC, [xlc-gpu clang-gpu])
      fi

      if test "$hypre_using_openmp" = "yes"
      then
         AC_CHECK_PROGS(CC, [xlc_r xlC_r xlc xlC icc icpc gcc g++ pgcc pgCC cc CC kcc KCC])
      else
         AC_CHECK_PROGS(CC, [xlc xlC icc icpc gcc g++ pgcc pgCC cc CC kcc KCC])
      fi
   else
      if test "$hypre_using_device_openmp" = "yes"
      then
         AC_CHECK_PROGS(CC, [mpixlc-gpu mpiclang-gpu])
      fi
      
      if test "$hypre_using_openmp" = "yes"
      then
         AC_CHECK_PROGS(CC, [mpxlc mpixlc_r mpixlc mpiicc mpigcc mpicc mpipgcc])
      else
         AC_CHECK_PROGS(CC, [mpxlc mpixlc mpiicc mpigcc mpicc mpipgcc])
      fi
   fi

   if test "x$CC" = "x"
   then
      hypre_using_c=no
   fi
fi

if test "$hypre_user_chose_cxxcompilers" = "no"
then
   if test "$hypre_using_mpi" = "no"
   then
      if test "$hypre_using_device_openmp" = "yes"
      then
         AC_CHECK_PROGS(CXX, [xlC-gpu clang++-gpu])
      fi

      if test "$hypre_using_openmp" = "yes"
      then
         AC_CHECK_PROGS(CXX, [xlC_r xlc_r xlC xlc icpc icc g++ gcc pgCC pgcc CC cc KCC kcc])
      else
         AC_CHECK_PROGS(CXX, [xlC xlc icpc icc g++ gcc pgCC pgcc CC cc KCC kcc])
      fi
   else
      if test "$hypre_using_device_openmp" = "yes"
      then
         AC_CHECK_PROGS(CXX, [mpixlC-gpu mpiclang++-gpu])
      fi

      if test "$hypre_using_openmp" = "yes"
      then
         AC_CHECK_PROGS(CXX, [mpxlC mpixlcxx_r mpixlcxx mpixlC mpiicpc mpig++ mpic++ mpicxx mpiCC mpipgCC])
      else
         AC_CHECK_PROGS(CXX, [mpxlC mpixlcxx mpixlC mpiicpc mpig++ mpic++ mpicxx mpiCC mpipgCC])
      fi
   fi

   if test "x$CXX" = "x"
   then
      hypre_using_cxx=no
   fi
fi

if test "$hypre_using_fortran" = "yes" -a "$hypre_user_chose_fcompilers" = "no"
then
   if test "$hypre_using_mpi" = "no"
   then
      if test "$hypre_using_openmp" = "yes"
      then
         AC_CHECK_PROGS(FC, [xlf_r ifort gfortran g77 g95 pgf77 f77])
      else
         AC_CHECK_PROGS(FC, [xlf ifort gfortran g77 g95 pgf77 f77])
      fi
   else
      if test "$hypre_using_openmp" = "yes"
      then
         AC_CHECK_PROGS(FC, [mpxlf mpixlf77_r mpiifort mpif77 mpipgf77])
      else
         AC_CHECK_PROGS(FC, [mpxlf mpixlf77 mpiifort mpif77 mpipgf77])
      fi
   fi

   if test "x$FC" = "x"
   then
      hypre_using_fortran=no
   fi
fi

dnl *********************************************************************
dnl * Check for general programs
dnl *********************************************************************
AC_PROG_MAKE_SET
AC_PROG_RANLIB
dnl AC_PROG_INSTALL
dnl AC_PROG_AWK
dnl AC_PROG_LN_S

dnl *********************************************************************
dnl * Check for compiler related programs
dnl * Most of these AC_PROG_ macros check to see if the compilers works.
dnl *********************************************************************
if test "$hypre_using_c" = "yes"
then
   AC_PROG_CC
fi

if test "$hypre_using_cxx" = "yes"
then
   AC_PROG_CXX
fi

if test "$hypre_using_fortran" = "yes"
then
   AC_PROG_FC
   AC_FC_WRAPPERS
fi

dnl *********************************************************************
dnl * For MPI, set the following:
dnl *********************************************************************
if test "$hypre_using_mpi" = "no"
then
   AC_DEFINE(HYPRE_SEQUENTIAL, 1, [Disable MPI, enable serial codes.])
else
   AC_HYPRE_CHECK_MPI([LIBS="$LIBS $MPILIBS"])
   AC_CHECK_FUNCS([MPI_Comm_f2c])
   AC_CACHE_CHECK([whether MPI_Comm_f2c is a macro],
     hypre_cv_func_MPI_Comm_f2c_macro,
     [AC_EGREP_CPP([mpi_header_defines_MPI_Comm_f2c], [
#include <mpi.h>
#ifdef MPI_Comm_f2c
  mpi_header_defines_MPI_Comm_f2c
#endif],
       hypre_cv_func_MPI_Comm_f2c_macro=yes,
       hypre_cv_func_MPI_Comm_f2c_macro=no)])
   if test $ac_cv_func_MPI_Comm_f2c = yes \
      || test $hypre_cv_func_MPI_Comm_f2c_macro = yes; then
     AC_DEFINE(HYPRE_HAVE_MPI_COMM_F2C)
   fi
fi

dnl * It would be better if this could be defined above, but much work is needed
dnl * to make that happen.
if test "$hypre_using_global_partition" = "no"
then
dnl   if test "$hypre_using_mpi" != "no"
dnl   then
      AC_DEFINE(HYPRE_NO_GLOBAL_PARTITION, 1)
dnl   fi
fi

if test "$hypre_using_node_aware_mpi" = "yes"
then
   AC_DEFINE(HYPRE_USING_NODE_AWARE_MPI, 1)
fi

dnl *********************************************************************
dnl * Define appropriate variables if user set blas to either essl or dxml
dnl *********************************************************************
if test "$hypre_user_chose_blas" = "yes"
then
   for blas_lib in $BLASLIBS; do
      if test $blas_lib = "-ldxml"
      then
         AC_DEFINE(HYPRE_USING_DXML, 1, [Using DXML for BLAS])
      fi

      if test $blas_lib = "-lessl"
      then
         AC_DEFINE(HYPRE_USING_ESSL, 1, [Using ESSL for BLAS])
      fi
   done
fi

dnl *********************************************************************
dnl * Find BLAS library if not already set by the user
dnl * If user specified --without-blas or a system one cannot be found,
dnl * default to internal HYPRE routines
dnl *********************************************************************
if test "$hypre_user_chose_blas" = "no"
then
   hypre_using_hypre_blas=yes
   if test "$hypre_using_fortran" = "yes"
   then
      AC_HYPRE_FIND_BLAS
      if test "$BLASLIBS" = "null"
      then
         AC_MSG_WARN([***************************************])
         AC_MSG_WARN([Cannot find BLAS library])
         AC_MSG_WARN([  configuring --without-blas])
         AC_MSG_WARN([***************************************])
      elif test "$BLASLIBS" != "internal"
      then
         hypre_using_hypre_blas=no
      fi
   fi
   if test "$hypre_using_hypre_blas" = "yes"
   then
      BLASLIBDIRS=""
      BLASLIBS=""
      AC_DEFINE(HYPRE_USING_HYPRE_BLAS, 1, [Using internal HYPRE routines])
   fi
fi

dnl *********************************************************************
dnl * Define appropriate variables if user set lapack to essl
dnl *********************************************************************
if test "$hypre_user_chose_lapack" = "yes"
then
   for lapack_lib in $LAPACKLIBS; do
      if test $lapack_lib = "-lessl"
      then
         AC_DEFINE(HYPRE_USING_ESSL, 1, [Using ESSL for Lapack])
      fi
   done
fi

dnl *********************************************************************
dnl * Find LAPACK library if not already set by the user
dnl * If user specified --without-lapack or a system one cannot be found,
dnl * default to internal HYPRE routines
dnl *********************************************************************
if test "$hypre_user_chose_lapack" = "no"
then
   hypre_using_hypre_lapack=yes
   if test "$hypre_using_fortran" = "yes"
   then
      AC_HYPRE_FIND_LAPACK
      if test "$LAPACKLIBS" = "null"
      then
         AC_MSG_WARN([***************************************])
         AC_MSG_WARN([Cannot find LAPACK library])
         AC_MSG_WARN([  configuring --without-lapack])
         AC_MSG_WARN([***************************************])
      elif test "$LAPACKLIBS" != "internal"
      then
         hypre_using_hypre_lapack=no
      fi
   fi
   if test "$hypre_using_hypre_lapack" = "yes"
   then
      LAPACKLIBDIRS=""
      LAPACKLIBS=""
      AC_DEFINE(HYPRE_USING_HYPRE_LAPACK, 1, [Using internal HYPRE routines])
   fi
fi

dnl *********************************************************************
dnl * Determine if FEI and MLI are needed.
dnl * Note that MLI requires both FEI and SuperLU.
dnl *********************************************************************
if test "$hypre_using_fei" = "yes"
then
   HYPRE_FEI_SRC_DIR="$HYPRE_SRCDIR/FEI_mv"
   HYPRE_FEI_SUBDIRS="fei-hypre"
   HYPRE_FEI_HYPRE_FILES="$HYPRE_SRCDIR/FEI_mv/fei-hypre/*.o"
   HYPRE_FEI_FEMLI_FILES=
   if test "$hypre_using_mli" = "yes"
   then
      if test "$hypre_using_superlu" = "yes"
      then
         HYPRE_FEI_SUBDIRS="femli $HYPRE_FEI_SUBDIRS"
         HYPRE_FEI_FEMLI_FILES="$HYPRE_SRCDIR/FEI_mv/femli/*.o"
         AC_DEFINE(HAVE_MLI, 1, [Using MLI.])
      fi
   fi
   AC_CHECK_LIB(stdc++, __gxx_personality_v0, LIBS="$LIBS -lstdc++")
else
   HYPRE_FEI_SRC_DIR=
   HYPRE_FEI_BASE_DIR=
   HYPRE_FEI_HYPRE_FILES=
   HYPRE_FEI_FEMLI_FILES=
fi

dnl *********************************************************************
dnl * Determine if Euclid, ParaSails, and Pilut are needed
dnl *********************************************************************
if test "$hypre_using_distributed_ls" = "yes"
then
   HYPRE_DISTRIBUTED_LS_DIR="$HYPRE_SRCDIR/distributed_ls"
   HYPRE_EUCLID_FILES="$HYPRE_SRCDIR/distributed_ls/Euclid/*.o"
   HYPRE_PARASAILS_FILES="$HYPRE_SRCDIR/distributed_ls/ParaSails/*.o"
   HYPRE_PILUT_FILES="$HYPRE_SRCDIR/distributed_ls/pilut/*.o"
else
   HYPRE_DISTRIBUTED_LS_DIR=
   HYPRE_EUCLID_FILES=
   HYPRE_PARASAILS_FILES=
   HYPRE_PILUT_FILES=
fi

dnl *********************************************************************
dnl * Set debug/optimization flags
dnl *********************************************************************
if test "$hypre_using_debug" = "yes"
then
   AC_HYPRE_DEBUG_FLAGS
else
   AC_HYPRE_OPTIMIZATION_FLAGS
fi

CFLAGS="${CFLAGS} ${EXTRA_CFLAGS}"
CXXFLAGS="${CXXFLAGS} ${EXTRA_CXXFLAGS}"

dnl *********************************************************************
dnl * Set large page option that is needed by all AIX platforms.
dnl *********************************************************************
hypre_platform=`uname`
case $hypre_platform in
   AIX* | aix* | Aix*) LDFLAGS="${LDFLAGS} -blpdata"
                       CFLAGS="${CFLAGS} -blpdata"
                       CXXFLAGS="${CXXFLAGS} -blpdata"
                       FFLAGS="${FFLAGS} -blpdata" ;;
esac

dnl *********************************************************************
dnl * Set default link commands and suffix values
dnl *********************************************************************
dnl LINK_F77="${F77}"
LINK_FC="${FC}"
LINK_CC="${CC}"
LINK_CXX="${CXX}"

HYPRE_LIBSUFFIX=".a"

BUILD_PYTHON=0
PYTHON=""
if test "$hypre_using_python" = "yes"
then
   BUILD_PYTHON=1
   PYTHON="${hypre_python}"
fi

BUILD_JAVA=0
if test "$hypre_using_java" = "yes"
then
   BUILD_JAVA=1
fi

dnl *********************************************************************
dnl * Set INSURE options
dnl *********************************************************************
if test "$hypre_using_insure" = "yes"
then
dnl   LINK_F77="insure"
   LINK_FC="insure"
   LINK_CC="insure"
   LINK_CXX="insure"
   LDFLAGS=`mpicc -link-info | awk '{$1=""; print}'`
   LDFLAGS="$LDFLAGS ${hypre_insure_flags}"
dnl   F77="insure"
   FC="insure"
   CC="insure"
   CXX="insure"
   FFLAGS="`mpicc -link-info | awk '{$1=""; print}'` $FFLAGS"
   CFLAGS="`mpicc -link-info | awk '{$1=""; print}'` $CFLAGS"
   CXXFLAGS="`mpicc -link-info | awk '{$1=""; print}'` $CXXFLAGS"
fi

dnl *********************************************************************
dnl * FIND libraries needed to link with hypre
dnl *********************************************************************
AC_CHECK_LIB(m, cabs, LIBS="$LIBS -lm")
dnl * Commenting this out because it doesn't really behave correctly.
dnl * This should probably be deleted altogether at some point. (RDF)
dnl AC_HYPRE_FIND_G2C

dnl *********************************************************************
dnl * Check working user provided blas and lapack libraries
dnl *********************************************************************
 if test "$hypre_user_chose_blas" = "yes";
 then
   if test "$hypre_blas_lib_old_style" = "yes" -a "$hypre_blas_lib_dir_old_style" = "no";
   then
         AC_MSG_ERROR([*********** Unspecified BLASLIBDIRS error: ******************************
                       --with-blas-libs set without setting corresponding --with-blas-lib-dirs.
                       Please specify directory paths to preferred blas libraries.
                       Otherwise use --with-blas to search for library on the system.
                       See "configure --help" for usage details.
                       ********************************************************************],[9])
   fi
   if test "$hypre_blas_lib_old_style" = "no" -a "$hypre_blas_lib_dir_old_style" = "yes";
   then
         AC_MSG_ERROR([*********** Unspecified BLASLIB error: **********************************
                       --with-blas-lib-dirs set without setting corresponding --with-blas-libs.
                       Please specify base names of preferred blas libraries in the provided dir paths.
                       Otherwise use --with-blas to search for library on the system.
                       See "configure --help" for usage details.
                       ********************************************************************],[9])
   fi
dnl   AC_HYPRE_CHECK_USER_BLASLIBS
 fi

 if test "$hypre_user_chose_lapack" = "yes";
 then
   if test "$hypre_lapack_lib_old_style" = "yes" -a "$hypre_lapack_lib_dir_old_style" = "no";
   then
         AC_MSG_ERROR([*********** Unspecified LAPACKLIBDIRS error: ******************************
                       --with-lapack-libs set without setting corresponding --with-lapack-lib-dirs.
                       Please specify directory paths to preferred lapack libraries.
                       Otherwise use --with-lapack to search for library on the system.
                       See "configure --help" for usage details.
                       ********************************************************************],[9])
   fi
   if test "$hypre_lapack_lib_old_style" = "no" -a "$hypre_lapack_lib_dir_old_style" = "yes";
   then
         AC_MSG_ERROR([*********** Unspecified LAPACKLIB error: **********************************
                       --with-lapack-lib-dirs set without setting corresponding --with-lapack-libs.
                       Please specify base names of preferred lapack libraries in the provided dir paths.
                       Otherwise use --with-lapack to search for library on the system.
                       See "configure --help" for usage details.
                       ********************************************************************],[9])
   fi
dnl   AC_HYPRE_CHECK_USER_LAPACKLIBS
 fi


dnl *********************************************************************
dnl * Warn if caliper options are incomplete
dnl *********************************************************************
if test "$hypre_using_caliper" = "yes"
then
   if test "$hypre_user_gave_caliper_inc" != "yes"
   then
       AC_MSG_WARN([*******************************************************])
       AC_MSG_WARN([Configuring with --with-caliper=yes without providing])
       AC_MSG_WARN([--with-caliper-include=<path-to-caliper-install>.])
       AC_MSG_WARN([Using default user include path.])
       AC_MSG_WARN([NOTE: Caliper annotations may not work.])
       AC_MSG_WARN([*******************************************************])
   fi
   if test "$hypre_user_gave_caliper_lib" != "yes"
   then
       AC_MSG_WARN([*******************************************************])
       AC_MSG_WARN([Configuring with --with-caliper=yes without providing])
       AC_MSG_WARN([--with-caliper-lib=<path-to-caliper-lib>.])
       AC_MSG_WARN([Using default user library path.])
       AC_MSG_WARN([NOTE: Caliper annotations may not work.])
       AC_MSG_WARN([*******************************************************])
   fi
fi


if [test "$hypre_using_cuda" = "yes" || test "$hypre_using_device_openmp" = "yes" || test "$hypre_using_um" = "yes"]
then
   AC_CHECK_HEADERS(["${CUDA_HOME}/include/cuda.h"], [hypre_found_cuda=yes; HYPRE_CUDA_PATH=${CUDA_HOME}])

   if test "x$hypre_found_cuda" != "xyes"
   then
      AC_CHECK_HEADERS(["${CUDA_PATH}/include/cuda.h"], [hypre_found_cuda=yes; HYPRE_CUDA_PATH=${CUDA_PATH}])
   fi

   if test "x$hypre_found_cuda" != "xyes"
   then
      AC_MSG_ERROR([unable to find cuda.h ... Ensure that CUDA_HOME or CUDA_PATH is set])
   fi
fi

dnl *********************************************************************
dnl * Set raja options
dnl *********************************************************************
if test "x$hypre_user_chose_raja" = "xyes"
then
   RAJA_LIBS=" $HYPRE_RAJA_LIB_DIR $HYPRE_RAJA_LIB "
   AC_DEFINE(HYPRE_USING_RAJA, 1, [RAJA being used])

   if test "$hypre_using_cuda" != "yes"
   then
<<<<<<< HEAD
      if [test "$CXX" = "mpixlC" || test "$CXX" = "xlC_r"]
      then
=======
   if [test "$CXX" = "mpixlC" || test "$CXX" = "xlC_r"]
   then 
>>>>>>> a8cbf255
         CXXFLAGS="${CXXFLAGS} -+ -std=c++11"
   fi
   	fi

<<<<<<< HEAD
   dnl let CC be CXX
   CC=${CXX}
=======
   dnl let CC be CXX 
	   CC=${CXX}
>>>>>>> a8cbf255
   LINK_CC=${LINK_CXX}
   CFLAGS=${CXXFLAGS}
	fi

dnl *********************************************************************
dnl * Set kokkos options
dnl *********************************************************************
if test "x$hypre_user_chose_kokkos" = "xyes"
then
   KOKKOS_LIBS="$HYPRE_KOKKOS_LIB_DIR $HYPRE_KOKKOS_LIB"
   AC_DEFINE(HYPRE_USING_KOKKOS, 1, [KOKKOS being used])

   if test "$hypre_using_cuda" != "yes"
<<<<<<< HEAD
   then
      if [test "$CXX" = "mpixlC" || test "$CXX" = "xlC_r"]
      then
=======
then
   if [test "$CXX" = "mpixlC" || test "$CXX" = "xlC_r"]
   then 
>>>>>>> a8cbf255
         CXXFLAGS="${CXXFLAGS} -+ -std=c++11"
   fi
      fi

<<<<<<< HEAD
   dnl let CC be CXX
   CC=${CXX}
=======
   dnl let CC be CXX 
         CC=${CXX}
>>>>>>> a8cbf255
   LINK_CC=${LINK_CXX}
   CFLAGS=${CXXFLAGS}
      fi   

dnl *********************************************************************
dnl * Set cuda options
dnl *********************************************************************
if test "$hypre_user_chose_cuda" = "yes"
then
   AC_DEFINE(HYPRE_USING_CUDA, 1, [CUDA being used])

   AC_DEFINE(HYPRE_USING_CUSPARSE, 1, [cuSPARSE being used])

   if test "$hypre_using_nvtx" = "yes"
   then
      AC_DEFINE(HYPRE_USING_NVTX, 1, [NVTX being used])
   fi
   dnl let CC/CXX and LINK be CUCC and let host compiler be CXX
   AC_CHECK_PROGS(CUCC, nvcc)
   NVCCBIN=${CXX}
   CC=${CUCC}
   CXX=${CUCC}
   LINK_CC=${CXX}
   LINK_CXX=${CXX}

   dnl CUDA SM
   if test "x$HYPRE_CUDA_SM" = "x"
   then
      HYPRE_CUDA_SM=60
   fi

   HYPRE_CUDA_GENCODE="-gencode arch=compute_${HYPRE_CUDA_SM},\"code=sm_${HYPRE_CUDA_SM}\""

   CUFLAGS+="-O2 -ccbin=$NVCCBIN ${HYPRE_CUDA_GENCODE} -expt-extended-lambda -dc -std=c++11 -Xcompiler -Wno-deprecated-register --x cu"
   if test "$hypre_using_debug" = "yes"
   then
      CUFLAGS="-g ${CUFLAGS}"
   fi
   CXXFLAGS="${CUFLAGS} -Xcompiler \"${CXXFLAGS}\""
   CFLAGS=${CXXFLAGS}
   LDFLAGS="-ccbin=$NVCCBIN ${HYPRE_CUDA_GENCODE} -Xcompiler \"${LDFLAGS}\""
   HYPRE_CUDA_INCL="-I${HYPRE_CUDA_PATH}/include"
   HYPRE_CUDA_LIBS="-L${HYPRE_CUDA_PATH}/lib64 -lcusparse -lcudart -lcurand"
   if test "$hypre_using_nvtx" = "yes"
   then
      HYPRE_CUDA_LIBS+=" -lnvToolsExt"
   fi
fi

dnl *********************************************************************
dnl * Set unified memory options
dnl *********************************************************************
   if test "$hypre_using_um" != "yes"
   then
   dnl Without UM
   if test "$hypre_user_chose_cuda" = "yes"
   then
      AC_MSG_NOTICE([***********************************************************])
<<<<<<< HEAD
      AC_MSG_NOTICE([Configuring with --with-cuda=yes without unified memory.])
      AC_MSG_NOTICE([It only works for struct interface.])
      AC_MSG_NOTICE([Use --enable-unified-memory to compile with unified memory.])
=======
       	AC_MSG_NOTICE([Configuring with --with-cuda=yes without unified memory.]) 
	AC_MSG_NOTICE([It only works for struct interface.])
	AC_MSG_NOTICE([Use --enable-unified-memory to compile with unified memory.])
>>>>>>> a8cbf255
      AC_MSG_NOTICE([***********************************************************])
   fi
   if test "$hypre_using_device_openmp" = "yes"
then
      AC_MSG_NOTICE([***********************************************************])
      AC_MSG_NOTICE([Configuring with --with-device-openmp=yes without unified memory.])
      AC_MSG_NOTICE([It only works for struct interface.])
      AC_MSG_NOTICE([Use --enable-unified-memory to compile with unified memory.])
      AC_MSG_NOTICE([***********************************************************])
   fi
fi

dnl *********************************************************************
dnl * Set OpenMP options
dnl *********************************************************************
if test "$hypre_using_openmp" = "yes"
then
   AC_DEFINE([HYPRE_USING_OPENMP],1,[Enable OpenMP support])
fi

if test "$hypre_using_device_openmp" = "yes"
then
   AC_DEFINE(HYPRE_USING_CUSPARSE, 1, [cuSPARSE being used])

   if test "$hypre_using_nvtx" = "yes"
   then
      AC_DEFINE(HYPRE_USING_NVTX, 1, [NVTX being used])
   fi
   AC_DEFINE(HYPRE_USING_DEVICE_OPENMP, 1, [Enable OpenMP (>=4.5) device directives])
   AC_DEFINE(HYPRE_DEVICE_OPENMP_ALLOC, 1, [Enable device OpenMP target alloc version])

   dnl AC_DEFINE(HYPRE_DEVICE_OPENMP_MAPPED, 1, [Enable device OpenMP target mapped version])

   AC_CHECK_PROGS(CUCC, nvcc)

   CFLAGS="${CFLAGS}"
   CXXFLAGS="${CXXFLAGS}"

   if [test "$CC" = "clang-gpu" || test "$CC" = "mpiclang-gpu"]
   then
     CFLAGS+=" -fopenmp-nonaliased-maps"
   fi
   if [test "$CXX" = "clang++-gpu" || test "$CXX" = "mpiclang++-gpu"]
   then
     CXXFLAGS+=" -fopenmp-nonaliased-maps"
   fi
   if test "$hypre_using_debug" = "yes"
   then
      AC_DEFINE(HYPRE_DEVICE_OPENMP_CHECK, 1, [Strictly checking OpenMP offload directives])
   fi

   HYPRE_CUDA_INCL="-I${HYPRE_CUDA_PATH}/include"
   HYPRE_CUDA_LIBS="-L${HYPRE_CUDA_PATH}/lib64 -lcusparse -lcudart -lcurand"
   if test "$hypre_using_nvtx" = "yes"
   then
      HYPRE_CUDA_LIBS+=" -lnvToolsExt"
   fi

   dnl let CC be CXX
   CC=${CXX}
   LINK_CC=${LINK_CXX}
   CXXFLAGS="-x c++ ${CXXFLAGS}"
   CFLAGS=${CXXFLAGS}
fi

dnl *********************************************************************
dnl * Set flags if needed to enable shared libraries and Python, Java
dnl *********************************************************************
if test "$hypre_using_shared" = "yes"
then
   HYPRE_LIBSUFFIX=".so"
   if [test "x$CXX" = "xnvcc" || test "x$CC" = "xnvcc"]
   then
      SHARED_SET_SONAME="-Xlinker=-soname,"
      SHARED_OPTIONS="-Xlinker=-z,defs"
      SHARED_COMPILE_FLAG="-Xcompiler \"-fPIC\""
   else
      SHARED_SET_SONAME="-Wl,-soname,"
      SHARED_OPTIONS="-Wl,-z,defs"
      SHARED_COMPILE_FLAG="-fPIC"
   fi
   case $hypre_platform in
      AIX* | aix* | Aix*) SHARED_COMPILE_FLAG="-qmkshrobj"
                          SHARED_BUILD_FLAG="-G"
dnl                          LINK_F77="${F77} -brtl"
                          LINK_FC="${FC} -brtl"
                          LINK_CC="${CC} -brtl"
                          LINK_CXX="${CXX} -brtl" ;;
      DARWIN* | darwin* | Darwin*) SHARED_BUILD_FLAG="-dynamiclib -undefined dynamic_lookup"
                                   HYPRE_LIBSUFFIX=".dylib"
                                   SHARED_SET_SONAME="-install_name @rpath/"
                                   SHARED_OPTIONS="-undefined error" ;;
                       *) SHARED_BUILD_FLAG="-shared" ;;
   esac
   if [test "x$CXX" = "xnvcc" || test "x$CC" = "xnvcc"]
   then
      SHARED_BUILD_FLAG="${SHARED_BUILD_FLAG} ${HYPRE_CUDA_GENCODE}"
   fi
   SHARED_BUILD_FLAG="${SHARED_BUILD_FLAG} ${EXTRA_BUILDFLAGS}"
   FFLAGS="${FFLAGS} ${SHARED_COMPILE_FLAG}"
   CFLAGS="${CFLAGS} ${SHARED_COMPILE_FLAG}"
   CXXFLAGS="${CXXFLAGS} ${SHARED_COMPILE_FLAG}"
dnl   BUILD_F77_SHARED="${F77} ${SHARED_BUILD_FLAG}"
   BUILD_FC_SHARED="${FC} ${SHARED_BUILD_FLAG}"
   if test "$hypre_using_fei" = "yes"
   then
      BUILD_CC_SHARED="${CXX} ${SHARED_BUILD_FLAG}"
   else
      BUILD_CC_SHARED="${CC} ${SHARED_BUILD_FLAG}"
   fi
   BUILD_CXX_SHARED="${CXX} ${SHARED_BUILD_FLAG}"
fi

if test "x$hypre_using_cuda_streams" = "xyes"
then
   AC_DEFINE([HYPRE_USING_CUDA_STREAMS],1,[HYPRE WITH CUDA STREAMS])
fi

dnl *********************************************************************
dnl * Set memory env
dnl *********************************************************************
if test "x$hypre_using_um" = "xyes"
then
   AC_DEFINE([HYPRE_USING_UNIFIED_MEMORY],1,[HYPRE WITH UNIFIED MEMORY])
else
   if [test "x$hypre_user_chose_cuda" = "xyes" || test "x$hypre_using_device_openmp" = "xyes"]
   then
      AC_DEFINE([HYPRE_USING_DEVICE_MEMORY],1,[HYPRE WITH DEVICE MEMORY])
   else
      AC_DEFINE([HYPRE_USING_HOST_MEMORY],1,[HYPRE WITH HOST MEMORY])
   fi
fi

if test "$hypre_gpu_mpi" = "yes"
then
   AC_DEFINE([HYPRE_WITH_GPU_AWARE_MPI],1,[HYPRE WITH GPU AWARE MPI])
fi

dnl *********************************************************************
dnl * Set installation directories
dnl *********************************************************************
HYPRE_INSTALLDIR="${prefix}"
HYPRE_LIBINSTALL="${libdir}"
HYPRE_INCINSTALL="${includedir}"

dnl *********************************************************************
dnl * Define machine architecture
dnl *********************************************************************
AC_HYPRE_SET_ARCH

dnl *********************************************************************
dnl * AC_SUBST performs the variable substitutions so they may be used in
dnl * the Makefile.in files. Some macros call AC_SUBST for some of these
dnl * variables, but it does no damage to call it again.
dnl *********************************************************************

dnl *********************************************************************
dnl * compilers and load flags
dnl *********************************************************************

AC_SUBST(CC)
AC_SUBST(CXX)
dnl AC_SUBST(F77)
AC_SUBST(FC)
AC_SUBST(CFLAGS)
AC_SUBST(CXXFLAGS)
dnl AC_SUBST(F77FLAGS)
AC_SUBST(FCFLAGS)
AC_SUBST(FFLAGS)
AC_SUBST(LDFLAGS)

dnl AC_SUBST(LINK_F77)
AC_SUBST(LINK_FC)
AC_SUBST(LINK_CC)
AC_SUBST(LINK_CXX)

dnl AC_SUBST(BUILD_F77_SHARED)
AC_SUBST(BUILD_FC_SHARED)
AC_SUBST(BUILD_CC_SHARED)
AC_SUBST(BUILD_CXX_SHARED)
AC_SUBST(SHARED_COMPILE_FLAG)
AC_SUBST(SHARED_BUILD_FLAG)
AC_SUBST(SHARED_SET_SONAME)
AC_SUBST(SHARED_OPTIONS)

AC_SUBST(BUILD_PYTHON)
AC_SUBST(PYTHON)

AC_SUBST(BUILD_JAVA)

dnl *********************************************************************
dnl * Installation Directories
dnl *********************************************************************
AC_SUBST(HYPRE_INSTALLDIR)
AC_SUBST(HYPRE_LIBINSTALL)
AC_SUBST(HYPRE_INCINSTALL)

dnl *********************************************************************
dnl * General purpose header files, libraries and directories
dnl *********************************************************************
AC_SUBST(LIBS)
AC_SUBST(FLIBS)
AC_SUBST(FCLIBS)
dnl *********************************************************************
dnl * suffix for hypre libraries
dnl *********************************************************************
AC_SUBST(HYPRE_LIBSUFFIX)

dnl *********************************************************************
dnl * MPI-related header files and libraries and directories for
dnl * those libraries
dnl *********************************************************************
AC_SUBST(MPIINCLUDE)
AC_SUBST(MPILIBS)
AC_SUBST(MPILIBDIRS)
AC_SUBST(MPIFLAGS)

dnl *********************************************************************
dnl * distributed_ls related files, libraries and directories
dnl *********************************************************************
AC_SUBST(HYPRE_DISTRIBUTED_LS_DIR)
AC_SUBST(HYPRE_EUCLID_FILES)
AC_SUBST(HYPRE_PARASAILS_FILES)
AC_SUBST(HYPRE_PILUT_FILES)

dnl *********************************************************************
dnl * Node_Aware_MPI
dnl *********************************************************************
AC_SUBST(HYPRE_NAP_INCLUDE)

dnl *********************************************************************
dnl * FEI-related files, libraries and directories
dnl *********************************************************************
AC_SUBST(HYPRE_FEI_SRC_DIR)
AC_SUBST(HYPRE_FEI_BASE_DIR)
AC_SUBST(HYPRE_FEI_SUBDIRS)
AC_SUBST(HYPRE_FEI_HYPRE_FILES)
AC_SUBST(HYPRE_FEI_FEMLI_FILES)

dnl *********************************************************************
dnl * BLAS & LAPACK related information
dnl *********************************************************************
AC_SUBST(HYPRE_KOKKOS_PATH)
AC_SUBST(BLASLIBDIRS)
AC_SUBST(BLASLIBS)
AC_SUBST(LAPACKLIBDIRS)
AC_SUBST(LAPACKLIBS)

dnl *********************************************************************
dnl * RAJA information
dnl *********************************************************************
AC_SUBST(HYPRE_RAJA_LIB_DIR)
AC_SUBST(HYPRE_RAJA_INCLUDE)
AC_SUBST(HYPRE_RAJA_LIB)
AC_SUBST(RAJA_LIBS)

dnl *********************************************************************
dnl * KOKKOS information
dnl *********************************************************************
AC_SUBST(HYPRE_KOKKOS_LIB_DIR)
AC_SUBST(HYPRE_KOKKOS_INCLUDE)
AC_SUBST(HYPRE_KOKKOS_LIB)
AC_SUBST(KOKKOS_LIBS)
AC_SUBST(HYPRE_KOKKOS_INC_FILE)

dnl *********************************************************************
dnl * CUDA stuff
dnl *********************************************************************
AC_SUBST(CUFLAGS)
AC_SUBST(HYPRE_CUDA_INCL)
AC_SUBST(HYPRE_CUDA_LIBS)

dnl *********************************************************************
dnl * Caliper instrumentation
dnl *********************************************************************
AC_SUBST(CALIPER_INCLUDE)
AC_SUBST(CALIPER_LIBS)

dnl *********************************************************************
dnl * SuperLU instrumentation
dnl *********************************************************************
AC_SUBST(SUPERLU_INCLUDE)
AC_SUBST(SUPERLU_LIBS)

dnl *********************************************************************
dnl * DSuperLU instrumentation
dnl *********************************************************************
AC_SUBST(DSUPERLU_INCLUDE)
AC_SUBST(DSUPERLU_LIBS)

dnl *********************************************************************
dnl * ar & ranlib substitution
dnl *********************************************************************
AC_SUBST(AR)
AC_SUBST(RANLIB)

dnl *********************************************************************
dnl * Define the files to be configured and made
dnl *********************************************************************
AC_CONFIG_FILES([config/Makefile.config])

AC_OUTPUT<|MERGE_RESOLUTION|>--- conflicted
+++ resolved
@@ -1163,7 +1163,7 @@
       then
          AC_CHECK_PROGS(CC, [mpixlc-gpu mpiclang-gpu])
       fi
-      
+
       if test "$hypre_using_openmp" = "yes"
       then
          AC_CHECK_PROGS(CC, [mpxlc mpixlc_r mpixlc mpiicc mpigcc mpicc mpipgcc])
@@ -1617,27 +1617,17 @@
 
    if test "$hypre_using_cuda" != "yes"
    then
-<<<<<<< HEAD
       if [test "$CXX" = "mpixlC" || test "$CXX" = "xlC_r"]
       then
-=======
-   if [test "$CXX" = "mpixlC" || test "$CXX" = "xlC_r"]
-   then 
->>>>>>> a8cbf255
          CXXFLAGS="${CXXFLAGS} -+ -std=c++11"
-   fi
-   	fi
-
-<<<<<<< HEAD
+      fi
+   fi
+
    dnl let CC be CXX
    CC=${CXX}
-=======
-   dnl let CC be CXX 
-	   CC=${CXX}
->>>>>>> a8cbf255
    LINK_CC=${LINK_CXX}
    CFLAGS=${CXXFLAGS}
-	fi
+fi
 
 dnl *********************************************************************
 dnl * Set kokkos options
@@ -1648,29 +1638,18 @@
    AC_DEFINE(HYPRE_USING_KOKKOS, 1, [KOKKOS being used])
 
    if test "$hypre_using_cuda" != "yes"
-<<<<<<< HEAD
    then
       if [test "$CXX" = "mpixlC" || test "$CXX" = "xlC_r"]
       then
-=======
-then
-   if [test "$CXX" = "mpixlC" || test "$CXX" = "xlC_r"]
-   then 
->>>>>>> a8cbf255
          CXXFLAGS="${CXXFLAGS} -+ -std=c++11"
-   fi
       fi
-
-<<<<<<< HEAD
+   fi
+
    dnl let CC be CXX
    CC=${CXX}
-=======
-   dnl let CC be CXX 
-         CC=${CXX}
->>>>>>> a8cbf255
    LINK_CC=${LINK_CXX}
    CFLAGS=${CXXFLAGS}
-      fi   
+fi
 
 dnl *********************************************************************
 dnl * Set cuda options
@@ -1720,25 +1699,19 @@
 dnl *********************************************************************
 dnl * Set unified memory options
 dnl *********************************************************************
-   if test "$hypre_using_um" != "yes"
-   then
+if test "$hypre_using_um" != "yes"
+then
    dnl Without UM
    if test "$hypre_user_chose_cuda" = "yes"
    then
       AC_MSG_NOTICE([***********************************************************])
-<<<<<<< HEAD
       AC_MSG_NOTICE([Configuring with --with-cuda=yes without unified memory.])
       AC_MSG_NOTICE([It only works for struct interface.])
       AC_MSG_NOTICE([Use --enable-unified-memory to compile with unified memory.])
-=======
-       	AC_MSG_NOTICE([Configuring with --with-cuda=yes without unified memory.]) 
-	AC_MSG_NOTICE([It only works for struct interface.])
-	AC_MSG_NOTICE([Use --enable-unified-memory to compile with unified memory.])
->>>>>>> a8cbf255
       AC_MSG_NOTICE([***********************************************************])
    fi
    if test "$hypre_using_device_openmp" = "yes"
-then
+   then
       AC_MSG_NOTICE([***********************************************************])
       AC_MSG_NOTICE([Configuring with --with-device-openmp=yes without unified memory.])
       AC_MSG_NOTICE([It only works for struct interface.])
@@ -1775,11 +1748,11 @@
 
    if [test "$CC" = "clang-gpu" || test "$CC" = "mpiclang-gpu"]
    then
-     CFLAGS+=" -fopenmp-nonaliased-maps"
+      CFLAGS+=" -fopenmp-nonaliased-maps"
    fi
    if [test "$CXX" = "clang++-gpu" || test "$CXX" = "mpiclang++-gpu"]
    then
-     CXXFLAGS+=" -fopenmp-nonaliased-maps"
+      CXXFLAGS+=" -fopenmp-nonaliased-maps"
    fi
    if test "$hypre_using_debug" = "yes"
    then
