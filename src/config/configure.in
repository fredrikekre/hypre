--- conflicted
+++ resolved
@@ -2383,16 +2383,11 @@
         AC_DEFINE(HYPRE_USING_SYCL, 1, [SYCL being used])
 
         dnl (Ab)Using CUCC when compiling HIP
-<<<<<<< HEAD
-	     LINK_CC=${CUCC}
-=======
         LINK_CC=${CUCC}
->>>>>>> e5a82e81
         LINK_CXX=${CUCC}
 
         SYCLFLAGS="-fsycl -fsycl-unnamed-lambda -fsycl-device-code-split=per_kernel"
         if test "$hypre_using_debug" = "yes"
-<<<<<<< HEAD
         then
            SYCLFLAGS="-Wall -g ${SYCLFLAGS}"
         else
@@ -2412,32 +2407,6 @@
                HYPRE_SYCL_LIBS="${HYPRE_SYCL_LIBS} ${MKLROOT}/lib/intel64/libmkl_sycl.a -Wl,-export-dynamic -Wl,--start-group ${MKLROOT}/lib/intel64/libmkl_intel_ilp64.a ${MKLROOT}/lib/intel64/libmkl_sequential.a ${MKLROOT}/lib/intel64/libmkl_core.a -Wl,--end-group -lsycl -lOpenCL -lpthread -lm -ldl"
                HYPRE_SYCL_INCL="${HYPRE_SYCL_INCL} -I${MKLROOT}/include"
                ])
-        
-        AS_IF([test x"$hypre_using_onemklsparse" == x"yes"], [AC_DEFINE(HYPRE_USING_ONEMKLSPARSE, 1, [onemkl::SPARSE being used])])
-
-        AS_IF([test x"$hypre_using_onemklblas" == x"yes"], [AC_DEFINE(HYPRE_USING_ONEMKLBLAS, 1, [onemkl::BLAS being used])])
-
-        AS_IF([test x"$hypre_using_onemklrand" == x"yes"], [AC_DEFINE(HYPRE_USING_ONEMKLRAND, 1, [onemkl::rng being used])])
-=======
-        then
-           SYCLFLAGS="-Wall -g ${SYCLFLAGS}"
-        else
-           SYCLFLAGS="-g -O3 ${SYCLFLAGS}"
-        fi
-
-        dnl (Ab)Use CUFLAGS to capture SYCL compilation flags
-        if test "$hypre_user_chose_cuflags" = "no"
-        then
-           CUFLAGS="${SYCLFLAGS}"
-        fi
-
-        AS_IF([test x"$hypre_using_onemklsparse" == x"yes" || test x"$hypre_using_onemklblas" == x"yes" || test x"$hypre_using_onemklrand" == x"yes"],
-              [AC_CHECK_HEADERS(["${MKLROOT}/include/mkl.h"],
-                                [hypre_found_mkl=yes],
-                                AC_MSG_ERROR([unable to find oneMKL ... Ensure that MKLROOT is set]))
-               HYPRE_SYCL_LIBS="${HYPRE_SYCL_LIBS} ${MKLROOT}/lib/intel64/libmkl_sycl.a -Wl,-export-dynamic -Wl,--start-group ${MKLROOT}/lib/intel64/libmkl_intel_ilp64.a ${MKLROOT}/lib/intel64/libmkl_sequential.a ${MKLROOT}/lib/intel64/libmkl_core.a -Wl,--end-group -lsycl -lOpenCL -lpthread -lm -ldl"
-               HYPRE_SYCL_INCL="${HYPRE_SYCL_INCL} -I${MKLROOT}/include"
-               ])
 
         AS_IF([test x"$hypre_using_onemklsparse" == x"yes"], [AC_DEFINE(HYPRE_USING_ONEMKLSPARSE, 1, [onemkl::SPARSE being used])])
 
@@ -2447,7 +2416,6 @@
 
         dnl SYCL should always use streams
         AC_DEFINE(HYPRE_USING_CUDA_STREAMS, 1, [Define to 1 if using streams])
->>>>>>> e5a82e81
 
       ]) dnl AS_IF([test x"$hypre_using_sycl" == x"yes"]
 
