--- conflicted
+++ resolved
@@ -2092,21 +2092,12 @@
       CXXFLAGS="${CXXFLAGS} -std=c++${hypre_cxxstd}"
 
       if [test "$CXX" = "mpiclang++" || test "$CXX" = "mpiclang++-gpu" || test "$CXX" = "clang++" || test "$CXX" = "clang++-gpu" || test "$CXX" = "icpx" || test "$CXX" = "mpiicpx"]
-<<<<<<< HEAD
       then
          CXXFLAGS="${CXXFLAGS} -x c++"
       fi
 
       if [test "$CXX" = "mpixlC" || test "$CXX" = "mpixlC-gpu" || test "$CXX" = "xlC" || test "$CXX" = "xlC-gpu"]
       then
-=======
-      then
-         CXXFLAGS="${CXXFLAGS} -x c++"
-      fi
-
-      if [test "$CXX" = "mpixlC" || test "$CXX" = "mpixlC-gpu" || test "$CXX" = "xlC" || test "$CXX" = "xlC-gpu"]
-      then
->>>>>>> c8abcff8
          CXXFLAGS="${CXXFLAGS} -+"
       fi
    fi
@@ -2161,16 +2152,12 @@
    AC_DEFINE(HYPRE_USING_CUDA, 1, [Define to 1 if executing on device with CUDA])
 
 
-<<<<<<< HEAD
    if test "$hypre_using_umpire" = "yes"
    then
       LINK_CC='${CUCC}'
    else
       LINK_CC=${LINK_CXX}
    fi
-=======
-   LINK_CC=${LINK_CXX}
->>>>>>> c8abcff8
    dnl LINK_CC='${CUCC}'
    dnl LINK_CXX='${CUCC}'
 
@@ -2244,11 +2231,7 @@
 
    if test "x$hypre_using_cuda_streams" = "xyes"
    then
-<<<<<<< HEAD
-      AC_DEFINE([HYPRE_USING_CUDA_STREAMS], 1, [Define to 1 if using CUDA streams])
-=======
       AC_DEFINE([HYPRE_USING_CUDA_STREAMS], 1, [Define to 1 if using streams])
->>>>>>> c8abcff8
    fi
 fi
 
