--- conflicted
+++ resolved
@@ -325,13 +325,9 @@
    ame_data -> t3 = ams_data -> r0;
 
    HYPRE_MemoryLocation memory_location = hypre_ParCSRMatrixMemoryLocation(ams_data -> A);
-<<<<<<< HEAD
-   HYPRE_ExecutionPolicy exec = hypre_GetExecPolicy1(memory_location);
-=======
 #if defined(HYPRE_USING_CUDA) || defined(HYPRE_USING_HIP)
    HYPRE_ExecutionPolicy exec = hypre_GetExecPolicy1(memory_location);
 #endif
->>>>>>> 89521dcb
 
    /* Eliminate boundary conditions in G = [Gii, Gib; 0, Gbb], i.e.,
       compute [Gii, 0; 0, 0] */
