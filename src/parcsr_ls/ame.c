--- conflicted
+++ resolved
@@ -267,13 +267,8 @@
       return;
    }
 
-<<<<<<< HEAD
    HYPRE_Int lane = hypre_gpu_get_lane_id<1>(item);
-   HYPRE_Int p1, q1, p2 = 0, q2 = 0;
-=======
-   HYPRE_Int lane = hypre_cuda_get_lane_id<1>();
    HYPRE_Int p1 = 0, q1, p2 = 0, q2 = 0;
->>>>>>> 6b34e985
    bool nonempty_offd = Gt_offd_j != NULL;
    bool bdr = false;
 
