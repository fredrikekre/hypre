--- conflicted
+++ resolved
@@ -19,30 +19,6 @@
 // S_*_j is the special j-array from device SoC
 // -1: weak, -2: diag, >=0 (== A_diag_j) : strong
 // add weak and the diagonal entries of F-rows
-<<<<<<< HEAD
-__global__ void
-hypreCUDAKernel_compute_weak_rowsums(
-#if defined(HYPRE_USING_SYCL)
-   sycl::nd_item<1>& item,
-#endif
-   HYPRE_Int      nr_of_rows,
-   bool           has_offd,
-   HYPRE_Int     *CF_marker,
-   HYPRE_Int     *A_diag_i,
-   HYPRE_Complex *A_diag_a,
-   HYPRE_Int     *Soc_diag_j,
-   HYPRE_Int     *A_offd_i,
-   HYPRE_Complex *A_offd_a,
-   HYPRE_Int     *Soc_offd_j,
-   HYPRE_Real    *rs,
-   HYPRE_Int      flag)
-{
-#if defined(HYPRE_USING_SYCL)
-   const HYPRE_Int row = hypre_sycl_get_grid_warp_id(item);
-#else
-   HYPRE_Int row = hypre_cuda_get_grid_warp_id<1, 1>();
-#endif
-=======
 __global__
 void hypreCUDAKernel_compute_weak_rowsums( hypre_Item    &item,
                                            HYPRE_Int      nr_of_rows,
@@ -58,40 +34,20 @@
                                            HYPRE_Int      flag)
 {
    HYPRE_Int row = hypre_gpu_get_grid_warp_id<1, 1>(item);
->>>>>>> 48280ec5
 
    if (row >= nr_of_rows)
    {
       return;
    }
 
-<<<<<<< HEAD
-#if defined(HYPRE_USING_SYCL)
-   sycl::sub_group SG = item.get_sub_group();
-   const HYPRE_Int lane = SG.get_local_linear_id();
-#else
-   HYPRE_Int lane = hypre_cuda_get_lane_id<1>();
-#endif
-   HYPRE_Int ib, ie;
-=======
    HYPRE_Int lane = hypre_gpu_get_lane_id<1>(item);
    HYPRE_Int ib = 0, ie;
->>>>>>> 48280ec5
 
    if (lane == 0)
    {
       ib = read_only_load(CF_marker + row);
    }
-<<<<<<< HEAD
-#if defined(HYPRE_USING_SYCL)
-   SG.barrier();
-   ib = SG.shuffle(ib, 0);
-#else
-   ib = __shfl_sync(HYPRE_WARP_FULL_MASK, ib, 0);
-#endif
-=======
    ib = warp_shuffle_sync(item, HYPRE_WARP_FULL_MASK, ib, 0);
->>>>>>> 48280ec5
 
    if (ib >= flag)
    {
@@ -102,20 +58,6 @@
    {
       ib = read_only_load(A_diag_i + row + lane);
    }
-<<<<<<< HEAD
-#if defined(HYPRE_USING_SYCL)
-   SG.barrier();
-   ie = SG.shuffle(ib, 1);
-   ib = SG.shuffle(ib, 0);
-#else
-   ie = __shfl_sync(HYPRE_WARP_FULL_MASK, ib, 1);
-   ib = __shfl_sync(HYPRE_WARP_FULL_MASK, ib, 0);
-#endif
-
-   HYPRE_Complex rl = 0.0;
-
-   for (HYPRE_Int i = ib + lane; i < ie; i += HYPRE_WARP_SIZE)
-=======
    ie = warp_shuffle_sync(item, HYPRE_WARP_FULL_MASK, ib, 1);
    ib = warp_shuffle_sync(item, HYPRE_WARP_FULL_MASK, ib, 0);
 
@@ -123,7 +65,6 @@
 
    for (HYPRE_Int i = ib + lane; warp_any_sync(item, HYPRE_WARP_FULL_MASK, i < ie);
         i += HYPRE_WARP_SIZE)
->>>>>>> 48280ec5
    {
       rl += read_only_load(&A_diag_a[i]) * (read_only_load(&Soc_diag_j[i]) < 0);
    }
@@ -134,24 +75,11 @@
       {
          ib = read_only_load(A_offd_i + row + lane);
       }
-<<<<<<< HEAD
-#if defined(HYPRE_USING_SYCL)
-      SG.barrier();
-      ie = SG.shuffle(ib, 1);
-      ib = SG.shuffle(ib, 0);
-#else
-      ie = __shfl_sync(HYPRE_WARP_FULL_MASK, ib, 1);
-      ib = __shfl_sync(HYPRE_WARP_FULL_MASK, ib, 0);
-#endif
-
-      for (HYPRE_Int i = ib + lane; i < ie; i += HYPRE_WARP_SIZE)
-=======
       ie = warp_shuffle_sync(item, HYPRE_WARP_FULL_MASK, ib, 1);
       ib = warp_shuffle_sync(item, HYPRE_WARP_FULL_MASK, ib, 0);
 
       for (HYPRE_Int i = ib + lane; warp_any_sync(item, HYPRE_WARP_FULL_MASK, i < ie);
            i += HYPRE_WARP_SIZE)
->>>>>>> 48280ec5
       {
          rl += read_only_load(&A_offd_a[i]) * (read_only_load(&Soc_offd_j[i]) < 0);
       }
@@ -171,30 +99,6 @@
 
 //-----------------------------------------------------------------------
 __global__
-<<<<<<< HEAD
-void hypreCUDAKernel_compute_aff_afc(
-#if defined(HYPRE_USING_SYCL)
-   sycl::nd_item<1>& item,
-#endif
-   HYPRE_Int      nr_of_rows,
-   HYPRE_Int     *AFF_diag_i,
-   HYPRE_Int     *AFF_diag_j,
-   HYPRE_Complex *AFF_diag_data,
-   HYPRE_Int     *AFF_offd_i,
-   HYPRE_Complex *AFF_offd_data,
-   HYPRE_Int     *AFC_diag_i,
-   HYPRE_Complex *AFC_diag_data,
-   HYPRE_Int     *AFC_offd_i,
-   HYPRE_Complex *AFC_offd_data,
-   HYPRE_Complex *rsW,
-   HYPRE_Complex *rsFC )
-{
-#if defined(HYPRE_USING_SYCL)
-   const HYPRE_Int row = hypre_sycl_get_grid_warp_id(item);
-#else
-   HYPRE_Int row = hypre_cuda_get_grid_warp_id<1, 1>();
-#endif
-=======
 void hypreCUDAKernel_compute_aff_afc( hypre_Item    &item,
                                       HYPRE_Int      nr_of_rows,
                                       HYPRE_Int     *AFF_diag_i,
@@ -210,25 +114,14 @@
                                       HYPRE_Complex *rsFC )
 {
    HYPRE_Int row = hypre_gpu_get_grid_warp_id<1, 1>(item);
->>>>>>> 48280ec5
 
    if (row >= nr_of_rows)
    {
       return;
    }
 
-<<<<<<< HEAD
-#if defined(HYPRE_USING_SYCL)
-   sycl::sub_group SG = item.get_sub_group();
-   const HYPRE_Int lane = SG.get_local_linear_id();
-#else
-   HYPRE_Int lane = hypre_cuda_get_lane_id<1>();
-#endif
-   HYPRE_Int p, q;
-=======
    HYPRE_Int lane = hypre_gpu_get_lane_id<1>(item);
    HYPRE_Int p = 0, q;
->>>>>>> 48280ec5
 
    HYPRE_Complex iscale = 0.0, beta = 0.0;
 
@@ -237,19 +130,8 @@
       iscale = -1.0 / read_only_load(&rsW[row]);
       beta = read_only_load(&rsFC[row]);
    }
-<<<<<<< HEAD
-#if defined(HYPRE_USING_SYCL)
-   SG.barrier();
-   iscale = SG.shuffle(iscale, 0);
-   beta   = SG.shuffle(beta,   0);
-#else
-   iscale = __shfl_sync(HYPRE_WARP_FULL_MASK, iscale, 0);
-   beta   = __shfl_sync(HYPRE_WARP_FULL_MASK, beta,   0);
-#endif
-=======
    iscale = warp_shuffle_sync(item, HYPRE_WARP_FULL_MASK, iscale, 0);
    beta   = warp_shuffle_sync(item, HYPRE_WARP_FULL_MASK, beta,   0);
->>>>>>> 48280ec5
 
    // AFF
    /* Diag part */
@@ -257,25 +139,11 @@
    {
       p = read_only_load(AFF_diag_i + row + lane);
    }
-<<<<<<< HEAD
-#if defined(HYPRE_USING_SYCL)
-   SG.barrier();
-   q = SG.shuffle(p, 1);
-   p = SG.shuffle(p, 0);
-#else
-   q = __shfl_sync(HYPRE_WARP_FULL_MASK, p, 1);
-   p = __shfl_sync(HYPRE_WARP_FULL_MASK, p, 0);
-#endif
-
-   // do not assume diag is the first element of row
-   for (HYPRE_Int j = p + lane; j < q; j += HYPRE_WARP_SIZE)
-=======
    q = warp_shuffle_sync(item, HYPRE_WARP_FULL_MASK, p, 1);
    p = warp_shuffle_sync(item, HYPRE_WARP_FULL_MASK, p, 0);
 
    // do not assume diag is the first element of row
    for (HYPRE_Int j = p + lane; warp_any_sync(item, HYPRE_WARP_FULL_MASK, j < q); j += HYPRE_WARP_SIZE)
->>>>>>> 48280ec5
    {
       if (read_only_load(&AFF_diag_j[j]) == row)
       {
@@ -292,23 +160,10 @@
    {
       p = read_only_load(AFF_offd_i + row + lane);
    }
-<<<<<<< HEAD
-#if defined(HYPRE_USING_SYCL)
-   SG.barrier();
-   q = SG.shuffle(p, 1);
-   p = SG.shuffle(p, 0);
-#else
-   q = __shfl_sync(HYPRE_WARP_FULL_MASK, p, 1);
-   p = __shfl_sync(HYPRE_WARP_FULL_MASK, p, 0);
-#endif
-
-   for (HYPRE_Int j = p + lane; j < q; j += HYPRE_WARP_SIZE)
-=======
    q = warp_shuffle_sync(item, HYPRE_WARP_FULL_MASK, p, 1);
    p = warp_shuffle_sync(item, HYPRE_WARP_FULL_MASK, p, 0);
 
    for (HYPRE_Int j = p + lane; warp_any_sync(item, HYPRE_WARP_FULL_MASK, j < q); j += HYPRE_WARP_SIZE)
->>>>>>> 48280ec5
    {
       AFF_offd_data[j] *= iscale;
    }
@@ -323,25 +178,11 @@
    {
       p = read_only_load(AFC_diag_i + row + lane);
    }
-<<<<<<< HEAD
-#if defined(HYPRE_USING_SYCL)
-   SG.barrier();
-   q = SG.shuffle(p, 1);
-   p = SG.shuffle(p, 0);
-#else
-   q = __shfl_sync(HYPRE_WARP_FULL_MASK, p, 1);
-   p = __shfl_sync(HYPRE_WARP_FULL_MASK, p, 0);
-#endif
-
-   /* Diag part */
-   for (HYPRE_Int j = p + lane; j < q; j += HYPRE_WARP_SIZE)
-=======
    q = warp_shuffle_sync(item, HYPRE_WARP_FULL_MASK, p, 1);
    p = warp_shuffle_sync(item, HYPRE_WARP_FULL_MASK, p, 0);
 
    /* Diag part */
    for (HYPRE_Int j = p + lane; warp_any_sync(item, HYPRE_WARP_FULL_MASK, j < q); j += HYPRE_WARP_SIZE)
->>>>>>> 48280ec5
    {
       AFC_diag_data[j] *= beta;
    }
@@ -351,23 +192,10 @@
    {
       p = read_only_load(AFC_offd_i + row + lane);
    }
-<<<<<<< HEAD
-#if defined(HYPRE_USING_SYCL)
-   SG.barrier();
-   q = SG.shuffle(p, 1);
-   p = SG.shuffle(p, 0);
-#else
-   q = __shfl_sync(HYPRE_WARP_FULL_MASK, p, 1);
-   p = __shfl_sync(HYPRE_WARP_FULL_MASK, p, 0);
-#endif
-
-   for (HYPRE_Int j = p + lane; j < q; j += HYPRE_WARP_SIZE)
-=======
    q = warp_shuffle_sync(item, HYPRE_WARP_FULL_MASK, p, 1);
    p = warp_shuffle_sync(item, HYPRE_WARP_FULL_MASK, p, 0);
 
    for (HYPRE_Int j = p + lane; warp_any_sync(item, HYPRE_WARP_FULL_MASK, j < q); j += HYPRE_WARP_SIZE)
->>>>>>> 48280ec5
    {
       AFC_offd_data[j] *= beta;
    }
@@ -587,33 +415,6 @@
 //-----------------------------------------------------------------------
 // For Ext+i Interp, scale AFF from the left and the right
 __global__
-<<<<<<< HEAD
-void hypreCUDAKernel_compute_twiaff_w(
-#if defined(HYPRE_USING_SYCL)
-   sycl::nd_item<1>& item,
-#endif
-   HYPRE_Int      nr_of_rows,
-   HYPRE_BigInt   first_index,
-   HYPRE_Int     *AFF_diag_i,
-   HYPRE_Int     *AFF_diag_j,
-   HYPRE_Complex *AFF_diag_data,
-   HYPRE_Complex *AFF_diag_data_old,
-   HYPRE_Int     *AFF_offd_i,
-   HYPRE_Int     *AFF_offd_j,
-   HYPRE_Complex *AFF_offd_data,
-   HYPRE_Int     *AFF_ext_i,
-   HYPRE_BigInt  *AFF_ext_j,
-   HYPRE_Complex *AFF_ext_data,
-   HYPRE_Complex *rsW,
-   HYPRE_Complex *rsFC,
-   HYPRE_Complex *rsFC_offd )
-{
-#if defined(HYPRE_USING_SYCL)
-   const HYPRE_Int row = hypre_sycl_get_grid_warp_id(item);
-#else
-   HYPRE_Int row = hypre_cuda_get_grid_warp_id<1, 1>();
-#endif
-=======
 void hypreCUDAKernel_compute_twiaff_w( hypre_Item    &item,
                                        HYPRE_Int      nr_of_rows,
                                        HYPRE_BigInt   first_index,
@@ -632,23 +433,13 @@
                                        HYPRE_Complex *rsFC_offd )
 {
    HYPRE_Int row = hypre_gpu_get_grid_warp_id<1, 1>(item);
->>>>>>> 48280ec5
 
    if (row >= nr_of_rows)
    {
       return;
    }
 
-<<<<<<< HEAD
-#if defined(HYPRE_USING_SYCL)
-   sycl::sub_group SG = item.get_sub_group();
-   const HYPRE_Int lane = SG.get_local_linear_id();
-#else
-   HYPRE_Int lane = hypre_cuda_get_lane_id<1>();
-#endif
-=======
    HYPRE_Int lane = hypre_gpu_get_lane_id<1>(item);
->>>>>>> 48280ec5
 
    HYPRE_Int ib_diag = 0, ie_diag, ib_offd = 0, ie_offd;
 
@@ -657,19 +448,8 @@
    {
       ib_diag = read_only_load(AFF_diag_i + row + lane);
    }
-<<<<<<< HEAD
-#if defined(HYPRE_USING_SYCL)
-   SG.barrier();
-   ie_diag = SG.shuffle(ib_diag, 1);
-   ib_diag = SG.shuffle(ib_diag, 0);
-#else
-   ie_diag = __shfl_sync(HYPRE_WARP_FULL_MASK, ib_diag, 1);
-   ib_diag = __shfl_sync(HYPRE_WARP_FULL_MASK, ib_diag, 0);
-#endif
-=======
    ie_diag = warp_shuffle_sync(item, HYPRE_WARP_FULL_MASK, ib_diag, 1);
    ib_diag = warp_shuffle_sync(item, HYPRE_WARP_FULL_MASK, ib_diag, 0);
->>>>>>> 48280ec5
 
    HYPRE_Complex theta_i = 0.0;
 
@@ -683,16 +463,7 @@
       {
          j = read_only_load(&AFF_diag_j[indj]);
       }
-<<<<<<< HEAD
-#if defined(HYPRE_USING_SYCL)
-      SG.barrier();
-      j = SG.shuffle(j, 0);
-#else
-      j = __shfl_sync(HYPRE_WARP_FULL_MASK, j, 0);
-#endif
-=======
       j = warp_shuffle_sync(item, HYPRE_WARP_FULL_MASK, j, 0);
->>>>>>> 48280ec5
 
       if (j == row)
       {
@@ -711,29 +482,11 @@
       {
          kb = read_only_load(AFF_diag_i + j + lane);
       }
-<<<<<<< HEAD
-#if defined(HYPRE_USING_SYCL)
-      SG.barrier();
-      ke = SG.shuffle(kb, 1);
-      kb = SG.shuffle(kb, 0);
-#else
-      ke = __shfl_sync(HYPRE_WARP_FULL_MASK, kb, 1);
-      kb = __shfl_sync(HYPRE_WARP_FULL_MASK, kb, 0);
-#endif
-
-      HYPRE_Int kmatch = -1;
-#if defined(HYPRE_USING_SYCL)
-      for (HYPRE_Int indk = kb + lane; sycl::any_of_group(SG, indk < ke);
-           indk += HYPRE_WARP_SIZE)
-#else
-      for (HYPRE_Int indk = kb + lane; __any_sync(HYPRE_WARP_FULL_MASK, indk < ke);
-=======
       ke = warp_shuffle_sync(item, HYPRE_WARP_FULL_MASK, kb, 1);
       kb = warp_shuffle_sync(item, HYPRE_WARP_FULL_MASK, kb, 0);
 
       HYPRE_Int kmatch = -1;
       for (HYPRE_Int indk = kb + lane; warp_any_sync(item, HYPRE_WARP_FULL_MASK, indk < ke);
->>>>>>> 48280ec5
            indk += HYPRE_WARP_SIZE)
 #endif
       {
@@ -742,15 +495,7 @@
             kmatch = indk;
          }
 
-<<<<<<< HEAD
-#if defined(HYPRE_USING_SYCL)
-         if (sycl::any_of_group(SG, kmatch >= 0))
-#else
-         if (__any_sync(HYPRE_WARP_FULL_MASK, kmatch >= 0))
-#endif
-=======
          if (warp_any_sync(item, HYPRE_WARP_FULL_MASK, kmatch >= 0))
->>>>>>> 48280ec5
          {
             break;
          }
@@ -784,19 +529,8 @@
    {
       ib_offd = read_only_load(AFF_offd_i + row + lane);
    }
-<<<<<<< HEAD
-#if defined(HYPRE_USING_SYCL)
-   SG.barrier();
-   ie_offd = SG.shuffle(ib_offd, 1);
-   ib_offd = SG.shuffle(ib_offd, 0);
-#else
-   ie_offd = __shfl_sync(HYPRE_WARP_FULL_MASK, ib_offd, 1);
-   ib_offd = __shfl_sync(HYPRE_WARP_FULL_MASK, ib_offd, 0);
-#endif
-=======
    ie_offd = warp_shuffle_sync(item, HYPRE_WARP_FULL_MASK, ib_offd, 1);
    ib_offd = warp_shuffle_sync(item, HYPRE_WARP_FULL_MASK, ib_offd, 0);
->>>>>>> 48280ec5
 
    for (HYPRE_Int indj = ib_offd; indj < ie_offd; indj++)
    {
@@ -806,16 +540,7 @@
       {
          j = read_only_load(&AFF_offd_j[indj]);
       }
-<<<<<<< HEAD
-#if defined(HYPRE_USING_SYCL)
-      SG.barrier();
-      j = SG.shuffle(j, 0);
-#else
-      j = __shfl_sync(HYPRE_WARP_FULL_MASK, j, 0);
-#endif
-=======
       j = warp_shuffle_sync(item, HYPRE_WARP_FULL_MASK, j, 0);
->>>>>>> 48280ec5
 
       HYPRE_Int kb = 0, ke;
 
@@ -823,29 +548,11 @@
       {
          kb = read_only_load(AFF_ext_i + j + lane);
       }
-<<<<<<< HEAD
-#if defined(HYPRE_USING_SYCL)
-      SG.barrier();
-      ke = SG.shuffle(kb, 1);
-      kb = SG.shuffle(kb, 0);
-#else
-      ke = __shfl_sync(HYPRE_WARP_FULL_MASK, kb, 1);
-      kb = __shfl_sync(HYPRE_WARP_FULL_MASK, kb, 0);
-#endif
-
-      HYPRE_Int kmatch = -1;
-#if defined(HYPRE_USING_SYCL)
-      for (HYPRE_Int indk = kb + lane; sycl::any_of_group(SG, indk < ke);
-           indk += HYPRE_WARP_SIZE)
-#else
-      for (HYPRE_Int indk = kb + lane; __any_sync(HYPRE_WARP_FULL_MASK, indk < ke);
-=======
       ke = warp_shuffle_sync(item, HYPRE_WARP_FULL_MASK, kb, 1);
       kb = warp_shuffle_sync(item, HYPRE_WARP_FULL_MASK, kb, 0);
 
       HYPRE_Int kmatch = -1;
       for (HYPRE_Int indk = kb + lane; warp_any_sync(item, HYPRE_WARP_FULL_MASK, indk < ke);
->>>>>>> 48280ec5
            indk += HYPRE_WARP_SIZE)
 #endif
       {
@@ -854,15 +561,7 @@
             kmatch = indk;
          }
 
-<<<<<<< HEAD
-#if defined(HYPRE_USING_SYCL)
-         if (sycl::any_of_group(SG, kmatch >= 0))
-#else
-         if (__any_sync(HYPRE_WARP_FULL_MASK, kmatch >= 0))
-#endif
-=======
          if (warp_any_sync(item, HYPRE_WARP_FULL_MASK, kmatch >= 0))
->>>>>>> 48280ec5
          {
             break;
          }
@@ -897,31 +596,16 @@
       theta_i += read_only_load(rsW + row);
       theta_i = theta_i ? -1.0 / theta_i : -1.0;
    }
-<<<<<<< HEAD
-#if defined(HYPRE_USING_SYCL)
-   SG.barrier();
-   theta_i = SG.shuffle(theta_i, 0);
-#else
-   theta_i = __shfl_sync(HYPRE_WARP_FULL_MASK, theta_i, 0);
-#endif
-
-   for (HYPRE_Int j = ib_diag + lane; j < ie_diag; j += HYPRE_WARP_SIZE)
-=======
    theta_i = warp_shuffle_sync(item, HYPRE_WARP_FULL_MASK, theta_i, 0);
 
    for (HYPRE_Int j = ib_diag + lane; warp_any_sync(item, HYPRE_WARP_FULL_MASK, j < ie_diag);
         j += HYPRE_WARP_SIZE)
->>>>>>> 48280ec5
    {
       AFF_diag_data[j] *= theta_i;
    }
 
-<<<<<<< HEAD
-   for (HYPRE_Int j = ib_offd + lane; j < ie_offd; j += HYPRE_WARP_SIZE)
-=======
    for (HYPRE_Int j = ib_offd + lane; warp_any_sync(item, HYPRE_WARP_FULL_MASK, j < ie_offd);
         j += HYPRE_WARP_SIZE)
->>>>>>> 48280ec5
    {
       AFF_offd_data[j] *= theta_i;
    }
@@ -930,33 +614,6 @@
 
 //-----------------------------------------------------------------------
 __global__
-<<<<<<< HEAD
-void hypreCUDAKernel_compute_aff_afc_epe(
-#if defined(HYPRE_USING_SYCL)
-   sycl::nd_item<1>& item,
-#endif
-   HYPRE_Int      nr_of_rows,
-   HYPRE_Int     *AFF_diag_i,
-   HYPRE_Int     *AFF_diag_j,
-   HYPRE_Complex *AFF_diag_data,
-   HYPRE_Int     *AFF_offd_i,
-   HYPRE_Int     *AFF_offd_j,
-   HYPRE_Complex *AFF_offd_data,
-   HYPRE_Int     *AFC_diag_i,
-   HYPRE_Complex *AFC_diag_data,
-   HYPRE_Int     *AFC_offd_i,
-   HYPRE_Complex *AFC_offd_data,
-   HYPRE_Complex *rsW,
-   HYPRE_Complex *dlam,
-   HYPRE_Complex *dtmp,
-   HYPRE_Complex *dtmp_offd )
-{
-#if defined(HYPRE_USING_SYCL)
-   const HYPRE_Int row = hypre_sycl_get_grid_warp_id(item);
-#else
-   HYPRE_Int row = hypre_cuda_get_grid_warp_id<1, 1>();
-#endif
-=======
 void hypreCUDAKernel_compute_aff_afc_epe( hypre_Item    &item,
                                           HYPRE_Int      nr_of_rows,
                                           HYPRE_Int     *AFF_diag_i,
@@ -975,25 +632,14 @@
                                           HYPRE_Complex *dtmp_offd )
 {
    HYPRE_Int row = hypre_gpu_get_grid_warp_id<1, 1>(item);
->>>>>>> 48280ec5
 
    if (row >= nr_of_rows)
    {
       return;
    }
 
-<<<<<<< HEAD
-#if defined(HYPRE_USING_SYCL)
-   sycl::sub_group SG = item.get_sub_group();
-   const HYPRE_Int lane = SG.get_local_linear_id();
-#else
-   HYPRE_Int lane = hypre_cuda_get_lane_id<1>();
-#endif
-   HYPRE_Int pd, qd, po, qo, xd, yd, xo, yo;
-=======
    HYPRE_Int lane = hypre_gpu_get_lane_id<1>(item);
    HYPRE_Int pd = 0, qd, po = 0, qo, xd = 0, yd, xo = 0, yo;
->>>>>>> 48280ec5
 
    HYPRE_Complex theta = 0.0, value = 0.0;
    HYPRE_Complex dtau_i = 0.0;
@@ -1006,32 +652,6 @@
       xo = read_only_load(AFC_offd_i + row + lane);
    }
 
-<<<<<<< HEAD
-#if defined(HYPRE_USING_SYCL)
-   SG.barrier();
-   qd = SG.shuffle(pd, 1);
-   pd = SG.shuffle(pd, 0);
-   qo = SG.shuffle(po, 1);
-   po = SG.shuffle(po, 0);
-   yd = SG.shuffle(xd, 1);
-   xd = SG.shuffle(xd, 0);
-   yo = SG.shuffle(xo, 1);
-   xo = SG.shuffle(xo, 0);
-#else
-   qd = __shfl_sync(HYPRE_WARP_FULL_MASK, pd, 1);
-   pd = __shfl_sync(HYPRE_WARP_FULL_MASK, pd, 0);
-   qo = __shfl_sync(HYPRE_WARP_FULL_MASK, po, 1);
-   po = __shfl_sync(HYPRE_WARP_FULL_MASK, po, 0);
-   yd = __shfl_sync(HYPRE_WARP_FULL_MASK, xd, 1);
-   xd = __shfl_sync(HYPRE_WARP_FULL_MASK, xd, 0);
-   yo = __shfl_sync(HYPRE_WARP_FULL_MASK, xo, 1);
-   xo = __shfl_sync(HYPRE_WARP_FULL_MASK, xo, 0);
-#endif
-
-   /* D_\tau */
-   /* do not assume the first element is the diagonal */
-   for (HYPRE_Int j = pd + lane; j < qd; j += HYPRE_WARP_SIZE)
-=======
    qd = warp_shuffle_sync(item, HYPRE_WARP_FULL_MASK, pd, 1);
    pd = warp_shuffle_sync(item, HYPRE_WARP_FULL_MASK, pd, 0);
    qo = warp_shuffle_sync(item, HYPRE_WARP_FULL_MASK, po, 1);
@@ -1045,7 +665,6 @@
    /* do not assume the first element is the diagonal */
    for (HYPRE_Int j = pd + lane; warp_any_sync(item, HYPRE_WARP_FULL_MASK, j < qd);
         j += HYPRE_WARP_SIZE)
->>>>>>> 48280ec5
    {
       const HYPRE_Int index = read_only_load(&AFF_diag_j[j]);
       if (index != row)
@@ -1054,12 +673,8 @@
       }
    }
 
-<<<<<<< HEAD
-   for (HYPRE_Int j = po + lane; j < qo; j += HYPRE_WARP_SIZE)
-=======
    for (HYPRE_Int j = po + lane; warp_any_sync(item, HYPRE_WARP_FULL_MASK, j < qo);
         j += HYPRE_WARP_SIZE)
->>>>>>> 48280ec5
    {
       const HYPRE_Int index = read_only_load(&AFF_offd_j[j]);
       dtau_i += AFF_offd_data[j] * read_only_load(&dtmp_offd[index]);
@@ -1079,20 +694,6 @@
       theta = read_only_load(&dlam[row]);
    }
 
-<<<<<<< HEAD
-#if defined(HYPRE_USING_SYCL)
-   SG.barrier();
-   value = SG.shuffle(value, 0);
-   theta = SG.shuffle(theta, 0);
-#else
-   value = __shfl_sync(HYPRE_WARP_FULL_MASK, value, 0);
-   theta = __shfl_sync(HYPRE_WARP_FULL_MASK, theta, 0);
-#endif
-
-   /* AFF Diag part */
-   // do not assume diag is the first element of row
-   for (HYPRE_Int j = pd + lane; j < qd; j += HYPRE_WARP_SIZE)
-=======
    value = warp_shuffle_sync(item, HYPRE_WARP_FULL_MASK, value, 0);
    theta = warp_shuffle_sync(item, HYPRE_WARP_FULL_MASK, theta, 0);
 
@@ -1100,7 +701,6 @@
    // do not assume diag is the first element of row
    for (HYPRE_Int j = pd + lane; warp_any_sync(item, HYPRE_WARP_FULL_MASK, j < qd);
         j += HYPRE_WARP_SIZE)
->>>>>>> 48280ec5
    {
       if (read_only_load(&AFF_diag_j[j]) == row)
       {
@@ -1113,12 +713,8 @@
    }
 
    /* AFF offd part */
-<<<<<<< HEAD
-   for (HYPRE_Int j = po + lane; j < qo; j += HYPRE_WARP_SIZE)
-=======
    for (HYPRE_Int j = po + lane; warp_any_sync(item, HYPRE_WARP_FULL_MASK, j < qo);
         j += HYPRE_WARP_SIZE)
->>>>>>> 48280ec5
    {
       AFF_offd_data[j] *= value;
    }
@@ -1126,23 +722,15 @@
    theta = theta != 0.0 ? 1.0 / theta : 0.0;
 
    /* AFC Diag part */
-<<<<<<< HEAD
-   for (HYPRE_Int j = xd + lane; j < yd; j += HYPRE_WARP_SIZE)
-=======
    for (HYPRE_Int j = xd + lane; warp_any_sync(item, HYPRE_WARP_FULL_MASK, j < yd);
         j += HYPRE_WARP_SIZE)
->>>>>>> 48280ec5
    {
       AFC_diag_data[j] *= theta;
    }
 
    /* AFC offd part */
-<<<<<<< HEAD
-   for (HYPRE_Int j = xo + lane; j < yo; j += HYPRE_WARP_SIZE)
-=======
    for (HYPRE_Int j = xo + lane; warp_any_sync(item, HYPRE_WARP_FULL_MASK, j < yo);
         j += HYPRE_WARP_SIZE)
->>>>>>> 48280ec5
    {
       AFC_offd_data[j] *= theta;
    }
@@ -1151,27 +739,6 @@
 //-----------------------------------------------------------------------
 // For Ext+e Interp, compute D_lambda and D_tmp = D_mu / D_lambda
 __global__
-<<<<<<< HEAD
-void hypreCUDAKernel_compute_dlam_dtmp(
-#if defined(HYPRE_USING_SYCL)
-   sycl::nd_item<1>& item,
-#endif
-   HYPRE_Int      nr_of_rows,
-   HYPRE_Int     *AFF_diag_i,
-   HYPRE_Int     *AFF_diag_j,
-   HYPRE_Complex *AFF_diag_data,
-   HYPRE_Int     *AFF_offd_i,
-   HYPRE_Complex *AFF_offd_data,
-   HYPRE_Complex *rsFC,
-   HYPRE_Complex *dlam,
-   HYPRE_Complex *dtmp )
-{
-#if defined(HYPRE_USING_SYCL)
-   const HYPRE_Int row = hypre_sycl_get_grid_warp_id(item);
-#else
-   HYPRE_Int row = hypre_cuda_get_grid_warp_id<1, 1>();
-#endif
-=======
 void hypreCUDAKernel_compute_dlam_dtmp( hypre_Item    &item,
                                         HYPRE_Int      nr_of_rows,
                                         HYPRE_Int     *AFF_diag_i,
@@ -1184,54 +751,28 @@
                                         HYPRE_Complex *dtmp )
 {
    HYPRE_Int row = hypre_gpu_get_grid_warp_id<1, 1>(item);
->>>>>>> 48280ec5
 
    if (row >= nr_of_rows)
    {
       return;
    }
 
-<<<<<<< HEAD
-#if defined(HYPRE_USING_SYCL)
-   sycl::sub_group SG = item.get_sub_group();
-   const HYPRE_Int lane = SG.get_local_linear_id();
-#else
-   HYPRE_Int lane = hypre_cuda_get_lane_id<1>();
-#endif
-   HYPRE_Int p_diag, p_offd, q_diag, q_offd;
-=======
    HYPRE_Int lane = hypre_gpu_get_lane_id<1>(item);
    HYPRE_Int p_diag = 0, p_offd = 0, q_diag, q_offd;
->>>>>>> 48280ec5
 
    if (lane < 2)
    {
       p_diag = read_only_load(AFF_diag_i + row + lane);
    }
-<<<<<<< HEAD
-#if defined(HYPRE_USING_SYCL)
-   SG.barrier();
-   q_diag = SG.shuffle(p_diag, 1);
-   p_diag = SG.shuffle(p_diag, 0);
-#else
-   q_diag = __shfl_sync(HYPRE_WARP_FULL_MASK, p_diag, 1);
-   p_diag = __shfl_sync(HYPRE_WARP_FULL_MASK, p_diag, 0);
-#endif
-=======
    q_diag = warp_shuffle_sync(item, HYPRE_WARP_FULL_MASK, p_diag, 1);
    p_diag = warp_shuffle_sync(item, HYPRE_WARP_FULL_MASK, p_diag, 0);
->>>>>>> 48280ec5
 
    HYPRE_Complex row_sum = 0.0;
    HYPRE_Int find_diag = 0;
 
    /* do not assume the first element is the diagonal */
-<<<<<<< HEAD
-   for (HYPRE_Int j = p_diag + lane; j < q_diag; j += HYPRE_WARP_SIZE)
-=======
    for (HYPRE_Int j = p_diag + lane; warp_any_sync(item, HYPRE_WARP_FULL_MASK, j < q_diag);
         j += HYPRE_WARP_SIZE)
->>>>>>> 48280ec5
    {
       if (read_only_load(&AFF_diag_j[j]) == row)
       {
@@ -1247,24 +788,11 @@
    {
       p_offd = read_only_load(AFF_offd_i + row + lane);
    }
-<<<<<<< HEAD
-#if defined(HYPRE_USING_SYCL)
-   SG.barrier();
-   q_offd = SG.shuffle(p_offd, 1);
-   p_offd = SG.shuffle(p_offd, 0);
-#else
-   q_offd = __shfl_sync(HYPRE_WARP_FULL_MASK, p_offd, 1);
-   p_offd = __shfl_sync(HYPRE_WARP_FULL_MASK, p_offd, 0);
-#endif
-
-   for (HYPRE_Int j = p_offd + lane; j < q_offd; j += HYPRE_WARP_SIZE)
-=======
    q_offd = warp_shuffle_sync(item, HYPRE_WARP_FULL_MASK, p_offd, 1);
    p_offd = warp_shuffle_sync(item, HYPRE_WARP_FULL_MASK, p_offd, 0);
 
    for (HYPRE_Int j = p_offd + lane; warp_any_sync(item, HYPRE_WARP_FULL_MASK, j < q_offd);
         j += HYPRE_WARP_SIZE)
->>>>>>> 48280ec5
    {
       row_sum += read_only_load(&AFF_offd_data[j]);
    }
