--- conflicted
+++ resolved
@@ -19,7 +19,17 @@
 #include "dsuperlu.h"
 #endif
 
-<<<<<<< HEAD
+#if defined(HYPRE_USING_CUDA)
+void hypre_NoGPUSupport(char *option)
+{
+   char msg[256];
+   hypre_sprintf(msg, "Error: Chosen %s option is not currently supported on GPU\n\n", option);
+   hypre_printf("%s ", msg);
+   //  hypre_error_w_msg(1, msg);
+   hypre_MPI_Abort(hypre_MPI_COMM_WORLD, -1);
+}
+#endif
+
 /* Need to define these hypre_lapack protos here instead of including _hypre_lapack.h to avoid conflicts with
  * dsuperlu.h on some lapack functions. Alternative is to move superLU related functions to a separate file.
 */
@@ -29,18 +39,6 @@
 /* dgetri.c */
 HYPRE_Int hypre_dgetri ( HYPRE_Int *n, HYPRE_Real *a, HYPRE_Int *lda, HYPRE_Int *ipiv,
                          HYPRE_Real *work, HYPRE_Int *lwork, HYPRE_Int *info);
-=======
-#if defined(HYPRE_USING_CUDA)
-void hypre_NoGPUSupport(char *option)
-{
-   char msg[256];
-   hypre_sprintf(msg, "Error: Chosen %s option is not currently supported on GPU\n\n", option);
-   hypre_printf("%s ", msg);
-   //  hypre_error_w_msg(1, msg);
-   hypre_MPI_Abort(hypre_MPI_COMM_WORLD, -1);
-}
-#endif
->>>>>>> 5fe37b22
 
 /* Create */
 void *
@@ -292,10 +290,7 @@
       }
       //hypre_TFree(P_FF_array, hypre_HandleMemoryLocation(hypre_handle()));
       hypre_TFree((mgr_data -> P_FF_array), HYPRE_MEMORY_HOST);
-<<<<<<< HEAD
       (mgr_data -> P_FF_array) = NULL;
-=======
->>>>>>> 5fe37b22
    }
 #endif
 
@@ -970,8 +965,219 @@
    return hypre_error_flag;
 }
 
-<<<<<<< HEAD
-=======
+HYPRE_Int
+hypre_MGRBuildPFromWp( hypre_ParCSRMatrix   *A,
+                       hypre_ParCSRMatrix   *Wp,
+                       HYPRE_Int            *CF_marker,
+                       HYPRE_Int            debug_flag,
+                       hypre_ParCSRMatrix   **P_ptr)
+{
+   MPI_Comm          comm = hypre_ParCSRMatrixComm(A);
+
+   hypre_ParCSRMatrix    *P;
+
+   hypre_CSRMatrix *P_diag = NULL;
+   hypre_CSRMatrix *P_offd = NULL;
+   hypre_CSRMatrix *Wp_diag, *Wp_offd;
+
+   HYPRE_Real      *P_diag_data, *Wp_diag_data;
+   HYPRE_Int       *P_diag_i, *Wp_diag_i;
+   HYPRE_Int       *P_diag_j, *Wp_diag_j;
+   HYPRE_Real      *P_offd_data, *Wp_offd_data;
+   HYPRE_Int       *P_offd_i, *Wp_offd_i;
+   HYPRE_Int       *P_offd_j, *Wp_offd_j;
+
+   HYPRE_Int        P_num_rows, P_diag_size, P_offd_size;
+
+   HYPRE_Int        jj_counter, jj_counter_offd;
+
+   HYPRE_Int        start_indexing = 0; /* start indexing for P_data at 0 */
+
+   HYPRE_Int        i, jj;
+   HYPRE_Int        row_Wp, coarse_counter;
+
+   HYPRE_Real       one  = 1.0;
+
+   HYPRE_Int        my_id;
+   HYPRE_Int        num_procs;
+
+   hypre_MPI_Comm_size(comm, &num_procs);
+   hypre_MPI_Comm_rank(comm, &my_id);
+   //num_threads = hypre_NumThreads();
+   // Temporary fix, disable threading
+   // TODO: enable threading
+   P_num_rows = hypre_CSRMatrixNumRows(hypre_ParCSRMatrixDiag(A));
+
+   Wp_diag = hypre_ParCSRMatrixDiag(Wp);
+   Wp_offd = hypre_ParCSRMatrixOffd(Wp);
+   Wp_diag_i = hypre_CSRMatrixI(Wp_diag);
+   Wp_diag_j = hypre_CSRMatrixJ(Wp_diag);
+   Wp_diag_data = hypre_CSRMatrixData(Wp_diag);
+   Wp_offd_i = hypre_CSRMatrixI(Wp_offd);
+   Wp_offd_j = hypre_CSRMatrixJ(Wp_offd);
+   Wp_offd_data = hypre_CSRMatrixData(Wp_offd);
+
+   /*-----------------------------------------------------------------------
+   *  Intialize counters and allocate mapping vector.
+   *-----------------------------------------------------------------------*/
+   P_diag_size = hypre_CSRMatrixNumNonzeros(Wp_diag) + hypre_CSRMatrixNumCols(Wp_diag);
+
+   P_diag_i    = hypre_CTAlloc(HYPRE_Int,  P_num_rows + 1, HYPRE_MEMORY_DEVICE);
+   P_diag_j    = hypre_CTAlloc(HYPRE_Int,  P_diag_size, HYPRE_MEMORY_DEVICE);
+   P_diag_data = hypre_CTAlloc(HYPRE_Real,  P_diag_size, HYPRE_MEMORY_DEVICE);
+   P_diag_i[P_num_rows] = P_diag_size;
+
+   P_offd_size = hypre_CSRMatrixNumNonzeros(Wp_offd);
+
+   P_offd_i    = hypre_CTAlloc(HYPRE_Int,  P_num_rows + 1, HYPRE_MEMORY_DEVICE);
+   P_offd_j    = hypre_CTAlloc(HYPRE_Int,  P_offd_size, HYPRE_MEMORY_DEVICE);
+   P_offd_data = hypre_CTAlloc(HYPRE_Real,  P_offd_size, HYPRE_MEMORY_DEVICE);
+   P_offd_i[P_num_rows] = P_offd_size;
+
+   /*-----------------------------------------------------------------------
+   *  Intialize some stuff.
+   *-----------------------------------------------------------------------*/
+   jj_counter = start_indexing;
+   jj_counter_offd = start_indexing;
+
+   row_Wp = 0;
+   coarse_counter = 0;
+   for (i = 0; i < P_num_rows; i++)
+   {
+      /*--------------------------------------------------------------------
+      *  If i is a c-point, interpolation is the identity.
+      *--------------------------------------------------------------------*/
+      if (CF_marker[i] >= 0)
+      {
+         P_diag_i[i] = jj_counter;
+         P_diag_j[jj_counter]    = coarse_counter;
+         P_diag_data[jj_counter] = one;
+         coarse_counter++;
+         jj_counter++;
+      }
+      /*--------------------------------------------------------------------
+      *  If i is an F-point, build interpolation.
+      *--------------------------------------------------------------------*/
+      else
+      {
+         /* Diagonal part of P */
+         P_diag_i[i] = jj_counter;
+         for (jj = Wp_diag_i[row_Wp]; jj < Wp_diag_i[row_Wp + 1]; jj++)
+         {
+            P_diag_j[jj_counter]    = Wp_diag_j[jj];
+            P_diag_data[jj_counter] = - Wp_diag_data[jj];
+            jj_counter++;
+         }
+
+         /* Off-Diagonal part of P */
+         P_offd_i[i] = jj_counter_offd;
+         if (num_procs > 1)
+         {
+            for (jj = Wp_offd_i[row_Wp]; jj < Wp_offd_i[row_Wp + 1]; jj++)
+            {
+               P_offd_j[jj_counter_offd]    = Wp_offd_j[jj];
+               P_offd_data[jj_counter_offd] = - Wp_offd_data[jj];
+               jj_counter_offd++;
+            }
+         }
+         row_Wp++;
+      }
+      P_offd_i[i + 1] = jj_counter_offd;
+   }
+   P = hypre_ParCSRMatrixCreate(comm,
+                                hypre_ParCSRMatrixGlobalNumRows(A),
+                                hypre_ParCSRMatrixGlobalNumCols(Wp),
+                                hypre_ParCSRMatrixColStarts(A),
+                                hypre_ParCSRMatrixColStarts(Wp),
+                                hypre_CSRMatrixNumCols(hypre_ParCSRMatrixOffd(Wp)),
+                                P_diag_size,
+                                P_offd_size);
+
+   P_diag = hypre_ParCSRMatrixDiag(P);
+   hypre_CSRMatrixData(P_diag) = P_diag_data;
+   hypre_CSRMatrixI(P_diag) = P_diag_i;
+   hypre_CSRMatrixJ(P_diag) = P_diag_j;
+
+   P_offd = hypre_ParCSRMatrixOffd(P);
+   hypre_CSRMatrixData(P_offd) = P_offd_data;
+   hypre_CSRMatrixI(P_offd) = P_offd_i;
+   hypre_CSRMatrixJ(P_offd) = P_offd_j;
+   //hypre_ParCSRMatrixOwnsRowStarts(P) = 0;
+   //hypre_ParCSRMatrixOwnsColStarts(Wp) = 0;
+   //hypre_ParCSRMatrixOwnsColStarts(P) = 1;
+
+   hypre_ParCSRMatrixDeviceColMapOffd(P) = hypre_ParCSRMatrixDeviceColMapOffd(Wp);
+   hypre_ParCSRMatrixColMapOffd(P)       = hypre_ParCSRMatrixColMapOffd(Wp);
+   //hypre_ParCSRMatrixDeviceColMapOffd(Wp) = NULL;
+   //hypre_ParCSRMatrixColMapOffd(Wp)       = NULL;
+
+   hypre_ParCSRMatrixNumNonzeros(P)  = hypre_CSRMatrixNumNonzeros(hypre_ParCSRMatrixDiag(P)) +
+                                       hypre_CSRMatrixNumNonzeros(hypre_ParCSRMatrixOffd(P));
+   hypre_ParCSRMatrixDNumNonzeros(P) = (HYPRE_Real) hypre_ParCSRMatrixNumNonzeros(P);
+
+   *P_ptr = P;
+
+   return hypre_error_flag;
+}
+
+
+HYPRE_Int
+hypre_MGRBuildBlockJacobiWp( hypre_ParCSRMatrix   *A,
+                             HYPRE_Int            blk_size,
+                             HYPRE_Int            *CF_marker,
+                             HYPRE_BigInt         *cpts_starts,
+                             hypre_ParCSRMatrix   **Wp_ptr)
+{
+   hypre_ParCSRMatrix *Wp;
+   hypre_ParCSRMatrix *A_FF_inv, *A_FC, *A_FF;
+
+   // Extract submatrices and build A_FF_inv
+   hypre_ParCSRMatrixGenerateFFFC(A, CF_marker, cpts_starts, NULL, &A_FC, &A_FF);
+   hypre_ParCSRMatrixBlockDiagMatrix(A_FF, blk_size, -1, NULL, &A_FF_inv, 1);
+
+   // Compute Wp = A_FF_inv * A_FC
+   Wp = hypre_ParCSRMatMat(A_FF_inv, A_FC);
+   *Wp_ptr = Wp;
+
+   hypre_ParCSRMatrixDestroy(A_FF_inv);
+   hypre_ParCSRMatrixDestroy(A_FC);
+   hypre_ParCSRMatrixDestroy(A_FF);
+
+   return hypre_error_flag;
+}
+
+HYPRE_Int
+hypre_MGRBuildPBlockJacobi( hypre_ParCSRMatrix   *A,
+                            hypre_ParCSRMatrix   *Wp,
+                            HYPRE_Int            blk_size,
+                            HYPRE_Int            *CF_marker,
+                            HYPRE_BigInt         *cpts_starts,
+                            HYPRE_Int            debug_flag,
+                            hypre_ParCSRMatrix   **P_ptr)
+{
+   MPI_Comm comm = hypre_ParCSRMatrixComm(A);
+   HYPRE_Int my_id;
+
+   hypre_MPI_Comm_rank(comm, &my_id);
+   if (Wp == NULL)
+   {
+      HYPRE_Real wall_time = time_getWallclockSeconds();
+      hypre_ParCSRMatrix *Wp_tmp;
+      hypre_MGRBuildBlockJacobiWp(A, blk_size, CF_marker, cpts_starts, &Wp_tmp);
+      hypre_MGRBuildPFromWp(A, Wp_tmp, CF_marker, debug_flag, P_ptr);
+
+      hypre_ParCSRMatrixDeviceColMapOffd(Wp_tmp) = NULL;
+      hypre_ParCSRMatrixColMapOffd(Wp_tmp)       = NULL;
+      hypre_ParCSRMatrixDestroy(Wp_tmp);
+      wall_time = time_getWallclockSeconds() - wall_time;
+   }
+   else
+   {
+      hypre_MGRBuildPFromWp(A, Wp, CF_marker, debug_flag, P_ptr);
+   }
+   return hypre_error_flag;
+}
+
 HYPRE_Int
 hypre_ExtendWtoPHost(HYPRE_Int      P_nr_of_rows,
                      HYPRE_Int     *CF_marker,
@@ -1166,498 +1372,6 @@
       }
       hypre_MPI_Bcast(&nC_global, 1, HYPRE_MPI_BIG_INT, num_procs - 1, comm);
    }
-
-   /* Construct P from matrix product W_diag */
-   P_diag_nnz  = hypre_CSRMatrixNumNonzeros(W_diag) + hypre_CSRMatrixNumCols(W_diag);
-   P_diag_i    = hypre_CTAlloc(HYPRE_Int,     A_nr_of_rows + 1, memory_location_P);
-   P_diag_j    = hypre_CTAlloc(HYPRE_Int,     P_diag_nnz,     memory_location_P);
-   P_diag_data = hypre_CTAlloc(HYPRE_Complex, P_diag_nnz,     memory_location_P);
-   P_offd_i    = hypre_CTAlloc(HYPRE_Int,     A_nr_of_rows + 1, memory_location_P);
-
-   /* Extend W data to P data */
-   hypre_ExtendWtoPHost( A_nr_of_rows,
-                         CF_marker,
-                         hypre_CSRMatrixI(W_diag),
-                         hypre_CSRMatrixJ(W_diag),
-                         hypre_CSRMatrixData(W_diag),
-                         P_diag_i,
-                         P_diag_j,
-                         P_diag_data,
-                         hypre_CSRMatrixI(W_offd),
-                         P_offd_i );
-
-   // finalize P
-   P = hypre_ParCSRMatrixCreate(hypre_ParCSRMatrixComm(A),
-                                hypre_ParCSRMatrixGlobalNumRows(A),
-                                nC_global,
-                                hypre_ParCSRMatrixColStarts(A),
-                                num_cpts_global,
-                                hypre_CSRMatrixNumCols(W_offd),
-                                P_diag_nnz,
-                                hypre_CSRMatrixNumNonzeros(W_offd) );
-
-   hypre_CSRMatrixMemoryLocation(hypre_ParCSRMatrixDiag(P)) = memory_location_P;
-   hypre_CSRMatrixMemoryLocation(hypre_ParCSRMatrixOffd(P)) = memory_location_P;
-
-   hypre_CSRMatrixI(hypre_ParCSRMatrixDiag(P))    = P_diag_i;
-   hypre_CSRMatrixJ(hypre_ParCSRMatrixDiag(P))    = P_diag_j;
-   hypre_CSRMatrixData(hypre_ParCSRMatrixDiag(P)) = P_diag_data;
-
-   hypre_CSRMatrixI(hypre_ParCSRMatrixOffd(P))    = P_offd_i;
-   hypre_CSRMatrixJ(hypre_ParCSRMatrixOffd(P))    = hypre_CSRMatrixJ(W_offd);
-   hypre_CSRMatrixData(hypre_ParCSRMatrixOffd(P)) = hypre_CSRMatrixData(W_offd);
-   hypre_CSRMatrixJ(W_offd)    = NULL;
-   hypre_CSRMatrixData(W_offd) = NULL;
-
-   if (method > 0)
-   {
-      hypre_ParCSRMatrixColMapOffd(P)    = hypre_ParCSRMatrixColMapOffd(A_FC);
-      hypre_ParCSRMatrixColMapOffd(P)          = hypre_ParCSRMatrixColMapOffd(A_FC);
-      hypre_ParCSRMatrixColMapOffd(A_FC) = NULL;
-      hypre_ParCSRMatrixColMapOffd(A_FC)       = NULL;
-      hypre_ParCSRMatrixNumNonzeros(P)         = hypre_ParCSRMatrixNumNonzeros(
-                                                    A_FC) + hypre_ParCSRMatrixGlobalNumCols(A_FC);
-   }
-   else
-   {
-      hypre_ParCSRMatrixNumNonzeros(P) = nC_global;
-   }
-   hypre_ParCSRMatrixDNumNonzeros(P) = (HYPRE_Real) hypre_ParCSRMatrixNumNonzeros(P);
-
-   hypre_MatvecCommPkgCreate(P);
-
-   *P_ptr = P;
-
-   if (A_FF)
-   {
-      hypre_ParCSRMatrixDestroy(A_FF);
-   }
-   if (A_FC)
-   {
-      hypre_ParCSRMatrixDestroy(A_FC);
-   }
-
-   if (method <= 0)
-   {
-      hypre_CSRMatrixDestroy(W_diag);
-      hypre_CSRMatrixDestroy(W_offd);
-   }
-
-   return hypre_error_flag;
-}
-/* Interpolation for MGR - Adapted from BoomerAMGBuildInterp */
->>>>>>> 5fe37b22
-HYPRE_Int
-hypre_MGRBuildPFromWp( hypre_ParCSRMatrix   *A,
-                       hypre_ParCSRMatrix   *Wp,
-                       HYPRE_Int            *CF_marker,
-                       HYPRE_Int            debug_flag,
-                       hypre_ParCSRMatrix   **P_ptr)
-{
-   MPI_Comm          comm = hypre_ParCSRMatrixComm(A);
-
-   hypre_ParCSRMatrix    *P;
-
-   hypre_CSRMatrix *P_diag = NULL;
-   hypre_CSRMatrix *P_offd = NULL;
-   hypre_CSRMatrix *Wp_diag, *Wp_offd;
-
-   HYPRE_Real      *P_diag_data, *Wp_diag_data;
-   HYPRE_Int       *P_diag_i, *Wp_diag_i;
-   HYPRE_Int       *P_diag_j, *Wp_diag_j;
-   HYPRE_Real      *P_offd_data, *Wp_offd_data;
-   HYPRE_Int       *P_offd_i, *Wp_offd_i;
-   HYPRE_Int       *P_offd_j, *Wp_offd_j;
-
-   HYPRE_Int        P_num_rows, P_diag_size, P_offd_size;
-
-   HYPRE_Int        jj_counter, jj_counter_offd;
-
-   HYPRE_Int        start_indexing = 0; /* start indexing for P_data at 0 */
-
-   HYPRE_Int        i, jj;
-   HYPRE_Int        row_Wp, coarse_counter;
-
-   HYPRE_Real       one  = 1.0;
-
-   HYPRE_Int        my_id;
-   HYPRE_Int        num_procs;
-
-   hypre_MPI_Comm_size(comm, &num_procs);
-   hypre_MPI_Comm_rank(comm, &my_id);
-   //num_threads = hypre_NumThreads();
-   // Temporary fix, disable threading
-   // TODO: enable threading
-   P_num_rows = hypre_CSRMatrixNumRows(hypre_ParCSRMatrixDiag(A));
-
-   Wp_diag = hypre_ParCSRMatrixDiag(Wp);
-   Wp_offd = hypre_ParCSRMatrixOffd(Wp);
-   Wp_diag_i = hypre_CSRMatrixI(Wp_diag);
-   Wp_diag_j = hypre_CSRMatrixJ(Wp_diag);
-   Wp_diag_data = hypre_CSRMatrixData(Wp_diag);
-   Wp_offd_i = hypre_CSRMatrixI(Wp_offd);
-   Wp_offd_j = hypre_CSRMatrixJ(Wp_offd);
-   Wp_offd_data = hypre_CSRMatrixData(Wp_offd);
-
-   /*-----------------------------------------------------------------------
-   *  Intialize counters and allocate mapping vector.
-   *-----------------------------------------------------------------------*/
-   P_diag_size = hypre_CSRMatrixNumNonzeros(Wp_diag) + hypre_CSRMatrixNumCols(Wp_diag);
-
-   P_diag_i    = hypre_CTAlloc(HYPRE_Int,  P_num_rows + 1, HYPRE_MEMORY_DEVICE);
-   P_diag_j    = hypre_CTAlloc(HYPRE_Int,  P_diag_size, HYPRE_MEMORY_DEVICE);
-   P_diag_data = hypre_CTAlloc(HYPRE_Real,  P_diag_size, HYPRE_MEMORY_DEVICE);
-   P_diag_i[P_num_rows] = P_diag_size;
-
-   P_offd_size = hypre_CSRMatrixNumNonzeros(Wp_offd);
-
-   P_offd_i    = hypre_CTAlloc(HYPRE_Int,  P_num_rows + 1, HYPRE_MEMORY_DEVICE);
-   P_offd_j    = hypre_CTAlloc(HYPRE_Int,  P_offd_size, HYPRE_MEMORY_DEVICE);
-   P_offd_data = hypre_CTAlloc(HYPRE_Real,  P_offd_size, HYPRE_MEMORY_DEVICE);
-   P_offd_i[P_num_rows] = P_offd_size;
-
-   /*-----------------------------------------------------------------------
-   *  Intialize some stuff.
-   *-----------------------------------------------------------------------*/
-   jj_counter = start_indexing;
-   jj_counter_offd = start_indexing;
-
-   row_Wp = 0;
-   coarse_counter = 0;
-   for (i = 0; i < P_num_rows; i++)
-   {
-      /*--------------------------------------------------------------------
-      *  If i is a c-point, interpolation is the identity.
-      *--------------------------------------------------------------------*/
-      if (CF_marker[i] >= 0)
-      {
-         P_diag_i[i] = jj_counter;
-         P_diag_j[jj_counter]    = coarse_counter;
-         P_diag_data[jj_counter] = one;
-         coarse_counter++;
-         jj_counter++;
-      }
-      /*--------------------------------------------------------------------
-      *  If i is an F-point, build interpolation.
-      *--------------------------------------------------------------------*/
-      else
-      {
-         /* Diagonal part of P */
-         P_diag_i[i] = jj_counter;
-         for (jj = Wp_diag_i[row_Wp]; jj < Wp_diag_i[row_Wp + 1]; jj++)
-         {
-            P_diag_j[jj_counter]    = Wp_diag_j[jj];
-            P_diag_data[jj_counter] = - Wp_diag_data[jj];
-            jj_counter++;
-         }
-
-         /* Off-Diagonal part of P */
-         P_offd_i[i] = jj_counter_offd;
-         if (num_procs > 1)
-         {
-            for (jj = Wp_offd_i[row_Wp]; jj < Wp_offd_i[row_Wp + 1]; jj++)
-            {
-               P_offd_j[jj_counter_offd]    = Wp_offd_j[jj];
-               P_offd_data[jj_counter_offd] = - Wp_offd_data[jj];
-               jj_counter_offd++;
-            }
-         }
-         row_Wp++;
-      }
-      P_offd_i[i + 1] = jj_counter_offd;
-   }
-   P = hypre_ParCSRMatrixCreate(comm,
-                                hypre_ParCSRMatrixGlobalNumRows(A),
-                                hypre_ParCSRMatrixGlobalNumCols(Wp),
-                                hypre_ParCSRMatrixColStarts(A),
-                                hypre_ParCSRMatrixColStarts(Wp),
-                                hypre_CSRMatrixNumCols(hypre_ParCSRMatrixOffd(Wp)),
-                                P_diag_size,
-                                P_offd_size);
-
-   P_diag = hypre_ParCSRMatrixDiag(P);
-   hypre_CSRMatrixData(P_diag) = P_diag_data;
-   hypre_CSRMatrixI(P_diag) = P_diag_i;
-   hypre_CSRMatrixJ(P_diag) = P_diag_j;
-
-   P_offd = hypre_ParCSRMatrixOffd(P);
-   hypre_CSRMatrixData(P_offd) = P_offd_data;
-   hypre_CSRMatrixI(P_offd) = P_offd_i;
-   hypre_CSRMatrixJ(P_offd) = P_offd_j;
-   //hypre_ParCSRMatrixOwnsRowStarts(P) = 0;
-   //hypre_ParCSRMatrixOwnsColStarts(Wp) = 0;
-   //hypre_ParCSRMatrixOwnsColStarts(P) = 1;
-
-   hypre_ParCSRMatrixDeviceColMapOffd(P) = hypre_ParCSRMatrixDeviceColMapOffd(Wp);
-   hypre_ParCSRMatrixColMapOffd(P)       = hypre_ParCSRMatrixColMapOffd(Wp);
-   //hypre_ParCSRMatrixDeviceColMapOffd(Wp) = NULL;
-   //hypre_ParCSRMatrixColMapOffd(Wp)       = NULL;
-
-   hypre_ParCSRMatrixNumNonzeros(P)  = hypre_CSRMatrixNumNonzeros(hypre_ParCSRMatrixDiag(P)) +
-                                       hypre_CSRMatrixNumNonzeros(hypre_ParCSRMatrixOffd(P));
-   hypre_ParCSRMatrixDNumNonzeros(P) = (HYPRE_Real) hypre_ParCSRMatrixNumNonzeros(P);
-
-   *P_ptr = P;
-
-   return hypre_error_flag;
-}
-
-
-HYPRE_Int
-hypre_MGRBuildBlockJacobiWp( hypre_ParCSRMatrix   *A,
-                             HYPRE_Int            blk_size,
-                             HYPRE_Int            *CF_marker,
-                             HYPRE_BigInt         *cpts_starts,
-                             hypre_ParCSRMatrix   **Wp_ptr)
-{
-   hypre_ParCSRMatrix *Wp;
-   hypre_ParCSRMatrix *A_FF_inv, *A_FC, *A_FF;
-
-   // Extract submatrices and build A_FF_inv
-   hypre_ParCSRMatrixGenerateFFFC(A, CF_marker, cpts_starts, NULL, &A_FC, &A_FF);
-   hypre_ParCSRMatrixBlockDiagMatrix(A_FF, blk_size, -1, NULL, &A_FF_inv, 1);
-
-   // Compute Wp = A_FF_inv * A_FC
-   Wp = hypre_ParCSRMatMat(A_FF_inv, A_FC);
-   *Wp_ptr = Wp;
-
-   hypre_ParCSRMatrixDestroy(A_FF_inv);
-   hypre_ParCSRMatrixDestroy(A_FC);
-   hypre_ParCSRMatrixDestroy(A_FF);
-
-   return hypre_error_flag;
-}
-
-HYPRE_Int
-hypre_MGRBuildPBlockJacobi( hypre_ParCSRMatrix   *A,
-                            hypre_ParCSRMatrix   *Wp,
-                            HYPRE_Int            blk_size,
-                            HYPRE_Int            *CF_marker,
-                            HYPRE_BigInt         *cpts_starts,
-                            HYPRE_Int            debug_flag,
-                            hypre_ParCSRMatrix   **P_ptr)
-{
-   MPI_Comm comm = hypre_ParCSRMatrixComm(A);
-   HYPRE_Int my_id;
-
-   hypre_MPI_Comm_rank(comm, &my_id);
-   if (Wp == NULL)
-   {
-      HYPRE_Real wall_time = time_getWallclockSeconds();
-      hypre_ParCSRMatrix *Wp_tmp;
-      hypre_MGRBuildBlockJacobiWp(A, blk_size, CF_marker, cpts_starts, &Wp_tmp);
-      hypre_MGRBuildPFromWp(A, Wp_tmp, CF_marker, debug_flag, P_ptr);
-
-      hypre_ParCSRMatrixDeviceColMapOffd(Wp_tmp) = NULL;
-      hypre_ParCSRMatrixColMapOffd(Wp_tmp)       = NULL;
-      hypre_ParCSRMatrixDestroy(Wp_tmp);
-      wall_time = time_getWallclockSeconds() - wall_time;
-   }
-   else
-   {
-      hypre_MGRBuildPFromWp(A, Wp, CF_marker, debug_flag, P_ptr);
-   }
-   return hypre_error_flag;
-}
-
-HYPRE_Int
-hypre_ExtendWtoPHost(HYPRE_Int      P_nr_of_rows,
-                     HYPRE_Int     *CF_marker,
-                     HYPRE_Int     *W_diag_i,
-                     HYPRE_Int     *W_diag_j,
-                     HYPRE_Complex *W_diag_data,
-                     HYPRE_Int     *P_diag_i,
-                     HYPRE_Int     *P_diag_j,
-                     HYPRE_Complex *P_diag_data,
-                     HYPRE_Int     *W_offd_i,
-                     HYPRE_Int     *P_offd_i )
-{
-   HYPRE_Int              jj_counter, jj_counter_offd;
-
-   HYPRE_Int              start_indexing = 0; /* start indexing for P_data at 0 */
-
-   HYPRE_Int             *fine_to_coarse = NULL;
-   HYPRE_Int              coarse_counter;
-   HYPRE_BigInt              total_global_cpts;
-   HYPRE_Int              num_cols_P_offd;
-
-   HYPRE_Int              i, jj;
-
-   HYPRE_Real       one  = 1.0;
-
-   /*-----------------------------------------------------------------------
-    *  Intialize counters and allocate mapping vector.
-    *-----------------------------------------------------------------------*/
-
-   fine_to_coarse = hypre_CTAlloc(HYPRE_Int,  P_nr_of_rows, HYPRE_MEMORY_HOST);
-
-   for (i = 0; i < P_nr_of_rows; i++) { fine_to_coarse[i] = -1; }
-
-   /*-----------------------------------------------------------------------
-    *  Loop over fine grid.
-    *-----------------------------------------------------------------------*/
-
-   HYPRE_Int row_counter = 0;
-   coarse_counter = 0;
-   for (i = 0; i < P_nr_of_rows; i++)
-   {
-      /*--------------------------------------------------------------------
-       *  If i is a C-point, interpolation is the identity. Also set up
-       *  mapping vector.
-       *--------------------------------------------------------------------*/
-
-      if (CF_marker[i] > 0)
-      {
-         fine_to_coarse[i] = coarse_counter;
-         coarse_counter++;
-      }
-   }
-
-   /*-----------------------------------------------------------------------
-    *  Intialize some stuff.
-    *-----------------------------------------------------------------------*/
-
-   jj_counter = start_indexing;
-   jj_counter_offd = start_indexing;
-
-   row_counter = 0;
-   for (i = 0; i < P_nr_of_rows; i++)
-   {
-      /*--------------------------------------------------------------------
-       *  If i is a c-point, interpolation is the identity.
-       *--------------------------------------------------------------------*/
-      if (CF_marker[i] >= 0)
-      {
-         P_diag_i[i] = jj_counter;
-         P_diag_j[jj_counter]    = fine_to_coarse[i];
-         P_diag_data[jj_counter] = one;
-         jj_counter++;
-      }
-      /*--------------------------------------------------------------------
-       *  If i is an F-point, build interpolation.
-       *--------------------------------------------------------------------*/
-      else
-      {
-         /* Diagonal part of P */
-         P_diag_i[i] = jj_counter;
-         for (jj = W_diag_i[row_counter]; jj < W_diag_i[row_counter + 1]; jj++)
-         {
-            //P_marker[row_counter] = jj_counter;
-            P_diag_j[jj_counter]    = W_diag_j[jj];
-            P_diag_data[jj_counter] = W_diag_data[jj];
-            jj_counter++;
-         }
-
-         /* Off-Diagonal part of P */
-         P_offd_i[i] = jj_counter_offd;
-         jj_counter_offd += W_offd_i[row_counter + 1] - W_offd_i[row_counter];
-
-         row_counter++;
-      }
-      /* update off-diagonal row pointer */
-      P_offd_i[i + 1] = jj_counter_offd;
-   }
-   P_diag_i[P_nr_of_rows] = jj_counter;
-
-   hypre_TFree(fine_to_coarse, HYPRE_MEMORY_HOST);
-   return 0;
-}
-
-/* Interpolation for MGR - Adapted from BoomerAMGBuildInterp */
-HYPRE_Int
-hypre_MGRBuildPHost( hypre_ParCSRMatrix   *A,
-                     HYPRE_Int            *CF_marker,
-                     HYPRE_BigInt         *num_cpts_global,
-                     HYPRE_Int             method,
-                     hypre_ParCSRMatrix  **P_ptr)
-{
-   MPI_Comm            comm = hypre_ParCSRMatrixComm(A);
-   HYPRE_Int           num_procs, my_id;
-   HYPRE_Int           A_nr_of_rows = hypre_ParCSRMatrixNumRows(A);
-
-   hypre_ParCSRMatrix *A_FF = NULL, *A_FC = NULL, *P = NULL;
-   hypre_CSRMatrix    *W_diag = NULL, *W_offd = NULL;
-   HYPRE_Int           W_nr_of_rows, P_diag_nnz, nfpoints;
-   HYPRE_Int          *P_diag_i = NULL, *P_diag_j = NULL, *P_offd_i = NULL;
-   HYPRE_Complex      *P_diag_data = NULL, *diag = NULL, *diag1 = NULL;
-   HYPRE_BigInt        nC_global;
-   HYPRE_Int       i;
-
-   HYPRE_MemoryLocation memory_location_P = hypre_ParCSRMatrixMemoryLocation(A);
-
-   hypre_MPI_Comm_size(comm, &num_procs);
-   hypre_MPI_Comm_rank(comm, &my_id);
-
-   nfpoints = 0;
-   for (i = 0; i < A_nr_of_rows; i++)
-   {
-      if (CF_marker[i] == -1)
-      {
-         nfpoints++;
-      }
-   }
-
-   if (method > 0)
-   {
-      hypre_ParCSRMatrixGenerateFFFC(A, CF_marker, num_cpts_global, NULL, &A_FC, &A_FF);
-      diag = hypre_CTAlloc(HYPRE_Complex, nfpoints, memory_location_P);
-      if (method == 1)
-      {
-         // extract diag inverse sqrt
-         //        hypre_CSRMatrixExtractDiagonalHost(hypre_ParCSRMatrixDiag(A_FF), diag, 3);
-
-         // L1-Jacobi-type interpolation
-         HYPRE_Complex scal = 1.0;
-         diag1 = hypre_CTAlloc(HYPRE_Complex, nfpoints, memory_location_P);
-         hypre_CSRMatrixExtractDiagonalHost(hypre_ParCSRMatrixDiag(A_FF), diag, 0);
-         hypre_CSRMatrixComputeRowSumHost(hypre_ParCSRMatrixDiag(A_FF), NULL, NULL, diag1, 1, 1.0, "set");
-         hypre_CSRMatrixComputeRowSumHost(hypre_ParCSRMatrixDiag(A_FC), NULL, NULL, diag1, 1, 1.0, "add");
-         hypre_CSRMatrixComputeRowSumHost(hypre_ParCSRMatrixOffd(A_FF), NULL, NULL, diag1, 1, 1.0, "add");
-         hypre_CSRMatrixComputeRowSumHost(hypre_ParCSRMatrixOffd(A_FC), NULL, NULL, diag1, 1, 1.0, "add");
-
-         for (i = 0; i < nfpoints; i++)
-         {
-            HYPRE_Complex dsum = diag[i] + scal * (diag1[i] - hypre_abs(diag[i]));
-            diag[i] = 1. / dsum;
-         }
-         hypre_TFree(diag1, memory_location_P);
-      }
-      else if (method == 2)
-      {
-         // extract diag inverse
-         hypre_CSRMatrixExtractDiagonalHost(hypre_ParCSRMatrixDiag(A_FF), diag, 2);
-      }
-
-      for (i = 0; i < nfpoints; i++)
-      {
-         diag[i] = -diag[i];
-      }
-
-      hypre_Vector *D_FF_inv = hypre_SeqVectorCreate(nfpoints);
-      hypre_VectorData(D_FF_inv) = diag;
-      hypre_SeqVectorInitialize_v2(D_FF_inv, memory_location_P);
-      hypre_CSRMatrixDiagScale(hypre_ParCSRMatrixDiag(A_FC), D_FF_inv, NULL);
-      hypre_CSRMatrixDiagScale(hypre_ParCSRMatrixOffd(A_FC), D_FF_inv, NULL);
-      hypre_SeqVectorDestroy(D_FF_inv);
-      W_diag = hypre_ParCSRMatrixDiag(A_FC);
-      W_offd = hypre_ParCSRMatrixOffd(A_FC);
-      nC_global = hypre_ParCSRMatrixGlobalNumCols(A_FC);
-   }
-   else
-   {
-      W_diag = hypre_CSRMatrixCreate(nfpoints, A_nr_of_rows - nfpoints, 0);
-      W_offd = hypre_CSRMatrixCreate(nfpoints, 0, 0);
-      hypre_CSRMatrixInitialize_v2(W_diag, 0, memory_location_P);
-      hypre_CSRMatrixInitialize_v2(W_offd, 0, memory_location_P);
-
-      if (my_id == (num_procs - 1))
-      {
-         nC_global = num_cpts_global[1];
-      }
-      hypre_MPI_Bcast(&nC_global, 1, HYPRE_MPI_BIG_INT, num_procs - 1, comm);
-   }
-
-   W_nr_of_rows = hypre_CSRMatrixNumRows(W_diag);
 
    /* Construct P from matrix product W_diag */
    P_diag_nnz  = hypre_CSRMatrixNumNonzeros(W_diag) + hypre_CSRMatrixNumCols(W_diag);
@@ -3729,12 +3443,8 @@
    {
       if (exec == HYPRE_EXEC_HOST)
       {
-<<<<<<< HEAD
-         hypre_MGRBuildP(A, CF_marker, num_cpts_global, interp_type, debug_flag, &P_ptr);
-=======
          //      hypre_MGRBuildP(A, CF_marker, num_cpts_global, interp_type, debug_flag, &P_ptr);
          hypre_MGRBuildPHost(A, CF_marker, num_cpts_global, interp_type, &P_ptr);
->>>>>>> 5fe37b22
          //hypre_ParCSRMatrixPrintIJ(P_ptr, 0, 0, "P_host");
       }
 #if defined(HYPRE_USING_CUDA)
@@ -3770,42 +3480,33 @@
       }
 #endif
    }
-   /*
-     else if (interp_type == 99)
-     {
-       if (exec == HYPRE_EXEC_HOST)
-       {
-          hypre_MGRBuildInterpApproximateInverseExp(A, S, CF_marker, num_cpts_global, debug_flag, &P_ptr);
-          hypre_BoomerAMGInterpTruncation(P_ptr, trunc_factor, max_elmts);
-       }
-   #if defined(HYPRE_USING_CUDA)
-       else
-       {
-          hypre_NoGPUSupport("interpolation");
-       }
-   #endif
-     }
-   */
    else if (interp_type == 5)
    {
-      hypre_BoomerAMGBuildModExtInterp(A, CF_marker, S, num_cpts_global, 1, NULL, debug_flag,
+      hypre_BoomerAMGBuildModExtInterp(A, CF_marker, aux_mat, num_cpts_global, 1, NULL, debug_flag,
                                        trunc_factor, max_elmts, &P_ptr);
    }
-<<<<<<< HEAD
+   else if (interp_type == 6)
+   {
+      hypre_BoomerAMGBuildModExtPIInterp(A, CF_marker, aux_mat, num_cpts_global, 1, NULL, debug_flag,
+                                         trunc_factor, max_elmts, &P_ptr);
+   }
+   else if (interp_type == 7)
+   {
+      hypre_BoomerAMGBuildModExtPEInterp(A, CF_marker, aux_mat, num_cpts_global, 1, NULL, debug_flag,
+                                         trunc_factor, max_elmts, &P_ptr);
+   }
    else if (interp_type == 12)
    {
-      hypre_MGRBuildPBlockJacobi(A, aux_mat, blk_size, CF_marker, num_cpts_global, debug_flag, &P_ptr);
-=======
-   else if (interp_type == 6)
-   {
-      hypre_BoomerAMGBuildModExtPIInterp(A, CF_marker, S, num_cpts_global, 1, NULL, debug_flag,
-                                         trunc_factor, max_elmts, &P_ptr);
-   }
-   else if (interp_type == 7)
-   {
-      hypre_BoomerAMGBuildModExtPEInterp(A, CF_marker, S, num_cpts_global, 1, NULL, debug_flag,
-                                         trunc_factor, max_elmts, &P_ptr);
->>>>>>> 5fe37b22
+      if (exec == HYPRE_EXEC_HOST)
+      {
+         hypre_MGRBuildPBlockJacobi(A, aux_mat, blk_size, CF_marker, num_cpts_global, debug_flag, &P_ptr);
+      }
+#if defined(HYPRE_USING_CUDA)
+      else
+      {
+         hypre_NoGPUSupport("interpolation");
+      }
+#endif
    }
    else
    {
