/******************************************************************************
 * Copyright 1998-2019 Lawrence Livermore National Security, LLC and other
 * HYPRE Project Developers. See the top-level COPYRIGHT file for details.
 *
 * SPDX-License-Identifier: (Apache-2.0 OR MIT)
 ******************************************************************************/

/******************************************************************************
 *
 * Two-grid system solver
 *
 *****************************************************************************/

#include "_hypre_parcsr_ls.h"
#include "par_amg.h"
#include "par_mgr.h"

#ifdef HYPRE_USING_DSUPERLU
#include "dsuperlu.h"
#endif

/* Create */
void *
hypre_MGRCreate()
{
  hypre_ParMGRData  *mgr_data;

  mgr_data = hypre_CTAlloc(hypre_ParMGRData,  1, HYPRE_MEMORY_HOST);

  /* block data */
  (mgr_data -> block_size) = 1;
  (mgr_data -> block_num_coarse_indexes) = NULL;
  (mgr_data -> point_marker_array) = NULL;
  (mgr_data -> block_cf_marker) = NULL;

  /* general data */
  (mgr_data -> max_num_coarse_levels) = 10;
  (mgr_data -> A_array) = NULL;
#if defined(HYPRE_USING_CUDA) 
  (mgr_data -> P_FF_array) = NULL;
#endif
  (mgr_data -> P_array) = NULL;
  (mgr_data -> RT_array) = NULL;
  (mgr_data -> RAP) = NULL;
  (mgr_data -> CF_marker_array) = NULL;
  (mgr_data -> coarse_indices_lvls) = NULL;

  (mgr_data -> A_ff_array) = NULL;
  (mgr_data -> F_fine_array) = NULL;
  (mgr_data -> U_fine_array) = NULL;
  (mgr_data -> aff_solver) = NULL;
  (mgr_data -> fine_grid_solver_setup) = NULL;
  (mgr_data -> fine_grid_solver_solve) = NULL;

  (mgr_data -> F_array) = NULL;
  (mgr_data -> U_array) = NULL;
  (mgr_data -> residual) = NULL;
  (mgr_data -> rel_res_norms) = NULL;
  (mgr_data -> Vtemp) = NULL;
  (mgr_data -> Ztemp) = NULL;
  (mgr_data -> Utemp) = NULL;
  (mgr_data -> Ftemp) = NULL;

  (mgr_data -> num_iterations) = 0;
  (mgr_data -> num_interp_sweeps) = 1;
  (mgr_data -> num_restrict_sweeps) = 1;
  (mgr_data -> trunc_factor) = 0.0;
  (mgr_data -> max_row_sum) = 0.9;
  (mgr_data -> strong_threshold) = 0.25;
  (mgr_data -> P_max_elmts) = 0;

  (mgr_data -> coarse_grid_solver) = NULL;
  (mgr_data -> coarse_grid_solver_setup) = NULL;
  (mgr_data -> coarse_grid_solver_solve) = NULL;

  //(mgr_data -> global_smoother) = NULL;

  (mgr_data -> use_default_cgrid_solver) = 1;
  (mgr_data -> fsolver_mode) = -1; // set to -1 to avoid printing when not used
  (mgr_data -> omega) = 1.;
  (mgr_data -> max_iter) = 20;
  (mgr_data -> tol) = 1.0e-6;
  (mgr_data -> relax_type) = 0;
  (mgr_data -> relax_order) = 1; // not fully utilized. Only used to compute L1-norms.
  (mgr_data -> interp_type) = NULL;
  (mgr_data -> restrict_type) = NULL;
  (mgr_data -> num_relax_sweeps) = 1;
  (mgr_data -> relax_weight) = 1.0;

  (mgr_data -> logging) = 0;
  (mgr_data -> print_level) = 0;
  (mgr_data -> frelax_print_level) = 0;
  (mgr_data -> cg_print_level) = 0;

  (mgr_data -> l1_norms) = NULL;

  (mgr_data -> reserved_coarse_size) = 0;
  (mgr_data -> reserved_coarse_indexes) = NULL;
  (mgr_data -> reserved_Cpoint_local_indexes) = NULL;

  (mgr_data -> diaginv) = NULL;
<<<<<<< HEAD
  (mgr_data -> diag_inv_array) = NULL;
  (mgr_data -> global_smooth_iters) = 1;
  (mgr_data -> global_smooth_type) = 0;
=======
  //(mgr_data -> global_smooth_iters) = 1;
  //(mgr_data -> global_smooth_type) = 0;
>>>>>>> e7cb98d2

  (mgr_data -> set_non_Cpoints_to_F) = 0;
  (mgr_data -> idx_array) = NULL;

  (mgr_data -> Frelax_method) = NULL;
  (mgr_data -> VcycleRelaxVtemp) = NULL;
  (mgr_data -> VcycleRelaxZtemp) = NULL;
  (mgr_data -> FrelaxVcycleData) = NULL;
  (mgr_data -> Frelax_num_functions) = NULL;
  (mgr_data -> max_local_lvls) = 10;

  (mgr_data -> use_non_galerkin_cg) = NULL;

  (mgr_data -> print_coarse_system) = 0;

  (mgr_data -> set_c_points_method) = 0;
  (mgr_data -> lvl_to_keep_cpoints) = 0;
  (mgr_data -> cg_convergence_factor) = 0.0;

  (mgr_data -> block_jacobi_bsize) = 0;
  (mgr_data -> blk_size) = NULL;

  (mgr_data -> truncate_coarse_grid_threshold) = 0.0;

  return (void *) mgr_data;
}

/*--------------------------------------------------------------------------
 *--------------------------------------------------------------------------*/
/* Destroy */
HYPRE_Int
hypre_MGRDestroy( void *data )
{
  hypre_ParMGRData * mgr_data = (hypre_ParMGRData*) data;

  HYPRE_Int i;
  HYPRE_Int num_coarse_levels = (mgr_data -> num_coarse_levels);

  /* block info data */
  if ((mgr_data -> block_cf_marker))
  {
    for (i=0; i < (mgr_data -> max_num_coarse_levels); i++)
    {
      if ((mgr_data -> block_cf_marker)[i])
      {
        hypre_TFree((mgr_data -> block_cf_marker)[i], HYPRE_MEMORY_HOST);
      }
    }
    hypre_TFree((mgr_data -> block_cf_marker), HYPRE_MEMORY_HOST);
    (mgr_data -> block_cf_marker) = NULL;
  }

  if(mgr_data -> block_num_coarse_indexes)
  {
    hypre_TFree(mgr_data -> block_num_coarse_indexes, HYPRE_MEMORY_HOST);
    (mgr_data -> block_num_coarse_indexes) = NULL;
  }

  /* final residual vector */
  if((mgr_data -> residual))
  {
    hypre_ParVectorDestroy( (mgr_data -> residual) );
    (mgr_data -> residual) = NULL;
  }
  if((mgr_data -> rel_res_norms))
  {
    hypre_TFree( (mgr_data -> rel_res_norms) , HYPRE_MEMORY_HOST);
    (mgr_data -> rel_res_norms) = NULL;
  }
  /* temp vectors for solve phase */
  if((mgr_data -> Vtemp))
  {
    hypre_ParVectorDestroy( (mgr_data -> Vtemp) );
    (mgr_data -> Vtemp) = NULL;
  }
  if((mgr_data -> Ztemp))
  {
    hypre_ParVectorDestroy( (mgr_data -> Ztemp) );
    (mgr_data -> Ztemp) = NULL;
  }
  if((mgr_data -> Utemp))
  {
    hypre_ParVectorDestroy( (mgr_data -> Utemp) );
    (mgr_data -> Utemp) = NULL;
  }
  if((mgr_data -> Ftemp))
  {
    hypre_ParVectorDestroy( (mgr_data -> Ftemp) );
    (mgr_data -> Ftemp) = NULL;
  }
  /* coarse grid solver */
  if((mgr_data -> use_default_cgrid_solver))
  {
    if((mgr_data -> coarse_grid_solver))
    {
      hypre_BoomerAMGDestroy( (mgr_data -> coarse_grid_solver) );
    }
    (mgr_data -> coarse_grid_solver) = NULL;
  }
  /* l1_norms */
  if ((mgr_data -> l1_norms))
  {
    for (i=0; i < (num_coarse_levels); i++)
    {
       hypre_SeqVectorDestroy((mgr_data -> l1_norms)[i]);
    }
    hypre_TFree((mgr_data -> l1_norms), HYPRE_MEMORY_HOST);
  }

  /* coarse_indices_lvls */
  if ((mgr_data -> coarse_indices_lvls))
  {
    for (i=0; i < (num_coarse_levels); i++)
      if ((mgr_data -> coarse_indices_lvls)[i])
        hypre_TFree((mgr_data -> coarse_indices_lvls)[i], HYPRE_MEMORY_HOST);
    hypre_TFree((mgr_data -> coarse_indices_lvls), HYPRE_MEMORY_HOST);
  }

  /* linear system and cf marker array */
  if(mgr_data -> A_array || mgr_data -> P_array || mgr_data -> RT_array || mgr_data -> CF_marker_array)
  {
    for (i=1; i < num_coarse_levels+1; i++) {
      hypre_ParVectorDestroy((mgr_data -> F_array)[i]);
      hypre_ParVectorDestroy((mgr_data -> U_array)[i]);

      if ((mgr_data -> P_array)[i-1])
        hypre_ParCSRMatrixDestroy((mgr_data -> P_array)[i-1]);

      if ((mgr_data -> RT_array)[i-1])
        hypre_ParCSRMatrixDestroy((mgr_data -> RT_array)[i-1]);

      hypre_IntArrayDestroy(mgr_data -> CF_marker_array[i-1]);
    }
    for (i=1; i < (num_coarse_levels); i++) {
      if ((mgr_data -> A_array)[i])
        hypre_ParCSRMatrixDestroy((mgr_data -> A_array)[i]);
    }
  }

#if defined(HYPRE_USING_CUDA)
  if(mgr_data -> P_FF_array)
  {
    for (i=0; i < num_coarse_levels; i++) 
    {
      if ((mgr_data -> P_array)[i])
      {
        hypre_ParCSRMatrixDestroy((mgr_data -> P_FF_array)[i]);
      }
    }
    //hypre_TFree(P_FF_array, hypre_HandleMemoryLocation(hypre_handle()));
    hypre_TFree((mgr_data -> P_FF_array), HYPRE_MEMORY_HOST);
    (mgr_data -> P_FF_array) = NULL;
  }
#endif

  /* AMG for Frelax */
  if(mgr_data -> A_ff_array || mgr_data -> F_fine_array || mgr_data -> U_fine_array)
  {
    for (i=1; i < num_coarse_levels+1; i++)
    {
      if (mgr_data -> F_fine_array[i])
        hypre_ParVectorDestroy((mgr_data -> F_fine_array)[i]);
      if (mgr_data -> U_fine_array[i])
        hypre_ParVectorDestroy((mgr_data -> U_fine_array)[i]);
    }
    for (i=1; i < (num_coarse_levels); i++)
    {
      if ((mgr_data -> A_ff_array)[i])
        hypre_ParCSRMatrixDestroy((mgr_data -> A_ff_array)[i]);
    }
    if (mgr_data -> fsolver_mode > 0)
    {
      if ((mgr_data -> A_ff_array)[0])
        hypre_ParCSRMatrixDestroy((mgr_data -> A_ff_array)[0]);
    }
    hypre_TFree(mgr_data -> F_fine_array, HYPRE_MEMORY_HOST);
    (mgr_data -> F_fine_array) = NULL;
    hypre_TFree(mgr_data -> U_fine_array, HYPRE_MEMORY_HOST);
    (mgr_data -> U_fine_array) = NULL;
    hypre_TFree(mgr_data -> A_ff_array, HYPRE_MEMORY_HOST);
    (mgr_data -> A_ff_array) = NULL;
  }

  if(mgr_data -> aff_solver)
  {
    for (i = 1; i < (num_coarse_levels); i++) {
      if ((mgr_data -> aff_solver)[i])
        hypre_BoomerAMGDestroy((mgr_data -> aff_solver)[i]);
    }
    if (mgr_data -> fsolver_mode == 2)
    {
      if ((mgr_data -> aff_solver)[0])
        hypre_BoomerAMGDestroy((mgr_data -> aff_solver)[0]);
    }
    hypre_TFree(mgr_data -> aff_solver, HYPRE_MEMORY_HOST);
    (mgr_data -> aff_solver) = NULL;
  }

  if(mgr_data -> diag_inv_array)
  {
    for (i = 0; i < (num_coarse_levels); i++)
    {
      if ((mgr_data -> diag_inv_array)[i])
      {
        hypre_TFree((mgr_data -> diag_inv_array)[i], HYPRE_MEMORY_HOST);
      }
    }
    hypre_TFree(mgr_data -> diag_inv_array, HYPRE_MEMORY_HOST);
    (mgr_data -> diag_inv_array) = NULL;
  }

  if((mgr_data -> F_array))
  {
    hypre_TFree((mgr_data -> F_array), HYPRE_MEMORY_HOST);
    (mgr_data -> F_array) = NULL;
  }
  if((mgr_data -> U_array))
  {
    hypre_TFree((mgr_data -> U_array), HYPRE_MEMORY_HOST);
    (mgr_data -> U_array) = NULL;
  }
  if((mgr_data -> A_array))
  {
    hypre_TFree((mgr_data -> A_array), HYPRE_MEMORY_HOST);
    (mgr_data -> A_array) = NULL;
  }
  if((mgr_data -> P_array))
  {
    hypre_TFree((mgr_data -> P_array), HYPRE_MEMORY_HOST);
    (mgr_data -> P_array) = NULL;
  }
  if((mgr_data -> RT_array))
  {
    hypre_TFree((mgr_data -> RT_array), HYPRE_MEMORY_HOST);
    (mgr_data -> RT_array) = NULL;
  }
  if((mgr_data -> CF_marker_array))
  {
    hypre_TFree((mgr_data -> CF_marker_array), HYPRE_MEMORY_HOST);
    (mgr_data -> CF_marker_array) = NULL;
  }
  if((mgr_data -> reserved_Cpoint_local_indexes))
  {
    hypre_TFree((mgr_data -> reserved_Cpoint_local_indexes), HYPRE_MEMORY_HOST);
    (mgr_data -> reserved_Cpoint_local_indexes) = NULL;
  }
  if (mgr_data -> restrict_type)
  {
    hypre_TFree(mgr_data -> restrict_type, HYPRE_MEMORY_HOST);
    (mgr_data -> restrict_type) = NULL;
  }
  if (mgr_data -> interp_type)
  {
    hypre_TFree(mgr_data -> interp_type, HYPRE_MEMORY_HOST);
    (mgr_data -> interp_type) = NULL;
  }
  /* Frelax_method */
  if (mgr_data -> Frelax_method)
  {
    hypre_TFree(mgr_data -> Frelax_method, HYPRE_MEMORY_HOST);
    (mgr_data -> Frelax_method) = NULL;
  }
  /* Frelax_num_functions */
  if (mgr_data -> Frelax_num_functions)
  {
    hypre_TFree(mgr_data -> Frelax_num_functions, HYPRE_MEMORY_HOST);
    (mgr_data -> Frelax_num_functions) = NULL;
  }
  /* data for V-cycle F-relaxation */
  if((mgr_data -> VcycleRelaxVtemp))
  {
    hypre_ParVectorDestroy( (mgr_data -> VcycleRelaxVtemp) );
    (mgr_data -> VcycleRelaxVtemp) = NULL;
  }
  if((mgr_data -> VcycleRelaxZtemp))
  {
    hypre_ParVectorDestroy( (mgr_data -> VcycleRelaxZtemp) );
    (mgr_data -> VcycleRelaxZtemp) = NULL;
  }
  if (mgr_data -> FrelaxVcycleData) {
    for (i = 0; i < num_coarse_levels; i++) {
      if ((mgr_data -> FrelaxVcycleData)[i]) {
        hypre_MGRDestroyFrelaxVcycleData((mgr_data -> FrelaxVcycleData)[i]);
        (mgr_data -> FrelaxVcycleData)[i] = NULL;
      }
    }
    hypre_TFree(mgr_data -> FrelaxVcycleData, HYPRE_MEMORY_HOST);
    (mgr_data -> FrelaxVcycleData) = NULL;
  }
  /* data for reserved coarse nodes */
  if(mgr_data -> reserved_coarse_indexes)
  {
    hypre_TFree(mgr_data -> reserved_coarse_indexes, HYPRE_MEMORY_HOST);
    (mgr_data -> reserved_coarse_indexes) = NULL;
  }
  /* index array for setting Cpoints by global block */
  if ((mgr_data -> set_c_points_method) == 1)
  {
    hypre_TFree(mgr_data -> idx_array, HYPRE_MEMORY_HOST);
    (mgr_data -> idx_array) = NULL;
  }
  /* array for setting option to use non-Galerkin coarse grid */
   if (mgr_data -> use_non_galerkin_cg)
  {
    hypre_TFree(mgr_data -> use_non_galerkin_cg, HYPRE_MEMORY_HOST);
    (mgr_data -> use_non_galerkin_cg) = NULL;
  }
  /* coarse level matrix - RAP */
  if ((mgr_data -> RAP))
    hypre_ParCSRMatrixDestroy((mgr_data -> RAP));
  if ((mgr_data -> diaginv) != NULL)
  {
    for (i=0; i<num_coarse_levels; i++)
    {
      if ((mgr_data -> diaginv)[i] != NULL)
      {
        hypre_TFree((mgr_data -> diaginv)[i], HYPRE_MEMORY_HOST);
      }
    }
    hypre_TFree((mgr_data -> diaginv), HYPRE_MEMORY_HOST);
    (mgr_data -> diaginv) = NULL;
  }

  if ((mgr_data -> level_smoother) != NULL)
  {
    for (i=0; i<num_coarse_levels; i++)
    {
      if ((mgr_data -> level_smooth_iters)[i] > 0)
      {
        if ((mgr_data -> level_smooth_type)[i] == 8)
        {
          HYPRE_EuclidDestroy((mgr_data -> level_smoother)[i]);
        }
        else if ((mgr_data -> level_smooth_type)[i] == 16)
        {
          HYPRE_ILUDestroy((mgr_data -> level_smoother)[i]);
        }
      }
    }
    hypre_TFree(mgr_data -> level_smoother, HYPRE_MEMORY_HOST);
    (mgr_data -> level_smoother) = NULL;
  }
  /* mgr data */
  hypre_TFree(mgr_data, HYPRE_MEMORY_HOST);

  return hypre_error_flag;
}

/* Create data for V-cycle F-relaxtion */
void *
hypre_MGRCreateFrelaxVcycleData()
{
  hypre_ParAMGData  *vdata = hypre_CTAlloc(hypre_ParAMGData,  1, HYPRE_MEMORY_HOST);

  hypre_ParAMGDataAArray(vdata) = NULL;
  hypre_ParAMGDataPArray(vdata) = NULL;
  hypre_ParAMGDataFArray(vdata) = NULL;
  hypre_ParAMGDataCFMarkerArray(vdata) = NULL;
  hypre_ParAMGDataVtemp(vdata)  = NULL;
  hypre_ParAMGDataAMat(vdata)  = NULL;
  hypre_ParAMGDataBVec(vdata)  = NULL;
  hypre_ParAMGDataZtemp(vdata)  = NULL;
  hypre_ParAMGDataCommInfo(vdata) = NULL;
  hypre_ParAMGDataUArray(vdata) = NULL;
  hypre_ParAMGDataNewComm(vdata) = hypre_MPI_COMM_NULL;
  hypre_ParAMGDataNumLevels(vdata) = 0;
  hypre_ParAMGDataMaxLevels(vdata) = 10;
  hypre_ParAMGDataNumFunctions(vdata) = 1;
  hypre_ParAMGDataSCommPkgSwitch(vdata) = 1.0;
  hypre_ParAMGDataRelaxOrder(vdata) = 1;
  hypre_ParAMGDataMaxCoarseSize(vdata) = 9;
  hypre_ParAMGDataMinCoarseSize(vdata) = 0;
  hypre_ParAMGDataUserCoarseRelaxType(vdata) = 9;

  return (void *) vdata;
}

/* Destroy data for V-cycle F-relaxation */
HYPRE_Int
hypre_MGRDestroyFrelaxVcycleData( void *data )
{
  hypre_ParAMGData * vdata = (hypre_ParAMGData*) data;
  HYPRE_Int i;
  HYPRE_Int num_levels = hypre_ParAMGDataNumLevels(vdata);
  MPI_Comm new_comm = hypre_ParAMGDataNewComm(vdata);

  hypre_TFree(hypre_ParAMGDataDofFuncArray(vdata)[0], HYPRE_MEMORY_HOST);
  for (i=1; i < num_levels + 1; i++)
  {
    if (hypre_ParAMGDataAArray(vdata)[i])
      hypre_ParCSRMatrixDestroy(hypre_ParAMGDataAArray(vdata)[i]);

    if (hypre_ParAMGDataPArray(vdata)[i-1])
      hypre_ParCSRMatrixDestroy(hypre_ParAMGDataPArray(vdata)[i-1]);

    hypre_IntArrayDestroy(hypre_ParAMGDataCFMarkerArray(vdata)[i-1]);
    hypre_ParVectorDestroy(hypre_ParAMGDataFArray(vdata)[i]);
    hypre_ParVectorDestroy(hypre_ParAMGDataUArray(vdata)[i]);
    hypre_TFree(hypre_ParAMGDataDofFuncArray(vdata)[i], HYPRE_MEMORY_HOST);
  }

  if (num_levels < 1)
  {
    hypre_IntArrayDestroy(hypre_ParAMGDataCFMarkerArray(vdata)[0]);
  }

  /* Points to VcycleRelaxVtemp of mgr_data, which is already destroyed */
  //hypre_ParVectorDestroy(hypre_ParAMGDataVtemp(vdata));
  hypre_TFree(hypre_ParAMGDataFArray(vdata), HYPRE_MEMORY_HOST);
  hypre_TFree(hypre_ParAMGDataUArray(vdata), HYPRE_MEMORY_HOST);
  hypre_TFree(hypre_ParAMGDataAArray(vdata), HYPRE_MEMORY_HOST);
  hypre_TFree(hypre_ParAMGDataPArray(vdata), HYPRE_MEMORY_HOST);
  hypre_TFree(hypre_ParAMGDataCFMarkerArray(vdata), HYPRE_MEMORY_HOST);
  //hypre_TFree(hypre_ParAMGDataGridRelaxType(vdata), HYPRE_MEMORY_HOST);
  hypre_TFree(hypre_ParAMGDataDofFuncArray(vdata), HYPRE_MEMORY_HOST);

  /* Points to VcycleRelaxZtemp of mgr_data, which is already destroyed */
  /*
    if (hypre_ParAMGDataZtemp(vdata))
        hypre_ParVectorDestroy(hypre_ParAMGDataZtemp(vdata));
  */

  if (hypre_ParAMGDataAMat(vdata)) hypre_TFree(hypre_ParAMGDataAMat(vdata), HYPRE_MEMORY_HOST);
  if (hypre_ParAMGDataBVec(vdata)) hypre_TFree(hypre_ParAMGDataBVec(vdata), HYPRE_MEMORY_HOST);
  if (hypre_ParAMGDataCommInfo(vdata)) hypre_TFree(hypre_ParAMGDataCommInfo(vdata), HYPRE_MEMORY_HOST);

  if (new_comm != hypre_MPI_COMM_NULL)
  {
    hypre_MPI_Comm_free (&new_comm);
  }
  hypre_TFree(vdata, HYPRE_MEMORY_HOST);

  return hypre_error_flag;
}

/* Set C-point variables for each reduction level */
/* Currently not implemented */
HYPRE_Int
hypre_MGRSetReductionLevelCpoints( void      *mgr_vdata,
                         HYPRE_Int  nlevels,
                         HYPRE_Int *num_coarse_points,
                         HYPRE_Int  **level_coarse_indexes)
{
  hypre_ParMGRData   *mgr_data = (hypre_ParMGRData*) mgr_vdata;
  (mgr_data -> num_coarse_levels) = nlevels;
  (mgr_data -> num_coarse_per_level) = num_coarse_points;
  (mgr_data -> level_coarse_indexes) = level_coarse_indexes;
  return hypre_error_flag;
}

/* Initialize some data */
/* Set whether non-coarse points on each level should be explicitly tagged as F-points */
HYPRE_Int
hypre_MGRSetNonCpointsToFpoints( void      *mgr_vdata, HYPRE_Int nonCptToFptFlag)
{
  hypre_ParMGRData *mgr_data = (hypre_ParMGRData*) mgr_vdata;
  (mgr_data -> set_non_Cpoints_to_F) = nonCptToFptFlag;

  return hypre_error_flag;
}

/* Set whether the reserved C points are reduced before the coarse grid solve */
HYPRE_Int
hypre_MGRSetReservedCpointsLevelToKeep(void *mgr_vdata, HYPRE_Int level)
{
  hypre_ParMGRData *mgr_data = (hypre_ParMGRData*) mgr_vdata;
  (mgr_data -> lvl_to_keep_cpoints) = level;

  return hypre_error_flag;
}

/* Set Cpoints by contiguous blocks, i.e. p1, p2, ..., pn, s1, s2, ..., sn, ... */
HYPRE_Int
hypre_MGRSetCpointsByContiguousBlock( void  *mgr_vdata,
                          HYPRE_Int  block_size,
                          HYPRE_Int  max_num_levels,
                          HYPRE_BigInt  *begin_idx_array,
                          HYPRE_Int  *block_num_coarse_points,
                          HYPRE_Int  **block_coarse_indexes)
{
  hypre_ParMGRData   *mgr_data = (hypre_ParMGRData*) mgr_vdata;
  HYPRE_Int i;
  if((mgr_data -> idx_array) != NULL) {
    hypre_TFree(mgr_data -> idx_array, HYPRE_MEMORY_HOST);
    (mgr_data -> idx_array) = NULL;
  }
  HYPRE_BigInt *index_array = hypre_CTAlloc(HYPRE_BigInt, block_size, HYPRE_MEMORY_HOST);
  if (begin_idx_array != NULL)
  {
    for (i = 0; i < block_size; i++) {
      index_array[i] = *(begin_idx_array+i);
    }
  }
  hypre_MGRSetCpointsByBlock(mgr_data, block_size, max_num_levels, block_num_coarse_points, block_coarse_indexes);
  (mgr_data -> idx_array) = index_array;
  (mgr_data -> set_c_points_method) = 1;
  return hypre_error_flag;
}

/* Initialize/ set local block data information */
HYPRE_Int
hypre_MGRSetCpointsByBlock( void      *mgr_vdata,
                         HYPRE_Int  block_size,
                         HYPRE_Int  max_num_levels,
                         HYPRE_Int  *block_num_coarse_points,
                         HYPRE_Int  **block_coarse_indexes)
{
  HYPRE_Int  i,j;
  HYPRE_Int  **block_cf_marker = NULL;
  HYPRE_Int *block_num_coarse_indexes = NULL;

  hypre_ParMGRData   *mgr_data = (hypre_ParMGRData*) mgr_vdata;

  /* free block cf_marker data if not previously destroyed */
  if((mgr_data -> block_cf_marker) != NULL)
  {
    for (i=0; i < (mgr_data -> max_num_coarse_levels); i++)
    {
      if ((mgr_data -> block_cf_marker)[i])
      {
        hypre_TFree((mgr_data -> block_cf_marker)[i], HYPRE_MEMORY_HOST);
        (mgr_data -> block_cf_marker)[i] = NULL;
      }
    }
    hypre_TFree(mgr_data -> block_cf_marker, HYPRE_MEMORY_HOST);
    (mgr_data -> block_cf_marker) = NULL;
  }
  if((mgr_data -> block_num_coarse_indexes))
  {
    hypre_TFree((mgr_data -> block_num_coarse_indexes), HYPRE_MEMORY_HOST);
    (mgr_data -> block_num_coarse_indexes) = NULL;
  }

  /* store block cf_marker */
  block_cf_marker = hypre_CTAlloc(HYPRE_Int *, max_num_levels, HYPRE_MEMORY_HOST);
  for (i = 0; i < max_num_levels; i++)
  {
   block_cf_marker[i] = hypre_CTAlloc(HYPRE_Int, block_size, HYPRE_MEMORY_HOST);
   memset(block_cf_marker[i], FMRK, block_size*sizeof(HYPRE_Int));
  }
  for (i = 0; i < max_num_levels; i++)
  {
    for(j=0; j<block_num_coarse_points[i]; j++)
    {
      (block_cf_marker[i])[block_coarse_indexes[i][j]] = CMRK;
    }
  }

  /* store block_num_coarse_points */
  if(max_num_levels > 0)
  {
    block_num_coarse_indexes = hypre_CTAlloc(HYPRE_Int,  max_num_levels, HYPRE_MEMORY_HOST);
    for(i=0; i<max_num_levels; i++)
      block_num_coarse_indexes[i] = block_num_coarse_points[i];
  }
  /* set block data */
  (mgr_data -> max_num_coarse_levels) = max_num_levels;
  (mgr_data -> block_size) = block_size;
  (mgr_data -> block_num_coarse_indexes) = block_num_coarse_indexes;
  (mgr_data -> block_cf_marker) = block_cf_marker;
  (mgr_data -> set_c_points_method) = 0;

  return hypre_error_flag;
}

HYPRE_Int
hypre_MGRSetCpointsByPointMarkerArray( void      *mgr_vdata,
                           HYPRE_Int  block_size,
                           HYPRE_Int  max_num_levels,
                           HYPRE_Int  *lvl_num_coarse_points,
                           HYPRE_Int  **lvl_coarse_indexes,
                           HYPRE_Int  *point_marker_array)
{
  hypre_ParMGRData   *mgr_data = (hypre_ParMGRData*) mgr_vdata;
  HYPRE_Int  i,j;
  HYPRE_Int  **block_cf_marker = NULL;
  HYPRE_Int *block_num_coarse_indexes = NULL;

  /* free block cf_marker data if not previously destroyed */
  if((mgr_data -> block_cf_marker) != NULL)
  {
    for (i=0; i < (mgr_data -> max_num_coarse_levels); i++)
    {
      if ((mgr_data -> block_cf_marker)[i])
      {
        hypre_TFree((mgr_data -> block_cf_marker)[i], HYPRE_MEMORY_HOST);
        (mgr_data -> block_cf_marker)[i] = NULL;
      }
    }
    hypre_TFree(mgr_data -> block_cf_marker, HYPRE_MEMORY_HOST);
    (mgr_data -> block_cf_marker) = NULL;
  }
  if((mgr_data -> block_num_coarse_indexes))
  {
    hypre_TFree((mgr_data -> block_num_coarse_indexes), HYPRE_MEMORY_HOST);
    (mgr_data -> block_num_coarse_indexes) = NULL;
  }

  /* store block cf_marker */
  block_cf_marker = hypre_CTAlloc(HYPRE_Int *, max_num_levels, HYPRE_MEMORY_HOST);
  for (i = 0; i < max_num_levels; i++)
  {
    block_cf_marker[i] = hypre_CTAlloc(HYPRE_Int, block_size, HYPRE_MEMORY_HOST);
    memset(block_cf_marker[i], FMRK, block_size*sizeof(HYPRE_Int));
  }
  for (i = 0; i < max_num_levels; i++)
  {
    for(j=0; j<lvl_num_coarse_points[i]; j++)
    {
      block_cf_marker[i][j] = lvl_coarse_indexes[i][j];
    }
  }

  /* store block_num_coarse_points */
  if(max_num_levels > 0)
  {
    block_num_coarse_indexes = hypre_CTAlloc(HYPRE_Int,  max_num_levels, HYPRE_MEMORY_HOST);
    for(i=0; i<max_num_levels; i++)
      block_num_coarse_indexes[i] = lvl_num_coarse_points[i];
  }
  /* set block data */
  (mgr_data -> max_num_coarse_levels) = max_num_levels;
  (mgr_data -> block_size) = block_size;
  (mgr_data -> block_num_coarse_indexes) = block_num_coarse_indexes;
  (mgr_data -> block_cf_marker) = block_cf_marker;
  (mgr_data -> point_marker_array) = point_marker_array;
  (mgr_data -> set_c_points_method) = 2;

  return hypre_error_flag;
}

/*Set number of points that remain part of the coarse grid throughout the hierarchy */
HYPRE_Int
hypre_MGRSetReservedCoarseNodes(void      *mgr_vdata,
                  HYPRE_Int reserved_coarse_size,
                  HYPRE_BigInt *reserved_cpt_index)
{
  hypre_ParMGRData   *mgr_data = (hypre_ParMGRData*) mgr_vdata;
  HYPRE_BigInt *reserved_coarse_indexes = NULL;
  HYPRE_Int i;

  if (!mgr_data)
  {
    hypre_error_w_msg(HYPRE_ERROR_GENERIC,"Warning! MGR object empty!\n");
    return hypre_error_flag;
  }

  if(reserved_coarse_size < 0)
  {
    hypre_error_in_arg(2);
    return hypre_error_flag;
  }
  /* free data not previously destroyed */
  if((mgr_data -> reserved_coarse_indexes))
  {
    hypre_TFree((mgr_data -> reserved_coarse_indexes), HYPRE_MEMORY_HOST);
    (mgr_data -> reserved_coarse_indexes) = NULL;
  }

  /* set reserved coarse nodes */
  if(reserved_coarse_size > 0)
  {
    reserved_coarse_indexes = hypre_CTAlloc(HYPRE_BigInt,  reserved_coarse_size, HYPRE_MEMORY_HOST);
    for(i=0; i<reserved_coarse_size; i++)
      reserved_coarse_indexes[i] = reserved_cpt_index[i];
  }
  (mgr_data -> reserved_coarse_size) = reserved_coarse_size;
  (mgr_data -> reserved_coarse_indexes) = reserved_coarse_indexes;

  return hypre_error_flag;
}

/* Set CF marker array */
HYPRE_Int
hypre_MGRCoarsen(hypre_ParCSRMatrix *S,
               hypre_ParCSRMatrix *A,
               HYPRE_Int fixed_coarse_size,
               HYPRE_Int *fixed_coarse_indexes,
               HYPRE_Int debug_flag,
               hypre_IntArray **CF_marker_ptr,
               HYPRE_Int cflag)
{
  HYPRE_Int   *CF_marker = NULL;
  HYPRE_Int *cindexes = fixed_coarse_indexes;
  HYPRE_Int    i, row, nc;
  HYPRE_Int nloc =  hypre_CSRMatrixNumRows(hypre_ParCSRMatrixDiag(A));

  /* If this is the last level, coarsen onto fixed coarse set */
  if(cflag)
  {
    if(*CF_marker_ptr != NULL)
    {
      hypre_IntArrayDestroy(*CF_marker_ptr);
    }
    *CF_marker_ptr = hypre_IntArrayCreate(nloc);
    hypre_IntArrayInitialize(*CF_marker_ptr);
    hypre_IntArraySetConstantValues(*CF_marker_ptr, FMRK);
    CF_marker = hypre_IntArrayData(*CF_marker_ptr);

    /* first mark fixed coarse set */
    nc = fixed_coarse_size;
    for(i = 0; i < nc; i++)
    {
      CF_marker[cindexes[i]] = CMRK;
    }
  }
  else
  {
    /* First coarsen to get initial CF splitting.
     * This is then followed by updating the CF marker to pass
     * coarse information to the next levels. NOTE: It may be
     * convenient to implement this way (allows the use of multiple
     * coarsening strategies without changing too much code),
     * but not necessarily the best option, compared to initializing
     * CF_marker first and then coarsening on subgraph which excludes
     * the initialized coarse nodes.
    */
    hypre_BoomerAMGCoarsen(S, A, 0, debug_flag, CF_marker_ptr);
    CF_marker = hypre_IntArrayData(*CF_marker_ptr);

    /* Update CF_marker to correct Cpoints marked as Fpoints. */
    nc = fixed_coarse_size;
    for(i = 0; i < nc; i++)
    {
      CF_marker[cindexes[i]] = CMRK;
    }
    /* set F-points to FMRK. This is necessary since the different coarsening schemes differentiate
     * between type of F-points (example Ruge coarsening). We do not need that distinction here.
    */
    for (row = 0; row <nloc; row++)
    {
      if(CF_marker[row] == CMRK) continue;
      CF_marker[row] = FMRK;
    }
#if 0
    /* IMPORTANT: Update coarse_indexes array to define the positions of the fixed coarse points
     * in the next level.
     */
    nc = 0;
    index_i = 0;
    for (row = 0; row <nloc; row++)
    {
       /* loop through new c-points */
       if(CF_marker[row] == CMRK) nc++;
       else if(CF_marker[row] == S_CMRK)
       {
          /* previously marked c-point is part of fixed coarse set. Track its current local index */
          cindexes[index_i++] = nc;
          /* reset c-point from S_CMRK to CMRK */
          cf_marker[row] = CMRK;
          nc++;
       }
       /* set F-points to FMRK. This is necessary since the different coarsening schemes differentiate
        * between type of F-points (example Ruge coarsening). We do not need that distinction here.
        */
       else
       {
          CF_marker[row] = FMRK;
       }
    }
    /* check if this should be last level */
    if( nc == fixed_coarse_size)
       last_level = 1;
    //printf(" nc = %d and fixed coarse size = %d \n", nc, fixed_coarse_size);
#endif
  }

  return hypre_error_flag;
}

HYPRE_Int
hypre_MGRBuildPFromWp( hypre_ParCSRMatrix   *A,
               hypre_ParCSRMatrix   *Wp,
               HYPRE_Int            *CF_marker,
               HYPRE_Int            debug_flag,
               hypre_ParCSRMatrix   **P_ptr)
{
  MPI_Comm          comm = hypre_ParCSRMatrixComm(A);

  hypre_ParCSRMatrix    *P;

  hypre_CSRMatrix *P_diag = NULL;
  hypre_CSRMatrix *P_offd = NULL;
  hypre_CSRMatrix *Wp_diag, *Wp_offd;

  HYPRE_Real      *P_diag_data, *Wp_diag_data;
  HYPRE_Int       *P_diag_i, *Wp_diag_i;
  HYPRE_Int       *P_diag_j, *Wp_diag_j;
  HYPRE_Real      *P_offd_data, *Wp_offd_data;
  HYPRE_Int       *P_offd_i, *Wp_offd_i;
  HYPRE_Int       *P_offd_j, *Wp_offd_j;

  HYPRE_Int        P_num_rows, P_diag_size, P_offd_size;

  HYPRE_Int        jj_counter,jj_counter_offd;
  HYPRE_Int        *jj_count, *jj_count_offd;

  HYPRE_Int        start_indexing = 0; /* start indexing for P_data at 0 */

  HYPRE_Int        i, jj;
  HYPRE_Int        row_Wp, coarse_counter;

  HYPRE_Real       one  = 1.0;

  HYPRE_Int        my_id;
  HYPRE_Int        num_procs;
  HYPRE_Int        num_threads;
  HYPRE_Int        ns, ne, size, rest;

  hypre_MPI_Comm_size(comm, &num_procs);
  hypre_MPI_Comm_rank(comm,&my_id);
  //num_threads = hypre_NumThreads();
  // Temporary fix, disable threading
  // TODO: enable threading
  num_threads = 1;
  P_num_rows = hypre_CSRMatrixNumRows(hypre_ParCSRMatrixDiag(A));
  
  Wp_diag = hypre_ParCSRMatrixDiag(Wp);
  Wp_offd = hypre_ParCSRMatrixOffd(Wp);
  Wp_diag_i = hypre_CSRMatrixI(Wp_diag);
  Wp_diag_j = hypre_CSRMatrixJ(Wp_diag);
  Wp_diag_data = hypre_CSRMatrixData(Wp_diag);
  Wp_offd_i = hypre_CSRMatrixI(Wp_offd);
  Wp_offd_j = hypre_CSRMatrixJ(Wp_offd);
  Wp_offd_data = hypre_CSRMatrixData(Wp_offd);

  /*-----------------------------------------------------------------------
  *  Intialize counters and allocate mapping vector.
  *-----------------------------------------------------------------------*/
  P_diag_size = hypre_CSRMatrixNumNonzeros(Wp_diag) + hypre_CSRMatrixNumCols(Wp_diag);

  P_diag_i    = hypre_CTAlloc(HYPRE_Int,  P_num_rows+1, HYPRE_MEMORY_DEVICE);
  P_diag_j    = hypre_CTAlloc(HYPRE_Int,  P_diag_size, HYPRE_MEMORY_DEVICE);
  P_diag_data = hypre_CTAlloc(HYPRE_Real,  P_diag_size, HYPRE_MEMORY_DEVICE);
  P_diag_i[P_num_rows] = P_diag_size;

  P_offd_size = hypre_CSRMatrixNumNonzeros(Wp_offd);

  P_offd_i    = hypre_CTAlloc(HYPRE_Int,  P_num_rows+1, HYPRE_MEMORY_DEVICE);
  P_offd_j    = hypre_CTAlloc(HYPRE_Int,  P_offd_size, HYPRE_MEMORY_DEVICE);
  P_offd_data = hypre_CTAlloc(HYPRE_Real,  P_offd_size, HYPRE_MEMORY_DEVICE);
  P_offd_i[P_num_rows] = P_offd_size;

  /*-----------------------------------------------------------------------
  *  Intialize some stuff.
  *-----------------------------------------------------------------------*/
  jj_counter = start_indexing;
  jj_counter_offd = start_indexing;

  row_Wp = 0;
  coarse_counter = 0;
  for (i = 0; i < P_num_rows; i++)
  {
    /*--------------------------------------------------------------------
    *  If i is a c-point, interpolation is the identity.
    *--------------------------------------------------------------------*/
    if (CF_marker[i] >= 0)
    {
      P_diag_i[i] = jj_counter;
      P_diag_j[jj_counter]    = coarse_counter;
      P_diag_data[jj_counter] = one;
      coarse_counter++;
      jj_counter++;
    }
    /*--------------------------------------------------------------------
    *  If i is an F-point, build interpolation.
    *--------------------------------------------------------------------*/
    else
    {
      /* Diagonal part of P */
      P_diag_i[i] = jj_counter;
      for (jj = Wp_diag_i[row_Wp]; jj < Wp_diag_i[row_Wp+1]; jj++)
      {
        P_diag_j[jj_counter]    = Wp_diag_j[jj];
        P_diag_data[jj_counter] = - Wp_diag_data[jj];
        jj_counter++;
      }

      /* Off-Diagonal part of P */
      P_offd_i[i] = jj_counter_offd;
      if (num_procs > 1)
      {
        for (jj = Wp_offd_i[row_Wp]; jj < Wp_offd_i[row_Wp+1]; jj++)
        {
          P_offd_j[jj_counter_offd]    = Wp_offd_j[jj];
          P_offd_data[jj_counter_offd] = - Wp_offd_data[jj];
          jj_counter_offd++;
        }
      }
      row_Wp++;
    }
    P_offd_i[i+1] = jj_counter_offd;
  }
  P = hypre_ParCSRMatrixCreate(comm,
                         hypre_ParCSRMatrixGlobalNumRows(A),
                         hypre_ParCSRMatrixGlobalNumCols(Wp),
                         hypre_ParCSRMatrixColStarts(A),
                         hypre_ParCSRMatrixColStarts(Wp),
                         hypre_CSRMatrixNumCols(hypre_ParCSRMatrixOffd(Wp)),
                         P_diag_size,
                         P_offd_size);

  P_diag = hypre_ParCSRMatrixDiag(P);
  hypre_CSRMatrixData(P_diag) = P_diag_data;
  hypre_CSRMatrixI(P_diag) = P_diag_i;
  hypre_CSRMatrixJ(P_diag) = P_diag_j;

  P_offd = hypre_ParCSRMatrixOffd(P);
  hypre_CSRMatrixData(P_offd) = P_offd_data;
  hypre_CSRMatrixI(P_offd) = P_offd_i;
  hypre_CSRMatrixJ(P_offd) = P_offd_j;
  //hypre_ParCSRMatrixOwnsRowStarts(P) = 0;
  //hypre_ParCSRMatrixOwnsColStarts(Wp) = 0;
  //hypre_ParCSRMatrixOwnsColStarts(P) = 1;

  hypre_ParCSRMatrixDeviceColMapOffd(P) = hypre_ParCSRMatrixDeviceColMapOffd(Wp);
  hypre_ParCSRMatrixColMapOffd(P)       = hypre_ParCSRMatrixColMapOffd(Wp);
  //hypre_ParCSRMatrixDeviceColMapOffd(Wp) = NULL;
  //hypre_ParCSRMatrixColMapOffd(Wp)       = NULL;

  hypre_ParCSRMatrixNumNonzeros(P)  = hypre_CSRMatrixNumNonzeros(hypre_ParCSRMatrixDiag(P)) +
                                     hypre_CSRMatrixNumNonzeros(hypre_ParCSRMatrixOffd(P));
  hypre_ParCSRMatrixDNumNonzeros(P) = (HYPRE_Real) hypre_ParCSRMatrixNumNonzeros(P);

  *P_ptr = P;

  return hypre_error_flag;
}


HYPRE_Int
hypre_MGRBuildBlockJacobiWp( hypre_ParCSRMatrix   *A,
                             HYPRE_Int            blk_size,
                             HYPRE_Int            *CF_marker,
                             HYPRE_BigInt         *cpts_starts_in,
                             HYPRE_Int            debug_flag,
                             hypre_ParCSRMatrix   **Wp_ptr)
{
  hypre_ParCSRMatrix *Wp;
  hypre_ParCSRMatrix *A_FF_inv, *A_FC;

  HYPRE_Int i;

  HYPRE_Int P_num_rows = hypre_CSRMatrixNumRows(hypre_ParCSRMatrixDiag(A));
  HYPRE_Int *c_marker = hypre_CTAlloc(HYPRE_Int, P_num_rows, HYPRE_MEMORY_HOST);
  HYPRE_Int *f_marker = hypre_CTAlloc(HYPRE_Int, P_num_rows, HYPRE_MEMORY_HOST);

  for (i = 0; i < P_num_rows; i++)
  {
    HYPRE_Int point_type = CF_marker[i];
    hypre_assert(point_type == 1 || point_type == -1);
    c_marker[i] = point_type;
    f_marker[i] = -point_type;
  }

  // Old way of getting A_FF_inv
  // get the A_FF, A_FC sub-block
  /*
  hypre_MGRGetSubBlock(A, f_marker, f_marker, 0, &A_FF);
  hypre_MGRGetSubBlock(A, f_marker, c_marker, 0, &A_FC);
  //hypre_MGRBlockDiagInvMat(A_FF, blk_size, &A_FF_inv, debug_flag);
  hypre_MGRBlockDiagInvOld(A_FF, blk_size, &A_FF_inv, debug_flag);
  hypre_ParCSRMatrixDestroy(A_FF);
  */

  // New way of getting A_FF_inv
  hypre_MGRGetSubBlock(A, f_marker, c_marker, 0, &A_FC);
  //hypre_ParCSRMatrixExtractSubmatrixFC(A, CF_marker, cpts_starts_in, "FC", &A_FC, 0.0);
  //hypre_ParCSRMatrixPrintIJ(A_FC, 0, 0, "A_FC");
  hypre_ParCSRMatrixBlockDiagInvMatrix(A, blk_size, -1, CF_marker, &A_FF_inv, debug_flag);
  // Output A_FF_inv for debug
  //hypre_ParCSRMatrixPrintIJ(A_FF_inv, 0, 0, "A_FF_inv");

  hypre_TFree(c_marker, HYPRE_MEMORY_HOST);
  hypre_TFree(f_marker, HYPRE_MEMORY_HOST);

  Wp = hypre_ParCSRMatMat(A_FF_inv, A_FC);
  //hypre_ParCSRMatrixOwnsColStarts(A_FC) = 0;
  //hypre_ParCSRMatrixOwnsColStarts(Wp) = 1;

  *Wp_ptr = Wp;
  
  hypre_ParCSRMatrixDestroy(A_FF_inv);
  hypre_ParCSRMatrixDestroy(A_FC);

  return hypre_error_flag;
}

HYPRE_Int
hypre_MGRBuildPBlockJacobi( hypre_ParCSRMatrix   *A,
               hypre_ParCSRMatrix   *Wp,
               HYPRE_Int            blk_size,
               HYPRE_Int            *CF_marker,
               HYPRE_BigInt         *cpts_starts_in,
               HYPRE_Int            debug_flag,
               hypre_ParCSRMatrix   **P_ptr)
{
  MPI_Comm comm = hypre_ParCSRMatrixComm(A);
  HYPRE_Int my_id;

  hypre_MPI_Comm_rank(comm,&my_id);

  if (Wp == NULL)
  {
    HYPRE_Real wall_time = time_getWallclockSeconds();
  hypre_ParCSRMatrix *Wp_tmp;
    hypre_MGRBuildBlockJacobiWp(A, blk_size, CF_marker, cpts_starts_in, debug_flag, &Wp_tmp);
    hypre_MGRBuildPFromWp(A, Wp_tmp, CF_marker, debug_flag, P_ptr);

    hypre_ParCSRMatrixDeviceColMapOffd(Wp_tmp) = NULL;
    hypre_ParCSRMatrixColMapOffd(Wp_tmp)       = NULL;
    hypre_ParCSRMatrixDestroy(Wp_tmp);
    wall_time = time_getWallclockSeconds() - wall_time;
    if (my_id == 0) hypre_printf("proc = %d     Build Wp: %f\n", my_id, wall_time);
  }
  else
  {
    hypre_MGRBuildPFromWp(A, Wp, CF_marker, debug_flag, P_ptr);
  }

  return hypre_error_flag;
}

HYPRE_Int
hypre_MGRBuildPBlockJacobiOld( hypre_ParCSRMatrix   *A,
               HYPRE_Int            blk_size,
               HYPRE_Int            *CF_marker,
               HYPRE_Int            debug_flag,
               hypre_ParCSRMatrix   **P_ptr)
{
  MPI_Comm          comm = hypre_ParCSRMatrixComm(A);

  hypre_ParCSRMatrix    *P;
  hypre_ParCSRMatrix    *A_FF, *A_FC, *A_FF_inv, *Wp;

  hypre_CSRMatrix *P_diag;
  hypre_CSRMatrix *P_offd;

  HYPRE_Real      *P_diag_data, *Wp_diag_data;
  HYPRE_Int       *P_diag_i, *Wp_diag_i;
  HYPRE_Int       *P_diag_j, *Wp_diag_j;
  HYPRE_Real      *P_offd_data, *Wp_offd_data;
  HYPRE_Int       *P_offd_i, *Wp_offd_i;
  HYPRE_Int       *P_offd_j, *Wp_offd_j;

  HYPRE_Int        P_diag_size, P_offd_size;

  HYPRE_Int        jj_counter,jj_counter_offd;
  HYPRE_Int        *jj_count, *jj_count_offd;

  HYPRE_Int        start_indexing = 0; /* start indexing for P_data at 0 */

  HYPRE_Int        i;
  HYPRE_Int        jl,jj;
  HYPRE_Int        row_Wp, coarse_counter;

  HYPRE_Real       one  = 1.0;

  HYPRE_Int        my_id;
  HYPRE_Int        num_procs;
  HYPRE_Int        num_threads;
  HYPRE_Int        ns, ne, size, rest;

  hypre_MPI_Comm_size(comm, &num_procs);
  hypre_MPI_Comm_rank(comm,&my_id);
  //num_threads = hypre_NumThreads();
  // Temporary fix, disable threading
  // TODO: enable threading
  num_threads = 1;

  HYPRE_Int P_num_rows = hypre_CSRMatrixNumRows(hypre_ParCSRMatrixDiag(A));
  HYPRE_Int *c_marker = hypre_CTAlloc(HYPRE_Int, P_num_rows, HYPRE_MEMORY_HOST);
  HYPRE_Int *f_marker = hypre_CTAlloc(HYPRE_Int, P_num_rows, HYPRE_MEMORY_HOST);

  for (i = 0; i < P_num_rows; i++)
  {
    HYPRE_Int point_type = CF_marker[i];
    hypre_assert(point_type == 1 || point_type == -1);
    c_marker[i] = point_type;
    f_marker[i] = -point_type;
  }

  // Old way of getting A_FF_inv
  // get the A_FF, A_FC sub-block
  /*
  hypre_MGRGetSubBlock(A, f_marker, f_marker, 0, &A_FF);
  hypre_MGRGetSubBlock(A, f_marker, c_marker, 0, &A_FC);
  //hypre_MGRBlockDiagInvMat(A_FF, blk_size, &A_FF_inv, debug_flag);
  hypre_MGRBlockDiagInvOld(A_FF, blk_size, &A_FF_inv, debug_flag);
  hypre_ParCSRMatrixDestroy(A_FF);
  */

  // New way of getting A_FF_inv
  hypre_MGRGetSubBlock(A, f_marker, c_marker, 0, &A_FC);
  //hypre_ParCSRMatrixPrintIJ(A_FC, 0, 0, "A_FC");
  hypre_ParCSRMatrixBlockDiagInvMatrix(A, blk_size, -1, CF_marker, &A_FF_inv, debug_flag);
  // Output A_FF_inv for debug
  //hypre_ParCSRMatrixPrintIJ(A_FF_inv, 0, 0, "A_FF_inv");

  hypre_TFree(c_marker, HYPRE_MEMORY_HOST);
  hypre_TFree(f_marker, HYPRE_MEMORY_HOST);

  Wp = hypre_ParCSRMatMat(A_FF_inv, A_FC);
  //hypre_ParCSRMatrixPrintIJ(Wp, 0, 0, "Wp");
  Wp_diag_i = hypre_CSRMatrixI(hypre_ParCSRMatrixDiag(Wp));
  Wp_diag_j = hypre_CSRMatrixJ(hypre_ParCSRMatrixDiag(Wp));
  Wp_diag_data = hypre_CSRMatrixData(hypre_ParCSRMatrixDiag(Wp));
  Wp_offd_i = hypre_CSRMatrixI(hypre_ParCSRMatrixOffd(Wp));
  Wp_offd_j = hypre_CSRMatrixJ(hypre_ParCSRMatrixOffd(Wp));
  Wp_offd_data = hypre_CSRMatrixData(hypre_ParCSRMatrixOffd(Wp));

  /*-----------------------------------------------------------------------
  *  Intialize counters and allocate mapping vector.
  *-----------------------------------------------------------------------*/
  P_diag_size = hypre_CSRMatrixNumNonzeros(hypre_ParCSRMatrixDiag(Wp)) + hypre_CSRMatrixNumCols(hypre_ParCSRMatrixDiag(Wp));

  P_diag_i    = hypre_CTAlloc(HYPRE_Int,  P_num_rows+1, HYPRE_MEMORY_DEVICE);
  P_diag_j    = hypre_CTAlloc(HYPRE_Int,  P_diag_size, HYPRE_MEMORY_DEVICE);
  P_diag_data = hypre_CTAlloc(HYPRE_Real,  P_diag_size, HYPRE_MEMORY_DEVICE);
  P_diag_i[P_num_rows] = P_diag_size;

  P_offd_size = hypre_CSRMatrixNumNonzeros(hypre_ParCSRMatrixOffd(Wp));

  P_offd_i    = hypre_CTAlloc(HYPRE_Int,  P_num_rows+1, HYPRE_MEMORY_DEVICE);
  P_offd_j    = hypre_CTAlloc(HYPRE_Int,  P_offd_size, HYPRE_MEMORY_DEVICE);
  P_offd_data = hypre_CTAlloc(HYPRE_Real,  P_offd_size, HYPRE_MEMORY_DEVICE);
  P_offd_i[P_num_rows] = P_offd_size;

  /*-----------------------------------------------------------------------
  *  Intialize some stuff.
  *-----------------------------------------------------------------------*/
  jj_counter = start_indexing;
  jj_counter_offd = start_indexing;

  row_Wp = 0;
  coarse_counter = 0;
  for (i = 0; i < P_num_rows; i++)
  {
    /*--------------------------------------------------------------------
    *  If i is a c-point, interpolation is the identity.
    *--------------------------------------------------------------------*/
    if (CF_marker[i] >= 0)
    {
      P_diag_i[i] = jj_counter;
      P_diag_j[jj_counter]    = coarse_counter;
      P_diag_data[jj_counter] = one;
      coarse_counter++;
      jj_counter++;
    }
    /*--------------------------------------------------------------------
    *  If i is an F-point, build interpolation.
    *--------------------------------------------------------------------*/
    else
    {
      /* Diagonal part of P */
      P_diag_i[i] = jj_counter;
      for (jj = Wp_diag_i[row_Wp]; jj < Wp_diag_i[row_Wp+1]; jj++)
      {
        P_diag_j[jj_counter]    = Wp_diag_j[jj];
        P_diag_data[jj_counter] = - Wp_diag_data[jj];
        jj_counter++;
      }

      /* Off-Diagonal part of P */
      P_offd_i[i] = jj_counter_offd;
      if (num_procs > 1)
      {
        for (jj = Wp_offd_i[row_Wp]; jj < Wp_offd_i[row_Wp+1]; jj++)
        {
          P_offd_j[jj_counter_offd]    = Wp_offd_j[jj];
          P_offd_data[jj_counter_offd] = - Wp_offd_data[jj];
          jj_counter_offd++;
        }
      }
      row_Wp++;
    }
    P_offd_i[i+1] = jj_counter_offd;
  }
  P = hypre_ParCSRMatrixCreate(comm,
                         hypre_ParCSRMatrixGlobalNumRows(A),
                         hypre_ParCSRMatrixGlobalNumCols(Wp),
                         hypre_ParCSRMatrixColStarts(A),
                         hypre_ParCSRMatrixColStarts(Wp),
                         hypre_CSRMatrixNumCols(hypre_ParCSRMatrixOffd(Wp)),
                         P_diag_size,
                         P_offd_size);

  P_diag = hypre_ParCSRMatrixDiag(P);
  hypre_CSRMatrixData(P_diag) = P_diag_data;
  hypre_CSRMatrixI(P_diag) = P_diag_i;
  hypre_CSRMatrixJ(P_diag) = P_diag_j;

  P_offd = hypre_ParCSRMatrixOffd(P);
  hypre_CSRMatrixData(P_offd) = P_offd_data;
  hypre_CSRMatrixI(P_offd) = P_offd_i;
  hypre_CSRMatrixJ(P_offd) = P_offd_j;
  //hypre_ParCSRMatrixOwnsRowStarts(P) = 0;
  //hypre_ParCSRMatrixOwnsColStarts(Wp) = 0;
  //hypre_ParCSRMatrixOwnsColStarts(P) = 1;

  hypre_ParCSRMatrixDeviceColMapOffd(P) = hypre_ParCSRMatrixDeviceColMapOffd(Wp);
  hypre_ParCSRMatrixColMapOffd(P)       = hypre_ParCSRMatrixColMapOffd(Wp);
  hypre_ParCSRMatrixDeviceColMapOffd(Wp) = NULL;
  hypre_ParCSRMatrixColMapOffd(Wp)       = NULL;

  hypre_ParCSRMatrixNumNonzeros(P)  = hypre_CSRMatrixNumNonzeros(hypre_ParCSRMatrixDiag(P)) +
                                     hypre_CSRMatrixNumNonzeros(hypre_ParCSRMatrixOffd(P));
  hypre_ParCSRMatrixDNumNonzeros(P) = (HYPRE_Real) hypre_ParCSRMatrixNumNonzeros(P);

  *P_ptr = P;

  hypre_ParCSRMatrixDestroy(A_FF_inv);
  hypre_ParCSRMatrixDestroy(A_FC);
  hypre_ParCSRMatrixDestroy(Wp);

  return hypre_error_flag;
}

/* Interpolation for MGR - Adapted from BoomerAMGBuildInterp */
HYPRE_Int
hypre_MGRBuildP( hypre_ParCSRMatrix   *A,
               HYPRE_Int            *CF_marker,
               HYPRE_BigInt         *num_cpts_global,
               HYPRE_Int             method,
               HYPRE_Int             debug_flag,
               hypre_ParCSRMatrix  **P_ptr)
{
  MPI_Comm          comm = hypre_ParCSRMatrixComm(A);
  hypre_ParCSRCommPkg     *comm_pkg = hypre_ParCSRMatrixCommPkg(A);
  hypre_ParCSRCommHandle  *comm_handle;

  hypre_CSRMatrix *A_diag = hypre_ParCSRMatrixDiag(A);
  HYPRE_Real      *A_diag_data = hypre_CSRMatrixData(A_diag);
  HYPRE_Int       *A_diag_i = hypre_CSRMatrixI(A_diag);
  HYPRE_Int       *A_diag_j = hypre_CSRMatrixJ(A_diag);

  hypre_CSRMatrix *A_offd         = hypre_ParCSRMatrixOffd(A);
  HYPRE_Real      *A_offd_data    = hypre_CSRMatrixData(A_offd);
  HYPRE_Int       *A_offd_i = hypre_CSRMatrixI(A_offd);
  HYPRE_Int       *A_offd_j = hypre_CSRMatrixJ(A_offd);
  HYPRE_Int        num_cols_A_offd = hypre_CSRMatrixNumCols(A_offd);
  HYPRE_Real      *a_diag;

  hypre_ParCSRMatrix    *P;
  HYPRE_BigInt    *col_map_offd_P;
  HYPRE_Int       *tmp_map_offd = NULL;

  HYPRE_Int       *CF_marker_offd = NULL;

  hypre_CSRMatrix *P_diag;
  hypre_CSRMatrix *P_offd;

  HYPRE_Real      *P_diag_data;
  HYPRE_Int       *P_diag_i;
  HYPRE_Int       *P_diag_j;
  HYPRE_Real      *P_offd_data;
  HYPRE_Int       *P_offd_i;
  HYPRE_Int       *P_offd_j;

  HYPRE_Int        P_diag_size, P_offd_size;

  HYPRE_Int       *P_marker, *P_marker_offd;

  HYPRE_Int        jj_counter,jj_counter_offd;
  HYPRE_Int       *jj_count, *jj_count_offd;
  //   HYPRE_Int              jj_begin_row,jj_begin_row_offd;
  //   HYPRE_Int              jj_end_row,jj_end_row_offd;

  HYPRE_Int        start_indexing = 0; /* start indexing for P_data at 0 */

  HYPRE_Int        n_fine = hypre_CSRMatrixNumRows(A_diag);

  HYPRE_Int       *fine_to_coarse;
  //HYPRE_BigInt    *fine_to_coarse_offd;
  HYPRE_Int       *coarse_counter;
  HYPRE_Int        coarse_shift;
  HYPRE_BigInt     total_global_cpts;
  //HYPRE_BigInt     my_first_cpt;
  HYPRE_Int        num_cols_P_offd;

  HYPRE_Int        i,i1;
  HYPRE_Int        j,jl,jj;
  HYPRE_Int        start;

  HYPRE_Real       one  = 1.0;

  HYPRE_Int        my_id;
  HYPRE_Int        num_procs;
  HYPRE_Int        num_threads;
  HYPRE_Int        num_sends;
  HYPRE_Int        index;
  HYPRE_Int        ns, ne, size, rest;

  HYPRE_Int       *int_buf_data;

  HYPRE_Real       wall_time;  /* for debugging instrumentation  */

  hypre_MPI_Comm_size(comm, &num_procs);
  hypre_MPI_Comm_rank(comm,&my_id);
  //num_threads = hypre_NumThreads();
  // Temporary fix, disable threading
  // TODO: enable threading
  num_threads = 1;

  //my_first_cpt = num_cpts_global[0];
  if (my_id == (num_procs -1)) total_global_cpts = num_cpts_global[1];
  hypre_MPI_Bcast(&total_global_cpts, 1, HYPRE_MPI_BIG_INT, num_procs-1, comm);

  /*-------------------------------------------------------------------
  * Get the CF_marker data for the off-processor columns
  *-------------------------------------------------------------------*/

  if (debug_flag < 0)
  {
    debug_flag = -debug_flag;
  }

  if (debug_flag==4) wall_time = time_getWallclockSeconds();

  if (num_cols_A_offd) CF_marker_offd = hypre_CTAlloc(HYPRE_Int, num_cols_A_offd, HYPRE_MEMORY_HOST);

  if (!comm_pkg)
  {
    hypre_MatvecCommPkgCreate(A);
    comm_pkg = hypre_ParCSRMatrixCommPkg(A);
  }

  num_sends = hypre_ParCSRCommPkgNumSends(comm_pkg);
  int_buf_data = hypre_CTAlloc(HYPRE_Int,  hypre_ParCSRCommPkgSendMapStart(comm_pkg,
                                                       num_sends), HYPRE_MEMORY_HOST);

  index = 0;
  for (i = 0; i < num_sends; i++)
  {
    start = hypre_ParCSRCommPkgSendMapStart(comm_pkg, i);
    for (j = start; j < hypre_ParCSRCommPkgSendMapStart(comm_pkg, i+1); j++)
      int_buf_data[index++] = CF_marker[hypre_ParCSRCommPkgSendMapElmt(comm_pkg,j)];
  }

  comm_handle = hypre_ParCSRCommHandleCreate( 11, comm_pkg, int_buf_data, CF_marker_offd);
  hypre_ParCSRCommHandleDestroy(comm_handle);

  if (debug_flag==4)
  {
    wall_time = time_getWallclockSeconds() - wall_time;
    hypre_printf("Proc = %d     Interp: Comm 1 CF_marker =    %f\n",
              my_id, wall_time);
    fflush(NULL);
  }

  /*-----------------------------------------------------------------------
  *  First Pass: Determine size of P and fill in fine_to_coarse mapping.
  *-----------------------------------------------------------------------*/

  /*-----------------------------------------------------------------------
  *  Intialize counters and allocate mapping vector.
  *-----------------------------------------------------------------------*/

  coarse_counter = hypre_CTAlloc(HYPRE_Int,  num_threads, HYPRE_MEMORY_HOST);
  jj_count = hypre_CTAlloc(HYPRE_Int,  num_threads, HYPRE_MEMORY_HOST);
  jj_count_offd = hypre_CTAlloc(HYPRE_Int,  num_threads, HYPRE_MEMORY_HOST);

  fine_to_coarse = hypre_CTAlloc(HYPRE_Int,  n_fine, HYPRE_MEMORY_HOST);
#if 0
#ifdef HYPRE_USING_OPENMP
#pragma omp parallel for private(i) HYPRE_SMP_SCHEDULE
#endif
#endif
  for (i = 0; i < n_fine; i++) fine_to_coarse[i] = -1;

  jj_counter = start_indexing;
  jj_counter_offd = start_indexing;

  /*-----------------------------------------------------------------------
  *  Loop over fine grid.
  *-----------------------------------------------------------------------*/

/* RDF: this looks a little tricky, but doable */
#if 0
#ifdef HYPRE_USING_OPENMP
#pragma omp parallel for private(i,j,i1,jj,ns,ne,size,rest) HYPRE_SMP_SCHEDULE
#endif
#endif
  for (j = 0; j < num_threads; j++)
  {
    size = n_fine/num_threads;
    rest = n_fine - size*num_threads;

    if (j < rest)
    {
      ns = j*size+j;
      ne = (j+1)*size+j+1;
    }
    else
    {
      ns = j*size+rest;
      ne = (j+1)*size+rest;
    }
    for (i = ns; i < ne; i++)
    {
      /*--------------------------------------------------------------------
       *  If i is a C-point, interpolation is the identity. Also set up
       *  mapping vector.
       *--------------------------------------------------------------------*/

      if (CF_marker[i] >= 0)
      {
        jj_count[j]++;
        fine_to_coarse[i] = coarse_counter[j];
        coarse_counter[j]++;
      }
      /*--------------------------------------------------------------------
       *  If i is an F-point, interpolation is the approximation of A_{ff}^{-1}A_{fc}
       *--------------------------------------------------------------------*/
      else
      {
        for (jj = A_diag_i[i]; jj < A_diag_i[i+1]; jj++)
        {
          i1 = A_diag_j[jj];
          if ((CF_marker[i1] >= 0) && (method > 0))
          {
            jj_count[j]++;
          }
        }

        if (num_procs > 1)
        {
          for (jj = A_offd_i[i]; jj < A_offd_i[i+1]; jj++)
          {
            i1 = A_offd_j[jj];
            if ((CF_marker_offd[i1] >= 0) && (method > 0))
            {
              jj_count_offd[j]++;
            }
          }
        }
      }
    }
  }

  /*-----------------------------------------------------------------------
  *  Allocate  arrays.
  *-----------------------------------------------------------------------*/
  for (i=0; i < num_threads-1; i++)
  {
    coarse_counter[i+1] += coarse_counter[i];
    jj_count[i+1] += jj_count[i];
    jj_count_offd[i+1] += jj_count_offd[i];
  }
  i = num_threads-1;
  jj_counter = jj_count[i];
  jj_counter_offd = jj_count_offd[i];

  P_diag_size = jj_counter;

  P_diag_i    = hypre_CTAlloc(HYPRE_Int,  n_fine+1, HYPRE_MEMORY_DEVICE);
  P_diag_j    = hypre_CTAlloc(HYPRE_Int,  P_diag_size, HYPRE_MEMORY_DEVICE);
  P_diag_data = hypre_CTAlloc(HYPRE_Real,  P_diag_size, HYPRE_MEMORY_DEVICE);

  P_diag_i[n_fine] = jj_counter;

  P_offd_size = jj_counter_offd;

  P_offd_i    = hypre_CTAlloc(HYPRE_Int,  n_fine+1, HYPRE_MEMORY_DEVICE);
  P_offd_j    = hypre_CTAlloc(HYPRE_Int,  P_offd_size, HYPRE_MEMORY_DEVICE);
  P_offd_data = hypre_CTAlloc(HYPRE_Real,  P_offd_size, HYPRE_MEMORY_DEVICE);

  /*-----------------------------------------------------------------------
  *  Intialize some stuff.
  *-----------------------------------------------------------------------*/

  jj_counter = start_indexing;
  jj_counter_offd = start_indexing;

  if (debug_flag==4)
  {
    wall_time = time_getWallclockSeconds() - wall_time;
    hypre_printf("Proc = %d     Interp: Internal work 1 =     %f\n",
              my_id, wall_time);
    fflush(NULL);
  }

  /*-----------------------------------------------------------------------
  *  Send and receive fine_to_coarse info.
  *-----------------------------------------------------------------------*/

  if (debug_flag==4) wall_time = time_getWallclockSeconds();

  //fine_to_coarse_offd = hypre_CTAlloc(HYPRE_BigInt, num_cols_A_offd, HYPRE_MEMORY_HOST);

#if 0
#ifdef HYPRE_USING_OPENMP
#pragma omp parallel for private(i,j,ns,ne,size,rest,coarse_shift) HYPRE_SMP_SCHEDULE
#endif
#endif
  for (j = 0; j < num_threads; j++)
  {
    coarse_shift = 0;
    if (j > 0) coarse_shift = coarse_counter[j-1];
    size = n_fine/num_threads;
    rest = n_fine - size*num_threads;
    if (j < rest)
    {
       ns = j*size+j;
       ne = (j+1)*size+j+1;
    }
    else
    {
      ns = j*size+rest;
      ne = (j+1)*size+rest;
    }
    for (i = ns; i < ne; i++)
    {
      fine_to_coarse[i] += coarse_shift;
    }
  }

/*   index = 0;
   for (i = 0; i < num_sends; i++)
   {
      start = hypre_ParCSRCommPkgSendMapStart(comm_pkg, i);
      for (j = start; j < hypre_ParCSRCommPkgSendMapStart(comm_pkg, i+1); j++)
         big_buf_data[index++]
            = fine_to_coarse[hypre_ParCSRCommPkgSendMapElmt(comm_pkg,j)]+ my_first_cpt;
   }

   comm_handle = hypre_ParCSRCommHandleCreate( 21, comm_pkg, big_buf_data,
                                    fine_to_coarse_offd);

   hypre_ParCSRCommHandleDestroy(comm_handle);
*/
   if (debug_flag==4)
   {
      wall_time = time_getWallclockSeconds() - wall_time;
      hypre_printf("Proc = %d     Interp: Comm 4 FineToCoarse = %f\n",
                my_id, wall_time);
      fflush(NULL);
   }

   if (debug_flag==4) wall_time = time_getWallclockSeconds();

#if 0
#ifdef HYPRE_USING_OPENMP
#pragma omp parallel for private(i) HYPRE_SMP_SCHEDULE
#endif
#endif
  //for (i = 0; i < n_fine; i++) fine_to_coarse[i] -= my_first_cpt;

  /*-----------------------------------------------------------------------
  *  Loop over fine grid points.
  *-----------------------------------------------------------------------*/
  a_diag = hypre_CTAlloc(HYPRE_Real,  n_fine, HYPRE_MEMORY_HOST);
  for (i = 0; i < n_fine; i++)
  {
    if (CF_marker[i] < 0)
    {
      for (jj = A_diag_i[i]; jj < A_diag_i[i+1]; jj++)
      {
        i1 = A_diag_j[jj];
        if ( i==i1 )  /* diagonal of A only */
        {
          a_diag[i] = 1.0/A_diag_data[jj];
        }
      }
    }
  }

#if 0
#ifdef HYPRE_USING_OPENMP
#pragma omp parallel for private(i,j,jl,i1,jj,ns,ne,size,rest,P_marker,P_marker_offd,jj_counter,jj_counter_offd,jj_begin_row,jj_end_row,jj_begin_row_offd,jj_end_row_offd) HYPRE_SMP_SCHEDULE
#endif
#endif
  for (jl = 0; jl < num_threads; jl++)
  {
    size = n_fine/num_threads;
    rest = n_fine - size*num_threads;
    if (jl < rest)
    {
      ns = jl*size+jl;
      ne = (jl+1)*size+jl+1;
    }
    else
    {
      ns = jl*size+rest;
      ne = (jl+1)*size+rest;
    }
    jj_counter = 0;
    if (jl > 0) jj_counter = jj_count[jl-1];
    jj_counter_offd = 0;
    if (jl > 0) jj_counter_offd = jj_count_offd[jl-1];
    P_marker = hypre_CTAlloc(HYPRE_Int,  n_fine, HYPRE_MEMORY_HOST);
    if (num_cols_A_offd)
       P_marker_offd = hypre_CTAlloc(HYPRE_Int,  num_cols_A_offd, HYPRE_MEMORY_HOST);
    else
       P_marker_offd = NULL;

    for (i = 0; i < n_fine; i++)
    {
       P_marker[i] = -1;
    }
    for (i = 0; i < num_cols_A_offd; i++)
    {
       P_marker_offd[i] = -1;
    }
    for (i = ns; i < ne; i++)
    {
      /*--------------------------------------------------------------------
      *  If i is a c-point, interpolation is the identity.
      *--------------------------------------------------------------------*/
      if (CF_marker[i] >= 0)
      {
        P_diag_i[i] = jj_counter;
        P_diag_j[jj_counter]    = fine_to_coarse[i];
        P_diag_data[jj_counter] = one;
        jj_counter++;
      }
      /*--------------------------------------------------------------------
      *  If i is an F-point, build interpolation.
      *--------------------------------------------------------------------*/
      else
      {
        /* Diagonal part of P */
        P_diag_i[i] = jj_counter;
        for (jj = A_diag_i[i]; jj < A_diag_i[i+1]; jj++)
        {
          i1 = A_diag_j[jj];

          /*--------------------------------------------------------------
           * If neighbor i1 is a C-point, set column number in P_diag_j
           * and initialize interpolation weight to zero.
           *--------------------------------------------------------------*/

          if ((CF_marker[i1] >= 0) && (method > 0))
          {
            P_marker[i1] = jj_counter;
            P_diag_j[jj_counter]    = fine_to_coarse[i1];
            /*
            if(method == 0)
            {
              P_diag_data[jj_counter] = 0.0;
            }
            */
            if (method == 1)
            {
              P_diag_data[jj_counter] = - A_diag_data[jj];
            }
            else if (method == 2)
            {
              P_diag_data[jj_counter] = - A_diag_data[jj]*a_diag[i];
            }
            jj_counter++;
          }
        }

        /* Off-Diagonal part of P */
        P_offd_i[i] = jj_counter_offd;

        if (num_procs > 1)
        {
          for (jj = A_offd_i[i]; jj < A_offd_i[i+1]; jj++)
          {
            i1 = A_offd_j[jj];

            /*-----------------------------------------------------------
            * If neighbor i1 is a C-point, set column number in P_offd_j
            * and initialize interpolation weight to zero.
            *-----------------------------------------------------------*/

            if ((CF_marker_offd[i1] >= 0) && (method > 0))
            {
              P_marker_offd[i1] = jj_counter_offd;
              /*P_offd_j[jj_counter_offd]  = fine_to_coarse_offd[i1];*/
              P_offd_j[jj_counter_offd]  = i1;
              /*
              if(method == 0)
              {
                P_offd_data[jj_counter_offd] = 0.0;
              }
              */
              if (method == 1)
              {
                P_offd_data[jj_counter_offd] = - A_offd_data[jj];
              }
              else if (method == 2)
              {
                P_offd_data[jj_counter_offd] = - A_offd_data[jj]*a_diag[i];
              }
              jj_counter_offd++;
            }
          }
        }
      }
      P_offd_i[i+1] = jj_counter_offd;
    }
    hypre_TFree(P_marker, HYPRE_MEMORY_HOST);
    hypre_TFree(P_marker_offd, HYPRE_MEMORY_HOST);
  }
  hypre_TFree(a_diag, HYPRE_MEMORY_HOST);
  P = hypre_ParCSRMatrixCreate(comm,
                         hypre_ParCSRMatrixGlobalNumRows(A),
                         total_global_cpts,
                         hypre_ParCSRMatrixColStarts(A),
                         num_cpts_global,
                         0,
                         P_diag_i[n_fine],
                         P_offd_i[n_fine]);

  P_diag = hypre_ParCSRMatrixDiag(P);
  hypre_CSRMatrixData(P_diag) = P_diag_data;
  hypre_CSRMatrixI(P_diag) = P_diag_i;
  hypre_CSRMatrixJ(P_diag) = P_diag_j;
  P_offd = hypre_ParCSRMatrixOffd(P);
  hypre_CSRMatrixData(P_offd) = P_offd_data;
  hypre_CSRMatrixI(P_offd) = P_offd_i;
  hypre_CSRMatrixJ(P_offd) = P_offd_j;

  num_cols_P_offd = 0;

  if (P_offd_size)
  {
    P_marker = hypre_CTAlloc(HYPRE_Int,  num_cols_A_offd, HYPRE_MEMORY_HOST);
#if 0
#ifdef HYPRE_USING_OPENMP
#pragma omp parallel for private(i) HYPRE_SMP_SCHEDULE
#endif
#endif
    for (i=0; i < num_cols_A_offd; i++)
      P_marker[i] = 0;
    num_cols_P_offd = 0;
    for (i=0; i < P_offd_size; i++)
    {
      index = P_offd_j[i];
      if (!P_marker[index])
      {
        num_cols_P_offd++;
        P_marker[index] = 1;
      }
    }

    col_map_offd_P = hypre_CTAlloc(HYPRE_BigInt, num_cols_P_offd, HYPRE_MEMORY_HOST);
    tmp_map_offd = hypre_CTAlloc(HYPRE_Int, num_cols_P_offd, HYPRE_MEMORY_HOST);
    index = 0;
    for (i=0; i < num_cols_P_offd; i++)
    {
      while (P_marker[index]==0) index++;
      tmp_map_offd[i] = index++;
    }

#if 0
#ifdef HYPRE_USING_OPENMP
#pragma omp parallel for private(i) HYPRE_SMP_SCHEDULE
#endif
#endif
    for (i=0; i < P_offd_size; i++)
      P_offd_j[i] = hypre_BinarySearch(tmp_map_offd,
                              P_offd_j[i],
                              num_cols_P_offd);
    hypre_TFree(P_marker, HYPRE_MEMORY_HOST);
  }

  for (i=0; i < n_fine; i++)
    if (CF_marker[i] == -3) CF_marker[i] = -1;
  if (num_cols_P_offd)
  {
    hypre_ParCSRMatrixColMapOffd(P) = col_map_offd_P;
    hypre_CSRMatrixNumCols(P_offd) = num_cols_P_offd;
  }
  hypre_GetCommPkgRTFromCommPkgA(P,A, fine_to_coarse, tmp_map_offd);

  *P_ptr = P;

  hypre_TFree(tmp_map_offd, HYPRE_MEMORY_HOST);
  hypre_TFree(CF_marker_offd, HYPRE_MEMORY_HOST);
  hypre_TFree(int_buf_data, HYPRE_MEMORY_HOST);
  hypre_TFree(fine_to_coarse, HYPRE_MEMORY_HOST);
  //hypre_TFree(fine_to_coarse_offd, HYPRE_MEMORY_HOST);
  hypre_TFree(coarse_counter, HYPRE_MEMORY_HOST);
  hypre_TFree(jj_count, HYPRE_MEMORY_HOST);
  hypre_TFree(jj_count_offd, HYPRE_MEMORY_HOST);

  return(0);
}


/* Interpolation for MGR - Dynamic Row Sum method */

HYPRE_Int
hypre_MGRBuildPDRS( hypre_ParCSRMatrix   *A,
                 HYPRE_Int            *CF_marker,
                 HYPRE_BigInt         *num_cpts_global,
                 HYPRE_Int             blk_size,
                 HYPRE_Int             reserved_coarse_size,
                 HYPRE_Int             debug_flag,
                 hypre_ParCSRMatrix  **P_ptr)
{
   MPI_Comm          comm = hypre_ParCSRMatrixComm(A);
   hypre_ParCSRCommPkg     *comm_pkg = hypre_ParCSRMatrixCommPkg(A);
   hypre_ParCSRCommHandle  *comm_handle;

   hypre_CSRMatrix *A_diag = hypre_ParCSRMatrixDiag(A);
   HYPRE_Real      *A_diag_data = hypre_CSRMatrixData(A_diag);
   HYPRE_Int       *A_diag_i = hypre_CSRMatrixI(A_diag);
   HYPRE_Int       *A_diag_j = hypre_CSRMatrixJ(A_diag);

   hypre_CSRMatrix *A_offd         = hypre_ParCSRMatrixOffd(A);
   HYPRE_Real      *A_offd_data    = hypre_CSRMatrixData(A_offd);
   HYPRE_Int       *A_offd_i = hypre_CSRMatrixI(A_offd);
   HYPRE_Int       *A_offd_j = hypre_CSRMatrixJ(A_offd);
   HYPRE_Int        num_cols_A_offd = hypre_CSRMatrixNumCols(A_offd);
   HYPRE_Real      *a_diag;

   hypre_ParCSRMatrix    *P;
   HYPRE_BigInt    *col_map_offd_P;
   HYPRE_Int       *tmp_map_offd;

   HYPRE_Int       *CF_marker_offd = NULL;

   hypre_CSRMatrix *P_diag;
   hypre_CSRMatrix *P_offd;

   HYPRE_Real      *P_diag_data;
   HYPRE_Int       *P_diag_i;
   HYPRE_Int       *P_diag_j;
   HYPRE_Real      *P_offd_data;
   HYPRE_Int       *P_offd_i;
   HYPRE_Int       *P_offd_j;

   HYPRE_Int        P_diag_size, P_offd_size;

   HYPRE_Int       *P_marker, *P_marker_offd;

   HYPRE_Int        jj_counter,jj_counter_offd;
   HYPRE_Int       *jj_count, *jj_count_offd;
//   HYPRE_Int              jj_begin_row,jj_begin_row_offd;
//   HYPRE_Int              jj_end_row,jj_end_row_offd;

   HYPRE_Int        start_indexing = 0; /* start indexing for P_data at 0 */

   HYPRE_Int        n_fine  = hypre_CSRMatrixNumRows(A_diag);

   HYPRE_Int       *fine_to_coarse;
   //HYPRE_BigInt             *fine_to_coarse_offd;
   HYPRE_Int       *coarse_counter;
   HYPRE_Int        coarse_shift;
   HYPRE_BigInt     total_global_cpts;
   //HYPRE_BigInt     my_first_cpt;
   HYPRE_Int        num_cols_P_offd;

   HYPRE_Int        i,i1;
   HYPRE_Int        j,jl,jj;
   HYPRE_Int        start;

   HYPRE_Real       one  = 1.0;

   HYPRE_Int        my_id;
   HYPRE_Int        num_procs;
   HYPRE_Int        num_threads;
   HYPRE_Int        num_sends;
   HYPRE_Int        index;
   HYPRE_Int        ns, ne, size, rest;

   HYPRE_Int       *int_buf_data;

   HYPRE_Real       wall_time;  /* for debugging instrumentation  */

   hypre_MPI_Comm_size(comm, &num_procs);
   hypre_MPI_Comm_rank(comm,&my_id);
  //num_threads = hypre_NumThreads();
  // Temporary fix, disable threading
  // TODO: enable threading
  num_threads = 1;

   //my_first_cpt = num_cpts_global[0];
   if (my_id == (num_procs -1)) total_global_cpts = num_cpts_global[1];
   hypre_MPI_Bcast(&total_global_cpts, 1, HYPRE_MPI_BIG_INT, num_procs-1, comm);

   /*-------------------------------------------------------------------
    * Get the CF_marker data for the off-processor columns
    *-------------------------------------------------------------------*/

   if (debug_flag < 0)
   {
      debug_flag = -debug_flag;
   }

   if (debug_flag==4) wall_time = time_getWallclockSeconds();

   if (num_cols_A_offd) CF_marker_offd = hypre_CTAlloc(HYPRE_Int,  num_cols_A_offd, HYPRE_MEMORY_HOST);

   if (!comm_pkg)
   {
      hypre_MatvecCommPkgCreate(A);
      comm_pkg = hypre_ParCSRMatrixCommPkg(A);
   }

   num_sends = hypre_ParCSRCommPkgNumSends(comm_pkg);
   int_buf_data = hypre_CTAlloc(HYPRE_Int,  hypre_ParCSRCommPkgSendMapStart(comm_pkg,
                                                         num_sends), HYPRE_MEMORY_HOST);

   index = 0;
   for (i = 0; i < num_sends; i++)
   {
      start = hypre_ParCSRCommPkgSendMapStart(comm_pkg, i);
      for (j = start; j < hypre_ParCSRCommPkgSendMapStart(comm_pkg, i+1); j++)
         int_buf_data[index++]
            = CF_marker[hypre_ParCSRCommPkgSendMapElmt(comm_pkg,j)];
   }

   comm_handle = hypre_ParCSRCommHandleCreate( 11, comm_pkg, int_buf_data,
                                    CF_marker_offd);
   hypre_ParCSRCommHandleDestroy(comm_handle);

   if (debug_flag==4)
   {
      wall_time = time_getWallclockSeconds() - wall_time;
      hypre_printf("Proc = %d     Interp: Comm 1 CF_marker =    %f\n",
                my_id, wall_time);
      fflush(NULL);
   }

   /*-----------------------------------------------------------------------
    *  First Pass: Determine size of P and fill in fine_to_coarse mapping.
    *-----------------------------------------------------------------------*/

   /*-----------------------------------------------------------------------
    *  Intialize counters and allocate mapping vector.
    *-----------------------------------------------------------------------*/

   coarse_counter = hypre_CTAlloc(HYPRE_Int,  num_threads, HYPRE_MEMORY_HOST);
   jj_count = hypre_CTAlloc(HYPRE_Int,  num_threads, HYPRE_MEMORY_HOST);
   jj_count_offd = hypre_CTAlloc(HYPRE_Int,  num_threads, HYPRE_MEMORY_HOST);

   fine_to_coarse = hypre_CTAlloc(HYPRE_Int,  n_fine, HYPRE_MEMORY_HOST);
#if 0
#ifdef HYPRE_USING_OPENMP
#pragma omp parallel for private(i) HYPRE_SMP_SCHEDULE
#endif
#endif
   for (i = 0; i < n_fine; i++) fine_to_coarse[i] = -1;

   jj_counter = start_indexing;
   jj_counter_offd = start_indexing;

   /*-----------------------------------------------------------------------
    *  Loop over fine grid.
    *-----------------------------------------------------------------------*/

/* RDF: this looks a little tricky, but doable */
#if 0
#ifdef HYPRE_USING_OPENMP
#pragma omp parallel for private(i,j,i1,jj,ns,ne,size,rest) HYPRE_SMP_SCHEDULE
#endif
#endif
   for (j = 0; j < num_threads; j++)
   {
      size = n_fine/num_threads;
      rest = n_fine - size*num_threads;

      if (j < rest)
      {
         ns = j*size+j;
         ne = (j+1)*size+j+1;
      }
      else
      {
         ns = j*size+rest;
         ne = (j+1)*size+rest;
      }
      for (i = ns; i < ne; i++)
      {
         /*--------------------------------------------------------------------
          *  If i is a C-point, interpolation is the identity. Also set up
          *  mapping vector.
          *--------------------------------------------------------------------*/

         if (CF_marker[i] >= 0)
         {
            jj_count[j]++;
            fine_to_coarse[i] = coarse_counter[j];
            coarse_counter[j]++;
         }
         /*--------------------------------------------------------------------
          *  If i is an F-point, interpolation is the approximation of A_{ff}^{-1}A_{fc}
          *--------------------------------------------------------------------*/
          else
          {
             for (jj = A_diag_i[i]; jj < A_diag_i[i+1]; jj++)
             {
                i1 = A_diag_j[jj];
                if (CF_marker[i1] >= 0)
                {
                   jj_count[j]++;
                }
             }

             if (num_procs > 1)
             {
                for (jj = A_offd_i[i]; jj < A_offd_i[i+1]; jj++)
                {
                   i1 = A_offd_j[jj];
                   if (CF_marker_offd[i1] >= 0)
                   {
                      jj_count_offd[j]++;
                   }
                }
             }
          }
         /*--------------------------------------------------------------------
          *  Set up the indexes for the DRS method
          *--------------------------------------------------------------------*/

      }
   }

   /*-----------------------------------------------------------------------
    *  Allocate  arrays.
    *-----------------------------------------------------------------------*/
   for (i=0; i < num_threads-1; i++)
   {
      coarse_counter[i+1] += coarse_counter[i];
      jj_count[i+1] += jj_count[i];
      jj_count_offd[i+1] += jj_count_offd[i];
   }
   i = num_threads-1;
   jj_counter = jj_count[i];
   jj_counter_offd = jj_count_offd[i];

   P_diag_size = jj_counter;

   P_diag_i    = hypre_CTAlloc(HYPRE_Int,  n_fine+1, HYPRE_MEMORY_HOST);
   P_diag_j    = hypre_CTAlloc(HYPRE_Int,  P_diag_size, HYPRE_MEMORY_HOST);
   P_diag_data = hypre_CTAlloc(HYPRE_Real,  P_diag_size, HYPRE_MEMORY_HOST);

   P_diag_i[n_fine] = jj_counter;


   P_offd_size = jj_counter_offd;

   P_offd_i    = hypre_CTAlloc(HYPRE_Int,  n_fine+1, HYPRE_MEMORY_HOST);
   P_offd_j    = hypre_CTAlloc(HYPRE_Int,  P_offd_size, HYPRE_MEMORY_HOST);
   P_offd_data = hypre_CTAlloc(HYPRE_Real,  P_offd_size, HYPRE_MEMORY_HOST);

   /*-----------------------------------------------------------------------
    *  Intialize some stuff.
    *-----------------------------------------------------------------------*/

   jj_counter = start_indexing;
   jj_counter_offd = start_indexing;

   if (debug_flag==4)
   {
      wall_time = time_getWallclockSeconds() - wall_time;
      hypre_printf("Proc = %d     Interp: Internal work 1 =     %f\n",
                my_id, wall_time);
      fflush(NULL);
   }

   /*-----------------------------------------------------------------------
    *  Send and receive fine_to_coarse info.
    *-----------------------------------------------------------------------*/

   if (debug_flag==4) wall_time = time_getWallclockSeconds();

   //fine_to_coarse_offd = hypre_CTAlloc(HYPRE_Int,  num_cols_A_offd, HYPRE_MEMORY_HOST);

#if 0
#ifdef HYPRE_USING_OPENMP
#pragma omp parallel for private(i,j,ns,ne,size,rest,coarse_shift) HYPRE_SMP_SCHEDULE
#endif
#endif
   for (j = 0; j < num_threads; j++)
   {
      coarse_shift = 0;
      if (j > 0) coarse_shift = coarse_counter[j-1];
      size = n_fine/num_threads;
      rest = n_fine - size*num_threads;
      if (j < rest)
      {
         ns = j*size+j;
         ne = (j+1)*size+j+1;
      }
      else
      {
         ns = j*size+rest;
         ne = (j+1)*size+rest;
      }
      for (i = ns; i < ne; i++)
         fine_to_coarse[i] += coarse_shift;
   }

   /*index = 0;
   for (i = 0; i < num_sends; i++)
   {
      start = hypre_ParCSRCommPkgSendMapStart(comm_pkg, i);
      for (j = start; j < hypre_ParCSRCommPkgSendMapStart(comm_pkg, i+1); j++)
         int_buf_data[index++]
            = fine_to_coarse[hypre_ParCSRCommPkgSendMapElmt(comm_pkg,j)];
   }

   comm_handle = hypre_ParCSRCommHandleCreate( 11, comm_pkg, int_buf_data,
                                    fine_to_coarse_offd);

   hypre_ParCSRCommHandleDestroy(comm_handle);
*/
   if (debug_flag==4)
   {
      wall_time = time_getWallclockSeconds() - wall_time;
      hypre_printf("Proc = %d     Interp: Comm 4 FineToCoarse = %f\n",
                my_id, wall_time);
      fflush(NULL);
   }

   if (debug_flag==4) wall_time = time_getWallclockSeconds();

#if 0
#ifdef HYPRE_USING_OPENMP
#pragma omp parallel for private(i) HYPRE_SMP_SCHEDULE
#endif
#endif

   //for (i = 0; i < n_fine; i++) fine_to_coarse[i] -= my_first_cpt;

   /*-----------------------------------------------------------------------
    *  Loop over fine grid points.
    *-----------------------------------------------------------------------*/
   a_diag = hypre_CTAlloc(HYPRE_Real,  n_fine, HYPRE_MEMORY_HOST);
   for (i = 0; i < n_fine; i++)
   {
      for (jj = A_diag_i[i]; jj < A_diag_i[i+1]; jj++)
      {
         i1 = A_diag_j[jj];
         if ( i==i1 )  /* diagonal of A only */
         {
            a_diag[i] = 1.0/A_diag_data[jj];
         }
      }
   }

#if 0
#ifdef HYPRE_USING_OPENMP
#pragma omp parallel for private(i,j,jl,i1,jj,ns,ne,size,rest,P_marker,P_marker_offd,jj_counter,jj_counter_offd,jj_begin_row,jj_end_row,jj_begin_row_offd,jj_end_row_offd) HYPRE_SMP_SCHEDULE
#endif
#endif
   for (jl = 0; jl < num_threads; jl++)
   {
      size = n_fine/num_threads;
      rest = n_fine - size*num_threads;
      if (jl < rest)
      {
         ns = jl*size+jl;
         ne = (jl+1)*size+jl+1;
      }
      else
      {
         ns = jl*size+rest;
         ne = (jl+1)*size+rest;
      }
      jj_counter = 0;
      if (jl > 0) jj_counter = jj_count[jl-1];
      jj_counter_offd = 0;
      if (jl > 0) jj_counter_offd = jj_count_offd[jl-1];
      P_marker = hypre_CTAlloc(HYPRE_Int,  n_fine, HYPRE_MEMORY_HOST);
      if (num_cols_A_offd)
         P_marker_offd = hypre_CTAlloc(HYPRE_Int,  num_cols_A_offd, HYPRE_MEMORY_HOST);
      else
         P_marker_offd = NULL;

      for (i = 0; i < n_fine; i++)
      {
         P_marker[i] = -1;
      }
      for (i = 0; i < num_cols_A_offd; i++)
      {
         P_marker_offd[i] = -1;
      }
      for (i = ns; i < ne; i++)
      {
         /*--------------------------------------------------------------------
          *  If i is a c-point, interpolation is the identity.
          *--------------------------------------------------------------------*/
         if (CF_marker[i] >= 0)
         {
            P_diag_i[i] = jj_counter;
            P_diag_j[jj_counter]    = fine_to_coarse[i];
            P_diag_data[jj_counter] = one;
            jj_counter++;
         }
         /*--------------------------------------------------------------------
          *  If i is an F-point, build interpolation.
          *--------------------------------------------------------------------*/
         else
         {
            /* Diagonal part of P */
            P_diag_i[i] = jj_counter;
            for (jj = A_diag_i[i]; jj < A_diag_i[i+1]; jj++)
            {
               i1 = A_diag_j[jj];

               /*--------------------------------------------------------------
                * If neighbor i1 is a C-point, set column number in P_diag_j
                * and initialize interpolation weight to zero.
                *--------------------------------------------------------------*/

               if (CF_marker[i1] >= 0)
               {
                  P_marker[i1] = jj_counter;
                  P_diag_j[jj_counter]    = fine_to_coarse[i1];
                  P_diag_data[jj_counter] = - A_diag_data[jj]*a_diag[i];

                  jj_counter++;
               }
            }

            /* Off-Diagonal part of P */
            P_offd_i[i] = jj_counter_offd;

            if (num_procs > 1)
            {
               for (jj = A_offd_i[i]; jj < A_offd_i[i+1]; jj++)
               {
                  i1 = A_offd_j[jj];

                  /*-----------------------------------------------------------
                   * If neighbor i1 is a C-point, set column number in P_offd_j
                   * and initialize interpolation weight to zero.
                   *-----------------------------------------------------------*/

                  if (CF_marker_offd[i1] >= 0)
                  {
                     P_marker_offd[i1] = jj_counter_offd;
                     /*P_offd_j[jj_counter_offd]  = fine_to_coarse_offd[i1];*/
                     P_offd_j[jj_counter_offd]  = i1;
                     P_offd_data[jj_counter_offd] = - A_offd_data[jj]*a_diag[i];

                     jj_counter_offd++;
                  }
               }
            }
         }
         P_offd_i[i+1] = jj_counter_offd;
      }
    hypre_TFree(P_marker, HYPRE_MEMORY_HOST);
    hypre_TFree(P_marker_offd, HYPRE_MEMORY_HOST);
   }
 hypre_TFree(a_diag, HYPRE_MEMORY_HOST);
   P = hypre_ParCSRMatrixCreate(comm,
                         hypre_ParCSRMatrixGlobalNumRows(A),
                         total_global_cpts,
                         hypre_ParCSRMatrixColStarts(A),
                         num_cpts_global,
                         0,
                         P_diag_i[n_fine],
                         P_offd_i[n_fine]);

   P_diag = hypre_ParCSRMatrixDiag(P);
   hypre_CSRMatrixData(P_diag) = P_diag_data;
   hypre_CSRMatrixI(P_diag) = P_diag_i;
   hypre_CSRMatrixJ(P_diag) = P_diag_j;
   P_offd = hypre_ParCSRMatrixOffd(P);
   hypre_CSRMatrixData(P_offd) = P_offd_data;
   hypre_CSRMatrixI(P_offd) = P_offd_i;
   hypre_CSRMatrixJ(P_offd) = P_offd_j;

   num_cols_P_offd = 0;

   if (P_offd_size)
   {
      P_marker = hypre_CTAlloc(HYPRE_Int,  num_cols_A_offd, HYPRE_MEMORY_HOST);

#if 0
#ifdef HYPRE_USING_OPENMP
#pragma omp parallel for private(i) HYPRE_SMP_SCHEDULE
#endif
#endif
      for (i=0; i < num_cols_A_offd; i++)
         P_marker[i] = 0;
      num_cols_P_offd = 0;
      for (i=0; i < P_offd_size; i++)
      {
         index = P_offd_j[i];
         if (!P_marker[index])
         {
            num_cols_P_offd++;
            P_marker[index] = 1;
         }
      }

      tmp_map_offd = hypre_CTAlloc(HYPRE_Int, num_cols_P_offd, HYPRE_MEMORY_HOST);
      col_map_offd_P = hypre_CTAlloc(HYPRE_BigInt, num_cols_P_offd, HYPRE_MEMORY_HOST);
      index = 0;
      for (i=0; i < num_cols_P_offd; i++)
      {
         while (P_marker[index]==0) index++;
         tmp_map_offd[i] = index++;
      }

#if 0
#ifdef HYPRE_USING_OPENMP
#pragma omp parallel for private(i) HYPRE_SMP_SCHEDULE
#endif
#endif
      for (i=0; i < P_offd_size; i++)
         P_offd_j[i] = hypre_BinarySearch(tmp_map_offd,
                                  P_offd_j[i],
                                  num_cols_P_offd);
    hypre_TFree(P_marker, HYPRE_MEMORY_HOST);
   }

   for (i=0; i < n_fine; i++)
      if (CF_marker[i] == -3) CF_marker[i] = -1;
   if (num_cols_P_offd)
   {
      hypre_ParCSRMatrixColMapOffd(P) = col_map_offd_P;
      hypre_CSRMatrixNumCols(P_offd) = num_cols_P_offd;
   }
   hypre_GetCommPkgRTFromCommPkgA(P,A, fine_to_coarse, tmp_map_offd);

   *P_ptr = P;

 hypre_TFree(tmp_map_offd, HYPRE_MEMORY_HOST);
 hypre_TFree(CF_marker_offd, HYPRE_MEMORY_HOST);
 hypre_TFree(int_buf_data, HYPRE_MEMORY_HOST);
 hypre_TFree(fine_to_coarse, HYPRE_MEMORY_HOST);
// hypre_TFree(fine_to_coarse_offd, HYPRE_MEMORY_HOST);
 hypre_TFree(coarse_counter, HYPRE_MEMORY_HOST);
 hypre_TFree(jj_count, HYPRE_MEMORY_HOST);
 hypre_TFree(jj_count_offd, HYPRE_MEMORY_HOST);

   return(0);
}

/* Scale ParCSR matrix A = scalar * A
 * A: the target CSR matrix
 * vector: array of real numbers
 */
HYPRE_Int
hypre_ParCSRMatrixLeftScale(HYPRE_Real *vector,
                            hypre_ParCSRMatrix *A)
{
  HYPRE_Int i, j, n_local;
  hypre_CSRMatrix *A_diag = hypre_ParCSRMatrixDiag(A);
  HYPRE_Real      *A_diag_data = hypre_CSRMatrixData(A_diag);
  HYPRE_Int             *A_diag_i = hypre_CSRMatrixI(A_diag);

  hypre_CSRMatrix *A_offd         = hypre_ParCSRMatrixOffd(A);
  HYPRE_Real      *A_offd_data    = hypre_CSRMatrixData(A_offd);
  HYPRE_Int             *A_offd_i = hypre_CSRMatrixI(A_offd);

  n_local = hypre_CSRMatrixNumRows(A_diag);

  for (i = 0; i < n_local; i++)
  {
    HYPRE_Real factor = vector[i];
    for (j = A_diag_i[i]; j < A_diag_i[i+1]; j++)
    {
      A_diag_data[j] *= factor;
    }
    for (j = A_offd_i[i]; j < A_offd_i[i+1]; j++)
    {
      A_offd_data[j] *= factor;
    }
  }

  return(0);
}

HYPRE_Int
hypre_MGRTruncateAcfCPR(hypre_ParCSRMatrix    *A_CF,
                        hypre_ParCSRMatrix    **A_CF_new_ptr)
{
  HYPRE_Int i, j, jj;
  HYPRE_Int jj_counter;
  hypre_ParCSRMatrix *A_CF_new = NULL;
  hypre_CSRMatrix *A_CF_new_diag = NULL;

  HYPRE_MemoryLocation memory_location = hypre_ParCSRMatrixMemoryLocation(A_CF);
  hypre_CSRMatrix *A_CF_diag = hypre_ParCSRMatrixDiag(A_CF);
  hypre_CSRMatrix *A_CF_offd = hypre_ParCSRMatrixOffd(A_CF);

  HYPRE_Int *A_CF_diag_i = hypre_CSRMatrixI(A_CF_diag);
  HYPRE_Int *A_CF_diag_j = hypre_CSRMatrixJ(A_CF_diag);
  HYPRE_Complex *A_CF_diag_data = hypre_CSRMatrixData(A_CF_diag);

  HYPRE_Int global_nrows = hypre_ParCSRMatrixGlobalNumRows(A_CF);
  HYPRE_Int global_ncols = hypre_ParCSRMatrixGlobalNumCols(A_CF);
  HYPRE_Int n_fpoints = global_ncols/global_nrows;
  HYPRE_Int num_rows = hypre_CSRMatrixNumRows(hypre_ParCSRMatrixDiag(A_CF));
  HYPRE_Int nnz_diag_new = 0;

  // First pass: count the nnz of new A_CF
  jj_counter = 0;
  for (i=0; i<num_rows; i++)
  {
    for (j=A_CF_diag_i[i]; j<A_CF_diag_i[i+1]; j++)
    {
      jj = A_CF_diag_j[j];
      if (jj >= i*n_fpoints && jj < (i+1)*n_fpoints)
      {
        jj_counter++;
      }
    }
  }  
  nnz_diag_new = jj_counter;

  HYPRE_Int *A_CF_diag_i_new = hypre_CTAlloc(HYPRE_Int, num_rows+1, HYPRE_MEMORY_HOST);
  HYPRE_Int *A_CF_diag_j_new = hypre_CTAlloc(HYPRE_Int, nnz_diag_new, HYPRE_MEMORY_HOST);
  HYPRE_Complex *A_CF_diag_data_new = hypre_CTAlloc(HYPRE_Complex, nnz_diag_new, HYPRE_MEMORY_HOST);

  jj_counter = 0;
  for (i=0; i<num_rows; i++)
  {
    A_CF_diag_i_new[i] = jj_counter;
    for (j=A_CF_diag_i[i]; j<A_CF_diag_i[i+1]; j++)
    {
      jj = A_CF_diag_j[j];
      if (jj >= i*n_fpoints && jj < (i+1)*n_fpoints)
      {
        A_CF_diag_j_new[jj_counter] = jj;
        A_CF_diag_data_new[jj_counter] = A_CF_diag_data[j];
        jj_counter++;
      }
    }
  }
  A_CF_diag_i_new[num_rows] = nnz_diag_new;

  A_CF_new = hypre_ParCSRMatrixCreate(hypre_ParCSRMatrixComm(A_CF),
                 hypre_ParCSRMatrixGlobalNumRows(A_CF),
                 hypre_ParCSRMatrixGlobalNumCols(A_CF),
                 hypre_ParCSRMatrixRowStarts(A_CF),
                 hypre_ParCSRMatrixColStarts(A_CF),
                 0,
                 nnz_diag_new,
                 0);

  A_CF_new_diag = hypre_ParCSRMatrixDiag(A_CF_new);
  hypre_CSRMatrixData(A_CF_new_diag) = A_CF_diag_data_new;
  hypre_CSRMatrixI(A_CF_new_diag) = A_CF_diag_i_new;
  hypre_CSRMatrixJ(A_CF_new_diag) = A_CF_diag_j_new;

  //hypre_ParCSRMatrixOwnsRowStarts(A_CF_new) = 0;
  //hypre_ParCSRMatrixOwnsColStarts(A_CF_new) = 0;

  *A_CF_new_ptr = A_CF_new;

  return hypre_error_flag;
}

/************************************************************
* Available methods:
*   0: inv(A_FF) approximated by its diagonal inverse
*   1: inv(A_FF) approximated by sparse approximate inverse
*************************************************************/
HYPRE_Int
hypre_MGRComputeNonGalerkinCoarseGrid(hypre_ParCSRMatrix    *A,
                                      hypre_ParCSRMatrix    *Wp,
                                      hypre_ParCSRMatrix    *RT,
                                      HYPRE_Int             bsize,
                                      HYPRE_Int             ordering,
                                      HYPRE_Int             method,
                                      HYPRE_Int             Pmax,
                                      HYPRE_Int             keep_stencil,
                                      HYPRE_Int             *CF_marker,
                                      hypre_ParCSRMatrix    **A_h_ptr)
{
  HYPRE_Int *c_marker, *f_marker;
  HYPRE_Int n_local_fine_grid, i, i1, jj;
  hypre_ParCSRMatrix *A_cc;
  hypre_ParCSRMatrix *A_ff;
  hypre_ParCSRMatrix *A_ff_inv;
  hypre_ParCSRMatrix *A_fc;
  hypre_ParCSRMatrix *A_cf;
  hypre_ParCSRMatrix *A_h;
  hypre_ParCSRMatrix *A_h_correction;
  HYPRE_Int  max_elmts = Pmax;
  HYPRE_Real alpha = 1.0;
  HYPRE_Real wall_time = 0.;
  HYPRE_Real wall_time_1 = 0.;
  hypre_ParCSRMatrix *P_mod = NULL;

  HYPRE_Int my_id;
  MPI_Comm comm = hypre_ParCSRMatrixComm(A);
  hypre_MPI_Comm_rank(comm,&my_id);
  HYPRE_MemoryLocation memory_location = hypre_ParCSRMatrixMemoryLocation(A);

  n_local_fine_grid = hypre_CSRMatrixNumRows(hypre_ParCSRMatrixDiag(A));
  c_marker = hypre_CTAlloc(HYPRE_Int, n_local_fine_grid, HYPRE_MEMORY_HOST);
  f_marker = hypre_CTAlloc(HYPRE_Int, n_local_fine_grid, HYPRE_MEMORY_HOST);

  for (i = 0; i < n_local_fine_grid; i++)
  {
    HYPRE_Int point_type = CF_marker[i];
    //hypre_assert(point_type == 1 || point_type == -1);
    c_marker[i] = point_type;
    f_marker[i] = -point_type;
  }

  // get the A_cc sub-block
  hypre_MGRGetSubBlock(A, c_marker, c_marker, 0, &A_cc);

  if (method == 0)
  {
    wall_time = time_getWallclockSeconds();
    hypre_ParCSRMatrixBlockDiagInvMatrix(A, bsize, -1, CF_marker, &A_ff_inv, 0);
    // extract the diagonal of A_cf
    if (keep_stencil)
    {
      wall_time_1 = time_getWallclockSeconds();
      hypre_MGRGetSubBlock(A, c_marker, f_marker, 0, &A_cf);
      hypre_ParCSRMatrix *A_cf_truncated = NULL;
      hypre_MGRTruncateAcfCPR(A_cf, &A_cf_truncated);
      wall_time_1 = time_getWallclockSeconds() - wall_time_1;
      if (my_id == 0) hypre_printf("Proc = %d, compute and truncate A_cf time: %1.5f\n", my_id, wall_time_1);

      if (Wp != NULL)
      {
        A_h_correction = hypre_ParCSRMatMat(A_cf_truncated, Wp);
      }
      else
      {
        hypre_ParCSRMatrix *A_fc = NULL;
        hypre_ParCSRMatrix *Wr = NULL;
        hypre_MGRGetSubBlock(A, f_marker, c_marker, 0, &A_fc);
        Wr = hypre_ParCSRMatMat(A_cf_truncated, A_ff_inv);
        A_h_correction = hypre_ParCSRMatMat(Wr, A_fc);
        hypre_ParCSRMatrixDestroy(A_fc);
        hypre_ParCSRMatrixDestroy(Wr);
      }
      hypre_ParCSRMatrixDestroy(A_cf_truncated);
    }
    else
    {
      hypre_MGRGetSubBlock(A, c_marker, f_marker, 0, &A_cf);
      if (Wp != NULL)
      {
        A_h_correction = hypre_ParCSRMatMat(A_cf, Wp);
      }
      else
      {
        hypre_ParCSRMatrix *A_fc = NULL;
        hypre_MGRGetSubBlock(A, f_marker, c_marker, 0, &A_fc);
        hypre_ParCSRMatrix *Wp_tmp = hypre_ParCSRMatMat(A_ff_inv, A_fc);
        A_h_correction = hypre_ParCSRMatMat(A_cf, Wp_tmp);
        hypre_ParCSRMatrixDestroy(Wp_tmp);
      }
    }
    alpha = -1.0;
    hypre_ParCSRMatrixDestroy(A_cf);
    hypre_ParCSRMatrixDestroy(A_ff_inv);
    wall_time = time_getWallclockSeconds() - wall_time;
    if (my_id == 0) hypre_printf("Proc = %d, compute A_h_correction time: %1.5f\n", my_id, wall_time);
  }
  else
  {
    // Approximate inverse for ideal interploation
    hypre_MGRGetSubBlock(A, c_marker, f_marker, 0, &A_cf);
    hypre_MGRGetSubBlock(A, f_marker, c_marker, 0, &A_fc);
    hypre_MGRGetSubBlock(A, f_marker, f_marker, 0, &A_ff);

    hypre_ParCSRMatrix *A_ff_inv = NULL;
    hypre_ParCSRMatrix *minus_Wp = NULL;
    hypre_MGRApproximateInverse(A_ff, &A_ff_inv);
    minus_Wp = hypre_ParCSRMatMat(A_ff_inv, A_fc);
    A_h_correction = hypre_ParCSRMatMat(A_cf, minus_Wp);
    alpha = -1.0;

    hypre_ParCSRMatrixDestroy(minus_Wp);
    hypre_ParCSRMatrixDestroy(A_ff);
    hypre_ParCSRMatrixDestroy(A_fc);
    hypre_ParCSRMatrixDestroy(A_cf);
  }

  // perform dropping for A_h_correction
  // specific to multiphase poromechanics
  // we only keep the diagonal of each block

  //wall_time = time_getWallclockSeconds();
  HYPRE_Int n_local_cpoints = hypre_CSRMatrixNumRows(hypre_ParCSRMatrixDiag(A_h_correction));

  hypre_CSRMatrix *A_h_correction_diag = hypre_ParCSRMatrixDiag(A_h_correction);
  HYPRE_Real      *A_h_correction_diag_data = hypre_CSRMatrixData(A_h_correction_diag);
  HYPRE_Int             *A_h_correction_diag_i = hypre_CSRMatrixI(A_h_correction_diag);
  HYPRE_Int             *A_h_correction_diag_j = hypre_CSRMatrixJ(A_h_correction_diag);
  HYPRE_Int             ncol_diag = hypre_CSRMatrixNumCols(A_h_correction_diag);

  hypre_CSRMatrix *A_h_correction_offd = hypre_ParCSRMatrixOffd(A_h_correction);
  HYPRE_Real      *A_h_correction_offd_data = hypre_CSRMatrixData(A_h_correction_offd);
  HYPRE_Int             *A_h_correction_offd_i = hypre_CSRMatrixI(A_h_correction_offd);
  HYPRE_Int             *A_h_correction_offd_j = hypre_CSRMatrixJ(A_h_correction_offd);

  if (Pmax > 0)
  {
    if (ordering == 0) // interleaved ordering
    {
      HYPRE_Int *A_h_correction_diag_i_new = hypre_CTAlloc(HYPRE_Int, n_local_cpoints+1, memory_location);
      HYPRE_Int *A_h_correction_diag_j_new = hypre_CTAlloc(HYPRE_Int, (bsize + max_elmts)*n_local_cpoints, memory_location);
      HYPRE_Complex *A_h_correction_diag_data_new = hypre_CTAlloc(HYPRE_Complex, (bsize + max_elmts)*n_local_cpoints, memory_location);
      HYPRE_Int num_nonzeros_diag_new = 0;

      HYPRE_Int *A_h_correction_offd_i_new = hypre_CTAlloc(HYPRE_Int, n_local_cpoints+1, memory_location);
      HYPRE_Int *A_h_correction_offd_j_new = hypre_CTAlloc(HYPRE_Int, max_elmts*n_local_cpoints, memory_location);
      HYPRE_Complex *A_h_correction_offd_data_new = hypre_CTAlloc(HYPRE_Complex, max_elmts*n_local_cpoints, memory_location);
      HYPRE_Int num_nonzeros_offd_new = 0;


      for (i = 0; i < n_local_cpoints; i++)
      {
        HYPRE_Int max_num_nonzeros = A_h_correction_diag_i[i+1] - A_h_correction_diag_i[i] + A_h_correction_offd_i[i+1] - A_h_correction_offd_i[i];
        HYPRE_Int *aux_j = hypre_CTAlloc(HYPRE_Int, max_num_nonzeros, HYPRE_MEMORY_HOST);
        HYPRE_Real *aux_data = hypre_CTAlloc(HYPRE_Real, max_num_nonzeros, HYPRE_MEMORY_HOST);
        HYPRE_Int row_start = i - (i % bsize);
        HYPRE_Int row_stop = row_start + bsize - 1;
        HYPRE_Int cnt = 0;
        for (jj = A_h_correction_offd_i[i]; jj < A_h_correction_offd_i[i+1]; jj++)
        {
          aux_j[cnt] = A_h_correction_offd_j[jj] + ncol_diag;
          aux_data[cnt] = A_h_correction_offd_data[jj];
          cnt++;
        }
        for (jj = A_h_correction_diag_i[i]; jj < A_h_correction_diag_i[i+1]; jj++)
        {
          aux_j[cnt] = A_h_correction_diag_j[jj];
          aux_data[cnt] = A_h_correction_diag_data[jj];
          cnt++;
        }
        hypre_qsort2_abs(aux_j, aux_data, 0, cnt-1);

        for (jj = A_h_correction_diag_i[i]; jj < A_h_correction_diag_i[i+1]; jj++)
        {
          i1 = A_h_correction_diag_j[jj];
          if (i1 >= row_start && i1 <= row_stop)
          {
            // copy data to new arrays
            A_h_correction_diag_j_new[num_nonzeros_diag_new] = i1;
            A_h_correction_diag_data_new[num_nonzeros_diag_new] = A_h_correction_diag_data[jj];
            ++num_nonzeros_diag_new;
          }
          else
          {
            // Do nothing
          }
        }

        if (max_elmts > 0)
        {
          for (jj = 0; jj < hypre_min(max_elmts, cnt); jj++)
          {
            HYPRE_Int col_idx = aux_j[jj];
            HYPRE_Real col_value = aux_data[jj];
            if (col_idx < ncol_diag && (col_idx < row_start || col_idx > row_stop))
            {
              A_h_correction_diag_j_new[num_nonzeros_diag_new] = col_idx;
              A_h_correction_diag_data_new[num_nonzeros_diag_new] = col_value;
              ++num_nonzeros_diag_new;
            }
            else if (col_idx >= ncol_diag)
            {
              A_h_correction_offd_j_new[num_nonzeros_offd_new] = col_idx - ncol_diag;
              A_h_correction_offd_data_new[num_nonzeros_offd_new] = col_value;
              ++num_nonzeros_offd_new;
            }
          }
        }
        A_h_correction_diag_i_new[i+1] = num_nonzeros_diag_new;
        A_h_correction_offd_i_new[i+1] = num_nonzeros_offd_new;

        hypre_TFree(aux_j, HYPRE_MEMORY_HOST);
        hypre_TFree(aux_data, HYPRE_MEMORY_HOST);
      }

      hypre_TFree(A_h_correction_diag_i, memory_location);
      hypre_TFree(A_h_correction_diag_j, memory_location);
      hypre_TFree(A_h_correction_diag_data, memory_location);
      hypre_CSRMatrixI(A_h_correction_diag) = A_h_correction_diag_i_new;
      hypre_CSRMatrixJ(A_h_correction_diag) = A_h_correction_diag_j_new;
      hypre_CSRMatrixData(A_h_correction_diag) = A_h_correction_diag_data_new;
      hypre_CSRMatrixNumNonzeros(A_h_correction_diag) = num_nonzeros_diag_new;

      if (A_h_correction_offd_i) hypre_TFree(A_h_correction_offd_i, memory_location);
      if (A_h_correction_offd_j) hypre_TFree(A_h_correction_offd_j, memory_location);
      if (A_h_correction_offd_data) hypre_TFree(A_h_correction_offd_data, memory_location);
      hypre_CSRMatrixI(A_h_correction_offd) = A_h_correction_offd_i_new;
      hypre_CSRMatrixJ(A_h_correction_offd) = A_h_correction_offd_j_new;
      hypre_CSRMatrixData(A_h_correction_offd) = A_h_correction_offd_data_new;
      hypre_CSRMatrixNumNonzeros(A_h_correction_offd) = num_nonzeros_offd_new;
    }
    else
    {
      hypre_printf("Error!! Block ordering for non-Galerkin coarse grid is not currently supported\n");
      exit(-1);
    }
  }
  //hypre_MGRParCSRMatrixTruncate(A_h_correction, max_elmts);
  //wall_time = time_getWallclockSeconds() - wall_time;
  //hypre_printf("Filter A_h_correction time: %1.5f\n", wall_time);
  //hypre_ParCSRMatrixPrintIJ(A_h_correction,1,1,"A_h_correction_filtered");

  // coarse grid / schur complement
  hypre_ParCSRMatrixAdd(1.0, A_cc, alpha, A_h_correction, &A_h);
  *A_h_ptr = A_h;
  //hypre_ParCSRMatrixPrintIJ(A_h,1,1,"A_h");

  hypre_ParCSRMatrixDestroy(A_cc);
  hypre_ParCSRMatrixDestroy(A_h_correction);
  hypre_TFree(c_marker, HYPRE_MEMORY_HOST);
  hypre_TFree(f_marker, HYPRE_MEMORY_HOST);

  return hypre_error_flag;
}

HYPRE_Int
hypre_MGRComputeAlgebraicFixedStress(hypre_ParCSRMatrix  *A,
                                     HYPRE_BigInt        *mgr_idx_array,
                                     HYPRE_Solver         A_ff_solver)
{
  HYPRE_Int *U_marker, *S_marker, *P_marker;
  HYPRE_Int n_fine, i;
  HYPRE_BigInt ibegin;
  hypre_ParCSRMatrix *A_up;
  hypre_ParCSRMatrix *A_uu;
  hypre_ParCSRMatrix *A_su;
  hypre_ParCSRMatrix *A_pu;
  hypre_ParVector *e1_vector;
  hypre_ParVector *e2_vector;
  hypre_ParVector *e3_vector;
  hypre_ParVector *e4_vector;
  hypre_ParVector *e5_vector;

  n_fine = hypre_CSRMatrixNumRows(hypre_ParCSRMatrixDiag(A));
  ibegin = hypre_ParCSRMatrixFirstRowIndex(A);
  hypre_assert(ibegin == mgr_idx_array[0]);
  U_marker = hypre_CTAlloc(HYPRE_Int, n_fine, HYPRE_MEMORY_HOST);
  S_marker = hypre_CTAlloc(HYPRE_Int, n_fine, HYPRE_MEMORY_HOST);
  P_marker = hypre_CTAlloc(HYPRE_Int, n_fine, HYPRE_MEMORY_HOST);

  for (i = 0; i < n_fine; i++)
  {
    U_marker[i] = -1;
    S_marker[i] = -1;
    P_marker[i] = -1;
  }

  // create C and F markers
  for (i = 0; i < n_fine; i++)
  {
    if (i < mgr_idx_array[1] - ibegin)
    {
      U_marker[i] = 1;
    }
    else if (i >= (mgr_idx_array[1] - ibegin) && i < (mgr_idx_array[2] - ibegin))
    {
      S_marker[i] = 1;
    }
    else
    {
      P_marker[i] = 1;
    }
  }

  // Get A_up
  hypre_MGRGetSubBlock(A, U_marker, P_marker, 0, &A_up);
  // GetA_uu
  hypre_MGRGetSubBlock(A, U_marker, U_marker, 0, &A_uu);
  // Get A_su
  hypre_MGRGetSubBlock(A, S_marker, U_marker, 0, &A_su);
  // Get A_pu
  hypre_MGRGetSubBlock(A, P_marker, U_marker, 0, &A_pu);

  e1_vector = hypre_ParVectorCreate(hypre_ParCSRMatrixComm(A_up),
                  hypre_ParCSRMatrixGlobalNumCols(A_up),
                  hypre_ParCSRMatrixColStarts(A_up));
  hypre_ParVectorInitialize(e1_vector);
  hypre_ParVectorSetConstantValues(e1_vector, 1.0);

  e2_vector = hypre_ParVectorCreate(hypre_ParCSRMatrixComm(A_uu),
                  hypre_ParCSRMatrixGlobalNumRows(A_uu),
                  hypre_ParCSRMatrixRowStarts(A_uu));
  hypre_ParVectorInitialize(e2_vector);
  hypre_ParVectorSetConstantValues(e2_vector, 0.0);

  e3_vector = hypre_ParVectorCreate(hypre_ParCSRMatrixComm(A_uu),
                  hypre_ParCSRMatrixGlobalNumRows(A_uu),
                  hypre_ParCSRMatrixRowStarts(A_uu));
  hypre_ParVectorInitialize(e3_vector);
  hypre_ParVectorSetConstantValues(e3_vector, 0.0);

  e4_vector = hypre_ParVectorCreate(hypre_ParCSRMatrixComm(A_su),
                  hypre_ParCSRMatrixGlobalNumRows(A_su),
                  hypre_ParCSRMatrixRowStarts(A_su));
  hypre_ParVectorInitialize(e4_vector);
  hypre_ParVectorSetConstantValues(e4_vector, 0.0);

  e5_vector = hypre_ParVectorCreate(hypre_ParCSRMatrixComm(A_pu),
                  hypre_ParCSRMatrixGlobalNumRows(A_pu),
                  hypre_ParCSRMatrixRowStarts(A_pu));
  hypre_ParVectorInitialize(e5_vector);
  hypre_ParVectorSetConstantValues(e5_vector, 0.0);

  // compute e2 = A_up * e1
  hypre_ParCSRMatrixMatvecOutOfPlace(1.0, A_up, e1_vector, 0.0, e2_vector, e2_vector);

  // solve e3 = A_uu^-1 * e2
  hypre_BoomerAMGSolve(A_ff_solver, A_uu, e2_vector, e3_vector);

  // compute e4 = A_su * e3
  hypre_ParCSRMatrixMatvecOutOfPlace(1.0, A_su, e3_vector, 0.0, e4_vector, e4_vector);

  // compute e4 = A_su * e3
  hypre_ParCSRMatrixMatvecOutOfPlace(1.0, A_su, e3_vector, 0.0, e4_vector, e4_vector);

  // print e4
  hypre_ParVectorPrintIJ(e4_vector,1,"Dsp");

  // compute e5 = A_pu * e3
  hypre_ParCSRMatrixMatvecOutOfPlace(1.0, A_pu, e3_vector, 0.0, e5_vector, e5_vector);

  hypre_ParVectorPrintIJ(e5_vector,1,"Dpp");

  hypre_ParVectorDestroy(e1_vector);
  hypre_ParVectorDestroy(e2_vector);
  hypre_ParVectorDestroy(e3_vector);
  hypre_ParCSRMatrixDestroy(A_uu);
  hypre_ParCSRMatrixDestroy(A_up);
  hypre_ParCSRMatrixDestroy(A_pu);
  hypre_ParCSRMatrixDestroy(A_su);
  hypre_TFree(U_marker, HYPRE_MEMORY_HOST);
  hypre_TFree(S_marker, HYPRE_MEMORY_HOST);
  hypre_TFree(P_marker, HYPRE_MEMORY_HOST);

  return hypre_error_flag;
}


HYPRE_Int
hypre_MGRApproximateInverse(hypre_ParCSRMatrix      *A,
                            hypre_ParCSRMatrix     **A_inv)
{
  HYPRE_Int print_level, mr_max_row_nnz, mr_max_iter, nsh_max_row_nnz, nsh_max_iter, mr_col_version;
  HYPRE_Real mr_tol, nsh_tol;
  HYPRE_Real *droptol = hypre_CTAlloc(HYPRE_Real, 2, HYPRE_MEMORY_HOST);
  hypre_ParCSRMatrix *approx_A_inv = NULL;

  print_level = 0;
  nsh_max_iter = 2;
  nsh_max_row_nnz = 2; // default 1000
  mr_max_iter = 1;
  mr_tol = 1.0e-3;
  mr_max_row_nnz = 2; // default 800
  mr_col_version = 0;
  nsh_tol = 1.0e-3;
  droptol[0] = 1.0e-2;
  droptol[1] = 1.0e-2;

  hypre_ILUParCSRInverseNSH(A, &approx_A_inv, droptol, mr_tol, nsh_tol, DIVIDE_TOL, mr_max_row_nnz,
                              nsh_max_row_nnz, mr_max_iter, nsh_max_iter, mr_col_version, print_level);
  *A_inv = approx_A_inv;

  if (droptol) hypre_TFree(droptol, HYPRE_MEMORY_HOST);

  return hypre_error_flag;
}

HYPRE_Int
hypre_MGRBuildInterpApproximateInverseExp(hypre_ParCSRMatrix  *A,
                                          hypre_ParCSRMatrix  *S,
                                          HYPRE_Int           *CF_marker,
                                          HYPRE_BigInt        *num_cpts_global,
                                          HYPRE_Int            debug_flag,
                                          hypre_ParCSRMatrix **P_ptr)
{
  HYPRE_Int            *C_marker;
  HYPRE_Int            *F_marker;
  hypre_ParCSRMatrix   *A_fc;
  hypre_ParCSRMatrix   *minus_Wp;

  MPI_Comm        comm = hypre_ParCSRMatrixComm(A);

  hypre_ParCSRMatrix    *P;
  HYPRE_BigInt         *col_map_offd_P;

  hypre_CSRMatrix    *P_diag;
  hypre_CSRMatrix    *P_offd;

  HYPRE_Real      *P_diag_data;
  HYPRE_Int             *P_diag_i;
  HYPRE_Int             *P_diag_j;
  HYPRE_Real      *P_offd_data;
  HYPRE_Int             *P_offd_i;
  HYPRE_Int             *P_offd_j;

  HYPRE_Int              P_diag_size, P_offd_size;

  HYPRE_Int              jj_counter,jj_counter_offd;

  HYPRE_Int              start_indexing = 0; /* start indexing for P_data at 0 */

  HYPRE_Int              n_fine = hypre_CSRMatrixNumRows(hypre_ParCSRMatrixDiag(A));

  HYPRE_Int             *fine_to_coarse = NULL;
  HYPRE_Int              coarse_counter;
  HYPRE_BigInt              total_global_cpts;
  HYPRE_Int              num_cols_P_offd;
//  HYPRE_BigInt              my_first_cpt;

  HYPRE_Int              i, jj;

  HYPRE_Real       one  = 1.0;

  HYPRE_Int              my_id;
  HYPRE_Int              num_procs;
//  HYPRE_Int              num_threads;

//  HYPRE_Real       wall_time;  /* for debugging instrumentation  */

  C_marker = hypre_CTAlloc(HYPRE_Int, n_fine, HYPRE_MEMORY_HOST);
  F_marker = hypre_CTAlloc(HYPRE_Int, n_fine, HYPRE_MEMORY_HOST);

  // create C and F markers
  for (i = 0; i < n_fine; i++)
  {
    C_marker[i] = (CF_marker[i] == 1)? 1: -1;
    F_marker[i] = (CF_marker[i] == 1) ? -1: 1;
  }

  // Get A_FC
  hypre_MGRGetSubBlock(A, F_marker, C_marker, 0, &A_fc);

  // compute -Wp
  minus_Wp = hypre_ParMatmul(S, A_fc);

  hypre_CSRMatrix *minus_Wp_diag = hypre_ParCSRMatrixDiag(minus_Wp);
  HYPRE_Real      *minus_Wp_diag_data = hypre_CSRMatrixData(minus_Wp_diag);
  HYPRE_Int       *minus_Wp_diag_i = hypre_CSRMatrixI(minus_Wp_diag);
  HYPRE_Int       *minus_Wp_diag_j = hypre_CSRMatrixJ(minus_Wp_diag);

  hypre_CSRMatrix *minus_Wp_offd         = hypre_ParCSRMatrixOffd(minus_Wp);
  HYPRE_Real      *minus_Wp_offd_data    = hypre_CSRMatrixData(minus_Wp_offd);
  HYPRE_Int             *minus_Wp_offd_i = hypre_CSRMatrixI(minus_Wp_offd);
  HYPRE_Int             *minus_Wp_offd_j = hypre_CSRMatrixJ(minus_Wp_offd);

  hypre_MPI_Comm_size(comm, &num_procs);
  hypre_MPI_Comm_rank(comm,&my_id);
//  num_threads = hypre_NumThreads();

//  my_first_cpt = num_cpts_global[0];
  if (my_id == (num_procs -1)) total_global_cpts = num_cpts_global[1];
  hypre_MPI_Bcast(&total_global_cpts, 1, HYPRE_MPI_BIG_INT, num_procs-1, comm);

  /*-----------------------------------------------------------------------
   *  First Pass: Determine size of P and fill in fine_to_coarse mapping.
   *-----------------------------------------------------------------------*/

  /*-----------------------------------------------------------------------
   *  Intialize counters and allocate mapping vector.
   *-----------------------------------------------------------------------*/

  fine_to_coarse = hypre_CTAlloc(HYPRE_Int,  n_fine, HYPRE_MEMORY_HOST);
#if 0
#ifdef HYPRE_USING_OPENMP
#pragma omp parallel for private(i) HYPRE_SMP_SCHEDULE
#endif
#endif
  for (i = 0; i < n_fine; i++) fine_to_coarse[i] = -1;

  jj_counter = start_indexing;
  jj_counter_offd = start_indexing;

  /*-----------------------------------------------------------------------
   *  Loop over fine grid.
   *-----------------------------------------------------------------------*/

  HYPRE_Int row_counter = 0;
  coarse_counter = 0;
  for (i = 0; i < n_fine; i++)
  {
    /*--------------------------------------------------------------------
     *  If i is a C-point, interpolation is the identity. Also set up
     *  mapping vector.
     *--------------------------------------------------------------------*/

    if (CF_marker[i] > 0)
    {
      jj_counter++;
      fine_to_coarse[i] = coarse_counter;
      coarse_counter++;
    }
    else
    {
      /*--------------------------------------------------------------------
       *  If i is an F-point, interpolation is the approximation of A_{ff}^{-1}A_{fc}
       *--------------------------------------------------------------------*/
      for (jj = minus_Wp_diag_i[row_counter]; jj < minus_Wp_diag_i[row_counter+1]; jj++)
      {
        jj_counter++;
      }

      if (num_procs > 1)
      {
        for (jj = minus_Wp_offd_i[row_counter]; jj < minus_Wp_offd_i[row_counter+1]; jj++)
        {
          jj_counter_offd++;
        }
      }
      row_counter++;
    }
  }

  /*-----------------------------------------------------------------------
   *  Allocate  arrays.
   *-----------------------------------------------------------------------*/

  P_diag_size = jj_counter;

  P_diag_i    = hypre_CTAlloc(HYPRE_Int,  n_fine+1, HYPRE_MEMORY_DEVICE);
  P_diag_j    = hypre_CTAlloc(HYPRE_Int,  P_diag_size, HYPRE_MEMORY_DEVICE);
  P_diag_data = hypre_CTAlloc(HYPRE_Real,  P_diag_size, HYPRE_MEMORY_DEVICE);

  P_diag_i[n_fine] = jj_counter;


  P_offd_size = jj_counter_offd;

  P_offd_i    = hypre_CTAlloc(HYPRE_Int,  n_fine+1, HYPRE_MEMORY_DEVICE);
  P_offd_j    = hypre_CTAlloc(HYPRE_Int,  P_offd_size, HYPRE_MEMORY_DEVICE);
  P_offd_data = hypre_CTAlloc(HYPRE_Real,  P_offd_size, HYPRE_MEMORY_DEVICE);

  /*-----------------------------------------------------------------------
   *  Intialize some stuff.
   *-----------------------------------------------------------------------*/

  jj_counter = start_indexing;
  jj_counter_offd = start_indexing;

  /*-----------------------------------------------------------------------
   *  Send and receive fine_to_coarse info.
   *-----------------------------------------------------------------------*/

  row_counter = 0;
  for (i = 0; i < n_fine; i++)
  {
    /*--------------------------------------------------------------------
     *  If i is a c-point, interpolation is the identity.
     *--------------------------------------------------------------------*/
    if (CF_marker[i] >= 0)
    {
      P_diag_i[i] = jj_counter;
      P_diag_j[jj_counter]    = fine_to_coarse[i];
      P_diag_data[jj_counter] = one;
      jj_counter++;
    }
    /*--------------------------------------------------------------------
     *  If i is an F-point, build interpolation.
     *--------------------------------------------------------------------*/
    else
    {
      /* Diagonal part of P */
      P_diag_i[i] = jj_counter;
      for (jj = minus_Wp_diag_i[row_counter]; jj < minus_Wp_diag_i[row_counter+1]; jj++)
      {
        P_diag_j[jj_counter]    = minus_Wp_diag_j[jj];
        P_diag_data[jj_counter] = - minus_Wp_diag_data[jj];
        jj_counter++;
      }

      /* Off-Diagonal part of P */
      P_offd_i[i] = jj_counter_offd;

      if (num_procs > 1)
      {
        for (jj = minus_Wp_offd_i[row_counter]; jj < minus_Wp_offd_i[row_counter+1]; jj++)
        {
          P_offd_j[jj_counter_offd]  = minus_Wp_offd_j[jj];
          P_offd_data[jj_counter_offd] = - minus_Wp_offd_data[jj];
          jj_counter_offd++;
        }
      }
      row_counter++;
    }
    P_offd_i[i+1] = jj_counter_offd;
  }

  P = hypre_ParCSRMatrixCreate(comm,
                 hypre_ParCSRMatrixGlobalNumRows(A),
                 total_global_cpts,
                 hypre_ParCSRMatrixColStarts(A),
                 num_cpts_global,
                 0,
                 P_diag_i[n_fine],
                 P_offd_i[n_fine]);

  P_diag = hypre_ParCSRMatrixDiag(P);
  hypre_CSRMatrixData(P_diag) = P_diag_data;
  hypre_CSRMatrixI(P_diag) = P_diag_i;
  hypre_CSRMatrixJ(P_diag) = P_diag_j;
  P_offd = hypre_ParCSRMatrixOffd(P);
  hypre_CSRMatrixData(P_offd) = P_offd_data;
  hypre_CSRMatrixI(P_offd) = P_offd_i;
  hypre_CSRMatrixJ(P_offd) = P_offd_j;

  num_cols_P_offd = hypre_CSRMatrixNumCols(minus_Wp_offd);
  HYPRE_BigInt *col_map_offd_tmp = hypre_ParCSRMatrixColMapOffd(minus_Wp);
  if (P_offd_size)
  {
    col_map_offd_P = hypre_CTAlloc(HYPRE_BigInt, num_cols_P_offd, HYPRE_MEMORY_HOST);
    for (i=0; i < num_cols_P_offd; i++)
    {
      col_map_offd_P[i] = col_map_offd_tmp[i];
    }
  }

  if (num_cols_P_offd)
  {
    hypre_ParCSRMatrixColMapOffd(P) = col_map_offd_P;
    hypre_CSRMatrixNumCols(P_offd) = num_cols_P_offd;
  }
  hypre_MatvecCommPkgCreate(P);

  *P_ptr = P;

  hypre_TFree(fine_to_coarse, HYPRE_MEMORY_HOST);
  hypre_TFree(C_marker, HYPRE_MEMORY_HOST);
  hypre_TFree(F_marker, HYPRE_MEMORY_HOST);
  hypre_ParCSRMatrixDestroy(A_fc);
  hypre_ParCSRMatrixDestroy(minus_Wp);

  return 0;
}

HYPRE_Int
hypre_MGRBuildInterpApproximateInverse(hypre_ParCSRMatrix   *A,
                                       HYPRE_Int            *CF_marker,
                                       HYPRE_BigInt            *num_cpts_global,
                                       HYPRE_Int            debug_flag,
                                       hypre_ParCSRMatrix   **P_ptr)
{
  HYPRE_Int            *C_marker;
  HYPRE_Int            *F_marker;
  hypre_ParCSRMatrix   *A_ff;
  hypre_ParCSRMatrix   *A_fc;
  hypre_ParCSRMatrix   *A_ff_inv;
  hypre_ParCSRMatrix   *minus_Wp;

  MPI_Comm        comm = hypre_ParCSRMatrixComm(A);

  hypre_ParCSRMatrix    *P;
  HYPRE_BigInt         *col_map_offd_P;

  hypre_CSRMatrix    *P_diag;
  hypre_CSRMatrix    *P_offd;

  HYPRE_Real      *P_diag_data;
  HYPRE_Int             *P_diag_i;
  HYPRE_Int             *P_diag_j;
  HYPRE_Real      *P_offd_data;
  HYPRE_Int             *P_offd_i;
  HYPRE_Int             *P_offd_j;

  HYPRE_Int              P_diag_size, P_offd_size;

  HYPRE_Int              jj_counter,jj_counter_offd;
  //HYPRE_Int              jj_begin_row,jj_begin_row_offd;
  //HYPRE_Int              jj_end_row,jj_end_row_offd;

  HYPRE_Int              start_indexing = 0; /* start indexing for P_data at 0 */

  HYPRE_Int              n_fine = hypre_CSRMatrixNumRows(hypre_ParCSRMatrixDiag(A));

  HYPRE_Int             *fine_to_coarse = NULL;
  //HYPRE_Int             *coarse_counter;
  HYPRE_Int              coarse_counter;
  HYPRE_BigInt              total_global_cpts;
  HYPRE_Int              num_cols_P_offd;
//  HYPRE_BigInt              my_first_cpt;

  HYPRE_Int              i,jj;

  HYPRE_Real       one  = 1.0;

  HYPRE_Int              my_id;
  HYPRE_Int              num_procs;
//  HYPRE_Int              num_threads;

//  HYPRE_Real       wall_time;  /* for debugging instrumentation  */

  C_marker = hypre_CTAlloc(HYPRE_Int, n_fine, HYPRE_MEMORY_HOST);
  F_marker = hypre_CTAlloc(HYPRE_Int, n_fine, HYPRE_MEMORY_HOST);

  // create C and F markers
  for (i = 0; i < n_fine; i++)
  {
    C_marker[i] = (CF_marker[i] == 1)? 1: -1;
    F_marker[i] = (CF_marker[i] == 1) ? -1: 1;
  }

  // Get A_FF
  hypre_MGRGetSubBlock(A, F_marker, F_marker, 0, &A_ff);
//  hypre_ParCSRMatrixPrintIJ(A_ff, 1, 1, "A_ff");
  // Get A_FC
  hypre_MGRGetSubBlock(A, F_marker, C_marker, 0, &A_fc);

  hypre_MGRApproximateInverse(A_ff, &A_ff_inv);
//  hypre_ParCSRMatrixPrintIJ(A_ff_inv, 1, 1, "A_ff_inv");
//  hypre_ParCSRMatrixPrintIJ(A_fc, 1, 1, "A_fc");
  minus_Wp = hypre_ParMatmul(A_ff_inv, A_fc);
//  hypre_ParCSRMatrixPrintIJ(minus_Wp, 1, 1, "Wp");

  hypre_CSRMatrix *minus_Wp_diag = hypre_ParCSRMatrixDiag(minus_Wp);
  HYPRE_Real      *minus_Wp_diag_data = hypre_CSRMatrixData(minus_Wp_diag);
  HYPRE_Int       *minus_Wp_diag_i = hypre_CSRMatrixI(minus_Wp_diag);
  HYPRE_Int       *minus_Wp_diag_j = hypre_CSRMatrixJ(minus_Wp_diag);

  hypre_CSRMatrix *minus_Wp_offd         = hypre_ParCSRMatrixOffd(minus_Wp);
  HYPRE_Real      *minus_Wp_offd_data    = hypre_CSRMatrixData(minus_Wp_offd);
  HYPRE_Int             *minus_Wp_offd_i = hypre_CSRMatrixI(minus_Wp_offd);
  HYPRE_Int             *minus_Wp_offd_j = hypre_CSRMatrixJ(minus_Wp_offd);

  //hypre_CSRMatrix *minus_Wp_offd = hypre_ParCSRMatrixOffd(minus_Wp);
  //HYPRE_Int             num_cols_minus_Wp_offd  = hypre_CSRMatrixNumCols(minus_Wp_offd);

  hypre_MPI_Comm_size(comm, &num_procs);
  hypre_MPI_Comm_rank(comm,&my_id);
//  num_threads = hypre_NumThreads();

//  my_first_cpt = num_cpts_global[0];
  if (my_id == (num_procs -1)) total_global_cpts = num_cpts_global[1];
  hypre_MPI_Bcast(&total_global_cpts, 1, HYPRE_MPI_BIG_INT, num_procs-1, comm);

  /*-----------------------------------------------------------------------
   *  First Pass: Determine size of P and fill in fine_to_coarse mapping.
   *-----------------------------------------------------------------------*/

  /*-----------------------------------------------------------------------
   *  Intialize counters and allocate mapping vector.
   *-----------------------------------------------------------------------*/

  //coarse_counter = hypre_CTAlloc(HYPRE_Int,  num_threads, HYPRE_MEMORY_HOST);
  //jj_count = hypre_CTAlloc(HYPRE_Int,  num_threads, HYPRE_MEMORY_HOST);
  //jj_count_offd = hypre_CTAlloc(HYPRE_Int,  num_threads, HYPRE_MEMORY_HOST);


  fine_to_coarse = hypre_CTAlloc(HYPRE_Int,  n_fine, HYPRE_MEMORY_HOST);
#if 0
#ifdef HYPRE_USING_OPENMP
#pragma omp parallel for private(i) HYPRE_SMP_SCHEDULE
#endif
#endif
  for (i = 0; i < n_fine; i++) fine_to_coarse[i] = -1;

  jj_counter = start_indexing;
  jj_counter_offd = start_indexing;

  /*-----------------------------------------------------------------------
   *  Loop over fine grid.
   *-----------------------------------------------------------------------*/

  HYPRE_Int row_counter = 0;
  coarse_counter = 0;
  for (i = 0; i < n_fine; i++)
  {
    /*--------------------------------------------------------------------
     *  If i is a C-point, interpolation is the identity. Also set up
     *  mapping vector.
     *--------------------------------------------------------------------*/

    if (CF_marker[i] > 0)
    {
      //jj_count[j]++;
      //fine_to_coarse[i] = coarse_counter[j];
      //coarse_counter[j]++;
      jj_counter++;
      fine_to_coarse[i] = coarse_counter;
      coarse_counter++;
    }
    else
    {
      /*--------------------------------------------------------------------
       *  If i is an F-point, interpolation is the approximation of A_{ff}^{-1}A_{fc}
       *--------------------------------------------------------------------*/
      for (jj = minus_Wp_diag_i[row_counter]; jj < minus_Wp_diag_i[row_counter+1]; jj++)
      {
        //jj_count[j]++;
        jj_counter++;
      }

      if (num_procs > 1)
      {
        for (jj = minus_Wp_offd_i[row_counter]; jj < minus_Wp_offd_i[row_counter+1]; jj++)
        {
          //jj_count_offd[j]++;
          jj_counter_offd++;
        }
      }
      row_counter++;
    }
  }

  /*-----------------------------------------------------------------------
   *  Allocate  arrays.
   *-----------------------------------------------------------------------*/
  /*
  for (i=0; i < num_threads-1; i++)
  {
    coarse_counter[i+1] += coarse_counter[i];
    jj_count[i+1] += jj_count[i];
    jj_count_offd[i+1] += jj_count_offd[i];
  }
  i = num_threads-1;
  jj_counter = jj_count[i];
  jj_counter_offd = jj_count_offd[i];
  */

  P_diag_size = jj_counter;

  P_diag_i    = hypre_CTAlloc(HYPRE_Int,  n_fine+1, HYPRE_MEMORY_DEVICE);
  P_diag_j    = hypre_CTAlloc(HYPRE_Int,  P_diag_size, HYPRE_MEMORY_DEVICE);
  P_diag_data = hypre_CTAlloc(HYPRE_Real,  P_diag_size, HYPRE_MEMORY_DEVICE);

  P_diag_i[n_fine] = jj_counter;


  P_offd_size = jj_counter_offd;

  P_offd_i    = hypre_CTAlloc(HYPRE_Int,  n_fine+1, HYPRE_MEMORY_DEVICE);
  P_offd_j    = hypre_CTAlloc(HYPRE_Int,  P_offd_size, HYPRE_MEMORY_DEVICE);
  P_offd_data = hypre_CTAlloc(HYPRE_Real,  P_offd_size, HYPRE_MEMORY_DEVICE);

  /*-----------------------------------------------------------------------
   *  Intialize some stuff.
   *-----------------------------------------------------------------------*/

  jj_counter = start_indexing;
  jj_counter_offd = start_indexing;

  /*
  if (debug_flag==4)
  {
    wall_time = time_getWallclockSeconds() - wall_time;
    hypre_printf("Proc = %d     Interp: Internal work 1 =     %f\n",
           my_id, wall_time);
    fflush(NULL);
  }
  */

  /*-----------------------------------------------------------------------
   *  Send and receive fine_to_coarse info.
   *-----------------------------------------------------------------------*/

  /*
  if (num_procs > 1)
  {
    if (debug_flag==4) wall_time = time_getWallclockSeconds();

    fine_to_coarse_offd = hypre_CTAlloc(HYPRE_Int, num_cols_minus_Wp_offd, HYPRE_MEMORY_HOST);

    for (i = 0; i < n_fine; i++)
    {
      fine_to_coarse[i] += my_first_cpt;
    }

    comm_pkg = hypre_ParCSRMatrixCommPkg(minus_Wp);
    if (!comm_pkg)
    {
      hypre_MatvecCommPkgCreate(minus_Wp);
      comm_pkg = hypre_ParCSRMatrixCommPkg(minus_Wp);
    }
    num_sends = hypre_ParCSRCommPkgNumSends(comm_pkg);

    index = 0;
    for (i = 0; i < num_sends; i++)
    {
      start = hypre_ParCSRCommPkgSendMapStart(comm_pkg, i);
      for (j = start; j < hypre_ParCSRCommPkgSendMapStart(comm_pkg, i+1); j++)
        int_buf_data[index++]
          = fine_to_coarse[hypre_ParCSRCommPkgSendMapElmt(comm_pkg,j)];
    }

    comm_handle = hypre_ParCSRCommHandleCreate( 11, comm_pkg, int_buf_data,
                          fine_to_coarse_offd);

    hypre_ParCSRCommHandleDestroy(comm_handle);

    if (debug_flag==4)
    {
      wall_time = time_getWallclockSeconds() - wall_time;
      hypre_printf("Proc = %d     Interp: Comm 4 FineToCoarse = %f\n",
             my_id, wall_time);
      fflush(NULL);
    }

    if (debug_flag==4) wall_time = time_getWallclockSeconds();

#if 0
#ifdef HYPRE_USING_OPENMP
#pragma omp parallel for private(i) HYPRE_SMP_SCHEDULE
#endif
#endif
    for (i = 0; i < n_fine; i++) fine_to_coarse[i] -= my_first_cpt;

  }
  */


  row_counter = 0;
  for (i = 0; i < n_fine; i++)
  {
    /*--------------------------------------------------------------------
     *  If i is a c-point, interpolation is the identity.
     *--------------------------------------------------------------------*/
    if (CF_marker[i] >= 0)
    {
      P_diag_i[i] = jj_counter;
      P_diag_j[jj_counter]    = fine_to_coarse[i];
      P_diag_data[jj_counter] = one;
      jj_counter++;
    }
    /*--------------------------------------------------------------------
     *  If i is an F-point, build interpolation.
     *--------------------------------------------------------------------*/
    else
    {
      /* Diagonal part of P */
      P_diag_i[i] = jj_counter;
      for (jj = minus_Wp_diag_i[row_counter]; jj < minus_Wp_diag_i[row_counter+1]; jj++)
      {
        //P_marker[row_counter] = jj_counter;
        P_diag_j[jj_counter]    = minus_Wp_diag_j[jj];
        P_diag_data[jj_counter] = - minus_Wp_diag_data[jj];
        jj_counter++;
      }

      /* Off-Diagonal part of P */
      P_offd_i[i] = jj_counter_offd;

      if (num_procs > 1)
      {
        for (jj = minus_Wp_offd_i[row_counter]; jj < minus_Wp_offd_i[row_counter+1]; jj++)
        {
          //P_marker_offd[row_counter] = jj_counter_offd;
          P_offd_j[jj_counter_offd]  = minus_Wp_offd_j[jj];
          P_offd_data[jj_counter_offd] = - minus_Wp_offd_data[jj];
          jj_counter_offd++;
        }
      }
      row_counter++;
    }
    P_offd_i[i+1] = jj_counter_offd;
  }
  //hypre_printf("Num rows of Wp = %d\n", row_counter);
  //P_offd_i[row_counter] = jj_counter_offd;


  P = hypre_ParCSRMatrixCreate(comm,
                 hypre_ParCSRMatrixGlobalNumRows(A),
                 total_global_cpts,
                 hypre_ParCSRMatrixColStarts(A),
                 num_cpts_global,
                 0,
                 P_diag_i[n_fine],
                 P_offd_i[n_fine]);

  P_diag = hypre_ParCSRMatrixDiag(P);
  hypre_CSRMatrixData(P_diag) = P_diag_data;
  hypre_CSRMatrixI(P_diag) = P_diag_i;
  hypre_CSRMatrixJ(P_diag) = P_diag_j;
  P_offd = hypre_ParCSRMatrixOffd(P);
  hypre_CSRMatrixData(P_offd) = P_offd_data;
  hypre_CSRMatrixI(P_offd) = P_offd_i;
  hypre_CSRMatrixJ(P_offd) = P_offd_j;

  num_cols_P_offd = hypre_CSRMatrixNumCols(minus_Wp_offd);
  HYPRE_BigInt *col_map_offd_tmp = hypre_ParCSRMatrixColMapOffd(minus_Wp);
  if (P_offd_size)
  {
    col_map_offd_P = hypre_CTAlloc(HYPRE_BigInt, num_cols_P_offd, HYPRE_MEMORY_HOST);
    for (i=0; i < num_cols_P_offd; i++)
    {
      col_map_offd_P[i] = col_map_offd_tmp[i];
    }
  }

  /*
  num_cols_P_offd = 0;

  if (P_offd_size)
  {
    P_marker = hypre_CTAlloc(HYPRE_Int, num_cols_minus_Wp_offd, HYPRE_MEMORY_HOST);
#if 0
#ifdef HYPRE_USING_OPENMP
#pragma omp parallel for private(i) HYPRE_SMP_SCHEDULE
#endif
#endif
    for (i=0; i < num_cols_minus_Wp_offd; i++)
      P_marker[i] = 0;
    num_cols_P_offd = 0;
    for (i=0; i < P_offd_size; i++)
    {
      index = P_offd_j[i];
      if (!P_marker[index])
      {
        num_cols_P_offd++;
        P_marker[index] = 1;
      }
    }

    col_map_offd_P = hypre_CTAlloc(HYPRE_Int, num_cols_P_offd, HYPRE_MEMORY_HOST);
    index = 0;
    for (i=0; i < num_cols_P_offd; i++)
    {
      while (P_marker[index]==0) index++;
      col_map_offd_P[i] = index++;
    }

#if 0
#ifdef HYPRE_USING_OPENMP
#pragma omp parallel for private(i) HYPRE_SMP_SCHEDULE
#endif
#endif
    for (i=0; i < P_offd_size; i++)
      P_offd_j[i] = hypre_BinarySearch(col_map_offd_P,
                       P_offd_j[i],
                       num_cols_P_offd);
    hypre_TFree(P_marker, HYPRE_MEMORY_HOST);
  }
  */

  if (num_cols_P_offd)
  {
    hypre_ParCSRMatrixColMapOffd(P) = col_map_offd_P;
    hypre_CSRMatrixNumCols(P_offd) = num_cols_P_offd;
  }
  hypre_MatvecCommPkgCreate(P);
  //hypre_GetCommPkgRTFromCommPkgA(P,A, fine_to_coarse_offd);

  *P_ptr = P;

  //hypre_TFree(CF_marker_offd, HYPRE_MEMORY_HOST);
  //hypre_TFree(int_buf_data, HYPRE_MEMORY_HOST);
  hypre_TFree(fine_to_coarse, HYPRE_MEMORY_HOST);
  //if (fine_to_coarse_offd) hypre_TFree(fine_to_coarse_offd, HYPRE_MEMORY_HOST);
  //hypre_TFree(coarse_counter, HYPRE_MEMORY_HOST);
  //hypre_TFree(jj_count, HYPRE_MEMORY_HOST);
  //hypre_TFree(jj_count_offd, HYPRE_MEMORY_HOST);
  hypre_TFree(C_marker, HYPRE_MEMORY_HOST);
  hypre_TFree(F_marker, HYPRE_MEMORY_HOST);
  hypre_ParCSRMatrixDestroy(A_ff);
  hypre_ParCSRMatrixDestroy(A_fc);
  hypre_ParCSRMatrixDestroy(A_ff_inv);
  hypre_ParCSRMatrixDestroy(minus_Wp);

  return 0;
}



/* Setup interpolation operator */
HYPRE_Int
hypre_MGRBuildInterp(hypre_ParCSRMatrix   *A,
                     HYPRE_Int            *CF_marker,
                     hypre_ParCSRMatrix   *aux_mat,
                     HYPRE_BigInt         *num_cpts_global,
                     HYPRE_Int             num_functions,
                     HYPRE_Int            *dof_func,
                     HYPRE_Int             debug_flag,
                     HYPRE_Real            trunc_factor,
                     HYPRE_Int             max_elmts,
                     HYPRE_Int             blk_size,
                     hypre_ParCSRMatrix   **P,
                     HYPRE_Int             interp_type,
                     HYPRE_Int             numsweeps)
{
//  HYPRE_Int i;
  hypre_ParCSRMatrix    *P_ptr = NULL;
  //HYPRE_Real       jac_trunc_threshold = trunc_factor;
  //HYPRE_Real       jac_trunc_threshold_minus = 0.5*jac_trunc_threshold;
  HYPRE_ExecutionPolicy exec = hypre_GetExecPolicy1( hypre_ParCSRMatrixMemoryLocation(A) );

  /* Interpolation for each level */
  if (interp_type <3)
  {
    if (exec == HYPRE_EXEC_HOST)
    {
      hypre_MGRBuildP(A, CF_marker, num_cpts_global, interp_type, debug_flag, &P_ptr);
      //hypre_ParCSRMatrixPrintIJ(P_ptr, 0, 0, "P_host");
    }
#if defined(HYPRE_USING_CUDA)
    else
    {
      hypre_MGRBuildPDevice(A, CF_marker, num_cpts_global, interp_type, &P_ptr);
      //hypre_ParCSRMatrixPrintIJ(P_ptr, 0, 0, "P_device");
    }
#endif
    /* Could do a few sweeps of Jacobi to further improve Jacobi interpolation P */
/*
    if(interp_type == 2)
    {
       for(i=0; i<numsweeps; i++)
       {
         hypre_BoomerAMGJacobiInterp(A, &P_ptr, S,1, NULL, CF_marker, 0, jac_trunc_threshold, jac_trunc_threshold_minus );
       }
       hypre_BoomerAMGInterpTruncation(P_ptr, trunc_factor, max_elmts);
    }
*/
  }
  else if (interp_type == 4)
  {
    hypre_MGRBuildInterpApproximateInverse(A, CF_marker, num_cpts_global, debug_flag, &P_ptr);
    hypre_BoomerAMGInterpTruncation(P_ptr, trunc_factor, max_elmts);
  }
  else if (interp_type == 12)
  {
    hypre_MGRBuildPBlockJacobi(A, aux_mat, blk_size, CF_marker, num_cpts_global, debug_flag, &P_ptr);
  }
  else if (interp_type == 99)
  {
    hypre_MGRBuildInterpApproximateInverseExp(A, aux_mat, CF_marker, num_cpts_global, debug_flag, &P_ptr);
    hypre_BoomerAMGInterpTruncation(P_ptr, trunc_factor, max_elmts);
  }
  else
  {
    /* Classical modified interpolation */
    hypre_BoomerAMGBuildInterp(A, CF_marker, aux_mat, num_cpts_global,1, NULL,debug_flag,
                      trunc_factor, max_elmts, &P_ptr);
  }

  /* set pointer to P */
  *P = P_ptr;

  return hypre_error_flag;
}

/* Setup restriction operator */
HYPRE_Int
hypre_MGRBuildRestrict(hypre_ParCSRMatrix     *A,
                     HYPRE_Int              *CF_marker,
                     HYPRE_BigInt           *num_cpts_global,
                     HYPRE_Int              num_functions,
                     HYPRE_Int              *dof_func,
                     HYPRE_Int              debug_flag,
                     HYPRE_Real             trunc_factor,
                     HYPRE_Int              max_elmts,
                     HYPRE_Real             strong_threshold,
                     HYPRE_Real             max_row_sum,
                     hypre_ParCSRMatrix     **R,
                     HYPRE_Int              restrict_type,
                     HYPRE_Int              numsweeps)
{
  //   HYPRE_Int i;
  hypre_ParCSRMatrix    *R_ptr = NULL;
  hypre_ParCSRMatrix    *AT = NULL;
  hypre_ParCSRMatrix    *ST = NULL;
  //   HYPRE_Real       jac_trunc_threshold = trunc_factor;
  //   HYPRE_Real       jac_trunc_threshold_minus = 0.5*jac_trunc_threshold;
  HYPRE_ExecutionPolicy exec = hypre_GetExecPolicy1( hypre_ParCSRMatrixMemoryLocation(A) );

  /* Build AT (transpose A) */
  if (restrict_type > 0)
  {
    hypre_ParCSRMatrixTranspose(A, &AT, 1);
  }

  /* Restriction for each level */
  if (restrict_type == 0)
  {
    if (exec == HYPRE_EXEC_HOST)
    {
      hypre_MGRBuildP(A, CF_marker, num_cpts_global, restrict_type, debug_flag, &R_ptr);
      //hypre_ParCSRMatrixPrintIJ(R_ptr, 0, 0, "R_host");
    }
#if defined(HYPRE_USING_CUDA)
      else
      {
        hypre_MGRBuildPDevice(A, CF_marker, num_cpts_global, restrict_type, &R_ptr);
        //hypre_ParCSRMatrixPrintIJ(R_ptr, 0, 0, "R_device");
      }
#endif
  }
  else if (restrict_type == 1 || restrict_type == 2)
  {
    if (exec == HYPRE_EXEC_HOST)
    {
      hypre_MGRBuildP(AT, CF_marker, num_cpts_global, restrict_type, debug_flag, &R_ptr);
      //hypre_ParCSRMatrixPrintIJ(R_ptr, 0, 0, "R_host");
    }
#if defined(HYPRE_USING_CUDA)
      else
      {
        hypre_MGRBuildPDevice(AT, CF_marker, num_cpts_global, restrict_type, &R_ptr);
        //hypre_ParCSRMatrixPrintIJ(R_ptr, 0, 0, "R_device");
      }
#endif
  }
  else if (restrict_type == 3)
  {
    /* move diagonal to first entry */
    hypre_CSRMatrixReorder(hypre_ParCSRMatrixDiag(AT));
    hypre_MGRBuildInterpApproximateInverse(AT, CF_marker, num_cpts_global, debug_flag, &R_ptr);
    hypre_BoomerAMGInterpTruncation(R_ptr, trunc_factor, max_elmts);
  }
  else
  {
    /* Build new strength matrix */
    hypre_BoomerAMGCreateS(AT, strong_threshold, max_row_sum, 1, NULL, &ST);

    /* Classical modified interpolation */
    hypre_BoomerAMGBuildInterp(AT, CF_marker, ST, num_cpts_global,1, NULL,debug_flag,
                               trunc_factor, max_elmts, &R_ptr);
  }

  /* set pointer to P */
  *R = R_ptr;

  /* Free memory */
  if (restrict_type > 0)
  {
    hypre_ParCSRMatrixDestroy(AT);
  }
  if (restrict_type > 5)
  {
    hypre_ParCSRMatrixDestroy(ST);
  }

  return hypre_error_flag;
}

void hypre_blas_smat_inv_n2 (HYPRE_Real *a)
{
  const HYPRE_Real a11 = a[0], a12 = a[1];
  const HYPRE_Real a21 = a[2], a22 = a[3];
  const HYPRE_Real det_inv = 1.0/(a11*a22 - a12*a21);
  a[0] = a22*det_inv; a[1] = -a12*det_inv;
  a[2] = -a21*det_inv; a[3] = a11*det_inv;
}

void hypre_blas_smat_inv_n3 (HYPRE_Real *a)
{
  const HYPRE_Real a11 = a[0],  a12 = a[1],  a13 = a[2];
  const HYPRE_Real a21 = a[3],  a22 = a[4],  a23 = a[5];
  const HYPRE_Real a31 = a[6],  a32 = a[7],  a33 = a[8];

  const HYPRE_Real det = a11*a22*a33 - a11*a23*a32 - a12*a21*a33 + a12*a23*a31 + a13*a21*a32 - a13*a22*a31;
  const HYPRE_Real det_inv = 1.0/det;

  a[0] = (a22*a33-a23*a32)*det_inv; a[1] = (a13*a32-a12*a33)*det_inv; a[2] = (a12*a23-a13*a22)*det_inv;
  a[3] = (a23*a31-a21*a33)*det_inv; a[4] = (a11*a33-a13*a31)*det_inv; a[5] = (a13*a21-a11*a23)*det_inv;
  a[6] = (a21*a32-a22*a31)*det_inv; a[7] = (a12*a31-a11*a32)*det_inv; a[8] = (a11*a22-a12*a21)*det_inv;
}

void hypre_blas_smat_inv_n4 (HYPRE_Real *a)
{
  const HYPRE_Real a11 = a[0],  a12 = a[1],  a13 = a[2],  a14 = a[3];
  const HYPRE_Real a21 = a[4],  a22 = a[5],  a23 = a[6],  a24 = a[7];
  const HYPRE_Real a31 = a[8],  a32 = a[9],  a33 = a[10], a34 = a[11];
  const HYPRE_Real a41 = a[12], a42 = a[13], a43 = a[14], a44 = a[15];

  const HYPRE_Real M11 = a22*a33*a44 + a23*a34*a42 + a24*a32*a43 - a22*a34*a43 - a23*a32*a44 - a24*a33*a42;
  const HYPRE_Real M12 = a12*a34*a43 + a13*a32*a44 + a14*a33*a42 - a12*a33*a44 - a13*a34*a42 - a14*a32*a43;
  const HYPRE_Real M13 = a12*a23*a44 + a13*a24*a42 + a14*a22*a43 - a12*a24*a43 - a13*a22*a44 - a14*a23*a42;
  const HYPRE_Real M14 = a12*a24*a33 + a13*a22*a34 + a14*a23*a32 - a12*a23*a34 - a13*a24*a32 - a14*a22*a33;
  const HYPRE_Real M21 = a21*a34*a43 + a23*a31*a44 + a24*a33*a41 - a21*a33*a44 - a23*a34*a41 - a24*a31*a43;
  const HYPRE_Real M22 = a11*a33*a44 + a13*a34*a41 + a14*a31*a43 - a11*a34*a43 - a13*a31*a44 - a14*a33*a41;
  const HYPRE_Real M23 = a11*a24*a43 + a13*a21*a44 + a14*a23*a41 - a11*a23*a44 - a13*a24*a41 - a14*a21*a43;
  const HYPRE_Real M24 = a11*a23*a34 + a13*a24*a31 + a14*a21*a33 - a11*a24*a33 - a13*a21*a34 - a14*a23*a31;
  const HYPRE_Real M31 = a21*a32*a44 + a22*a34*a41 + a24*a31*a42 - a21*a34*a42 - a22*a31*a44 - a24*a32*a41;
  const HYPRE_Real M32 = a11*a34*a42 + a12*a31*a44 + a14*a32*a41 - a11*a32*a44 - a12*a34*a41 - a14*a31*a42;
  const HYPRE_Real M33 = a11*a22*a44 + a12*a24*a41 + a14*a21*a42 - a11*a24*a42 - a12*a21*a44 - a14*a22*a41;
  const HYPRE_Real M34 = a11*a24*a32 + a12*a21*a34 + a14*a22*a31 - a11*a22*a34 - a12*a24*a31 - a14*a21*a32;
  const HYPRE_Real M41 = a21*a33*a42 + a22*a31*a43 + a23*a32*a41 - a21*a32*a43 - a22*a33*a41 - a23*a31*a42;
  const HYPRE_Real M42 = a11*a32*a43 + a12*a33*a41 + a13*a31*a42 - a11*a33*a42 - a12*a31*a43 - a13*a32*a41;
  const HYPRE_Real M43 = a11*a23*a42 + a12*a21*a43 + a13*a22*a41 - a11*a22*a43 - a12*a23*a41 - a13*a21*a42;
  const HYPRE_Real M44 = a11*a22*a33 + a12*a23*a31 + a13*a21*a32 - a11*a23*a32 - a12*a21*a33 - a13*a22*a31;

  const HYPRE_Real det = a11*M11 + a12*M21 + a13*M31 + a14*M41;
  HYPRE_Real det_inv;

  //if ( fabs(det) < 1e-22 ) {
  //hypre_printf("### WARNING: Matrix is nearly singular! det = %e\n", det);
  /*
  printf("##----------------------------------------------\n");
  printf("## %12.5e %12.5e %12.5e \n", a0, a1, a2);
  printf("## %12.5e %12.5e %12.5e \n", a3, a4, a5);
  printf("## %12.5e %12.5e %12.5e \n", a5, a6, a7);
  printf("##----------------------------------------------\n");
  getchar();
  */
  //}

  det_inv = 1.0/det;

  a[0] = M11*det_inv;  a[1] = M12*det_inv;  a[2] = M13*det_inv;  a[3] = M14*det_inv;
  a[4] = M21*det_inv;  a[5] = M22*det_inv;  a[6] = M23*det_inv;  a[7] = M24*det_inv;
  a[8] = M31*det_inv;  a[9] = M32*det_inv;  a[10] = M33*det_inv; a[11] = M34*det_inv;
  a[12] = M41*det_inv; a[13] = M42*det_inv; a[14] = M43*det_inv; a[15] = M44*det_inv;

}

void hypre_MGRSmallBlkInverse(HYPRE_Real *mat,
                              HYPRE_Int  blk_size)
{
  if (blk_size == 2)
  {
    hypre_blas_smat_inv_n2(mat);
  }
  else if (blk_size == 3)
  {
    hypre_blas_smat_inv_n3(mat);
  }
  else if (blk_size == 4)
  {
    hypre_blas_smat_inv_n4(mat);
  }
}

void hypre_blas_mat_inv(HYPRE_Real *a,
                  HYPRE_Int n)
{
  HYPRE_Int i,j,k,l,u,kn,in;
  HYPRE_Real alinv;
  if (n == 4)
  {
    hypre_blas_smat_inv_n4(a);
  }
  else
  {
    for (k=0; k<n; ++k) {
      kn = k*n;
      l  = kn+k;

      //if (fabs(a[l]) < SMALLREAL) {
      //   printf("### WARNING: Diagonal entry is close to zero!");
      //   printf("### WARNING: diag_%d=%e\n", k, a[l]);
      //   a[l] = SMALLREAL;
      //}
      alinv = 1.0/a[l];
      a[l] = alinv;

      for (j=0; j<k; ++j) {
        u = kn+j; a[u] *= alinv;
      }

      for (j=k+1; j<n; ++j) {
        u = kn+j; a[u] *= alinv;
      }

      for (i=0; i<k; ++i) {
        in = i*n;
        for (j=0; j<n; ++j)
           if (j!=k) {
              u = in+j; a[u] -= a[in+k]*a[kn+j];
           } // end if (j!=k)
      }

      for (i=k+1; i<n; ++i) {
        in = i*n;
        for (j=0; j<n; ++j)
           if (j!=k) {
              u = in+j; a[u] -= a[in+k]*a[kn+j];
           } // end if (j!=k)
      }

      for (i=0; i<k; ++i) {
        u=i*n+k; a[u] *= -alinv;
      }

      for (i=k+1; i<n; ++i) {
        u=i*n+k; a[u] *= -alinv;
      }
    } // end for (k=0; k<n; ++k)
  }// end if
}

HYPRE_Int hypre_MGRBlockDiagInv(  hypre_ParCSRMatrix  *A, 
                                  HYPRE_Int           blk_size,
                                  HYPRE_Real          **diaginv_ptr,
                                  HYPRE_Int           debug_flag)
{
  MPI_Comm          comm = hypre_ParCSRMatrixComm(A);
  HYPRE_Int         num_procs,  my_id;

  hypre_CSRMatrix   *A_diag = hypre_ParCSRMatrixDiag(A);
  HYPRE_Real        *A_diag_data = hypre_CSRMatrixData(A_diag);
  HYPRE_Int         *A_diag_i = hypre_CSRMatrixI(A_diag);
  HYPRE_Int         *A_diag_j = hypre_CSRMatrixJ(A_diag);

  hypre_ParCSRMatrix   *B;

  hypre_CSRMatrix *B_diag;
  HYPRE_Real      *B_diag_data;
  HYPRE_Int       *B_diag_i;
  HYPRE_Int       *B_diag_j;

  hypre_CSRMatrix *B_offd;
  HYPRE_Int       i, j, k;
  HYPRE_Int       ii, jj;

  HYPRE_Int n_block, left_size, inv_size;

  HYPRE_Int        bidx, bidxm1, bidxp1;
  HYPRE_Real       *diaginv;

  const HYPRE_Int nb2 = blk_size*blk_size;

  HYPRE_Int n = hypre_CSRMatrixNumRows(A_diag);
  if (n < blk_size)
  {
    hypre_error_w_msg(HYPRE_ERROR_GENERIC, "Error!!! Input matrix is smaller than block size.");
    return hypre_error_flag;
  }
  /*
  if (n % blk_size)
  {
    hypre_error_w_msg(HYPRE_ERROR_GENERIC, "Error!!! Input matrix size is not a multiple of block size.");
    return hypre_error_flag;
  }
  */

  hypre_MPI_Comm_size(comm, &num_procs);
  hypre_MPI_Comm_rank(comm, &my_id);

  n_block = n / blk_size;
  left_size = n - blk_size*n_block;

  inv_size  = nb2*n_block + left_size*left_size;

  /*-----------------------------------------------------------------------
  *  First Pass: Determine size of B and fill in
  *-----------------------------------------------------------------------*/

  diaginv = hypre_CTAlloc(HYPRE_Real, inv_size, HYPRE_MEMORY_HOST);

  B_diag_i    = hypre_CTAlloc(HYPRE_Int,  n+1, HYPRE_MEMORY_HOST);
  B_diag_j    = hypre_CTAlloc(HYPRE_Int,  inv_size, HYPRE_MEMORY_HOST);
  B_diag_data = hypre_CTAlloc(HYPRE_Real,  inv_size, HYPRE_MEMORY_HOST);

  B_diag_i[n] = inv_size;

  /*-----------------------------------------------------------------
  * Get all the diagonal sub-blocks
  *-----------------------------------------------------------------*/
  //printf("n_block = %d\n",n_block);
  for (i = 0; i < n_block; i++)
  {
    bidxm1 = i*blk_size;
    bidxp1 = (i+1)*blk_size;

    for (k = 0;k < blk_size; k++)
    {
      for (j = 0;j < blk_size; j++)
      {
        bidx = k*blk_size + j;
        diaginv[i*nb2 + bidx] = 0.0;
      }

      for (ii = A_diag_i[bidxm1+k]; ii < A_diag_i[bidxm1+k+1]; ii++)
      {
        jj = A_diag_j[ii];
        if (jj >= bidxm1 && jj < bidxp1 && fabs(A_diag_data[ii]) > SMALLREAL)
        {
           bidx = k*blk_size + jj - bidxm1;
           //printf("jj = %d,val = %e, bidx = %d\n",jj,A_diag_data[ii],bidx);
           diaginv[i*nb2 + bidx] = A_diag_data[ii];
        }
      }
    }

    hypre_blas_mat_inv(diaginv+i*nb2, blk_size);
  }
  // Left over points

  *diaginv_ptr = diaginv;

  return hypre_error_flag;
}


HYPRE_Int hypre_MGRBlockDiagInvMat(  hypre_ParCSRMatrix  *A, 
                                  HYPRE_Int           blk_size,
                                  hypre_ParCSRMatrix  **B_ptr,
                                  HYPRE_Int           debug_flag)
{
  MPI_Comm          comm = hypre_ParCSRMatrixComm(A);
  HYPRE_Int         num_procs,  my_id;

  hypre_CSRMatrix   *A_diag = hypre_ParCSRMatrixDiag(A);
  HYPRE_Real        *A_diag_data = hypre_CSRMatrixData(A_diag);
  HYPRE_Int         *A_diag_i = hypre_CSRMatrixI(A_diag);
  HYPRE_Int         *A_diag_j = hypre_CSRMatrixJ(A_diag);

  hypre_ParCSRMatrix   *B;

  hypre_CSRMatrix *B_diag;
  HYPRE_Real      *B_diag_data;
  HYPRE_Int       *B_diag_i;
  HYPRE_Int       *B_diag_j;

  hypre_CSRMatrix *B_offd;
  HYPRE_Int       i, j, k;
  HYPRE_Int       ii, jj;

  HYPRE_Int n_block, left_size, inv_size;

  HYPRE_Int        bidx, bidxm1, bidxp1;
  HYPRE_Real       *diaginv, *diaginv_local;

  const HYPRE_Int nb2 = blk_size*blk_size;

  HYPRE_Int n = hypre_CSRMatrixNumRows(A_diag);
  if (n < blk_size)
  {
    hypre_error_w_msg(HYPRE_ERROR_GENERIC, "Error!!! Input matrix is smaller than block size.");
    return hypre_error_flag;
  }

  hypre_MPI_Comm_size(comm, &num_procs);
  hypre_MPI_Comm_rank(comm, &my_id);

  n_block = n / blk_size;
  left_size = n - blk_size*n_block;

  inv_size  = nb2*n_block + left_size*left_size;

  hypre_MGRBlockDiagInv(A, blk_size, &diaginv, debug_flag);
  /*
  for (i = 0; i < inv_size; i++)
  {
    printf("i = %d, diaginv = %1.2f\n", i, diaginv[i]);
  }
  */

  /*-----------------------------------------------------------------------
  *  First Pass: Determine size of B and fill in
  *-----------------------------------------------------------------------*/

  B_diag_i    = hypre_CTAlloc(HYPRE_Int,  n+1, HYPRE_MEMORY_HOST);
  B_diag_j    = hypre_CTAlloc(HYPRE_Int,  inv_size, HYPRE_MEMORY_HOST);
  B_diag_data = hypre_CTAlloc(HYPRE_Real,  inv_size, HYPRE_MEMORY_HOST);

  B_diag_i[n] = inv_size;

  /*-----------------------------------------------------------------
  * Get all the diagonal sub-blocks
  *-----------------------------------------------------------------*/
  //printf("n_block = %d\n",n_block);
  for (i = 0; i < n_block; i++)
  {
    diaginv_local = &diaginv[i*nb2];
    for (k = 0;k < blk_size; k++)
    {
      B_diag_i[i*blk_size+k] = i*nb2 + k*blk_size;

      for (j = 0; j < blk_size; j++)
      {
        bidx = i*nb2 + k*blk_size + j;
        B_diag_j[bidx] = i*blk_size + j;
        B_diag_data[bidx] = diaginv_local[k*blk_size + j];
      }
    }
  }

  //printf("Before create\n");
  B = hypre_ParCSRMatrixCreate(comm,
                        hypre_ParCSRMatrixGlobalNumRows(A),
                        hypre_ParCSRMatrixGlobalNumCols(A),
                        hypre_ParCSRMatrixRowStarts(A),
                        hypre_ParCSRMatrixColStarts(A),
                        0,
                        inv_size,
                        0);
  //printf("After create\n");
  B_diag = hypre_ParCSRMatrixDiag(B);
  hypre_CSRMatrixData(B_diag) = B_diag_data;
  hypre_CSRMatrixI(B_diag) = B_diag_i;
  hypre_CSRMatrixJ(B_diag) = B_diag_j;
  //hypre_CSRMatrixReorder(B_diag);

  B_offd = hypre_ParCSRMatrixOffd(B);
  hypre_CSRMatrixData(B_offd) = NULL;
  hypre_CSRMatrixI(B_offd) = NULL;
  hypre_CSRMatrixJ(B_offd) = NULL;

  *B_ptr = B;

  return hypre_error_flag;
}


HYPRE_Int hypre_block_jacobi_scaling(hypre_ParCSRMatrix *A, hypre_ParCSRMatrix **B_ptr,
                 void *mgr_vdata, HYPRE_Int debug_flag)
{
  MPI_Comm             comm = hypre_ParCSRMatrixComm(A);

  hypre_ParMGRData   *mgr_data =  (hypre_ParMGRData*) mgr_vdata;

  HYPRE_Int         num_procs,  my_id;

  HYPRE_Int    blk_size  = (mgr_data -> block_size);
  HYPRE_Int    reserved_coarse_size = (mgr_data -> reserved_coarse_size);

  hypre_CSRMatrix *A_diag = hypre_ParCSRMatrixDiag(A);
  HYPRE_Real      *A_diag_data = hypre_CSRMatrixData(A_diag);
  HYPRE_Int             *A_diag_i = hypre_CSRMatrixI(A_diag);
  HYPRE_Int             *A_diag_j = hypre_CSRMatrixJ(A_diag);

  hypre_ParCSRMatrix    *B;

  hypre_CSRMatrix *B_diag;
  HYPRE_Real      *B_diag_data;
  HYPRE_Int       *B_diag_i;
  HYPRE_Int       *B_diag_j;

  hypre_CSRMatrix *B_offd;
  HYPRE_Int              i,ii;
  HYPRE_Int              j,jj;
  HYPRE_Int              k;

  HYPRE_Int              n = hypre_CSRMatrixNumRows(A_diag);
  HYPRE_Int n_block, left_size,inv_size;

  //   HYPRE_Real       wall_time;  /* for debugging instrumentation  */
  HYPRE_Int        bidx,bidxm1,bidxp1;
  HYPRE_Real       * diaginv;

  const HYPRE_Int     nb2 = blk_size*blk_size;

  HYPRE_Int block_scaling_error = 0;

  hypre_MPI_Comm_size(comm,&num_procs);
  hypre_MPI_Comm_rank(comm,&my_id);
  //   HYPRE_Int num_threads = hypre_NumThreads();

  //printf("n = %d\n",n);

  if (my_id == num_procs)
  {
    n_block   = (n - reserved_coarse_size) / blk_size;
    left_size = n - blk_size*n_block;
  }
  else
  {
    n_block = n / blk_size;
    left_size = n - blk_size*n_block;
  }

  inv_size  = nb2*n_block + left_size*left_size;

  //printf("inv_size = %d\n",inv_size);

  hypre_blockRelax_setup(A,blk_size,reserved_coarse_size,&(mgr_data -> diaginv));

  //   if (debug_flag==4) wall_time = time_getWallclockSeconds();

  /*-----------------------------------------------------------------------
  *  First Pass: Determine size of B and fill in
  *-----------------------------------------------------------------------*/

  B_diag_i    = hypre_CTAlloc(HYPRE_Int,  n+1, HYPRE_MEMORY_HOST);
  B_diag_j    = hypre_CTAlloc(HYPRE_Int,  inv_size, HYPRE_MEMORY_HOST);
  B_diag_data = hypre_CTAlloc(HYPRE_Real,  inv_size, HYPRE_MEMORY_HOST);

  B_diag_i[n] = inv_size;

  //B_offd_i    = hypre_CTAlloc(HYPRE_Int,  n+1, HYPRE_MEMORY_HOST);
  //B_offd_j    = hypre_CTAlloc(HYPRE_Int,  1, HYPRE_MEMORY_HOST);
  //B_offd_data = hypre_CTAlloc(HYPRE_Real, 1, HYPRE_MEMORY_HOST);

  //B_offd_i[n] = 1;
  /*-----------------------------------------------------------------
  * Get all the diagonal sub-blocks
  *-----------------------------------------------------------------*/
  diaginv = hypre_CTAlloc(HYPRE_Real,  nb2, HYPRE_MEMORY_HOST);
  //printf("n_block = %d\n",n_block);
  for (i = 0;i < n_block; i++)
  {
    bidxm1 = i*blk_size;
    bidxp1 = (i+1)*blk_size;

    for (k = 0;k < blk_size; k++)
    {
      for (j = 0;j < blk_size; j++)
      {
        bidx = k*blk_size + j;
        diaginv[bidx] = 0.0;
      }

      for (ii = A_diag_i[bidxm1+k]; ii < A_diag_i[bidxm1+k+1]; ii++)
      {
        jj = A_diag_j[ii];
        if (jj >= bidxm1 && jj < bidxp1 && fabs(A_diag_data[ii]) > SMALLREAL)
        {
           bidx = k*blk_size + jj - bidxm1;
           //printf("jj = %d,val = %e, bidx = %d\n",jj,A_diag_data[ii],bidx);
           diaginv[bidx] = A_diag_data[ii];
        }
      }
    }

    /* for (k = 0;k < blk_size; k++) */
    /* { */
    /*    for (j = 0;j < blk_size; j++) */
    /*    { */
    /*       bidx = k*blk_size + j; */
    /*       printf("diaginv[%d] = %e\n",bidx,diaginv[bidx]); */
    /*    } */
    /* } */

    hypre_blas_mat_inv(diaginv, blk_size);

    for (k = 0;k < blk_size; k++)
    {
      B_diag_i[i*blk_size+k] = i*nb2 + k*blk_size;
      //B_offd_i[i*nb2+k] = 0;

      for (j = 0;j < blk_size; j++)
      {
        bidx = i*nb2 + k*blk_size + j;
        B_diag_j[bidx] = i*blk_size + j;
        B_diag_data[bidx] = diaginv[k*blk_size + j];
      }
    }
  }

  //printf("Before create\n");
  B = hypre_ParCSRMatrixCreate(comm,
                        hypre_ParCSRMatrixGlobalNumRows(A),
                        hypre_ParCSRMatrixGlobalNumCols(A),
                        hypre_ParCSRMatrixRowStarts(A),
                        hypre_ParCSRMatrixColStarts(A),
                        0,
                        inv_size,
                       0);
  //printf("After create\n");
  B_diag = hypre_ParCSRMatrixDiag(B);
  hypre_CSRMatrixData(B_diag) = B_diag_data;
  hypre_CSRMatrixI(B_diag) = B_diag_i;
  hypre_CSRMatrixJ(B_diag) = B_diag_j;
  B_offd = hypre_ParCSRMatrixOffd(B);
  hypre_CSRMatrixData(B_offd) = NULL;
  hypre_CSRMatrixI(B_offd) = NULL;
  hypre_CSRMatrixJ(B_offd) = NULL;

  *B_ptr = B;

  return(block_scaling_error);
}

HYPRE_Int hypre_block_jacobi_solve(hypre_ParCSRMatrix *A,
                       hypre_ParVector    *f,
                       hypre_ParVector    *u,
                       HYPRE_Int          blk_size,
                       HYPRE_Int          method,
                       HYPRE_Real         *diaginv,
                       hypre_ParVector    *Vtemp)
{
  MPI_Comm      comm = hypre_ParCSRMatrixComm(A);
  hypre_CSRMatrix *A_diag = hypre_ParCSRMatrixDiag(A);
  HYPRE_Real      *A_diag_data  = hypre_CSRMatrixData(A_diag);
  HYPRE_Int       *A_diag_i     = hypre_CSRMatrixI(A_diag);
  HYPRE_Int       *A_diag_j     = hypre_CSRMatrixJ(A_diag);
  hypre_CSRMatrix *A_offd = hypre_ParCSRMatrixOffd(A);
  HYPRE_Int       *A_offd_i     = hypre_CSRMatrixI(A_offd);
  HYPRE_Real      *A_offd_data  = hypre_CSRMatrixData(A_offd);
  HYPRE_Int       *A_offd_j     = hypre_CSRMatrixJ(A_offd);
  hypre_ParCSRCommPkg  *comm_pkg = hypre_ParCSRMatrixCommPkg(A);
  hypre_ParCSRCommHandle *comm_handle;

  HYPRE_Int        n       = hypre_CSRMatrixNumRows(A_diag);
  HYPRE_Int        num_cols_offd = hypre_CSRMatrixNumCols(A_offd);

  hypre_Vector    *u_local = hypre_ParVectorLocalVector(u);
  HYPRE_Real      *u_data  = hypre_VectorData(u_local);

  hypre_Vector    *f_local = hypre_ParVectorLocalVector(f);
  HYPRE_Real      *f_data  = hypre_VectorData(f_local);

  hypre_Vector    *Vtemp_local = hypre_ParVectorLocalVector(Vtemp);
  HYPRE_Real      *Vtemp_data = hypre_VectorData(Vtemp_local);
  HYPRE_Real      *Vext_data = NULL;
  HYPRE_Real      *v_buf_data;

  HYPRE_Int        i, j, k;
  HYPRE_Int        ii, jj;
  HYPRE_Int        bidx,bidx1;
  HYPRE_Int        relax_error = 0;
  HYPRE_Int        num_sends;
  HYPRE_Int        index, start;
  HYPRE_Int        num_procs, my_id;
  HYPRE_Real      *res;

  const HYPRE_Int  nb2 = blk_size*blk_size;
  const HYPRE_Int  n_block = n/blk_size;

  hypre_MPI_Comm_size(comm,&num_procs);
  hypre_MPI_Comm_rank(comm,&my_id);
  //   HYPRE_Int num_threads = hypre_NumThreads();

  res = hypre_CTAlloc(HYPRE_Real, blk_size, HYPRE_MEMORY_HOST);

  if (!comm_pkg)
  {
    hypre_MatvecCommPkgCreate(A);
    comm_pkg = hypre_ParCSRMatrixCommPkg(A);
  }

  if (num_procs > 1)
  {
    num_sends = hypre_ParCSRCommPkgNumSends(comm_pkg);

    v_buf_data = hypre_CTAlloc(HYPRE_Real,
                         hypre_ParCSRCommPkgSendMapStart(comm_pkg,  num_sends), HYPRE_MEMORY_HOST);

    Vext_data = hypre_CTAlloc(HYPRE_Real, num_cols_offd, HYPRE_MEMORY_HOST);

    if (num_cols_offd)
    {
      A_offd_j = hypre_CSRMatrixJ(A_offd);
      A_offd_data = hypre_CSRMatrixData(A_offd);
    }

    index = 0;
    for (i = 0; i < num_sends; i++)
    {
      start = hypre_ParCSRCommPkgSendMapStart(comm_pkg, i);
      for (j=start; j < hypre_ParCSRCommPkgSendMapStart(comm_pkg, i+1); j++)
        v_buf_data[index++]
                  = u_data[hypre_ParCSRCommPkgSendMapElmt(comm_pkg,j)];
    }

    comm_handle = hypre_ParCSRCommHandleCreate( 1, comm_pkg, v_buf_data,
                                     Vext_data);
  }

  /*-----------------------------------------------------------------
  * Copy current approximation into temporary vector.
  *-----------------------------------------------------------------*/

#if 0
#ifdef HYPRE_USING_OPENMP
#pragma omp parallel for private(i) HYPRE_SMP_SCHEDULE
#endif
#endif
  for (i = 0; i < n; i++)
  {
    Vtemp_data[i] = u_data[i];
    //printf("u_old[%d] = %e\n",i,Vtemp_data[i]);
  }
  if (num_procs > 1)
  {
    hypre_ParCSRCommHandleDestroy(comm_handle);
    comm_handle = NULL;
  }

  /*-----------------------------------------------------------------
  * Relax points block by block
  *-----------------------------------------------------------------*/
  for (i = 0;i < n_block; i++)
  {
    for (j = 0;j < blk_size; j++)
    {
      bidx = i*blk_size +j;
      res[j] = f_data[bidx];
      for (jj = A_diag_i[bidx]; jj < A_diag_i[bidx+1]; jj++)
      {
        ii = A_diag_j[jj];
        if (method == 0)
        {
          // Jacobi for diagonal part
          res[j] -= A_diag_data[jj] * Vtemp_data[ii];
        }
        else if (method == 1)
        {
          // Gauss-Seidel for diagonal part
          res[j] -= A_diag_data[jj] * u_data[ii];
        }
        else
        {
          // Default do Jacobi for diagonal part
          res[j] -= A_diag_data[jj] * Vtemp_data[ii];
        }
          //printf("%d: Au= %e * %e =%e\n",ii,A_diag_data[jj],Vtemp_data[ii], res[j]);
      }
      for (jj = A_offd_i[bidx]; jj < A_offd_i[bidx+1]; jj++)
      {
        // always do Jacobi for off-diagonal part
        ii = A_offd_j[jj];
        res[j] -= A_offd_data[jj] * Vext_data[ii];
      }
      //printf("%d: res = %e\n",bidx,res[j]);
    }

    for (j = 0;j < blk_size; j++)
    {
       bidx1 = i*blk_size +j;
       for (k = 0;k < blk_size; k++)
       {
          bidx  = i*nb2 +j*blk_size+k;
          u_data[bidx1] += res[k]*diaginv[bidx];
          //printf("u[%d] = %e, diaginv[%d] = %e\n",bidx1,u_data[bidx1],bidx,diaginv[bidx]);
       }
       //printf("u[%d] = %e\n",bidx1,u_data[bidx1]);
    }
  }

  if (num_procs > 1)
  {
  hypre_TFree(Vext_data, HYPRE_MEMORY_HOST);
  hypre_TFree(v_buf_data, HYPRE_MEMORY_HOST);
  }
  hypre_TFree(res, HYPRE_MEMORY_HOST);
  return relax_error;
}

HYPRE_Int hypre_blockRelax_solve (hypre_ParCSRMatrix *A,
                       hypre_ParVector    *f,
                       hypre_ParVector    *u,
                       HYPRE_Real         blk_size,
                       HYPRE_Int           n_block,
                       HYPRE_Int           left_size,
                HYPRE_Int          method,
                       HYPRE_Real         *diaginv,
                       hypre_ParVector    *Vtemp)
{
  MPI_Comm      comm = hypre_ParCSRMatrixComm(A);
  hypre_CSRMatrix *A_diag = hypre_ParCSRMatrixDiag(A);
  HYPRE_Real      *A_diag_data  = hypre_CSRMatrixData(A_diag);
  HYPRE_Int       *A_diag_i     = hypre_CSRMatrixI(A_diag);
  HYPRE_Int       *A_diag_j     = hypre_CSRMatrixJ(A_diag);
  hypre_CSRMatrix *A_offd = hypre_ParCSRMatrixOffd(A);
  HYPRE_Int       *A_offd_i     = hypre_CSRMatrixI(A_offd);
  HYPRE_Real      *A_offd_data  = hypre_CSRMatrixData(A_offd);
  HYPRE_Int       *A_offd_j     = hypre_CSRMatrixJ(A_offd);
  hypre_ParCSRCommPkg  *comm_pkg = hypre_ParCSRMatrixCommPkg(A);
  hypre_ParCSRCommHandle *comm_handle;

  HYPRE_Int        n       = hypre_CSRMatrixNumRows(A_diag);
  HYPRE_Int        num_cols_offd = hypre_CSRMatrixNumCols(A_offd);

  hypre_Vector    *u_local = hypre_ParVectorLocalVector(u);
  HYPRE_Real      *u_data  = hypre_VectorData(u_local);

  hypre_Vector    *f_local = hypre_ParVectorLocalVector(f);
  HYPRE_Real      *f_data  = hypre_VectorData(f_local);

  hypre_Vector    *Vtemp_local = hypre_ParVectorLocalVector(Vtemp);
  HYPRE_Real      *Vtemp_data = hypre_VectorData(Vtemp_local);
  HYPRE_Real      *Vext_data = NULL;
  HYPRE_Real      *v_buf_data;

  HYPRE_Int        i, j, k;
  HYPRE_Int        ii, jj;
  HYPRE_Int        bidx,bidx1;
  HYPRE_Int        relax_error = 0;
  HYPRE_Int        num_sends;
  HYPRE_Int        index, start;
  HYPRE_Int        num_procs, my_id;
  HYPRE_Real      *res;

  const HYPRE_Int  nb2 = blk_size*blk_size;

  hypre_MPI_Comm_size(comm,&num_procs);
  hypre_MPI_Comm_rank(comm,&my_id);
  //   HYPRE_Int num_threads = hypre_NumThreads();

  res = hypre_CTAlloc(HYPRE_Real,  blk_size, HYPRE_MEMORY_HOST);

  if (!comm_pkg)
  {
    hypre_MatvecCommPkgCreate(A);
    comm_pkg = hypre_ParCSRMatrixCommPkg(A);
  }

  if (num_procs > 1)
  {
    num_sends = hypre_ParCSRCommPkgNumSends(comm_pkg);

    v_buf_data = hypre_CTAlloc(HYPRE_Real,
                         hypre_ParCSRCommPkgSendMapStart(comm_pkg,  num_sends), HYPRE_MEMORY_HOST);

    Vext_data = hypre_CTAlloc(HYPRE_Real, num_cols_offd, HYPRE_MEMORY_HOST);

    if (num_cols_offd)
    {
      A_offd_j = hypre_CSRMatrixJ(A_offd);
      A_offd_data = hypre_CSRMatrixData(A_offd);
    }

    index = 0;
    for (i = 0; i < num_sends; i++)
    {
      start = hypre_ParCSRCommPkgSendMapStart(comm_pkg, i);
      for (j=start; j < hypre_ParCSRCommPkgSendMapStart(comm_pkg, i+1); j++)
        v_buf_data[index++]
                  = u_data[hypre_ParCSRCommPkgSendMapElmt(comm_pkg,j)];
    }

    comm_handle = hypre_ParCSRCommHandleCreate( 1, comm_pkg, v_buf_data,
                                     Vext_data);
  }

  /*-----------------------------------------------------------------
  * Copy current approximation into temporary vector.
  *-----------------------------------------------------------------*/

#if 0
#ifdef HYPRE_USING_OPENMP
#pragma omp parallel for private(i) HYPRE_SMP_SCHEDULE
#endif
#endif
  for (i = 0; i < n; i++)
  {
    Vtemp_data[i] = u_data[i];
    //printf("u_old[%d] = %e\n",i,Vtemp_data[i]);
  }
  if (num_procs > 1)
  {
    hypre_ParCSRCommHandleDestroy(comm_handle);
    comm_handle = NULL;
  }

  /*-----------------------------------------------------------------
  * Relax points block by block
  *-----------------------------------------------------------------*/
  for (i = 0;i < n_block; i++)
  {
    for (j = 0;j < blk_size; j++)
    {
      bidx = i*blk_size +j;
      res[j] = f_data[bidx];
      for (jj = A_diag_i[bidx]; jj < A_diag_i[bidx+1]; jj++)
      {
        ii = A_diag_j[jj];
        if (method == 0)
        {
          // Jacobi for diagonal part
          res[j] -= A_diag_data[jj] * Vtemp_data[ii];
        }
        else if (method == 1)
        {
          // Gauss-Seidel for diagonal part
          res[j] -= A_diag_data[jj] * u_data[ii];
        }
        else
        {
          // Default do Jacobi for diagonal part
          res[j] -= A_diag_data[jj] * Vtemp_data[ii];
        }
          //printf("%d: Au= %e * %e =%e\n",ii,A_diag_data[jj],Vtemp_data[ii], res[j]);
      }
      for (jj = A_offd_i[bidx]; jj < A_offd_i[bidx+1]; jj++)
      {
        // always do Jacobi for off-diagonal part
        ii = A_offd_j[jj];
        res[j] -= A_offd_data[jj] * Vext_data[ii];
      }
      //printf("%d: res = %e\n",bidx,res[j]);
    }

    for (j = 0;j < blk_size; j++)
    {
       bidx1 = i*blk_size +j;
       for (k = 0;k < blk_size; k++)
       {
          bidx  = i*nb2 +j*blk_size+k;
          u_data[bidx1] += res[k]*diaginv[bidx];
          //printf("u[%d] = %e, diaginv[%d] = %e\n",bidx1,u_data[bidx1],bidx,diaginv[bidx]);
       }
       //printf("u[%d] = %e\n",bidx1,u_data[bidx1]);
    }
  }

  if (num_procs > 1)
  {
  hypre_TFree(Vext_data, HYPRE_MEMORY_HOST);
  hypre_TFree(v_buf_data, HYPRE_MEMORY_HOST);
  }
  hypre_TFree(res, HYPRE_MEMORY_HOST);
  return(relax_error);
}

HYPRE_Int hypre_block_gs (hypre_ParCSRMatrix *A,
                hypre_ParVector    *f,
                hypre_ParVector    *u,
                HYPRE_Real         blk_size,
                HYPRE_Int           n_block,
                HYPRE_Int           left_size,
                HYPRE_Real          *diaginv,
                hypre_ParVector    *Vtemp)
{
  MPI_Comm     comm = hypre_ParCSRMatrixComm(A);
  hypre_CSRMatrix *A_diag = hypre_ParCSRMatrixDiag(A);
  HYPRE_Real     *A_diag_data  = hypre_CSRMatrixData(A_diag);
  HYPRE_Int            *A_diag_i     = hypre_CSRMatrixI(A_diag);
  HYPRE_Int            *A_diag_j     = hypre_CSRMatrixJ(A_diag);
  hypre_CSRMatrix *A_offd = hypre_ParCSRMatrixOffd(A);
  HYPRE_Int            *A_offd_i     = hypre_CSRMatrixI(A_offd);
  HYPRE_Real     *A_offd_data  = hypre_CSRMatrixData(A_offd);
  HYPRE_Int            *A_offd_j     = hypre_CSRMatrixJ(A_offd);
  hypre_ParCSRCommPkg  *comm_pkg = hypre_ParCSRMatrixCommPkg(A);
  hypre_ParCSRCommHandle *comm_handle;

  HYPRE_Int             n       = hypre_CSRMatrixNumRows(A_diag);
  HYPRE_Int             num_cols_offd = hypre_CSRMatrixNumCols(A_offd);

  hypre_Vector   *u_local = hypre_ParVectorLocalVector(u);
  HYPRE_Real     *u_data  = hypre_VectorData(u_local);

  hypre_Vector   *f_local = hypre_ParVectorLocalVector(f);
  HYPRE_Real     *f_data  = hypre_VectorData(f_local);

  hypre_Vector   *Vtemp_local = hypre_ParVectorLocalVector(Vtemp);
  HYPRE_Real    *Vtemp_data = hypre_VectorData(Vtemp_local);
  HYPRE_Real    *Vext_data = NULL;
  HYPRE_Real    *v_buf_data;

  HYPRE_Int             i, j, k;
  HYPRE_Int             ii, jj;
  HYPRE_Int             bidx,bidx1;
  HYPRE_Int             relax_error = 0;
  HYPRE_Int      num_sends;
  HYPRE_Int      index, start;
  HYPRE_Int      num_procs, my_id;
  HYPRE_Real      *res;

  const HYPRE_Int     nb2 = blk_size*blk_size;

  hypre_MPI_Comm_size(comm,&num_procs);
  hypre_MPI_Comm_rank(comm,&my_id);
  //HYPRE_Int num_threads = hypre_NumThreads();

  res = hypre_CTAlloc(HYPRE_Real,  blk_size, HYPRE_MEMORY_HOST);

  if (!comm_pkg)
  {
    hypre_MatvecCommPkgCreate(A);
    comm_pkg = hypre_ParCSRMatrixCommPkg(A);
  }

  if (num_procs > 1)
  {
    num_sends = hypre_ParCSRCommPkgNumSends(comm_pkg);

    v_buf_data = hypre_CTAlloc(HYPRE_Real,
                   hypre_ParCSRCommPkgSendMapStart(comm_pkg,  num_sends), HYPRE_MEMORY_HOST);

    Vext_data = hypre_CTAlloc(HYPRE_Real, num_cols_offd, HYPRE_MEMORY_HOST);

    if (num_cols_offd)
    {
      A_offd_j = hypre_CSRMatrixJ(A_offd);
      A_offd_data = hypre_CSRMatrixData(A_offd);
    }

    index = 0;
    for (i = 0; i < num_sends; i++)
    {
      start = hypre_ParCSRCommPkgSendMapStart(comm_pkg, i);
      for (j=start; j < hypre_ParCSRCommPkgSendMapStart(comm_pkg, i+1); j++)
        v_buf_data[index++]
              = u_data[hypre_ParCSRCommPkgSendMapElmt(comm_pkg,j)];
    }

    comm_handle = hypre_ParCSRCommHandleCreate( 1, comm_pkg, v_buf_data,
                          Vext_data);
  }

  /*-----------------------------------------------------------------
   * Copy current approximation into temporary vector.
   *-----------------------------------------------------------------*/

#if 0
#ifdef HYPRE_USING_OPENMP
#pragma omp parallel for private(i) HYPRE_SMP_SCHEDULE
#endif
#endif
  for (i = 0; i < n; i++)
  {
    Vtemp_data[i] = u_data[i];
    //printf("u_old[%d] = %e\n",i,Vtemp_data[i]);
  }
  if (num_procs > 1)
  {
    hypre_ParCSRCommHandleDestroy(comm_handle);
    comm_handle = NULL;
  }

  /*-----------------------------------------------------------------
   * Relax points block by block
   *-----------------------------------------------------------------*/
  for (i = 0;i < n_block; i++)
  {
    for (j = 0;j < blk_size; j++)
    {
      bidx = i*blk_size +j;
      res[j] = f_data[bidx];
      for (jj = A_diag_i[bidx]; jj < A_diag_i[bidx+1]; jj++)
      {
        ii = A_diag_j[jj];
        //res[j] -= A_diag_data[jj] * Vtemp_data[ii];
        //printf("my_id = %d, %d: Au = %e * %e\n",my_id,ii,A_diag_data[jj],Vtemp_data[ii]);
        res[j] -= A_diag_data[jj] * u_data[ii];
        //printf("%d: Au= %e * %e =%e\n",ii,A_diag_data[jj],Vtemp_data[ii], res[j]);
      }
      for (jj = A_offd_i[bidx]; jj < A_offd_i[bidx+1]; jj++)
      {
        ii = A_offd_j[jj];
        res[j] -= A_offd_data[jj] * Vext_data[ii];
      }
      //printf("%d: res = %e\n",bidx,res[j]);
    }

    for (j = 0;j < blk_size; j++)
    {
       bidx1 = i*blk_size +j;
       for (k = 0;k < blk_size; k++)
       {
          bidx  = i*nb2 +j*blk_size+k;
          u_data[bidx1] += res[k]*diaginv[bidx];
          //printf("u[%d] = %e, diaginv[%d] = %e\n",bidx1,u_data[bidx1],bidx,diaginv[bidx]);
       }
       //printf("u[%d] = %e\n",bidx1,u_data[bidx1]);
    }
  }

  if (num_procs > 1)
  {
  hypre_TFree(Vext_data, HYPRE_MEMORY_HOST);
  hypre_TFree(v_buf_data, HYPRE_MEMORY_HOST);
  }
  hypre_TFree(res, HYPRE_MEMORY_HOST);
  return(relax_error);
}




HYPRE_Int 
hypre_BlockDiagInvLapack(HYPRE_Real *diag, HYPRE_Int N, HYPRE_Int blk_size)
{
    HYPRE_Int nblock, left_size, i;
    //HYPRE_Int *IPIV = hypre_CTAlloc(HYPRE_Int, blk_size, HYPRE_MEMORY_HOST);
    HYPRE_Int LWORK = blk_size*blk_size;
    HYPRE_Real *WORK = hypre_CTAlloc(HYPRE_Real, LWORK, HYPRE_MEMORY_HOST);
    HYPRE_Int INFO;

    HYPRE_Real wall_time;
    HYPRE_Int my_id;
    MPI_Comm comm = hypre_MPI_COMM_WORLD;
    hypre_MPI_Comm_rank(comm, &my_id);

    nblock = N / blk_size;
    left_size = N - blk_size * nblock;
    HYPRE_Int *IPIV = hypre_CTAlloc(HYPRE_Int, blk_size*nblock, HYPRE_MEMORY_HOST);

    /*
    for (i = 0; i < nblock; i++)
    {
      hypre_dgetrf(&blk_size, &blk_size, diag+i*LWORK, &blk_size, IPIV, &INFO);
      hypre_dgetri(&blk_size, diag+i*LWORK, &blk_size, IPIV, WORK, &LWORK, &INFO);
    }
    */

    wall_time = time_getWallclockSeconds();
    if (blk_size >= 2 && blk_size <= 4)
    {
      for (i = 0; i < nblock; i++)
      {
        hypre_MGRSmallBlkInverse(diag+i*LWORK, blk_size);
        //hypre_blas_smat_inv_n2(diag+i*LWORK);
      }
    }   
    else if (blk_size > 4)
    {
      for (i = 0; i < nblock; i++)
      {
        hypre_dgetrf(&blk_size, &blk_size, diag+i*LWORK, &blk_size, &IPIV[i*nblock], &INFO);
      }
      //wall_time = time_getWallclockSeconds() - wall_time;
      //if (my_id == 0) hypre_printf("Proc = %d, Compute factorization time: %1.5f\n", my_id, wall_time);

      wall_time = time_getWallclockSeconds();
      for (i = 0; i < nblock; i++)
      {
        hypre_dgetri(&blk_size, diag+i*LWORK, &blk_size, IPIV+i*nblock, WORK, &LWORK, &INFO);
      }
    }
    wall_time = time_getWallclockSeconds() - wall_time;
    if (my_id == 0) hypre_printf("Proc = %d, Compute inverse time: %1.5f\n", my_id, wall_time);

    // Left size
    if (left_size > 0)
    {
      hypre_dgetrf(&left_size, &left_size, diag+i*LWORK, &left_size, IPIV, &INFO);
      hypre_dgetri(&left_size, diag+i*LWORK, &left_size, IPIV, WORK, &LWORK, &INFO);
    }

    hypre_TFree(IPIV, HYPRE_MEMORY_HOST);
    hypre_TFree(WORK, HYPRE_MEMORY_HOST);

    return hypre_error_flag;
}

HYPRE_Int
hypre_ParCSRMatrixGetBlockDiagInv(hypre_ParCSRMatrix   *A,
                               HYPRE_Int            blk_size,
                               HYPRE_Int            point_type,
                               HYPRE_Int            *CF_marker,
                               HYPRE_Int            *inv_size_ptr,
                               HYPRE_Real           **diaginv_ptr)
{
  MPI_Comm      comm = hypre_ParCSRMatrixComm(A);
  hypre_CSRMatrix *A_diag = hypre_ParCSRMatrixDiag(A);
  HYPRE_Real     *A_diag_data  = hypre_CSRMatrixData(A_diag);
  HYPRE_Int            *A_diag_i     = hypre_CSRMatrixI(A_diag);
  HYPRE_Int            *A_diag_j     = hypre_CSRMatrixJ(A_diag);
  HYPRE_Int             n       = hypre_CSRMatrixNumRows(A_diag);

  HYPRE_Int             i, j,k;
  HYPRE_Int             ii, jj;
  HYPRE_Int             bidx, bidxm1, bidxp1, ridx, didx;
  HYPRE_Int             num_procs, my_id;
  HYPRE_Int             row_offset;

  HYPRE_Int           num_points, whole_num_points, cnt;
  const HYPRE_Int     bs2 = blk_size*blk_size;
  HYPRE_Int           n_block;
  HYPRE_Int           left_size, inv_size;
  HYPRE_Real          *diaginv = *diaginv_ptr;
  HYPRE_Real          wall_time;

  hypre_MPI_Comm_size(comm, &num_procs);
  hypre_MPI_Comm_rank(comm, &my_id);
  //HYPRE_Int num_threads = hypre_NumThreads();

  // First count the number of points matching point_type in CF_marker 
  num_points = 0;
  for (i = 0; i < n; i++)
  {
    if (CF_marker[i] == point_type)
    {
      num_points++;
    }
  }
  n_block = num_points / blk_size;
  left_size = num_points - blk_size*n_block;
  whole_num_points = blk_size*n_block;

  inv_size  = bs2*n_block + left_size*left_size;
  *inv_size_ptr = inv_size;

  if (diaginv != NULL)
  {
    hypre_TFree(diaginv, HYPRE_MEMORY_HOST);
    diaginv = hypre_CTAlloc(HYPRE_Real, inv_size, HYPRE_MEMORY_HOST);
  }
  else 
  {
    diaginv = hypre_CTAlloc(HYPRE_Real, inv_size, HYPRE_MEMORY_HOST);
  }

  /*-----------------------------------------------------------------
  * Get all the diagonal sub-blocks
  *-----------------------------------------------------------------*/
  wall_time = time_getWallclockSeconds();
  cnt = 0;
  row_offset = 0;
  for (i = 0; i < n; i++)
  {
    if (CF_marker[i] == point_type)
    {
      if (cnt <= whole_num_points)
      {
        bidx = cnt / blk_size;
        ridx = cnt % blk_size;
        bidxm1 = bidx * blk_size;
        bidxp1 = (bidx+1) * blk_size;
        for (ii = A_diag_i[i]; ii < A_diag_i[i+1]; ii++)
        {
          jj = A_diag_j[ii];
          //printf("my_id = %d, bidx = %d, jj = %d\n", my_id, bidx, jj);
          if (CF_marker[jj] == point_type)
          {
            if (jj - row_offset >= bidxm1 && jj - row_offset < bidxp1 && fabs(A_diag_data[ii]) > SMALLREAL)
            {
              didx = bidx*bs2 + ridx*blk_size + jj - bidxm1 - row_offset;
              //printf("my_id = %d, row = %d, jj = %d, didx = %d, val = %e\n", my_id, cnt, jj, didx, A_diag_data[ii]);
              diaginv[didx] = A_diag_data[ii];
            }
          }
        }
      }
      else
      {
        // remaining points
        bidx = cnt / blk_size;
        ridx = cnt - bidx*blk_size;
        bidxm1 = bidx * blk_size;
        bidxp1 = bidx * blk_size + left_size;
        for (ii = A_diag_i[i]; ii < A_diag_i[i+1]; ii++)
        {
          jj = A_diag_j[ii];
          //printf("my_id = %d, bidx = %d, jj = %d\n", my_id, bidx, jj);
          if (CF_marker[jj] == point_type)
          {
            if (jj - row_offset >= bidxm1 && jj - row_offset < bidxp1 && fabs(A_diag_data[ii]) > SMALLREAL)
            {
              didx = bidx*bs2 + ridx*left_size + jj - bidxm1 - row_offset;
              //printf("my_id = %d, row = %d, jj = %d, didx = %d, val = %e\n", my_id, cnt, jj, didx, A_diag_data[ii]);
              diaginv[didx] = A_diag_data[ii];
            }
          }
        }
      }
      cnt++;
    }
    else
    {
      row_offset++;
    }
  }
  wall_time = time_getWallclockSeconds() - wall_time;
  if (my_id == 0) hypre_printf("Proc = %d, Getting diaginv time: %1.5f\n", my_id, wall_time);

  /*-----------------------------------------------------------------
  * compute the inverses of all the diagonal sub-blocks
  *-----------------------------------------------------------------*/
  wall_time = time_getWallclockSeconds();
  if (blk_size > 1)
  {
    /*
    for (i = 0;i < n_block; i++)
    {
      hypre_blas_mat_inv(diaginv+i*bs2, blk_size);
    }
    hypre_blas_mat_inv(diaginv+(HYPRE_Int)(blk_size*bs2),left_size);
    */
    hypre_BlockDiagInvLapack(diaginv, num_points, blk_size);
  }
  else
  {
    for (i = 0; i < num_points; i++)
    {
      // FIX-ME: zero-diagonal should be tested previously
      if (fabs(diaginv[i]) < SMALLREAL)
      {
        diaginv[i] = 0.0;
      }
      else
      {
        diaginv[i] = 1.0 / diaginv[i];
      }
    }
  }
  wall_time = time_getWallclockSeconds() - wall_time;
  if (my_id == 0) hypre_printf("Proc = %d, Compute diaginv time: %1.5f\n", my_id, wall_time);

  *diaginv_ptr = diaginv;

  return hypre_error_flag;
}


HYPRE_Int hypre_ParCSRMatrixBlockDiagInvMatrix(  hypre_ParCSRMatrix  *A, 
                                  HYPRE_Int           blk_size,
                                  HYPRE_Int           point_type,
                                  HYPRE_Int           *CF_marker,
                                  hypre_ParCSRMatrix  **B_ptr,
                                  HYPRE_Int           debug_flag)
{
  MPI_Comm          comm = hypre_ParCSRMatrixComm(A);
  HYPRE_Int         num_procs,  my_id;

  hypre_CSRMatrix   *A_diag = hypre_ParCSRMatrixDiag(A);
  HYPRE_Real        *A_diag_data = hypre_CSRMatrixData(A_diag);
  HYPRE_Int         *A_diag_i = hypre_CSRMatrixI(A_diag);
  HYPRE_Int         *A_diag_j = hypre_CSRMatrixJ(A_diag);

  hypre_ParCSRMatrix   *B;

  hypre_CSRMatrix *B_diag;
  HYPRE_Real      *B_diag_data;
  HYPRE_Int       *B_diag_i;
  HYPRE_Int       *B_diag_j;

  hypre_CSRMatrix *B_offd;
  HYPRE_Int       i, j, k;
  HYPRE_Int       ii, jj;

  HYPRE_Int n_block, left_size, inv_size;
  HYPRE_Int blk_diag_nlocal_rows;
  HYPRE_BigInt blk_diag_total_global_nrows;

  HYPRE_Int        bidx, bidxm1, bidxp1;
  HYPRE_Real       *diaginv=NULL;
  HYPRE_Real       *diaginv_local=NULL;
  HYPRE_BigInt     *blk_diag_row_starts;

  const HYPRE_Int nb2 = blk_size*blk_size;
  HYPRE_Real wall_time;

  HYPRE_Int n = hypre_CSRMatrixNumRows(A_diag);
  if (n < blk_size)
  {
    hypre_error_w_msg(HYPRE_ERROR_GENERIC, "Error!!! Input matrix is smaller than block size.");
    return hypre_error_flag;
  }

  // number of local rows of the new matrix is 
  // the number of points in CF_marker matching point_type.
  blk_diag_nlocal_rows = 0;
  for (i = 0; i < n; i++)
  {
    if (CF_marker[i] == point_type)
    {
      blk_diag_nlocal_rows++;
    }
  }

  hypre_MPI_Comm_size(comm, &num_procs);
  hypre_MPI_Comm_rank(comm, &my_id);

  wall_time = time_getWallclockSeconds();
  hypre_ParCSRMatrixGetBlockDiagInv(A, blk_size, point_type, CF_marker, &inv_size, &diaginv);
  wall_time = time_getWallclockSeconds() - wall_time;
  if (my_id == 0) hypre_printf("Proc = %d, Get block diaginv time: %1.5f\n", my_id, wall_time);
  n_block = blk_diag_nlocal_rows / blk_size;
  left_size = blk_diag_nlocal_rows - n_block*blk_size;

  /*-----------------------------------------------------------------------
  *  First Pass: Determine size of B and fill in
  *-----------------------------------------------------------------------*/

  B_diag_i    = hypre_CTAlloc(HYPRE_Int,  blk_diag_nlocal_rows+1, HYPRE_MEMORY_HOST);
  B_diag_j    = hypre_CTAlloc(HYPRE_Int,  inv_size, HYPRE_MEMORY_HOST);
  B_diag_data = hypre_CTAlloc(HYPRE_Real,  inv_size, HYPRE_MEMORY_HOST);

  B_diag_i[blk_diag_nlocal_rows] = inv_size;

  /*-----------------------------------------------------------------
  * Get all the diagonal sub-blocks
  *-----------------------------------------------------------------*/
  //printf("n_block = %d\n",n_block);
  for (i = 0; i < n_block; i++)
  {
    diaginv_local = &diaginv[i*nb2];
    for (k = 0; k < blk_size; k++)
    {
      B_diag_i[i*blk_size+k] = i*nb2 + k*blk_size;

      for (j = 0; j < blk_size; j++)
      {
        bidx = i*nb2 + k*blk_size + j;
        B_diag_j[bidx] = i*blk_size + j;
        B_diag_data[bidx] = diaginv_local[k*blk_size + j];
      }
    }
  }
  // treat the remaining points
  diaginv_local = &diaginv[n_block*nb2];
  for (k = 0; k < left_size; k++)
  {
    B_diag_i[n_block*blk_size+k] = n_block*nb2 + k*left_size;

    for (j = 0; j < left_size; j++)
    {
      bidx = n_block*nb2 + k*left_size + j;
      B_diag_j[bidx] = n_block*blk_size + j;
      B_diag_data[bidx] = diaginv_local[k*left_size + j];
    }
  }

  {
    HYPRE_BigInt scan_recv;
    HYPRE_BigInt nlocal_rows = blk_diag_nlocal_rows;
    
    blk_diag_row_starts = hypre_CTAlloc(HYPRE_BigInt, 2, HYPRE_MEMORY_HOST);
    hypre_MPI_Scan(&nlocal_rows, &scan_recv, 1, HYPRE_MPI_BIG_INT, hypre_MPI_SUM, comm);
    /* first point in my range */ 
    blk_diag_row_starts[0] = scan_recv - nlocal_rows;
    /* first point in next proc's range */
    blk_diag_row_starts[1] = scan_recv;
    if (my_id == (num_procs -1)) blk_diag_total_global_nrows = blk_diag_row_starts[1];
    hypre_MPI_Bcast(&blk_diag_total_global_nrows, 1, HYPRE_MPI_BIG_INT, num_procs-1, comm);
  }

  //printf("Before create\n");
  B = hypre_ParCSRMatrixCreate(comm,
                        blk_diag_total_global_nrows,
                        blk_diag_total_global_nrows,
                        blk_diag_row_starts,
                        blk_diag_row_starts,
                        0,
                        inv_size,
                        0);
  //printf("After create\n");
  B_diag = hypre_ParCSRMatrixDiag(B);
  hypre_CSRMatrixData(B_diag) = B_diag_data;
  hypre_CSRMatrixI(B_diag) = B_diag_i;
  hypre_CSRMatrixJ(B_diag) = B_diag_j;
  //hypre_CSRMatrixReorder(B_diag);

  B_offd = hypre_ParCSRMatrixOffd(B);
  hypre_CSRMatrixData(B_offd) = NULL;
  hypre_CSRMatrixI(B_offd) = NULL;
  hypre_CSRMatrixJ(B_offd) = NULL;

  *B_ptr = B;

  hypre_TFree(diaginv, HYPRE_MEMORY_HOST);
  return hypre_error_flag;
}


/*Block smoother*/
HYPRE_Int
hypre_blockRelax_setup(hypre_ParCSRMatrix *A,
                  HYPRE_Int          blk_size,
                  HYPRE_Int          reserved_coarse_size,
                  HYPRE_Real        **diaginvptr)
{
  MPI_Comm      comm = hypre_ParCSRMatrixComm(A);
  hypre_CSRMatrix *A_diag = hypre_ParCSRMatrixDiag(A);
  HYPRE_Real     *A_diag_data  = hypre_CSRMatrixData(A_diag);
  HYPRE_Int            *A_diag_i     = hypre_CSRMatrixI(A_diag);
  HYPRE_Int            *A_diag_j     = hypre_CSRMatrixJ(A_diag);
  HYPRE_Int             n       = hypre_CSRMatrixNumRows(A_diag);

  HYPRE_Int             i, j,k;
  HYPRE_Int             ii, jj;
  HYPRE_Int             bidx,bidxm1,bidxp1;
  HYPRE_Int         num_procs, my_id;

  const HYPRE_Int     nb2 = blk_size*blk_size;
  HYPRE_Int           n_block;
  HYPRE_Int           left_size,inv_size;
  HYPRE_Real        *diaginv = *diaginvptr;


  hypre_MPI_Comm_size(comm,&num_procs);
  hypre_MPI_Comm_rank(comm,&my_id);
  //HYPRE_Int num_threads = hypre_NumThreads();

  if (my_id == num_procs)
  {
    n_block   = (n - reserved_coarse_size) / blk_size;
    left_size = n - blk_size*n_block;
  }
  else
  {
    n_block = n / blk_size;
    left_size = n - blk_size*n_block;
  }

  inv_size  = nb2*n_block + left_size*left_size;

  if (diaginv !=NULL)
  {
  hypre_TFree(diaginv, HYPRE_MEMORY_HOST);
    diaginv = hypre_CTAlloc(HYPRE_Real,  inv_size, HYPRE_MEMORY_HOST);
  }
  else {
    diaginv = hypre_CTAlloc(HYPRE_Real,  inv_size, HYPRE_MEMORY_HOST);
  }

  /*-----------------------------------------------------------------
  * Get all the diagonal sub-blocks
  *-----------------------------------------------------------------*/
  for (i = 0;i < n_block; i++)
  {
    bidxm1 = i*blk_size;
    bidxp1 = (i+1)*blk_size;
    //printf("bidxm1 = %d,bidxp1 = %d\n",bidxm1,bidxp1);

    for (k = 0;k < blk_size; k++)
    {
      for (j = 0;j < blk_size; j++)
      {
        bidx = i*nb2 + k*blk_size + j;
        diaginv[bidx] = 0.0;
      }

      for (ii = A_diag_i[bidxm1+k]; ii < A_diag_i[bidxm1+k+1]; ii++)
      {
        jj = A_diag_j[ii];
        if (jj >= bidxm1 && jj < bidxp1 && fabs(A_diag_data[ii]) > SMALLREAL)
        {
          bidx = i*nb2 + k*blk_size + jj - bidxm1;
          //printf("jj = %d,val = %e, bidx = %d\n",jj,A_diag_data[ii],bidx);
          diaginv[bidx] = A_diag_data[ii];
        }
      }
    }
  }

  for (i = 0;i < left_size; i++)
  {
    bidxm1 =n_block*nb2 + i*blk_size;
    bidxp1 =n_block*nb2 + (i+1)*blk_size;
    for (j = 0;j < left_size; j++)
    {
      bidx = n_block*nb2 + i*blk_size +j;
      diaginv[bidx] = 0.0;
    }

    for (ii = A_diag_i[n_block*blk_size + i]; ii < A_diag_i[n_block*blk_size+i+1]; ii++)
    {
      jj = A_diag_j[ii];
      if (jj > n_block*blk_size)
      {
        bidx = n_block*nb2 + i*blk_size + jj - n_block*blk_size;
        diaginv[bidx] = A_diag_data[ii];
      }
    }
  }


  /*-----------------------------------------------------------------
  * compute the inverses of all the diagonal sub-blocks
  *-----------------------------------------------------------------*/
  if (blk_size > 1)
  {
    for (i = 0;i < n_block; i++)
    {
      hypre_blas_mat_inv(diaginv+i*nb2, blk_size);
    }
    hypre_blas_mat_inv(diaginv+(HYPRE_Int)(blk_size*nb2),left_size);
  }
  else
  {
    for (i = 0;i < n; i++)
    {
      // FIX-ME: zero-diagonal should be tested previously
      if (fabs(diaginv[i]) < SMALLREAL)
        diaginv[i] = 0.0;
      else
        diaginv[i] = 1.0 / diaginv[i];
    }
  }

  *diaginvptr = diaginv;

  return 1;
}

HYPRE_Int
hypre_blockRelax(hypre_ParCSRMatrix *A,
             hypre_ParVector    *f,
             hypre_ParVector    *u,
             HYPRE_Int          blk_size,
             HYPRE_Int          reserved_coarse_size,
             HYPRE_Int          method,
             hypre_ParVector    *Vtemp,
             hypre_ParVector    *Ztemp)
{
  MPI_Comm      comm = hypre_ParCSRMatrixComm(A);
  hypre_CSRMatrix *A_diag = hypre_ParCSRMatrixDiag(A);
  HYPRE_Real     *A_diag_data  = hypre_CSRMatrixData(A_diag);
  HYPRE_Int            *A_diag_i     = hypre_CSRMatrixI(A_diag);
  HYPRE_Int            *A_diag_j     = hypre_CSRMatrixJ(A_diag);
  HYPRE_Int             n       = hypre_CSRMatrixNumRows(A_diag);

  HYPRE_Int             i, j,k;
  HYPRE_Int             ii, jj;

  HYPRE_Int             bidx,bidxm1,bidxp1;
  HYPRE_Int             relax_error = 0;

  HYPRE_Int         num_procs, my_id;

  const HYPRE_Int     nb2 = blk_size*blk_size;
  HYPRE_Int           n_block;
  HYPRE_Int           left_size,inv_size;
  HYPRE_Real          *diaginv;

  hypre_MPI_Comm_size(comm,&num_procs);
  hypre_MPI_Comm_rank(comm,&my_id);

  //HYPRE_Int num_threads = hypre_NumThreads();

  if (my_id == num_procs)
  {
    n_block   = (n - reserved_coarse_size) / blk_size;
    left_size = n - blk_size*n_block;
  }
  else
  {
    n_block = n / blk_size;
    left_size = n - blk_size*n_block;
  }

  inv_size  = nb2*n_block + left_size*left_size;

  diaginv = hypre_CTAlloc(HYPRE_Real,  inv_size, HYPRE_MEMORY_HOST);
  /*-----------------------------------------------------------------
  * Get all the diagonal sub-blocks
  *-----------------------------------------------------------------*/
  for (i = 0;i < n_block; i++)
  {
    bidxm1 = i*blk_size;
    bidxp1 = (i+1)*blk_size;
    //printf("bidxm1 = %d,bidxp1 = %d\n",bidxm1,bidxp1);

    for (k = 0;k < blk_size; k++)
    {
      for (j = 0;j < blk_size; j++)
      {
        bidx = i*nb2 + k*blk_size + j;
        diaginv[bidx] = 0.0;
      }

      for (ii = A_diag_i[bidxm1+k]; ii < A_diag_i[bidxm1+k+1]; ii++)
      {
        jj = A_diag_j[ii];

        if (jj >= bidxm1 && jj < bidxp1 && fabs(A_diag_data[ii]) > SMALLREAL)
        {
          bidx = i*nb2 + k*blk_size + jj - bidxm1;
          //printf("jj = %d,val = %e, bidx = %d\n",jj,A_diag_data[ii],bidx);
          diaginv[bidx] = A_diag_data[ii];
        }
      }
    }
  }

  for (i = 0;i < left_size; i++)
  {
    bidxm1 =n_block*nb2 + i*blk_size;
    bidxp1 =n_block*nb2 + (i+1)*blk_size;
    for (j = 0;j < left_size; j++)
    {
      bidx = n_block*nb2 + i*blk_size +j;
      diaginv[bidx] = 0.0;
    }

    for (ii = A_diag_i[n_block*blk_size + i]; ii < A_diag_i[n_block*blk_size+i+1]; ii++)
    {
      jj = A_diag_j[ii];
      if (jj > n_block*blk_size)
      {
        bidx = n_block*nb2 + i*blk_size + jj - n_block*blk_size;
        diaginv[bidx] = A_diag_data[ii];
      }
    }
  }
  /*
  for (i = 0;i < n_block; i++)
  {
    for (j = 0;j < blk_size; j++)
    {
      for (k = 0;k < blk_size; k ++)
      {
        bidx = i*nb2 + j*blk_size + k;
        printf("%e\t",diaginv[bidx]);
      }
      printf("\n");
    }
    printf("\n");
  }
  */
  /*-----------------------------------------------------------------
  * compute the inverses of all the diagonal sub-blocks
  *-----------------------------------------------------------------*/
  if (blk_size > 1)
  {
    for (i = 0;i < n_block; i++)
    {
      hypre_blas_mat_inv(diaginv+i*nb2, blk_size);
    }
    hypre_blas_mat_inv(diaginv+(HYPRE_Int)(blk_size*nb2),left_size);
    /*
    for (i = 0;i < n_block; i++)
    {
      for (j = 0;j < blk_size; j++)
      {
        for (k = 0;k < blk_size; k ++)
        {
          bidx = i*nb2 + j*blk_size + k;
          printf("%e\t",diaginv[bidx]);
        }
        printf("\n");
      }
      printf("\n");
    }
    */
  }
  else
  {
    for (i = 0;i < n; i++)
    {
      // FIX-ME: zero-diagonal should be tested previously
      if (fabs(diaginv[i]) < SMALLREAL)
        diaginv[i] = 0.0;
      else
        diaginv[i] = 1.0 / diaginv[i];
    }
  }

  hypre_blockRelax_solve(A,f,u,blk_size,n_block,left_size,method,diaginv,Vtemp);

  /*-----------------------------------------------------------------
  * Free temperary memeory
  *-----------------------------------------------------------------*/
  hypre_TFree(diaginv, HYPRE_MEMORY_HOST);

  return(relax_error);
}

/* set coarse grid solver */
HYPRE_Int
hypre_MGRSetFSolver( void  *mgr_vdata,
              HYPRE_Int  (*fine_grid_solver_solve)(void*,void*,void*,void*),
              HYPRE_Int  (*fine_grid_solver_setup)(void*,void*,void*,void*),
              void       *fsolver )
{
  hypre_ParMGRData *mgr_data = (hypre_ParMGRData*) mgr_vdata;

  if (!mgr_data)
  {
    hypre_error_in_arg(1);
    return hypre_error_flag;
  }
  HYPRE_Int max_num_coarse_levels = (mgr_data -> max_num_coarse_levels);
  HYPRE_Solver **aff_solver = (mgr_data -> aff_solver);

  if (aff_solver == NULL)
    aff_solver = hypre_CTAlloc(HYPRE_Solver*, max_num_coarse_levels, HYPRE_MEMORY_HOST);

  /* only allow to set F-solver for the first level */
  aff_solver[0] = (HYPRE_Solver *) fsolver;

  (mgr_data -> fine_grid_solver_solve) = fine_grid_solver_solve;
  (mgr_data -> fine_grid_solver_setup) = fine_grid_solver_setup;
  (mgr_data -> aff_solver) = aff_solver;
  (mgr_data -> fsolver_mode) = 0;

  return hypre_error_flag;
}

/* set coarse grid solver */
HYPRE_Int
hypre_MGRSetCoarseSolver( void  *mgr_vdata,
                     HYPRE_Int  (*coarse_grid_solver_solve)(void*,void*,void*,void*),
                     HYPRE_Int  (*coarse_grid_solver_setup)(void*,void*,void*,void*),
                     void  *coarse_grid_solver )
{
  hypre_ParMGRData *mgr_data = (hypre_ParMGRData*) mgr_vdata;

  if (!mgr_data)
  {
    hypre_error_in_arg(1);
    return hypre_error_flag;
  }

  (mgr_data -> coarse_grid_solver_solve) = coarse_grid_solver_solve;
  (mgr_data -> coarse_grid_solver_setup) = coarse_grid_solver_setup;
  (mgr_data -> coarse_grid_solver)       = (HYPRE_Solver) coarse_grid_solver;

  (mgr_data -> use_default_cgrid_solver) = 0;

  return hypre_error_flag;
}

HYPRE_Int
hypre_MGRSetAffInv( void  *mgr_vdata,
                    hypre_ParCSRMatrix *A_ff_inv )
{
  hypre_ParMGRData   *mgr_data = (hypre_ParMGRData*) mgr_vdata;
  (mgr_data -> A_ff_inv) = A_ff_inv;
  return hypre_error_flag;
}

/* Set the maximum number of coarse levels.
 * maxcoarselevs = 1 yields the default 2-grid scheme.
*/
HYPRE_Int
hypre_MGRSetMaxCoarseLevels( void *mgr_vdata, HYPRE_Int maxcoarselevs )
{
  hypre_ParMGRData   *mgr_data = (hypre_ParMGRData*) mgr_vdata;
  (mgr_data -> max_num_coarse_levels) = maxcoarselevs;
  return hypre_error_flag;
}
/* Set the system block size */
HYPRE_Int
hypre_MGRSetBlockSize( void *mgr_vdata, HYPRE_Int bsize )
{
  hypre_ParMGRData   *mgr_data = (hypre_ParMGRData*) mgr_vdata;
  (mgr_data -> block_size) = bsize;
  return hypre_error_flag;
}
/* Set the relaxation type for the fine levels of the reduction.
 * Currently supports the following flavors of relaxation types
 * as described in the documentation:
 * relax_types 0 - 8, 13, 14, 18, 19, 98.
 * See par_relax.c and par_relax_more.c for more details.
 *
*/
HYPRE_Int
hypre_MGRSetRelaxType( void *mgr_vdata, HYPRE_Int relax_type )
{
  hypre_ParMGRData   *mgr_data = (hypre_ParMGRData*) mgr_vdata;
  (mgr_data -> relax_type) = relax_type;
  return hypre_error_flag;
}

/* Set the number of relaxation sweeps */
HYPRE_Int
hypre_MGRSetNumRelaxSweeps( void *mgr_vdata, HYPRE_Int nsweeps )
{
  hypre_ParMGRData   *mgr_data = (hypre_ParMGRData*) mgr_vdata;
  (mgr_data -> num_relax_sweeps) = nsweeps;
  return hypre_error_flag;
}

/* Set the F-relaxation strategy: 0=single level, 1=multi level */
HYPRE_Int
hypre_MGRSetFRelaxMethod( void *mgr_vdata, HYPRE_Int relax_method )
{
  hypre_ParMGRData   *mgr_data = (hypre_ParMGRData*) mgr_vdata;
  HYPRE_Int i;
  HYPRE_Int max_num_coarse_levels = (mgr_data -> max_num_coarse_levels);
  if((mgr_data -> Frelax_method) != NULL) {
    hypre_TFree(mgr_data -> Frelax_method, HYPRE_MEMORY_HOST);
    (mgr_data -> Frelax_method) = NULL;
  }
  HYPRE_Int *Frelax_method = hypre_CTAlloc(HYPRE_Int, max_num_coarse_levels, HYPRE_MEMORY_HOST);
  for (i=0; i < max_num_coarse_levels; i++)
  {
    Frelax_method[i] = relax_method;
  }
  (mgr_data -> Frelax_method) = Frelax_method;
  return hypre_error_flag;
}

/* Set the F-relaxation strategy: 0=single level, 1=multi level */
HYPRE_Int
hypre_MGRSetLevelFRelaxMethod( void *mgr_vdata, HYPRE_Int *relax_method )
{
  hypre_ParMGRData   *mgr_data = (hypre_ParMGRData*) mgr_vdata;
  HYPRE_Int i;
  HYPRE_Int max_num_coarse_levels = (mgr_data -> max_num_coarse_levels);
  if((mgr_data -> Frelax_method) != NULL) {
    hypre_TFree(mgr_data -> Frelax_method, HYPRE_MEMORY_HOST);
    (mgr_data -> Frelax_method) = NULL;
  }
  HYPRE_Int *Frelax_method = hypre_CTAlloc(HYPRE_Int, max_num_coarse_levels, HYPRE_MEMORY_HOST);
  if (relax_method != NULL)
  {
    for (i=0; i < max_num_coarse_levels; i++)
    {
      Frelax_method[i] = relax_method[i];
    }
  }
  else
  {
    for (i = 0; i < max_num_coarse_levels; i++)
    {
      Frelax_method[i] = 0;
    }
  }
  (mgr_data -> Frelax_method) = Frelax_method;
  return hypre_error_flag;
}

/* Coarse grid method: 0=Galerkin RAP, 1=non-Galerkin with dropping*/
HYPRE_Int
hypre_MGRSetCoarseGridMethod( void *mgr_vdata, HYPRE_Int *cg_method )
{
  hypre_ParMGRData   *mgr_data = (hypre_ParMGRData*) mgr_vdata;
  HYPRE_Int i;
  HYPRE_Int max_num_coarse_levels = (mgr_data -> max_num_coarse_levels);
  if((mgr_data -> use_non_galerkin_cg) != NULL) {
    hypre_TFree(mgr_data -> use_non_galerkin_cg, HYPRE_MEMORY_HOST);
    (mgr_data -> use_non_galerkin_cg) = NULL;
  }
  HYPRE_Int *use_non_galerkin_cg = hypre_CTAlloc(HYPRE_Int, max_num_coarse_levels, HYPRE_MEMORY_HOST);
  if (cg_method != NULL)
  {
    for (i=0; i < max_num_coarse_levels; i++)
    {
      use_non_galerkin_cg[i] = cg_method[i];
    }
  }
  else
  {
    for (i = 0; i < max_num_coarse_levels; i++)
    {
      use_non_galerkin_cg[i] = 0;
    }
  }
  (mgr_data -> use_non_galerkin_cg) = use_non_galerkin_cg;
  return hypre_error_flag;
}

/* Set the F-relaxation number of functions for each level */
HYPRE_Int
hypre_MGRSetLevelFRelaxNumFunctions( void *mgr_vdata, HYPRE_Int *num_functions )
{
  hypre_ParMGRData   *mgr_data = (hypre_ParMGRData*) mgr_vdata;
  HYPRE_Int i;
  HYPRE_Int max_num_coarse_levels = (mgr_data -> max_num_coarse_levels);
  if((mgr_data -> Frelax_num_functions) != NULL) {
    hypre_TFree(mgr_data -> Frelax_num_functions, HYPRE_MEMORY_HOST);
    (mgr_data -> Frelax_num_functions) = NULL;
  }
  HYPRE_Int *Frelax_num_functions = hypre_CTAlloc(HYPRE_Int, max_num_coarse_levels, HYPRE_MEMORY_HOST);
  if (num_functions != NULL)
  {
    for (i=0; i < max_num_coarse_levels; i++)
    {
      Frelax_num_functions[i] = num_functions[i];
    }
  }
  else
  {
    for (i = 0; i < max_num_coarse_levels; i++)
    {
      Frelax_num_functions[i] = 1;
    }
  }
  (mgr_data -> Frelax_num_functions) = Frelax_num_functions;
  return hypre_error_flag;
}

/* Set the type of the restriction type
 * for computing restriction operator
*/
HYPRE_Int
hypre_MGRSetLevelRestrictType( void *mgr_vdata, HYPRE_Int *restrict_type)
{
  hypre_ParMGRData   *mgr_data = (hypre_ParMGRData*) mgr_vdata;
  HYPRE_Int i;
  HYPRE_Int max_num_coarse_levels = (mgr_data -> max_num_coarse_levels);
  if ((mgr_data -> restrict_type) != NULL)
  {
    hypre_TFree((mgr_data -> restrict_type), HYPRE_MEMORY_HOST);
    (mgr_data -> restrict_type) = NULL;
  }
  HYPRE_Int *level_restrict_type = hypre_CTAlloc(HYPRE_Int, max_num_coarse_levels, HYPRE_MEMORY_HOST);
  if (restrict_type != NULL)
  {
    for (i=0; i < max_num_coarse_levels; i++)
    {
      level_restrict_type[i] = *(restrict_type + i);
    }
  }
  else
  {
    for (i=0; i < max_num_coarse_levels; i++)
    {
      level_restrict_type[i] = 0;
    }
  }
  (mgr_data -> restrict_type) = level_restrict_type;
  return hypre_error_flag;
}

/* Set the type of the restriction type
 * for computing restriction operator
*/
HYPRE_Int
hypre_MGRSetRestrictType( void *mgr_vdata, HYPRE_Int restrict_type)
{
  hypre_ParMGRData   *mgr_data = (hypre_ParMGRData*) mgr_vdata;
  HYPRE_Int i;
  HYPRE_Int max_num_coarse_levels = (mgr_data -> max_num_coarse_levels);
  if ((mgr_data -> restrict_type) != NULL)
  {
    hypre_TFree((mgr_data -> restrict_type), HYPRE_MEMORY_HOST);
    (mgr_data -> restrict_type) = NULL;
  }
  HYPRE_Int *level_restrict_type = hypre_CTAlloc(HYPRE_Int, max_num_coarse_levels, HYPRE_MEMORY_HOST);
  for (i=0; i < max_num_coarse_levels; i++)
  {
    level_restrict_type[i] = restrict_type;
  }
  (mgr_data -> restrict_type) = level_restrict_type;
  return hypre_error_flag;
}

/* Set the number of Jacobi interpolation iterations
 * for computing interpolation operator
*/
HYPRE_Int
hypre_MGRSetNumRestrictSweeps( void *mgr_vdata, HYPRE_Int nsweeps )
{
  hypre_ParMGRData   *mgr_data = (hypre_ParMGRData*) mgr_vdata;
  (mgr_data -> num_restrict_sweeps) = nsweeps;
  return hypre_error_flag;
}

/* Set the type of the interpolation
 * for computing interpolation operator
*/
HYPRE_Int
hypre_MGRSetInterpType( void *mgr_vdata, HYPRE_Int interpType)
{
  hypre_ParMGRData   *mgr_data = (hypre_ParMGRData*) mgr_vdata;
  HYPRE_Int i;
  HYPRE_Int max_num_coarse_levels = (mgr_data -> max_num_coarse_levels);
  if ((mgr_data -> interp_type) != NULL)
  {
    hypre_TFree((mgr_data -> interp_type), HYPRE_MEMORY_HOST);
    (mgr_data -> interp_type) = NULL;
  }
  HYPRE_Int *level_interp_type = hypre_CTAlloc(HYPRE_Int, max_num_coarse_levels, HYPRE_MEMORY_HOST);
  for (i=0; i < max_num_coarse_levels; i++)
  {
    level_interp_type[i] = interpType;
  }
  (mgr_data -> interp_type) = level_interp_type;
  return hypre_error_flag;
}

/* Set the type of the interpolation
 * for computing interpolation operator
*/
HYPRE_Int
hypre_MGRSetLevelInterpType( void *mgr_vdata, HYPRE_Int *interpType)
{
  hypre_ParMGRData   *mgr_data = (hypre_ParMGRData*) mgr_vdata;
  HYPRE_Int i;
  HYPRE_Int max_num_coarse_levels = (mgr_data -> max_num_coarse_levels);
  if ((mgr_data -> interp_type) != NULL)
  {
    hypre_TFree((mgr_data -> interp_type), HYPRE_MEMORY_HOST);
    (mgr_data -> interp_type) = NULL;
  }
  HYPRE_Int *level_interp_type = hypre_CTAlloc(HYPRE_Int, max_num_coarse_levels, HYPRE_MEMORY_HOST);
  if (interpType != NULL)
  {
    for (i=0; i < max_num_coarse_levels; i++)
    {
      level_interp_type[i] = *(interpType + i);
    }
  }
  else
  {
    for (i=0; i < max_num_coarse_levels; i++)
    {
      level_interp_type[i] = 2;
    }
  }
  (mgr_data -> interp_type) = level_interp_type;
  return hypre_error_flag;
}

/* Set the number of Jacobi interpolation iterations
 * for computing interpolation operator
*/
HYPRE_Int
hypre_MGRSetNumInterpSweeps( void *mgr_vdata, HYPRE_Int nsweeps )
{
  hypre_ParMGRData   *mgr_data = (hypre_ParMGRData*) mgr_vdata;
  (mgr_data -> num_interp_sweeps) = nsweeps;
  return hypre_error_flag;
}

/* Set the threshold to truncate the coarse grid at each
 * level of reduction
*/
HYPRE_Int
hypre_MGRSetTruncateCoarseGridThreshold( void *mgr_vdata, HYPRE_Real threshold)
{
  hypre_ParMGRData   *mgr_data = (hypre_ParMGRData*) mgr_vdata;
  (mgr_data -> truncate_coarse_grid_threshold) = threshold;
  return hypre_error_flag;
}

/* Set block size for block Jacobi Interp/Relax */
HYPRE_Int
hypre_MGRSetBlockJacobiBlockSize( void *mgr_vdata, HYPRE_Int blk_size)
{
  hypre_ParMGRData   *mgr_data = (hypre_ParMGRData*) mgr_vdata;
  (mgr_data -> block_jacobi_bsize) = blk_size;
  return hypre_error_flag;
}

/* Set print level for F-relaxation solver */
HYPRE_Int
hypre_MGRSetFrelaxPrintLevel( void *mgr_vdata, HYPRE_Int print_level )
{
  hypre_ParMGRData   *mgr_data = (hypre_ParMGRData*) mgr_vdata;
  (mgr_data -> frelax_print_level) = print_level;
  return hypre_error_flag;
}

/* Set print level for coarse grid solver */
HYPRE_Int
hypre_MGRSetCoarseGridPrintLevel( void *mgr_vdata, HYPRE_Int print_level )
{
  hypre_ParMGRData   *mgr_data = (hypre_ParMGRData*) mgr_vdata;
  (mgr_data -> cg_print_level) = print_level;
  return hypre_error_flag;
}

/* Set print level for mgr solver */
HYPRE_Int
hypre_MGRSetPrintLevel( void *mgr_vdata, HYPRE_Int print_level )
{
  hypre_ParMGRData   *mgr_data = (hypre_ParMGRData*) mgr_vdata;
  (mgr_data -> print_level) = print_level;
  return hypre_error_flag;
}

/* Set logging level for mgr solver */
HYPRE_Int
hypre_MGRSetLogging( void *mgr_vdata, HYPRE_Int logging )
{
  hypre_ParMGRData   *mgr_data = (hypre_ParMGRData*) mgr_vdata;
  (mgr_data -> logging) = logging;
  return hypre_error_flag;
}

/* Set max number of iterations for mgr solver */
HYPRE_Int
hypre_MGRSetMaxIter( void *mgr_vdata, HYPRE_Int max_iter )
{
  hypre_ParMGRData   *mgr_data = (hypre_ParMGRData*) mgr_vdata;
  (mgr_data -> max_iter) = max_iter;
  return hypre_error_flag;
}

/* Set convergence tolerance for mgr solver */
HYPRE_Int
hypre_MGRSetTol( void *mgr_vdata, HYPRE_Real tol )
{
  hypre_ParMGRData   *mgr_data = (hypre_ParMGRData*) mgr_vdata;
  (mgr_data -> tol) = tol;
  return hypre_error_flag;
}

/* Set max number of iterations for mgr global smoother */
HYPRE_Int
hypre_MGRSetMaxGlobalsmoothIters( void *mgr_vdata, HYPRE_Int max_iter )
{
  hypre_ParMGRData   *mgr_data = (hypre_ParMGRData*) mgr_vdata;
  HYPRE_Int max_num_coarse_levels = (mgr_data -> max_num_coarse_levels);
  if ((mgr_data -> level_smooth_iters) != NULL)
  {
    hypre_TFree((mgr_data -> level_smooth_iters), HYPRE_MEMORY_HOST);
    (mgr_data -> level_smooth_iters) = NULL;
  }
  HYPRE_Int *level_smooth_iters = hypre_CTAlloc(HYPRE_Int, max_num_coarse_levels, HYPRE_MEMORY_HOST);
  level_smooth_iters[0] = max_iter;
  (mgr_data -> level_smooth_iters) = level_smooth_iters;
  return hypre_error_flag;
}

/* Set global smoothing type for mgr solver */
HYPRE_Int
hypre_MGRSetGlobalsmoothType( void *mgr_vdata, HYPRE_Int gsmooth_type )
{
  hypre_ParMGRData   *mgr_data = (hypre_ParMGRData*) mgr_vdata;
  HYPRE_Int max_num_coarse_levels = (mgr_data -> max_num_coarse_levels);
  if ((mgr_data -> level_smooth_type) != NULL)
  {
    hypre_TFree((mgr_data -> level_smooth_type), HYPRE_MEMORY_HOST);
    (mgr_data -> level_smooth_type) = NULL;
  }
  HYPRE_Int *level_smooth_type = hypre_CTAlloc(HYPRE_Int, max_num_coarse_levels, HYPRE_MEMORY_HOST);
  level_smooth_type[0] = gsmooth_type;
  (mgr_data -> level_smooth_type) = level_smooth_type;
  return hypre_error_flag;
}

/* Set global smoothing type for mgr solver */
HYPRE_Int
hypre_MGRSetLevelSmoothType( void *mgr_vdata, HYPRE_Int *gsmooth_type )
{
  hypre_ParMGRData   *mgr_data = (hypre_ParMGRData*) mgr_vdata;
  HYPRE_Int i;
  HYPRE_Int max_num_coarse_levels = (mgr_data -> max_num_coarse_levels);
  if ((mgr_data -> level_smooth_type) != NULL)
  {
    hypre_TFree((mgr_data -> level_smooth_type), HYPRE_MEMORY_HOST);
    (mgr_data -> level_smooth_type) = NULL;
  }
  HYPRE_Int *level_smooth_type = hypre_CTAlloc(HYPRE_Int, max_num_coarse_levels, HYPRE_MEMORY_HOST);
  if (gsmooth_type != NULL)
  {
    for (i=0; i < max_num_coarse_levels; i++)
    {
      level_smooth_type[i] = gsmooth_type[i];
    }
  }
  else
  {
    for (i=0; i < max_num_coarse_levels; i++)
    {
      level_smooth_type[i] = 0;
    }
  }
  (mgr_data -> level_smooth_type) = level_smooth_type;
  return hypre_error_flag;  
}

HYPRE_Int
hypre_MGRSetLevelSmoothIters( void *mgr_vdata, HYPRE_Int *gsmooth_iters )
{
  hypre_ParMGRData   *mgr_data = (hypre_ParMGRData*) mgr_vdata;
  HYPRE_Int i;
  HYPRE_Int max_num_coarse_levels = (mgr_data -> max_num_coarse_levels);
  if ((mgr_data -> level_smooth_iters) != NULL)
  {
    hypre_TFree((mgr_data -> level_smooth_iters), HYPRE_MEMORY_HOST);
    (mgr_data -> level_smooth_iters) = NULL;
  }
  HYPRE_Int *level_smooth_iters = hypre_CTAlloc(HYPRE_Int, max_num_coarse_levels, HYPRE_MEMORY_HOST);
  if (gsmooth_iters != NULL)
  {
    for (i=0; i < max_num_coarse_levels; i++)
    {
      level_smooth_iters[i] = gsmooth_iters[i];
    }
  }
  else
  {
    for (i=0; i < max_num_coarse_levels; i++)
    {
      level_smooth_iters[i] = 0;
    }
  }
  (mgr_data -> level_smooth_iters) = level_smooth_iters;
  return hypre_error_flag;
}

/* Set the maximum number of non-zero entries for restriction
   and interpolation operator if classical AMG interpolation is used */
HYPRE_Int
hypre_MGRSetPMaxElmts( void *mgr_vdata, HYPRE_Int P_max_elmts)
{
  hypre_ParMGRData   *mgr_data = (hypre_ParMGRData*) mgr_vdata;
  (mgr_data -> P_max_elmts) = P_max_elmts;
  return hypre_error_flag;
}

/* Get number of iterations for MGR solver */
HYPRE_Int
hypre_MGRGetNumIterations( void *mgr_vdata, HYPRE_Int *num_iterations )
{
  hypre_ParMGRData  *mgr_data = (hypre_ParMGRData*) mgr_vdata;

  if (!mgr_data)
  {
    hypre_error_in_arg(1);
    return hypre_error_flag;
  }
  *num_iterations = mgr_data->num_iterations;

  return hypre_error_flag;
}

/* Get residual norms for MGR solver */
HYPRE_Int
hypre_MGRGetFinalRelativeResidualNorm( void *mgr_vdata, HYPRE_Real *res_norm )
{
  hypre_ParMGRData  *mgr_data = (hypre_ParMGRData*) mgr_vdata;

  if (!mgr_data)
  {
    hypre_error_in_arg(1);
    return hypre_error_flag;
  }
  *res_norm = mgr_data->final_rel_residual_norm;

  return hypre_error_flag;
}

HYPRE_Int
hypre_MGRGetCoarseGridConvergenceFactor( void *mgr_vdata , HYPRE_Real *conv_factor )
{
  hypre_ParMGRData  *mgr_data = (hypre_ParMGRData*) mgr_vdata;

  if (!mgr_data)
  {
    hypre_error_in_arg(1);
    return hypre_error_flag;
  }
  *conv_factor = (mgr_data -> cg_convergence_factor);

  return hypre_error_flag;
}


/* Build A_FF matrix from A given a CF_marker array */
HYPRE_Int
hypre_MGRGetSubBlock( hypre_ParCSRMatrix   *A,
           HYPRE_Int            *row_cf_marker,
           HYPRE_Int            *col_cf_marker,
           HYPRE_Int             debug_flag,
           hypre_ParCSRMatrix  **A_block_ptr )
{
  MPI_Comm        comm = hypre_ParCSRMatrixComm(A);
  hypre_ParCSRCommPkg     *comm_pkg = hypre_ParCSRMatrixCommPkg(A);
  hypre_ParCSRCommHandle  *comm_handle;
  HYPRE_MemoryLocation memory_location = hypre_ParCSRMatrixMemoryLocation(A);

  hypre_CSRMatrix *A_diag = hypre_ParCSRMatrixDiag(A);
  HYPRE_Real      *A_diag_data = hypre_CSRMatrixData(A_diag);
  HYPRE_Int             *A_diag_i = hypre_CSRMatrixI(A_diag);
  HYPRE_Int             *A_diag_j = hypre_CSRMatrixJ(A_diag);

  hypre_CSRMatrix *A_offd         = hypre_ParCSRMatrixOffd(A);
  HYPRE_Real      *A_offd_data    = hypre_CSRMatrixData(A_offd);
  HYPRE_Int             *A_offd_i = hypre_CSRMatrixI(A_offd);
  HYPRE_Int             *A_offd_j = hypre_CSRMatrixJ(A_offd);
  HYPRE_Int              num_cols_A_offd = hypre_CSRMatrixNumCols(A_offd);
  //HYPRE_Int             *col_map_offd = hypre_ParCSRMatrixColMapOffd(A);

  hypre_IntArray          *coarse_dof_func_ptr = NULL;
  HYPRE_BigInt            *num_row_cpts_global = NULL;
  HYPRE_BigInt            *num_col_cpts_global = NULL;

  hypre_ParCSRMatrix    *Ablock;
  HYPRE_BigInt         *col_map_offd_Ablock;
  HYPRE_Int       *tmp_map_offd = NULL;

  HYPRE_Int             *CF_marker_offd = NULL;

  hypre_CSRMatrix    *Ablock_diag;
  hypre_CSRMatrix    *Ablock_offd;

  HYPRE_Real      *Ablock_diag_data;
  HYPRE_Int             *Ablock_diag_i;
  HYPRE_Int             *Ablock_diag_j;
  HYPRE_Real      *Ablock_offd_data;
  HYPRE_Int             *Ablock_offd_i;
  HYPRE_Int             *Ablock_offd_j;

  HYPRE_Int              Ablock_diag_size, Ablock_offd_size;

  HYPRE_Int             *Ablock_marker;

  HYPRE_Int              ii_counter;
  HYPRE_Int              jj_counter, jj_counter_offd;
  HYPRE_Int             *jj_count, *jj_count_offd;

  HYPRE_Int              start_indexing = 0; /* start indexing for Aff_data at 0 */

  HYPRE_Int              n_fine = hypre_CSRMatrixNumRows(A_diag);

  HYPRE_Int             *fine_to_coarse;
  HYPRE_Int             *coarse_counter;
  HYPRE_Int             *col_coarse_counter;
  HYPRE_Int              coarse_shift;
  HYPRE_BigInt              total_global_row_cpts;
  HYPRE_BigInt              total_global_col_cpts;
  HYPRE_Int              num_cols_Ablock_offd;
//  HYPRE_BigInt              my_first_row_cpt, my_first_col_cpt;

  HYPRE_Int              i,i1;
  HYPRE_Int              j,jl,jj;
  HYPRE_Int              start;

  HYPRE_Int              my_id;
  HYPRE_Int              num_procs;
  HYPRE_Int              num_threads;
  HYPRE_Int              num_sends;
  HYPRE_Int              index;
  HYPRE_Int              ns, ne, size, rest;
  HYPRE_Int             *int_buf_data;
  HYPRE_Int              local_numrows = hypre_CSRMatrixNumRows(A_diag);

  hypre_IntArray        *wrap_cf;

//  HYPRE_Real       wall_time;  /* for debugging instrumentation  */

  hypre_MPI_Comm_size(comm, &num_procs);
  hypre_MPI_Comm_rank(comm,&my_id);
  //num_threads = hypre_NumThreads();
  // Temporary fix, disable threading
  // TODO: enable threading
  num_threads = 1;

  /* get the number of coarse rows */
  wrap_cf = hypre_IntArrayCreate(local_numrows);
  hypre_IntArrayMemoryLocation(wrap_cf) = HYPRE_MEMORY_HOST;
  hypre_IntArrayData(wrap_cf) = row_cf_marker;
  hypre_BoomerAMGCoarseParms(comm, local_numrows, 1, NULL, wrap_cf, &coarse_dof_func_ptr, &num_row_cpts_global);
  hypre_IntArrayDestroy(coarse_dof_func_ptr);
  coarse_dof_func_ptr = NULL;

  //hypre_printf("my_id = %d, cpts_this = %d, cpts_next = %d\n", my_id, num_row_cpts_global[0], num_row_cpts_global[1]);

//  my_first_row_cpt = num_row_cpts_global[0];
  if (my_id == (num_procs -1)) total_global_row_cpts = num_row_cpts_global[1];
  hypre_MPI_Bcast(&total_global_row_cpts, 1, HYPRE_MPI_BIG_INT, num_procs-1, comm);

  /* get the number of coarse rows */
  hypre_IntArrayData(wrap_cf) = col_cf_marker;
  hypre_BoomerAMGCoarseParms(comm, local_numrows, 1, NULL, wrap_cf, &coarse_dof_func_ptr, &num_col_cpts_global);
  hypre_IntArrayDestroy(coarse_dof_func_ptr);
  coarse_dof_func_ptr = NULL;

  //hypre_printf("my_id = %d, cpts_this = %d, cpts_next = %d\n", my_id, num_col_cpts_global[0], num_col_cpts_global[1]);

//  my_first_col_cpt = num_col_cpts_global[0];
  if (my_id == (num_procs -1)) total_global_col_cpts = num_col_cpts_global[1];
  hypre_MPI_Bcast(&total_global_col_cpts, 1, HYPRE_MPI_BIG_INT, num_procs-1, comm);

  /*-------------------------------------------------------------------
   * Get the CF_marker data for the off-processor columns
   *-------------------------------------------------------------------*/
  if (debug_flag < 0)
  {
    debug_flag = -debug_flag;
  }

//  if (debug_flag==4) wall_time = time_getWallclockSeconds();

  if (num_cols_A_offd) CF_marker_offd = hypre_CTAlloc(HYPRE_Int, num_cols_A_offd, HYPRE_MEMORY_HOST);

  if (!comm_pkg)
  {
    hypre_MatvecCommPkgCreate(A);
    comm_pkg = hypre_ParCSRMatrixCommPkg(A);
  }

  num_sends = hypre_ParCSRCommPkgNumSends(comm_pkg);
  int_buf_data = hypre_CTAlloc(HYPRE_Int, hypre_ParCSRCommPkgSendMapStart(comm_pkg,
                                      num_sends), HYPRE_MEMORY_HOST);

  index = 0;
  for (i = 0; i < num_sends; i++)
  {
    start = hypre_ParCSRCommPkgSendMapStart(comm_pkg, i);
    for (j = start; j < hypre_ParCSRCommPkgSendMapStart(comm_pkg, i+1); j++)
      int_buf_data[index++]
        = col_cf_marker[hypre_ParCSRCommPkgSendMapElmt(comm_pkg,j)];
  }

  comm_handle = hypre_ParCSRCommHandleCreate( 11, comm_pkg, int_buf_data,
                        CF_marker_offd);
  hypre_ParCSRCommHandleDestroy(comm_handle);

  /*-----------------------------------------------------------------------
   *  First Pass: Determine size of Ablock and fill in fine_to_coarse mapping.
   *-----------------------------------------------------------------------*/

  /*-----------------------------------------------------------------------
   *  Intialize counters and allocate mapping vector.
   *-----------------------------------------------------------------------*/

  coarse_counter = hypre_CTAlloc(HYPRE_Int, num_threads, HYPRE_MEMORY_HOST);
  col_coarse_counter = hypre_CTAlloc(HYPRE_Int, num_threads, HYPRE_MEMORY_HOST);
  jj_count = hypre_CTAlloc(HYPRE_Int, num_threads, HYPRE_MEMORY_HOST);
  jj_count_offd = hypre_CTAlloc(HYPRE_Int, num_threads, HYPRE_MEMORY_HOST);

  fine_to_coarse = hypre_CTAlloc(HYPRE_Int, n_fine, HYPRE_MEMORY_HOST);
#if 0
#ifdef HYPRE_USING_OPENMP
#pragma omp parallel for private(i) HYPRE_SMP_SCHEDULE
#endif
#endif
  for (i = 0; i < n_fine; i++) fine_to_coarse[i] = -1;

  jj_counter = start_indexing;
  jj_counter_offd = start_indexing;

  /*-----------------------------------------------------------------------
   *  Loop over fine grid.
   *-----------------------------------------------------------------------*/

/* RDF: this looks a little tricky, but doable */
#if 0
#ifdef HYPRE_USING_OPENMP
#pragma omp parallel for private(i,j,i1,jj,ns,ne,size,rest) HYPRE_SMP_SCHEDULE
#endif
#endif
  for (j = 0; j < num_threads; j++)
  {
    size = n_fine/num_threads;
    rest = n_fine - size*num_threads;

    if (j < rest)
    {
      ns = j*size+j;
      ne = (j+1)*size+j+1;
    }
    else
    {
      ns = j*size+rest;
      ne = (j+1)*size+rest;
    }
    for (i = ns; i < ne; i++)
    {
      /*--------------------------------------------------------------------
       *  If i is a F-point, we loop through the columns and select
       *  the F-columns. Also set up mapping vector.
       *--------------------------------------------------------------------*/

      if (col_cf_marker[i] > 0)
      {
        fine_to_coarse[i] = col_coarse_counter[j];
        col_coarse_counter[j]++;
      }

      if (row_cf_marker[i] > 0)
      {
        //fine_to_coarse[i] = coarse_counter[j];
        coarse_counter[j]++;
        for (jj = A_diag_i[i]; jj < A_diag_i[i+1]; jj++)
        {
          i1 = A_diag_j[jj];
          if (col_cf_marker[i1] > 0)
          {
            jj_count[j]++;
          }
        }

        if (num_procs > 1)
        {
          for (jj = A_offd_i[i]; jj < A_offd_i[i+1]; jj++)
          {
            i1 = A_offd_j[jj];
            if (CF_marker_offd[i1] > 0)
            {
              jj_count_offd[j]++;
            }
          }
        }
      }
    }
  }

  /*-----------------------------------------------------------------------
   *  Allocate  arrays.
   *-----------------------------------------------------------------------*/
  for (i=0; i < num_threads-1; i++)
  {
    jj_count[i+1] += jj_count[i];
    jj_count_offd[i+1] += jj_count_offd[i];
    coarse_counter[i+1] += coarse_counter[i];
    col_coarse_counter[i+1] += col_coarse_counter[i];
  }
  i = num_threads-1;
  jj_counter = jj_count[i];
  jj_counter_offd = jj_count_offd[i];
  ii_counter = coarse_counter[i];

  Ablock_diag_size = jj_counter;

  Ablock_diag_i    = hypre_CTAlloc(HYPRE_Int, ii_counter+1, memory_location);
  Ablock_diag_j    = hypre_CTAlloc(HYPRE_Int, Ablock_diag_size, memory_location);
  Ablock_diag_data = hypre_CTAlloc(HYPRE_Real, Ablock_diag_size, memory_location);

  Ablock_diag_i[ii_counter] = jj_counter;


  Ablock_offd_size = jj_counter_offd;

  Ablock_offd_i    = hypre_CTAlloc(HYPRE_Int, ii_counter+1, memory_location);
  Ablock_offd_j    = hypre_CTAlloc(HYPRE_Int, Ablock_offd_size, memory_location);
  Ablock_offd_data = hypre_CTAlloc(HYPRE_Real, Ablock_offd_size, memory_location);

  /*-----------------------------------------------------------------------
   *  Intialize some stuff.
   *-----------------------------------------------------------------------*/

  jj_counter = start_indexing;
  jj_counter_offd = start_indexing;

  //-----------------------------------------------------------------------
  //  Send and receive fine_to_coarse info.
  //-----------------------------------------------------------------------

//  if (debug_flag==4) wall_time = time_getWallclockSeconds();
#if 0
#ifdef HYPRE_USING_OPENMP
#pragma omp parallel for private(i,j,ns,ne,size,rest,coarse_shift) HYPRE_SMP_SCHEDULE
#endif
#endif
  for (j = 0; j < num_threads; j++)
  {
    coarse_shift = 0;
    if (j > 0) coarse_shift = col_coarse_counter[j-1];
    size = n_fine/num_threads;
    rest = n_fine - size*num_threads;
    if (j < rest)
    {
      ns = j*size+j;
      ne = (j+1)*size+j+1;
    }
    else
    {
      ns = j*size+rest;
      ne = (j+1)*size+rest;
    }
    for (i = ns; i < ne; i++)
      fine_to_coarse[i] += coarse_shift;
  }

//  if (debug_flag==4) wall_time = time_getWallclockSeconds();
#if 0
#ifdef HYPRE_USING_OPENMP
#pragma omp parallel for private(i) HYPRE_SMP_SCHEDULE
#endif
#endif
//  for (i = 0; i < n_fine; i++) fine_to_coarse[i] -= my_first_col_cpt;

#if 0
#ifdef HYPRE_USING_OPENMP
#pragma omp parallel for private(i,jl,i1,jj,ns,ne,size,rest,jj_counter,jj_counter_offd,ii_counter) HYPRE_SMP_SCHEDULE
#endif
#endif
  for (jl = 0; jl < num_threads; jl++)
  {
    size = n_fine/num_threads;
    rest = n_fine - size*num_threads;
    if (jl < rest)
    {
      ns = jl*size+jl;
      ne = (jl+1)*size+jl+1;
    }
    else
    {
      ns = jl*size+rest;
      ne = (jl+1)*size+rest;
    }
    jj_counter = 0;
    if (jl > 0) jj_counter = jj_count[jl-1];
    jj_counter_offd = 0;
    if (jl > 0) jj_counter_offd = jj_count_offd[jl-1];
    ii_counter = 0;
    for (i = ns; i < ne; i++)
    {
      /*--------------------------------------------------------------------
       *  If i is a F-point, we loop through the columns and select
       *  the F-columns. Also set up mapping vector.
       *--------------------------------------------------------------------*/
      if (row_cf_marker[i] > 0)
      {
        // Diagonal part of Ablock //
        Ablock_diag_i[ii_counter] = jj_counter;
        for (jj = A_diag_i[i]; jj < A_diag_i[i+1]; jj++)
        {
          i1 = A_diag_j[jj];
          if (col_cf_marker[i1] > 0)
          {
            Ablock_diag_j[jj_counter]    = fine_to_coarse[i1];
            Ablock_diag_data[jj_counter] = A_diag_data[jj];
            jj_counter++;
          }
        }

        // Off-Diagonal part of Ablock //
        Ablock_offd_i[ii_counter] = jj_counter_offd;
        if (num_procs > 1)
        {
          for (jj = A_offd_i[i]; jj < A_offd_i[i+1]; jj++)
          {
            i1 = A_offd_j[jj];
            if (CF_marker_offd[i1] > 0)
            {
              Ablock_offd_j[jj_counter_offd]  = i1;
              Ablock_offd_data[jj_counter_offd] = A_offd_data[jj];
              jj_counter_offd++;
            }
          }
        }
        ii_counter++;
      }
    }
    Ablock_offd_i[ii_counter] = jj_counter_offd;
    Ablock_diag_i[ii_counter] = jj_counter;
  }
  Ablock = hypre_ParCSRMatrixCreate(comm,
                 total_global_row_cpts,
                 total_global_col_cpts,
                 num_row_cpts_global,
                 num_col_cpts_global,
                 0,
                 Ablock_diag_i[ii_counter],
                 Ablock_offd_i[ii_counter]);

  Ablock_diag = hypre_ParCSRMatrixDiag(Ablock);
  hypre_CSRMatrixData(Ablock_diag) = Ablock_diag_data;
  hypre_CSRMatrixI(Ablock_diag) = Ablock_diag_i;
  hypre_CSRMatrixJ(Ablock_diag) = Ablock_diag_j;
  Ablock_offd = hypre_ParCSRMatrixOffd(Ablock);
  hypre_CSRMatrixData(Ablock_offd) = Ablock_offd_data;
  hypre_CSRMatrixI(Ablock_offd) = Ablock_offd_i;
  hypre_CSRMatrixJ(Ablock_offd) = Ablock_offd_j;

  num_cols_Ablock_offd = 0;

  if (Ablock_offd_size)
  {
    Ablock_marker = hypre_CTAlloc(HYPRE_Int, num_cols_A_offd, HYPRE_MEMORY_HOST);
#if 0
#ifdef HYPRE_USING_OPENMP
#pragma omp parallel for private(i) HYPRE_SMP_SCHEDULE
#endif
#endif
    for (i=0; i < num_cols_A_offd; i++)
      Ablock_marker[i] = 0;
    num_cols_Ablock_offd = 0;
    for (i=0; i < Ablock_offd_size; i++)
    {
      index = Ablock_offd_j[i];
      if (!Ablock_marker[index])
      {
        num_cols_Ablock_offd++;
        Ablock_marker[index] = 1;
      }
    }

    col_map_offd_Ablock = hypre_CTAlloc(HYPRE_BigInt, num_cols_Ablock_offd, memory_location);
    tmp_map_offd = hypre_CTAlloc(HYPRE_Int, num_cols_Ablock_offd, HYPRE_MEMORY_HOST);
    index = 0;
    for (i=0; i < num_cols_Ablock_offd; i++)
    {
      while (Ablock_marker[index]==0) index++;
      tmp_map_offd[i] = index++;
    }
#if 0
#ifdef HYPRE_USING_OPENMP
#pragma omp parallel for private(i) HYPRE_SMP_SCHEDULE
#endif
#endif
    for (i=0; i < Ablock_offd_size; i++)
      Ablock_offd_j[i] = hypre_BinarySearch(tmp_map_offd,
                       Ablock_offd_j[i],
                       num_cols_Ablock_offd);
    hypre_TFree(Ablock_marker, HYPRE_MEMORY_HOST);
  }

  if (num_cols_Ablock_offd)
  {
    hypre_ParCSRMatrixColMapOffd(Ablock) = col_map_offd_Ablock;
    hypre_CSRMatrixNumCols(Ablock_offd) = num_cols_Ablock_offd;
  }

  hypre_GetCommPkgRTFromCommPkgA(Ablock, A, fine_to_coarse, tmp_map_offd);

  /* Create the assumed partition */
  if (hypre_ParCSRMatrixAssumedPartition(Ablock) == NULL)
  {
    hypre_ParCSRMatrixCreateAssumedPartition(Ablock);
  }

  *A_block_ptr= Ablock;

  hypre_TFree(tmp_map_offd, HYPRE_MEMORY_HOST);
  hypre_TFree(CF_marker_offd, HYPRE_MEMORY_HOST);
  hypre_TFree(int_buf_data, HYPRE_MEMORY_HOST);
  hypre_TFree(fine_to_coarse, HYPRE_MEMORY_HOST);
  hypre_TFree(coarse_counter, HYPRE_MEMORY_HOST);
  hypre_TFree(col_coarse_counter, HYPRE_MEMORY_HOST);
  hypre_TFree(jj_count, HYPRE_MEMORY_HOST);
  hypre_TFree(jj_count_offd, HYPRE_MEMORY_HOST);

  return(0);
}

/* Build A_FF matrix from A given a CF_marker array */
HYPRE_Int
hypre_MGRBuildAff( hypre_ParCSRMatrix   *A,
           HYPRE_Int            *CF_marker,
           HYPRE_Int             debug_flag,
           hypre_ParCSRMatrix  **A_ff_ptr )
{
  HYPRE_Int i;
  HYPRE_Int local_numrows = hypre_CSRMatrixNumRows(hypre_ParCSRMatrixDiag(A));
  /* create a copy of the CF_marker array and switch C-points to F-points */
  HYPRE_Int *CF_marker_copy = hypre_CTAlloc(HYPRE_Int, local_numrows, HYPRE_MEMORY_HOST);

#if 0
#ifdef HYPRE_USING_OPENMP
#pragma omp parallel for private(i) HYPRE_SMP_SCHEDULE
#endif
#endif
  for (i = 0; i < local_numrows; i++) {
    CF_marker_copy[i] = -CF_marker[i];
  }

  hypre_MGRGetSubBlock(A, CF_marker_copy, CF_marker_copy, debug_flag, A_ff_ptr);

  /* Free copy of CF marker */
  hypre_TFree(CF_marker_copy, HYPRE_MEMORY_HOST);
  return(0);
}

/*********************************************************************************
 * This routine assumes that the 'toVector' is larger than the 'fromVector' and
 * the CF_marker is of the same length as the toVector. There must be n 'point_type'
 * values in the CF_marker, where n is the length of the 'fromVector'.
 * It adds the values of the 'fromVector' to the 'toVector' where the marker is the
 * same as the 'point_type'
 *********************************************************************************/
HYPRE_Int
hypre_MGRAddVectorP ( hypre_IntArray *CF_marker,
        HYPRE_Int        point_type,
        HYPRE_Real       a,
        hypre_ParVector  *fromVector,
        HYPRE_Real       b,
        hypre_ParVector  **toVector )
{
  hypre_Vector    *fromVectorLocal = hypre_ParVectorLocalVector(fromVector);
  HYPRE_Real      *fromVectorData  = hypre_VectorData(fromVectorLocal);
  hypre_Vector    *toVectorLocal   = hypre_ParVectorLocalVector(*toVector);
  HYPRE_Real      *toVectorData    = hypre_VectorData(toVectorLocal);
  HYPRE_Int       *CF_marker_data = hypre_IntArrayData(CF_marker);

  //HYPRE_Int       n = hypre_ParVectorActualLocalSize(*toVector);
  HYPRE_Int       n = hypre_IntArraySize(CF_marker);
  HYPRE_Int       i, j;

  j = 0;
  for (i = 0; i < n; i++) {
    if (CF_marker_data[i] == point_type) {
      toVectorData[i] = b * toVectorData[i] + a * fromVectorData[j];
      j++;
    }
  }
  return 0;
}

/*************************************************************************************
 * This routine assumes that the 'fromVector' is larger than the 'toVector' and
 * the CF_marker is of the same length as the fromVector. There must be n 'point_type'
 * values in the CF_marker, where n is the length of the 'toVector'.
 * It adds the values of the 'fromVector' where the marker is the
 * same as the 'point_type' to the 'toVector'
 *************************************************************************************/
HYPRE_Int
hypre_MGRAddVectorR ( hypre_IntArray *CF_marker,
        HYPRE_Int        point_type,
        HYPRE_Int        size,
        HYPRE_Real       a,
        hypre_ParVector  *fromVector,
        HYPRE_Real       b,
        hypre_ParVector  **toVector )
{
  hypre_Vector    *fromVectorLocal = hypre_ParVectorLocalVector(fromVector);
  HYPRE_Real      *fromVectorData  = hypre_VectorData(fromVectorLocal);
  hypre_Vector    *toVectorLocal   = hypre_ParVectorLocalVector(*toVector);
  HYPRE_Real      *toVectorData    = hypre_VectorData(toVectorLocal);
  HYPRE_Int       *CF_marker_data = hypre_IntArrayData(CF_marker);

  //HYPRE_Int       n = hypre_ParVectorActualLocalSize(*toVector);
  HYPRE_Int       n = hypre_IntArraySize(CF_marker);
  HYPRE_Int       i, j;

  j = 0;
  for (i = 0; i < n; i++) {
    if (CF_marker_data[i] == point_type) {
      toVectorData[j] = b * toVectorData[j] + a * fromVectorData[i];
      j++;
    }
  }
  return 0;
}

/*
HYPRE_Int
hypre_MGRBuildAffRAP( MPI_Comm comm, HYPRE_Int local_num_variables, HYPRE_Int num_functions,
  HYPRE_Int *dof_func, HYPRE_Int *CF_marker, HYPRE_Int **coarse_dof_func_ptr, HYPRE_BigInt **coarse_pnts_global_ptr,
  hypre_ParCSRMatrix *A, HYPRE_Int debug_flag, hypre_ParCSRMatrix **P_f_ptr, hypre_ParCSRMatrix **A_ff_ptr )
{
  HYPRE_Int *CF_marker_copy = hypre_CTAlloc(HYPRE_Int,  local_num_variables, HYPRE_MEMORY_HOST);
  HYPRE_Int i;
  for (i = 0; i < local_num_variables; i++) {
    CF_marker_copy[i] = -CF_marker[i];
  }

  hypre_BoomerAMGCoarseParms(comm, local_num_variables, 1, NULL, CF_marker_copy, coarse_dof_func_ptr, coarse_pnts_global_ptr);
  hypre_MGRBuildP(A, CF_marker_copy, (*coarse_pnts_global_ptr), 0, debug_flag, P_f_ptr);
  hypre_BoomerAMGBuildCoarseOperator(*P_f_ptr, A, *P_f_ptr, A_ff_ptr);

  hypre_TFree(CF_marker_copy, HYPRE_MEMORY_HOST);
  return 0;
}
*/

/* Get pointer to coarse grid matrix for MGR solver */
HYPRE_Int
hypre_MGRGetCoarseGridMatrix( void *mgr_vdata, hypre_ParCSRMatrix **RAP )
{
  hypre_ParMGRData  *mgr_data = (hypre_ParMGRData*) mgr_vdata;

  if (!mgr_data)
  {
    hypre_error_in_arg(1);
    return hypre_error_flag;
  }
  if (mgr_data -> RAP == NULL)
  {
    hypre_error_w_msg(HYPRE_ERROR_GENERIC," Coarse grid matrix is NULL. Please make sure MGRSetup() is called \n");
    return hypre_error_flag;
  }
  *RAP = mgr_data->RAP;

  return hypre_error_flag;
}

/* Get pointer to coarse grid solution for MGR solver */
HYPRE_Int
hypre_MGRGetCoarseGridSolution( void *mgr_vdata, hypre_ParVector **sol )
{
  hypre_ParMGRData  *mgr_data = (hypre_ParMGRData*) mgr_vdata;

  if (!mgr_data)
  {
    hypre_error_in_arg(1);
    return hypre_error_flag;
  }
  if (mgr_data -> U_array == NULL)
  {
    hypre_error_w_msg(HYPRE_ERROR_GENERIC," MGR solution array is NULL. Please make sure MGRSetup() and MGRSolve() are called \n");
    return hypre_error_flag;
  }
  *sol = mgr_data->U_array[mgr_data->num_coarse_levels];

  return hypre_error_flag;
}

/* Get pointer to coarse grid solution for MGR solver */
HYPRE_Int
hypre_MGRGetCoarseGridRHS( void *mgr_vdata, hypre_ParVector **rhs )
{
  hypre_ParMGRData  *mgr_data = (hypre_ParMGRData*) mgr_vdata;

  if (!mgr_data)
  {
    hypre_error_in_arg(1);
    return hypre_error_flag;
  }
  if (mgr_data -> F_array == NULL)
  {
    hypre_error_w_msg(HYPRE_ERROR_GENERIC," MGR RHS array is NULL. Please make sure MGRSetup() and MGRSolve() are called \n");
    return hypre_error_flag;
  }
  *rhs = mgr_data->F_array[mgr_data->num_coarse_levels];

  return hypre_error_flag;
}

/* Print coarse grid linear system (for debugging)*/
HYPRE_Int
hypre_MGRPrintCoarseSystem( void *mgr_vdata, HYPRE_Int print_flag)
{
  hypre_ParMGRData  *mgr_data = (hypre_ParMGRData*) mgr_vdata;
  mgr_data->print_coarse_system = print_flag;

  return hypre_error_flag;
}

/* Print solver params */
HYPRE_Int
hypre_MGRWriteSolverParams(void *mgr_vdata)
{
  hypre_ParMGRData  *mgr_data = (hypre_ParMGRData*) mgr_vdata;
  HYPRE_Int i, j;
  HYPRE_Int max_num_coarse_levels = (mgr_data -> max_num_coarse_levels);
  hypre_printf("MGR Setup parameters: \n");
  hypre_printf("Block size: %d\n", (mgr_data -> block_size));
  hypre_printf("Max number of coarse levels: %d\n", (mgr_data -> max_num_coarse_levels));
  hypre_printf("Relax type: %d\n", (mgr_data -> relax_type));
  hypre_printf("Set non-Cpoints to F-points: %d\n", (mgr_data -> set_non_Cpoints_to_F));
  hypre_printf("Set Cpoints method: %d\n", (mgr_data -> set_c_points_method));
  for (i = 0; i < max_num_coarse_levels; i++)
  {
    hypre_printf("Lev = %d, Interpolation type: %d\n", i, (mgr_data -> interp_type)[i]);
    hypre_printf("Lev = %d, Restriction type: %d\n", i, (mgr_data -> restrict_type)[i]);
    hypre_printf("Lev = %d, F-relaxation method: %d\n", i, (mgr_data -> Frelax_method)[i]);
    hypre_printf("Lev = %d, Use non-Galerkin coarse grid: %d\n", i, (mgr_data -> use_non_galerkin_cg)[i]);
    HYPRE_Int lvl_num_coarse_points = (mgr_data -> block_num_coarse_indexes)[i];
    hypre_printf("Lev = %d, Number of Cpoints: %d\n", i, lvl_num_coarse_points);
    hypre_printf("Cpoints indices: ");
    for (j = 0; j < lvl_num_coarse_points; j++)
    {
      if ((mgr_data -> block_cf_marker)[i][j] == 1)
      {
        hypre_printf("%d ", j);
      }
    }
    hypre_printf("\n");
  }
  hypre_printf("Number of Reserved Cpoints: %d\n", (mgr_data -> reserved_coarse_size));
  hypre_printf("Keep reserved Cpoints to level: %d\n", (mgr_data -> lvl_to_keep_cpoints));

  hypre_printf("\n MGR Solver Parameters: \n");
  hypre_printf("Number of relax sweeps: %d\n", (mgr_data -> num_relax_sweeps));
  hypre_printf("Number of interpolation sweeps: %d\n", (mgr_data -> num_interp_sweeps));
  hypre_printf("Number of restriction sweeps: %d\n", (mgr_data -> num_restrict_sweeps));
  if (mgr_data -> level_smooth_type != NULL)
  {
    hypre_printf("Global smoother type: %d\n", (mgr_data -> level_smooth_type)[0]);
    hypre_printf("Number of global smoother sweeps: %d\n", (mgr_data -> level_smooth_iters)[0]);
  }
  hypre_printf("Max number of iterations: %d\n", (mgr_data -> max_iter));
  hypre_printf("Stopping tolerance: %e\n", (mgr_data -> tol));
  hypre_printf("Use default coarse grid solver: %d\n", (mgr_data -> use_default_cgrid_solver));
  if((mgr_data -> fsolver_mode) >= 0)
  {
    hypre_printf("Use AMG solver for full AMG F-relaxation: %d\n", (mgr_data -> fsolver_mode));
  }
  return hypre_error_flag;
}

#ifdef HYPRE_USING_DSUPERLU
void *
hypre_MGRDirectSolverCreate()
{
  hypre_DSLUData *dslu_data = hypre_CTAlloc(hypre_DSLUData, 1, HYPRE_MEMORY_HOST);
  return (void *) dslu_data;
}

HYPRE_Int
hypre_MGRDirectSolverSetup( void                *solver,
                            hypre_ParCSRMatrix  *A,
                            hypre_ParVector     *f,
                            hypre_ParVector     *u )
{
      /* Par Data Structure variables */
   HYPRE_BigInt global_num_rows = hypre_ParCSRMatrixGlobalNumRows(A);
   MPI_Comm           comm = hypre_ParCSRMatrixComm(A);
   hypre_CSRMatrix *A_local;
   HYPRE_Int num_rows;
   HYPRE_Int num_procs, my_id;
   HYPRE_Int pcols=1, prows=1;
   HYPRE_BigInt *big_rowptr = NULL;
   hypre_DSLUData *dslu_data = (hypre_DSLUData *) solver;

   HYPRE_Int info = 0;
   HYPRE_Int nrhs = 0;

   hypre_MPI_Comm_size(comm, &num_procs);
   hypre_MPI_Comm_rank(comm, &my_id);

   /* Merge diag and offd into one matrix (global ids) */
   A_local = hypre_MergeDiagAndOffd(A);

   num_rows = hypre_CSRMatrixNumRows(A_local);
   /* Now convert hypre matrix to a SuperMatrix */
#ifdef HYPRE_MIXEDINT
   {
      HYPRE_Int *rowptr = NULL;
      HYPRE_Int  i;
      rowptr = hypre_CSRMatrixI(A_local);
      big_rowptr = hypre_CTAlloc(HYPRE_BigInt, (num_rows+1), HYPRE_MEMORY_HOST);
      for(i=0; i<(num_rows+1); i++)
      {
         big_rowptr[i] = (HYPRE_BigInt)rowptr[i];
      }
   }
#else
   big_rowptr = hypre_CSRMatrixI(A_local);
#endif
   dCreate_CompRowLoc_Matrix_dist(
            &(dslu_data->A_dslu),global_num_rows,global_num_rows,
            hypre_CSRMatrixNumNonzeros(A_local),
            num_rows,
            hypre_ParCSRMatrixFirstRowIndex(A),
            hypre_CSRMatrixData(A_local),
            hypre_CSRMatrixBigJ(A_local),big_rowptr,
            SLU_NR_loc, SLU_D, SLU_GE);

   /* DOK: SuperLU frees assigned data, so set them to null before
    * calling hypre_CSRMatrixdestroy on A_local to avoid memory errors.
   */
#ifndef HYPRE_MIXEDINT
   hypre_CSRMatrixI(A_local) = NULL;
#endif
   hypre_CSRMatrixData(A_local) = NULL;
   hypre_CSRMatrixBigJ(A_local) = NULL;
   hypre_CSRMatrixDestroy(A_local);

   /*Create process grid */
   while (prows*pcols <= num_procs) ++prows;
   --prows;
   pcols = num_procs/prows;
   while (prows*pcols != num_procs)
   {
      prows -= 1;
      pcols = num_procs/prows;
   }
   //hypre_printf(" prows %d pcols %d\n", prows, pcols);

   superlu_gridinit(comm, prows, pcols, &(dslu_data->dslu_data_grid));

   set_default_options_dist(&(dslu_data->dslu_options));

   dslu_data->dslu_options.Fact = DOFACT;
   dslu_data->dslu_options.PrintStat = NO;
   /*dslu_data->dslu_options.IterRefine = SLU_DOUBLE;
   dslu_data->dslu_options.ColPerm = MMD_AT_PLUS_A;
   dslu_data->dslu_options.DiagPivotThresh = 1.0;
   dslu_data->dslu_options.ReplaceTinyPivot = NO; */

   dScalePermstructInit(global_num_rows, global_num_rows, &(dslu_data->dslu_ScalePermstruct));

   dLUstructInit(global_num_rows, &(dslu_data->dslu_data_LU));

   PStatInit(&(dslu_data->dslu_data_stat));

   dslu_data->global_num_rows = global_num_rows;

   dslu_data->berr = hypre_CTAlloc(HYPRE_Real, 1, HYPRE_MEMORY_HOST);
   dslu_data->berr[0] = 0.0;

   pdgssvx(&(dslu_data->dslu_options), &(dslu_data->A_dslu),
      &(dslu_data->dslu_ScalePermstruct), NULL, num_rows, nrhs,
      &(dslu_data->dslu_data_grid), &(dslu_data->dslu_data_LU),
      &(dslu_data->dslu_solve), dslu_data->berr, &(dslu_data->dslu_data_stat), &info);

   dslu_data->dslu_options.Fact = FACTORED;

   return hypre_error_flag;
}

HYPRE_Int
hypre_MGRDirectSolverSolve( void                *solver,
                            hypre_ParCSRMatrix  *A,
                            hypre_ParVector     *f,
                            hypre_ParVector     *u )
{
  hypre_SLUDistSolve(solver, f, u);

  return hypre_error_flag;
}

HYPRE_Int
hypre_MGRDirectSolverDestroy( void *solver )
{
  hypre_SLUDistDestroy(solver);

  return hypre_error_flag;
}
#endif<|MERGE_RESOLUTION|>--- conflicted
+++ resolved
@@ -98,15 +98,10 @@
   (mgr_data -> reserved_coarse_indexes) = NULL;
   (mgr_data -> reserved_Cpoint_local_indexes) = NULL;
 
-  (mgr_data -> diaginv) = NULL;
-<<<<<<< HEAD
-  (mgr_data -> diag_inv_array) = NULL;
-  (mgr_data -> global_smooth_iters) = 1;
-  (mgr_data -> global_smooth_type) = 0;
-=======
+  (mgr_data -> level_diaginv) = NULL;
+  (mgr_data -> frelax_diaginv) = NULL;
   //(mgr_data -> global_smooth_iters) = 1;
   //(mgr_data -> global_smooth_type) = 0;
->>>>>>> e7cb98d2
 
   (mgr_data -> set_non_Cpoints_to_F) = 0;
   (mgr_data -> idx_array) = NULL;
@@ -305,17 +300,30 @@
     (mgr_data -> aff_solver) = NULL;
   }
 
-  if(mgr_data -> diag_inv_array)
+  if(mgr_data -> level_diaginv)
   {
     for (i = 0; i < (num_coarse_levels); i++)
     {
-      if ((mgr_data -> diag_inv_array)[i])
-      {
-        hypre_TFree((mgr_data -> diag_inv_array)[i], HYPRE_MEMORY_HOST);
-      }
-    }
-    hypre_TFree(mgr_data -> diag_inv_array, HYPRE_MEMORY_HOST);
-    (mgr_data -> diag_inv_array) = NULL;
+      if ((mgr_data -> level_diaginv)[i])
+      {
+        hypre_TFree((mgr_data -> level_diaginv)[i], HYPRE_MEMORY_HOST);
+      }
+    }
+    hypre_TFree(mgr_data -> level_diaginv, HYPRE_MEMORY_HOST);
+    (mgr_data -> level_diaginv) = NULL;
+  }
+
+  if(mgr_data -> frelax_diaginv)
+  {
+    for (i = 0; i < (num_coarse_levels); i++)
+    {
+      if ((mgr_data -> frelax_diaginv)[i])
+      {
+        hypre_TFree((mgr_data -> frelax_diaginv)[i], HYPRE_MEMORY_HOST);
+      }
+    }
+    hypre_TFree(mgr_data -> frelax_diaginv, HYPRE_MEMORY_HOST);
+    (mgr_data -> frelax_diaginv) = NULL;
   }
 
   if((mgr_data -> F_array))
@@ -417,18 +425,6 @@
   /* coarse level matrix - RAP */
   if ((mgr_data -> RAP))
     hypre_ParCSRMatrixDestroy((mgr_data -> RAP));
-  if ((mgr_data -> diaginv) != NULL)
-  {
-    for (i=0; i<num_coarse_levels; i++)
-    {
-      if ((mgr_data -> diaginv)[i] != NULL)
-      {
-        hypre_TFree((mgr_data -> diaginv)[i], HYPRE_MEMORY_HOST);
-      }
-    }
-    hypre_TFree((mgr_data -> diaginv), HYPRE_MEMORY_HOST);
-    (mgr_data -> diaginv) = NULL;
-  }
 
   if ((mgr_data -> level_smoother) != NULL)
   {
@@ -4190,166 +4186,6 @@
   return hypre_error_flag;
 }
 
-
-HYPRE_Int hypre_block_jacobi_scaling(hypre_ParCSRMatrix *A, hypre_ParCSRMatrix **B_ptr,
-                 void *mgr_vdata, HYPRE_Int debug_flag)
-{
-  MPI_Comm             comm = hypre_ParCSRMatrixComm(A);
-
-  hypre_ParMGRData   *mgr_data =  (hypre_ParMGRData*) mgr_vdata;
-
-  HYPRE_Int         num_procs,  my_id;
-
-  HYPRE_Int    blk_size  = (mgr_data -> block_size);
-  HYPRE_Int    reserved_coarse_size = (mgr_data -> reserved_coarse_size);
-
-  hypre_CSRMatrix *A_diag = hypre_ParCSRMatrixDiag(A);
-  HYPRE_Real      *A_diag_data = hypre_CSRMatrixData(A_diag);
-  HYPRE_Int             *A_diag_i = hypre_CSRMatrixI(A_diag);
-  HYPRE_Int             *A_diag_j = hypre_CSRMatrixJ(A_diag);
-
-  hypre_ParCSRMatrix    *B;
-
-  hypre_CSRMatrix *B_diag;
-  HYPRE_Real      *B_diag_data;
-  HYPRE_Int       *B_diag_i;
-  HYPRE_Int       *B_diag_j;
-
-  hypre_CSRMatrix *B_offd;
-  HYPRE_Int              i,ii;
-  HYPRE_Int              j,jj;
-  HYPRE_Int              k;
-
-  HYPRE_Int              n = hypre_CSRMatrixNumRows(A_diag);
-  HYPRE_Int n_block, left_size,inv_size;
-
-  //   HYPRE_Real       wall_time;  /* for debugging instrumentation  */
-  HYPRE_Int        bidx,bidxm1,bidxp1;
-  HYPRE_Real       * diaginv;
-
-  const HYPRE_Int     nb2 = blk_size*blk_size;
-
-  HYPRE_Int block_scaling_error = 0;
-
-  hypre_MPI_Comm_size(comm,&num_procs);
-  hypre_MPI_Comm_rank(comm,&my_id);
-  //   HYPRE_Int num_threads = hypre_NumThreads();
-
-  //printf("n = %d\n",n);
-
-  if (my_id == num_procs)
-  {
-    n_block   = (n - reserved_coarse_size) / blk_size;
-    left_size = n - blk_size*n_block;
-  }
-  else
-  {
-    n_block = n / blk_size;
-    left_size = n - blk_size*n_block;
-  }
-
-  inv_size  = nb2*n_block + left_size*left_size;
-
-  //printf("inv_size = %d\n",inv_size);
-
-  hypre_blockRelax_setup(A,blk_size,reserved_coarse_size,&(mgr_data -> diaginv));
-
-  //   if (debug_flag==4) wall_time = time_getWallclockSeconds();
-
-  /*-----------------------------------------------------------------------
-  *  First Pass: Determine size of B and fill in
-  *-----------------------------------------------------------------------*/
-
-  B_diag_i    = hypre_CTAlloc(HYPRE_Int,  n+1, HYPRE_MEMORY_HOST);
-  B_diag_j    = hypre_CTAlloc(HYPRE_Int,  inv_size, HYPRE_MEMORY_HOST);
-  B_diag_data = hypre_CTAlloc(HYPRE_Real,  inv_size, HYPRE_MEMORY_HOST);
-
-  B_diag_i[n] = inv_size;
-
-  //B_offd_i    = hypre_CTAlloc(HYPRE_Int,  n+1, HYPRE_MEMORY_HOST);
-  //B_offd_j    = hypre_CTAlloc(HYPRE_Int,  1, HYPRE_MEMORY_HOST);
-  //B_offd_data = hypre_CTAlloc(HYPRE_Real, 1, HYPRE_MEMORY_HOST);
-
-  //B_offd_i[n] = 1;
-  /*-----------------------------------------------------------------
-  * Get all the diagonal sub-blocks
-  *-----------------------------------------------------------------*/
-  diaginv = hypre_CTAlloc(HYPRE_Real,  nb2, HYPRE_MEMORY_HOST);
-  //printf("n_block = %d\n",n_block);
-  for (i = 0;i < n_block; i++)
-  {
-    bidxm1 = i*blk_size;
-    bidxp1 = (i+1)*blk_size;
-
-    for (k = 0;k < blk_size; k++)
-    {
-      for (j = 0;j < blk_size; j++)
-      {
-        bidx = k*blk_size + j;
-        diaginv[bidx] = 0.0;
-      }
-
-      for (ii = A_diag_i[bidxm1+k]; ii < A_diag_i[bidxm1+k+1]; ii++)
-      {
-        jj = A_diag_j[ii];
-        if (jj >= bidxm1 && jj < bidxp1 && fabs(A_diag_data[ii]) > SMALLREAL)
-        {
-           bidx = k*blk_size + jj - bidxm1;
-           //printf("jj = %d,val = %e, bidx = %d\n",jj,A_diag_data[ii],bidx);
-           diaginv[bidx] = A_diag_data[ii];
-        }
-      }
-    }
-
-    /* for (k = 0;k < blk_size; k++) */
-    /* { */
-    /*    for (j = 0;j < blk_size; j++) */
-    /*    { */
-    /*       bidx = k*blk_size + j; */
-    /*       printf("diaginv[%d] = %e\n",bidx,diaginv[bidx]); */
-    /*    } */
-    /* } */
-
-    hypre_blas_mat_inv(diaginv, blk_size);
-
-    for (k = 0;k < blk_size; k++)
-    {
-      B_diag_i[i*blk_size+k] = i*nb2 + k*blk_size;
-      //B_offd_i[i*nb2+k] = 0;
-
-      for (j = 0;j < blk_size; j++)
-      {
-        bidx = i*nb2 + k*blk_size + j;
-        B_diag_j[bidx] = i*blk_size + j;
-        B_diag_data[bidx] = diaginv[k*blk_size + j];
-      }
-    }
-  }
-
-  //printf("Before create\n");
-  B = hypre_ParCSRMatrixCreate(comm,
-                        hypre_ParCSRMatrixGlobalNumRows(A),
-                        hypre_ParCSRMatrixGlobalNumCols(A),
-                        hypre_ParCSRMatrixRowStarts(A),
-                        hypre_ParCSRMatrixColStarts(A),
-                        0,
-                        inv_size,
-                       0);
-  //printf("After create\n");
-  B_diag = hypre_ParCSRMatrixDiag(B);
-  hypre_CSRMatrixData(B_diag) = B_diag_data;
-  hypre_CSRMatrixI(B_diag) = B_diag_i;
-  hypre_CSRMatrixJ(B_diag) = B_diag_j;
-  B_offd = hypre_ParCSRMatrixOffd(B);
-  hypre_CSRMatrixData(B_offd) = NULL;
-  hypre_CSRMatrixI(B_offd) = NULL;
-  hypre_CSRMatrixJ(B_offd) = NULL;
-
-  *B_ptr = B;
-
-  return(block_scaling_error);
-}
-
 HYPRE_Int hypre_block_jacobi_solve(hypre_ParCSRMatrix *A,
                        hypre_ParVector    *f,
                        hypre_ParVector    *u,
