/*BHEADER**********************************************************************
 * Copyright (c) 2008,  Lawrence Livermore National Security, LLC.
 * Produced at the Lawrence Livermore National Laboratory.
 * This file is part of HYPRE.  See file COPYRIGHT for details.
 *
 * HYPRE is free software; you can redistribute it and/or modify it under the
 * terms of the GNU Lesser General Public License (as published by the Free
 * Software Foundation) version 2.1 dated February 1999.
 *
 * $Revision$
 ***********************************************************************EHEADER*/

#include "_hypre_parcsr_ls.h"

/*--------------------------------------------------------------------------
 * HYPRE_ParCSRGMRESCreate
 *--------------------------------------------------------------------------*/

HYPRE_Int
HYPRE_ParCSRGMRESCreate( MPI_Comm comm, HYPRE_Solver *solver )
{
   hypre_GMRESFunctions * gmres_functions;

   if (!solver)
   {
      hypre_error_in_arg(2);
      return hypre_error_flag;
   }
   gmres_functions =
      hypre_GMRESFunctionsCreate(
         hypre_CAlloc, hypre_ParKrylovFree, hypre_ParKrylovCommInfo,
         hypre_ParKrylovCreateVector,
         hypre_ParKrylovCreateVectorArray,
         hypre_ParKrylovDestroyVector, hypre_ParKrylovMatvecCreate,
         hypre_ParKrylovMatvec, hypre_ParKrylovMatvecDestroy,
         hypre_ParKrylovInnerProd, hypre_ParKrylovCopyVector,
         hypre_ParKrylovClearVector,
         hypre_ParKrylovScaleVector, hypre_ParKrylovAxpy,
         hypre_ParKrylovIdentitySetup, hypre_ParKrylovIdentity );
   *solver = ( (HYPRE_Solver) hypre_GMRESCreate( gmres_functions ) );

   return hypre_error_flag;
}

/*--------------------------------------------------------------------------
 * HYPRE_ParCSRGMRESDestroy
 *--------------------------------------------------------------------------*/

HYPRE_Int 
HYPRE_ParCSRGMRESDestroy( HYPRE_Solver solver )
{
   return( hypre_GMRESDestroy( (void *) solver ) );
}

/*--------------------------------------------------------------------------
 * HYPRE_ParCSRGMRESSetup
 *--------------------------------------------------------------------------*/

HYPRE_Int 
HYPRE_ParCSRGMRESSetup( HYPRE_Solver solver,
                        HYPRE_ParCSRMatrix A,
                        HYPRE_ParVector b,
                        HYPRE_ParVector x      )
{
   return( HYPRE_GMRESSetup( solver,
                             (HYPRE_Matrix) A,
                             (HYPRE_Vector) b,
                             (HYPRE_Vector) x ) );
}

/*--------------------------------------------------------------------------
 * HYPRE_ParCSRGMRESSolve
 *--------------------------------------------------------------------------*/

HYPRE_Int 
HYPRE_ParCSRGMRESSolve( HYPRE_Solver solver,
                        HYPRE_ParCSRMatrix A,
                        HYPRE_ParVector b,
                        HYPRE_ParVector x      )
{
   return( HYPRE_GMRESSolve( solver,
                             (HYPRE_Matrix) A,
                             (HYPRE_Vector) b,
                             (HYPRE_Vector) x ) );
}

/*--------------------------------------------------------------------------
 * HYPRE_ParCSRGMRESSetKDim
 *--------------------------------------------------------------------------*/

HYPRE_Int
HYPRE_ParCSRGMRESSetKDim( HYPRE_Solver solver,
                          HYPRE_Int             k_dim    )
{
   return( HYPRE_GMRESSetKDim( solver, k_dim ) );
}

/*--------------------------------------------------------------------------
 * HYPRE_ParCSRGMRESSetTol
 *--------------------------------------------------------------------------*/

HYPRE_Int
HYPRE_ParCSRGMRESSetTol( HYPRE_Solver solver,
                         HYPRE_Real         tol    )
{
   return( HYPRE_GMRESSetTol( solver, tol ) );
}
/*--------------------------------------------------------------------------
 * HYPRE_ParCSRGMRESSetAbsoluteTol
 *--------------------------------------------------------------------------*/

HYPRE_Int
HYPRE_ParCSRGMRESSetAbsoluteTol( HYPRE_Solver solver,
                                 HYPRE_Real         a_tol    )
{
   return( HYPRE_GMRESSetAbsoluteTol( solver, a_tol ) );
}

/*--------------------------------------------------------------------------
 * HYPRE_ParCSRGMRESSetMinIter
 *--------------------------------------------------------------------------*/

HYPRE_Int
HYPRE_ParCSRGMRESSetMinIter( HYPRE_Solver solver,
                             HYPRE_Int          min_iter )
{
   return( HYPRE_GMRESSetMinIter( solver, min_iter ) );
}

/*--------------------------------------------------------------------------
 * HYPRE_ParCSRGMRESSetMaxIter
 *--------------------------------------------------------------------------*/

HYPRE_Int
HYPRE_ParCSRGMRESSetMaxIter( HYPRE_Solver solver,
                             HYPRE_Int          max_iter )
{
   return( HYPRE_GMRESSetMaxIter( solver, max_iter ) );
}

/*--------------------------------------------------------------------------
 * HYPRE_ParCSRGMRESSetStopCrit - OBSOLETE
 *--------------------------------------------------------------------------*/

HYPRE_Int
HYPRE_ParCSRGMRESSetStopCrit( HYPRE_Solver solver,
                              HYPRE_Int          stop_crit )
{
   return( HYPRE_GMRESSetStopCrit( solver, stop_crit ) );
}

/*--------------------------------------------------------------------------
 * HYPRE_ParCSRGMRESSetPrecond
 *--------------------------------------------------------------------------*/

HYPRE_Int
HYPRE_ParCSRGMRESSetPrecond( HYPRE_Solver          solver,
                             HYPRE_PtrToParSolverFcn  precond,
                             HYPRE_PtrToParSolverFcn  precond_setup,
                             HYPRE_Solver          precond_solver )
{
   return( HYPRE_GMRESSetPrecond( solver,
                                  (HYPRE_PtrToSolverFcn) precond,
                                  (HYPRE_PtrToSolverFcn) precond_setup,
                                  precond_solver ) );
}

/*--------------------------------------------------------------------------
 * HYPRE_ParCSRGMRESGetPrecond
 *--------------------------------------------------------------------------*/

HYPRE_Int
HYPRE_ParCSRGMRESGetPrecond( HYPRE_Solver  solver,
                             HYPRE_Solver *precond_data_ptr )
{
   return( HYPRE_GMRESGetPrecond( solver, precond_data_ptr ) );
}

/*--------------------------------------------------------------------------
 * HYPRE_ParCSRGMRESSetLogging
 *--------------------------------------------------------------------------*/

HYPRE_Int
HYPRE_ParCSRGMRESSetLogging( HYPRE_Solver solver,
                             HYPRE_Int logging)
{
   return( HYPRE_GMRESSetLogging( solver, logging ) );
}

/*--------------------------------------------------------------------------
 * HYPRE_ParCSRGMRESSetPrintLevel
 *--------------------------------------------------------------------------*/

HYPRE_Int
HYPRE_ParCSRGMRESSetPrintLevel( HYPRE_Solver solver,
                                HYPRE_Int print_level)
{
   return( HYPRE_GMRESSetPrintLevel( solver, print_level ) );
}

/*--------------------------------------------------------------------------
 * HYPRE_ParCSRGMRESGetNumIterations
 *--------------------------------------------------------------------------*/

HYPRE_Int
HYPRE_ParCSRGMRESGetNumIterations( HYPRE_Solver  solver,
                                   HYPRE_Int    *num_iterations )
{
   return( HYPRE_GMRESGetNumIterations( solver, num_iterations ) );
}

/*--------------------------------------------------------------------------
 * HYPRE_ParCSRGMRESGetFinalRelativeResidualNorm
 *--------------------------------------------------------------------------*/

HYPRE_Int
HYPRE_ParCSRGMRESGetFinalRelativeResidualNorm( HYPRE_Solver  solver,
                                               HYPRE_Real   *norm   )
{
   return( HYPRE_GMRESGetFinalRelativeResidualNorm( solver, norm ) );
}

<<<<<<< HEAD

/*--------------------------------------------------------------------------
 * Setup routine for on-processor triangular solve as preconditioning. 
 *--------------------------------------------------------------------------*/
HYPRE_Int HYPRE_ParCSROnProcTriSetup(HYPRE_Solver       solver,
                                     HYPRE_ParCSRMatrix HA,
                                     HYPRE_ParVector    Hy,
                                     HYPRE_ParVector    Hx)
{   
   hypre_ParCSRMatrix *A = (hypre_ParCSRMatrix *) HA;
   
   // Check for and get topological ordering of matrix
   if (!hypre_ParCSRMatrixProcOrdering(A)) {
      hypre_CSRMatrix *A_diag  = hypre_ParCSRMatrixDiag(A);
      HYPRE_Real *A_diag_data  = hypre_CSRMatrixData(A_diag);
      HYPRE_Int *A_diag_i      = hypre_CSRMatrixI(A_diag);
      HYPRE_Int *A_diag_j      = hypre_CSRMatrixJ(A_diag);
      HYPRE_Int n              = hypre_CSRMatrixNumRows(A_diag);
      HYPRE_Int *proc_ordering = malloc(n*sizeof(HYPRE_Int));
      hypre_topo_sort(A_diag_i, A_diag_j, A_diag_data, proc_ordering, n);
      hypre_ParCSRMatrixProcOrdering(A) = proc_ordering;
   }
   return 0;
}


/*--------------------------------------------------------------------------
 * Solve routine for on-processor triangular solve as preconditioning. 
 *--------------------------------------------------------------------------*/
HYPRE_Int HYPRE_ParCSROnProcTriSolve(HYPRE_Solver       solver,
                                     HYPRE_ParCSRMatrix HA,
                                     HYPRE_ParVector    Hy,
                                     HYPRE_ParVector    Hx)
{
   hypre_ParCSRMatrix *A = (hypre_ParCSRMatrix *) HA;
   hypre_ParVector    *y = (hypre_ParVector *) Hy;
   hypre_ParVector    *x = (hypre_ParVector *) Hx;
   HYPRE_Int ierr = 0;
   ierr = hypre_BoomerAMGRelax(A,y,NULL,10,0,1,1,NULL,x,NULL,NULL);
   return ierr;
=======
/*--------------------------------------------------------------------------
 * HYPRE_ParCSRGMRESGetResidual
 *--------------------------------------------------------------------------*/

HYPRE_Int
HYPRE_ParCSRGMRESGetResidual( HYPRE_Solver solver, 
                              HYPRE_ParVector *residual   )
{
   return( HYPRE_GMRESGetResidual( solver, (void *) residual ) );
>>>>>>> 4b94dac5
}<|MERGE_RESOLUTION|>--- conflicted
+++ resolved
@@ -220,7 +220,16 @@
    return( HYPRE_GMRESGetFinalRelativeResidualNorm( solver, norm ) );
 }
 
-<<<<<<< HEAD
+/*--------------------------------------------------------------------------
+ * HYPRE_ParCSRGMRESGetResidual
+ *--------------------------------------------------------------------------*/
+
+HYPRE_Int
+HYPRE_ParCSRGMRESGetResidual( HYPRE_Solver solver, 
+                              HYPRE_ParVector *residual   )
+{
+   return( HYPRE_GMRESGetResidual( solver, (void *) residual ) );
+}
 
 /*--------------------------------------------------------------------------
  * Setup routine for on-processor triangular solve as preconditioning. 
@@ -261,15 +270,4 @@
    HYPRE_Int ierr = 0;
    ierr = hypre_BoomerAMGRelax(A,y,NULL,10,0,1,1,NULL,x,NULL,NULL);
    return ierr;
-=======
-/*--------------------------------------------------------------------------
- * HYPRE_ParCSRGMRESGetResidual
- *--------------------------------------------------------------------------*/
-
-HYPRE_Int
-HYPRE_ParCSRGMRESGetResidual( HYPRE_Solver solver, 
-                              HYPRE_ParVector *residual   )
-{
-   return( HYPRE_GMRESGetResidual( solver, (void *) residual ) );
->>>>>>> 4b94dac5
-}+}
