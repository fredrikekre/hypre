--- conflicted
+++ resolved
@@ -634,16 +634,6 @@
 
    HYPRE_Int ierr = 0;
 
-<<<<<<< HEAD
-   if (exec == HYPRE_EXEC_HOST)
-   {
-      ierr = hypre_BoomerAMGBuildModPartialExtInterpHost(A, CF_marker, S, num_cpts_global,
-                                                         num_old_cpts_global,
-                                                         num_functions, dof_func,
-                                                         debug_flag, trunc_factor, max_elmts, P_ptr);
-   }
-=======
->>>>>>> 790e8e78
 #if defined(HYPRE_USING_CUDA) || defined(HYPRE_USING_HIP)
    HYPRE_ExecutionPolicy exec = hypre_GetExecPolicy1( hypre_ParCSRMatrixMemoryLocation(A) );
    if (exec == HYPRE_EXEC_DEVICE)
@@ -1349,16 +1339,6 @@
 
    HYPRE_Int ierr = 0;
 
-<<<<<<< HEAD
-   if (exec == HYPRE_EXEC_HOST)
-   {
-      ierr = hypre_BoomerAMGBuildModPartialExtPEInterpHost(A, CF_marker, S, num_cpts_global,
-                                                           num_old_cpts_global,
-                                                           num_functions, dof_func,
-                                                           debug_flag, trunc_factor, max_elmts, P_ptr);
-   }
-=======
->>>>>>> 790e8e78
 #if defined(HYPRE_USING_CUDA) || defined(HYPRE_USING_HIP)
    HYPRE_ExecutionPolicy exec = hypre_GetExecPolicy1( hypre_ParCSRMatrixMemoryLocation(A) );
    if (exec == HYPRE_EXEC_DEVICE)
