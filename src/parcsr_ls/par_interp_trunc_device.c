/******************************************************************************
 * Copyright (c) 1998 Lawrence Livermore National Security, LLC and other
 * HYPRE Project Developers. See the top-level COPYRIGHT file for details.
 *
 * SPDX-License-Identifier: (Apache-2.0 OR MIT)
 ******************************************************************************/

#include "_hypre_onedpl.hpp"
#include "_hypre_parcsr_ls.h"
#include "_hypre_utilities.hpp"

#if defined(HYPRE_USING_CUDA) || defined(HYPRE_USING_HIP) || defined(HYPRE_USING_SYCL)

#define HYPRE_INTERPTRUNC_ALGORITHM_SWITCH 8

/* WM: todo - how to do shared memory in sycl? */
#if !defined(HYPRE_USING_SYCL)

/* special case for max_elmts = 0, i.e. no max_elmts limit */
__global__ void
<<<<<<< HEAD
hypreCUDAKernel_InterpTruncation( hypre_Item &item,
                                  HYPRE_Int   nrows,
                                  HYPRE_Real  trunc_factor,
                                  HYPRE_Int   max_elmts,
                                  HYPRE_Int  *P_i,
                                  HYPRE_Int  *P_j,
                                  HYPRE_Real *P_a)
{
   HYPRE_Real row_max = 0.0, row_sum = 0.0, row_scal = 0.0;
=======
hypreCUDAKernel_InterpTruncationPass0_v1( hypre_DeviceItem &item,
                                          HYPRE_Int   nrows,
                                          HYPRE_Real  trunc_factor,
                                          HYPRE_Int  *P_diag_i,
                                          HYPRE_Int  *P_diag_j,
                                          HYPRE_Real *P_diag_a,
                                          HYPRE_Int  *P_offd_i,
                                          HYPRE_Int  *P_offd_j,
                                          HYPRE_Real *P_offd_a,
                                          HYPRE_Int  *P_diag_i_new,
                                          HYPRE_Int  *P_offd_i_new )
{
   HYPRE_Real row_max = 0.0, row_sum = 0.0, row_scal = 0.0;

>>>>>>> 6f3bccb9
   HYPRE_Int row = hypre_gpu_get_grid_warp_id<1, 1>(item);

   if (row >= nrows)
   {
      return;
   }

<<<<<<< HEAD
   HYPRE_Int lane = hypre_gpu_get_lane_id<1>(item), p = 0, q;
=======
   HYPRE_Int lane = hypre_gpu_get_lane_id<1>(item);
   HYPRE_Int p_diag = 0, q_diag = 0, p_offd = 0, q_offd = 0;
>>>>>>> 6f3bccb9

   if (lane < 2)
   {
      p_diag = read_only_load(P_diag_i + row + lane);
      p_offd = read_only_load(P_offd_i + row + lane);
   }
<<<<<<< HEAD
   q = warp_shuffle_sync(item, HYPRE_WARP_FULL_MASK, p, 1);
   p = warp_shuffle_sync(item, HYPRE_WARP_FULL_MASK, p, 0);

   for (HYPRE_Int i = p + lane; i < q; i += HYPRE_WARP_SIZE)
   {
      HYPRE_Real v = read_only_load(&P_a[i]);
      row_max = hypre_max(row_max, fabs(v));
      row_sum += v;
   }

=======
   q_diag = warp_shuffle_sync(item, HYPRE_WARP_FULL_MASK, p_diag, 1);
   p_diag = warp_shuffle_sync(item, HYPRE_WARP_FULL_MASK, p_diag, 0);
   q_offd = warp_shuffle_sync(item, HYPRE_WARP_FULL_MASK, p_offd, 1);
   p_offd = warp_shuffle_sync(item, HYPRE_WARP_FULL_MASK, p_offd, 0);

   /* 1. compute row rowsum, rowmax */
   for (HYPRE_Int i = p_diag + lane; i < q_diag; i += HYPRE_WARP_SIZE)
   {
      HYPRE_Real v = P_diag_a[i];
      row_sum += v;
      row_max = hypre_max(row_max, fabs(v));
   }

   for (HYPRE_Int i = p_offd + lane; i < q_offd; i += HYPRE_WARP_SIZE)
   {
      HYPRE_Real v = P_offd_a[i];
      row_sum += v;
      row_max = hypre_max(row_max, fabs(v));
   }

   row_max = warp_allreduce_max(item, row_max) * trunc_factor;
   row_sum = warp_allreduce_sum(item, row_sum);

   HYPRE_Int cnt_diag = 0, cnt_offd = 0;

   /* 2. move wanted entries to the front and row scal */
   for (HYPRE_Int i = p_diag + lane; warp_any_sync(item, HYPRE_WARP_FULL_MASK, i < q_diag);
        i += HYPRE_WARP_SIZE)
   {
      HYPRE_Real v = 0.0;
      HYPRE_Int j = -1;

      if (i < q_diag)
      {
         v = P_diag_a[i];

         if (fabs(v) >= row_max)
         {
            j = P_diag_j[i];
            row_scal += v;
         }
      }

      HYPRE_Int sum, pos;
      pos = warp_prefix_sum(item, lane, (HYPRE_Int) (j != -1), sum);

      if (j != -1)
      {
         P_diag_a[p_diag + cnt_diag + pos] = v;
         P_diag_j[p_diag + cnt_diag + pos] = j;
      }

      cnt_diag += sum;
   }

   for (HYPRE_Int i = p_offd + lane; warp_any_sync(item, HYPRE_WARP_FULL_MASK, i < q_offd);
        i += HYPRE_WARP_SIZE)
   {
      HYPRE_Real v = 0.0;
      HYPRE_Int j = -1;

      if (i < q_offd)
      {
         v = P_offd_a[i];

         if (fabs(v) >= row_max)
         {
            j = P_offd_j[i];
            row_scal += v;
         }
      }

      HYPRE_Int sum, pos;
      pos = warp_prefix_sum(item, lane, (HYPRE_Int) (j != -1), sum);

      if (j != -1)
      {
         P_offd_a[p_offd + cnt_offd + pos] = v;
         P_offd_j[p_offd + cnt_offd + pos] = j;
      }

      cnt_offd += sum;
   }

   row_scal = warp_allreduce_sum(item, row_scal);

   if (row_scal)
   {
      row_scal = row_sum / row_scal;
   }
   else
   {
      row_scal = 1.0;
   }

   /* 3. scale the row */
   for (HYPRE_Int i = p_diag + lane; i < p_diag + cnt_diag; i += HYPRE_WARP_SIZE)
   {
      P_diag_a[i] *= row_scal;
   }

   for (HYPRE_Int i = p_offd + lane; i < p_offd + cnt_offd; i += HYPRE_WARP_SIZE)
   {
      P_offd_a[i] *= row_scal;
   }

   if (!lane)
   {
      P_diag_i_new[row] = cnt_diag;
      P_offd_i_new[row] = cnt_offd;
   }
}

static __device__ __forceinline__
void hypre_smallest_abs_val( HYPRE_Int   n,
                             HYPRE_Real *v,
                             HYPRE_Real &min_v,
                             HYPRE_Int  &min_j )
{
   min_v = fabs(v[0]);
   min_j = 0;

   for (HYPRE_Int j = 1; j < n; j++)
   {
      const HYPRE_Real vj = fabs(v[j]);
      if (vj < min_v)
      {
         min_v = vj;
         min_j = j;
      }
   }
}

/* TODO: using 1 thread per row, which can be suboptimal */
__global__ void
hypreCUDAKernel_InterpTruncationPass1_v1( hypre_DeviceItem &item,
                                          HYPRE_Int   nrows,
                                          HYPRE_Real  trunc_factor,
                                          HYPRE_Int   max_elmts,
                                          HYPRE_Int  *P_diag_i,
                                          HYPRE_Int  *P_diag_j,
                                          HYPRE_Real *P_diag_a,
                                          HYPRE_Int  *P_offd_i,
                                          HYPRE_Int  *P_offd_j,
                                          HYPRE_Real *P_offd_a,
                                          HYPRE_Int  *P_diag_i_new,
                                          HYPRE_Int  *P_offd_i_new )
{
   const HYPRE_Int row = hypre_gpu_get_grid_thread_id<1, 1>(item);

   if (row >= nrows)
   {
      return;
   }

   const HYPRE_Int p_diag = read_only_load(P_diag_i + row);
   const HYPRE_Int q_diag = read_only_load(P_diag_i + row + 1);
   const HYPRE_Int p_offd = read_only_load(P_offd_i + row);
   const HYPRE_Int q_offd = read_only_load(P_offd_i + row + 1);

   /* 1. get row max and compute truncation threshold, and compute row_sum */
   HYPRE_Real row_max = 0.0, row_sum = 0.0;

   for (HYPRE_Int i = p_diag; i < q_diag; i++)
   {
      HYPRE_Real v = P_diag_a[i];
      row_sum += v;
      row_max = hypre_max(row_max, fabs(v));
   }

   for (HYPRE_Int i = p_offd; i < q_offd; i++)
   {
      HYPRE_Real v = P_offd_a[i];
      row_sum += v;
      row_max = hypre_max(row_max, fabs(v));
   }

   row_max *= trunc_factor;

   /* 2. save the largest max_elmts entries in sh_val/pos */
   const HYPRE_Int nt = hypre_gpu_get_num_threads<1>(item);
   const HYPRE_Int tid = hypre_gpu_get_thread_id<1>(item);
   extern __shared__ HYPRE_Int shared_mem[];
   HYPRE_Int *sh_pos = &shared_mem[tid * max_elmts];
   HYPRE_Real *sh_val = &((HYPRE_Real *) &shared_mem[nt * max_elmts])[tid * max_elmts];
   HYPRE_Int cnt = 0;

   for (HYPRE_Int i = p_diag; i < q_diag; i++)
   {
      const HYPRE_Real v = P_diag_a[i];

      if (fabs(v) < row_max) { continue; }

      if (cnt < max_elmts)
      {
         sh_val[cnt] = v;
         sh_pos[cnt ++] = i;
      }
      else
      {
         HYPRE_Real min_v;
         HYPRE_Int min_j;

         hypre_smallest_abs_val(max_elmts, sh_val, min_v, min_j);

         if (fabs(v) > min_v)
         {
            sh_val[min_j] = v;
            sh_pos[min_j] = i;
         }
      }
   }

   for (HYPRE_Int i = p_offd; i < q_offd; i++)
   {
      const HYPRE_Real v = P_offd_a[i];

      if (fabs(v) < row_max) { continue; }

      if (cnt < max_elmts)
      {
         sh_val[cnt] = v;
         sh_pos[cnt ++] = i + q_diag;
      }
      else
      {
         HYPRE_Real min_v;
         HYPRE_Int min_j;

         hypre_smallest_abs_val(max_elmts, sh_val, min_v, min_j);

         if (fabs(v) > min_v)
         {
            sh_val[min_j] = v;
            sh_pos[min_j] = i + q_diag;
         }
      }
   }

   /* 3. load actual j and compute row_scal */
   HYPRE_Real row_scal = 0.0;

   for (HYPRE_Int i = 0; i < cnt; i++)
   {
      const HYPRE_Int j = sh_pos[i];

      if (j < q_diag)
      {
         sh_pos[i] = P_diag_j[j];
      }
      else
      {
         sh_pos[i] = -1 - P_offd_j[j - q_diag];
      }

      row_scal += sh_val[i];
   }

   if (row_scal)
   {
      row_scal = row_sum / row_scal;
   }
   else
   {
      row_scal = 1.0;
   }

   /* 4. write to P_diag_j and P_offd_j */
   HYPRE_Int cnt_diag = 0;
   for (HYPRE_Int i = 0; i < cnt; i++)
   {
      const HYPRE_Int j = sh_pos[i];

      if (j >= 0)
      {
         P_diag_j[p_diag + cnt_diag] = j;
         P_diag_a[p_diag + cnt_diag] = sh_val[i] * row_scal;
         cnt_diag ++;
      }
      else
      {
         P_offd_j[p_offd + i - cnt_diag] = -1 - j;
         P_offd_a[p_offd + i - cnt_diag] = sh_val[i] * row_scal;
      }
   }

   P_diag_i_new[row] = cnt_diag;
   P_offd_i_new[row] = cnt - cnt_diag;
}

/* using 1 warp per row */
__global__ void
hypreCUDAKernel_InterpTruncationPass2_v1( hypre_DeviceItem &item,
                                          HYPRE_Int   nrows,
                                          HYPRE_Int  *P_diag_i,
                                          HYPRE_Int  *P_diag_j,
                                          HYPRE_Real *P_diag_a,
                                          HYPRE_Int  *P_offd_i,
                                          HYPRE_Int  *P_offd_j,
                                          HYPRE_Real *P_offd_a,
                                          HYPRE_Int  *P_diag_i_new,
                                          HYPRE_Int  *P_diag_j_new,
                                          HYPRE_Real *P_diag_a_new,
                                          HYPRE_Int  *P_offd_i_new,
                                          HYPRE_Int  *P_offd_j_new,
                                          HYPRE_Real *P_offd_a_new )
{
   HYPRE_Int i = hypre_gpu_get_grid_warp_id<1, 1>(item);

   if (i >= nrows)
   {
      return;
   }

   HYPRE_Int lane = hypre_gpu_get_lane_id<1>(item);
   HYPRE_Int p = 0, pnew = 0, qnew = 0, shift;

   if (lane < 2)
   {
      p = read_only_load(P_diag_i + i + lane);
      pnew = read_only_load(P_diag_i_new + i + lane);
   }
   p = warp_shuffle_sync(item, HYPRE_WARP_FULL_MASK, p, 0);
   qnew = warp_shuffle_sync(item, HYPRE_WARP_FULL_MASK, pnew, 1);
   pnew = warp_shuffle_sync(item, HYPRE_WARP_FULL_MASK, pnew, 0);

   shift = p - pnew;
   for (HYPRE_Int k = pnew + lane; k < qnew; k += HYPRE_WARP_SIZE)
   {
      P_diag_j_new[k] = P_diag_j[k + shift];
      P_diag_a_new[k] = P_diag_a[k + shift];
   }

   if (lane < 2)
   {
      p = read_only_load(P_offd_i + i + lane);
      pnew = read_only_load(P_offd_i_new + i + lane);
   }
   p = warp_shuffle_sync(item, HYPRE_WARP_FULL_MASK, p, 0);
   qnew = warp_shuffle_sync(item, HYPRE_WARP_FULL_MASK, pnew, 1);
   pnew = warp_shuffle_sync(item, HYPRE_WARP_FULL_MASK, pnew, 0);

   shift = p - pnew;
   for (HYPRE_Int k = pnew + lane; k < qnew; k += HYPRE_WARP_SIZE)
   {
      P_offd_j_new[k] = P_offd_j[k + shift];
      P_offd_a_new[k] = P_offd_a[k + shift];
   }
}

/* This is a "fast" version that works for small max_elmts values */
HYPRE_Int
hypre_BoomerAMGInterpTruncationDevice_v1( hypre_ParCSRMatrix *P,
                                          HYPRE_Real          trunc_factor,
                                          HYPRE_Int           max_elmts )
{
   HYPRE_Int        nrows       = hypre_ParCSRMatrixNumRows(P);
   hypre_CSRMatrix *P_diag      = hypre_ParCSRMatrixDiag(P);
   HYPRE_Int       *P_diag_i    = hypre_CSRMatrixI(P_diag);
   HYPRE_Int       *P_diag_j    = hypre_CSRMatrixJ(P_diag);
   HYPRE_Real      *P_diag_a    = hypre_CSRMatrixData(P_diag);
   hypre_CSRMatrix *P_offd      = hypre_ParCSRMatrixOffd(P);
   HYPRE_Int       *P_offd_i    = hypre_CSRMatrixI(P_offd);
   HYPRE_Int       *P_offd_j    = hypre_CSRMatrixJ(P_offd);
   HYPRE_Real      *P_offd_a    = hypre_CSRMatrixData(P_offd);

   HYPRE_MemoryLocation memory_location = hypre_ParCSRMatrixMemoryLocation(P);

   HYPRE_Int *P_diag_i_new = hypre_TAlloc(HYPRE_Int, nrows + 1, memory_location);
   HYPRE_Int *P_offd_i_new = hypre_TAlloc(HYPRE_Int, nrows + 1, memory_location);

   /* truncate P, wanted entries are marked negative in P_diag/offd_j */
   if (max_elmts == 0)
   {
      dim3 bDim = hypre_GetDefaultDeviceBlockDimension();
      dim3 gDim = hypre_GetDefaultDeviceGridDimension(nrows, "warp", bDim);

      HYPRE_GPU_LAUNCH( hypreCUDAKernel_InterpTruncationPass0_v1,
                        gDim, bDim,
                        nrows, trunc_factor,
                        P_diag_i, P_diag_j, P_diag_a,
                        P_offd_i, P_offd_j, P_offd_a,
                        P_diag_i_new, P_offd_i_new);
   }
   else
   {
      dim3 bDim(256);
      dim3 gDim = hypre_GetDefaultDeviceGridDimension(nrows, "thread", bDim);
      size_t shmem_bytes = bDim.x * max_elmts * (sizeof(HYPRE_Int) + sizeof(HYPRE_Real));
      HYPRE_GPU_LAUNCH2( hypreCUDAKernel_InterpTruncationPass1_v1,
                         gDim, bDim, shmem_bytes,
                         nrows, trunc_factor, max_elmts,
                         P_diag_i, P_diag_j, P_diag_a,
                         P_offd_i, P_offd_j, P_offd_a,
                         P_diag_i_new, P_offd_i_new);
   }

   hypre_Memset(&P_diag_i_new[nrows], 0, sizeof(HYPRE_Int), memory_location);
   hypre_Memset(&P_offd_i_new[nrows], 0, sizeof(HYPRE_Int), memory_location);

   hypreDevice_IntegerExclusiveScan(nrows + 1, P_diag_i_new);
   hypreDevice_IntegerExclusiveScan(nrows + 1, P_offd_i_new);

   HYPRE_Int nnz_diag, nnz_offd;

   hypre_TMemcpy(&nnz_diag, &P_diag_i_new[nrows], HYPRE_Int, 1,
                 HYPRE_MEMORY_HOST, memory_location);
   hypre_TMemcpy(&nnz_offd, &P_offd_i_new[nrows], HYPRE_Int, 1,
                 HYPRE_MEMORY_HOST, memory_location);

   hypre_CSRMatrixNumNonzeros(P_diag) = nnz_diag;
   hypre_CSRMatrixNumNonzeros(P_offd) = nnz_offd;

   HYPRE_Int  *P_diag_j_new = hypre_TAlloc(HYPRE_Int,  nnz_diag, memory_location);
   HYPRE_Real *P_diag_a_new = hypre_TAlloc(HYPRE_Real, nnz_diag, memory_location);
   HYPRE_Int  *P_offd_j_new = hypre_TAlloc(HYPRE_Int,  nnz_offd, memory_location);
   HYPRE_Real *P_offd_a_new = hypre_TAlloc(HYPRE_Real, nnz_offd, memory_location);

   dim3 bDim = hypre_GetDefaultDeviceBlockDimension();
   dim3 gDim = hypre_GetDefaultDeviceGridDimension(nrows, "warp", bDim);
   HYPRE_GPU_LAUNCH( hypreCUDAKernel_InterpTruncationPass2_v1,
                     gDim, bDim,
                     nrows,
                     P_diag_i, P_diag_j, P_diag_a,
                     P_offd_i, P_offd_j, P_offd_a,
                     P_diag_i_new, P_diag_j_new, P_diag_a_new,
                     P_offd_i_new, P_offd_j_new, P_offd_a_new );

   hypre_CSRMatrixI   (P_diag) = P_diag_i_new;
   hypre_CSRMatrixJ   (P_diag) = P_diag_j_new;
   hypre_CSRMatrixData(P_diag) = P_diag_a_new;
   hypre_CSRMatrixI   (P_offd) = P_offd_i_new;
   hypre_CSRMatrixJ   (P_offd) = P_offd_j_new;
   hypre_CSRMatrixData(P_offd) = P_offd_a_new;

   hypre_TFree(P_diag_i, memory_location);
   hypre_TFree(P_diag_j, memory_location);
   hypre_TFree(P_diag_a, memory_location);
   hypre_TFree(P_offd_i, memory_location);
   hypre_TFree(P_offd_j, memory_location);
   hypre_TFree(P_offd_a, memory_location);

   return hypre_error_flag;
}

#endif

__global__ void
hypreCUDAKernel_InterpTruncation_v2( hypre_DeviceItem &item,
                                     HYPRE_Int   nrows,
                                     HYPRE_Real  trunc_factor,
                                     HYPRE_Int   max_elmts,
                                     HYPRE_Int  *P_i,
                                     HYPRE_Int  *P_j,
                                     HYPRE_Real *P_a)
{
   HYPRE_Real row_max = 0.0, row_sum = 0.0, row_scal = 0.0;
   HYPRE_Int row = hypre_gpu_get_grid_warp_id<1, 1>(item);

   if (row >= nrows)
   {
      return;
   }

   HYPRE_Int lane = hypre_gpu_get_lane_id<1>(item), p = 0, q;

   /* 1. compute row max, rowsum */
   if (lane < 2)
   {
      p = read_only_load(P_i + row + lane);
   }
   q = warp_shuffle_sync(item, HYPRE_WARP_FULL_MASK, p, 1);
   p = warp_shuffle_sync(item, HYPRE_WARP_FULL_MASK, p, 0);

   for (HYPRE_Int i = p + lane; i < q; i += HYPRE_WARP_SIZE)
   {
      HYPRE_Real v = read_only_load(&P_a[i]);
      row_max = hypre_max(row_max, fabs(v));
      row_sum += v;
   }

>>>>>>> 6f3bccb9
   row_max = warp_allreduce_max(item, row_max) * trunc_factor;
   row_sum = warp_allreduce_sum(item, row_sum);

   /* 2. mark dropped entries by -1 in P_j, and compute row_scal */
   HYPRE_Int last_pos = -1;
   for (HYPRE_Int i = p + lane; warp_any_sync(item, HYPRE_WARP_FULL_MASK, i < q); i += HYPRE_WARP_SIZE)
   {
      HYPRE_Int cond = 0, cond_prev;

      cond_prev = i == p + lane || warp_allreduce_min(item, cond);

      if (i < q)
      {
         HYPRE_Real v;
         cond = cond_prev && (max_elmts == 0 || i < p + max_elmts);
         if (cond)
         {
            v = read_only_load(&P_a[i]);
         }
         cond = cond && fabs(v) >= row_max;

         if (cond)
         {
            last_pos = i;
            row_scal += v;
         }
         else
         {
            P_j[i] = -1;
         }
      }
   }

   row_scal = warp_allreduce_sum(item, row_scal);

   if (row_scal)
   {
      row_scal = row_sum / row_scal;
   }
   else
   {
      row_scal = 1.0;
   }

   /* 3. scale the row */
   for (HYPRE_Int i = p + lane; i <= last_pos; i += HYPRE_WARP_SIZE)
   {
      P_a[i] *= row_scal;
   }
}

/*------------------------------------------------------------------------------------
 * RL: To be consistent with the CPU version, max_elmts == 0 means no limit on rownnz
 * This is a generic version that works for all max_elmts values
 */
HYPRE_Int
hypre_BoomerAMGInterpTruncationDevice_v2( hypre_ParCSRMatrix *P,
                                          HYPRE_Real          trunc_factor,
                                          HYPRE_Int           max_elmts )
{
   hypre_CSRMatrix *P_diag      = hypre_ParCSRMatrixDiag(P);
   HYPRE_Int       *P_diag_i    = hypre_CSRMatrixI(P_diag);
   HYPRE_Int       *P_diag_j    = hypre_CSRMatrixJ(P_diag);
   HYPRE_Real      *P_diag_a    = hypre_CSRMatrixData(P_diag);

   hypre_CSRMatrix *P_offd      = hypre_ParCSRMatrixOffd(P);
   HYPRE_Int       *P_offd_i    = hypre_CSRMatrixI(P_offd);
   HYPRE_Int       *P_offd_j    = hypre_CSRMatrixJ(P_offd);
   HYPRE_Real      *P_offd_a    = hypre_CSRMatrixData(P_offd);

   //HYPRE_Int        ncols       = hypre_CSRMatrixNumCols(P_diag);
   HYPRE_Int        nrows       = hypre_CSRMatrixNumRows(P_diag);
   HYPRE_Int        nnz_diag    = hypre_CSRMatrixNumNonzeros(P_diag);
   HYPRE_Int        nnz_offd    = hypre_CSRMatrixNumNonzeros(P_offd);
   HYPRE_Int        nnz_P       = nnz_diag + nnz_offd;
   HYPRE_Int       *P_i         = hypre_TAlloc(HYPRE_Int,  nnz_P,     HYPRE_MEMORY_DEVICE);
   HYPRE_Int       *P_j         = hypre_TAlloc(HYPRE_Int,  nnz_P,     HYPRE_MEMORY_DEVICE);
   HYPRE_Real      *P_a         = hypre_TAlloc(HYPRE_Real, nnz_P,     HYPRE_MEMORY_DEVICE);
   HYPRE_Int       *P_rowptr    = hypre_TAlloc(HYPRE_Int,  nrows + 1, HYPRE_MEMORY_DEVICE);
   HYPRE_Int       *tmp_rowid   = hypre_TAlloc(HYPRE_Int,  nnz_P,     HYPRE_MEMORY_DEVICE);

   HYPRE_Int        new_nnz_diag = 0, new_nnz_offd = 0;

   HYPRE_MemoryLocation memory_location = hypre_ParCSRMatrixMemoryLocation(P);

   hypreDevice_CsrRowPtrsToIndices_v2(nrows, nnz_diag, P_diag_i, P_i);
   hypreDevice_CsrRowPtrsToIndices_v2(nrows, nnz_offd, P_offd_i, P_i + nnz_diag);

   hypre_TMemcpy(P_j, P_diag_j, HYPRE_Int, nnz_diag, HYPRE_MEMORY_DEVICE, HYPRE_MEMORY_DEVICE);
   /* offd col id := -2 - offd col id */
#if defined(HYPRE_USING_SYCL)
   HYPRE_ONEDPL_CALL(std::transform, P_offd_j, P_offd_j + nnz_offd, P_j + nnz_diag,
   [] (const auto & x) {return -x - 2;} );
#else
   HYPRE_THRUST_CALL(transform, P_offd_j, P_offd_j + nnz_offd, P_j + nnz_diag, -_1 - 2);
#endif

   hypre_TMemcpy(P_a,            P_diag_a, HYPRE_Real, nnz_diag, HYPRE_MEMORY_DEVICE,
                 HYPRE_MEMORY_DEVICE);
   hypre_TMemcpy(P_a + nnz_diag, P_offd_a, HYPRE_Real, nnz_offd, HYPRE_MEMORY_DEVICE,
                 HYPRE_MEMORY_DEVICE);

   /* sort rows based on (rowind, abs(P_a)) */
   hypreDevice_StableSortByTupleKey(nnz_P, P_i, P_a, P_j, 1);

   hypreDevice_CsrRowIndicesToPtrs_v2(nrows, nnz_P, P_i, P_rowptr);

   /* truncate P, unwanted entries are marked -1 in P_j */
   dim3 bDim = hypre_GetDefaultDeviceBlockDimension();
   dim3 gDim = hypre_GetDefaultDeviceGridDimension(nrows, "warp", bDim);

   HYPRE_GPU_LAUNCH( hypreCUDAKernel_InterpTruncation_v2, gDim, bDim,
                     nrows, trunc_factor, max_elmts, P_rowptr, P_j, P_a );

   /* build new P_diag and P_offd */
   if (nnz_diag)
   {
#if defined(HYPRE_USING_SYCL)
      auto new_end = hypreSycl_copy_if( oneapi::dpl::make_zip_iterator(P_i,       P_j,       P_a),
                                        oneapi::dpl::make_zip_iterator(P_i + nnz_P, P_j + nnz_P, P_a + nnz_P),
                                        P_j,
                                        oneapi::dpl::make_zip_iterator(tmp_rowid, P_diag_j,  P_diag_a),
                                        is_nonnegative<HYPRE_Int>() );
      new_nnz_diag = std::get<0>(new_end.base()) - tmp_rowid;
#else
      auto new_end = HYPRE_THRUST_CALL(
                        copy_if,
                        thrust::make_zip_iterator(thrust::make_tuple(P_i,       P_j,       P_a)),
                        thrust::make_zip_iterator(thrust::make_tuple(P_i + nnz_P, P_j + nnz_P, P_a + nnz_P)),
                        P_j,
                        thrust::make_zip_iterator(thrust::make_tuple(tmp_rowid, P_diag_j,  P_diag_a)),
                        is_nonnegative<HYPRE_Int>() );
      new_nnz_diag = thrust::get<0>(new_end.get_iterator_tuple()) - tmp_rowid;
#endif

      hypre_assert(new_nnz_diag <= nnz_diag);

      hypreDevice_CsrRowIndicesToPtrs_v2(nrows, new_nnz_diag, tmp_rowid, P_diag_i);
   }

   if (nnz_offd)
   {
      less_than<HYPRE_Int> pred(-1);
#if defined(HYPRE_USING_SYCL)
      auto new_end = hypreSycl_copy_if( oneapi::dpl::make_zip_iterator(P_i,       P_j,       P_a),
                                        oneapi::dpl::make_zip_iterator(P_i + nnz_P, P_j + nnz_P, P_a + nnz_P),
                                        P_j,
                                        oneapi::dpl::make_zip_iterator(tmp_rowid, P_offd_j,  P_offd_a),
                                        pred );
      new_nnz_offd = std::get<0>(new_end.base()) - tmp_rowid;
#else
      auto new_end = HYPRE_THRUST_CALL(
                        copy_if,
                        thrust::make_zip_iterator(thrust::make_tuple(P_i,       P_j,       P_a)),
                        thrust::make_zip_iterator(thrust::make_tuple(P_i + nnz_P, P_j + nnz_P, P_a + nnz_P)),
                        P_j,
                        thrust::make_zip_iterator(thrust::make_tuple(tmp_rowid, P_offd_j,  P_offd_a)),
                        pred );
      new_nnz_offd = thrust::get<0>(new_end.get_iterator_tuple()) - tmp_rowid;
#endif

      hypre_assert(new_nnz_offd <= nnz_offd);

#if defined(HYPRE_USING_SYCL)
      HYPRE_ONEDPL_CALL(std::transform, P_offd_j, P_offd_j + new_nnz_offd, P_offd_j,
      [] (const auto & x) {return -x - 2;} );
#else
      HYPRE_THRUST_CALL(transform, P_offd_j, P_offd_j + new_nnz_offd, P_offd_j, -_1 - 2);
#endif

      hypreDevice_CsrRowIndicesToPtrs_v2(nrows, new_nnz_offd, tmp_rowid, P_offd_i);
   }

   hypre_CSRMatrixJ   (P_diag) = hypre_TReAlloc_v2(P_diag_j, HYPRE_Int,  nnz_diag, HYPRE_Int,
                                                   new_nnz_diag, memory_location);
   hypre_CSRMatrixData(P_diag) = hypre_TReAlloc_v2(P_diag_a, HYPRE_Real, nnz_diag, HYPRE_Real,
                                                   new_nnz_diag, memory_location);
   hypre_CSRMatrixJ   (P_offd) = hypre_TReAlloc_v2(P_offd_j, HYPRE_Int,  nnz_offd, HYPRE_Int,
                                                   new_nnz_offd, memory_location);
   hypre_CSRMatrixData(P_offd) = hypre_TReAlloc_v2(P_offd_a, HYPRE_Real, nnz_offd, HYPRE_Real,
                                                   new_nnz_offd, memory_location);
   hypre_CSRMatrixNumNonzeros(P_diag) = new_nnz_diag;
   hypre_CSRMatrixNumNonzeros(P_offd) = new_nnz_offd;

   hypre_TFree(P_i,       HYPRE_MEMORY_DEVICE);
   hypre_TFree(P_j,       HYPRE_MEMORY_DEVICE);
   hypre_TFree(P_a,       HYPRE_MEMORY_DEVICE);
   hypre_TFree(P_rowptr,  HYPRE_MEMORY_DEVICE);
   hypre_TFree(tmp_rowid, HYPRE_MEMORY_DEVICE);

   return hypre_error_flag;
}

HYPRE_Int
hypre_BoomerAMGInterpTruncationDevice( hypre_ParCSRMatrix *P,
                                       HYPRE_Real          trunc_factor,
                                       HYPRE_Int           max_elmts )
{
#ifdef HYPRE_PROFILE
   hypre_profile_times[HYPRE_TIMER_ID_INTERP_TRUNC] -= hypre_MPI_Wtime();
#endif
   hypre_GpuProfilingPushRange("Interp-Truncation");

/* WM: todo - sycl */
#if !defined(HYPRE_USING_SYCL)
   if (max_elmts <= HYPRE_INTERPTRUNC_ALGORITHM_SWITCH)
   {
      hypre_BoomerAMGInterpTruncationDevice_v1(P, trunc_factor, max_elmts);
   }
   else
#endif
   {
      hypre_BoomerAMGInterpTruncationDevice_v2(P, trunc_factor, max_elmts);
   }

   hypre_GpuProfilingPopRange();

#ifdef HYPRE_PROFILE
   hypre_profile_times[HYPRE_TIMER_ID_INTERP_TRUNC] += hypre_MPI_Wtime();
#endif

   return hypre_error_flag;
}

#endif /* #if defined(HYPRE_USING_CUDA)  || defined(HYPRE_USING_HIP) || defined(HYPRE_USING_SYCL) */<|MERGE_RESOLUTION|>--- conflicted
+++ resolved
@@ -18,17 +18,6 @@
 
 /* special case for max_elmts = 0, i.e. no max_elmts limit */
 __global__ void
-<<<<<<< HEAD
-hypreCUDAKernel_InterpTruncation( hypre_Item &item,
-                                  HYPRE_Int   nrows,
-                                  HYPRE_Real  trunc_factor,
-                                  HYPRE_Int   max_elmts,
-                                  HYPRE_Int  *P_i,
-                                  HYPRE_Int  *P_j,
-                                  HYPRE_Real *P_a)
-{
-   HYPRE_Real row_max = 0.0, row_sum = 0.0, row_scal = 0.0;
-=======
 hypreCUDAKernel_InterpTruncationPass0_v1( hypre_DeviceItem &item,
                                           HYPRE_Int   nrows,
                                           HYPRE_Real  trunc_factor,
@@ -43,7 +32,6 @@
 {
    HYPRE_Real row_max = 0.0, row_sum = 0.0, row_scal = 0.0;
 
->>>>>>> 6f3bccb9
    HYPRE_Int row = hypre_gpu_get_grid_warp_id<1, 1>(item);
 
    if (row >= nrows)
@@ -51,30 +39,14 @@
       return;
    }
 
-<<<<<<< HEAD
-   HYPRE_Int lane = hypre_gpu_get_lane_id<1>(item), p = 0, q;
-=======
    HYPRE_Int lane = hypre_gpu_get_lane_id<1>(item);
    HYPRE_Int p_diag = 0, q_diag = 0, p_offd = 0, q_offd = 0;
->>>>>>> 6f3bccb9
 
    if (lane < 2)
    {
       p_diag = read_only_load(P_diag_i + row + lane);
       p_offd = read_only_load(P_offd_i + row + lane);
    }
-<<<<<<< HEAD
-   q = warp_shuffle_sync(item, HYPRE_WARP_FULL_MASK, p, 1);
-   p = warp_shuffle_sync(item, HYPRE_WARP_FULL_MASK, p, 0);
-
-   for (HYPRE_Int i = p + lane; i < q; i += HYPRE_WARP_SIZE)
-   {
-      HYPRE_Real v = read_only_load(&P_a[i]);
-      row_max = hypre_max(row_max, fabs(v));
-      row_sum += v;
-   }
-
-=======
    q_diag = warp_shuffle_sync(item, HYPRE_WARP_FULL_MASK, p_diag, 1);
    p_diag = warp_shuffle_sync(item, HYPRE_WARP_FULL_MASK, p_diag, 0);
    q_offd = warp_shuffle_sync(item, HYPRE_WARP_FULL_MASK, p_offd, 1);
@@ -556,7 +528,6 @@
       row_sum += v;
    }
 
->>>>>>> 6f3bccb9
    row_max = warp_allreduce_max(item, row_max) * trunc_factor;
    row_sum = warp_allreduce_sum(item, row_sum);
 
