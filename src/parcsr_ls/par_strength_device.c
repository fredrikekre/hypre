/******************************************************************************
 * Copyright 1998-2019 Lawrence Livermore National Security, LLC and other
 * HYPRE Project Developers. See the top-level COPYRIGHT file for details.
 *
 * SPDX-License-Identifier: (Apache-2.0 OR MIT)
 ******************************************************************************/

#include "_hypre_parcsr_ls.h"
#include "_hypre_utilities.hpp"

#if defined(HYPRE_USING_CUDA) || defined(HYPRE_USING_HIP)

__global__ void hypre_BoomerAMGCreateS_rowcount( HYPRE_Int nr_of_rows,
                                                 HYPRE_Real max_row_sum, HYPRE_Real strength_threshold,
                                                 HYPRE_Real* A_diag_data, HYPRE_Int* A_diag_i, HYPRE_Int* A_diag_j,
                                                 HYPRE_Real* A_offd_data, HYPRE_Int* A_offd_i, HYPRE_Int* A_offd_j,
                                                 HYPRE_Int* S_temp_diag_j, HYPRE_Int* S_temp_offd_j,
                                                 HYPRE_Int num_functions, HYPRE_Int* dof_func, HYPRE_Int* dof_func_offd,
                                                 HYPRE_Int* jS_diag, HYPRE_Int* jS_offd );
__global__ void hypre_BoomerAMGCreateSabs_rowcount( HYPRE_Int nr_of_rows,
                                                    HYPRE_Real max_row_sum, HYPRE_Real strength_threshold,
                                                    HYPRE_Real* A_diag_data, HYPRE_Int* A_diag_i, HYPRE_Int* A_diag_j,
                                                    HYPRE_Real* A_offd_data, HYPRE_Int* A_offd_i, HYPRE_Int* A_offd_j,
                                                    HYPRE_Int* S_temp_diag_j, HYPRE_Int* S_temp_offd_j,
                                                    HYPRE_Int num_functions, HYPRE_Int* dof_func, HYPRE_Int* dof_func_offd,
                                                    HYPRE_Int* jS_diag, HYPRE_Int* jS_offd );


/*- - - - - - - - - - - - - - - - - - - - - - - - - - - - - - - - - - - - - -*/
HYPRE_Int
hypre_BoomerAMGCreateSDevice(hypre_ParCSRMatrix    *A,
                             HYPRE_Int              abs_soc,
                             HYPRE_Real             strength_threshold,
                             HYPRE_Real             max_row_sum,
                             HYPRE_Int              num_functions,
                             HYPRE_Int             *dof_func,
                             hypre_ParCSRMatrix   **S_ptr)
{
#ifdef HYPRE_PROFILE
   hypre_profile_times[HYPRE_TIMER_ID_CREATES] -= hypre_MPI_Wtime();
#endif

   MPI_Comm                 comm            = hypre_ParCSRMatrixComm(A);
   hypre_ParCSRCommPkg     *comm_pkg        = hypre_ParCSRMatrixCommPkg(A);
   hypre_ParCSRCommHandle  *comm_handle;
   hypre_CSRMatrix         *A_diag          = hypre_ParCSRMatrixDiag(A);
   HYPRE_Int               *A_diag_i        = hypre_CSRMatrixI(A_diag);
   HYPRE_Real              *A_diag_data     = hypre_CSRMatrixData(A_diag);
   hypre_CSRMatrix         *A_offd          = hypre_ParCSRMatrixOffd(A);
   HYPRE_Int               *A_offd_i        = hypre_CSRMatrixI(A_offd);
   HYPRE_Real              *A_offd_data     = hypre_CSRMatrixData(A_offd);
   HYPRE_Int               *A_diag_j        = hypre_CSRMatrixJ(A_diag);
   HYPRE_Int               *A_offd_j        = hypre_CSRMatrixJ(A_offd);
   HYPRE_BigInt            *row_starts      = hypre_ParCSRMatrixRowStarts(A);
   HYPRE_Int                num_variables   = hypre_CSRMatrixNumRows(A_diag);
   HYPRE_Int                global_num_vars = hypre_ParCSRMatrixGlobalNumRows(A);
   HYPRE_Int                num_nonzeros_diag;
   HYPRE_Int                num_nonzeros_offd;
   HYPRE_Int                num_cols_offd = hypre_CSRMatrixNumCols(A_offd);
   hypre_ParCSRMatrix      *S;
   hypre_CSRMatrix         *S_diag;
   HYPRE_Int               *S_diag_i;
   HYPRE_Int               *S_diag_j, *S_temp_diag_j;
   /* HYPRE_Real           *S_diag_data; */
   hypre_CSRMatrix         *S_offd;
   HYPRE_Int               *S_offd_i = NULL;
   HYPRE_Int               *S_offd_j = NULL, *S_temp_offd_j = NULL;
   /* HYPRE_Real           *S_offd_data; */
   HYPRE_Int                i;
   HYPRE_Int                ierr = 0;
   HYPRE_Int               *dof_func_offd_dev = NULL;
   HYPRE_Int               *dof_func_dev = NULL;
   HYPRE_Int                num_sends;
   HYPRE_Int                index, start, j;

   HYPRE_MemoryLocation     memory_location = hypre_ParCSRMatrixMemoryLocation(A);

   /*--------------------------------------------------------------
    * Compute a  ParCSR strength matrix, S.
    *
    * Default "strength" of dependence/influence is defined in
    * the following way: i depends on j if
    *     aij > hypre_max (k != i) aik,    aii < 0
    * or
    *     aij < hypre_min (k != i) aik,    aii >= 0
    * Then S_ij = 1, else S_ij = 0.
    *
    * If abs_soc != 0, then use an absolute strength of connection:
    * i depends on j if
    *     abs(aij) > hypre_max (k != i) abs(aik)
    *
    * NOTE: the entries are negative initially, corresponding
    * to "unaccounted-for" dependence.
    *----------------------------------------------------------------*/

   num_nonzeros_diag = hypre_CSRMatrixNumNonzeros(A_diag);
   num_nonzeros_offd = hypre_CSRMatrixNumNonzeros(A_offd);

   S_diag_i = hypre_TAlloc(HYPRE_Int, num_variables+1, memory_location);
   S_offd_i = hypre_TAlloc(HYPRE_Int, num_variables+1, memory_location);
   S_temp_diag_j = hypre_TAlloc(HYPRE_Int, num_nonzeros_diag, HYPRE_MEMORY_DEVICE);
   S_temp_offd_j = hypre_TAlloc(HYPRE_Int, num_nonzeros_offd, HYPRE_MEMORY_DEVICE);

   if (num_functions > 1)
   {
      dof_func_offd_dev = hypre_TAlloc(HYPRE_Int, num_cols_offd, HYPRE_MEMORY_DEVICE);
   }

  /*-------------------------------------------------------------------
    * Get the dof_func data for the off-processor columns
    *-------------------------------------------------------------------*/
   if (!comm_pkg)
   {
      hypre_MatvecCommPkgCreate(A);
      comm_pkg = hypre_ParCSRMatrixCommPkg(A);
   }

   num_sends = hypre_ParCSRCommPkgNumSends(comm_pkg);

   if (num_functions > 1)
   {
      HYPRE_Int *int_buf_data = hypre_TAlloc(HYPRE_Int, hypre_ParCSRCommPkgSendMapStart(comm_pkg, num_sends), HYPRE_MEMORY_HOST);
      index = 0;
      for (i = 0; i < num_sends; i++)
      {
         start = hypre_ParCSRCommPkgSendMapStart(comm_pkg, i);
         for (j = start; j < hypre_ParCSRCommPkgSendMapStart(comm_pkg, i+1); j++)
         {
            int_buf_data[index++] = dof_func[hypre_ParCSRCommPkgSendMapElmt(comm_pkg,j)];
         }
      }
      comm_handle = hypre_ParCSRCommHandleCreate_v2(11, comm_pkg, HYPRE_MEMORY_HOST, int_buf_data,
                                                    HYPRE_MEMORY_DEVICE, dof_func_offd_dev);
      hypre_ParCSRCommHandleDestroy(comm_handle);

      hypre_TFree(int_buf_data, HYPRE_MEMORY_HOST);

      dof_func_dev = hypre_TAlloc(HYPRE_Int, num_variables, HYPRE_MEMORY_DEVICE);
      hypre_TMemcpy(dof_func_dev, dof_func, HYPRE_Int, num_variables, HYPRE_MEMORY_DEVICE, HYPRE_MEMORY_HOST);
   }

   /* count the row nnz of S */
   dim3 bDim = hypre_GetDefaultCUDABlockDimension();
   dim3 gDim = hypre_GetDefaultCUDAGridDimension(num_variables, "warp", bDim);

   if (abs_soc)
   {
      HYPRE_CUDA_LAUNCH( hypre_BoomerAMGCreateSabs_rowcount, gDim, bDim,
                         num_variables, max_row_sum, strength_threshold,
                         A_diag_data, A_diag_i, A_diag_j,
                         A_offd_data, A_offd_i, A_offd_j,
                         S_temp_diag_j, S_temp_offd_j,
                         num_functions, dof_func_dev, dof_func_offd_dev,
                         S_diag_i, S_offd_i );
   }
   else
   {
      HYPRE_CUDA_LAUNCH( hypre_BoomerAMGCreateS_rowcount, gDim, bDim,
                         num_variables, max_row_sum, strength_threshold,
                         A_diag_data, A_diag_i, A_diag_j,
                         A_offd_data, A_offd_i, A_offd_j,
                         S_temp_diag_j, S_temp_offd_j,
                         num_functions, dof_func_dev, dof_func_offd_dev,
                         S_diag_i, S_offd_i );
   }

   hypreDevice_IntegerExclusiveScan(num_variables + 1, S_diag_i);
   hypreDevice_IntegerExclusiveScan(num_variables + 1, S_offd_i);

   HYPRE_Int *tmp, S_num_nonzeros_diag, S_num_nonzeros_offd;

   hypre_TMemcpy(&S_num_nonzeros_diag, &S_diag_i[num_variables], HYPRE_Int, 1, HYPRE_MEMORY_HOST, memory_location);
   hypre_TMemcpy(&S_num_nonzeros_offd, &S_offd_i[num_variables], HYPRE_Int, 1, HYPRE_MEMORY_HOST, memory_location);

   S_diag_j = hypre_TAlloc(HYPRE_Int, S_num_nonzeros_diag, memory_location);
   S_offd_j = hypre_TAlloc(HYPRE_Int, S_num_nonzeros_offd, memory_location);

   tmp = HYPRE_THRUST_CALL(copy_if, S_temp_diag_j, S_temp_diag_j + num_nonzeros_diag, S_diag_j, is_nonnegative<HYPRE_Int>());

   hypre_assert(S_num_nonzeros_diag == tmp - S_diag_j);

   tmp = HYPRE_THRUST_CALL(copy_if, S_temp_offd_j, S_temp_offd_j + num_nonzeros_offd, S_offd_j, is_nonnegative<HYPRE_Int>());

   hypre_assert(S_num_nonzeros_offd == tmp - S_offd_j);

   S = hypre_ParCSRMatrixCreate(comm, global_num_vars, global_num_vars, row_starts, row_starts,
                                num_cols_offd, num_nonzeros_diag, num_nonzeros_offd);

   S_diag = hypre_ParCSRMatrixDiag(S);
   S_offd = hypre_ParCSRMatrixOffd(S);

   hypre_CSRMatrixNumNonzeros(S_diag) = S_num_nonzeros_diag;
   hypre_CSRMatrixNumNonzeros(S_offd) = S_num_nonzeros_offd;
   hypre_CSRMatrixI(S_diag) = S_diag_i;
   hypre_CSRMatrixJ(S_diag) = S_diag_j;
   hypre_CSRMatrixI(S_offd) = S_offd_i;
   hypre_CSRMatrixJ(S_offd) = S_offd_j;
   hypre_CSRMatrixMemoryLocation(S_diag) = memory_location;
   hypre_CSRMatrixMemoryLocation(S_offd) = memory_location;

   hypre_ParCSRMatrixCommPkg(S) = NULL;

   hypre_ParCSRMatrixColMapOffd(S) = hypre_TAlloc(HYPRE_BigInt, num_cols_offd, HYPRE_MEMORY_HOST);
   hypre_TMemcpy(hypre_ParCSRMatrixColMapOffd(S), hypre_ParCSRMatrixColMapOffd(A),
                 HYPRE_BigInt, num_cols_offd, HYPRE_MEMORY_HOST, HYPRE_MEMORY_HOST);

   hypre_ParCSRMatrixSocDiagJ(S) = S_temp_diag_j;
   hypre_ParCSRMatrixSocOffdJ(S) = S_temp_offd_j;

   *S_ptr = S;

   hypre_TFree(dof_func_offd_dev, HYPRE_MEMORY_DEVICE);
   hypre_TFree(dof_func_dev,      HYPRE_MEMORY_DEVICE);
   /*
   hypre_TFree(S_temp_diag_j,     HYPRE_MEMORY_DEVICE);
   hypre_TFree(S_temp_offd_j,     HYPRE_MEMORY_DEVICE);
   */

#ifdef HYPRE_PROFILE
   hypre_profile_times[HYPRE_TIMER_ID_CREATES] += hypre_MPI_Wtime();
#endif

   return (ierr);
}

/*-----------------------------------------------------------------------*/
 __global__ void hypre_BoomerAMGCreateS_rowcount( HYPRE_Int   nr_of_rows,
                                                  HYPRE_Real  max_row_sum,
                                                  HYPRE_Real  strength_threshold,
                                                  HYPRE_Real *A_diag_data,
                                                  HYPRE_Int  *A_diag_i,
                                                  HYPRE_Int  *A_diag_j,
                                                  HYPRE_Real *A_offd_data,
                                                  HYPRE_Int  *A_offd_i,
                                                  HYPRE_Int  *A_offd_j,
                                                  HYPRE_Int  *S_temp_diag_j,
                                                  HYPRE_Int  *S_temp_offd_j,
                                                  HYPRE_Int   num_functions,
                                                  HYPRE_Int  *dof_func,
                                                  HYPRE_Int  *dof_func_offd,
                                                  HYPRE_Int  *jS_diag,
                                                  HYPRE_Int  *jS_offd )
{
   /*-----------------------------------------------------------------------*/
   /*
      Input: nr_of_rows - Number of rows in matrix (local in processor)
             A_diag_data, A_diag_i, A_diag_j - CSR representation of A_diag
             A_offd_data, A_offd_i, A_offd_j - CSR representation of A_offd
             num_function  - Number of degrees of freedom per grid point
             dof_func      - vector over nonzero elements of A_diag, indicating the degree of freedom
             dof_func_offd - vector over nonzero elements of A_offd, indicating the degree of freedom

      Output: S_temp_diag_j - S_diag_j vector before compression, i.e.,elements that are < 0 should be removed
                              strong connections: same as A_diag_j; weak: -1; diagonal: -2
              S_temp_offd_j - S_offd_j vector before compression, i.e.,elements that are < 0 should be removed
                              strong connections: same as A_offd_j; weak: -1;
              jS_diag       - row nnz vector for compressed S_diag
              jS_offd       - row nnz vector for compressed S_offd
    */
   /*-----------------------------------------------------------------------*/

   HYPRE_Real row_scale = 0.0, row_sum = 0.0, row_max = 0.0, row_min = 0.0, diag = 0.0;
   HYPRE_Int row_nnz_diag = 0, row_nnz_offd = 0, diag_pos = -1;

   HYPRE_Int row = hypre_cuda_get_grid_warp_id<1,1>();

   if (row >= nr_of_rows)
   {
      return;
   }

   HYPRE_Int lane = hypre_cuda_get_lane_id<1>();
   HYPRE_Int p_diag, q_diag, p_offd, q_offd;

   /* diag part */
   if (lane < 2)
   {
      p_diag = read_only_load(A_diag_i + row + lane);
   }
   q_diag = __shfl_sync(HYPRE_WARP_FULL_MASK, p_diag, 1);
   p_diag = __shfl_sync(HYPRE_WARP_FULL_MASK, p_diag, 0);

   for (HYPRE_Int i = p_diag + lane; __any_sync(HYPRE_WARP_FULL_MASK, i < q_diag); i += HYPRE_WARP_SIZE)
   {
      if (i < q_diag)
      {
         const HYPRE_Int col = read_only_load(&A_diag_j[i]);

         if ( num_functions == 1 || row == col ||
              read_only_load(&dof_func[row]) == read_only_load(&dof_func[col]) )
         {
            const HYPRE_Real v = read_only_load(&A_diag_data[i]);
            row_sum += v;
            if (row == col)
            {
               diag = v;
               diag_pos = i;
            }
            else
            {
               row_max = hypre_max(row_max, v);
               row_min = hypre_min(row_min, v);
            }
         }
      }
   }

   /* offd part */
   if (lane < 2)
   {
      p_offd = read_only_load(A_offd_i + row + lane);
   }
   q_offd = __shfl_sync(HYPRE_WARP_FULL_MASK, p_offd, 1);
   p_offd = __shfl_sync(HYPRE_WARP_FULL_MASK, p_offd, 0);

   for (HYPRE_Int i = p_offd + lane; __any_sync(HYPRE_WARP_FULL_MASK, i < q_offd); i += HYPRE_WARP_SIZE)
   {
      if (i < q_offd)
      {
         if ( num_functions == 1 ||
              read_only_load(&dof_func[row]) == read_only_load(&dof_func_offd[read_only_load(&A_offd_j[i])]) )
         {
            const HYPRE_Real v = read_only_load(&A_offd_data[i]);
            row_sum += v;
            row_max = hypre_max(row_max, v);
            row_min = hypre_min(row_min, v);
         }
      }
   }

   diag = warp_allreduce_sum(diag);

   /* sign of diag */
   const HYPRE_Int sdiag = diag > 0.0 ? 1 : -1;

   /* compute scaling factor and row sum */
   row_sum = warp_allreduce_sum(row_sum);

   if (diag > 0.0)
   {
      row_scale = warp_allreduce_min(row_min);
   }
   else
   {
      row_scale = warp_allreduce_max(row_max);
   }

   /* compute row of S */
   HYPRE_Int all_weak = max_row_sum < 1.0 && fabs(row_sum) > fabs(diag) * max_row_sum;
   const HYPRE_Real thresh = sdiag * strength_threshold * row_scale;

   for (HYPRE_Int i = p_diag + lane; __any_sync(HYPRE_WARP_FULL_MASK, i < q_diag); i += HYPRE_WARP_SIZE)
   {
      if (i < q_diag)
      {
         const HYPRE_Int cond = all_weak == 0 && diag_pos != i &&
                                ( num_functions == 1 || read_only_load(&dof_func[row]) ==
                                                        read_only_load(&dof_func[read_only_load(&A_diag_j[i])]) ) &&
                                sdiag * read_only_load(&A_diag_data[i]) < thresh;
         S_temp_diag_j[i] = cond * (1 + read_only_load(&A_diag_j[i])) - 1;
         row_nnz_diag += cond;
      }
   }

   /* !!! mark diagonal as -2 !!! */
   if (diag_pos >= 0)
   {
      S_temp_diag_j[diag_pos] = -2;
   }

   for (HYPRE_Int i = p_offd + lane; __any_sync(HYPRE_WARP_FULL_MASK, i < q_offd); i += HYPRE_WARP_SIZE)
   {
      if (i < q_offd)
      {
         const HYPRE_Int cond = all_weak == 0 &&
                                ( num_functions == 1 || read_only_load(&dof_func[row]) ==
                                                        read_only_load(&dof_func_offd[read_only_load(&A_offd_j[i])]) ) &&
                                sdiag * read_only_load(&A_offd_data[i]) < thresh;
         S_temp_offd_j[i] = cond * (1 + read_only_load(&A_offd_j[i])) - 1;
         row_nnz_offd += cond;
      }
   }

   row_nnz_diag = warp_reduce_sum(row_nnz_diag);
   row_nnz_offd = warp_reduce_sum(row_nnz_offd);

   if (0 == lane)
   {
      jS_diag[row] = row_nnz_diag;
      jS_offd[row] = row_nnz_offd;
   }
}

HYPRE_Int
hypre_BoomerAMGMakeSocFromSDevice( hypre_ParCSRMatrix *A,
                                   hypre_ParCSRMatrix *S)
{
   if (!hypre_ParCSRMatrixSocDiagJ(S))
   {
      hypre_CSRMatrix *A_diag = hypre_ParCSRMatrixDiag(A);
      hypre_CSRMatrix *S_diag = hypre_ParCSRMatrixDiag(S);
      HYPRE_Int nnz_diag = hypre_CSRMatrixNumNonzeros(A_diag);
      HYPRE_Int *soc_diag = hypre_TAlloc(HYPRE_Int, nnz_diag, HYPRE_MEMORY_DEVICE);
      hypre_CSRMatrixIntersectPattern(A_diag, S_diag, soc_diag, 1);
      hypre_ParCSRMatrixSocDiagJ(S) = soc_diag;
   }

   if (!hypre_ParCSRMatrixSocOffdJ(S))
   {
      hypre_CSRMatrix *A_offd = hypre_ParCSRMatrixOffd(A);
      hypre_CSRMatrix *S_offd = hypre_ParCSRMatrixOffd(S);
      HYPRE_Int nnz_offd = hypre_CSRMatrixNumNonzeros(A_offd);
      HYPRE_Int *soc_offd = hypre_TAlloc(HYPRE_Int, nnz_offd, HYPRE_MEMORY_DEVICE);
      hypre_CSRMatrixIntersectPattern(A_offd, S_offd, soc_offd, 0);
      hypre_ParCSRMatrixSocOffdJ(S) = soc_offd;
   }

   return hypre_error_flag;
}

<<<<<<< HEAD
/*-----------------------------------------------------------------------*/
 __global__ void hypre_BoomerAMGCreateSabs_rowcount( HYPRE_Int   nr_of_rows,
                                                     HYPRE_Real  max_row_sum,
                                                     HYPRE_Real  strength_threshold,
                                                     HYPRE_Real *A_diag_data,
                                                     HYPRE_Int  *A_diag_i,
                                                     HYPRE_Int  *A_diag_j,
                                                     HYPRE_Real *A_offd_data,
                                                     HYPRE_Int  *A_offd_i,
                                                     HYPRE_Int  *A_offd_j,
                                                     HYPRE_Int  *S_temp_diag_j,
                                                     HYPRE_Int  *S_temp_offd_j,
                                                     HYPRE_Int   num_functions,
                                                     HYPRE_Int  *dof_func,
                                                     HYPRE_Int  *dof_func_offd,
                                                     HYPRE_Int  *jS_diag,
                                                     HYPRE_Int  *jS_offd )
{
   /*-----------------------------------------------------------------------*/
   /*
      Input: nr_of_rows - Number of rows in matrix (local in processor)
             A_diag_data, A_diag_i, A_diag_j - CSR representation of A_diag
             A_offd_data, A_offd_i, A_offd_j - CSR representation of A_offd
             num_function  - Number of degrees of freedom per grid point
             dof_func      - vector over nonzero elements of A_diag, indicating the degree of freedom
             dof_func_offd - vector over nonzero elements of A_offd, indicating the degree of freedom

      Output: S_temp_diag_j - S_diag_j vector before compression, i.e.,elements that are < 0 should be removed
                              strong connections: same as A_diag_j; weak: -1; diagonal: -2
              S_temp_offd_j - S_offd_j vector before compression, i.e.,elements that are < 0 should be removed
                              strong connections: same as A_offd_j; weak: -1;
              jS_diag       - row nnz vector for compressed S_diag
              jS_offd       - row nnz vector for compressed S_offd
    */
   /*-----------------------------------------------------------------------*/

   HYPRE_Real row_scale = 0.0, row_sum = 0.0, diag = 0.0;
   HYPRE_Int row_nnz_diag = 0, row_nnz_offd = 0, diag_pos = -1;

   HYPRE_Int row = hypre_cuda_get_grid_warp_id<1,1>();

   if (row >= nr_of_rows)
   {
      return;
   }

   HYPRE_Int lane = hypre_cuda_get_lane_id<1>();
   HYPRE_Int p_diag, q_diag, p_offd, q_offd;

   /* diag part */
   if (lane < 2)
   {
      p_diag = read_only_load(A_diag_i + row + lane);
   }
   q_diag = __shfl_sync(HYPRE_WARP_FULL_MASK, p_diag, 1);
   p_diag = __shfl_sync(HYPRE_WARP_FULL_MASK, p_diag, 0);

   for (HYPRE_Int i = p_diag + lane; __any_sync(HYPRE_WARP_FULL_MASK, i < q_diag); i += HYPRE_WARP_SIZE)
   {
      if (i < q_diag)
      {
         const HYPRE_Int col = read_only_load(&A_diag_j[i]);

         if ( num_functions == 1 || row == col ||
              read_only_load(&dof_func[row]) == read_only_load(&dof_func[col]) )
         {
            const HYPRE_Real v = hypre_cabs( read_only_load(&A_diag_data[i]) );
            row_sum += v;
            if (row == col)
            {
               diag = v;
               diag_pos = i;
            }
            else
            {
               row_scale = hypre_max(row_scale, v);
            }
         }
      }
   }

   /* offd part */
   if (lane < 2)
   {
      p_offd = read_only_load(A_offd_i + row + lane);
   }
   q_offd = __shfl_sync(HYPRE_WARP_FULL_MASK, p_offd, 1);
   p_offd = __shfl_sync(HYPRE_WARP_FULL_MASK, p_offd, 0);

   for (HYPRE_Int i = p_offd + lane; __any_sync(HYPRE_WARP_FULL_MASK, i < q_offd); i += HYPRE_WARP_SIZE)
   {
      if (i < q_offd)
      {
         if ( num_functions == 1 ||
              read_only_load(&dof_func[row]) == read_only_load(&dof_func_offd[read_only_load(&A_offd_j[i])]) )
         {
            const HYPRE_Real v = hypre_cabs( read_only_load(&A_offd_data[i]) );
            row_sum += v;
            row_scale = hypre_max(row_scale, v);
         }
      }
   }

   diag = warp_allreduce_sum(diag);

   /* compute scaling factor and row sum */
   row_sum = warp_allreduce_sum(row_sum);
   row_scale = warp_allreduce_max(row_scale);

   /* compute row of S */
   HYPRE_Int all_weak = max_row_sum < 1.0 && fabs(row_sum) < fabs(diag) * (2.0 - max_row_sum);
   const HYPRE_Real thresh = strength_threshold * row_scale;

   for (HYPRE_Int i = p_diag + lane; __any_sync(HYPRE_WARP_FULL_MASK, i < q_diag); i += HYPRE_WARP_SIZE)
   {
      if (i < q_diag)
      {
         const HYPRE_Int cond = all_weak == 0 && diag_pos != i &&
                                ( num_functions == 1 || read_only_load(&dof_func[row]) ==
                                                        read_only_load(&dof_func[read_only_load(&A_diag_j[i])]) ) &&
                                hypre_cabs( read_only_load(&A_diag_data[i]) ) > thresh;
         S_temp_diag_j[i] = cond * (1 + read_only_load(&A_diag_j[i])) - 1;
         row_nnz_diag += cond;
      }
   }

   /* !!! mark diagonal as -2 !!! */
   if (diag_pos >= 0)
   {
      S_temp_diag_j[diag_pos] = -2;
   }

   for (HYPRE_Int i = p_offd + lane; __any_sync(HYPRE_WARP_FULL_MASK, i < q_offd); i += HYPRE_WARP_SIZE)
   {
      if (i < q_offd)
      {
         const HYPRE_Int cond = all_weak == 0 &&
                                ( num_functions == 1 || read_only_load(&dof_func[row]) ==
                                                        read_only_load(&dof_func_offd[read_only_load(&A_offd_j[i])]) ) &&
                                hypre_cabs( read_only_load(&A_offd_data[i]) ) > thresh;
         S_temp_offd_j[i] = cond * (1 + read_only_load(&A_offd_j[i])) - 1;
         row_nnz_offd += cond;
      }
   }

   row_nnz_diag = warp_reduce_sum(row_nnz_diag);
   row_nnz_offd = warp_reduce_sum(row_nnz_offd);

   if (0 == lane)
   {
      jS_diag[row] = row_nnz_diag;
      jS_offd[row] = row_nnz_offd;
   }
}

#endif /* #if defined(HYPRE_USING_CUDA) || defined(HYPRE_USING_HIP) */
=======
#endif /* #if defined(HYPRE_USING_CUDA) || defined(HYPRE_USING_HIP) */
>>>>>>> 9117fc20
<|MERGE_RESOLUTION|>--- conflicted
+++ resolved
@@ -418,7 +418,6 @@
    return hypre_error_flag;
 }
 
-<<<<<<< HEAD
 /*-----------------------------------------------------------------------*/
  __global__ void hypre_BoomerAMGCreateSabs_rowcount( HYPRE_Int   nr_of_rows,
                                                      HYPRE_Real  max_row_sum,
@@ -574,7 +573,4 @@
    }
 }
 
-#endif /* #if defined(HYPRE_USING_CUDA) || defined(HYPRE_USING_HIP) */
-=======
-#endif /* #if defined(HYPRE_USING_CUDA) || defined(HYPRE_USING_HIP) */
->>>>>>> 9117fc20
+#endif /* #if defined(HYPRE_USING_CUDA) || defined(HYPRE_USING_HIP) */