--- conflicted
+++ resolved
@@ -302,11 +302,6 @@
 
             F_seq = hypre_ParVectorCreate(seq_comm, size, row_starts);
             U_seq = hypre_ParVectorCreate(seq_comm, size, row_starts);
-<<<<<<< HEAD
-            hypre_ParVectorOwnsPartitioning(F_seq) = 1;
-            hypre_ParVectorOwnsPartitioning(U_seq) = 0;
-=======
->>>>>>> ffe4f738
             hypre_ParVectorInitialize(F_seq);
             hypre_ParVectorInitialize(U_seq);
 
