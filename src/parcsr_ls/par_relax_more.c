/******************************************************************************
 * Copyright 1998-2019 Lawrence Livermore National Security, LLC and other
 * HYPRE Project Developers. See the top-level COPYRIGHT file for details.
 *
 * SPDX-License-Identifier: (Apache-2.0 OR MIT)
 ******************************************************************************/

/******************************************************************************
 *
 * a few more relaxation schemes: Chebychev, FCF-Jacobi, CG  -
 * these do not go through the CF interface (hypre_BoomerAMGRelaxIF)
 *
 *****************************************************************************/

#include "_hypre_parcsr_ls.h"
#include "float.h"

HYPRE_Int hypre_LINPACKcgtql1(HYPRE_Int*,HYPRE_Real *,HYPRE_Real *,HYPRE_Int *);
HYPRE_Real hypre_LINPACKcgpthy(HYPRE_Real*, HYPRE_Real*);

<<<<<<< HEAD
/******************************************************************************
 *
 * use Gershgorin discs to estimate smallest and largest eigenvalues
 * A is assumed to be symmetric
 * For SPD matrix, it returns [0, max_eig = max (aii + ri)],
 *                 ri is radius of disc centered at a_ii
 * For SND matrix, it returns [min_eig = min (aii - ri), 0]
 *
 * scale > 0: compute eigen estimate of D^{-1/2}*A*D^{-1/2}, where
 *            D = diag(A) for SPD matrix, D = -diag(A) for SND
 *
 * scale = 1: The algorithm is performed on D^{-1}*A, since it
 *            has the same eigenvalues as D^{-1/2}*A*D^{-1/2}
 * scale = 2: The algorithm is performed on D^{-1/2}*A*D^{-1/2} (TODO)
=======
/**
 * @brief Estimates the max eigenvalue using infinity norm on the host
>>>>>>> 27e7bf0e
 *
 * @param[in] A Matrix to relax with
 * @param[in] to scale by diagonal
 * @param[out] Maximum eigenvalue
 */
HYPRE_Int
<<<<<<< HEAD
hypre_ParCSRMaxEigEstimate( hypre_ParCSRMatrix *A,       /* matrix to relax with */
                            HYPRE_Int           scale,   /* scale by diagonal?   */
                            HYPRE_Real         *max_eig,
                            HYPRE_Real         *min_eig )
{
   HYPRE_Int   A_num_rows  = hypre_ParCSRMatrixNumRows(A);
   HYPRE_Int  *A_diag_i    = hypre_CSRMatrixI(hypre_ParCSRMatrixDiag(A));
   HYPRE_Int  *A_diag_j    = hypre_CSRMatrixJ(hypre_ParCSRMatrixDiag(A));
   HYPRE_Int  *A_offd_i    = hypre_CSRMatrixI(hypre_ParCSRMatrixOffd(A));
   HYPRE_Real *A_diag_data = hypre_CSRMatrixData(hypre_ParCSRMatrixDiag(A));
   HYPRE_Real *A_offd_data = hypre_CSRMatrixData(hypre_ParCSRMatrixOffd(A));
   HYPRE_Real *diag        = NULL;
   HYPRE_Int   i, j;
   HYPRE_Real  e_max, e_min;
   HYPRE_Real  send_buf[2], recv_buf[2];

   HYPRE_MemoryLocation memory_location = hypre_ParCSRMatrixMemoryLocation(A);

   if (scale > 1)
   {
      diag = hypre_TAlloc(HYPRE_Real, A_num_rows, memory_location);
   }

   for (i = 0; i < A_num_rows; i++)
=======
hypre_ParCSRMaxEigEstimateHost(hypre_ParCSRMatrix *A,     /* matrix to relax with */
                               HYPRE_Int           scale, /* scale by diagonal?*/
                               HYPRE_Real         *max_eig)
{
   HYPRE_Real e_max;
   HYPRE_Real row_sum, max_norm;
   HYPRE_Real *A_diag_data;
   HYPRE_Real *A_offd_data;
   HYPRE_Real temp;
   HYPRE_Real diag_value;

   HYPRE_Int  pos_diag, neg_diag;
   HYPRE_Int  A_num_rows;
   HYPRE_Int *A_diag_i;
   HYPRE_Int *A_offd_i;
   HYPRE_Int  j;
   HYPRE_Int  i, start;

   /* estimate with the inf-norm of A - should be ok for SPD matrices */
   A_num_rows  = hypre_CSRMatrixNumRows(hypre_ParCSRMatrixDiag(A));
   A_diag_i    = hypre_CSRMatrixI(hypre_ParCSRMatrixDiag(A));
   A_diag_data = hypre_CSRMatrixData(hypre_ParCSRMatrixDiag(A));
   A_offd_i    = hypre_CSRMatrixI(hypre_ParCSRMatrixOffd(A));
   A_offd_data = hypre_CSRMatrixData(hypre_ParCSRMatrixOffd(A));

   max_norm = 0.0;

   pos_diag = neg_diag = 0;


   /* For Device Parallelization
    * Might be a good idea to do something like thrust::transform_reduce_by_key
    *    Transform each el into
    *       row
    *       max
    *       num_pos
    *       num_neg
    *    Then reduce by key over row
    *    with reductions
    *       max = max(a,b)
    *       num_pos = add(a,b)
    *       num_neg = add(a,b)
    * However, this increases the memory usage
    * */

   for ( i = 0; i < A_num_rows; i++ )
>>>>>>> 27e7bf0e
   {
      HYPRE_Real a_ii = 0.0, r_i = 0.0, lower, upper;

      for (j = A_diag_i[i]; j < A_diag_i[i+1]; j++)
      {
         if (A_diag_j[j] == i)
         {
            a_ii = A_diag_data[j];
         }
         else
         {
            r_i += hypre_abs(A_diag_data[j]);
         }
      }

      for (j = A_offd_i[i]; j < A_offd_i[i+1]; j++)
      {
         r_i += hypre_abs(A_offd_data[j]);
      }

      lower = a_ii - r_i;
      upper = a_ii + r_i;

      if (scale == 1)
      {
         lower /= hypre_abs(a_ii);
         upper /= hypre_abs(a_ii);
      }

      if (i)
      {
         e_max = hypre_max(e_max, upper);
         e_min = hypre_min(e_min, lower);
      }
      else
      {
         e_max = upper;
         e_min = lower;
      }
   }

   send_buf[0] = -e_min;
   send_buf[1] =  e_max;

   /* get e_min e_max across procs */
   hypre_MPI_Allreduce(send_buf, recv_buf, 2, HYPRE_MPI_REAL, hypre_MPI_MAX, hypre_ParCSRMatrixComm(A));

   e_min = -recv_buf[0];
   e_max =  recv_buf[1];

   /* return */
   if ( hypre_abs(e_min) > hypre_abs(e_max) )
   {
      *min_eig = e_min;
      *max_eig = hypre_min(0.0, e_max);
   }
   else
   {
      *min_eig = hypre_max(e_min, 0.0);
      *max_eig = e_max;
   }

   hypre_TFree(diag, memory_location);

   return hypre_error_flag;
}

/**
 * @brief Estimates the max eigenvalue using infinity norm. Will determine
 * whether or not to use host or device internally
 *
 * @param[in] A Matrix to relax with
 * @param[in] to scale by diagonal
 * @param[out] Maximum eigenvalue
 */
HYPRE_Int
hypre_ParCSRMaxEigEstimate(hypre_ParCSRMatrix *A, /* matrix to relax with */
                           HYPRE_Int scale, /* scale by diagonal?*/
                           HYPRE_Real *max_eig)
{
#if defined(HYPRE_USING_CUDA) || defined(HYPRE_USING_HIP)
   hypre_GpuProfilingPushRange("ParCSRMaxEigEstimate");
#endif
   HYPRE_ExecutionPolicy exec = hypre_GetExecPolicy1( hypre_ParCSRMatrixMemoryLocation(A) );
   HYPRE_Int ierr = 0;
   if (exec == HYPRE_EXEC_HOST) 
   {
      ierr = hypre_ParCSRMaxEigEstimateHost(A,scale,max_eig);
   }
#if defined(HYPRE_USING_CUDA) || defined(HYPRE_USING_HIP)
   else
   {
      ierr = hypre_ParCSRMaxEigEstimateDevice(A,scale,max_eig);
   }
#endif
#if defined(HYPRE_USING_CUDA) || defined(HYPRE_USING_HIP)
   hypre_GpuProfilingPopRange();
#endif
   return ierr;
}

/**
 *  @brief Uses CG to get the eigenvalue estimate. Will determine whether to use
 *  host or device internally
 *
 *  @param[in] A Matrix to relax with
 *  @param[in] scale Gets the eigenvalue est of D^{-1/2} A D^{-1/2}
 *  @param[in] max_iter Maximum number of iterations for CG
 *  @param[out] max_eig Estimated max eigenvalue
 *  @param[out] min_eig Estimated min eigenvalue
 */
HYPRE_Int
hypre_ParCSRMaxEigEstimateCG(hypre_ParCSRMatrix *A,     /* matrix to relax with */
                             HYPRE_Int           scale, /* scale by diagonal?*/
                             HYPRE_Int           max_iter,
                             HYPRE_Real         *max_eig,
                             HYPRE_Real         *min_eig)
{
#if defined(HYPRE_USING_CUDA) || defined(HYPRE_USING_HIP)
   hypre_GpuProfilingPushRange("ParCSRMaxEigEstimateCG");
#endif
   HYPRE_ExecutionPolicy exec = hypre_GetExecPolicy1(hypre_ParCSRMatrixMemoryLocation(A));
   HYPRE_Int             ierr = 0;
   if (exec == HYPRE_EXEC_HOST)
   {
      ierr = hypre_ParCSRMaxEigEstimateCGHost(A, scale, max_iter, max_eig, min_eig);
   }
#if defined(HYPRE_USING_CUDA) || defined(HYPRE_USING_HIP)
   else
   {
      ierr = hypre_ParCSRMaxEigEstimateCGDevice(A, scale, max_iter, max_eig, min_eig);
   }
#endif
#if defined(HYPRE_USING_CUDA) || defined(HYPRE_USING_HIP)
   hypre_GpuProfilingPopRange();
#endif
   return ierr;
}

/**
 *  @brief Uses CG to get the eigenvalue estimate on the host
 *
 *  @param[in] A Matrix to relax with
 *  @param[in] scale Gets the eigenvalue est of D^{-1/2} A D^{-1/2}
 *  @param[in] max_iter Maximum number of iterations for CG
 *  @param[out] max_eig Estimated max eigenvalue
 *  @param[out] min_eig Estimated min eigenvalue
 */
HYPRE_Int
hypre_ParCSRMaxEigEstimateCGHost(hypre_ParCSRMatrix *A,     /* matrix to relax with */
                                 HYPRE_Int           scale, /* scale by diagonal?*/
                                 HYPRE_Int           max_iter,
                                 HYPRE_Real         *max_eig,
                                 HYPRE_Real         *min_eig)
{
   HYPRE_Int i, j, err;
   hypre_ParVector *p;
   hypre_ParVector *s;
   hypre_ParVector *r;
   hypre_ParVector *ds;
   hypre_ParVector *u;

   HYPRE_Real *tridiag = NULL;
   HYPRE_Real *trioffd = NULL;

   HYPRE_Real lambda_max ;
   HYPRE_Real beta, gamma = 0.0, alpha, sdotp, gamma_old, alphainv;
   HYPRE_Real lambda_min;
   HYPRE_Real *s_data, *p_data, *ds_data, *u_data;
   HYPRE_Int local_size = hypre_CSRMatrixNumRows(hypre_ParCSRMatrixDiag(A));

   /* check the size of A - don't iterate more than the size */
   HYPRE_BigInt size = hypre_ParCSRMatrixGlobalNumRows(A);

   if (size < (HYPRE_BigInt) max_iter)
   {
      max_iter = (HYPRE_Int) size;
   }

   /* create some temp vectors: p, s, r , ds, u*/
   r = hypre_ParVectorCreate(hypre_ParCSRMatrixComm(A),
                             hypre_ParCSRMatrixGlobalNumRows(A),
                             hypre_ParCSRMatrixRowStarts(A));
   hypre_ParVectorInitialize(r);
   hypre_ParVectorSetPartitioningOwner(r,0);

   p = hypre_ParVectorCreate(hypre_ParCSRMatrixComm(A),
                             hypre_ParCSRMatrixGlobalNumRows(A),
                             hypre_ParCSRMatrixRowStarts(A));
   hypre_ParVectorInitialize(p);
   hypre_ParVectorSetPartitioningOwner(p,0);

   s = hypre_ParVectorCreate(hypre_ParCSRMatrixComm(A),
                             hypre_ParCSRMatrixGlobalNumRows(A),
                             hypre_ParCSRMatrixRowStarts(A));
   hypre_ParVectorInitialize(s);
   hypre_ParVectorSetPartitioningOwner(s,0);

   ds = hypre_ParVectorCreate(hypre_ParCSRMatrixComm(A),
                              hypre_ParCSRMatrixGlobalNumRows(A),
                              hypre_ParCSRMatrixRowStarts(A));
   hypre_ParVectorInitialize(ds);
   hypre_ParVectorSetPartitioningOwner(ds,0);

   u = hypre_ParVectorCreate(hypre_ParCSRMatrixComm(A),
                             hypre_ParCSRMatrixGlobalNumRows(A),
                             hypre_ParCSRMatrixRowStarts(A));
   hypre_ParVectorInitialize(u);
   hypre_ParVectorSetPartitioningOwner(u,0);

   /* point to local data */
   s_data = hypre_VectorData(hypre_ParVectorLocalVector(s));
   p_data = hypre_VectorData(hypre_ParVectorLocalVector(p));
   ds_data = hypre_VectorData(hypre_ParVectorLocalVector(ds));
   u_data = hypre_VectorData(hypre_ParVectorLocalVector(u));

   /* make room for tri-diag matrix */
   tridiag = hypre_CTAlloc(HYPRE_Real, max_iter+1, HYPRE_MEMORY_HOST);
   trioffd = hypre_CTAlloc(HYPRE_Real, max_iter+1, HYPRE_MEMORY_HOST);
   for (i=0; i < max_iter + 1; i++)
   {
      tridiag[i] = 0;
      trioffd[i] = 0;
   }

   /* set residual to random */
   hypre_ParVectorSetRandomValues(r,1);

   if (scale)
   {
<<<<<<< HEAD
      for (i = 0; i < local_size; i++)
      {
         diag = A_diag_data[A_diag_i[i]];
         diag = hypre_abs(diag);
         ds_data[i] = 1/sqrt(diag);
      }
=======
      hypre_CSRMatrixExtractDiagonal(hypre_ParCSRMatrixDiag(A), ds_data, 3);
>>>>>>> 27e7bf0e
   }
   else
   {
      /* set ds to 1 */
      hypre_ParVectorSetConstantValues(ds,1.0);
   }

   /* gamma = <r,Cr> */
   gamma = hypre_ParVectorInnerProd(r,p);

   /* for the initial filling of the tridiag matrix */
   beta = 1.0;

   i = 0;
   while (i < max_iter)
   {
      /* s = C*r */
      /* TO DO:  C = diag scale */
      hypre_ParVectorCopy(r, s);

      /*gamma = <r,Cr> */
      gamma_old = gamma;
      gamma = hypre_ParVectorInnerProd(r,s);

      if (i==0)
      {
         beta = 1.0;
         /* p_0 = C*r */
         hypre_ParVectorCopy(s, p);
      }
      else
      {
         /* beta = gamma / gamma_old */
         beta = gamma / gamma_old;

         /* p = s + beta p */
#ifdef HYPRE_USING_OPENMP
#pragma omp parallel for private(j) HYPRE_SMP_SCHEDULE
#endif
         for (j=0; j < local_size; j++)
         {
            p_data[j] = s_data[j] + beta*p_data[j];
         }
      }

      if (scale)
      {
         /* s = D^{-1/2}A*D^{-1/2}*p */
         for (j = 0; j < local_size; j++)
         {
            u_data[j] = ds_data[j] * p_data[j];
         }
         hypre_ParCSRMatrixMatvec(1.0, A, u, 0.0, s);
         for (j = 0; j < local_size; j++)
         {
            s_data[j] = ds_data[j] * s_data[j];
         }
      }
      else
      {
         /* s = A*p */
         hypre_ParCSRMatrixMatvec(1.0, A, p, 0.0, s);
      }

      /* <s,p> */
      sdotp =  hypre_ParVectorInnerProd(s,p);

      /* alpha = gamma / <s,p> */
      alpha = gamma/sdotp;

      /* get tridiagonal matrix */
      alphainv = 1.0/alpha;

      tridiag[i+1] = alphainv;
      tridiag[i] *= beta;
      tridiag[i] += alphainv;

      trioffd[i+1] = alphainv;
      trioffd[i] *= sqrt(beta);

      /* x = x + alpha*p */
      /* don't need */

      /* r = r - alpha*s */
      hypre_ParVectorAxpy( -alpha, s, r);

      i++;
   }

   /* eispack routine - eigenvalues return in tridiag and ordered*/
   hypre_LINPACKcgtql1(&i,tridiag,trioffd,&err);

   lambda_max = tridiag[i-1];
   lambda_min = tridiag[0];
   /* hypre_printf("linpack max eig est = %g\n", lambda_max);*/
   /* hypre_printf("linpack min eig est = %g\n", lambda_min);*/

   hypre_TFree(tridiag, HYPRE_MEMORY_HOST);
   hypre_TFree(trioffd, HYPRE_MEMORY_HOST);

   hypre_ParVectorDestroy(r);
   hypre_ParVectorDestroy(s);
   hypre_ParVectorDestroy(p);
   hypre_ParVectorDestroy(ds);
   hypre_ParVectorDestroy(u);

   /* return */
   *max_eig = lambda_max;
   *min_eig = lambda_min;

   return hypre_error_flag;
}

/******************************************************************************
Chebyshev relaxation

Can specify order 1-4 (this is the order of the resid polynomial)- here we
explicitly code the coefficients (instead of iteratively determining)

variant 0: standard chebyshev
this is rlx 11 if scale = 0, and 16 if scale == 1

variant 1: modified cheby: T(t)* f(t) where f(t) = (1-b/t)
this is rlx 15 if scale = 0, and 17 if scale == 1

ratio indicates the percentage of the whole spectrum to use (so .5
means half, and .1 means 10percent)
*******************************************************************************/

HYPRE_Int
hypre_ParCSRRelax_Cheby(hypre_ParCSRMatrix *A, /* matrix to relax with */
                        hypre_ParVector    *f, /* right-hand side */
                        HYPRE_Real          max_eig,
                        HYPRE_Real          min_eig,
                        HYPRE_Real          fraction,
                        HYPRE_Int           order, /* polynomial order */
                        HYPRE_Int           scale, /* scale by diagonal?*/
                        HYPRE_Int           variant,
                        hypre_ParVector    *u, /* initial/updated approximation */
                        hypre_ParVector    *v, /* temporary vector */
                        hypre_ParVector    *r /*another temp vector */)
{
   HYPRE_Real *coefs   = NULL;
   HYPRE_Real *ds_data = NULL;

   hypre_ParVector *tmp_vec    = NULL;
   hypre_ParVector *orig_u_vec = NULL;

   hypre_ParCSRRelax_Cheby_Setup(A, max_eig, min_eig, fraction, order, scale, variant, &coefs, &ds_data);

   orig_u_vec = hypre_ParVectorCreate(hypre_ParCSRMatrixComm(A),
                                      hypre_ParCSRMatrixGlobalNumRows(A),
                                      hypre_ParCSRMatrixRowStarts(A));
   hypre_ParVectorInitialize_v2(orig_u_vec, hypre_ParCSRMatrixMemoryLocation(A));
   hypre_ParVectorSetPartitioningOwner(orig_u_vec, 0);

   if (scale)
   {
      tmp_vec = hypre_ParVectorCreate(hypre_ParCSRMatrixComm(A),
                                      hypre_ParCSRMatrixGlobalNumRows(A),
                                      hypre_ParCSRMatrixRowStarts(A));
      hypre_ParVectorInitialize_v2(tmp_vec, hypre_ParCSRMatrixMemoryLocation(A));
      hypre_ParVectorSetPartitioningOwner(tmp_vec, 0);
   }
   hypre_ParCSRRelax_Cheby_Solve(A, f, ds_data, coefs, order, scale, variant, u, v, r, orig_u_vec, tmp_vec);

   hypre_TFree(ds_data, hypre_ParCSRMatrixMemoryLocation(A));
   hypre_TFree(coefs, HYPRE_MEMORY_HOST);
   hypre_ParVectorDestroy(orig_u_vec);
   hypre_ParVectorDestroy(tmp_vec);

   return hypre_error_flag;
}

/*--------------------------------------------------------------------------
 * CG Smoother
 *--------------------------------------------------------------------------*/

HYPRE_Int
hypre_ParCSRRelax_CG( HYPRE_Solver        solver,
                      hypre_ParCSRMatrix *A,
                      hypre_ParVector    *f,
                      hypre_ParVector    *u,
                      HYPRE_Int           num_its)
{

   HYPRE_PCGSetMaxIter(solver, num_its); /* max iterations */
   HYPRE_PCGSetTol(solver, 0.0); /* max iterations */
   HYPRE_ParCSRPCGSolve(solver, (HYPRE_ParCSRMatrix)A, (HYPRE_ParVector)f, (HYPRE_ParVector)u);

#if 0
   {
      HYPRE_Int myid;
      HYPRE_Int num_iterations;
      HYPRE_Real final_res_norm;

      hypre_MPI_Comm_rank(hypre_MPI_COMM_WORLD, &myid);
      HYPRE_PCGGetNumIterations(solver, &num_iterations);
      HYPRE_PCGGetFinalRelativeResidualNorm(solver, &final_res_norm);
      if (myid ==0)
      {
         hypre_printf("            -----CG PCG Iterations = %d\n", num_iterations);
         hypre_printf("            -----CG PCG Final Relative Residual Norm = %e\n", final_res_norm);
      }
    }
#endif

   return hypre_error_flag;
}


/* tql1.f --

  this is the eispack translation - from Barry Smith in Petsc

  Note that this routine always uses real numbers (not complex) even
  if the underlying matrix is Hermitian. This is because the Lanczos
  process applied to Hermitian matrices always produces a real,
  symmetric tridiagonal matrix.
*/

HYPRE_Int
hypre_LINPACKcgtql1(HYPRE_Int *n,HYPRE_Real *d,HYPRE_Real *e,HYPRE_Int *ierr)
{
   /* System generated locals */
   HYPRE_Int  i__1,i__2;
   HYPRE_Real d__1,d__2,c_b10 = 1.0;

   /* Local variables */
   HYPRE_Real c,f,g,h;
   HYPRE_Int  i,j,l,m;
   HYPRE_Real p,r,s,c2,c3 = 0.0;
   HYPRE_Int  l1,l2;
   HYPRE_Real s2 = 0.0;
   HYPRE_Int  ii;
   HYPRE_Real dl1,el1;
   HYPRE_Int  mml;
   HYPRE_Real tst1,tst2;

   /*     THIS SUBROUTINE IS A TRANSLATION OF THE ALGOL PROCEDURE TQL1, */
   /*     NUM. MATH. 11, 293-306(1968) BY BOWDLER, MARTIN, REINSCH, AND */
   /*     WILKINSON. */
   /*     HANDBOOK FOR AUTO. COMP., VOL.II-LINEAR ALGEBRA, 227-240(1971). */

   /*     THIS SUBROUTINE FINDS THE EIGENVALUES OF A SYMMETRIC */
   /*     TRIDIAGONAL MATRIX BY THE QL METHOD. */

   /*     ON INPUT */

   /*        N IS THE ORDER OF THE MATRIX. */

   /*        D CONTAINS THE DIAGONAL ELEMENTS OF THE INPUT MATRIX. */

   /*        E CONTAINS THE SUBDIAGONAL ELEMENTS OF THE INPUT MATRIX */
   /*          IN ITS LAST N-1 POSITIONS.  E(1) IS ARBITRARY. */

   /*      ON OUTPUT */

   /*        D CONTAINS THE EIGENVALUES IN ASCENDING ORDER.  IF AN */
   /*          ERROR EXIT IS MADE, THE EIGENVALUES ARE CORRECT AND */
   /*          ORDERED FOR INDICES 1,2,...IERR-1, BUT MAY NOT BE */
   /*          THE SMALLEST EIGENVALUES. */

   /*        E HAS BEEN DESTROYED. */

   /*        IERR IS SET TO */
   /*          ZERO       FOR NORMAL RETURN, */
   /*          J          IF THE J-TH EIGENVALUE HAS NOT BEEN */
   /*                     DETERMINED AFTER 30 ITERATIONS. */

   /*     CALLS CGPTHY FOR  DSQRT(A*A + B*B) . */

   /*     QUESTIONS AND COMMENTS SHOULD BE DIRECTED TO BURTON S. GARBOW, */
   /*     MATHEMATICS AND COMPUTER SCIENCE DIV, ARGONNE NATIONAL LABORATORY
   */

   /*     THIS VERSION DATED AUGUST 1983. */

   /*     ------------------------------------------------------------------
   */
   HYPRE_Real ds;

   --e;
   --d;

   *ierr = 0;
   if (*n == 1)
   {
      goto L1001;
   }

   i__1 = *n;
   for (i = 2; i <= i__1; ++i)
   {
      e[i - 1] = e[i];
   }

   f = 0.;
   tst1 = 0.;
   e[*n] = 0.;

   i__1 = *n;
   for (l = 1; l <= i__1; ++l)
   {
      j = 0;
      h = (d__1 = d[l],fabs(d__1)) + (d__2 = e[l],fabs(d__2));
      if (tst1 < h)
      {
         tst1 = h;
      }
      /*     .......... LOOK FOR SMALL SUB-DIAGONAL ELEMENT .......... */
      i__2 = *n;
      for (m = l; m <= i__2; ++m) {
         tst2 = tst1 + (d__1 = e[m],fabs(d__1));
         if (tst2 == tst1)
         {
            goto L120;
         }
         /*     .......... E(N) IS ALWAYS ZERO,SO THERE IS NO EXIT */
         /*                THROUGH THE BOTTOM OF THE LOOP .......... */
      }
L120:
      if (m == l)
      {
         goto L210;
      }
L130:
      if (j == 30)
      {
         goto L1000;
      }
      ++j;
      /*     .......... FORM SHIFT .......... */
      l1 = l + 1;
      l2 = l1 + 1;
      g = d[l];
      p = (d[l1] - g) / (e[l] * 2.);
      r = hypre_LINPACKcgpthy(&p,&c_b10);
      ds = 1.0; if (p < 0.0) ds = -1.0;
      d[l] = e[l] / (p + ds*r);
      d[l1] = e[l] * (p + ds*r);
      dl1 = d[l1];
      h = g - d[l];
      if (l2 > *n)
      {
         goto L145;
      }

      i__2 = *n;
      for (i = l2; i <= i__2; ++i) {
         d[i] -= h;
      }

L145:
      f += h;
      /*     .......... QL TRANSFORMATION .......... */
      p = d[m];
      c = 1.;
      c2 = c;
      el1 = e[l1];
      s = 0.;
      mml = m - l;
      /*     .......... FOR I=M-1 STEP -1 UNTIL L DO -- .......... */
      i__2 = mml;
      for (ii = 1; ii <= i__2; ++ii)
      {
         c3 = c2;
         c2 = c;
         s2 = s;
         i = m - ii;
         g = c * e[i];
         h = c * p;
         r = hypre_LINPACKcgpthy(&p,&e[i]);
         e[i + 1] = s * r;
         s = e[i] / r;
         c = p / r;
         p = c * d[i] - s * g;
         d[i + 1] = h + s * (c * g + s * d[i]);
      }

      p = -s * s2 * c3 * el1 * e[l] / dl1;
      e[l] = s * p;
      d[l] = c * p;
      tst2 = tst1 + (d__1 = e[l],fabs(d__1));
      if (tst2 > tst1)
      {
         goto L130;
      }
L210:
      p = d[l] + f;
      /*     .......... ORDER EIGENVALUES .......... */
      if (l == 1) {
         goto L250;
      }
      /*     .......... FOR I=L STEP -1 UNTIL 2 DO -- .......... */
      i__2 = l;
      for (ii = 2; ii <= i__2; ++ii)
      {
         i = l + 2 - ii;
         if (p >= d[i - 1])
         {
            goto L270;
         }
         d[i] = d[i - 1];
      }

L250:
      i = 1;
L270:
      d[i] = p;
   }

   goto L1001;
   /*     .......... SET ERROR -- NO CONVERGENCE TO AN */
   /*                EIGENVALUE AFTER 30 ITERATIONS .......... */
L1000:
   *ierr = l;
L1001:
   return 0;

} /* cgtql1_ */

HYPRE_Real
hypre_LINPACKcgpthy(HYPRE_Real *a,HYPRE_Real *b)
{
   /* System generated locals */
   HYPRE_Real ret_val,d__1,d__2,d__3;

   /* Local variables */
   HYPRE_Real p,r,s,t,u;

   /*     FINDS DSQRT(A**2+B**2) WITHOUT OVERFLOW OR DESTRUCTIVE UNDERFLOW */


   /* Computing MAX */
   d__1 = fabs(*a),d__2 = fabs(*b);
   p = hypre_max(d__1,d__2);
   if (!p)
   {
      goto L20;
   }
   /* Computing MIN */
   d__2 = fabs(*a),d__3 = fabs(*b);
   /* Computing 2nd power */
   d__1 = hypre_min(d__2,d__3) / p;
   r = d__1 * d__1;
L10:
   t = r + 4.;
   if (t == 4.)
   {
      goto L20;
   }
   s = r / t;
   u = s * 2. + 1.;
   p = u * p;
   /* Computing 2nd power */
   d__1 = s / u;
   r = d__1 * d__1 * r;
   goto L10;
L20:
   ret_val = p;

   return ret_val;
} /* cgpthy_ */
<|MERGE_RESOLUTION|>--- conflicted
+++ resolved
@@ -18,7 +18,9 @@
 HYPRE_Int hypre_LINPACKcgtql1(HYPRE_Int*,HYPRE_Real *,HYPRE_Real *,HYPRE_Int *);
 HYPRE_Real hypre_LINPACKcgpthy(HYPRE_Real*, HYPRE_Real*);
 
-<<<<<<< HEAD
+HYPRE_Int hypre_LINPACKcgtql1(HYPRE_Int*,HYPRE_Real *,HYPRE_Real *,HYPRE_Int *);
+HYPRE_Real hypre_LINPACKcgpthy(HYPRE_Real*, HYPRE_Real*);
+
 /******************************************************************************
  *
  * use Gershgorin discs to estimate smallest and largest eigenvalues
@@ -33,18 +35,10 @@
  * scale = 1: The algorithm is performed on D^{-1}*A, since it
  *            has the same eigenvalues as D^{-1/2}*A*D^{-1/2}
  * scale = 2: The algorithm is performed on D^{-1/2}*A*D^{-1/2} (TODO)
-=======
-/**
- * @brief Estimates the max eigenvalue using infinity norm on the host
->>>>>>> 27e7bf0e
- *
- * @param[in] A Matrix to relax with
- * @param[in] to scale by diagonal
- * @param[out] Maximum eigenvalue
- */
+ *
+ *****************************************************************************/
 HYPRE_Int
-<<<<<<< HEAD
-hypre_ParCSRMaxEigEstimate( hypre_ParCSRMatrix *A,       /* matrix to relax with */
+hypre_ParCSRMaxEigEstimateHost( hypre_ParCSRMatrix *A,       /* matrix to relax with */
                             HYPRE_Int           scale,   /* scale by diagonal?   */
                             HYPRE_Real         *max_eig,
                             HYPRE_Real         *min_eig )
@@ -68,54 +62,6 @@
    }
 
    for (i = 0; i < A_num_rows; i++)
-=======
-hypre_ParCSRMaxEigEstimateHost(hypre_ParCSRMatrix *A,     /* matrix to relax with */
-                               HYPRE_Int           scale, /* scale by diagonal?*/
-                               HYPRE_Real         *max_eig)
-{
-   HYPRE_Real e_max;
-   HYPRE_Real row_sum, max_norm;
-   HYPRE_Real *A_diag_data;
-   HYPRE_Real *A_offd_data;
-   HYPRE_Real temp;
-   HYPRE_Real diag_value;
-
-   HYPRE_Int  pos_diag, neg_diag;
-   HYPRE_Int  A_num_rows;
-   HYPRE_Int *A_diag_i;
-   HYPRE_Int *A_offd_i;
-   HYPRE_Int  j;
-   HYPRE_Int  i, start;
-
-   /* estimate with the inf-norm of A - should be ok for SPD matrices */
-   A_num_rows  = hypre_CSRMatrixNumRows(hypre_ParCSRMatrixDiag(A));
-   A_diag_i    = hypre_CSRMatrixI(hypre_ParCSRMatrixDiag(A));
-   A_diag_data = hypre_CSRMatrixData(hypre_ParCSRMatrixDiag(A));
-   A_offd_i    = hypre_CSRMatrixI(hypre_ParCSRMatrixOffd(A));
-   A_offd_data = hypre_CSRMatrixData(hypre_ParCSRMatrixOffd(A));
-
-   max_norm = 0.0;
-
-   pos_diag = neg_diag = 0;
-
-
-   /* For Device Parallelization
-    * Might be a good idea to do something like thrust::transform_reduce_by_key
-    *    Transform each el into
-    *       row
-    *       max
-    *       num_pos
-    *       num_neg
-    *    Then reduce by key over row
-    *    with reductions
-    *       max = max(a,b)
-    *       num_pos = add(a,b)
-    *       num_neg = add(a,b)
-    * However, this increases the memory usage
-    * */
-
-   for ( i = 0; i < A_num_rows; i++ )
->>>>>>> 27e7bf0e
    {
       HYPRE_Real a_ii = 0.0, r_i = 0.0, lower, upper;
 
@@ -194,7 +140,8 @@
 HYPRE_Int
 hypre_ParCSRMaxEigEstimate(hypre_ParCSRMatrix *A, /* matrix to relax with */
                            HYPRE_Int scale, /* scale by diagonal?*/
-                           HYPRE_Real *max_eig)
+                           HYPRE_Real *max_eig,
+                           HYPRE_Real *min_eig)
 {
 #if defined(HYPRE_USING_CUDA) || defined(HYPRE_USING_HIP)
    hypre_GpuProfilingPushRange("ParCSRMaxEigEstimate");
@@ -203,12 +150,14 @@
    HYPRE_Int ierr = 0;
    if (exec == HYPRE_EXEC_HOST) 
    {
-      ierr = hypre_ParCSRMaxEigEstimateHost(A,scale,max_eig);
+      ierr = hypre_ParCSRMaxEigEstimateHost(A,scale,max_eig,min_eig);
    }
 #if defined(HYPRE_USING_CUDA) || defined(HYPRE_USING_HIP)
    else
    {
       ierr = hypre_ParCSRMaxEigEstimateDevice(A,scale,max_eig);
+      /* TODO: Implement min estimate on GPU */
+      *min_eig=0;
    }
 #endif
 #if defined(HYPRE_USING_CUDA) || defined(HYPRE_USING_HIP)
@@ -265,11 +214,11 @@
  *  @param[out] min_eig Estimated min eigenvalue
  */
 HYPRE_Int
-hypre_ParCSRMaxEigEstimateCGHost(hypre_ParCSRMatrix *A,     /* matrix to relax with */
+hypre_ParCSRMaxEigEstimateCGHost( hypre_ParCSRMatrix *A,     /* matrix to relax with */
                                  HYPRE_Int           scale, /* scale by diagonal?*/
                                  HYPRE_Int           max_iter,
                                  HYPRE_Real         *max_eig,
-                                 HYPRE_Real         *min_eig)
+                                 HYPRE_Real         *min_eig )
 {
    HYPRE_Int i, j, err;
    hypre_ParVector *p;
@@ -346,16 +295,7 @@
 
    if (scale)
    {
-<<<<<<< HEAD
-      for (i = 0; i < local_size; i++)
-      {
-         diag = A_diag_data[A_diag_i[i]];
-         diag = hypre_abs(diag);
-         ds_data[i] = 1/sqrt(diag);
-      }
-=======
-      hypre_CSRMatrixExtractDiagonal(hypre_ParCSRMatrixDiag(A), ds_data, 3);
->>>>>>> 27e7bf0e
+      hypre_CSRMatrixExtractDiagonal(hypre_ParCSRMatrixDiag(A), ds_data, 4);
    }
    else
    {
