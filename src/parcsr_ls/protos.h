--- conflicted
+++ resolved
@@ -1238,15 +1238,6 @@
 /* par_coarse_parms.c */
 HYPRE_Int hypre_BoomerAMGCoarseParms ( MPI_Comm comm, HYPRE_Int local_num_variables,
                                        HYPRE_Int num_functions, hypre_IntArray *dof_func, hypre_IntArray *CF_marker,
-<<<<<<< HEAD
-                                       hypre_IntArray **coarse_dof_func_ptr, HYPRE_BigInt **coarse_pnts_global_ptr );
-HYPRE_Int hypre_BoomerAMGCoarseParmsHost ( MPI_Comm comm, HYPRE_Int local_num_variables,
-                                           HYPRE_Int num_functions, hypre_IntArray *dof_func, hypre_IntArray *CF_marker,
-                                           hypre_IntArray **coarse_dof_func_ptr, HYPRE_BigInt **coarse_pnts_global_ptr );
-HYPRE_Int hypre_BoomerAMGCoarseParmsDevice ( MPI_Comm comm, HYPRE_Int local_num_variables,
-                                             HYPRE_Int num_functions, hypre_IntArray *dof_func, hypre_IntArray *CF_marker,
-                                             hypre_IntArray **coarse_dof_func_ptr, HYPRE_BigInt **coarse_pnts_global_ptr );
-=======
                                        hypre_IntArray **coarse_dof_func_ptr, HYPRE_BigInt *coarse_pnts_global );
 HYPRE_Int hypre_BoomerAMGCoarseParmsHost ( MPI_Comm comm, HYPRE_Int local_num_variables,
                                            HYPRE_Int num_functions, hypre_IntArray *dof_func, hypre_IntArray *CF_marker,
@@ -1254,7 +1245,6 @@
 HYPRE_Int hypre_BoomerAMGCoarseParmsDevice ( MPI_Comm comm, HYPRE_Int local_num_variables,
                                              HYPRE_Int num_functions, hypre_IntArray *dof_func, hypre_IntArray *CF_marker,
                                              hypre_IntArray **coarse_dof_func_ptr, HYPRE_BigInt *coarse_pnts_global );
->>>>>>> dcbee145
 HYPRE_Int hypre_BoomerAMGInitDofFuncDevice( HYPRE_Int *dof_func, HYPRE_Int local_size,
                                             HYPRE_Int offset, HYPRE_Int num_functions );
 
@@ -2008,7 +1998,6 @@
 
 //HYPRE_Int hypre_MGRInitCFMarker(HYPRE_Int num_variables, HYPRE_Int *CF_marker, HYPRE_Int initial_coarse_size,HYPRE_Int *initial_coarse_indexes);
 //HYPRE_Int hypre_MGRUpdateCoarseIndexes(HYPRE_Int num_variables, HYPRE_Int *CF_marker, HYPRE_Int initial_coarse_size,HYPRE_Int *initial_coarse_indexes);
-<<<<<<< HEAD
 HYPRE_Int hypre_MGRRelaxL1JacobiDevice( hypre_ParCSRMatrix *A, hypre_ParVector *f,
                                         HYPRE_Int *CF_marker_host, HYPRE_Int relax_points, HYPRE_Real relax_weight, HYPRE_Real *l1_norms,
                                         hypre_ParVector *u, hypre_ParVector *Vtemp );
@@ -2016,8 +2005,6 @@
                                 HYPRE_BigInt *num_cpts_global, HYPRE_Int method, hypre_ParCSRMatrix **P_ptr);
 HYPRE_Int hypre_MGRBuildP(hypre_ParCSRMatrix *A, HYPRE_Int *CF_marker,
                           HYPRE_BigInt *num_cpts_global, HYPRE_Int method, HYPRE_Int debug_flag, hypre_ParCSRMatrix **P_ptr);
-=======
->>>>>>> dcbee145
 HYPRE_Int hypre_MGRBuildInterp(hypre_ParCSRMatrix *A, HYPRE_Int *CF_marker, hypre_ParCSRMatrix *S,
                                HYPRE_BigInt *num_cpts_global, HYPRE_Int num_functions, HYPRE_Int *dof_func, HYPRE_Int debug_flag,
                                HYPRE_Real trunc_factor, HYPRE_Int max_elmts, hypre_ParCSRMatrix  **P, HYPRE_Int method,
@@ -2026,11 +2013,7 @@
                                  HYPRE_BigInt *num_cpts_global, HYPRE_Int num_functions, HYPRE_Int *dof_func, HYPRE_Int debug_flag,
                                  HYPRE_Real trunc_factor, HYPRE_Int max_elmts, HYPRE_Real strong_threshold, HYPRE_Real max_row_sum,
                                  hypre_ParCSRMatrix  **RT, HYPRE_Int method, HYPRE_Int numsweeps);
-<<<<<<< HEAD
-//HYPRE_Int hypre_MGRBuildRestrictionToper(hypre_ParCSRMatrix *AT, HYPRE_Int *CF_marker, hypre_ParCSRMatrix *ST, HYPRE_Int *num_cpts_global,HYPRE_Int num_functions,HYPRE_Int *dof_func,HYPRE_Int debug_flag,HYPRE_Real trunc_factor, HYPRE_Int max_elmts, HYPRE_Int  *col_offd_ST_to_AT,hypre_ParCSRMatrix  **RT,HYPRE_Int last_level,HYPRE_Int level, HYPRE_Int numsweeps);
-=======
 //HYPRE_Int hypre_MGRBuildRestrictionToper(hypre_ParCSRMatrix *AT, HYPRE_Int *CF_marker, hypre_ParCSRMatrix *ST, HYPRE_Int *num_cpts_global,HYPRE_Int num_functions,HYPRE_Int *dof_func,HYPRE_Int debug_flag,HYPRE_Real trunc_factor, HYPRE_Int max_elmts, hypre_ParCSRMatrix  **RT,HYPRE_Int last_level,HYPRE_Int level, HYPRE_Int numsweeps);
->>>>>>> dcbee145
 //HYPRE_Int hypre_BoomerAMGBuildInjectionInterp( hypre_ParCSRMatrix   *A, HYPRE_Int *CF_marker, HYPRE_Int *num_cpts_global, HYPRE_Int num_functions, HYPRE_Int debug_flag,HYPRE_Int init_data,hypre_ParCSRMatrix  **P_ptr);
 HYPRE_Int hypre_MGRSetCoarseSolver( void  *mgr_vdata, HYPRE_Int  (*coarse_grid_solver_solve)(void*,
                                                                                              void*, void*, void*), HYPRE_Int  (*coarse_grid_solver_setup)(void*, void*, void*, void*),
@@ -2060,15 +2043,9 @@
 HYPRE_Int hypre_MGRBuildAff( hypre_ParCSRMatrix *A, HYPRE_Int *CF_marker, HYPRE_Int debug_flag,
                              hypre_ParCSRMatrix **A_ff_ptr );
 HYPRE_Int hypre_MGRApproximateInverse(hypre_ParCSRMatrix *A, hypre_ParCSRMatrix **A_inv);
-<<<<<<< HEAD
 HYPRE_Int hypre_MGRAddVectorP ( hypre_IntArray *CF_marker, HYPRE_Int point_type, HYPRE_Real a,
                                 hypre_ParVector *fromVector, HYPRE_Real b, hypre_ParVector **toVector );
 HYPRE_Int hypre_MGRAddVectorR ( hypre_IntArray *CF_marker, HYPRE_Int point_type, HYPRE_Real a,
-=======
-HYPRE_Int hypre_MGRAddVectorP ( HYPRE_Int  *CF_marker, HYPRE_Int point_type, HYPRE_Real a,
-                                hypre_ParVector *fromVector, HYPRE_Real b, hypre_ParVector **toVector );
-HYPRE_Int hypre_MGRAddVectorR ( HYPRE_Int  *CF_marker, HYPRE_Int point_type, HYPRE_Real a,
->>>>>>> dcbee145
                                 hypre_ParVector *fromVector, HYPRE_Real b, hypre_ParVector **toVector );
 HYPRE_Int hypre_MGRComputeNonGalerkinCoarseGrid(hypre_ParCSRMatrix *A, hypre_ParCSRMatrix *P,
                                                 hypre_ParCSRMatrix *RT, HYPRE_Int bsize, HYPRE_Int ordering, HYPRE_Int method, HYPRE_Int Pmax,
