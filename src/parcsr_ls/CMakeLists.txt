--- conflicted
+++ resolved
@@ -71,10 +71,7 @@
   par_interp.c
   par_jacobi_interp.c
   par_krylov_func.c
-<<<<<<< HEAD
-=======
   par_mod_lr_interp.c
->>>>>>> 249383ad
   par_multi_interp.c
   par_laplace_27pt.c
   par_laplace_9pt.c
