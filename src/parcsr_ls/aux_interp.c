--- conflicted
+++ resolved
@@ -604,12 +604,8 @@
 
    hypre_ParCSRCommHandle *comm_handle_a_idx, *comm_handle_a_data;
    *A_ext         = hypre_ParCSRMatrixExtractBExt_Overlap(A, A, 1, &comm_handle_a_idx,
-<<<<<<< HEAD
-                                                          &comm_handle_a_data, CF_marker, *CF_marker_offd, skip_fine_or_same_sign, skip_fine_or_same_sign);
-=======
                                                           &comm_handle_a_data,
                                                           CF_marker, *CF_marker_offd, skip_fine_or_same_sign, skip_fine_or_same_sign);
->>>>>>> dcbee145
    HYPRE_Int *A_ext_i        = hypre_CSRMatrixI(*A_ext);
    HYPRE_BigInt *A_ext_j        = hypre_CSRMatrixBigJ(*A_ext);
    HYPRE_Int  A_ext_rows     = hypre_CSRMatrixNumRows(*A_ext);
