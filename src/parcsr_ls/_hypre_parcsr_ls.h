/******************************************************************************
 * Copyright 1998-2019 Lawrence Livermore National Security, LLC and other
 * HYPRE Project Developers. See the top-level COPYRIGHT file for details.
 *
 * SPDX-License-Identifier: (Apache-2.0 OR MIT)
 ******************************************************************************/

#include <HYPRE_config.h>

#include "HYPRE_parcsr_ls.h"

#ifndef hypre_PARCSR_LS_HEADER
#define hypre_PARCSR_LS_HEADER

#include "_hypre_utilities.h"
#include "krylov.h"
#include "seq_mv.h"
#include "_hypre_parcsr_mv.h"
#include "HYPRE_lobpcg.h"

#ifdef __cplusplus
extern "C" {
#endif

typedef struct { HYPRE_Int prev; HYPRE_Int next; } Link;

#ifndef hypre_ParAMG_DATA_HEADER
#define hypre_ParAMG_DATA_HEADER

#define CUMNUMIT


#include "par_csr_block_matrix.h"

/*--------------------------------------------------------------------------
 * hypre_ParAMGData
 *--------------------------------------------------------------------------*/

typedef struct
{

   /* setup params */
   HYPRE_Int     max_levels;
   HYPRE_Real   strong_threshold;
   HYPRE_Real   strong_thresholdR; /* theta for build R: defines strong F neighbors */
   HYPRE_Real   filter_thresholdR; /* theta for filtering R  */
   HYPRE_Real   max_row_sum;
   HYPRE_Real   trunc_factor;
   HYPRE_Real   agg_trunc_factor;
   HYPRE_Real   agg_P12_trunc_factor;
   HYPRE_Real   jacobi_trunc_threshold;
   HYPRE_Real   S_commpkg_switch;
   HYPRE_Real   CR_rate;
   HYPRE_Real   CR_strong_th;
   HYPRE_Real   A_drop_tol;
   HYPRE_Int    A_drop_type;
   HYPRE_Int      measure_type;
   HYPRE_Int      setup_type;
   HYPRE_Int      coarsen_type;
   HYPRE_Int      P_max_elmts;
   HYPRE_Int      interp_type;
   HYPRE_Int      sep_weight;
   HYPRE_Int      agg_interp_type;
   HYPRE_Int      agg_P_max_elmts;
   HYPRE_Int      agg_P12_max_elmts;
   HYPRE_Int      restr_par;
   HYPRE_Int      is_triangular;
   HYPRE_Int      gmres_switch;
   HYPRE_Int      agg_num_levels;
   HYPRE_Int      num_paths;
   HYPRE_Int      post_interp_type;
   HYPRE_Int      num_CR_relax_steps;
   HYPRE_Int      IS_type;
   HYPRE_Int      CR_use_CG;
   HYPRE_Int      cgc_its;
   HYPRE_Int      max_coarse_size;
   HYPRE_Int      min_coarse_size;
   HYPRE_Int      seq_threshold;
   HYPRE_Int      redundant;
   HYPRE_Int      participate;
   HYPRE_Int      Sabs;

   /* solve params */
   HYPRE_Int      max_iter;
   HYPRE_Int      min_iter;
<<<<<<< HEAD
=======
   HYPRE_Int      fcycle;
>>>>>>> a8cbf255
   HYPRE_Int      cycle_type;
   HYPRE_Int     *num_grid_sweeps;
   HYPRE_Int     *grid_relax_type;
   HYPRE_Int    **grid_relax_points;
   HYPRE_Int      relax_order;
   HYPRE_Int      user_coarse_relax_type;
   HYPRE_Int      user_relax_type;
   HYPRE_Int      user_num_sweeps;
   HYPRE_Real     user_relax_weight;
   HYPRE_Real     outer_wt;
<<<<<<< HEAD
   HYPRE_Real  *relax_weight;
   HYPRE_Real  *omega;
   HYPRE_Int    converge_type;
   HYPRE_Real   tol;
=======
   HYPRE_Real    *relax_weight;
   HYPRE_Real    *omega;
   HYPRE_Int      converge_type;
   HYPRE_Real     tol;
>>>>>>> a8cbf255

   /* problem data */
   hypre_ParCSRMatrix  *A;
   HYPRE_Int      num_variables;
   HYPRE_Int      num_functions;
   HYPRE_Int      nodal;
   HYPRE_Int      nodal_levels;
   HYPRE_Int      nodal_diag;
   HYPRE_Int      num_points;
   HYPRE_Int     *dof_func;
   HYPRE_Int     *dof_point;
   HYPRE_Int     *point_dof_map;

   /* data generated in the setup phase */
   hypre_ParCSRMatrix **A_array;
   hypre_ParVector    **F_array;
   hypre_ParVector    **U_array;
   hypre_ParCSRMatrix **P_array;
   hypre_ParCSRMatrix **R_array;
   HYPRE_Int          **CF_marker_array;
   HYPRE_Int          **dof_func_array;
   HYPRE_Int          **dof_point_array;
   HYPRE_Int          **point_dof_map_array;
   HYPRE_Int            num_levels;
   HYPRE_Real         **l1_norms;

   /* Block data */
   hypre_ParCSRBlockMatrix **A_block_array;
   hypre_ParCSRBlockMatrix **P_block_array;
   hypre_ParCSRBlockMatrix **R_block_array;

   HYPRE_Int block_mode;

   /* data for more complex smoothers */
   HYPRE_Int            smooth_num_levels;
   HYPRE_Int            smooth_type;
   HYPRE_Solver        *smoother;
   HYPRE_Int            smooth_num_sweeps;
   HYPRE_Int            schw_variant;
   HYPRE_Int            schw_overlap;
   HYPRE_Int            schw_domain_type;
   HYPRE_Real           schwarz_rlx_weight;
   HYPRE_Int            schwarz_use_nonsymm;
   HYPRE_Int            ps_sym;
   HYPRE_Int            ps_level;
   HYPRE_Int            pi_max_nz_per_row;
   HYPRE_Int            eu_level;
   HYPRE_Int            eu_bj;
   HYPRE_Real           ps_threshold;
   HYPRE_Real           ps_filter;
   HYPRE_Real           pi_drop_tol;
   HYPRE_Real           eu_sparse_A;
   char                *euclidfile;

   HYPRE_Real          *max_eig_est;
   HYPRE_Real          *min_eig_est;
   HYPRE_Int            cheby_eig_est;
   HYPRE_Int            cheby_order;
   HYPRE_Int            cheby_variant;
   HYPRE_Int            cheby_scale;
   HYPRE_Real           cheby_fraction;
   HYPRE_Real         **cheby_ds;
   HYPRE_Real         **cheby_coefs;

   /* data needed for non-Galerkin option */
   HYPRE_Int           nongalerk_num_tol;
   HYPRE_Real         *nongalerk_tol;
   HYPRE_Real          nongalerkin_tol;
   HYPRE_Real         *nongal_tol_array;

   /* data generated in the solve phase */
   hypre_ParVector   *Vtemp;
   hypre_Vector      *Vtemp_local;
   HYPRE_Real        *Vtemp_local_data;
   HYPRE_Real         cycle_op_count;
   hypre_ParVector   *Rtemp;
   hypre_ParVector   *Ptemp;
   hypre_ParVector   *Ztemp;

   /* fields used by GSMG and LS interpolation */
   HYPRE_Int          gsmg;        /* nonzero indicates use of GSMG */
   HYPRE_Int          num_samples; /* number of sample vectors */

   /* log info */
   HYPRE_Int      logging;
   HYPRE_Int      num_iterations;
#ifdef CUMNUMIT
   HYPRE_Int      cum_num_iterations;
#endif
   HYPRE_Real   rel_resid_norm;
   hypre_ParVector *residual; /* available if logging>1 */

   /* output params */
   HYPRE_Int      print_level;
   char     log_file_name[256];
   HYPRE_Int      debug_flag;

   /* whether to print the constructed coarse grids BM Oct 22, 2006 */
   HYPRE_Int      plot_grids;
   char     plot_filename[251];

   /* coordinate data BM Oct 17, 2006 */
   HYPRE_Int      coorddim;
   float    *coordinates;

 /* data for fitting vectors in interpolation */
<<<<<<< HEAD
   HYPRE_Int               num_interp_vectors;
   HYPRE_Int               num_levels_interp_vectors; /* not set by user */
   hypre_ParVector **interp_vectors;
   hypre_ParVector ***interp_vectors_array;
   HYPRE_Int               interp_vec_variant;
   HYPRE_Int               interp_vec_first_level;
   HYPRE_Real        interp_vectors_abs_q_trunc;
   HYPRE_Int               interp_vectors_q_max;
   HYPRE_Int               interp_refine;
   HYPRE_Int               smooth_interp_vectors;
=======
   HYPRE_Int          num_interp_vectors;
   HYPRE_Int          num_levels_interp_vectors; /* not set by user */
   hypre_ParVector  **interp_vectors;
   hypre_ParVector ***interp_vectors_array;
   HYPRE_Int          interp_vec_variant;
   HYPRE_Int          interp_vec_first_level;
   HYPRE_Real         interp_vectors_abs_q_trunc;
   HYPRE_Int          interp_vectors_q_max;
   HYPRE_Int          interp_refine;
   HYPRE_Int          smooth_interp_vectors;
>>>>>>> a8cbf255
   HYPRE_Real       *expandp_weights; /* currently not set by user */

   /* enable redundant coarse grid solve */
   HYPRE_Solver   coarse_solver;
   hypre_ParCSRMatrix  *A_coarse;
   hypre_ParVector  *f_coarse;
   hypre_ParVector  *u_coarse;
   MPI_Comm   new_comm;

   /* store matrix, vector and communication info for Gaussian elimination */
   HYPRE_Real *A_mat;
   HYPRE_Real *b_vec;
   HYPRE_Int *comm_info;

   /* information for multiplication with Lambda - additive AMG */
   HYPRE_Int      additive;
   HYPRE_Int      mult_additive;
   HYPRE_Int      simple;
   HYPRE_Int      add_last_lvl;
   HYPRE_Int      add_P_max_elmts;
   HYPRE_Real     add_trunc_factor;
   HYPRE_Int      add_rlx_type;
   HYPRE_Real     add_rlx_wt;
   hypre_ParCSRMatrix *Lambda;
   hypre_ParCSRMatrix *Atilde;
   hypre_ParVector *Rtilde;
   hypre_ParVector *Xtilde;
   HYPRE_Real *D_inv;

   /* Use 2 mat-mat-muls instead of triple product*/
   HYPRE_Int rap2;
   HYPRE_Int keepTranspose;
<<<<<<< HEAD
   HYPRE_Int modularized_matmat;
/* information for preserving indexes as coarse grid points */
=======

   /* information for preserving indexes as coarse grid points */
>>>>>>> a8cbf255
   HYPRE_Int C_point_keep_level;
   HYPRE_Int num_C_point_marker;
   HYPRE_Int   **C_point_marker_array;

#ifdef HYPRE_USING_DSUPERLU
 /* Parameters and data for SuperLU_Dist */
   HYPRE_Int dslu_threshold;
   HYPRE_Solver dslu_solver;
#endif

} hypre_ParAMGData;

/*--------------------------------------------------------------------------
 * Accessor functions for the hypre_AMGData structure
 *--------------------------------------------------------------------------*/

/* setup params */

#define hypre_ParAMGDataRestriction(amg_data) ((amg_data)->restr_par)
#define hypre_ParAMGDataIsTriangular(amg_data) ((amg_data)->is_triangular)
#define hypre_ParAMGDataGMRESSwitchR(amg_data) ((amg_data)->gmres_switch)
#define hypre_ParAMGDataMaxLevels(amg_data) ((amg_data)->max_levels)
<<<<<<< HEAD
#define hypre_ParAMGDataStrongThreshold(amg_data) ((amg_data)->strong_threshold)
=======
#define hypre_ParAMGDataStrongThreshold(amg_data)((amg_data)->strong_threshold)
#define hypre_ParAMGDataStrongThresholdR(amg_data)((amg_data)->strong_thresholdR)
#define hypre_ParAMGDataFilterThresholdR(amg_data)((amg_data)->filter_thresholdR)
#define hypre_ParAMGDataSabs(amg_data) (amg_data->Sabs)
>>>>>>> a8cbf255
#define hypre_ParAMGDataMaxRowSum(amg_data) ((amg_data)->max_row_sum)
#define hypre_ParAMGDataTruncFactor(amg_data) ((amg_data)->trunc_factor)
#define hypre_ParAMGDataAggTruncFactor(amg_data) ((amg_data)->agg_trunc_factor)
#define hypre_ParAMGDataAggP12TruncFactor(amg_data) ((amg_data)->agg_P12_trunc_factor)
#define hypre_ParAMGDataJacobiTruncThreshold(amg_data) ((amg_data)->jacobi_trunc_threshold)
#define hypre_ParAMGDataSCommPkgSwitch(amg_data) ((amg_data)->S_commpkg_switch)
#define hypre_ParAMGDataInterpType(amg_data) ((amg_data)->interp_type)
#define hypre_ParAMGDataSepWeight(amg_data) ((amg_data)->sep_weight)
#define hypre_ParAMGDataAggInterpType(amg_data) ((amg_data)->agg_interp_type)
#define hypre_ParAMGDataCoarsenType(amg_data) ((amg_data)->coarsen_type)
#define hypre_ParAMGDataMeasureType(amg_data) ((amg_data)->measure_type)
#define hypre_ParAMGDataSetupType(amg_data) ((amg_data)->setup_type)
#define hypre_ParAMGDataPMaxElmts(amg_data) ((amg_data)->P_max_elmts)
#define hypre_ParAMGDataAggPMaxElmts(amg_data) ((amg_data)->agg_P_max_elmts)
#define hypre_ParAMGDataAggP12MaxElmts(amg_data) ((amg_data)->agg_P12_max_elmts)
#define hypre_ParAMGDataNumPaths(amg_data) ((amg_data)->num_paths)
#define hypre_ParAMGDataAggNumLevels(amg_data) ((amg_data)->agg_num_levels)
#define hypre_ParAMGDataPostInterpType(amg_data) ((amg_data)->post_interp_type)
#define hypre_ParAMGDataNumCRRelaxSteps(amg_data) ((amg_data)->num_CR_relax_steps)
#define hypre_ParAMGDataCRRate(amg_data) ((amg_data)->CR_rate)
#define hypre_ParAMGDataCRStrongTh(amg_data) ((amg_data)->CR_strong_th)
#define hypre_ParAMGDataADropTol(amg_data) ((amg_data)->A_drop_tol)
#define hypre_ParAMGDataADropType(amg_data) ((amg_data)->A_drop_type)
#define hypre_ParAMGDataISType(amg_data) ((amg_data)->IS_type)
#define hypre_ParAMGDataCRUseCG(amg_data) ((amg_data)->CR_use_CG)
#define hypre_ParAMGDataL1Norms(amg_data) ((amg_data)->l1_norms)
#define hypre_ParAMGDataCGCIts(amg_data) ((amg_data)->cgc_its)
#define hypre_ParAMGDataMaxCoarseSize(amg_data) ((amg_data)->max_coarse_size)
#define hypre_ParAMGDataMinCoarseSize(amg_data) ((amg_data)->min_coarse_size)
#define hypre_ParAMGDataSeqThreshold(amg_data) ((amg_data)->seq_threshold)

/* solve params */

#define hypre_ParAMGDataMinIter(amg_data) ((amg_data)->min_iter)
#define hypre_ParAMGDataMaxIter(amg_data) ((amg_data)->max_iter)
#define hypre_ParAMGDataFCycle(amg_data) ((amg_data)->fcycle)
#define hypre_ParAMGDataCycleType(amg_data) ((amg_data)->cycle_type)
#define hypre_ParAMGDataConvergeType(amg_data) ((amg_data)->converge_type)
#define hypre_ParAMGDataTol(amg_data) ((amg_data)->tol)
#define hypre_ParAMGDataNumGridSweeps(amg_data) ((amg_data)->num_grid_sweeps)
#define hypre_ParAMGDataUserCoarseRelaxType(amg_data) ((amg_data)->user_coarse_relax_type)
#define hypre_ParAMGDataUserRelaxType(amg_data) ((amg_data)->user_relax_type)
#define hypre_ParAMGDataUserRelaxWeight(amg_data) ((amg_data)->user_relax_weight)
#define hypre_ParAMGDataUserNumSweeps(amg_data) ((amg_data)->user_num_sweeps)
#define hypre_ParAMGDataGridRelaxType(amg_data) ((amg_data)->grid_relax_type)
#define hypre_ParAMGDataGridRelaxPoints(amg_data) \
((amg_data)->grid_relax_points)
#define hypre_ParAMGDataRelaxOrder(amg_data) ((amg_data)->relax_order)
#define hypre_ParAMGDataRelaxWeight(amg_data) ((amg_data)->relax_weight)
#define hypre_ParAMGDataOmega(amg_data) ((amg_data)->omega)
#define hypre_ParAMGDataOuterWt(amg_data) ((amg_data)->outer_wt)

/* problem data parameters */
#define  hypre_ParAMGDataNumVariables(amg_data)  ((amg_data)->num_variables)
#define hypre_ParAMGDataNumFunctions(amg_data) ((amg_data)->num_functions)
#define hypre_ParAMGDataNodal(amg_data) ((amg_data)->nodal)
#define hypre_ParAMGDataNodalLevels(amg_data) ((amg_data)->nodal_levels)
#define hypre_ParAMGDataNodalDiag(amg_data) ((amg_data)->nodal_diag)
#define hypre_ParAMGDataNumPoints(amg_data) ((amg_data)->num_points)
#define hypre_ParAMGDataDofFunc(amg_data) ((amg_data)->dof_func)
#define hypre_ParAMGDataDofPoint(amg_data) ((amg_data)->dof_point)
#define hypre_ParAMGDataPointDofMap(amg_data) ((amg_data)->point_dof_map)

/* data generated by the setup phase */
#define hypre_ParAMGDataCFMarkerArray(amg_data) ((amg_data)-> CF_marker_array)
#define hypre_ParAMGDataCPointMarkerArray(amg_data) ((amg_data)-> C_point_marker_array)
#define hypre_ParAMGDataAArray(amg_data) ((amg_data)->A_array)
#define hypre_ParAMGDataFArray(amg_data) ((amg_data)->F_array)
#define hypre_ParAMGDataUArray(amg_data) ((amg_data)->U_array)
#define hypre_ParAMGDataPArray(amg_data) ((amg_data)->P_array)
#define hypre_ParAMGDataRArray(amg_data) ((amg_data)->R_array)
#define hypre_ParAMGDataDofFuncArray(amg_data) ((amg_data)->dof_func_array)
#define hypre_ParAMGDataDofPointArray(amg_data) ((amg_data)->dof_point_array)
#define hypre_ParAMGDataPointDofMapArray(amg_data) \
((amg_data)->point_dof_map_array)
#define hypre_ParAMGDataNumLevels(amg_data) ((amg_data)->num_levels)
#define hypre_ParAMGDataSmoothType(amg_data) ((amg_data)->smooth_type)
#define hypre_ParAMGDataSmoothNumLevels(amg_data) \
((amg_data)->smooth_num_levels)
#define hypre_ParAMGDataSmoothNumSweeps(amg_data) \
((amg_data)->smooth_num_sweeps)
#define hypre_ParAMGDataSmoother(amg_data) ((amg_data)->smoother)
#define hypre_ParAMGDataVariant(amg_data) ((amg_data)->schw_variant)
#define hypre_ParAMGDataOverlap(amg_data) ((amg_data)->schw_overlap)
#define hypre_ParAMGDataDomainType(amg_data) ((amg_data)->schw_domain_type)
#define hypre_ParAMGDataSchwarzRlxWeight(amg_data) \
((amg_data)->schwarz_rlx_weight)
#define hypre_ParAMGDataSchwarzUseNonSymm(amg_data) \
((amg_data)->schwarz_use_nonsymm)
#define hypre_ParAMGDataSym(amg_data) ((amg_data)->ps_sym)
#define hypre_ParAMGDataLevel(amg_data) ((amg_data)->ps_level)
#define hypre_ParAMGDataMaxNzPerRow(amg_data) ((amg_data)->pi_max_nz_per_row)
#define hypre_ParAMGDataThreshold(amg_data) ((amg_data)->ps_threshold)
#define hypre_ParAMGDataFilter(amg_data) ((amg_data)->ps_filter)
#define hypre_ParAMGDataDropTol(amg_data) ((amg_data)->pi_drop_tol)
#define hypre_ParAMGDataEuclidFile(amg_data) ((amg_data)->euclidfile)
#define hypre_ParAMGDataEuLevel(amg_data) ((amg_data)->eu_level)
#define hypre_ParAMGDataEuSparseA(amg_data) ((amg_data)->eu_sparse_A)
#define hypre_ParAMGDataEuBJ(amg_data) ((amg_data)->eu_bj)

#define hypre_ParAMGDataMaxEigEst(amg_data) ((amg_data)->max_eig_est)
#define hypre_ParAMGDataMinEigEst(amg_data) ((amg_data)->min_eig_est)
#define hypre_ParAMGDataChebyOrder(amg_data) ((amg_data)->cheby_order)
#define hypre_ParAMGDataChebyFraction(amg_data) ((amg_data)->cheby_fraction)
#define hypre_ParAMGDataChebyEigEst(amg_data) ((amg_data)->cheby_eig_est)
#define hypre_ParAMGDataChebyVariant(amg_data) ((amg_data)->cheby_variant)
#define hypre_ParAMGDataChebyScale(amg_data) ((amg_data)->cheby_scale)
#define hypre_ParAMGDataChebyDS(amg_data) ((amg_data)->cheby_ds)
#define hypre_ParAMGDataChebyCoefs(amg_data) ((amg_data)->cheby_coefs)

/* block */
#define hypre_ParAMGDataABlockArray(amg_data) ((amg_data)->A_block_array)
#define hypre_ParAMGDataPBlockArray(amg_data) ((amg_data)->P_block_array)
#define hypre_ParAMGDataRBlockArray(amg_data) ((amg_data)->R_block_array)

#define hypre_ParAMGDataBlockMode(amg_data) ((amg_data)->block_mode)


/* data generated in the solve phase */
#define hypre_ParAMGDataVtemp(amg_data) ((amg_data)->Vtemp)
#define hypre_ParAMGDataVtempLocal(amg_data) ((amg_data)->Vtemp_local)
#define hypre_ParAMGDataVtemplocalData(amg_data) ((amg_data)->Vtemp_local_data)
#define hypre_ParAMGDataCycleOpCount(amg_data) ((amg_data)->cycle_op_count)
#define hypre_ParAMGDataRtemp(amg_data) ((amg_data)->Rtemp)
#define hypre_ParAMGDataPtemp(amg_data) ((amg_data)->Ptemp)
#define hypre_ParAMGDataZtemp(amg_data) ((amg_data)->Ztemp)

/* fields used by GSMG */
#define hypre_ParAMGDataGSMG(amg_data) ((amg_data)->gsmg)
#define hypre_ParAMGDataNumSamples(amg_data) ((amg_data)->num_samples)

/* log info data */
#define hypre_ParAMGDataLogging(amg_data) ((amg_data)->logging)
#define hypre_ParAMGDataNumIterations(amg_data) ((amg_data)->num_iterations)
#ifdef CUMNUMIT
#define hypre_ParAMGDataCumNumIterations(amg_data) ((amg_data)->cum_num_iterations)
#endif
#define hypre_ParAMGDataRelativeResidualNorm(amg_data) ((amg_data)->rel_resid_norm)
#define hypre_ParAMGDataResidual(amg_data) ((amg_data)->residual)

/* output parameters */
#define hypre_ParAMGDataPrintLevel(amg_data) ((amg_data)->print_level)
#define hypre_ParAMGDataLogFileName(amg_data) ((amg_data)->log_file_name)
#define hypre_ParAMGDataDebugFlag(amg_data)   ((amg_data)->debug_flag)

/* BM Oct 22, 2006 */
#define hypre_ParAMGDataPlotGrids(amg_data) ((amg_data)->plot_grids)
#define hypre_ParAMGDataPlotFileName(amg_data) ((amg_data)->plot_filename)

/* coordinates BM Oct 17, 2006 */
#define hypre_ParAMGDataCoordDim(amg_data) ((amg_data)->coorddim)
#define hypre_ParAMGDataCoordinates(amg_data) ((amg_data)->coordinates)


#define hypre_ParAMGNumInterpVectors(amg_data) ((amg_data)->num_interp_vectors)
#define hypre_ParAMGNumLevelsInterpVectors(amg_data) ((amg_data)->num_levels_interp_vectors)
#define hypre_ParAMGInterpVectors(amg_data) ((amg_data)->interp_vectors)
#define hypre_ParAMGInterpVectorsArray(amg_data) ((amg_data)->interp_vectors_array)
#define hypre_ParAMGInterpVecVariant(amg_data) ((amg_data)->interp_vec_variant)
#define hypre_ParAMGInterpVecFirstLevel(amg_data) ((amg_data)->interp_vec_first_level)
#define hypre_ParAMGInterpVecAbsQTrunc(amg_data) ((amg_data)->interp_vectors_abs_q_trunc)
#define hypre_ParAMGInterpVecQMax(amg_data) ((amg_data)->interp_vectors_q_max)
#define hypre_ParAMGInterpRefine(amg_data) ((amg_data)->interp_refine)
#define hypre_ParAMGSmoothInterpVectors(amg_data) ((amg_data)->smooth_interp_vectors)
#define hypre_ParAMGDataExpandPWeights(amg_data) ((amg_data)->expandp_weights)

#define hypre_ParAMGDataCoarseSolver(amg_data) ((amg_data)->coarse_solver)
#define hypre_ParAMGDataACoarse(amg_data) ((amg_data)->A_coarse)
#define hypre_ParAMGDataFCoarse(amg_data) ((amg_data)->f_coarse)
#define hypre_ParAMGDataUCoarse(amg_data) ((amg_data)->u_coarse)
#define hypre_ParAMGDataNewComm(amg_data) ((amg_data)->new_comm)
#define hypre_ParAMGDataRedundant(amg_data) ((amg_data)->redundant)
#define hypre_ParAMGDataParticipate(amg_data) ((amg_data)->participate)

#define hypre_ParAMGDataAMat(amg_data) ((amg_data)->A_mat)
#define hypre_ParAMGDataBVec(amg_data) ((amg_data)->b_vec)
#define hypre_ParAMGDataCommInfo(amg_data) ((amg_data)->comm_info)

/* additive AMG parameters */
#define hypre_ParAMGDataAdditive(amg_data) ((amg_data)->additive)
#define hypre_ParAMGDataMultAdditive(amg_data) ((amg_data)->mult_additive)
#define hypre_ParAMGDataSimple(amg_data) ((amg_data)->simple)
#define hypre_ParAMGDataAddLastLvl(amg_data) ((amg_data)->add_last_lvl)
#define hypre_ParAMGDataMultAddPMaxElmts(amg_data) ((amg_data)->add_P_max_elmts)
#define hypre_ParAMGDataMultAddTruncFactor(amg_data) ((amg_data)->add_trunc_factor)
#define hypre_ParAMGDataAddRelaxType(amg_data) ((amg_data)->add_rlx_type)
#define hypre_ParAMGDataAddRelaxWt(amg_data) ((amg_data)->add_rlx_wt)
#define hypre_ParAMGDataLambda(amg_data) ((amg_data)->Lambda)
#define hypre_ParAMGDataAtilde(amg_data) ((amg_data)->Atilde)
#define hypre_ParAMGDataRtilde(amg_data) ((amg_data)->Rtilde)
#define hypre_ParAMGDataXtilde(amg_data) ((amg_data)->Xtilde)
#define hypre_ParAMGDataDinv(amg_data) ((amg_data)->D_inv)

/* non-Galerkin parameters */
#define hypre_ParAMGDataNonGalerkNumTol(amg_data) ((amg_data)->nongalerk_num_tol)
#define hypre_ParAMGDataNonGalerkTol(amg_data) ((amg_data)->nongalerk_tol)
#define hypre_ParAMGDataNonGalerkinTol(amg_data) ((amg_data)->nongalerkin_tol)
#define hypre_ParAMGDataNonGalTolArray(amg_data) ((amg_data)->nongal_tol_array)

#define hypre_ParAMGDataRAP2(amg_data) ((amg_data)->rap2)
#define hypre_ParAMGDataKeepTranspose(amg_data) ((amg_data)->keepTranspose)
#define hypre_ParAMGDataModularizedMatMat(amg_data) ((amg_data)->modularized_matmat)

/*indices for the dof which will keep coarsening to the coarse level */
#define hypre_ParAMGDataCPointKeepMarkerArray(amg_data) ((amg_data)-> C_point_marker_array)
#define hypre_ParAMGDataCPointKeepLevel(amg_data) ((amg_data)-> C_point_keep_level)
#define hypre_ParAMGDataNumCPointKeep(amg_data) ((amg_data)-> num_C_point_marker)

/* Parameters and data for SuperLU_Dist */
#ifdef HYPRE_USING_DSUPERLU
#define hypre_ParAMGDataDSLUThreshold(amg_data) ((amg_data)->dslu_threshold)
#define hypre_ParAMGDataDSLUSolver(amg_data) ((amg_data)->dslu_solver)
#endif

#endif




/* ads.c */
void *hypre_ADSCreate ( void );
HYPRE_Int hypre_ADSDestroy ( void *solver );
HYPRE_Int hypre_ADSSetDiscreteCurl ( void *solver , hypre_ParCSRMatrix *C );
HYPRE_Int hypre_ADSSetDiscreteGradient ( void *solver , hypre_ParCSRMatrix *G );
HYPRE_Int hypre_ADSSetCoordinateVectors ( void *solver , hypre_ParVector *x , hypre_ParVector *y , hypre_ParVector *z );
HYPRE_Int hypre_ADSSetInterpolations ( void *solver , hypre_ParCSRMatrix *RT_Pi , hypre_ParCSRMatrix *RT_Pix , hypre_ParCSRMatrix *RT_Piy , hypre_ParCSRMatrix *RT_Piz , hypre_ParCSRMatrix *ND_Pi , hypre_ParCSRMatrix *ND_Pix , hypre_ParCSRMatrix *ND_Piy , hypre_ParCSRMatrix *ND_Piz );
HYPRE_Int hypre_ADSSetMaxIter ( void *solver , HYPRE_Int maxit );
HYPRE_Int hypre_ADSSetTol ( void *solver , HYPRE_Real tol );
HYPRE_Int hypre_ADSSetCycleType ( void *solver , HYPRE_Int cycle_type );
HYPRE_Int hypre_ADSSetPrintLevel ( void *solver , HYPRE_Int print_level );
HYPRE_Int hypre_ADSSetSmoothingOptions ( void *solver , HYPRE_Int A_relax_type , HYPRE_Int A_relax_times , HYPRE_Real A_relax_weight , HYPRE_Real A_omega );
HYPRE_Int hypre_ADSSetChebySmoothingOptions ( void *solver , HYPRE_Int A_cheby_order , HYPRE_Int A_cheby_fraction );
HYPRE_Int hypre_ADSSetAMSOptions ( void *solver , HYPRE_Int B_C_cycle_type , HYPRE_Int B_C_coarsen_type , HYPRE_Int B_C_agg_levels , HYPRE_Int B_C_relax_type , HYPRE_Real B_C_theta , HYPRE_Int B_C_interp_type , HYPRE_Int B_C_Pmax );
HYPRE_Int hypre_ADSSetAMGOptions ( void *solver , HYPRE_Int B_Pi_coarsen_type , HYPRE_Int B_Pi_agg_levels , HYPRE_Int B_Pi_relax_type , HYPRE_Real B_Pi_theta , HYPRE_Int B_Pi_interp_type , HYPRE_Int B_Pi_Pmax );
HYPRE_Int hypre_ADSComputePi ( hypre_ParCSRMatrix *A , hypre_ParCSRMatrix *C , hypre_ParCSRMatrix *G , hypre_ParVector *x , hypre_ParVector *y , hypre_ParVector *z , hypre_ParCSRMatrix *PiNDx , hypre_ParCSRMatrix *PiNDy , hypre_ParCSRMatrix *PiNDz , hypre_ParCSRMatrix **Pi_ptr );
HYPRE_Int hypre_ADSComputePixyz ( hypre_ParCSRMatrix *A , hypre_ParCSRMatrix *C , hypre_ParCSRMatrix *G , hypre_ParVector *x , hypre_ParVector *y , hypre_ParVector *z , hypre_ParCSRMatrix *PiNDx , hypre_ParCSRMatrix *PiNDy , hypre_ParCSRMatrix *PiNDz , hypre_ParCSRMatrix **Pix_ptr , hypre_ParCSRMatrix **Piy_ptr , hypre_ParCSRMatrix **Piz_ptr );
HYPRE_Int hypre_ADSSetup ( void *solver , hypre_ParCSRMatrix *A , hypre_ParVector *b , hypre_ParVector *x );
HYPRE_Int hypre_ADSSolve ( void *solver , hypre_ParCSRMatrix *A , hypre_ParVector *b , hypre_ParVector *x );
HYPRE_Int hypre_ADSGetNumIterations ( void *solver , HYPRE_Int *num_iterations );
HYPRE_Int hypre_ADSGetFinalRelativeResidualNorm ( void *solver , HYPRE_Real *rel_resid_norm );

/* ame.c */
void *hypre_AMECreate ( void );
HYPRE_Int hypre_AMEDestroy ( void *esolver );
HYPRE_Int hypre_AMESetAMSSolver ( void *esolver , void *ams_solver );
HYPRE_Int hypre_AMESetMassMatrix ( void *esolver , hypre_ParCSRMatrix *M );
HYPRE_Int hypre_AMESetBlockSize ( void *esolver , HYPRE_Int block_size );
HYPRE_Int hypre_AMESetMaxIter ( void *esolver , HYPRE_Int maxit );
HYPRE_Int hypre_AMESetTol ( void *esolver , HYPRE_Real tol );
HYPRE_Int hypre_AMESetRTol ( void *esolver , HYPRE_Real tol );
HYPRE_Int hypre_AMESetPrintLevel ( void *esolver , HYPRE_Int print_level );
HYPRE_Int hypre_AMESetup ( void *esolver );
HYPRE_Int hypre_AMEDiscrDivFreeComponent ( void *esolver , hypre_ParVector *b );
void hypre_AMEOperatorA ( void *data , void *x , void *y );
void hypre_AMEMultiOperatorA ( void *data , void *x , void *y );
void hypre_AMEOperatorM ( void *data , void *x , void *y );
void hypre_AMEMultiOperatorM ( void *data , void *x , void *y );
void hypre_AMEOperatorB ( void *data , void *x , void *y );
void hypre_AMEMultiOperatorB ( void *data , void *x , void *y );
HYPRE_Int hypre_AMESolve ( void *esolver );
HYPRE_Int hypre_AMEGetEigenvectors ( void *esolver , HYPRE_ParVector **eigenvectors_ptr );
HYPRE_Int hypre_AMEGetEigenvalues ( void *esolver , HYPRE_Real **eigenvalues_ptr );

/* amg_hybrid.c */
void *hypre_AMGHybridCreate ( void );
HYPRE_Int hypre_AMGHybridDestroy ( void *AMGhybrid_vdata );
HYPRE_Int hypre_AMGHybridSetTol ( void *AMGhybrid_vdata , HYPRE_Real tol );
HYPRE_Int hypre_AMGHybridSetAbsoluteTol ( void *AMGhybrid_vdata , HYPRE_Real a_tol );
HYPRE_Int hypre_AMGHybridSetConvergenceTol ( void *AMGhybrid_vdata , HYPRE_Real cf_tol );
HYPRE_Int hypre_AMGHybridSetNonGalerkinTol ( void *AMGhybrid_vdata , HYPRE_Int nongalerk_num_tol, HYPRE_Real *nongalerkin_tol );
HYPRE_Int hypre_AMGHybridSetDSCGMaxIter ( void *AMGhybrid_vdata , HYPRE_Int dscg_max_its );
HYPRE_Int hypre_AMGHybridSetPCGMaxIter ( void *AMGhybrid_vdata , HYPRE_Int pcg_max_its );
HYPRE_Int hypre_AMGHybridSetSetupType ( void *AMGhybrid_vdata , HYPRE_Int setup_type );
HYPRE_Int hypre_AMGHybridSetSolverType ( void *AMGhybrid_vdata , HYPRE_Int solver_type );
HYPRE_Int hypre_AMGHybridSetRecomputeResidual ( void *AMGhybrid_vdata , HYPRE_Int recompute_residual );
HYPRE_Int hypre_AMGHybridGetRecomputeResidual ( void *AMGhybrid_vdata , HYPRE_Int *recompute_residual );
HYPRE_Int hypre_AMGHybridSetRecomputeResidualP ( void *AMGhybrid_vdata , HYPRE_Int recompute_residual_p );
HYPRE_Int hypre_AMGHybridGetRecomputeResidualP ( void *AMGhybrid_vdata , HYPRE_Int *recompute_residual_p );
HYPRE_Int hypre_AMGHybridSetKDim ( void *AMGhybrid_vdata , HYPRE_Int k_dim );
HYPRE_Int hypre_AMGHybridSetStopCrit ( void *AMGhybrid_vdata , HYPRE_Int stop_crit );
HYPRE_Int hypre_AMGHybridSetTwoNorm ( void *AMGhybrid_vdata , HYPRE_Int two_norm );
HYPRE_Int hypre_AMGHybridSetRelChange ( void *AMGhybrid_vdata , HYPRE_Int rel_change );
HYPRE_Int hypre_AMGHybridSetPrecond ( void *pcg_vdata , HYPRE_Int (*pcg_precond_solve )(void*,void*,void*,void*), HYPRE_Int (*pcg_precond_setup )(void*,void*,void*,void*), void *pcg_precond );
HYPRE_Int hypre_AMGHybridSetLogging ( void *AMGhybrid_vdata , HYPRE_Int logging );
HYPRE_Int hypre_AMGHybridSetPrintLevel ( void *AMGhybrid_vdata , HYPRE_Int print_level );
HYPRE_Int hypre_AMGHybridSetStrongThreshold ( void *AMGhybrid_vdata , HYPRE_Real strong_threshold );
HYPRE_Int hypre_AMGHybridSetMaxRowSum ( void *AMGhybrid_vdata , HYPRE_Real max_row_sum );
HYPRE_Int hypre_AMGHybridSetTruncFactor ( void *AMGhybrid_vdata , HYPRE_Real trunc_factor );
HYPRE_Int hypre_AMGHybridSetPMaxElmts ( void *AMGhybrid_vdata , HYPRE_Int P_max_elmts );
HYPRE_Int hypre_AMGHybridSetMaxLevels ( void *AMGhybrid_vdata , HYPRE_Int max_levels );
HYPRE_Int hypre_AMGHybridSetMeasureType ( void *AMGhybrid_vdata , HYPRE_Int measure_type );
HYPRE_Int hypre_AMGHybridSetCoarsenType ( void *AMGhybrid_vdata , HYPRE_Int coarsen_type );
HYPRE_Int hypre_AMGHybridSetInterpType ( void *AMGhybrid_vdata , HYPRE_Int interp_type );
HYPRE_Int hypre_AMGHybridSetCycleType ( void *AMGhybrid_vdata , HYPRE_Int cycle_type );
HYPRE_Int hypre_AMGHybridSetNumSweeps ( void *AMGhybrid_vdata , HYPRE_Int num_sweeps );
HYPRE_Int hypre_AMGHybridSetCycleNumSweeps ( void *AMGhybrid_vdata , HYPRE_Int num_sweeps , HYPRE_Int k );
HYPRE_Int hypre_AMGHybridSetRelaxType ( void *AMGhybrid_vdata , HYPRE_Int relax_type );
HYPRE_Int hypre_AMGHybridSetKeepTranspose ( void *AMGhybrid_vdata , HYPRE_Int keepT );
HYPRE_Int hypre_AMGHybridSetSplittingStrategy( void *AMGhybrid_vdata , HYPRE_Int splitting_strategy );
HYPRE_Int hypre_AMGHybridSetCycleRelaxType ( void *AMGhybrid_vdata , HYPRE_Int relax_type , HYPRE_Int k );
HYPRE_Int hypre_AMGHybridSetRelaxOrder ( void *AMGhybrid_vdata , HYPRE_Int relax_order );
HYPRE_Int hypre_AMGHybridSetMaxCoarseSize ( void *AMGhybrid_vdata , HYPRE_Int max_coarse_size );
HYPRE_Int hypre_AMGHybridSetMinCoarseSize ( void *AMGhybrid_vdata , HYPRE_Int min_coarse_size );
HYPRE_Int hypre_AMGHybridSetSeqThreshold ( void *AMGhybrid_vdata , HYPRE_Int seq_threshold );
HYPRE_Int hypre_AMGHybridSetNumGridSweeps ( void *AMGhybrid_vdata , HYPRE_Int *num_grid_sweeps );
HYPRE_Int hypre_AMGHybridSetGridRelaxType ( void *AMGhybrid_vdata , HYPRE_Int *grid_relax_type );
HYPRE_Int hypre_AMGHybridSetGridRelaxPoints ( void *AMGhybrid_vdata , HYPRE_Int **grid_relax_points );
HYPRE_Int hypre_AMGHybridSetRelaxWeight ( void *AMGhybrid_vdata , HYPRE_Real *relax_weight );
HYPRE_Int hypre_AMGHybridSetOmega ( void *AMGhybrid_vdata , HYPRE_Real *omega );
HYPRE_Int hypre_AMGHybridSetRelaxWt ( void *AMGhybrid_vdata , HYPRE_Real relax_wt );
HYPRE_Int hypre_AMGHybridSetLevelRelaxWt ( void *AMGhybrid_vdata , HYPRE_Real relax_wt , HYPRE_Int level );
HYPRE_Int hypre_AMGHybridSetOuterWt ( void *AMGhybrid_vdata , HYPRE_Real outer_wt );
HYPRE_Int hypre_AMGHybridSetLevelOuterWt ( void *AMGhybrid_vdata , HYPRE_Real outer_wt , HYPRE_Int level );
HYPRE_Int hypre_AMGHybridSetNumPaths ( void *AMGhybrid_vdata , HYPRE_Int num_paths );
HYPRE_Int hypre_AMGHybridSetDofFunc ( void *AMGhybrid_vdata , HYPRE_Int *dof_func );
HYPRE_Int hypre_AMGHybridSetAggNumLevels ( void *AMGhybrid_vdata , HYPRE_Int agg_num_levels );
HYPRE_Int hypre_AMGHybridSetNumFunctions ( void *AMGhybrid_vdata , HYPRE_Int num_functions );
HYPRE_Int hypre_AMGHybridSetNodal ( void *AMGhybrid_vdata , HYPRE_Int nodal );
HYPRE_Int hypre_AMGHybridGetNumIterations ( void *AMGhybrid_vdata , HYPRE_Int *num_its );
HYPRE_Int hypre_AMGHybridGetDSCGNumIterations ( void *AMGhybrid_vdata , HYPRE_Int *dscg_num_its );
HYPRE_Int hypre_AMGHybridGetPCGNumIterations ( void *AMGhybrid_vdata , HYPRE_Int *pcg_num_its );
HYPRE_Int hypre_AMGHybridGetFinalRelativeResidualNorm ( void *AMGhybrid_vdata , HYPRE_Real *final_rel_res_norm );
HYPRE_Int hypre_AMGHybridSetup ( void *AMGhybrid_vdata , hypre_ParCSRMatrix *A , hypre_ParVector *b , hypre_ParVector *x );
HYPRE_Int hypre_AMGHybridSolve ( void *AMGhybrid_vdata , hypre_ParCSRMatrix *A , hypre_ParVector *b , hypre_ParVector *x );

/* ams.c */
HYPRE_Int hypre_ParCSRRelax ( hypre_ParCSRMatrix *A , hypre_ParVector *f , HYPRE_Int relax_type , HYPRE_Int relax_times , HYPRE_Real *l1_norms , HYPRE_Real relax_weight , HYPRE_Real omega , HYPRE_Real max_eig_est , HYPRE_Real min_eig_est , HYPRE_Int cheby_order , HYPRE_Real cheby_fraction , hypre_ParVector *u , hypre_ParVector *v , hypre_ParVector *z );
hypre_ParVector *hypre_ParVectorInRangeOf ( hypre_ParCSRMatrix *A );
hypre_ParVector *hypre_ParVectorInDomainOf ( hypre_ParCSRMatrix *A );
HYPRE_Int hypre_ParVectorBlockSplit ( hypre_ParVector *x , hypre_ParVector *x_ [3 ], HYPRE_Int dim );
HYPRE_Int hypre_ParVectorBlockGather ( hypre_ParVector *x , hypre_ParVector *x_ [3 ], HYPRE_Int dim );
HYPRE_Int hypre_BoomerAMGBlockSolve ( void *B , hypre_ParCSRMatrix *A , hypre_ParVector *b , hypre_ParVector *x );
HYPRE_Int hypre_ParCSRMatrixFixZeroRows ( hypre_ParCSRMatrix *A );
HYPRE_Int hypre_ParCSRComputeL1Norms ( hypre_ParCSRMatrix *A , HYPRE_Int option , HYPRE_Int *cf_marker , HYPRE_Real **l1_norm_ptr );
HYPRE_Int hypre_ParCSRMatrixSetDiagRows ( hypre_ParCSRMatrix *A , HYPRE_Real d );
void *hypre_AMSCreate ( void );
HYPRE_Int hypre_AMSDestroy ( void *solver );
HYPRE_Int hypre_AMSSetDimension ( void *solver , HYPRE_Int dim );
HYPRE_Int hypre_AMSSetDiscreteGradient ( void *solver , hypre_ParCSRMatrix *G );
HYPRE_Int hypre_AMSSetCoordinateVectors ( void *solver , hypre_ParVector *x , hypre_ParVector *y , hypre_ParVector *z );
HYPRE_Int hypre_AMSSetEdgeConstantVectors ( void *solver , hypre_ParVector *Gx , hypre_ParVector *Gy , hypre_ParVector *Gz );
HYPRE_Int hypre_AMSSetInterpolations ( void *solver , hypre_ParCSRMatrix *Pi , hypre_ParCSRMatrix *Pix , hypre_ParCSRMatrix *Piy , hypre_ParCSRMatrix *Piz );
HYPRE_Int hypre_AMSSetAlphaPoissonMatrix ( void *solver , hypre_ParCSRMatrix *A_Pi );
HYPRE_Int hypre_AMSSetBetaPoissonMatrix ( void *solver , hypre_ParCSRMatrix *A_G );
HYPRE_Int hypre_AMSSetInteriorNodes ( void *solver , hypre_ParVector *interior_nodes );
HYPRE_Int hypre_AMSSetProjectionFrequency ( void *solver , HYPRE_Int projection_frequency );
HYPRE_Int hypre_AMSSetMaxIter ( void *solver , HYPRE_Int maxit );
HYPRE_Int hypre_AMSSetTol ( void *solver , HYPRE_Real tol );
HYPRE_Int hypre_AMSSetCycleType ( void *solver , HYPRE_Int cycle_type );
HYPRE_Int hypre_AMSSetPrintLevel ( void *solver , HYPRE_Int print_level );
HYPRE_Int hypre_AMSSetSmoothingOptions ( void *solver , HYPRE_Int A_relax_type , HYPRE_Int A_relax_times , HYPRE_Real A_relax_weight , HYPRE_Real A_omega );
HYPRE_Int hypre_AMSSetChebySmoothingOptions ( void *solver , HYPRE_Int A_cheby_order , HYPRE_Int A_cheby_fraction );
HYPRE_Int hypre_AMSSetAlphaAMGOptions ( void *solver , HYPRE_Int B_Pi_coarsen_type , HYPRE_Int B_Pi_agg_levels , HYPRE_Int B_Pi_relax_type , HYPRE_Real B_Pi_theta , HYPRE_Int B_Pi_interp_type , HYPRE_Int B_Pi_Pmax );
HYPRE_Int hypre_AMSSetAlphaAMGCoarseRelaxType ( void *solver , HYPRE_Int B_Pi_coarse_relax_type );
HYPRE_Int hypre_AMSSetBetaAMGOptions ( void *solver , HYPRE_Int B_G_coarsen_type , HYPRE_Int B_G_agg_levels , HYPRE_Int B_G_relax_type , HYPRE_Real B_G_theta , HYPRE_Int B_G_interp_type , HYPRE_Int B_G_Pmax );
HYPRE_Int hypre_AMSSetBetaAMGCoarseRelaxType ( void *solver , HYPRE_Int B_G_coarse_relax_type );
HYPRE_Int hypre_AMSComputePi ( hypre_ParCSRMatrix *A , hypre_ParCSRMatrix *G , hypre_ParVector *Gx , hypre_ParVector *Gy , hypre_ParVector *Gz , HYPRE_Int dim , hypre_ParCSRMatrix **Pi_ptr );
HYPRE_Int hypre_AMSComputePixyz ( hypre_ParCSRMatrix *A , hypre_ParCSRMatrix *G , hypre_ParVector *Gx , hypre_ParVector *Gy , hypre_ParVector *Gz , HYPRE_Int dim , hypre_ParCSRMatrix **Pix_ptr , hypre_ParCSRMatrix **Piy_ptr , hypre_ParCSRMatrix **Piz_ptr );
HYPRE_Int hypre_AMSComputeGPi ( hypre_ParCSRMatrix *A , hypre_ParCSRMatrix *G , hypre_ParVector *Gx , hypre_ParVector *Gy , hypre_ParVector *Gz , HYPRE_Int dim , hypre_ParCSRMatrix **GPi_ptr );
HYPRE_Int hypre_AMSSetup ( void *solver , hypre_ParCSRMatrix *A , hypre_ParVector *b , hypre_ParVector *x );
HYPRE_Int hypre_AMSSolve ( void *solver , hypre_ParCSRMatrix *A , hypre_ParVector *b , hypre_ParVector *x );
HYPRE_Int hypre_ParCSRSubspacePrec ( hypre_ParCSRMatrix *A0 , HYPRE_Int A0_relax_type , HYPRE_Int A0_relax_times , HYPRE_Real *A0_l1_norms , HYPRE_Real A0_relax_weight , HYPRE_Real A0_omega , HYPRE_Real A0_max_eig_est , HYPRE_Real A0_min_eig_est , HYPRE_Int A0_cheby_order , HYPRE_Real A0_cheby_fraction , hypre_ParCSRMatrix **A , HYPRE_Solver *B , HYPRE_PtrToSolverFcn *HB , hypre_ParCSRMatrix **P , hypre_ParVector **r , hypre_ParVector **g , hypre_ParVector *x , hypre_ParVector *y , hypre_ParVector *r0 , hypre_ParVector *g0 , char *cycle , hypre_ParVector *z );
HYPRE_Int hypre_AMSGetNumIterations ( void *solver , HYPRE_Int *num_iterations );
HYPRE_Int hypre_AMSGetFinalRelativeResidualNorm ( void *solver , HYPRE_Real *rel_resid_norm );
HYPRE_Int hypre_AMSProjectOutGradients ( void *solver , hypre_ParVector *x );
HYPRE_Int hypre_AMSConstructDiscreteGradient ( hypre_ParCSRMatrix *A , hypre_ParVector *x_coord , HYPRE_BigInt *edge_vertex , HYPRE_Int edge_orientation , hypre_ParCSRMatrix **G_ptr );
HYPRE_Int hypre_AMSFEISetup ( void *solver , hypre_ParCSRMatrix *A , hypre_ParVector *b , hypre_ParVector *x , HYPRE_Int num_vert , HYPRE_Int num_local_vert , HYPRE_BigInt *vert_number , HYPRE_Real *vert_coord , HYPRE_Int num_edges , HYPRE_BigInt *edge_vertex );
HYPRE_Int hypre_AMSFEIDestroy ( void *solver );
HYPRE_Int hypre_ParCSRComputeL1NormsThreads ( hypre_ParCSRMatrix *A , HYPRE_Int option , HYPRE_Int num_threads , HYPRE_Int *cf_marker , HYPRE_Real **l1_norm_ptr );
HYPRE_Int hypre_ParCSRRelaxThreads ( hypre_ParCSRMatrix *A , hypre_ParVector *f , HYPRE_Int relax_type , HYPRE_Int relax_times , HYPRE_Real *l1_norms , HYPRE_Real relax_weight , HYPRE_Real omega , hypre_ParVector *u , hypre_ParVector *Vtemp , hypre_ParVector *z );

/* aux_interp.c */
HYPRE_Int hypre_alt_insert_new_nodes ( hypre_ParCSRCommPkg *comm_pkg , hypre_ParCSRCommPkg *extend_comm_pkg , HYPRE_Int *IN_marker , HYPRE_Int full_off_procNodes , HYPRE_Int *OUT_marker );
HYPRE_Int hypre_big_insert_new_nodes ( hypre_ParCSRCommPkg *comm_pkg , hypre_ParCSRCommPkg *extend_comm_pkg , HYPRE_Int *IN_marker , HYPRE_Int full_off_procNodes , HYPRE_BigInt offset , HYPRE_BigInt *OUT_marker );
HYPRE_Int hypre_ssort ( HYPRE_BigInt *data , HYPRE_Int n );
HYPRE_Int hypre_index_of_minimum ( HYPRE_BigInt *data , HYPRE_Int n );
void hypre_swap_int ( HYPRE_BigInt *data , HYPRE_Int a , HYPRE_Int b );
void hypre_initialize_vecs ( HYPRE_Int diag_n , HYPRE_Int offd_n , HYPRE_Int *diag_ftc , HYPRE_BigInt *offd_ftc , HYPRE_Int *diag_pm , HYPRE_Int *offd_pm , HYPRE_Int *tmp_CF );
/*HYPRE_Int hypre_new_offd_nodes(HYPRE_Int **found , HYPRE_Int num_cols_A_offd , HYPRE_Int *A_ext_i , HYPRE_Int *A_ext_j, HYPRE_Int num_cols_S_offd, HYPRE_Int *col_map_offd, HYPRE_Int col_1, HYPRE_Int col_n, HYPRE_Int *Sop_i, HYPRE_Int *Sop_j, HYPRE_Int *CF_marker_offd );*/
HYPRE_Int hypre_exchange_marker(hypre_ParCSRCommPkg *comm_pkg, HYPRE_Int *IN_marker, HYPRE_Int *OUT_marker);
HYPRE_Int hypre_exchange_interp_data( HYPRE_Int **CF_marker_offd, HYPRE_Int **dof_func_offd, hypre_CSRMatrix **A_ext, HYPRE_Int *full_off_procNodes, hypre_CSRMatrix **Sop, hypre_ParCSRCommPkg **extend_comm_pkg, hypre_ParCSRMatrix *A, HYPRE_Int *CF_marker, hypre_ParCSRMatrix *S, HYPRE_Int num_functions, HYPRE_Int *dof_func, HYPRE_Int skip_fine_or_same_sign);
void hypre_build_interp_colmap(hypre_ParCSRMatrix *P, HYPRE_Int full_off_procNodes, HYPRE_Int *tmp_CF_marker_offd, HYPRE_BigInt *fine_to_coarse_offd);

/* block_tridiag.c */
void *hypre_BlockTridiagCreate ( void );
HYPRE_Int hypre_BlockTridiagDestroy ( void *data );
HYPRE_Int hypre_BlockTridiagSetup ( void *data , hypre_ParCSRMatrix *A , hypre_ParVector *b , hypre_ParVector *x );
HYPRE_Int hypre_BlockTridiagSolve ( void *data , hypre_ParCSRMatrix *A , hypre_ParVector *b , hypre_ParVector *x );
HYPRE_Int hypre_BlockTridiagSetIndexSet ( void *data , HYPRE_Int n , HYPRE_Int *inds );
HYPRE_Int hypre_BlockTridiagSetAMGStrengthThreshold ( void *data , HYPRE_Real thresh );
HYPRE_Int hypre_BlockTridiagSetAMGNumSweeps ( void *data , HYPRE_Int nsweeps );
HYPRE_Int hypre_BlockTridiagSetAMGRelaxType ( void *data , HYPRE_Int relax_type );
HYPRE_Int hypre_BlockTridiagSetPrintLevel ( void *data , HYPRE_Int print_level );

/* driver.c */
HYPRE_Int BuildParFromFile ( HYPRE_Int argc , char *argv [], HYPRE_Int arg_index , HYPRE_ParCSRMatrix *A_ptr );
HYPRE_Int BuildParLaplacian ( HYPRE_Int argc , char *argv [], HYPRE_Int arg_index , HYPRE_ParCSRMatrix *A_ptr );
HYPRE_Int BuildParDifConv ( HYPRE_Int argc , char *argv [], HYPRE_Int arg_index , HYPRE_ParCSRMatrix *A_ptr );
HYPRE_Int BuildParFromOneFile ( HYPRE_Int argc , char *argv [], HYPRE_Int arg_index , HYPRE_ParCSRMatrix *A_ptr );
HYPRE_Int BuildRhsParFromOneFile ( HYPRE_Int argc , char *argv [], HYPRE_Int arg_index , HYPRE_ParCSRMatrix A , HYPRE_ParVector *b_ptr );
HYPRE_Int BuildParLaplacian9pt ( HYPRE_Int argc , char *argv [], HYPRE_Int arg_index , HYPRE_ParCSRMatrix *A_ptr );
HYPRE_Int BuildParLaplacian27pt ( HYPRE_Int argc , char *argv [], HYPRE_Int arg_index , HYPRE_ParCSRMatrix *A_ptr );

/* gen_redcs_mat.c */
HYPRE_Int hypre_seqAMGSetup ( hypre_ParAMGData *amg_data , HYPRE_Int p_level , HYPRE_Int coarse_threshold );
HYPRE_Int hypre_seqAMGCycle ( hypre_ParAMGData *amg_data , HYPRE_Int p_level , hypre_ParVector **Par_F_array , hypre_ParVector **Par_U_array );
HYPRE_Int hypre_GenerateSubComm ( MPI_Comm comm , HYPRE_Int participate , MPI_Comm *new_comm_ptr );
void hypre_merge_lists ( HYPRE_Int *list1 , HYPRE_Int *list2 , hypre_int *np1 , hypre_MPI_Datatype *dptr );

/* HYPRE_ads.c */
HYPRE_Int HYPRE_ADSCreate ( HYPRE_Solver *solver );
HYPRE_Int HYPRE_ADSDestroy ( HYPRE_Solver solver );
HYPRE_Int HYPRE_ADSSetup ( HYPRE_Solver solver , HYPRE_ParCSRMatrix A , HYPRE_ParVector b , HYPRE_ParVector x );
HYPRE_Int HYPRE_ADSSolve ( HYPRE_Solver solver , HYPRE_ParCSRMatrix A , HYPRE_ParVector b , HYPRE_ParVector x );
HYPRE_Int HYPRE_ADSSetDiscreteCurl ( HYPRE_Solver solver , HYPRE_ParCSRMatrix C );
HYPRE_Int HYPRE_ADSSetDiscreteGradient ( HYPRE_Solver solver , HYPRE_ParCSRMatrix G );
HYPRE_Int HYPRE_ADSSetCoordinateVectors ( HYPRE_Solver solver , HYPRE_ParVector x , HYPRE_ParVector y , HYPRE_ParVector z );
HYPRE_Int HYPRE_ADSSetInterpolations ( HYPRE_Solver solver , HYPRE_ParCSRMatrix RT_Pi , HYPRE_ParCSRMatrix RT_Pix , HYPRE_ParCSRMatrix RT_Piy , HYPRE_ParCSRMatrix RT_Piz , HYPRE_ParCSRMatrix ND_Pi , HYPRE_ParCSRMatrix ND_Pix , HYPRE_ParCSRMatrix ND_Piy , HYPRE_ParCSRMatrix ND_Piz );
HYPRE_Int HYPRE_ADSSetMaxIter ( HYPRE_Solver solver , HYPRE_Int maxit );
HYPRE_Int HYPRE_ADSSetTol ( HYPRE_Solver solver , HYPRE_Real tol );
HYPRE_Int HYPRE_ADSSetCycleType ( HYPRE_Solver solver , HYPRE_Int cycle_type );
HYPRE_Int HYPRE_ADSSetPrintLevel ( HYPRE_Solver solver , HYPRE_Int print_level );
HYPRE_Int HYPRE_ADSSetSmoothingOptions ( HYPRE_Solver solver , HYPRE_Int relax_type , HYPRE_Int relax_times , HYPRE_Real relax_weight , HYPRE_Real omega );
HYPRE_Int HYPRE_ADSSetChebySmoothingOptions ( HYPRE_Solver solver , HYPRE_Int cheby_order , HYPRE_Int cheby_fraction );
HYPRE_Int HYPRE_ADSSetAMSOptions ( HYPRE_Solver solver , HYPRE_Int cycle_type , HYPRE_Int coarsen_type , HYPRE_Int agg_levels , HYPRE_Int relax_type , HYPRE_Real strength_threshold , HYPRE_Int interp_type , HYPRE_Int Pmax );
HYPRE_Int HYPRE_ADSSetAMGOptions ( HYPRE_Solver solver , HYPRE_Int coarsen_type , HYPRE_Int agg_levels , HYPRE_Int relax_type , HYPRE_Real strength_threshold , HYPRE_Int interp_type , HYPRE_Int Pmax );
HYPRE_Int HYPRE_ADSGetNumIterations ( HYPRE_Solver solver , HYPRE_Int *num_iterations );
HYPRE_Int HYPRE_ADSGetFinalRelativeResidualNorm ( HYPRE_Solver solver , HYPRE_Real *rel_resid_norm );

/* HYPRE_ame.c */
HYPRE_Int HYPRE_AMECreate ( HYPRE_Solver *esolver );
HYPRE_Int HYPRE_AMEDestroy ( HYPRE_Solver esolver );
HYPRE_Int HYPRE_AMESetup ( HYPRE_Solver esolver );
HYPRE_Int HYPRE_AMESolve ( HYPRE_Solver esolver );
HYPRE_Int HYPRE_AMESetAMSSolver ( HYPRE_Solver esolver , HYPRE_Solver ams_solver );
HYPRE_Int HYPRE_AMESetMassMatrix ( HYPRE_Solver esolver , HYPRE_ParCSRMatrix M );
HYPRE_Int HYPRE_AMESetBlockSize ( HYPRE_Solver esolver , HYPRE_Int block_size );
HYPRE_Int HYPRE_AMESetMaxIter ( HYPRE_Solver esolver , HYPRE_Int maxit );
HYPRE_Int HYPRE_AMESetTol ( HYPRE_Solver esolver , HYPRE_Real tol );
HYPRE_Int HYPRE_AMESetRTol ( HYPRE_Solver esolver , HYPRE_Real tol );
HYPRE_Int HYPRE_AMESetPrintLevel ( HYPRE_Solver esolver , HYPRE_Int print_level );
HYPRE_Int HYPRE_AMEGetEigenvalues ( HYPRE_Solver esolver , HYPRE_Real **eigenvalues );
HYPRE_Int HYPRE_AMEGetEigenvectors ( HYPRE_Solver esolver , HYPRE_ParVector **eigenvectors );

/* HYPRE_ams.c */
HYPRE_Int HYPRE_AMSCreate ( HYPRE_Solver *solver );
HYPRE_Int HYPRE_AMSDestroy ( HYPRE_Solver solver );
HYPRE_Int HYPRE_AMSSetup ( HYPRE_Solver solver , HYPRE_ParCSRMatrix A , HYPRE_ParVector b , HYPRE_ParVector x );
HYPRE_Int HYPRE_AMSSolve ( HYPRE_Solver solver , HYPRE_ParCSRMatrix A , HYPRE_ParVector b , HYPRE_ParVector x );
HYPRE_Int HYPRE_AMSSetDimension ( HYPRE_Solver solver , HYPRE_Int dim );
HYPRE_Int HYPRE_AMSSetDiscreteGradient ( HYPRE_Solver solver , HYPRE_ParCSRMatrix G );
HYPRE_Int HYPRE_AMSSetCoordinateVectors ( HYPRE_Solver solver , HYPRE_ParVector x , HYPRE_ParVector y , HYPRE_ParVector z );
HYPRE_Int HYPRE_AMSSetEdgeConstantVectors ( HYPRE_Solver solver , HYPRE_ParVector Gx , HYPRE_ParVector Gy , HYPRE_ParVector Gz );
HYPRE_Int HYPRE_AMSSetInterpolations ( HYPRE_Solver solver , HYPRE_ParCSRMatrix Pi , HYPRE_ParCSRMatrix Pix , HYPRE_ParCSRMatrix Piy , HYPRE_ParCSRMatrix Piz );
HYPRE_Int HYPRE_AMSSetAlphaPoissonMatrix ( HYPRE_Solver solver , HYPRE_ParCSRMatrix A_alpha );
HYPRE_Int HYPRE_AMSSetBetaPoissonMatrix ( HYPRE_Solver solver , HYPRE_ParCSRMatrix A_beta );
HYPRE_Int HYPRE_AMSSetInteriorNodes ( HYPRE_Solver solver , HYPRE_ParVector interior_nodes );
HYPRE_Int HYPRE_AMSSetProjectionFrequency ( HYPRE_Solver solver , HYPRE_Int projection_frequency );
HYPRE_Int HYPRE_AMSSetMaxIter ( HYPRE_Solver solver , HYPRE_Int maxit );
HYPRE_Int HYPRE_AMSSetTol ( HYPRE_Solver solver , HYPRE_Real tol );
HYPRE_Int HYPRE_AMSSetCycleType ( HYPRE_Solver solver , HYPRE_Int cycle_type );
HYPRE_Int HYPRE_AMSSetPrintLevel ( HYPRE_Solver solver , HYPRE_Int print_level );
HYPRE_Int HYPRE_AMSSetSmoothingOptions ( HYPRE_Solver solver , HYPRE_Int relax_type , HYPRE_Int relax_times , HYPRE_Real relax_weight , HYPRE_Real omega );
HYPRE_Int HYPRE_AMSSetChebySmoothingOptions ( HYPRE_Solver solver , HYPRE_Int cheby_order , HYPRE_Int cheby_fraction );
HYPRE_Int HYPRE_AMSSetAlphaAMGOptions ( HYPRE_Solver solver , HYPRE_Int alpha_coarsen_type , HYPRE_Int alpha_agg_levels , HYPRE_Int alpha_relax_type , HYPRE_Real alpha_strength_threshold , HYPRE_Int alpha_interp_type , HYPRE_Int alpha_Pmax );
HYPRE_Int HYPRE_AMSSetAlphaAMGCoarseRelaxType ( HYPRE_Solver solver , HYPRE_Int alpha_coarse_relax_type );
HYPRE_Int HYPRE_AMSSetBetaAMGOptions ( HYPRE_Solver solver , HYPRE_Int beta_coarsen_type , HYPRE_Int beta_agg_levels , HYPRE_Int beta_relax_type , HYPRE_Real beta_strength_threshold , HYPRE_Int beta_interp_type , HYPRE_Int beta_Pmax );
HYPRE_Int HYPRE_AMSSetBetaAMGCoarseRelaxType ( HYPRE_Solver solver , HYPRE_Int beta_coarse_relax_type );
HYPRE_Int HYPRE_AMSGetNumIterations ( HYPRE_Solver solver , HYPRE_Int *num_iterations );
HYPRE_Int HYPRE_AMSGetFinalRelativeResidualNorm ( HYPRE_Solver solver , HYPRE_Real *rel_resid_norm );
HYPRE_Int HYPRE_AMSProjectOutGradients ( HYPRE_Solver solver , HYPRE_ParVector x );
HYPRE_Int HYPRE_AMSConstructDiscreteGradient ( HYPRE_ParCSRMatrix A , HYPRE_ParVector x_coord , HYPRE_BigInt *edge_vertex , HYPRE_Int edge_orientation , HYPRE_ParCSRMatrix *G );
HYPRE_Int HYPRE_AMSFEISetup ( HYPRE_Solver solver , HYPRE_ParCSRMatrix A , HYPRE_ParVector b , HYPRE_ParVector x , HYPRE_BigInt *EdgeNodeList_ , HYPRE_BigInt *NodeNumbers_ , HYPRE_Int numEdges_ , HYPRE_Int numLocalNodes_ , HYPRE_Int numNodes_ , HYPRE_Real *NodalCoord_ );
HYPRE_Int HYPRE_AMSFEIDestroy ( HYPRE_Solver solver );

/* HYPRE_parcsr_amg.c */
HYPRE_Int HYPRE_BoomerAMGCreate ( HYPRE_Solver *solver );
HYPRE_Int HYPRE_BoomerAMGDestroy ( HYPRE_Solver solver );
HYPRE_Int HYPRE_BoomerAMGSetup ( HYPRE_Solver solver , HYPRE_ParCSRMatrix A , HYPRE_ParVector b , HYPRE_ParVector x );
HYPRE_Int HYPRE_BoomerAMGSolve ( HYPRE_Solver solver , HYPRE_ParCSRMatrix A , HYPRE_ParVector b , HYPRE_ParVector x );
HYPRE_Int HYPRE_BoomerAMGSolveT ( HYPRE_Solver solver , HYPRE_ParCSRMatrix A , HYPRE_ParVector b , HYPRE_ParVector x );
HYPRE_Int HYPRE_BoomerAMGSetRestriction ( HYPRE_Solver solver , HYPRE_Int restr_par );
HYPRE_Int HYPRE_BoomerAMGSetIsTriangular ( HYPRE_Solver solver , HYPRE_Int is_triangular );
HYPRE_Int HYPRE_BoomerAMGSetGMRESSwitchR ( HYPRE_Solver solver , HYPRE_Int gmres_switch );
HYPRE_Int HYPRE_BoomerAMGSetMaxLevels ( HYPRE_Solver solver , HYPRE_Int max_levels );
HYPRE_Int HYPRE_BoomerAMGGetMaxLevels ( HYPRE_Solver solver , HYPRE_Int *max_levels );
HYPRE_Int HYPRE_BoomerAMGSetMaxCoarseSize ( HYPRE_Solver solver , HYPRE_Int max_coarse_size );
HYPRE_Int HYPRE_BoomerAMGGetMaxCoarseSize ( HYPRE_Solver solver , HYPRE_Int *max_coarse_size );
HYPRE_Int HYPRE_BoomerAMGSetMinCoarseSize ( HYPRE_Solver solver , HYPRE_Int min_coarse_size );
HYPRE_Int HYPRE_BoomerAMGGetMinCoarseSize ( HYPRE_Solver solver , HYPRE_Int *min_coarse_size );
HYPRE_Int HYPRE_BoomerAMGSetSeqThreshold ( HYPRE_Solver solver , HYPRE_Int seq_threshold );
HYPRE_Int HYPRE_BoomerAMGGetSeqThreshold ( HYPRE_Solver solver , HYPRE_Int *seq_threshold );
HYPRE_Int HYPRE_BoomerAMGSetRedundant ( HYPRE_Solver solver , HYPRE_Int redundant );
HYPRE_Int HYPRE_BoomerAMGGetRedundant ( HYPRE_Solver solver , HYPRE_Int *redundant );
HYPRE_Int HYPRE_BoomerAMGSetStrongThreshold ( HYPRE_Solver solver , HYPRE_Real strong_threshold );
HYPRE_Int HYPRE_BoomerAMGGetStrongThreshold ( HYPRE_Solver solver , HYPRE_Real *strong_threshold );
HYPRE_Int HYPRE_BoomerAMGSetStrongThresholdR ( HYPRE_Solver solver , HYPRE_Real strong_threshold );
HYPRE_Int HYPRE_BoomerAMGGetStrongThresholdR ( HYPRE_Solver solver , HYPRE_Real *strong_threshold );
HYPRE_Int HYPRE_BoomerAMGSetFilterThresholdR ( HYPRE_Solver solver , HYPRE_Real filter_threshold );
HYPRE_Int HYPRE_BoomerAMGGetFilterThresholdR ( HYPRE_Solver solver , HYPRE_Real *filter_threshold );
HYPRE_Int HYPRE_BoomerAMGSetGMRESSwitchR ( HYPRE_Solver solver , HYPRE_Int gmres_switch );
HYPRE_Int HYPRE_BoomerAMGSetSabs ( HYPRE_Solver solver , HYPRE_Int Sabs );
HYPRE_Int HYPRE_BoomerAMGSetMaxRowSum ( HYPRE_Solver solver , HYPRE_Real max_row_sum );
HYPRE_Int HYPRE_BoomerAMGGetMaxRowSum ( HYPRE_Solver solver , HYPRE_Real *max_row_sum );
HYPRE_Int HYPRE_BoomerAMGSetTruncFactor ( HYPRE_Solver solver , HYPRE_Real trunc_factor );
HYPRE_Int HYPRE_BoomerAMGGetTruncFactor ( HYPRE_Solver solver , HYPRE_Real *trunc_factor );
HYPRE_Int HYPRE_BoomerAMGSetPMaxElmts ( HYPRE_Solver solver , HYPRE_Int P_max_elmts );
HYPRE_Int HYPRE_BoomerAMGGetPMaxElmts ( HYPRE_Solver solver , HYPRE_Int *P_max_elmts );
HYPRE_Int HYPRE_BoomerAMGSetJacobiTruncThreshold ( HYPRE_Solver solver , HYPRE_Real jacobi_trunc_threshold );
HYPRE_Int HYPRE_BoomerAMGGetJacobiTruncThreshold ( HYPRE_Solver solver , HYPRE_Real *jacobi_trunc_threshold );
HYPRE_Int HYPRE_BoomerAMGSetPostInterpType ( HYPRE_Solver solver , HYPRE_Int post_interp_type );
HYPRE_Int HYPRE_BoomerAMGGetPostInterpType ( HYPRE_Solver solver , HYPRE_Int *post_interp_type );
HYPRE_Int HYPRE_BoomerAMGSetSCommPkgSwitch ( HYPRE_Solver solver , HYPRE_Real S_commpkg_switch );
HYPRE_Int HYPRE_BoomerAMGSetInterpType ( HYPRE_Solver solver , HYPRE_Int interp_type );
HYPRE_Int HYPRE_BoomerAMGSetSepWeight ( HYPRE_Solver solver , HYPRE_Int sep_weight );
HYPRE_Int HYPRE_BoomerAMGSetMinIter ( HYPRE_Solver solver , HYPRE_Int min_iter );
HYPRE_Int HYPRE_BoomerAMGSetMaxIter ( HYPRE_Solver solver , HYPRE_Int max_iter );
HYPRE_Int HYPRE_BoomerAMGGetMaxIter ( HYPRE_Solver solver , HYPRE_Int *max_iter );
HYPRE_Int HYPRE_BoomerAMGSetCoarsenType ( HYPRE_Solver solver , HYPRE_Int coarsen_type );
HYPRE_Int HYPRE_BoomerAMGGetCoarsenType ( HYPRE_Solver solver , HYPRE_Int *coarsen_type );
HYPRE_Int HYPRE_BoomerAMGSetMeasureType ( HYPRE_Solver solver , HYPRE_Int measure_type );
HYPRE_Int HYPRE_BoomerAMGGetMeasureType ( HYPRE_Solver solver , HYPRE_Int *measure_type );
HYPRE_Int HYPRE_BoomerAMGSetSetupType ( HYPRE_Solver solver , HYPRE_Int setup_type );
HYPRE_Int HYPRE_BoomerAMGSetOldDefault ( HYPRE_Solver solver );
HYPRE_Int HYPRE_BoomerAMGSetFCycle ( HYPRE_Solver solver , HYPRE_Int fcycle );
HYPRE_Int HYPRE_BoomerAMGGetFCycle ( HYPRE_Solver solver , HYPRE_Int *fcycle );
HYPRE_Int HYPRE_BoomerAMGSetCycleType ( HYPRE_Solver solver , HYPRE_Int cycle_type );
HYPRE_Int HYPRE_BoomerAMGGetCycleType ( HYPRE_Solver solver , HYPRE_Int *cycle_type );
HYPRE_Int HYPRE_BoomerAMGSetConvergeType ( HYPRE_Solver solver , HYPRE_Int type );
HYPRE_Int HYPRE_BoomerAMGGetConvergeType ( HYPRE_Solver solver , HYPRE_Int *type );
HYPRE_Int HYPRE_BoomerAMGSetTol ( HYPRE_Solver solver , HYPRE_Real tol );
HYPRE_Int HYPRE_BoomerAMGGetTol ( HYPRE_Solver solver , HYPRE_Real *tol );
HYPRE_Int HYPRE_BoomerAMGSetNumGridSweeps ( HYPRE_Solver solver , HYPRE_Int *num_grid_sweeps );
HYPRE_Int HYPRE_BoomerAMGSetNumSweeps ( HYPRE_Solver solver , HYPRE_Int num_sweeps );
HYPRE_Int HYPRE_BoomerAMGSetCycleNumSweeps ( HYPRE_Solver solver , HYPRE_Int num_sweeps , HYPRE_Int k );
HYPRE_Int HYPRE_BoomerAMGGetCycleNumSweeps ( HYPRE_Solver solver , HYPRE_Int *num_sweeps , HYPRE_Int k );
HYPRE_Int HYPRE_BoomerAMGInitGridRelaxation ( HYPRE_Int **num_grid_sweeps_ptr , HYPRE_Int **grid_relax_type_ptr , HYPRE_Int ***grid_relax_points_ptr , HYPRE_Int coarsen_type , HYPRE_Real **relax_weights_ptr , HYPRE_Int max_levels );
HYPRE_Int HYPRE_BoomerAMGSetGridRelaxType ( HYPRE_Solver solver , HYPRE_Int *grid_relax_type );
HYPRE_Int HYPRE_BoomerAMGSetRelaxType ( HYPRE_Solver solver , HYPRE_Int relax_type );
HYPRE_Int HYPRE_BoomerAMGSetCycleRelaxType ( HYPRE_Solver solver , HYPRE_Int relax_type , HYPRE_Int k );
HYPRE_Int HYPRE_BoomerAMGGetCycleRelaxType ( HYPRE_Solver solver , HYPRE_Int *relax_type , HYPRE_Int k );
HYPRE_Int HYPRE_BoomerAMGSetRelaxOrder ( HYPRE_Solver solver , HYPRE_Int relax_order );
HYPRE_Int HYPRE_BoomerAMGSetGridRelaxPoints ( HYPRE_Solver solver , HYPRE_Int **grid_relax_points );
HYPRE_Int HYPRE_BoomerAMGSetRelaxWeight ( HYPRE_Solver solver , HYPRE_Real *relax_weight );
HYPRE_Int HYPRE_BoomerAMGSetRelaxWt ( HYPRE_Solver solver , HYPRE_Real relax_wt );
HYPRE_Int HYPRE_BoomerAMGSetLevelRelaxWt ( HYPRE_Solver solver , HYPRE_Real relax_wt , HYPRE_Int level );
HYPRE_Int HYPRE_BoomerAMGSetOmega ( HYPRE_Solver solver , HYPRE_Real *omega );
HYPRE_Int HYPRE_BoomerAMGSetOuterWt ( HYPRE_Solver solver , HYPRE_Real outer_wt );
HYPRE_Int HYPRE_BoomerAMGSetLevelOuterWt ( HYPRE_Solver solver , HYPRE_Real outer_wt , HYPRE_Int level );
HYPRE_Int HYPRE_BoomerAMGSetSmoothType ( HYPRE_Solver solver , HYPRE_Int smooth_type );
HYPRE_Int HYPRE_BoomerAMGGetSmoothType ( HYPRE_Solver solver , HYPRE_Int *smooth_type );
HYPRE_Int HYPRE_BoomerAMGSetSmoothNumLevels ( HYPRE_Solver solver , HYPRE_Int smooth_num_levels );
HYPRE_Int HYPRE_BoomerAMGGetSmoothNumLevels ( HYPRE_Solver solver , HYPRE_Int *smooth_num_levels );
HYPRE_Int HYPRE_BoomerAMGSetSmoothNumSweeps ( HYPRE_Solver solver , HYPRE_Int smooth_num_sweeps );
HYPRE_Int HYPRE_BoomerAMGGetSmoothNumSweeps ( HYPRE_Solver solver , HYPRE_Int *smooth_num_sweeps );
HYPRE_Int HYPRE_BoomerAMGSetLogging ( HYPRE_Solver solver , HYPRE_Int logging );
HYPRE_Int HYPRE_BoomerAMGGetLogging ( HYPRE_Solver solver , HYPRE_Int *logging );
HYPRE_Int HYPRE_BoomerAMGSetPrintLevel ( HYPRE_Solver solver , HYPRE_Int print_level );
HYPRE_Int HYPRE_BoomerAMGGetPrintLevel ( HYPRE_Solver solver , HYPRE_Int *print_level );
HYPRE_Int HYPRE_BoomerAMGSetPrintFileName ( HYPRE_Solver solver , const char *print_file_name );
HYPRE_Int HYPRE_BoomerAMGSetDebugFlag ( HYPRE_Solver solver , HYPRE_Int debug_flag );
HYPRE_Int HYPRE_BoomerAMGGetDebugFlag ( HYPRE_Solver solver , HYPRE_Int *debug_flag );
HYPRE_Int HYPRE_BoomerAMGGetNumIterations ( HYPRE_Solver solver , HYPRE_Int *num_iterations );
HYPRE_Int HYPRE_BoomerAMGGetCumNumIterations ( HYPRE_Solver solver , HYPRE_Int *cum_num_iterations );
HYPRE_Int HYPRE_BoomerAMGGetResidual ( HYPRE_Solver solver , HYPRE_ParVector *residual );
HYPRE_Int HYPRE_BoomerAMGGetFinalRelativeResidualNorm ( HYPRE_Solver solver , HYPRE_Real *rel_resid_norm );
HYPRE_Int HYPRE_BoomerAMGSetVariant ( HYPRE_Solver solver , HYPRE_Int variant );
HYPRE_Int HYPRE_BoomerAMGGetVariant ( HYPRE_Solver solver , HYPRE_Int *variant );
HYPRE_Int HYPRE_BoomerAMGSetOverlap ( HYPRE_Solver solver , HYPRE_Int overlap );
HYPRE_Int HYPRE_BoomerAMGGetOverlap ( HYPRE_Solver solver , HYPRE_Int *overlap );
HYPRE_Int HYPRE_BoomerAMGSetDomainType ( HYPRE_Solver solver , HYPRE_Int domain_type );
HYPRE_Int HYPRE_BoomerAMGGetDomainType ( HYPRE_Solver solver , HYPRE_Int *domain_type );
HYPRE_Int HYPRE_BoomerAMGSetSchwarzRlxWeight ( HYPRE_Solver solver , HYPRE_Real schwarz_rlx_weight );
HYPRE_Int HYPRE_BoomerAMGGetSchwarzRlxWeight ( HYPRE_Solver solver , HYPRE_Real *schwarz_rlx_weight );
HYPRE_Int HYPRE_BoomerAMGSetSchwarzUseNonSymm ( HYPRE_Solver solver , HYPRE_Int use_nonsymm );
HYPRE_Int HYPRE_BoomerAMGSetSym ( HYPRE_Solver solver , HYPRE_Int sym );
HYPRE_Int HYPRE_BoomerAMGSetLevel ( HYPRE_Solver solver , HYPRE_Int level );
HYPRE_Int HYPRE_BoomerAMGSetThreshold ( HYPRE_Solver solver , HYPRE_Real threshold );
HYPRE_Int HYPRE_BoomerAMGSetFilter ( HYPRE_Solver solver , HYPRE_Real filter );
HYPRE_Int HYPRE_BoomerAMGSetDropTol ( HYPRE_Solver solver , HYPRE_Real drop_tol );
HYPRE_Int HYPRE_BoomerAMGSetMaxNzPerRow ( HYPRE_Solver solver , HYPRE_Int max_nz_per_row );
HYPRE_Int HYPRE_BoomerAMGSetEuclidFile ( HYPRE_Solver solver , char *euclidfile );
HYPRE_Int HYPRE_BoomerAMGSetEuLevel ( HYPRE_Solver solver , HYPRE_Int eu_level );
HYPRE_Int HYPRE_BoomerAMGSetEuSparseA ( HYPRE_Solver solver , HYPRE_Real eu_sparse_A );
HYPRE_Int HYPRE_BoomerAMGSetEuBJ ( HYPRE_Solver solver , HYPRE_Int eu_bj );
HYPRE_Int HYPRE_BoomerAMGSetNumFunctions ( HYPRE_Solver solver , HYPRE_Int num_functions );
HYPRE_Int HYPRE_BoomerAMGGetNumFunctions ( HYPRE_Solver solver , HYPRE_Int *num_functions );
HYPRE_Int HYPRE_BoomerAMGSetNodal ( HYPRE_Solver solver , HYPRE_Int nodal );
HYPRE_Int HYPRE_BoomerAMGSetNodalLevels ( HYPRE_Solver solver , HYPRE_Int nodal_levels );
HYPRE_Int HYPRE_BoomerAMGSetNodalDiag ( HYPRE_Solver solver , HYPRE_Int nodal );
HYPRE_Int HYPRE_BoomerAMGSetDofFunc ( HYPRE_Solver solver , HYPRE_Int *dof_func );
HYPRE_Int HYPRE_BoomerAMGSetNumPaths ( HYPRE_Solver solver , HYPRE_Int num_paths );
HYPRE_Int HYPRE_BoomerAMGSetAggNumLevels ( HYPRE_Solver solver , HYPRE_Int agg_num_levels );
HYPRE_Int HYPRE_BoomerAMGSetAggInterpType ( HYPRE_Solver solver , HYPRE_Int agg_interp_type );
HYPRE_Int HYPRE_BoomerAMGSetAggTruncFactor ( HYPRE_Solver solver , HYPRE_Real agg_trunc_factor );
HYPRE_Int HYPRE_BoomerAMGSetAddTruncFactor ( HYPRE_Solver solver , HYPRE_Real add_trunc_factor );
HYPRE_Int HYPRE_BoomerAMGSetMultAddTruncFactor ( HYPRE_Solver solver , HYPRE_Real add_trunc_factor );
HYPRE_Int HYPRE_BoomerAMGSetAggP12TruncFactor ( HYPRE_Solver solver , HYPRE_Real agg_P12_trunc_factor );
HYPRE_Int HYPRE_BoomerAMGSetAggPMaxElmts ( HYPRE_Solver solver , HYPRE_Int agg_P_max_elmts );
HYPRE_Int HYPRE_BoomerAMGSetAddPMaxElmts ( HYPRE_Solver solver , HYPRE_Int add_P_max_elmts );
HYPRE_Int HYPRE_BoomerAMGSetMultAddPMaxElmts ( HYPRE_Solver solver , HYPRE_Int add_P_max_elmts );
HYPRE_Int HYPRE_BoomerAMGSetAddRelaxType ( HYPRE_Solver solver , HYPRE_Int add_rlx_type );
HYPRE_Int HYPRE_BoomerAMGSetAddRelaxWt ( HYPRE_Solver solver , HYPRE_Real add_rlx_wt );
HYPRE_Int HYPRE_BoomerAMGSetAggP12MaxElmts ( HYPRE_Solver solver , HYPRE_Int agg_P12_max_elmts );
HYPRE_Int HYPRE_BoomerAMGSetNumCRRelaxSteps ( HYPRE_Solver solver , HYPRE_Int num_CR_relax_steps );
HYPRE_Int HYPRE_BoomerAMGSetCRRate ( HYPRE_Solver solver , HYPRE_Real CR_rate );
HYPRE_Int HYPRE_BoomerAMGSetCRStrongTh ( HYPRE_Solver solver , HYPRE_Real CR_strong_th );
HYPRE_Int HYPRE_BoomerAMGSetADropTol( HYPRE_Solver solver, HYPRE_Real A_drop_tol  );
HYPRE_Int HYPRE_BoomerAMGSetADropType( HYPRE_Solver solver, HYPRE_Int A_drop_type  );
HYPRE_Int HYPRE_BoomerAMGSetISType ( HYPRE_Solver solver , HYPRE_Int IS_type );
HYPRE_Int HYPRE_BoomerAMGSetCRUseCG ( HYPRE_Solver solver , HYPRE_Int CR_use_CG );
HYPRE_Int HYPRE_BoomerAMGSetGSMG ( HYPRE_Solver solver , HYPRE_Int gsmg );
HYPRE_Int HYPRE_BoomerAMGSetNumSamples ( HYPRE_Solver solver , HYPRE_Int gsmg );
HYPRE_Int HYPRE_BoomerAMGSetCGCIts ( HYPRE_Solver solver , HYPRE_Int its );
HYPRE_Int HYPRE_BoomerAMGSetPlotGrids ( HYPRE_Solver solver , HYPRE_Int plotgrids );
HYPRE_Int HYPRE_BoomerAMGSetPlotFileName ( HYPRE_Solver solver , const char *plotfilename );
HYPRE_Int HYPRE_BoomerAMGSetCoordDim ( HYPRE_Solver solver , HYPRE_Int coorddim );
HYPRE_Int HYPRE_BoomerAMGSetCoordinates ( HYPRE_Solver solver , float *coordinates );
HYPRE_Int HYPRE_BoomerAMGSetChebyOrder ( HYPRE_Solver solver , HYPRE_Int order );
HYPRE_Int HYPRE_BoomerAMGSetChebyFraction ( HYPRE_Solver solver , HYPRE_Real ratio );
HYPRE_Int HYPRE_BoomerAMGSetChebyEigEst ( HYPRE_Solver solver , HYPRE_Int eig_est );
HYPRE_Int HYPRE_BoomerAMGSetChebyVariant ( HYPRE_Solver solver , HYPRE_Int variant );
HYPRE_Int HYPRE_BoomerAMGSetChebyScale ( HYPRE_Solver solver , HYPRE_Int scale );
HYPRE_Int HYPRE_BoomerAMGSetInterpVectors ( HYPRE_Solver solver , HYPRE_Int num_vectors , HYPRE_ParVector *vectors );
HYPRE_Int HYPRE_BoomerAMGSetInterpVecVariant ( HYPRE_Solver solver , HYPRE_Int num );
HYPRE_Int HYPRE_BoomerAMGSetInterpVecQMax ( HYPRE_Solver solver , HYPRE_Int q_max );
HYPRE_Int HYPRE_BoomerAMGSetInterpVecAbsQTrunc ( HYPRE_Solver solver , HYPRE_Real q_trunc );
HYPRE_Int HYPRE_BoomerAMGSetSmoothInterpVectors ( HYPRE_Solver solver , HYPRE_Int smooth_interp_vectors );
HYPRE_Int HYPRE_BoomerAMGSetInterpRefine ( HYPRE_Solver solver , HYPRE_Int num_refine );
HYPRE_Int HYPRE_BoomerAMGSetInterpVecFirstLevel ( HYPRE_Solver solver , HYPRE_Int level );
HYPRE_Int HYPRE_BoomerAMGSetAdditive ( HYPRE_Solver solver , HYPRE_Int additive );
HYPRE_Int HYPRE_BoomerAMGGetAdditive ( HYPRE_Solver solver , HYPRE_Int *additive );
HYPRE_Int HYPRE_BoomerAMGSetMultAdditive ( HYPRE_Solver solver , HYPRE_Int mult_additive );
HYPRE_Int HYPRE_BoomerAMGGetMultAdditive ( HYPRE_Solver solver , HYPRE_Int *mult_additive );
HYPRE_Int HYPRE_BoomerAMGSetSimple ( HYPRE_Solver solver , HYPRE_Int simple );
HYPRE_Int HYPRE_BoomerAMGGetSimple ( HYPRE_Solver solver , HYPRE_Int *simple );
HYPRE_Int HYPRE_BoomerAMGSetAddLastLvl ( HYPRE_Solver solver , HYPRE_Int add_last_lvl );
HYPRE_Int HYPRE_BoomerAMGSetNonGalerkinTol ( HYPRE_Solver solver , HYPRE_Real nongalerkin_tol );
HYPRE_Int HYPRE_BoomerAMGSetLevelNonGalerkinTol ( HYPRE_Solver solver , HYPRE_Real nongalerkin_tol , HYPRE_Int level );
HYPRE_Int HYPRE_BoomerAMGSetNonGalerkTol ( HYPRE_Solver solver , HYPRE_Int nongalerk_num_tol , HYPRE_Real *nongalerk_tol );
HYPRE_Int HYPRE_BoomerAMGSetRAP2 ( HYPRE_Solver solver , HYPRE_Int rap2 );
HYPRE_Int HYPRE_BoomerAMGSetModuleRAP2 ( HYPRE_Solver solver , HYPRE_Int mod_rap2 );
HYPRE_Int HYPRE_BoomerAMGSetKeepTranspose ( HYPRE_Solver solver , HYPRE_Int keepTranspose );
#ifdef HYPRE_USING_DSUPERLU
HYPRE_Int HYPRE_BoomerAMGSetDSLUThreshold ( HYPRE_Solver solver , HYPRE_Int slu_threshold );
#endif
HYPRE_Int HYPRE_BoomerAMGSetCpointsToKeep( HYPRE_Solver solver, HYPRE_Int cpt_coarse_level, HYPRE_Int num_cpt_coarse,HYPRE_Int *cpt_coarse_index);

/* HYPRE_parcsr_bicgstab.c */
HYPRE_Int HYPRE_ParCSRBiCGSTABCreate ( MPI_Comm comm , HYPRE_Solver *solver );
HYPRE_Int HYPRE_ParCSRBiCGSTABDestroy ( HYPRE_Solver solver );
HYPRE_Int HYPRE_ParCSRBiCGSTABSetup ( HYPRE_Solver solver , HYPRE_ParCSRMatrix A , HYPRE_ParVector b , HYPRE_ParVector x );
HYPRE_Int HYPRE_ParCSRBiCGSTABSolve ( HYPRE_Solver solver , HYPRE_ParCSRMatrix A , HYPRE_ParVector b , HYPRE_ParVector x );
HYPRE_Int HYPRE_ParCSRBiCGSTABSetTol ( HYPRE_Solver solver , HYPRE_Real tol );
HYPRE_Int HYPRE_ParCSRBiCGSTABSetAbsoluteTol ( HYPRE_Solver solver , HYPRE_Real a_tol );
HYPRE_Int HYPRE_ParCSRBiCGSTABSetMinIter ( HYPRE_Solver solver , HYPRE_Int min_iter );
HYPRE_Int HYPRE_ParCSRBiCGSTABSetMaxIter ( HYPRE_Solver solver , HYPRE_Int max_iter );
HYPRE_Int HYPRE_ParCSRBiCGSTABSetStopCrit ( HYPRE_Solver solver , HYPRE_Int stop_crit );
HYPRE_Int HYPRE_ParCSRBiCGSTABSetPrecond ( HYPRE_Solver solver , HYPRE_PtrToParSolverFcn precond , HYPRE_PtrToParSolverFcn precond_setup , HYPRE_Solver precond_solver );
HYPRE_Int HYPRE_ParCSRBiCGSTABGetPrecond ( HYPRE_Solver solver , HYPRE_Solver *precond_data_ptr );
HYPRE_Int HYPRE_ParCSRBiCGSTABSetLogging ( HYPRE_Solver solver , HYPRE_Int logging );
HYPRE_Int HYPRE_ParCSRBiCGSTABSetPrintLevel ( HYPRE_Solver solver , HYPRE_Int print_level );
HYPRE_Int HYPRE_ParCSRBiCGSTABGetNumIterations ( HYPRE_Solver solver , HYPRE_Int *num_iterations );
HYPRE_Int HYPRE_ParCSRBiCGSTABGetFinalRelativeResidualNorm ( HYPRE_Solver solver , HYPRE_Real *norm );
HYPRE_Int HYPRE_ParCSRBiCGSTABGetResidual ( HYPRE_Solver solver , HYPRE_ParVector *residual );

/* HYPRE_parcsr_block.c */
HYPRE_Int HYPRE_BlockTridiagCreate ( HYPRE_Solver *solver );
HYPRE_Int HYPRE_BlockTridiagDestroy ( HYPRE_Solver solver );
HYPRE_Int HYPRE_BlockTridiagSetup ( HYPRE_Solver solver , HYPRE_ParCSRMatrix A , HYPRE_ParVector b , HYPRE_ParVector x );
HYPRE_Int HYPRE_BlockTridiagSolve ( HYPRE_Solver solver , HYPRE_ParCSRMatrix A , HYPRE_ParVector b , HYPRE_ParVector x );
HYPRE_Int HYPRE_BlockTridiagSetIndexSet ( HYPRE_Solver solver , HYPRE_Int n , HYPRE_Int *inds );
HYPRE_Int HYPRE_BlockTridiagSetAMGStrengthThreshold ( HYPRE_Solver solver , HYPRE_Real thresh );
HYPRE_Int HYPRE_BlockTridiagSetAMGNumSweeps ( HYPRE_Solver solver , HYPRE_Int num_sweeps );
HYPRE_Int HYPRE_BlockTridiagSetAMGRelaxType ( HYPRE_Solver solver , HYPRE_Int relax_type );
HYPRE_Int HYPRE_BlockTridiagSetPrintLevel ( HYPRE_Solver solver , HYPRE_Int print_level );

/* HYPRE_parcsr_cgnr.c */
HYPRE_Int HYPRE_ParCSRCGNRCreate ( MPI_Comm comm , HYPRE_Solver *solver );
HYPRE_Int HYPRE_ParCSRCGNRDestroy ( HYPRE_Solver solver );
HYPRE_Int HYPRE_ParCSRCGNRSetup ( HYPRE_Solver solver , HYPRE_ParCSRMatrix A , HYPRE_ParVector b , HYPRE_ParVector x );
HYPRE_Int HYPRE_ParCSRCGNRSolve ( HYPRE_Solver solver , HYPRE_ParCSRMatrix A , HYPRE_ParVector b , HYPRE_ParVector x );
HYPRE_Int HYPRE_ParCSRCGNRSetTol ( HYPRE_Solver solver , HYPRE_Real tol );
HYPRE_Int HYPRE_ParCSRCGNRSetMinIter ( HYPRE_Solver solver , HYPRE_Int min_iter );
HYPRE_Int HYPRE_ParCSRCGNRSetMaxIter ( HYPRE_Solver solver , HYPRE_Int max_iter );
HYPRE_Int HYPRE_ParCSRCGNRSetStopCrit ( HYPRE_Solver solver , HYPRE_Int stop_crit );
HYPRE_Int HYPRE_ParCSRCGNRSetPrecond ( HYPRE_Solver solver , HYPRE_PtrToParSolverFcn precond , HYPRE_PtrToParSolverFcn precondT , HYPRE_PtrToParSolverFcn precond_setup , HYPRE_Solver precond_solver );
HYPRE_Int HYPRE_ParCSRCGNRGetPrecond ( HYPRE_Solver solver , HYPRE_Solver *precond_data_ptr );
HYPRE_Int HYPRE_ParCSRCGNRSetLogging ( HYPRE_Solver solver , HYPRE_Int logging );
HYPRE_Int HYPRE_ParCSRCGNRGetNumIterations ( HYPRE_Solver solver , HYPRE_Int *num_iterations );
HYPRE_Int HYPRE_ParCSRCGNRGetFinalRelativeResidualNorm ( HYPRE_Solver solver , HYPRE_Real *norm );

/* HYPRE_parcsr_Euclid.c */
HYPRE_Int HYPRE_EuclidCreate ( MPI_Comm comm , HYPRE_Solver *solver );
HYPRE_Int HYPRE_EuclidDestroy ( HYPRE_Solver solver );
HYPRE_Int HYPRE_EuclidSetup ( HYPRE_Solver solver , HYPRE_ParCSRMatrix A , HYPRE_ParVector b , HYPRE_ParVector x );
HYPRE_Int HYPRE_EuclidSolve ( HYPRE_Solver solver , HYPRE_ParCSRMatrix A , HYPRE_ParVector bb , HYPRE_ParVector xx );
HYPRE_Int HYPRE_EuclidSetParams ( HYPRE_Solver solver , HYPRE_Int argc , char *argv []);
HYPRE_Int HYPRE_EuclidSetParamsFromFile ( HYPRE_Solver solver , char *filename );
HYPRE_Int HYPRE_EuclidSetLevel ( HYPRE_Solver solver , HYPRE_Int level );
HYPRE_Int HYPRE_EuclidSetBJ ( HYPRE_Solver solver , HYPRE_Int bj );
HYPRE_Int HYPRE_EuclidSetStats ( HYPRE_Solver solver , HYPRE_Int eu_stats );
HYPRE_Int HYPRE_EuclidSetMem ( HYPRE_Solver solver , HYPRE_Int eu_mem );
HYPRE_Int HYPRE_EuclidSetSparseA ( HYPRE_Solver solver , HYPRE_Real sparse_A );
HYPRE_Int HYPRE_EuclidSetRowScale ( HYPRE_Solver solver , HYPRE_Int row_scale );
HYPRE_Int HYPRE_EuclidSetILUT ( HYPRE_Solver solver , HYPRE_Real ilut );

/* HYPRE_parcsr_flexgmres.c */
HYPRE_Int HYPRE_ParCSRFlexGMRESCreate ( MPI_Comm comm , HYPRE_Solver *solver );
HYPRE_Int HYPRE_ParCSRFlexGMRESDestroy ( HYPRE_Solver solver );
HYPRE_Int HYPRE_ParCSRFlexGMRESSetup ( HYPRE_Solver solver , HYPRE_ParCSRMatrix A , HYPRE_ParVector b , HYPRE_ParVector x );
HYPRE_Int HYPRE_ParCSRFlexGMRESSolve ( HYPRE_Solver solver , HYPRE_ParCSRMatrix A , HYPRE_ParVector b , HYPRE_ParVector x );
HYPRE_Int HYPRE_ParCSRFlexGMRESSetKDim ( HYPRE_Solver solver , HYPRE_Int k_dim );
HYPRE_Int HYPRE_ParCSRFlexGMRESSetTol ( HYPRE_Solver solver , HYPRE_Real tol );
HYPRE_Int HYPRE_ParCSRFlexGMRESSetAbsoluteTol ( HYPRE_Solver solver , HYPRE_Real a_tol );
HYPRE_Int HYPRE_ParCSRFlexGMRESSetMinIter ( HYPRE_Solver solver , HYPRE_Int min_iter );
HYPRE_Int HYPRE_ParCSRFlexGMRESSetMaxIter ( HYPRE_Solver solver , HYPRE_Int max_iter );
HYPRE_Int HYPRE_ParCSRFlexGMRESSetPrecond ( HYPRE_Solver solver , HYPRE_PtrToParSolverFcn precond , HYPRE_PtrToParSolverFcn precond_setup , HYPRE_Solver precond_solver );
HYPRE_Int HYPRE_ParCSRFlexGMRESGetPrecond ( HYPRE_Solver solver , HYPRE_Solver *precond_data_ptr );
HYPRE_Int HYPRE_ParCSRFlexGMRESSetLogging ( HYPRE_Solver solver , HYPRE_Int logging );
HYPRE_Int HYPRE_ParCSRFlexGMRESSetPrintLevel ( HYPRE_Solver solver , HYPRE_Int print_level );
HYPRE_Int HYPRE_ParCSRFlexGMRESGetNumIterations ( HYPRE_Solver solver , HYPRE_Int *num_iterations );
HYPRE_Int HYPRE_ParCSRFlexGMRESGetFinalRelativeResidualNorm ( HYPRE_Solver solver , HYPRE_Real *norm );
HYPRE_Int HYPRE_ParCSRFlexGMRESGetResidual ( HYPRE_Solver solver , HYPRE_ParVector *residual );
HYPRE_Int HYPRE_ParCSRFlexGMRESSetModifyPC ( HYPRE_Solver solver , HYPRE_PtrToModifyPCFcn modify_pc );

/* HYPRE_parcsr_gmres.c */
HYPRE_Int HYPRE_ParCSRGMRESCreate ( MPI_Comm comm , HYPRE_Solver *solver );
HYPRE_Int HYPRE_ParCSRGMRESDestroy ( HYPRE_Solver solver );
HYPRE_Int HYPRE_ParCSRGMRESSetup ( HYPRE_Solver solver , HYPRE_ParCSRMatrix A , HYPRE_ParVector b , HYPRE_ParVector x );
HYPRE_Int HYPRE_ParCSRGMRESSolve ( HYPRE_Solver solver , HYPRE_ParCSRMatrix A , HYPRE_ParVector b , HYPRE_ParVector x );
HYPRE_Int HYPRE_ParCSRGMRESSetKDim ( HYPRE_Solver solver , HYPRE_Int k_dim );
HYPRE_Int HYPRE_ParCSRGMRESSetTol ( HYPRE_Solver solver , HYPRE_Real tol );
HYPRE_Int HYPRE_ParCSRGMRESSetAbsoluteTol ( HYPRE_Solver solver , HYPRE_Real a_tol );
HYPRE_Int HYPRE_ParCSRGMRESSetMinIter ( HYPRE_Solver solver , HYPRE_Int min_iter );
HYPRE_Int HYPRE_ParCSRGMRESSetMaxIter ( HYPRE_Solver solver , HYPRE_Int max_iter );
HYPRE_Int HYPRE_ParCSRGMRESSetStopCrit ( HYPRE_Solver solver , HYPRE_Int stop_crit );
HYPRE_Int HYPRE_ParCSRGMRESSetPrecond ( HYPRE_Solver solver , HYPRE_PtrToParSolverFcn precond , HYPRE_PtrToParSolverFcn precond_setup , HYPRE_Solver precond_solver );
HYPRE_Int HYPRE_ParCSRGMRESGetPrecond ( HYPRE_Solver solver , HYPRE_Solver *precond_data_ptr );
HYPRE_Int HYPRE_ParCSRGMRESSetLogging ( HYPRE_Solver solver , HYPRE_Int logging );
HYPRE_Int HYPRE_ParCSRGMRESSetPrintLevel ( HYPRE_Solver solver , HYPRE_Int print_level );
HYPRE_Int HYPRE_ParCSRGMRESGetNumIterations ( HYPRE_Solver solver , HYPRE_Int *num_iterations );
HYPRE_Int HYPRE_ParCSRGMRESGetFinalRelativeResidualNorm ( HYPRE_Solver solver , HYPRE_Real *norm );
HYPRE_Int HYPRE_ParCSRGMRESGetResidual ( HYPRE_Solver solver , HYPRE_ParVector *residual );


/*HYPRE_parcsr_cogmres.c*/
HYPRE_Int HYPRE_ParCSRCOGMRESCreate ( MPI_Comm comm , HYPRE_Solver *solver );
HYPRE_Int HYPRE_ParCSRCOGMRESDestroy ( HYPRE_Solver solver );
HYPRE_Int HYPRE_ParCSRCOGMRESSetup ( HYPRE_Solver solver , HYPRE_ParCSRMatrix A , HYPRE_ParVector b , HYPRE_ParVector x );
HYPRE_Int HYPRE_ParCSRCOGMRESSolve ( HYPRE_Solver solver , HYPRE_ParCSRMatrix A , HYPRE_ParVector b , HYPRE_ParVector x );
HYPRE_Int HYPRE_ParCSRCOGMRESSetKDim ( HYPRE_Solver solver , HYPRE_Int k_dim );
HYPRE_Int HYPRE_ParCSRCOGMRESSetCGS2 ( HYPRE_Solver solver , HYPRE_Int cgs2 );
HYPRE_Int HYPRE_ParCSRCOGMRESSetTol ( HYPRE_Solver solver , HYPRE_Real tol );
HYPRE_Int HYPRE_ParCSRCOGMRESSetAbsoluteTol ( HYPRE_Solver solver , HYPRE_Real a_tol );
HYPRE_Int HYPRE_ParCSRCOGMRESSetMinIter ( HYPRE_Solver solver , HYPRE_Int min_iter );
HYPRE_Int HYPRE_ParCSRCOGMRESSetMaxIter ( HYPRE_Solver solver , HYPRE_Int max_iter );
HYPRE_Int HYPRE_ParCSRCOGMRESSetPrecond ( HYPRE_Solver solver , HYPRE_PtrToParSolverFcn precond , HYPRE_PtrToParSolverFcn precond_setup , HYPRE_Solver precond_solver );
HYPRE_Int HYPRE_ParCSRCOGMRESGetPrecond ( HYPRE_Solver solver , HYPRE_Solver *precond_data_ptr );
HYPRE_Int HYPRE_ParCSRCOGMRESSetLogging ( HYPRE_Solver solver , HYPRE_Int logging );
HYPRE_Int HYPRE_ParCSRCOGMRESSetPrintLevel ( HYPRE_Solver solver , HYPRE_Int print_level );
HYPRE_Int HYPRE_ParCSRCOGMRESGetNumIterations ( HYPRE_Solver solver , HYPRE_Int *num_iterations );
HYPRE_Int HYPRE_ParCSRCOGMRESGetFinalRelativeResidualNorm ( HYPRE_Solver solver , HYPRE_Real *norm );
HYPRE_Int HYPRE_ParCSRCOGMRESGetResidual ( HYPRE_Solver solver , HYPRE_ParVector *residual );



/* HYPRE_parcsr_hybrid.c */
HYPRE_Int HYPRE_ParCSRHybridCreate ( HYPRE_Solver *solver );
HYPRE_Int HYPRE_ParCSRHybridDestroy ( HYPRE_Solver solver );
HYPRE_Int HYPRE_ParCSRHybridSetup ( HYPRE_Solver solver , HYPRE_ParCSRMatrix A , HYPRE_ParVector b , HYPRE_ParVector x );
HYPRE_Int HYPRE_ParCSRHybridSolve ( HYPRE_Solver solver , HYPRE_ParCSRMatrix A , HYPRE_ParVector b , HYPRE_ParVector x );
HYPRE_Int HYPRE_ParCSRHybridSetTol ( HYPRE_Solver solver , HYPRE_Real tol );
HYPRE_Int HYPRE_ParCSRHybridSetAbsoluteTol ( HYPRE_Solver solver , HYPRE_Real tol );
HYPRE_Int HYPRE_ParCSRHybridSetConvergenceTol ( HYPRE_Solver solver , HYPRE_Real cf_tol );
HYPRE_Int HYPRE_ParCSRHybridSetDSCGMaxIter ( HYPRE_Solver solver , HYPRE_Int dscg_max_its );
HYPRE_Int HYPRE_ParCSRHybridSetPCGMaxIter ( HYPRE_Solver solver , HYPRE_Int pcg_max_its );
HYPRE_Int HYPRE_ParCSRHybridSetSetupType ( HYPRE_Solver solver , HYPRE_Int setup_type );
HYPRE_Int HYPRE_ParCSRHybridSetSolverType ( HYPRE_Solver solver , HYPRE_Int solver_type );
HYPRE_Int HYPRE_ParCSRHybridSetKDim ( HYPRE_Solver solver , HYPRE_Int k_dim );
HYPRE_Int HYPRE_ParCSRHybridSetTwoNorm ( HYPRE_Solver solver , HYPRE_Int two_norm );
HYPRE_Int HYPRE_ParCSRHybridSetStopCrit ( HYPRE_Solver solver , HYPRE_Int stop_crit );
HYPRE_Int HYPRE_ParCSRHybridSetRelChange ( HYPRE_Solver solver , HYPRE_Int rel_change );
HYPRE_Int HYPRE_ParCSRHybridSetPrecond ( HYPRE_Solver solver , HYPRE_PtrToParSolverFcn precond , HYPRE_PtrToParSolverFcn precond_setup , HYPRE_Solver precond_solver );
HYPRE_Int HYPRE_ParCSRHybridSetLogging ( HYPRE_Solver solver , HYPRE_Int logging );
HYPRE_Int HYPRE_ParCSRHybridSetPrintLevel ( HYPRE_Solver solver , HYPRE_Int print_level );
HYPRE_Int HYPRE_ParCSRHybridSetStrongThreshold ( HYPRE_Solver solver , HYPRE_Real strong_threshold );
HYPRE_Int HYPRE_ParCSRHybridSetMaxRowSum ( HYPRE_Solver solver , HYPRE_Real max_row_sum );
HYPRE_Int HYPRE_ParCSRHybridSetTruncFactor ( HYPRE_Solver solver , HYPRE_Real trunc_factor );
HYPRE_Int HYPRE_ParCSRHybridSetPMaxElmts ( HYPRE_Solver solver , HYPRE_Int p_max );
HYPRE_Int HYPRE_ParCSRHybridSetMaxLevels ( HYPRE_Solver solver , HYPRE_Int max_levels );
HYPRE_Int HYPRE_ParCSRHybridSetMeasureType ( HYPRE_Solver solver , HYPRE_Int measure_type );
HYPRE_Int HYPRE_ParCSRHybridSetCoarsenType ( HYPRE_Solver solver , HYPRE_Int coarsen_type );
HYPRE_Int HYPRE_ParCSRHybridSetInterpType ( HYPRE_Solver solver , HYPRE_Int interp_type );
HYPRE_Int HYPRE_ParCSRHybridSetCycleType ( HYPRE_Solver solver , HYPRE_Int cycle_type );
HYPRE_Int HYPRE_ParCSRHybridSetNumGridSweeps ( HYPRE_Solver solver , HYPRE_Int *num_grid_sweeps );
HYPRE_Int HYPRE_ParCSRHybridSetGridRelaxType ( HYPRE_Solver solver , HYPRE_Int *grid_relax_type );
HYPRE_Int HYPRE_ParCSRHybridSetGridRelaxPoints ( HYPRE_Solver solver , HYPRE_Int **grid_relax_points );
HYPRE_Int HYPRE_ParCSRHybridSetNumSweeps ( HYPRE_Solver solver , HYPRE_Int num_sweeps );
HYPRE_Int HYPRE_ParCSRHybridSetCycleNumSweeps ( HYPRE_Solver solver , HYPRE_Int num_sweeps , HYPRE_Int k );
HYPRE_Int HYPRE_ParCSRHybridSetRelaxType ( HYPRE_Solver solver , HYPRE_Int relax_type );
HYPRE_Int HYPRE_ParCSRHybridSetKeepTranspose ( HYPRE_Solver solver , HYPRE_Int keepT );
HYPRE_Int HYPRE_ParCSRHybridSetCycleRelaxType ( HYPRE_Solver solver , HYPRE_Int relax_type , HYPRE_Int k );
HYPRE_Int HYPRE_ParCSRHybridSetRelaxOrder ( HYPRE_Solver solver , HYPRE_Int relax_order );
HYPRE_Int HYPRE_ParCSRHybridSetMaxCoarseSize ( HYPRE_Solver solver , HYPRE_Int max_coarse_size );
HYPRE_Int HYPRE_ParCSRHybridSetMinCoarseSize ( HYPRE_Solver solver , HYPRE_Int min_coarse_size );
HYPRE_Int HYPRE_ParCSRHybridSetSeqThreshold ( HYPRE_Solver solver , HYPRE_Int seq_threshold );
HYPRE_Int HYPRE_ParCSRHybridSetRelaxWt ( HYPRE_Solver solver , HYPRE_Real relax_wt );
HYPRE_Int HYPRE_ParCSRHybridSetLevelRelaxWt ( HYPRE_Solver solver , HYPRE_Real relax_wt , HYPRE_Int level );
HYPRE_Int HYPRE_ParCSRHybridSetOuterWt ( HYPRE_Solver solver , HYPRE_Real outer_wt );
HYPRE_Int HYPRE_ParCSRHybridSetLevelOuterWt ( HYPRE_Solver solver , HYPRE_Real outer_wt , HYPRE_Int level );
HYPRE_Int HYPRE_ParCSRHybridSetRelaxWeight ( HYPRE_Solver solver , HYPRE_Real *relax_weight );
HYPRE_Int HYPRE_ParCSRHybridSetOmega ( HYPRE_Solver solver , HYPRE_Real *omega );
HYPRE_Int HYPRE_ParCSRHybridSetAggNumLevels ( HYPRE_Solver solver , HYPRE_Int agg_num_levels );
HYPRE_Int HYPRE_ParCSRHybridSetNumPaths ( HYPRE_Solver solver , HYPRE_Int num_paths );
HYPRE_Int HYPRE_ParCSRHybridSetNumFunctions ( HYPRE_Solver solver , HYPRE_Int num_functions );
HYPRE_Int HYPRE_ParCSRHybridSetNodal ( HYPRE_Solver solver , HYPRE_Int nodal );
HYPRE_Int HYPRE_ParCSRHybridSetDofFunc ( HYPRE_Solver solver , HYPRE_Int *dof_func );
HYPRE_Int HYPRE_ParCSRHybridSetNonGalerkinTol ( HYPRE_Solver solver , HYPRE_Int nongalerk_num_tol, HYPRE_Real *nongalerkin_tol );
HYPRE_Int HYPRE_ParCSRHybridGetNumIterations ( HYPRE_Solver solver , HYPRE_Int *num_its );
HYPRE_Int HYPRE_ParCSRHybridGetDSCGNumIterations ( HYPRE_Solver solver , HYPRE_Int *dscg_num_its );
HYPRE_Int HYPRE_ParCSRHybridGetPCGNumIterations ( HYPRE_Solver solver , HYPRE_Int *pcg_num_its );
HYPRE_Int HYPRE_ParCSRHybridGetFinalRelativeResidualNorm ( HYPRE_Solver solver , HYPRE_Real *norm );

/* HYPRE_parcsr_int.c */
HYPRE_Int hypre_ParSetRandomValues ( void *v , HYPRE_Int seed );
HYPRE_Int hypre_ParPrintVector ( void *v , const char *file );
void *hypre_ParReadVector ( MPI_Comm comm , const char *file );
HYPRE_Int hypre_ParVectorSize ( void *x );
HYPRE_Int hypre_ParCSRMultiVectorPrint ( void *x_ , const char *fileName );
void *hypre_ParCSRMultiVectorRead ( MPI_Comm comm , void *ii_ , const char *fileName );
HYPRE_Int aux_maskCount ( HYPRE_Int n , HYPRE_Int *mask );
void aux_indexFromMask ( HYPRE_Int n , HYPRE_Int *mask , HYPRE_Int *index );
HYPRE_Int HYPRE_TempParCSRSetupInterpreter ( mv_InterfaceInterpreter *i );
HYPRE_Int HYPRE_ParCSRSetupInterpreter ( mv_InterfaceInterpreter *i );
HYPRE_Int HYPRE_ParCSRSetupMatvec ( HYPRE_MatvecFunctions *mv );

/* HYPRE_parcsr_lgmres.c */
HYPRE_Int HYPRE_ParCSRLGMRESCreate ( MPI_Comm comm , HYPRE_Solver *solver );
HYPRE_Int HYPRE_ParCSRLGMRESDestroy ( HYPRE_Solver solver );
HYPRE_Int HYPRE_ParCSRLGMRESSetup ( HYPRE_Solver solver , HYPRE_ParCSRMatrix A , HYPRE_ParVector b , HYPRE_ParVector x );
HYPRE_Int HYPRE_ParCSRLGMRESSolve ( HYPRE_Solver solver , HYPRE_ParCSRMatrix A , HYPRE_ParVector b , HYPRE_ParVector x );
HYPRE_Int HYPRE_ParCSRLGMRESSetKDim ( HYPRE_Solver solver , HYPRE_Int k_dim );
HYPRE_Int HYPRE_ParCSRLGMRESSetAugDim ( HYPRE_Solver solver , HYPRE_Int aug_dim );
HYPRE_Int HYPRE_ParCSRLGMRESSetTol ( HYPRE_Solver solver , HYPRE_Real tol );
HYPRE_Int HYPRE_ParCSRLGMRESSetAbsoluteTol ( HYPRE_Solver solver , HYPRE_Real a_tol );
HYPRE_Int HYPRE_ParCSRLGMRESSetMinIter ( HYPRE_Solver solver , HYPRE_Int min_iter );
HYPRE_Int HYPRE_ParCSRLGMRESSetMaxIter ( HYPRE_Solver solver , HYPRE_Int max_iter );
HYPRE_Int HYPRE_ParCSRLGMRESSetPrecond ( HYPRE_Solver solver , HYPRE_PtrToParSolverFcn precond , HYPRE_PtrToParSolverFcn precond_setup , HYPRE_Solver precond_solver );
HYPRE_Int HYPRE_ParCSRLGMRESGetPrecond ( HYPRE_Solver solver , HYPRE_Solver *precond_data_ptr );
HYPRE_Int HYPRE_ParCSRLGMRESSetLogging ( HYPRE_Solver solver , HYPRE_Int logging );
HYPRE_Int HYPRE_ParCSRLGMRESSetPrintLevel ( HYPRE_Solver solver , HYPRE_Int print_level );
HYPRE_Int HYPRE_ParCSRLGMRESGetNumIterations ( HYPRE_Solver solver , HYPRE_Int *num_iterations );
HYPRE_Int HYPRE_ParCSRLGMRESGetFinalRelativeResidualNorm ( HYPRE_Solver solver , HYPRE_Real *norm );
HYPRE_Int HYPRE_ParCSRLGMRESGetResidual ( HYPRE_Solver solver , HYPRE_ParVector *residual );

/* HYPRE_parcsr_ParaSails.c */
HYPRE_Int HYPRE_ParCSRParaSailsCreate ( MPI_Comm comm , HYPRE_Solver *solver );
HYPRE_Int HYPRE_ParCSRParaSailsDestroy ( HYPRE_Solver solver );
HYPRE_Int HYPRE_ParCSRParaSailsSetup ( HYPRE_Solver solver , HYPRE_ParCSRMatrix A , HYPRE_ParVector b , HYPRE_ParVector x );
HYPRE_Int HYPRE_ParCSRParaSailsSolve ( HYPRE_Solver solver , HYPRE_ParCSRMatrix A , HYPRE_ParVector b , HYPRE_ParVector x );
HYPRE_Int HYPRE_ParCSRParaSailsSetParams ( HYPRE_Solver solver , HYPRE_Real thresh , HYPRE_Int nlevels );
HYPRE_Int HYPRE_ParCSRParaSailsSetFilter ( HYPRE_Solver solver , HYPRE_Real filter );
HYPRE_Int HYPRE_ParCSRParaSailsGetFilter ( HYPRE_Solver solver , HYPRE_Real *filter );
HYPRE_Int HYPRE_ParCSRParaSailsSetSym ( HYPRE_Solver solver , HYPRE_Int sym );
HYPRE_Int HYPRE_ParCSRParaSailsSetLoadbal ( HYPRE_Solver solver , HYPRE_Real loadbal );
HYPRE_Int HYPRE_ParCSRParaSailsGetLoadbal ( HYPRE_Solver solver , HYPRE_Real *loadbal );
HYPRE_Int HYPRE_ParCSRParaSailsSetReuse ( HYPRE_Solver solver , HYPRE_Int reuse );
HYPRE_Int HYPRE_ParCSRParaSailsSetLogging ( HYPRE_Solver solver , HYPRE_Int logging );
HYPRE_Int HYPRE_ParaSailsCreate ( MPI_Comm comm , HYPRE_Solver *solver );
HYPRE_Int HYPRE_ParaSailsDestroy ( HYPRE_Solver solver );
HYPRE_Int HYPRE_ParaSailsSetup ( HYPRE_Solver solver , HYPRE_ParCSRMatrix A , HYPRE_ParVector b , HYPRE_ParVector x );
HYPRE_Int HYPRE_ParaSailsSolve ( HYPRE_Solver solver , HYPRE_ParCSRMatrix A , HYPRE_ParVector b , HYPRE_ParVector x );
HYPRE_Int HYPRE_ParaSailsSetParams ( HYPRE_Solver solver , HYPRE_Real thresh , HYPRE_Int nlevels );
HYPRE_Int HYPRE_ParaSailsSetThresh ( HYPRE_Solver solver , HYPRE_Real thresh );
HYPRE_Int HYPRE_ParaSailsGetThresh ( HYPRE_Solver solver , HYPRE_Real *thresh );
HYPRE_Int HYPRE_ParaSailsSetNlevels ( HYPRE_Solver solver , HYPRE_Int nlevels );
HYPRE_Int HYPRE_ParaSailsGetNlevels ( HYPRE_Solver solver , HYPRE_Int *nlevels );
HYPRE_Int HYPRE_ParaSailsSetFilter ( HYPRE_Solver solver , HYPRE_Real filter );
HYPRE_Int HYPRE_ParaSailsGetFilter ( HYPRE_Solver solver , HYPRE_Real *filter );
HYPRE_Int HYPRE_ParaSailsSetSym ( HYPRE_Solver solver , HYPRE_Int sym );
HYPRE_Int HYPRE_ParaSailsGetSym ( HYPRE_Solver solver , HYPRE_Int *sym );
HYPRE_Int HYPRE_ParaSailsSetLoadbal ( HYPRE_Solver solver , HYPRE_Real loadbal );
HYPRE_Int HYPRE_ParaSailsGetLoadbal ( HYPRE_Solver solver , HYPRE_Real *loadbal );
HYPRE_Int HYPRE_ParaSailsSetReuse ( HYPRE_Solver solver , HYPRE_Int reuse );
HYPRE_Int HYPRE_ParaSailsGetReuse ( HYPRE_Solver solver , HYPRE_Int *reuse );
HYPRE_Int HYPRE_ParaSailsSetLogging ( HYPRE_Solver solver , HYPRE_Int logging );
HYPRE_Int HYPRE_ParaSailsGetLogging ( HYPRE_Solver solver , HYPRE_Int *logging );
HYPRE_Int HYPRE_ParaSailsBuildIJMatrix ( HYPRE_Solver solver , HYPRE_IJMatrix *pij_A );

/* HYPRE_parcsr_pcg.c */
HYPRE_Int HYPRE_ParCSRPCGCreate ( MPI_Comm comm , HYPRE_Solver *solver );
HYPRE_Int HYPRE_ParCSRPCGDestroy ( HYPRE_Solver solver );
HYPRE_Int HYPRE_ParCSRPCGSetup ( HYPRE_Solver solver , HYPRE_ParCSRMatrix A , HYPRE_ParVector b , HYPRE_ParVector x );
HYPRE_Int HYPRE_ParCSRPCGSolve ( HYPRE_Solver solver , HYPRE_ParCSRMatrix A , HYPRE_ParVector b , HYPRE_ParVector x );
HYPRE_Int HYPRE_ParCSRPCGSetTol ( HYPRE_Solver solver , HYPRE_Real tol );
HYPRE_Int HYPRE_ParCSRPCGSetAbsoluteTol ( HYPRE_Solver solver , HYPRE_Real a_tol );
HYPRE_Int HYPRE_ParCSRPCGSetMaxIter ( HYPRE_Solver solver , HYPRE_Int max_iter );
HYPRE_Int HYPRE_ParCSRPCGSetStopCrit ( HYPRE_Solver solver , HYPRE_Int stop_crit );
HYPRE_Int HYPRE_ParCSRPCGSetTwoNorm ( HYPRE_Solver solver , HYPRE_Int two_norm );
HYPRE_Int HYPRE_ParCSRPCGSetRelChange ( HYPRE_Solver solver , HYPRE_Int rel_change );
HYPRE_Int HYPRE_ParCSRPCGSetPrecond ( HYPRE_Solver solver , HYPRE_PtrToParSolverFcn precond , HYPRE_PtrToParSolverFcn precond_setup , HYPRE_Solver precond_solver );
HYPRE_Int HYPRE_ParCSRPCGGetPrecond ( HYPRE_Solver solver , HYPRE_Solver *precond_data_ptr );
HYPRE_Int HYPRE_ParCSRPCGSetPrintLevel ( HYPRE_Solver solver , HYPRE_Int level );
HYPRE_Int HYPRE_ParCSRPCGSetLogging ( HYPRE_Solver solver , HYPRE_Int level );
HYPRE_Int HYPRE_ParCSRPCGGetNumIterations ( HYPRE_Solver solver , HYPRE_Int *num_iterations );
HYPRE_Int HYPRE_ParCSRPCGGetFinalRelativeResidualNorm ( HYPRE_Solver solver , HYPRE_Real *norm );
HYPRE_Int HYPRE_ParCSRPCGGetResidual ( HYPRE_Solver solver , HYPRE_ParVector *residual );
HYPRE_Int HYPRE_ParCSRDiagScaleSetup ( HYPRE_Solver solver , HYPRE_ParCSRMatrix A , HYPRE_ParVector y , HYPRE_ParVector x );
HYPRE_Int HYPRE_ParCSRDiagScale ( HYPRE_Solver solver , HYPRE_ParCSRMatrix HA , HYPRE_ParVector Hy , HYPRE_ParVector Hx );
HYPRE_Int HYPRE_ParCSROnProcTriSetup ( HYPRE_Solver solver , HYPRE_ParCSRMatrix HA , HYPRE_ParVector Hy , HYPRE_ParVector Hx );
HYPRE_Int HYPRE_ParCSROnProcTriSolve ( HYPRE_Solver solver , HYPRE_ParCSRMatrix HA , HYPRE_ParVector Hy , HYPRE_ParVector Hx );

/* HYPRE_parcsr_pilut.c */
HYPRE_Int HYPRE_ParCSRPilutCreate ( MPI_Comm comm , HYPRE_Solver *solver );
HYPRE_Int HYPRE_ParCSRPilutDestroy ( HYPRE_Solver solver );
HYPRE_Int HYPRE_ParCSRPilutSetup ( HYPRE_Solver solver , HYPRE_ParCSRMatrix A , HYPRE_ParVector b , HYPRE_ParVector x );
HYPRE_Int HYPRE_ParCSRPilutSolve ( HYPRE_Solver solver , HYPRE_ParCSRMatrix A , HYPRE_ParVector b , HYPRE_ParVector x );
HYPRE_Int HYPRE_ParCSRPilutSetMaxIter ( HYPRE_Solver solver , HYPRE_Int max_iter );
HYPRE_Int HYPRE_ParCSRPilutSetDropTolerance ( HYPRE_Solver solver , HYPRE_Real tol );
HYPRE_Int HYPRE_ParCSRPilutSetFactorRowSize ( HYPRE_Solver solver , HYPRE_Int size );

/* HYPRE_parcsr_schwarz.c */
HYPRE_Int HYPRE_SchwarzCreate ( HYPRE_Solver *solver );
HYPRE_Int HYPRE_SchwarzDestroy ( HYPRE_Solver solver );
HYPRE_Int HYPRE_SchwarzSetup ( HYPRE_Solver solver , HYPRE_ParCSRMatrix A , HYPRE_ParVector b , HYPRE_ParVector x );
HYPRE_Int HYPRE_SchwarzSolve ( HYPRE_Solver solver , HYPRE_ParCSRMatrix A , HYPRE_ParVector b , HYPRE_ParVector x );
HYPRE_Int HYPRE_SchwarzSetVariant ( HYPRE_Solver solver , HYPRE_Int variant );
HYPRE_Int HYPRE_SchwarzSetOverlap ( HYPRE_Solver solver , HYPRE_Int overlap );
HYPRE_Int HYPRE_SchwarzSetDomainType ( HYPRE_Solver solver , HYPRE_Int domain_type );
HYPRE_Int HYPRE_SchwarzSetDomainStructure ( HYPRE_Solver solver , HYPRE_CSRMatrix domain_structure );
HYPRE_Int HYPRE_SchwarzSetNumFunctions ( HYPRE_Solver solver , HYPRE_Int num_functions );
HYPRE_Int HYPRE_SchwarzSetNonSymm ( HYPRE_Solver solver , HYPRE_Int use_nonsymm );
HYPRE_Int HYPRE_SchwarzSetRelaxWeight ( HYPRE_Solver solver , HYPRE_Real relax_weight );
HYPRE_Int HYPRE_SchwarzSetDofFunc ( HYPRE_Solver solver , HYPRE_Int *dof_func );

/* par_add_cycle.c */
HYPRE_Int hypre_BoomerAMGAdditiveCycle ( void *amg_vdata );
HYPRE_Int hypre_CreateLambda ( void *amg_vdata );
HYPRE_Int hypre_CreateDinv ( void *amg_vdata );

/* par_amg.c */
void *hypre_BoomerAMGCreate ( void );
HYPRE_Int hypre_BoomerAMGDestroy ( void *data );
HYPRE_Int hypre_BoomerAMGSetRestriction ( void *data , HYPRE_Int restr_par );
HYPRE_Int hypre_BoomerAMGSetIsTriangular ( void *data , HYPRE_Int is_triangular );
HYPRE_Int hypre_BoomerAMGSetGMRESSwitchR ( void *data , HYPRE_Int gmres_switch );
HYPRE_Int hypre_BoomerAMGSetMaxLevels ( void *data , HYPRE_Int max_levels );
HYPRE_Int hypre_BoomerAMGGetMaxLevels ( void *data , HYPRE_Int *max_levels );
HYPRE_Int hypre_BoomerAMGSetMaxCoarseSize ( void *data , HYPRE_Int max_coarse_size );
HYPRE_Int hypre_BoomerAMGGetMaxCoarseSize ( void *data , HYPRE_Int *max_coarse_size );
HYPRE_Int hypre_BoomerAMGSetMinCoarseSize ( void *data , HYPRE_Int min_coarse_size );
HYPRE_Int hypre_BoomerAMGGetMinCoarseSize ( void *data , HYPRE_Int *min_coarse_size );
HYPRE_Int hypre_BoomerAMGSetSeqThreshold ( void *data , HYPRE_Int seq_threshold );
HYPRE_Int hypre_BoomerAMGGetSeqThreshold ( void *data , HYPRE_Int *seq_threshold );
HYPRE_Int hypre_BoomerAMGSetRedundant ( void *data , HYPRE_Int redundant );
HYPRE_Int hypre_BoomerAMGGetRedundant ( void *data , HYPRE_Int *redundant );
HYPRE_Int hypre_BoomerAMGSetStrongThreshold ( void *data , HYPRE_Real strong_threshold );
HYPRE_Int hypre_BoomerAMGGetStrongThreshold ( void *data , HYPRE_Real *strong_threshold );
HYPRE_Int hypre_BoomerAMGSetStrongThresholdR ( void *data , HYPRE_Real strong_threshold );
HYPRE_Int hypre_BoomerAMGGetStrongThresholdR ( void *data , HYPRE_Real *strong_threshold );
HYPRE_Int hypre_BoomerAMGSetFilterThresholdR ( void *data , HYPRE_Real filter_threshold );
HYPRE_Int hypre_BoomerAMGGetFilterThresholdR ( void *data , HYPRE_Real *filter_threshold );
HYPRE_Int hypre_BoomerAMGSetSabs ( void *data , HYPRE_Int Sabs );
HYPRE_Int hypre_BoomerAMGSetMaxRowSum ( void *data , HYPRE_Real max_row_sum );
HYPRE_Int hypre_BoomerAMGGetMaxRowSum ( void *data , HYPRE_Real *max_row_sum );
HYPRE_Int hypre_BoomerAMGSetTruncFactor ( void *data , HYPRE_Real trunc_factor );
HYPRE_Int hypre_BoomerAMGGetTruncFactor ( void *data , HYPRE_Real *trunc_factor );
HYPRE_Int hypre_BoomerAMGSetPMaxElmts ( void *data , HYPRE_Int P_max_elmts );
HYPRE_Int hypre_BoomerAMGGetPMaxElmts ( void *data , HYPRE_Int *P_max_elmts );
HYPRE_Int hypre_BoomerAMGSetJacobiTruncThreshold ( void *data , HYPRE_Real jacobi_trunc_threshold );
HYPRE_Int hypre_BoomerAMGGetJacobiTruncThreshold ( void *data , HYPRE_Real *jacobi_trunc_threshold );
HYPRE_Int hypre_BoomerAMGSetPostInterpType ( void *data , HYPRE_Int post_interp_type );
HYPRE_Int hypre_BoomerAMGGetPostInterpType ( void *data , HYPRE_Int *post_interp_type );
HYPRE_Int hypre_BoomerAMGSetSCommPkgSwitch ( void *data , HYPRE_Real S_commpkg_switch );
HYPRE_Int hypre_BoomerAMGGetSCommPkgSwitch ( void *data , HYPRE_Real *S_commpkg_switch );
HYPRE_Int hypre_BoomerAMGSetInterpType ( void *data , HYPRE_Int interp_type );
HYPRE_Int hypre_BoomerAMGGetInterpType ( void *data , HYPRE_Int *interp_type );
HYPRE_Int hypre_BoomerAMGSetSepWeight ( void *data , HYPRE_Int sep_weight );
HYPRE_Int hypre_BoomerAMGSetMinIter ( void *data , HYPRE_Int min_iter );
HYPRE_Int hypre_BoomerAMGGetMinIter ( void *data , HYPRE_Int *min_iter );
HYPRE_Int hypre_BoomerAMGSetMaxIter ( void *data , HYPRE_Int max_iter );
HYPRE_Int hypre_BoomerAMGGetMaxIter ( void *data , HYPRE_Int *max_iter );
HYPRE_Int hypre_BoomerAMGSetCoarsenType ( void *data , HYPRE_Int coarsen_type );
HYPRE_Int hypre_BoomerAMGGetCoarsenType ( void *data , HYPRE_Int *coarsen_type );
HYPRE_Int hypre_BoomerAMGSetMeasureType ( void *data , HYPRE_Int measure_type );
HYPRE_Int hypre_BoomerAMGGetMeasureType ( void *data , HYPRE_Int *measure_type );
HYPRE_Int hypre_BoomerAMGSetSetupType ( void *data , HYPRE_Int setup_type );
HYPRE_Int hypre_BoomerAMGGetSetupType ( void *data , HYPRE_Int *setup_type );
HYPRE_Int hypre_BoomerAMGSetFCycle ( void *data , HYPRE_Int fcycle );
HYPRE_Int hypre_BoomerAMGGetFCycle ( void *data , HYPRE_Int *fcycle );
HYPRE_Int hypre_BoomerAMGSetCycleType ( void *data , HYPRE_Int cycle_type );
HYPRE_Int hypre_BoomerAMGGetCycleType ( void *data , HYPRE_Int *cycle_type );
HYPRE_Int hypre_BoomerAMGSetConvergeType ( void *data , HYPRE_Int type );
HYPRE_Int hypre_BoomerAMGGetConvergeType ( void *data , HYPRE_Int *type );
HYPRE_Int hypre_BoomerAMGSetTol ( void *data , HYPRE_Real tol );
HYPRE_Int hypre_BoomerAMGGetTol ( void *data , HYPRE_Real *tol );
HYPRE_Int hypre_BoomerAMGSetNumSweeps ( void *data , HYPRE_Int num_sweeps );
HYPRE_Int hypre_BoomerAMGSetCycleNumSweeps ( void *data , HYPRE_Int num_sweeps , HYPRE_Int k );
HYPRE_Int hypre_BoomerAMGGetCycleNumSweeps ( void *data , HYPRE_Int *num_sweeps , HYPRE_Int k );
HYPRE_Int hypre_BoomerAMGSetNumGridSweeps ( void *data , HYPRE_Int *num_grid_sweeps );
HYPRE_Int hypre_BoomerAMGGetNumGridSweeps ( void *data , HYPRE_Int **num_grid_sweeps );
HYPRE_Int hypre_BoomerAMGSetRelaxType ( void *data , HYPRE_Int relax_type );
HYPRE_Int hypre_BoomerAMGSetCycleRelaxType ( void *data , HYPRE_Int relax_type , HYPRE_Int k );
HYPRE_Int hypre_BoomerAMGGetCycleRelaxType ( void *data , HYPRE_Int *relax_type , HYPRE_Int k );
HYPRE_Int hypre_BoomerAMGSetRelaxOrder ( void *data , HYPRE_Int relax_order );
HYPRE_Int hypre_BoomerAMGGetRelaxOrder ( void *data , HYPRE_Int *relax_order );
HYPRE_Int hypre_BoomerAMGSetGridRelaxType ( void *data , HYPRE_Int *grid_relax_type );
HYPRE_Int hypre_BoomerAMGGetGridRelaxType ( void *data , HYPRE_Int **grid_relax_type );
HYPRE_Int hypre_BoomerAMGSetGridRelaxPoints ( void *data , HYPRE_Int **grid_relax_points );
HYPRE_Int hypre_BoomerAMGGetGridRelaxPoints ( void *data , HYPRE_Int ***grid_relax_points );
HYPRE_Int hypre_BoomerAMGSetRelaxWeight ( void *data , HYPRE_Real *relax_weight );
HYPRE_Int hypre_BoomerAMGGetRelaxWeight ( void *data , HYPRE_Real **relax_weight );
HYPRE_Int hypre_BoomerAMGSetRelaxWt ( void *data , HYPRE_Real relax_weight );
HYPRE_Int hypre_BoomerAMGSetLevelRelaxWt ( void *data , HYPRE_Real relax_weight , HYPRE_Int level );
HYPRE_Int hypre_BoomerAMGGetLevelRelaxWt ( void *data , HYPRE_Real *relax_weight , HYPRE_Int level );
HYPRE_Int hypre_BoomerAMGSetOmega ( void *data , HYPRE_Real *omega );
HYPRE_Int hypre_BoomerAMGGetOmega ( void *data , HYPRE_Real **omega );
HYPRE_Int hypre_BoomerAMGSetOuterWt ( void *data , HYPRE_Real omega );
HYPRE_Int hypre_BoomerAMGSetLevelOuterWt ( void *data , HYPRE_Real omega , HYPRE_Int level );
HYPRE_Int hypre_BoomerAMGGetLevelOuterWt ( void *data , HYPRE_Real *omega , HYPRE_Int level );
HYPRE_Int hypre_BoomerAMGSetSmoothType ( void *data , HYPRE_Int smooth_type );
HYPRE_Int hypre_BoomerAMGGetSmoothType ( void *data , HYPRE_Int *smooth_type );
HYPRE_Int hypre_BoomerAMGSetSmoothNumLevels ( void *data , HYPRE_Int smooth_num_levels );
HYPRE_Int hypre_BoomerAMGGetSmoothNumLevels ( void *data , HYPRE_Int *smooth_num_levels );
HYPRE_Int hypre_BoomerAMGSetSmoothNumSweeps ( void *data , HYPRE_Int smooth_num_sweeps );
HYPRE_Int hypre_BoomerAMGGetSmoothNumSweeps ( void *data , HYPRE_Int *smooth_num_sweeps );
HYPRE_Int hypre_BoomerAMGSetLogging ( void *data , HYPRE_Int logging );
HYPRE_Int hypre_BoomerAMGGetLogging ( void *data , HYPRE_Int *logging );
HYPRE_Int hypre_BoomerAMGSetPrintLevel ( void *data , HYPRE_Int print_level );
HYPRE_Int hypre_BoomerAMGGetPrintLevel ( void *data , HYPRE_Int *print_level );
HYPRE_Int hypre_BoomerAMGSetPrintFileName ( void *data , const char *print_file_name );
HYPRE_Int hypre_BoomerAMGGetPrintFileName ( void *data , char **print_file_name );
HYPRE_Int hypre_BoomerAMGSetNumIterations ( void *data , HYPRE_Int num_iterations );
HYPRE_Int hypre_BoomerAMGSetDebugFlag ( void *data , HYPRE_Int debug_flag );
HYPRE_Int hypre_BoomerAMGGetDebugFlag ( void *data , HYPRE_Int *debug_flag );
HYPRE_Int hypre_BoomerAMGSetGSMG ( void *data , HYPRE_Int par );
HYPRE_Int hypre_BoomerAMGSetNumSamples ( void *data , HYPRE_Int par );
HYPRE_Int hypre_BoomerAMGSetCGCIts ( void *data , HYPRE_Int its );
HYPRE_Int hypre_BoomerAMGSetPlotGrids ( void *data , HYPRE_Int plotgrids );
HYPRE_Int hypre_BoomerAMGSetPlotFileName ( void *data , const char *plot_file_name );
HYPRE_Int hypre_BoomerAMGSetCoordDim ( void *data , HYPRE_Int coorddim );
HYPRE_Int hypre_BoomerAMGSetCoordinates ( void *data , float *coordinates );
HYPRE_Int hypre_BoomerAMGSetNumFunctions ( void *data , HYPRE_Int num_functions );
HYPRE_Int hypre_BoomerAMGGetNumFunctions ( void *data , HYPRE_Int *num_functions );
HYPRE_Int hypre_BoomerAMGSetNodal ( void *data , HYPRE_Int nodal );
HYPRE_Int hypre_BoomerAMGSetNodalLevels ( void *data , HYPRE_Int nodal_levels );
HYPRE_Int hypre_BoomerAMGSetNodalDiag ( void *data , HYPRE_Int nodal );
HYPRE_Int hypre_BoomerAMGSetNumPaths ( void *data , HYPRE_Int num_paths );
HYPRE_Int hypre_BoomerAMGSetAggNumLevels ( void *data , HYPRE_Int agg_num_levels );
HYPRE_Int hypre_BoomerAMGSetAggInterpType ( void *data , HYPRE_Int agg_interp_type );
HYPRE_Int hypre_BoomerAMGSetAggPMaxElmts ( void *data , HYPRE_Int agg_P_max_elmts );
HYPRE_Int hypre_BoomerAMGSetMultAddPMaxElmts ( void *data , HYPRE_Int add_P_max_elmts );
HYPRE_Int hypre_BoomerAMGSetAddRelaxType ( void *data , HYPRE_Int add_rlx_type );
HYPRE_Int hypre_BoomerAMGSetAddRelaxWt ( void *data , HYPRE_Real add_rlx_wt );
HYPRE_Int hypre_BoomerAMGSetAggP12MaxElmts ( void *data , HYPRE_Int agg_P12_max_elmts );
HYPRE_Int hypre_BoomerAMGSetAggTruncFactor ( void *data , HYPRE_Real agg_trunc_factor );
HYPRE_Int hypre_BoomerAMGSetMultAddTruncFactor ( void *data , HYPRE_Real add_trunc_factor );
HYPRE_Int hypre_BoomerAMGSetAggP12TruncFactor ( void *data , HYPRE_Real agg_P12_trunc_factor );
HYPRE_Int hypre_BoomerAMGSetNumCRRelaxSteps ( void *data , HYPRE_Int num_CR_relax_steps );
HYPRE_Int hypre_BoomerAMGSetCRRate ( void *data , HYPRE_Real CR_rate );
HYPRE_Int hypre_BoomerAMGSetCRStrongTh ( void *data , HYPRE_Real CR_strong_th );
HYPRE_Int hypre_BoomerAMGSetADropTol( void     *data, HYPRE_Real  A_drop_tol );
HYPRE_Int hypre_BoomerAMGSetADropType( void     *data, HYPRE_Int  A_drop_type );
HYPRE_Int hypre_BoomerAMGSetISType ( void *data , HYPRE_Int IS_type );
HYPRE_Int hypre_BoomerAMGSetCRUseCG ( void *data , HYPRE_Int CR_use_CG );
HYPRE_Int hypre_BoomerAMGSetNumPoints ( void *data , HYPRE_Int num_points );
HYPRE_Int hypre_BoomerAMGSetDofFunc ( void *data , HYPRE_Int *dof_func );
HYPRE_Int hypre_BoomerAMGSetPointDofMap ( void *data , HYPRE_Int *point_dof_map );
HYPRE_Int hypre_BoomerAMGSetDofPoint ( void *data , HYPRE_Int *dof_point );
HYPRE_Int hypre_BoomerAMGGetNumIterations ( void *data , HYPRE_Int *num_iterations );
HYPRE_Int hypre_BoomerAMGGetCumNumIterations ( void *data , HYPRE_Int *cum_num_iterations );
HYPRE_Int hypre_BoomerAMGGetResidual ( void *data , hypre_ParVector **resid );
HYPRE_Int hypre_BoomerAMGGetRelResidualNorm ( void *data , HYPRE_Real *rel_resid_norm );
HYPRE_Int hypre_BoomerAMGSetVariant ( void *data , HYPRE_Int variant );
HYPRE_Int hypre_BoomerAMGGetVariant ( void *data , HYPRE_Int *variant );
HYPRE_Int hypre_BoomerAMGSetOverlap ( void *data , HYPRE_Int overlap );
HYPRE_Int hypre_BoomerAMGGetOverlap ( void *data , HYPRE_Int *overlap );
HYPRE_Int hypre_BoomerAMGSetDomainType ( void *data , HYPRE_Int domain_type );
HYPRE_Int hypre_BoomerAMGGetDomainType ( void *data , HYPRE_Int *domain_type );
HYPRE_Int hypre_BoomerAMGSetSchwarzRlxWeight ( void *data , HYPRE_Real schwarz_rlx_weight );
HYPRE_Int hypre_BoomerAMGGetSchwarzRlxWeight ( void *data , HYPRE_Real *schwarz_rlx_weight );
HYPRE_Int hypre_BoomerAMGSetSchwarzUseNonSymm ( void *data , HYPRE_Int use_nonsymm );
HYPRE_Int hypre_BoomerAMGSetSym ( void *data , HYPRE_Int sym );
HYPRE_Int hypre_BoomerAMGSetLevel ( void *data , HYPRE_Int level );
HYPRE_Int hypre_BoomerAMGSetThreshold ( void *data , HYPRE_Real thresh );
HYPRE_Int hypre_BoomerAMGSetFilter ( void *data , HYPRE_Real filter );
HYPRE_Int hypre_BoomerAMGSetDropTol ( void *data , HYPRE_Real drop_tol );
HYPRE_Int hypre_BoomerAMGSetMaxNzPerRow ( void *data , HYPRE_Int max_nz_per_row );
HYPRE_Int hypre_BoomerAMGSetEuclidFile ( void *data , char *euclidfile );
HYPRE_Int hypre_BoomerAMGSetEuLevel ( void *data , HYPRE_Int eu_level );
HYPRE_Int hypre_BoomerAMGSetEuSparseA ( void *data , HYPRE_Real eu_sparse_A );
HYPRE_Int hypre_BoomerAMGSetEuBJ ( void *data , HYPRE_Int eu_bj );
HYPRE_Int hypre_BoomerAMGSetChebyOrder ( void *data , HYPRE_Int order );
HYPRE_Int hypre_BoomerAMGSetChebyFraction ( void *data , HYPRE_Real ratio );
HYPRE_Int hypre_BoomerAMGSetChebyEigEst ( void *data , HYPRE_Int eig_est );
HYPRE_Int hypre_BoomerAMGSetChebyVariant ( void *data , HYPRE_Int variant );
HYPRE_Int hypre_BoomerAMGSetChebyScale ( void *data , HYPRE_Int scale );
HYPRE_Int hypre_BoomerAMGSetInterpVectors ( void *solver , HYPRE_Int num_vectors , hypre_ParVector **interp_vectors );
HYPRE_Int hypre_BoomerAMGSetInterpVecVariant ( void *solver , HYPRE_Int var );
HYPRE_Int hypre_BoomerAMGSetInterpVecQMax ( void *data , HYPRE_Int q_max );
HYPRE_Int hypre_BoomerAMGSetInterpVecAbsQTrunc ( void *data , HYPRE_Real q_trunc );
HYPRE_Int hypre_BoomerAMGSetSmoothInterpVectors ( void *solver , HYPRE_Int smooth_interp_vectors );
HYPRE_Int hypre_BoomerAMGSetInterpRefine ( void *data , HYPRE_Int num_refine );
HYPRE_Int hypre_BoomerAMGSetInterpVecFirstLevel ( void *data , HYPRE_Int level );
HYPRE_Int hypre_BoomerAMGSetAdditive ( void *data , HYPRE_Int additive );
HYPRE_Int hypre_BoomerAMGGetAdditive ( void *data , HYPRE_Int *additive );
HYPRE_Int hypre_BoomerAMGSetMultAdditive ( void *data , HYPRE_Int mult_additive );
HYPRE_Int hypre_BoomerAMGGetMultAdditive ( void *data , HYPRE_Int *mult_additive );
HYPRE_Int hypre_BoomerAMGSetSimple ( void *data , HYPRE_Int simple );
HYPRE_Int hypre_BoomerAMGGetSimple ( void *data , HYPRE_Int *simple );
HYPRE_Int hypre_BoomerAMGSetAddLastLvl ( void *data , HYPRE_Int add_last_lvl );
HYPRE_Int hypre_BoomerAMGSetNonGalerkinTol ( void *data , HYPRE_Real nongalerkin_tol );
HYPRE_Int hypre_BoomerAMGSetLevelNonGalerkinTol ( void *data , HYPRE_Real nongalerkin_tol , HYPRE_Int level );
HYPRE_Int hypre_BoomerAMGSetNonGalerkTol ( void *data , HYPRE_Int nongalerk_num_tol , HYPRE_Real *nongalerk_tol );
HYPRE_Int hypre_BoomerAMGSetRAP2 ( void *data , HYPRE_Int rap2 );
HYPRE_Int hypre_BoomerAMGSetModuleRAP2 ( void *data , HYPRE_Int mod_rap2 );
HYPRE_Int hypre_BoomerAMGSetKeepTranspose ( void *data , HYPRE_Int keepTranspose );
#ifdef HYPRE_USING_DSUPERLU
HYPRE_Int hypre_BoomerAMGSetDSLUThreshold ( void *data , HYPRE_Int slu_threshold );
#endif
HYPRE_Int hypre_BoomerAMGSetCpointsToKeep(void *data, HYPRE_Int cpt_coarse_level, HYPRE_Int  num_cpt_coarse, HYPRE_Int *cpt_coarse_index);

/* par_amg_setup.c */
HYPRE_Int hypre_BoomerAMGSetup ( void *amg_vdata , hypre_ParCSRMatrix *A , hypre_ParVector *f , hypre_ParVector *u );

/* par_amg_solve.c */
HYPRE_Int hypre_BoomerAMGSolve ( void *amg_vdata , hypre_ParCSRMatrix *A , hypre_ParVector *f , hypre_ParVector *u );

/* par_amg_solveT.c */
HYPRE_Int hypre_BoomerAMGSolveT ( void *amg_vdata , hypre_ParCSRMatrix *A , hypre_ParVector *f , hypre_ParVector *u );
HYPRE_Int hypre_BoomerAMGCycleT ( void *amg_vdata , hypre_ParVector **F_array , hypre_ParVector **U_array );
HYPRE_Int hypre_BoomerAMGRelaxT ( hypre_ParCSRMatrix *A , hypre_ParVector *f , HYPRE_Int *cf_marker , HYPRE_Int relax_type , HYPRE_Int relax_points , HYPRE_Real relax_weight , hypre_ParVector *u , hypre_ParVector *Vtemp );

/* par_cgc_coarsen.c */
HYPRE_Int hypre_BoomerAMGCoarsenCGCb ( hypre_ParCSRMatrix *S , hypre_ParCSRMatrix *A , HYPRE_Int measure_type , HYPRE_Int coarsen_type , HYPRE_Int cgc_its , HYPRE_Int debug_flag , HYPRE_Int **CF_marker_ptr );
HYPRE_Int hypre_BoomerAMGCoarsenCGC ( hypre_ParCSRMatrix *S , HYPRE_Int numberofgrids , HYPRE_Int coarsen_type , HYPRE_Int *CF_marker );
HYPRE_Int hypre_AmgCGCPrepare ( hypre_ParCSRMatrix *S , HYPRE_Int nlocal , HYPRE_Int *CF_marker , HYPRE_Int **CF_marker_offd , HYPRE_Int coarsen_type , HYPRE_Int **vrange );
//HYPRE_Int hypre_AmgCGCPrepare ( hypre_ParCSRMatrix *S , HYPRE_Int nlocal , HYPRE_Int *CF_marker , HYPRE_BigInt **CF_marker_offd , HYPRE_Int coarsen_type , HYPRE_BigInt **vrange );
HYPRE_Int hypre_AmgCGCGraphAssemble ( hypre_ParCSRMatrix *S , HYPRE_Int *vertexrange , HYPRE_Int *CF_marker , HYPRE_Int *CF_marker_offd , HYPRE_Int coarsen_type , HYPRE_IJMatrix *ijG );
HYPRE_Int hypre_AmgCGCChoose ( hypre_CSRMatrix *G , HYPRE_Int *vertexrange , HYPRE_Int mpisize , HYPRE_Int **coarse );
HYPRE_Int hypre_AmgCGCBoundaryFix ( hypre_ParCSRMatrix *S , HYPRE_Int *CF_marker , HYPRE_Int *CF_marker_offd );

/* par_cg_relax_wt.c */
HYPRE_Int hypre_BoomerAMGCGRelaxWt ( void *amg_vdata , HYPRE_Int level , HYPRE_Int num_cg_sweeps , HYPRE_Real *rlx_wt_ptr );
HYPRE_Int hypre_Bisection ( HYPRE_Int n , HYPRE_Real *diag , HYPRE_Real *offd , HYPRE_Real y , HYPRE_Real z , HYPRE_Real tol , HYPRE_Int k , HYPRE_Real *ev_ptr );

/* par_cheby.c */
HYPRE_Int hypre_ParCSRRelax_Cheby_Setup ( hypre_ParCSRMatrix *A , HYPRE_Real max_eig , HYPRE_Real min_eig , HYPRE_Real fraction , HYPRE_Int order , HYPRE_Int scale , HYPRE_Int variant , HYPRE_Real **coefs_ptr , HYPRE_Real **ds_ptr );
HYPRE_Int hypre_ParCSRRelax_Cheby_Solve ( hypre_ParCSRMatrix *A , hypre_ParVector *f , HYPRE_Real *ds_data , HYPRE_Real *coefs , HYPRE_Int order , HYPRE_Int scale , HYPRE_Int variant , hypre_ParVector *u , hypre_ParVector *v , hypre_ParVector *r );

/* par_coarsen.c */
HYPRE_Int hypre_BoomerAMGCoarsen ( hypre_ParCSRMatrix *S , hypre_ParCSRMatrix *A , HYPRE_Int CF_init , HYPRE_Int debug_flag , HYPRE_Int **CF_marker_ptr );
HYPRE_Int hypre_BoomerAMGCoarsenRuge ( hypre_ParCSRMatrix *S , hypre_ParCSRMatrix *A , HYPRE_Int measure_type , HYPRE_Int coarsen_type , HYPRE_Int debug_flag , HYPRE_Int **CF_marker_ptr );
HYPRE_Int hypre_BoomerAMGCoarsenFalgout ( hypre_ParCSRMatrix *S , hypre_ParCSRMatrix *A , HYPRE_Int measure_type , HYPRE_Int debug_flag , HYPRE_Int **CF_marker_ptr );
HYPRE_Int hypre_BoomerAMGCoarsenHMIS ( hypre_ParCSRMatrix *S , hypre_ParCSRMatrix *A , HYPRE_Int measure_type , HYPRE_Int debug_flag , HYPRE_Int **CF_marker_ptr );
HYPRE_Int hypre_BoomerAMGCoarsenPMIS ( hypre_ParCSRMatrix *S , hypre_ParCSRMatrix *A , HYPRE_Int CF_init , HYPRE_Int debug_flag , HYPRE_Int **CF_marker_ptr );

HYPRE_Int hypre_BoomerAMGCoarsenPMISDevice( hypre_ParCSRMatrix *S, hypre_ParCSRMatrix *A, HYPRE_Int CF_init, HYPRE_Int debug_flag, HYPRE_Int **CF_marker_ptr );

/* par_coarsen_device.c */
HYPRE_Int hypre_GetGlobalMeasureDevice( hypre_ParCSRMatrix *S, hypre_ParCSRCommPkg *comm_pkg, HYPRE_Int CF_init, HYPRE_Int aug_rand, HYPRE_Real *measure_diag, HYPRE_Real *measure_offd, HYPRE_Real *real_send_buf );

/* par_coarse_parms.c */
HYPRE_Int hypre_BoomerAMGCoarseParms ( MPI_Comm comm , HYPRE_Int local_num_variables , HYPRE_Int num_functions , HYPRE_Int *dof_func , HYPRE_Int *CF_marker , HYPRE_Int **coarse_dof_func_ptr , HYPRE_BigInt **coarse_pnts_global_ptr );

/* par_coordinates.c */
float *GenerateCoordinates ( MPI_Comm comm , HYPRE_BigInt nx , HYPRE_BigInt ny , HYPRE_BigInt nz , HYPRE_Int P , HYPRE_Int Q , HYPRE_Int R , HYPRE_Int p , HYPRE_Int q , HYPRE_Int r , HYPRE_Int coorddim );

/* par_cr.c */
HYPRE_Int hypre_BoomerAMGCoarsenCR1 ( hypre_ParCSRMatrix *A , HYPRE_Int **CF_marker_ptr , HYPRE_BigInt *coarse_size_ptr , HYPRE_Int num_CR_relax_steps , HYPRE_Int IS_type , HYPRE_Int CRaddCpoints );
HYPRE_Int hypre_cr ( HYPRE_Int *A_i , HYPRE_Int *A_j , HYPRE_Real *A_data , HYPRE_Int n , HYPRE_Int *cf , HYPRE_Int rlx , HYPRE_Real omega , HYPRE_Real tg , HYPRE_Int mu );
HYPRE_Int hypre_GraphAdd ( Link *list , HYPRE_Int *head , HYPRE_Int *tail , HYPRE_Int index , HYPRE_Int istack );
HYPRE_Int hypre_GraphRemove ( Link *list , HYPRE_Int *head , HYPRE_Int *tail , HYPRE_Int index );
HYPRE_Int hypre_IndepSetGreedy ( HYPRE_Int *A_i , HYPRE_Int *A_j , HYPRE_Int n , HYPRE_Int *cf );
HYPRE_Int hypre_IndepSetGreedyS ( HYPRE_Int *A_i , HYPRE_Int *A_j , HYPRE_Int n , HYPRE_Int *cf );
HYPRE_Int hypre_fptjaccr ( HYPRE_Int *cf , HYPRE_Int *A_i , HYPRE_Int *A_j , HYPRE_Real *A_data , HYPRE_Int n , HYPRE_Real *e0 , HYPRE_Real omega , HYPRE_Real *e1 );
HYPRE_Int hypre_fptgscr ( HYPRE_Int *cf , HYPRE_Int *A_i , HYPRE_Int *A_j , HYPRE_Real *A_data , HYPRE_Int n , HYPRE_Real *e0 , HYPRE_Real *e1 );
HYPRE_Int hypre_formu ( HYPRE_Int *cf , HYPRE_Int n , HYPRE_Real *e1 , HYPRE_Int *A_i , HYPRE_Real rho );
HYPRE_Int hypre_BoomerAMGIndepRS ( hypre_ParCSRMatrix *S , HYPRE_Int measure_type , HYPRE_Int debug_flag , HYPRE_Int *CF_marker );
HYPRE_Int hypre_BoomerAMGIndepRSa ( hypre_ParCSRMatrix *S , HYPRE_Int measure_type , HYPRE_Int debug_flag , HYPRE_Int *CF_marker );
HYPRE_Int hypre_BoomerAMGIndepHMIS ( hypre_ParCSRMatrix *S , HYPRE_Int measure_type , HYPRE_Int debug_flag , HYPRE_Int *CF_marker );
HYPRE_Int hypre_BoomerAMGIndepHMISa ( hypre_ParCSRMatrix *S , HYPRE_Int measure_type , HYPRE_Int debug_flag , HYPRE_Int *CF_marker );
HYPRE_Int hypre_BoomerAMGIndepPMIS ( hypre_ParCSRMatrix *S , HYPRE_Int CF_init , HYPRE_Int debug_flag , HYPRE_Int *CF_marker );
HYPRE_Int hypre_BoomerAMGIndepPMISa ( hypre_ParCSRMatrix *S , HYPRE_Int CF_init , HYPRE_Int debug_flag , HYPRE_Int *CF_marker );
HYPRE_Int hypre_BoomerAMGCoarsenCR ( hypre_ParCSRMatrix *A , HYPRE_Int **CF_marker_ptr , HYPRE_BigInt *coarse_size_ptr , HYPRE_Int num_CR_relax_steps , HYPRE_Int IS_type , HYPRE_Int num_functions , HYPRE_Int rlx_type , HYPRE_Real relax_weight , HYPRE_Real omega , HYPRE_Real theta , HYPRE_Solver smoother , hypre_ParCSRMatrix *AN , HYPRE_Int useCG , hypre_ParCSRMatrix *S );

/* par_cycle.c */
HYPRE_Int hypre_BoomerAMGCycle ( void *amg_vdata , hypre_ParVector **F_array , hypre_ParVector **U_array );

/* par_difconv.c */
HYPRE_ParCSRMatrix GenerateDifConv ( MPI_Comm comm , HYPRE_BigInt nx , HYPRE_BigInt ny , HYPRE_BigInt nz , HYPRE_Int P , HYPRE_Int Q , HYPRE_Int R , HYPRE_Int p , HYPRE_Int q , HYPRE_Int r , HYPRE_Real *value );

/* par_gsmg.c */
HYPRE_Int hypre_ParCSRMatrixFillSmooth ( HYPRE_Int nsamples , HYPRE_Real *samples , hypre_ParCSRMatrix *S , hypre_ParCSRMatrix *A , HYPRE_Int num_functions , HYPRE_Int *dof_func );
HYPRE_Real hypre_ParCSRMatrixChooseThresh ( hypre_ParCSRMatrix *S );
HYPRE_Int hypre_ParCSRMatrixThreshold ( hypre_ParCSRMatrix *A , HYPRE_Real thresh );
HYPRE_Int hypre_BoomerAMGCreateSmoothVecs ( void *data , hypre_ParCSRMatrix *A , HYPRE_Int num_sweeps , HYPRE_Int level , HYPRE_Real **SmoothVecs_p );
HYPRE_Int hypre_BoomerAMGCreateSmoothDirs ( void *data , hypre_ParCSRMatrix *A , HYPRE_Real *SmoothVecs , HYPRE_Real thresh , HYPRE_Int num_functions , HYPRE_Int *dof_func , hypre_ParCSRMatrix **S_ptr );
HYPRE_Int hypre_BoomerAMGNormalizeVecs ( HYPRE_Int n , HYPRE_Int num , HYPRE_Real *V );
HYPRE_Int hypre_BoomerAMGFitVectors ( HYPRE_Int ip , HYPRE_Int n , HYPRE_Int num , const HYPRE_Real *V , HYPRE_Int nc , const HYPRE_Int *ind , HYPRE_Real *val );
HYPRE_Int hypre_BoomerAMGBuildInterpLS ( hypre_ParCSRMatrix *A , HYPRE_Int *CF_marker , hypre_ParCSRMatrix *S , HYPRE_BigInt *num_cpts_global , HYPRE_Int num_functions , HYPRE_Int *dof_func , HYPRE_Int debug_flag , HYPRE_Real trunc_factor , HYPRE_Int num_smooth , HYPRE_Real *SmoothVecs , hypre_ParCSRMatrix **P_ptr );
HYPRE_Int hypre_BoomerAMGBuildInterpGSMG ( hypre_ParCSRMatrix *A , HYPRE_Int *CF_marker , hypre_ParCSRMatrix *S , HYPRE_BigInt *num_cpts_global , HYPRE_Int num_functions , HYPRE_Int *dof_func , HYPRE_Int debug_flag , HYPRE_Real trunc_factor , hypre_ParCSRMatrix **P_ptr );

/* par_indepset.c */
HYPRE_Int hypre_BoomerAMGIndepSetInit ( hypre_ParCSRMatrix *S , HYPRE_Real *measure_array , HYPRE_Int seq_rand );
HYPRE_Int hypre_BoomerAMGIndepSet ( hypre_ParCSRMatrix *S , HYPRE_Real *measure_array , HYPRE_Int *graph_array , HYPRE_Int graph_array_size , HYPRE_Int *graph_array_offd , HYPRE_Int graph_array_offd_size , HYPRE_Int *IS_marker , HYPRE_Int *IS_marker_offd );

HYPRE_Int hypre_BoomerAMGIndepSetInitDevice( hypre_ParCSRMatrix *S, HYPRE_Real *measure_array, HYPRE_Int aug_rand);

HYPRE_Int hypre_BoomerAMGIndepSetDevice( hypre_ParCSRMatrix *S, HYPRE_Real *measure_diag, HYPRE_Real *measure_offd, HYPRE_Int graph_diag_size, HYPRE_Int *graph_diag, HYPRE_Int *IS_marker_diag, HYPRE_Int *IS_marker_offd, hypre_ParCSRCommPkg *comm_pkg, HYPRE_Int *int_send_buf );

/* par_interp.c */
HYPRE_Int hypre_BoomerAMGBuildInterp ( hypre_ParCSRMatrix *A , HYPRE_Int *CF_marker , hypre_ParCSRMatrix *S , HYPRE_BigInt *num_cpts_global , HYPRE_Int num_functions , HYPRE_Int *dof_func , HYPRE_Int debug_flag , HYPRE_Real trunc_factor , HYPRE_Int max_elmts , HYPRE_Int *col_offd_S_to_A , hypre_ParCSRMatrix **P_ptr );
HYPRE_Int hypre_BoomerAMGBuildInterpHE ( hypre_ParCSRMatrix *A , HYPRE_Int *CF_marker , hypre_ParCSRMatrix *S , HYPRE_BigInt *num_cpts_global , HYPRE_Int num_functions , HYPRE_Int *dof_func , HYPRE_Int debug_flag , HYPRE_Real trunc_factor , HYPRE_Int max_elmts , HYPRE_Int *col_offd_S_to_A , hypre_ParCSRMatrix **P_ptr );
HYPRE_Int hypre_BoomerAMGBuildDirInterp ( hypre_ParCSRMatrix *A , HYPRE_Int *CF_marker , hypre_ParCSRMatrix *S , HYPRE_BigInt *num_cpts_global , HYPRE_Int num_functions , HYPRE_Int *dof_func , HYPRE_Int debug_flag , HYPRE_Real trunc_factor , HYPRE_Int max_elmts , HYPRE_Int *col_offd_S_to_A , hypre_ParCSRMatrix **P_ptr );
HYPRE_Int hypre_BoomerAMGBuildDirInterpDevice( hypre_ParCSRMatrix *A, HYPRE_Int *CF_marker , hypre_ParCSRMatrix *S , HYPRE_BigInt *num_cpts_global , HYPRE_Int num_functions , HYPRE_Int *dof_func , HYPRE_Int debug_flag , HYPRE_Real trunc_factor , HYPRE_Int max_elmts , HYPRE_Int *col_offd_S_to_A , hypre_ParCSRMatrix **P_ptr );

HYPRE_Int hypre_BoomerAMGInterpTruncation      ( hypre_ParCSRMatrix *P, HYPRE_Real trunc_factor, HYPRE_Int max_elmts );
HYPRE_Int hypre_BoomerAMGInterpTruncationDevice( hypre_ParCSRMatrix *P, HYPRE_Real trunc_factor, HYPRE_Int max_elmts );

HYPRE_Int hypre_BoomerAMGBuildInterpModUnk ( hypre_ParCSRMatrix *A , HYPRE_Int *CF_marker , hypre_ParCSRMatrix *S , HYPRE_BigInt *num_cpts_global , HYPRE_Int num_functions , HYPRE_Int *dof_func , HYPRE_Int debug_flag , HYPRE_Real trunc_factor , HYPRE_Int max_elmts , HYPRE_Int *col_offd_S_to_A , hypre_ParCSRMatrix **P_ptr );
HYPRE_Int hypre_BoomerAMGTruncandBuild ( hypre_ParCSRMatrix *P , HYPRE_Real trunc_factor , HYPRE_Int max_elmts );
hypre_ParCSRMatrix *hypre_CreateC ( hypre_ParCSRMatrix *A , HYPRE_Real w );

HYPRE_Int hypre_BoomerAMGBuildInterpOnePnt( hypre_ParCSRMatrix  *A, HYPRE_Int *CF_marker, hypre_ParCSRMatrix *S, HYPRE_BigInt *num_cpts_global, HYPRE_Int num_functions, HYPRE_Int *dof_func, HYPRE_Int debug_flag, HYPRE_Int *col_offd_S_to_A, hypre_ParCSRMatrix **P_ptr);

/* par_jacobi_interp.c */
void hypre_BoomerAMGJacobiInterp ( hypre_ParCSRMatrix *A , hypre_ParCSRMatrix **P , hypre_ParCSRMatrix *S , HYPRE_Int num_functions , HYPRE_Int *dof_func , HYPRE_Int *CF_marker , HYPRE_Int level , HYPRE_Real truncation_threshold , HYPRE_Real truncation_threshold_minus );
void hypre_BoomerAMGJacobiInterp_1 ( hypre_ParCSRMatrix *A , hypre_ParCSRMatrix **P , hypre_ParCSRMatrix *S , HYPRE_Int *CF_marker , HYPRE_Int level , HYPRE_Real truncation_threshold , HYPRE_Real truncation_threshold_minus , HYPRE_Int *dof_func , HYPRE_Int *dof_func_offd , HYPRE_Real weight_AF );
void hypre_BoomerAMGTruncateInterp ( hypre_ParCSRMatrix *P , HYPRE_Real eps , HYPRE_Real dlt , HYPRE_Int *CF_marker );
HYPRE_Int hypre_ParCSRMatrix_dof_func_offd ( hypre_ParCSRMatrix *A , HYPRE_Int num_functions , HYPRE_Int *dof_func , HYPRE_Int **dof_func_offd );

/* par_laplace_27pt.c */
HYPRE_ParCSRMatrix GenerateLaplacian27pt ( MPI_Comm comm , HYPRE_BigInt nx , HYPRE_BigInt ny , HYPRE_BigInt nz , HYPRE_Int P , HYPRE_Int Q , HYPRE_Int R , HYPRE_Int p , HYPRE_Int q , HYPRE_Int r , HYPRE_Real *value );
HYPRE_Int hypre_map3 ( HYPRE_BigInt ix , HYPRE_BigInt iy , HYPRE_BigInt iz , HYPRE_Int p , HYPRE_Int q , HYPRE_Int r , HYPRE_Int P , HYPRE_Int Q , HYPRE_Int R , HYPRE_BigInt *nx_part , HYPRE_BigInt *ny_part , HYPRE_BigInt *nz_part );

/* par_laplace_9pt.c */
HYPRE_ParCSRMatrix GenerateLaplacian9pt ( MPI_Comm comm , HYPRE_BigInt nx , HYPRE_BigInt ny , HYPRE_Int P , HYPRE_Int Q , HYPRE_Int p , HYPRE_Int q , HYPRE_Real *value );
HYPRE_BigInt hypre_map2 ( HYPRE_BigInt ix , HYPRE_BigInt iy , HYPRE_Int p , HYPRE_Int q , HYPRE_BigInt nx , HYPRE_BigInt *nx_part , HYPRE_BigInt *ny_part );

/* par_laplace.c */
HYPRE_ParCSRMatrix GenerateLaplacian ( MPI_Comm comm , HYPRE_BigInt ix , HYPRE_BigInt ny , HYPRE_BigInt nz , HYPRE_Int P , HYPRE_Int Q , HYPRE_Int R , HYPRE_Int p , HYPRE_Int q , HYPRE_Int r , HYPRE_Real *value );
HYPRE_BigInt hypre_map ( HYPRE_BigInt ix , HYPRE_BigInt iy , HYPRE_BigInt iz , HYPRE_Int p, HYPRE_Int q, HYPRE_Int r, HYPRE_BigInt nx , HYPRE_BigInt ny, HYPRE_BigInt *nx_part, HYPRE_BigInt *ny_part, HYPRE_BigInt *nz_part );
HYPRE_ParCSRMatrix GenerateSysLaplacian ( MPI_Comm comm , HYPRE_BigInt nx , HYPRE_BigInt ny , HYPRE_BigInt nz , HYPRE_Int P , HYPRE_Int Q , HYPRE_Int R , HYPRE_Int p , HYPRE_Int q , HYPRE_Int r , HYPRE_Int num_fun , HYPRE_Real *mtrx , HYPRE_Real *value );
HYPRE_ParCSRMatrix GenerateSysLaplacianVCoef ( MPI_Comm comm , HYPRE_BigInt nx , HYPRE_BigInt ny , HYPRE_BigInt nz , HYPRE_Int P , HYPRE_Int Q , HYPRE_Int R , HYPRE_Int p , HYPRE_Int q , HYPRE_Int r , HYPRE_Int num_fun , HYPRE_Real *mtrx , HYPRE_Real *value );

/* par_lr_interp.c */
HYPRE_Int hypre_BoomerAMGBuildStdInterp ( hypre_ParCSRMatrix *A , HYPRE_Int *CF_marker , hypre_ParCSRMatrix *S , HYPRE_BigInt *num_cpts_global , HYPRE_Int num_functions , HYPRE_Int *dof_func , HYPRE_Int debug_flag , HYPRE_Real trunc_factor , HYPRE_Int max_elmts , HYPRE_Int sep_weight , HYPRE_Int *col_offd_S_to_A , hypre_ParCSRMatrix **P_ptr );
HYPRE_Int hypre_BoomerAMGBuildExtPIInterp ( hypre_ParCSRMatrix *A , HYPRE_Int *CF_marker , hypre_ParCSRMatrix *S , HYPRE_BigInt *num_cpts_global , HYPRE_Int num_functions , HYPRE_Int *dof_func , HYPRE_Int debug_flag , HYPRE_Real trunc_factor , HYPRE_Int max_elmts , HYPRE_Int *col_offd_S_to_A , hypre_ParCSRMatrix **P_ptr );
HYPRE_Int hypre_BoomerAMGBuildExtPICCInterp ( hypre_ParCSRMatrix *A , HYPRE_Int *CF_marker , hypre_ParCSRMatrix *S , HYPRE_BigInt *num_cpts_global , HYPRE_Int num_functions , HYPRE_Int *dof_func , HYPRE_Int debug_flag , HYPRE_Real trunc_factor , HYPRE_Int max_elmts , HYPRE_Int *col_offd_S_to_A , hypre_ParCSRMatrix **P_ptr );
HYPRE_Int hypre_BoomerAMGBuildFFInterp ( hypre_ParCSRMatrix *A , HYPRE_Int *CF_marker , hypre_ParCSRMatrix *S , HYPRE_BigInt *num_cpts_global , HYPRE_Int num_functions , HYPRE_Int *dof_func , HYPRE_Int debug_flag , HYPRE_Real trunc_factor , HYPRE_Int max_elmts , HYPRE_Int *col_offd_S_to_A , hypre_ParCSRMatrix **P_ptr );
HYPRE_Int hypre_BoomerAMGBuildFF1Interp ( hypre_ParCSRMatrix *A , HYPRE_Int *CF_marker , hypre_ParCSRMatrix *S , HYPRE_BigInt *num_cpts_global , HYPRE_Int num_functions , HYPRE_Int *dof_func , HYPRE_Int debug_flag , HYPRE_Real trunc_factor , HYPRE_Int max_elmts , HYPRE_Int *col_offd_S_to_A , hypre_ParCSRMatrix **P_ptr );
HYPRE_Int hypre_BoomerAMGBuildExtInterp ( hypre_ParCSRMatrix *A , HYPRE_Int *CF_marker , hypre_ParCSRMatrix *S , HYPRE_BigInt *num_cpts_global , HYPRE_Int num_functions , HYPRE_Int *dof_func , HYPRE_Int debug_flag , HYPRE_Real trunc_factor , HYPRE_Int max_elmts , HYPRE_Int *col_offd_S_to_A , hypre_ParCSRMatrix **P_ptr );

/* par_multi_interp.c */
HYPRE_Int hypre_BoomerAMGBuildMultipass ( hypre_ParCSRMatrix *A , HYPRE_Int *CF_marker , hypre_ParCSRMatrix *S , HYPRE_BigInt *num_cpts_global , HYPRE_Int num_functions , HYPRE_Int *dof_func , HYPRE_Int debug_flag , HYPRE_Real trunc_factor , HYPRE_Int P_max_elmts , HYPRE_Int weight_option , HYPRE_Int *col_offd_S_to_A , hypre_ParCSRMatrix **P_ptr );

/* par_nodal_systems.c */
HYPRE_Int hypre_BoomerAMGCreateNodalA ( hypre_ParCSRMatrix *A , HYPRE_Int num_functions , HYPRE_Int *dof_func , HYPRE_Int option , HYPRE_Int diag_option , hypre_ParCSRMatrix **AN_ptr );
HYPRE_Int hypre_BoomerAMGCreateScalarCFS ( hypre_ParCSRMatrix *SN , HYPRE_Int *CFN_marker , HYPRE_Int *col_offd_SN_to_AN , HYPRE_Int num_functions , HYPRE_Int nodal , HYPRE_Int data , HYPRE_Int **dof_func_ptr , HYPRE_Int **CF_marker_ptr , HYPRE_Int **col_offd_S_to_A_ptr , hypre_ParCSRMatrix **S_ptr );
HYPRE_Int hypre_BoomerAMGCreateScalarCF ( HYPRE_Int *CFN_marker , HYPRE_Int num_functions , HYPRE_Int num_nodes , HYPRE_Int **dof_func_ptr , HYPRE_Int **CF_marker_ptr );

/* par_nongalerkin.c */
HYPRE_Int hypre_GrabSubArray ( HYPRE_Int *indices , HYPRE_Int start , HYPRE_Int end , HYPRE_BigInt *array , HYPRE_BigInt *output );
HYPRE_Int hypre_IntersectTwoArrays ( HYPRE_Int *x , HYPRE_Real *x_data , HYPRE_Int x_length , HYPRE_Int *y , HYPRE_Int y_length , HYPRE_Int *z , HYPRE_Real *output_x_data , HYPRE_Int *intersect_length );
HYPRE_Int hypre_IntersectTwoBigArrays ( HYPRE_BigInt *x , HYPRE_Real *x_data , HYPRE_Int x_length , HYPRE_BigInt *y , HYPRE_Int y_length , HYPRE_BigInt *z , HYPRE_Real *output_x_data , HYPRE_Int *intersect_length );
HYPRE_Int hypre_SortedCopyParCSRData ( hypre_ParCSRMatrix *A , hypre_ParCSRMatrix *B );
HYPRE_Int hypre_BoomerAMG_MyCreateS ( hypre_ParCSRMatrix *A , HYPRE_Real strength_threshold , HYPRE_Real max_row_sum , HYPRE_Int num_functions , HYPRE_Int *dof_func , hypre_ParCSRMatrix **S_ptr );
HYPRE_Int hypre_BoomerAMGCreateSFromCFMarker(hypre_ParCSRMatrix    *A, HYPRE_Real strength_threshold, HYPRE_Real max_row_sum, HYPRE_Int *CF_marker, HYPRE_Int SMRK, hypre_ParCSRMatrix    **S_ptr);
HYPRE_Int hypre_NonGalerkinIJBufferInit ( HYPRE_Int *ijbuf_cnt , HYPRE_Int *ijbuf_rowcounter , HYPRE_Int *ijbuf_numcols );
HYPRE_Int hypre_NonGalerkinIJBigBufferInit ( HYPRE_Int *ijbuf_cnt , HYPRE_Int *ijbuf_rowcounter , HYPRE_BigInt *ijbuf_numcols );
HYPRE_Int hypre_NonGalerkinIJBufferNewRow ( HYPRE_BigInt *ijbuf_rownums , HYPRE_Int *ijbuf_numcols , HYPRE_Int *ijbuf_rowcounter , HYPRE_BigInt new_row );
HYPRE_Int hypre_NonGalerkinIJBufferCompressRow ( HYPRE_Int *ijbuf_cnt , HYPRE_Int ijbuf_rowcounter , HYPRE_Real *ijbuf_data , HYPRE_BigInt *ijbuf_cols , HYPRE_BigInt *ijbuf_rownums , HYPRE_Int *ijbuf_numcols );
HYPRE_Int hypre_NonGalerkinIJBufferCompress ( HYPRE_Int ijbuf_size , HYPRE_Int *ijbuf_cnt , HYPRE_Int *ijbuf_rowcounter , HYPRE_Real **ijbuf_data , HYPRE_BigInt **ijbuf_cols , HYPRE_BigInt **ijbuf_rownums , HYPRE_Int **ijbuf_numcols );
HYPRE_Int hypre_NonGalerkinIJBufferWrite ( HYPRE_IJMatrix B , HYPRE_Int *ijbuf_cnt , HYPRE_Int ijbuf_size , HYPRE_Int *ijbuf_rowcounter , HYPRE_Real **ijbuf_data , HYPRE_BigInt **ijbuf_cols , HYPRE_BigInt **ijbuf_rownums , HYPRE_Int **ijbuf_numcols , HYPRE_BigInt row_to_write , HYPRE_BigInt col_to_write , HYPRE_Real val_to_write );
HYPRE_Int hypre_NonGalerkinIJBufferEmpty ( HYPRE_IJMatrix B , HYPRE_Int ijbuf_size , HYPRE_Int *ijbuf_cnt , HYPRE_Int ijbuf_rowcounter , HYPRE_Real **ijbuf_data , HYPRE_BigInt **ijbuf_cols , HYPRE_BigInt **ijbuf_rownums , HYPRE_Int **ijbuf_numcols );
hypre_ParCSRMatrix * hypre_NonGalerkinSparsityPattern(hypre_ParCSRMatrix *R_IAP, hypre_ParCSRMatrix *RAP, HYPRE_Int * CF_marker, HYPRE_Real droptol, HYPRE_Int sym_collapse, HYPRE_Int collapse_beta );
HYPRE_Int hypre_BoomerAMGBuildNonGalerkinCoarseOperator( hypre_ParCSRMatrix **RAP_ptr, hypre_ParCSRMatrix *AP, HYPRE_Real strong_threshold, HYPRE_Real max_row_sum, HYPRE_Int num_functions, HYPRE_Int * dof_func_value, HYPRE_Real S_commpkg_switch, HYPRE_Int * CF_marker, HYPRE_Real droptol, HYPRE_Int sym_collapse, HYPRE_Real lump_percent, HYPRE_Int collapse_beta );

/* par_rap.c */
HYPRE_Int hypre_BoomerAMGBuildCoarseOperator ( hypre_ParCSRMatrix *RT , hypre_ParCSRMatrix *A , hypre_ParCSRMatrix *P , hypre_ParCSRMatrix **RAP_ptr );
HYPRE_Int hypre_BoomerAMGBuildCoarseOperatorKT ( hypre_ParCSRMatrix *RT , hypre_ParCSRMatrix *A , hypre_ParCSRMatrix *P , HYPRE_Int keepTranspose, hypre_ParCSRMatrix **RAP_ptr );

/* par_rap_communication.c */
HYPRE_Int hypre_GetCommPkgRTFromCommPkgA ( hypre_ParCSRMatrix *RT , hypre_ParCSRMatrix *A , HYPRE_Int *fine_to_coarse, HYPRE_Int *tmp_map_offd );
HYPRE_Int hypre_GenerateSendMapAndCommPkg ( MPI_Comm comm , HYPRE_Int num_sends , HYPRE_Int num_recvs , HYPRE_Int *recv_procs , HYPRE_Int *send_procs , HYPRE_Int *recv_vec_starts , hypre_ParCSRMatrix *A );

/* par_relax.c */
HYPRE_Int hypre_BoomerAMGRelax ( hypre_ParCSRMatrix *A , hypre_ParVector *f , HYPRE_Int *cf_marker , HYPRE_Int relax_type , HYPRE_Int relax_points , HYPRE_Real relax_weight , HYPRE_Real omega , HYPRE_Real *l1_norms , hypre_ParVector *u , hypre_ParVector *Vtemp , hypre_ParVector *Ztemp );
HYPRE_Int hypre_GaussElimSetup ( hypre_ParAMGData *amg_data , HYPRE_Int level , HYPRE_Int relax_type );
HYPRE_Int hypre_GaussElimSolve ( hypre_ParAMGData *amg_data , HYPRE_Int level , HYPRE_Int relax_type );

/* par_relax_interface.c */
HYPRE_Int hypre_BoomerAMGRelaxIF ( hypre_ParCSRMatrix *A , hypre_ParVector *f , HYPRE_Int *cf_marker , HYPRE_Int relax_type , HYPRE_Int relax_order , HYPRE_Int cycle_type , HYPRE_Real relax_weight , HYPRE_Real omega , HYPRE_Real *l1_norms , hypre_ParVector *u , hypre_ParVector *Vtemp , hypre_ParVector *Ztemp );

/* par_relax_more.c */
HYPRE_Int hypre_ParCSRMaxEigEstimate ( hypre_ParCSRMatrix *A , HYPRE_Int scale , HYPRE_Real *max_eig );
HYPRE_Int hypre_ParCSRMaxEigEstimateCG ( hypre_ParCSRMatrix *A , HYPRE_Int scale , HYPRE_Int max_iter , HYPRE_Real *max_eig , HYPRE_Real *min_eig );
HYPRE_Int hypre_ParCSRRelax_Cheby ( hypre_ParCSRMatrix *A , hypre_ParVector *f , HYPRE_Real max_eig , HYPRE_Real min_eig , HYPRE_Real fraction , HYPRE_Int order , HYPRE_Int scale , HYPRE_Int variant , hypre_ParVector *u , hypre_ParVector *v , hypre_ParVector *r );
HYPRE_Int hypre_BoomerAMGRelax_FCFJacobi ( hypre_ParCSRMatrix *A , hypre_ParVector *f , HYPRE_Int *cf_marker , HYPRE_Real relax_weight , hypre_ParVector *u , hypre_ParVector *Vtemp );
HYPRE_Int hypre_ParCSRRelax_CG ( HYPRE_Solver solver , hypre_ParCSRMatrix *A , hypre_ParVector *f , hypre_ParVector *u , HYPRE_Int num_its );
HYPRE_Int hypre_LINPACKcgtql1 ( HYPRE_Int *n , HYPRE_Real *d , HYPRE_Real *e , HYPRE_Int *ierr );
HYPRE_Real hypre_LINPACKcgpthy ( HYPRE_Real *a , HYPRE_Real *b );
HYPRE_Int hypre_ParCSRRelax_L1_Jacobi ( hypre_ParCSRMatrix *A , hypre_ParVector *f , HYPRE_Int *cf_marker , HYPRE_Int relax_points , HYPRE_Real relax_weight , HYPRE_Real *l1_norms , hypre_ParVector *u , hypre_ParVector *Vtemp );

/* par_rotate_7pt.c */
HYPRE_ParCSRMatrix GenerateRotate7pt ( MPI_Comm comm , HYPRE_BigInt nx , HYPRE_BigInt ny , HYPRE_Int P , HYPRE_Int Q , HYPRE_Int p , HYPRE_Int q , HYPRE_Real alpha , HYPRE_Real eps );

/* par_scaled_matnorm.c */
HYPRE_Int hypre_ParCSRMatrixScaledNorm ( hypre_ParCSRMatrix *A , HYPRE_Real *scnorm );

/* par_schwarz.c */
void *hypre_SchwarzCreate ( void );
HYPRE_Int hypre_SchwarzDestroy ( void *data );
HYPRE_Int hypre_SchwarzSetup ( void *schwarz_vdata , hypre_ParCSRMatrix *A , hypre_ParVector *f , hypre_ParVector *u );
HYPRE_Int hypre_SchwarzSolve ( void *schwarz_vdata , hypre_ParCSRMatrix *A , hypre_ParVector *f , hypre_ParVector *u );
HYPRE_Int hypre_SchwarzCFSolve ( void *schwarz_vdata , hypre_ParCSRMatrix *A , hypre_ParVector *f , hypre_ParVector *u , HYPRE_Int *CF_marker , HYPRE_Int rlx_pt );
HYPRE_Int hypre_SchwarzSetVariant ( void *data , HYPRE_Int variant );
HYPRE_Int hypre_SchwarzSetDomainType ( void *data , HYPRE_Int domain_type );
HYPRE_Int hypre_SchwarzSetOverlap ( void *data , HYPRE_Int overlap );
HYPRE_Int hypre_SchwarzSetNumFunctions ( void *data , HYPRE_Int num_functions );
HYPRE_Int hypre_SchwarzSetNonSymm ( void *data , HYPRE_Int value );
HYPRE_Int hypre_SchwarzSetRelaxWeight ( void *data , HYPRE_Real relax_weight );
HYPRE_Int hypre_SchwarzSetDomainStructure ( void *data , hypre_CSRMatrix *domain_structure );
HYPRE_Int hypre_SchwarzSetScale ( void *data , HYPRE_Real *scale );
HYPRE_Int hypre_SchwarzReScale ( void *data , HYPRE_Int size , HYPRE_Real value );
HYPRE_Int hypre_SchwarzSetDofFunc ( void *data , HYPRE_Int *dof_func );

/* par_stats.c */
HYPRE_Int hypre_BoomerAMGSetupStats ( void *amg_vdata , hypre_ParCSRMatrix *A );
HYPRE_Int hypre_BoomerAMGWriteSolverParams ( void *data );

/* par_strength.c */
HYPRE_Int hypre_BoomerAMGCreateS ( hypre_ParCSRMatrix *A , HYPRE_Real strength_threshold , HYPRE_Real max_row_sum , HYPRE_Int num_functions , HYPRE_Int *dof_func , hypre_ParCSRMatrix **S_ptr );
HYPRE_Int hypre_BoomerAMGCreateSabs ( hypre_ParCSRMatrix *A , HYPRE_Real strength_threshold , HYPRE_Real max_row_sum , HYPRE_Int num_functions , HYPRE_Int *dof_func , hypre_ParCSRMatrix **S_ptr );
HYPRE_Int hypre_BoomerAMGCreateSCommPkg ( hypre_ParCSRMatrix *A , hypre_ParCSRMatrix *S , HYPRE_Int **col_offd_S_to_A_ptr );
HYPRE_Int hypre_BoomerAMGCreate2ndS ( hypre_ParCSRMatrix *S , HYPRE_Int *CF_marker , HYPRE_Int num_paths , HYPRE_BigInt *coarse_row_starts , hypre_ParCSRMatrix **C_ptr );
HYPRE_Int hypre_BoomerAMGCorrectCFMarker ( HYPRE_Int *CF_marker , HYPRE_Int num_var , HYPRE_Int *new_CF_marker );
HYPRE_Int hypre_BoomerAMGCorrectCFMarker2 ( HYPRE_Int *CF_marker , HYPRE_Int num_var , HYPRE_Int *new_CF_marker );
HYPRE_Int hypre_BoomerAMGCreateSDevice(hypre_ParCSRMatrix *A, HYPRE_Real strength_threshold, HYPRE_Real max_row_sum, HYPRE_Int num_functions, HYPRE_Int *dof_func, hypre_ParCSRMatrix **S_ptr);

/* par_sv_interp.c */
HYPRE_Int hypre_BoomerAMGSmoothInterpVectors ( hypre_ParCSRMatrix *A , HYPRE_Int num_smooth_vecs , hypre_ParVector **smooth_vecs , HYPRE_Int smooth_steps );
HYPRE_Int hypre_BoomerAMGCoarsenInterpVectors ( hypre_ParCSRMatrix *P , HYPRE_Int num_smooth_vecs , hypre_ParVector **smooth_vecs , HYPRE_Int *CF_marker , hypre_ParVector ***new_smooth_vecs , HYPRE_Int expand_level , HYPRE_Int num_functions );
HYPRE_Int hypre_BoomerAMG_GMExpandInterp ( hypre_ParCSRMatrix *A , hypre_ParCSRMatrix **P , HYPRE_Int num_smooth_vecs , hypre_ParVector **smooth_vecs , HYPRE_Int *nf , HYPRE_Int *dof_func , HYPRE_Int **coarse_dof_func , HYPRE_Int variant , HYPRE_Int level , HYPRE_Real abs_trunc , HYPRE_Real *weights , HYPRE_Int q_max , HYPRE_Int *CF_marker , HYPRE_Int interp_vec_first_level );
HYPRE_Int hypre_BoomerAMGRefineInterp ( hypre_ParCSRMatrix *A , hypre_ParCSRMatrix **P , HYPRE_BigInt *num_cpts_global , HYPRE_Int *nf , HYPRE_Int *dof_func , HYPRE_Int *CF_marker , HYPRE_Int level );

/* par_sv_interp_ln.c */
HYPRE_Int hypre_BoomerAMG_LNExpandInterp ( hypre_ParCSRMatrix *A , hypre_ParCSRMatrix **P , HYPRE_BigInt *num_cpts_global , HYPRE_Int *nf , HYPRE_Int *dof_func , HYPRE_Int **coarse_dof_func , HYPRE_Int *CF_marker , HYPRE_Int level , HYPRE_Real *weights , HYPRE_Int num_smooth_vecs , hypre_ParVector **smooth_vecs , HYPRE_Real abs_trunc , HYPRE_Int q_max , HYPRE_Int interp_vec_first_level );

/* par_sv_interp_lsfit.c */
HYPRE_Int hypre_BoomerAMGFitInterpVectors ( hypre_ParCSRMatrix *A , hypre_ParCSRMatrix **P , HYPRE_Int num_smooth_vecs , hypre_ParVector **smooth_vecs , hypre_ParVector **coarse_smooth_vecs , HYPRE_Real delta , HYPRE_Int num_functions , HYPRE_Int *dof_func , HYPRE_Int *CF_marker , HYPRE_Int max_elmts , HYPRE_Real trunc_factor , HYPRE_Int variant , HYPRE_Int level );

/* partial.c */
HYPRE_Int hypre_BoomerAMGBuildPartialExtPIInterp ( hypre_ParCSRMatrix *A , HYPRE_Int *CF_marker , hypre_ParCSRMatrix *S , HYPRE_BigInt *num_cpts_global , HYPRE_BigInt *num_old_cpts_global , HYPRE_Int num_functions , HYPRE_Int *dof_func , HYPRE_Int debug_flag , HYPRE_Real trunc_factor , HYPRE_Int max_elmts , HYPRE_Int *col_offd_S_to_A , hypre_ParCSRMatrix **P_ptr );
HYPRE_Int hypre_BoomerAMGBuildPartialStdInterp ( hypre_ParCSRMatrix *A , HYPRE_Int *CF_marker , hypre_ParCSRMatrix *S , HYPRE_BigInt *num_cpts_global , HYPRE_BigInt *num_old_cpts_global , HYPRE_Int num_functions , HYPRE_Int *dof_func , HYPRE_Int debug_flag , HYPRE_Real trunc_factor , HYPRE_Int max_elmts , HYPRE_Int sep_weight , HYPRE_Int *col_offd_S_to_A , hypre_ParCSRMatrix **P_ptr );
HYPRE_Int hypre_BoomerAMGBuildPartialExtInterp ( hypre_ParCSRMatrix *A , HYPRE_Int *CF_marker , hypre_ParCSRMatrix *S , HYPRE_BigInt *num_cpts_global , HYPRE_BigInt *num_old_cpts_global , HYPRE_Int num_functions , HYPRE_Int *dof_func , HYPRE_Int debug_flag , HYPRE_Real trunc_factor , HYPRE_Int max_elmts , HYPRE_Int *col_offd_S_to_A , hypre_ParCSRMatrix **P_ptr );

/* par_vardifconv.c */
HYPRE_ParCSRMatrix GenerateVarDifConv ( MPI_Comm comm , HYPRE_BigInt nx , HYPRE_BigInt ny , HYPRE_BigInt nz , HYPRE_Int P , HYPRE_Int Q , HYPRE_Int R , HYPRE_Int p , HYPRE_Int q , HYPRE_Int r , HYPRE_Real eps , HYPRE_ParVector *rhs_ptr );
HYPRE_Real afun ( HYPRE_Real xx , HYPRE_Real yy , HYPRE_Real zz );
HYPRE_Real bfun ( HYPRE_Real xx , HYPRE_Real yy , HYPRE_Real zz );
HYPRE_Real cfun ( HYPRE_Real xx , HYPRE_Real yy , HYPRE_Real zz );
HYPRE_Real dfun ( HYPRE_Real xx , HYPRE_Real yy , HYPRE_Real zz );
HYPRE_Real efun ( HYPRE_Real xx , HYPRE_Real yy , HYPRE_Real zz );
HYPRE_Real ffun ( HYPRE_Real xx , HYPRE_Real yy , HYPRE_Real zz );
HYPRE_Real gfun ( HYPRE_Real xx , HYPRE_Real yy , HYPRE_Real zz );
HYPRE_Real rfun ( HYPRE_Real xx , HYPRE_Real yy , HYPRE_Real zz );
HYPRE_Real bndfun ( HYPRE_Real xx , HYPRE_Real yy , HYPRE_Real zz );

/* par_vardifconv_rs.c */
HYPRE_ParCSRMatrix GenerateRSVarDifConv ( MPI_Comm comm , HYPRE_BigInt nx , HYPRE_BigInt ny , HYPRE_BigInt nz , HYPRE_Int P , HYPRE_Int Q , HYPRE_Int R , HYPRE_Int p , HYPRE_Int q , HYPRE_Int r , HYPRE_Real eps , HYPRE_ParVector *rhs_ptr, HYPRE_Int type );
HYPRE_Real afun_rs ( HYPRE_Real xx , HYPRE_Real yy , HYPRE_Real zz );
HYPRE_Real bfun_rs ( HYPRE_Real xx , HYPRE_Real yy , HYPRE_Real zz );
HYPRE_Real cfun_rs ( HYPRE_Real xx , HYPRE_Real yy , HYPRE_Real zz );
HYPRE_Real dfun_rs ( HYPRE_Real xx , HYPRE_Real yy , HYPRE_Real zz );
HYPRE_Real efun_rs ( HYPRE_Real xx , HYPRE_Real yy , HYPRE_Real zz );
HYPRE_Real ffun_rs ( HYPRE_Real xx , HYPRE_Real yy , HYPRE_Real zz );
HYPRE_Real gfun_rs ( HYPRE_Real xx , HYPRE_Real yy , HYPRE_Real zz );
HYPRE_Real rfun_rs ( HYPRE_Real xx , HYPRE_Real yy , HYPRE_Real zz );
HYPRE_Real bndfun_rs ( HYPRE_Real xx , HYPRE_Real yy , HYPRE_Real zz );


/* pcg_par.c */
void *hypre_ParKrylovCAlloc ( HYPRE_Int count , HYPRE_Int elt_size );
HYPRE_Int hypre_ParKrylovFree ( void *ptr );
void *hypre_ParKrylovCreateVector ( void *vvector );
void *hypre_ParKrylovCreateVectorArray ( HYPRE_Int n , void *vvector );
HYPRE_Int hypre_ParKrylovDestroyVector ( void *vvector );
void *hypre_ParKrylovMatvecCreate ( void *A , void *x );
HYPRE_Int hypre_ParKrylovMatvec ( void *matvec_data , HYPRE_Complex alpha , void *A , void *x , HYPRE_Complex beta , void *y );
HYPRE_Int hypre_ParKrylovMatvecT ( void *matvec_data , HYPRE_Complex alpha , void *A , void *x , HYPRE_Complex beta , void *y );
HYPRE_Int hypre_ParKrylovMatvecDestroy ( void *matvec_data );
HYPRE_Real hypre_ParKrylovInnerProd ( void *x , void *y );
HYPRE_Int hypre_ParKrylovMassInnerProd ( void *x , void **y, HYPRE_Int k, HYPRE_Int unroll, void *result );
HYPRE_Int hypre_ParKrylovMassDotpTwo ( void *x , void *y , void **z, HYPRE_Int k, HYPRE_Int unroll, void *result_x, void *result_y );
HYPRE_Int hypre_ParKrylovMassAxpy( HYPRE_Complex *alpha, void **x, void *y, HYPRE_Int k, HYPRE_Int unroll);
HYPRE_Int hypre_ParKrylovCopyVector ( void *x , void *y );
HYPRE_Int hypre_ParKrylovClearVector ( void *x );
HYPRE_Int hypre_ParKrylovScaleVector ( HYPRE_Complex alpha , void *x );
HYPRE_Int hypre_ParKrylovAxpy ( HYPRE_Complex alpha , void *x , void *y );
HYPRE_Int hypre_ParKrylovCommInfo ( void *A , HYPRE_Int *my_id , HYPRE_Int *num_procs );
HYPRE_Int hypre_ParKrylovIdentitySetup ( void *vdata , void *A , void *b , void *x );
HYPRE_Int hypre_ParKrylovIdentity ( void *vdata , void *A , void *b , void *x );

/* schwarz.c */
HYPRE_Int hypre_AMGNodalSchwarzSmoother ( hypre_CSRMatrix *A , HYPRE_Int num_functions , HYPRE_Int option , hypre_CSRMatrix **domain_structure_pointer );
HYPRE_Int hypre_ParMPSchwarzSolve ( hypre_ParCSRMatrix *par_A , hypre_CSRMatrix *A_boundary , hypre_ParVector *rhs_vector , hypre_CSRMatrix *domain_structure , hypre_ParVector *par_x , HYPRE_Real relax_wt , HYPRE_Real *scale , hypre_ParVector *Vtemp , HYPRE_Int *pivots , HYPRE_Int use_nonsymm );
HYPRE_Int hypre_MPSchwarzSolve ( hypre_ParCSRMatrix *par_A , hypre_Vector *rhs_vector , hypre_CSRMatrix *domain_structure , hypre_ParVector *par_x , HYPRE_Real relax_wt , hypre_Vector *aux_vector , HYPRE_Int *pivots , HYPRE_Int use_nonsymm );
HYPRE_Int hypre_MPSchwarzCFSolve ( hypre_ParCSRMatrix *par_A , hypre_Vector *rhs_vector , hypre_CSRMatrix *domain_structure , hypre_ParVector *par_x , HYPRE_Real relax_wt , hypre_Vector *aux_vector , HYPRE_Int *CF_marker , HYPRE_Int rlx_pt , HYPRE_Int *pivots , HYPRE_Int use_nonsymm );
HYPRE_Int hypre_MPSchwarzFWSolve ( hypre_ParCSRMatrix *par_A , hypre_Vector *rhs_vector , hypre_CSRMatrix *domain_structure , hypre_ParVector *par_x , HYPRE_Real relax_wt , hypre_Vector *aux_vector , HYPRE_Int *pivots , HYPRE_Int use_nonsymm );
HYPRE_Int hypre_MPSchwarzCFFWSolve ( hypre_ParCSRMatrix *par_A , hypre_Vector *rhs_vector , hypre_CSRMatrix *domain_structure , hypre_ParVector *par_x , HYPRE_Real relax_wt , hypre_Vector *aux_vector , HYPRE_Int *CF_marker , HYPRE_Int rlx_pt , HYPRE_Int *pivots , HYPRE_Int use_nonsymm );
HYPRE_Int transpose_matrix_create ( HYPRE_Int **i_face_element_pointer , HYPRE_Int **j_face_element_pointer , HYPRE_Int *i_element_face , HYPRE_Int *j_element_face , HYPRE_Int num_elements , HYPRE_Int num_faces );
HYPRE_Int matrix_matrix_product ( HYPRE_Int **i_element_edge_pointer , HYPRE_Int **j_element_edge_pointer , HYPRE_Int *i_element_face , HYPRE_Int *j_element_face , HYPRE_Int *i_face_edge , HYPRE_Int *j_face_edge , HYPRE_Int num_elements , HYPRE_Int num_faces , HYPRE_Int num_edges );
HYPRE_Int hypre_AMGCreateDomainDof ( hypre_CSRMatrix *A , HYPRE_Int domain_type , HYPRE_Int overlap , HYPRE_Int num_functions , HYPRE_Int *dof_func , hypre_CSRMatrix **domain_structure_pointer , HYPRE_Int **piv_pointer , HYPRE_Int use_nonsymm );
HYPRE_Int hypre_AMGeAgglomerate ( HYPRE_Int *i_AE_element , HYPRE_Int *j_AE_element , HYPRE_Int *i_face_face , HYPRE_Int *j_face_face , HYPRE_Int *w_face_face , HYPRE_Int *i_face_element , HYPRE_Int *j_face_element , HYPRE_Int *i_element_face , HYPRE_Int *j_element_face , HYPRE_Int *i_face_to_prefer_weight , HYPRE_Int *i_face_weight , HYPRE_Int num_faces , HYPRE_Int num_elements , HYPRE_Int *num_AEs_pointer );
HYPRE_Int hypre_update_entry ( HYPRE_Int weight , HYPRE_Int *weight_max , HYPRE_Int *previous , HYPRE_Int *next , HYPRE_Int *first , HYPRE_Int *last , HYPRE_Int head , HYPRE_Int tail , HYPRE_Int i );
HYPRE_Int hypre_remove_entry ( HYPRE_Int weight , HYPRE_Int *weight_max , HYPRE_Int *previous , HYPRE_Int *next , HYPRE_Int *first , HYPRE_Int *last , HYPRE_Int head , HYPRE_Int tail , HYPRE_Int i );
HYPRE_Int hypre_move_entry ( HYPRE_Int weight , HYPRE_Int *weight_max , HYPRE_Int *previous , HYPRE_Int *next , HYPRE_Int *first , HYPRE_Int *last , HYPRE_Int head , HYPRE_Int tail , HYPRE_Int i );
HYPRE_Int hypre_matinv ( HYPRE_Real *x , HYPRE_Real *a , HYPRE_Int k );
HYPRE_Int hypre_parCorrRes ( hypre_ParCSRMatrix *A , hypre_ParVector *x , hypre_Vector *rhs , HYPRE_Real **tmp_ptr );
HYPRE_Int hypre_AdSchwarzSolve ( hypre_ParCSRMatrix *par_A , hypre_ParVector *par_rhs , hypre_CSRMatrix *domain_structure , HYPRE_Real *scale , hypre_ParVector *par_x , hypre_ParVector *par_aux , HYPRE_Int *pivots , HYPRE_Int use_nonsymm );
HYPRE_Int hypre_AdSchwarzCFSolve ( hypre_ParCSRMatrix *par_A , hypre_ParVector *par_rhs , hypre_CSRMatrix *domain_structure , HYPRE_Real *scale , hypre_ParVector *par_x , hypre_ParVector *par_aux , HYPRE_Int *CF_marker , HYPRE_Int rlx_pt , HYPRE_Int *pivots , HYPRE_Int use_nonsymm );
HYPRE_Int hypre_GenerateScale ( hypre_CSRMatrix *domain_structure , HYPRE_Int num_variables , HYPRE_Real relaxation_weight , HYPRE_Real **scale_pointer );
HYPRE_Int hypre_ParAdSchwarzSolve ( hypre_ParCSRMatrix *A , hypre_ParVector *F , hypre_CSRMatrix *domain_structure , HYPRE_Real *scale , hypre_ParVector *X , hypre_ParVector *Vtemp , HYPRE_Int *pivots , HYPRE_Int use_nonsymm );
HYPRE_Int hypre_ParAMGCreateDomainDof ( hypre_ParCSRMatrix *A , HYPRE_Int domain_type , HYPRE_Int overlap , HYPRE_Int num_functions , HYPRE_Int *dof_func , hypre_CSRMatrix **domain_structure_pointer , HYPRE_Int **piv_pointer , HYPRE_Int use_nonsymm );
HYPRE_Int hypre_ParGenerateScale ( hypre_ParCSRMatrix *A , hypre_CSRMatrix *domain_structure , HYPRE_Real relaxation_weight , HYPRE_Real **scale_pointer );
HYPRE_Int hypre_ParGenerateHybridScale ( hypre_ParCSRMatrix *A , hypre_CSRMatrix *domain_structure , hypre_CSRMatrix **A_boundary_pointer , HYPRE_Real **scale_pointer );
/* RL */
HYPRE_Int hypre_BoomerAMGBuildRestrAIR( hypre_ParCSRMatrix *A, HYPRE_Int *CF_marker, hypre_ParCSRMatrix *S, HYPRE_BigInt *num_cpts_global, HYPRE_Int num_functions, HYPRE_Int *dof_func, HYPRE_Real filter_thresholdR, HYPRE_Int debug_flag, HYPRE_Int *col_offd_S_to_A, hypre_ParCSRMatrix **R_ptr, HYPRE_Int is_triangular, HYPRE_Int gmres_switch);

HYPRE_Int hypre_BoomerAMGBuildRestrDist2AIR( hypre_ParCSRMatrix *A, HYPRE_Int *CF_marker, hypre_ParCSRMatrix *S, HYPRE_BigInt *num_cpts_global, HYPRE_Int num_functions, HYPRE_Int *dof_func, HYPRE_Real filter_thresholdR, HYPRE_Int debug_flag, HYPRE_Int *col_offd_S_to_A, hypre_ParCSRMatrix **R_ptr, HYPRE_Int AIR1_5, HYPRE_Int is_triangular, HYPRE_Int gmres_switch);

HYPRE_Int hypre_BoomerAMGBuildRestrNeumannAIR( hypre_ParCSRMatrix *A, HYPRE_Int *CF_marker, HYPRE_BigInt *num_cpts_global, HYPRE_Int num_functions, HYPRE_Int *dof_func, HYPRE_Int NeumannDeg, HYPRE_Real strong_thresholdR, HYPRE_Real filter_thresholdR, HYPRE_Int debug_flag, HYPRE_Int *col_offd_S_to_A, hypre_ParCSRMatrix **R_ptr);

#ifdef HYPRE_USING_DSUPERLU
/* superlu.c */
HYPRE_Int hypre_SLUDistSetup( HYPRE_Solver *solver, hypre_ParCSRMatrix *A, HYPRE_Int print_level);
HYPRE_Int hypre_SLUDistSolve( void* solver, hypre_ParVector *b, hypre_ParVector *x);
HYPRE_Int hypre_SLUDistDestroy( void* solver);
#endif

/* par_mgr.c */
void *hypre_MGRCreate ( void );
HYPRE_Int hypre_MGRDestroy ( void *mgr_vdata );
HYPRE_Int hypre_MGRCycle( void *mgr_vdata, hypre_ParVector **F_array, hypre_ParVector **U_array );
void *hypre_MGRCreateFrelaxVcycleData();
HYPRE_Int hypre_MGRDestroyFrelaxVcycleData( void *mgr_vdata );
HYPRE_Int hypre_MGRSetupFrelaxVcycleData( void *mgr_vdata, hypre_ParCSRMatrix *A, hypre_ParVector *f, hypre_ParVector *u, HYPRE_Int level);
HYPRE_Int hypre_MGRFrelaxVcycle ( void *mgr_vdata, hypre_ParVector *f, hypre_ParVector *u );
HYPRE_Int hypre_MGRSetCpointsByBlock( void *mgr_vdata, HYPRE_Int  block_size, HYPRE_Int  max_num_levels, HYPRE_Int *block_num_coarse_points, HYPRE_Int  **block_coarse_indexes);
HYPRE_Int hypre_MGRCoarsen(hypre_ParCSRMatrix *S,  hypre_ParCSRMatrix *A,HYPRE_Int final_coarse_size,HYPRE_Int *final_coarse_indexes,HYPRE_Int debug_flag,HYPRE_Int **CF_marker,HYPRE_Int last_level);
HYPRE_Int hypre_MGRSetReservedCoarseNodes(void      *mgr_vdata, HYPRE_Int reserved_coarse_size, HYPRE_Int *reserved_coarse_nodes);
HYPRE_Int hypre_MGRSetMaxGlobalsmoothIters( void *mgr_vdata, HYPRE_Int max_iter );
HYPRE_Int hypre_MGRSetGlobalsmoothType( void *mgr_vdata, HYPRE_Int iter_type );
HYPRE_Int hypre_MGRSetNonCpointsToFpoints( void      *mgr_vdata, HYPRE_Int nonCptToFptFlag);

//HYPRE_Int hypre_MGRInitCFMarker(HYPRE_Int num_variables, HYPRE_Int *CF_marker, HYPRE_Int initial_coarse_size,HYPRE_Int *initial_coarse_indexes);
//HYPRE_Int hypre_MGRUpdateCoarseIndexes(HYPRE_Int num_variables, HYPRE_Int *CF_marker, HYPRE_Int initial_coarse_size,HYPRE_Int *initial_coarse_indexes);
HYPRE_Int hypre_MGRBuildInterp(hypre_ParCSRMatrix *A, HYPRE_Int *CF_marker, hypre_ParCSRMatrix *S, HYPRE_BigInt *num_cpts_global, HYPRE_Int num_functions, HYPRE_Int *dof_func, HYPRE_Int debug_flag, HYPRE_Real trunc_factor, HYPRE_Int max_elmts, HYPRE_Int *col_offd_S_to_A, hypre_ParCSRMatrix  **P, HYPRE_Int last_level, HYPRE_Int level, HYPRE_Int numsweeps);
//HYPRE_Int hypre_MGRBuildRestrictionToper(hypre_ParCSRMatrix *AT, HYPRE_Int *CF_marker, hypre_ParCSRMatrix *ST, HYPRE_Int *num_cpts_global,HYPRE_Int num_functions,HYPRE_Int *dof_func,HYPRE_Int debug_flag,HYPRE_Real trunc_factor, HYPRE_Int max_elmts, HYPRE_Int  *col_offd_ST_to_AT,hypre_ParCSRMatrix  **RT,HYPRE_Int last_level,HYPRE_Int level, HYPRE_Int numsweeps);
//HYPRE_Int hypre_BoomerAMGBuildInjectionInterp( hypre_ParCSRMatrix   *A, HYPRE_Int *CF_marker, HYPRE_Int *num_cpts_global, HYPRE_Int num_functions, HYPRE_Int debug_flag,HYPRE_Int init_data,hypre_ParCSRMatrix  **P_ptr);
HYPRE_Int hypre_MGRSetCoarseSolver( void  *mgr_vdata, HYPRE_Int  (*coarse_grid_solver_solve)(void*,void*,void*,void*), HYPRE_Int  (*coarse_grid_solver_setup)(void*,void*,void*,void*), void  *coarse_grid_solver );
HYPRE_Int hypre_MGRSetup( void *mgr_vdata, hypre_ParCSRMatrix *A, hypre_ParVector    *f, hypre_ParVector    *u );
HYPRE_Int hypre_MGRSolve( void *mgr_vdata, hypre_ParCSRMatrix *A, hypre_ParVector *f, hypre_ParVector  *u );
HYPRE_Int hypre_block_jacobi_scaling(hypre_ParCSRMatrix *A,hypre_ParCSRMatrix **B_ptr,void               *mgr_vdata,HYPRE_Int             debug_flag);
HYPRE_Int hypre_block_jacobi (hypre_ParCSRMatrix *A,hypre_ParVector    *f,hypre_ParVector    *u,HYPRE_Real         blk_size,HYPRE_Int           n_block,HYPRE_Int           left_size,HYPRE_Real *diaginv,hypre_ParVector    *Vtemp);
HYPRE_Int hypre_blockRelax_setup(hypre_ParCSRMatrix *A,HYPRE_Int blk_size, HYPRE_Int reserved_coarse_size, HYPRE_Real **diaginvptr);
HYPRE_Int hypre_blockRelax(hypre_ParCSRMatrix *A,hypre_ParVector *f,hypre_ParVector *u,HYPRE_Int blk_size,HYPRE_Int reserved_coarse_size,hypre_ParVector *Vtemp,hypre_ParVector *Ztemp);

HYPRE_Int hypre_MGRBuildAff( MPI_Comm comm, HYPRE_Int local_num_variables, HYPRE_Int num_functions,
HYPRE_Int *dof_func, HYPRE_Int *CF_marker, HYPRE_Int **coarse_dof_func_ptr, HYPRE_BigInt **coarse_pnts_global_ptr,
hypre_ParCSRMatrix *A, HYPRE_Int debug_flag, hypre_ParCSRMatrix **P_f_ptr, hypre_ParCSRMatrix **A_ff_ptr );

HYPRE_Int hypre_MGRWriteSolverParams(void *mgr_vdata);
HYPRE_Int hypre_MGRSetAffSolverType( void *systg_vdata, HYPRE_Int *aff_solver_type );
HYPRE_Int hypre_MGRSetCoarseSolverType( void *systg_vdata, HYPRE_Int coarse_solver_type );
HYPRE_Int hypre_MGRSetCoarseSolverIter( void *systg_vdata, HYPRE_Int coarse_solver_iter );
HYPRE_Int hypre_MGRSetFineSolverIter( void *systg_vdata, HYPRE_Int fine_solver_iter );
HYPRE_Int hypre_MGRSetFineSolverMaxLevels( void *systg_vdata, HYPRE_Int fine_solver_max_levels );
HYPRE_Int hypre_MGRSetMaxCoarseLevels( void *mgr_vdata, HYPRE_Int maxlev );
HYPRE_Int hypre_MGRSetBlockSize( void *mgr_vdata, HYPRE_Int bsize );
HYPRE_Int hypre_MGRSetRelaxType( void *mgr_vdata, HYPRE_Int relax_type );
HYPRE_Int hypre_MGRSetFRelaxMethod( void *mgr_vdata, HYPRE_Int relax_method);
HYPRE_Int hypre_MGRSetRestrictType( void *mgr_vdata, HYPRE_Int interpType);
HYPRE_Int hypre_MGRSetInterpType( void *mgr_vdata, HYPRE_Int interpType);
HYPRE_Int hypre_MGRSetNumRelaxSweeps( void *mgr_vdata, HYPRE_Int nsweeps );
HYPRE_Int hypre_MGRSetNumInterpSweeps( void *mgr_vdata, HYPRE_Int nsweeps );
HYPRE_Int hypre_MGRSetNumRestrictSweeps( void *mgr_vdata, HYPRE_Int nsweeps );
HYPRE_Int hypre_MGRSetPrintLevel( void *mgr_vdata, HYPRE_Int print_level );
HYPRE_Int hypre_MGRSetLogging( void *mgr_vdata, HYPRE_Int logging );
HYPRE_Int hypre_MGRSetMaxIter( void *mgr_vdata, HYPRE_Int max_iter );
HYPRE_Int hypre_MGRSetTol( void *mgr_vdata, HYPRE_Real tol );
// Accessor functions
HYPRE_Int hypre_MGRGetNumIterations( void *mgr_vdata, HYPRE_Int *num_iterations );
HYPRE_Int hypre_MGRGetFinalRelativeResidualNorm( void *mgr_vdata, HYPRE_Real *res_norm );


#ifdef __cplusplus
}
#endif

#endif
<|MERGE_RESOLUTION|>--- conflicted
+++ resolved
@@ -83,10 +83,7 @@
    /* solve params */
    HYPRE_Int      max_iter;
    HYPRE_Int      min_iter;
-<<<<<<< HEAD
-=======
    HYPRE_Int      fcycle;
->>>>>>> a8cbf255
    HYPRE_Int      cycle_type;
    HYPRE_Int     *num_grid_sweeps;
    HYPRE_Int     *grid_relax_type;
@@ -97,17 +94,10 @@
    HYPRE_Int      user_num_sweeps;
    HYPRE_Real     user_relax_weight;
    HYPRE_Real     outer_wt;
-<<<<<<< HEAD
-   HYPRE_Real  *relax_weight;
-   HYPRE_Real  *omega;
-   HYPRE_Int    converge_type;
-   HYPRE_Real   tol;
-=======
    HYPRE_Real    *relax_weight;
    HYPRE_Real    *omega;
    HYPRE_Int      converge_type;
    HYPRE_Real     tol;
->>>>>>> a8cbf255
 
    /* problem data */
    hypre_ParCSRMatrix  *A;
@@ -214,18 +204,6 @@
    float    *coordinates;
 
  /* data for fitting vectors in interpolation */
-<<<<<<< HEAD
-   HYPRE_Int               num_interp_vectors;
-   HYPRE_Int               num_levels_interp_vectors; /* not set by user */
-   hypre_ParVector **interp_vectors;
-   hypre_ParVector ***interp_vectors_array;
-   HYPRE_Int               interp_vec_variant;
-   HYPRE_Int               interp_vec_first_level;
-   HYPRE_Real        interp_vectors_abs_q_trunc;
-   HYPRE_Int               interp_vectors_q_max;
-   HYPRE_Int               interp_refine;
-   HYPRE_Int               smooth_interp_vectors;
-=======
    HYPRE_Int          num_interp_vectors;
    HYPRE_Int          num_levels_interp_vectors; /* not set by user */
    hypre_ParVector  **interp_vectors;
@@ -236,7 +214,6 @@
    HYPRE_Int          interp_vectors_q_max;
    HYPRE_Int          interp_refine;
    HYPRE_Int          smooth_interp_vectors;
->>>>>>> a8cbf255
    HYPRE_Real       *expandp_weights; /* currently not set by user */
 
    /* enable redundant coarse grid solve */
@@ -269,13 +246,8 @@
    /* Use 2 mat-mat-muls instead of triple product*/
    HYPRE_Int rap2;
    HYPRE_Int keepTranspose;
-<<<<<<< HEAD
    HYPRE_Int modularized_matmat;
-/* information for preserving indexes as coarse grid points */
-=======
-
    /* information for preserving indexes as coarse grid points */
->>>>>>> a8cbf255
    HYPRE_Int C_point_keep_level;
    HYPRE_Int num_C_point_marker;
    HYPRE_Int   **C_point_marker_array;
@@ -298,14 +270,10 @@
 #define hypre_ParAMGDataIsTriangular(amg_data) ((amg_data)->is_triangular)
 #define hypre_ParAMGDataGMRESSwitchR(amg_data) ((amg_data)->gmres_switch)
 #define hypre_ParAMGDataMaxLevels(amg_data) ((amg_data)->max_levels)
-<<<<<<< HEAD
 #define hypre_ParAMGDataStrongThreshold(amg_data) ((amg_data)->strong_threshold)
-=======
-#define hypre_ParAMGDataStrongThreshold(amg_data)((amg_data)->strong_threshold)
 #define hypre_ParAMGDataStrongThresholdR(amg_data)((amg_data)->strong_thresholdR)
 #define hypre_ParAMGDataFilterThresholdR(amg_data)((amg_data)->filter_thresholdR)
 #define hypre_ParAMGDataSabs(amg_data) (amg_data->Sabs)
->>>>>>> a8cbf255
 #define hypre_ParAMGDataMaxRowSum(amg_data) ((amg_data)->max_row_sum)
 #define hypre_ParAMGDataTruncFactor(amg_data) ((amg_data)->trunc_factor)
 #define hypre_ParAMGDataAggTruncFactor(amg_data) ((amg_data)->agg_trunc_factor)
@@ -1445,7 +1413,7 @@
 HYPRE_Int hypre_BoomerAMGCoarsenCGC ( hypre_ParCSRMatrix *S , HYPRE_Int numberofgrids , HYPRE_Int coarsen_type , HYPRE_Int *CF_marker );
 HYPRE_Int hypre_AmgCGCPrepare ( hypre_ParCSRMatrix *S , HYPRE_Int nlocal , HYPRE_Int *CF_marker , HYPRE_Int **CF_marker_offd , HYPRE_Int coarsen_type , HYPRE_Int **vrange );
 //HYPRE_Int hypre_AmgCGCPrepare ( hypre_ParCSRMatrix *S , HYPRE_Int nlocal , HYPRE_Int *CF_marker , HYPRE_BigInt **CF_marker_offd , HYPRE_Int coarsen_type , HYPRE_BigInt **vrange );
-HYPRE_Int hypre_AmgCGCGraphAssemble ( hypre_ParCSRMatrix *S , HYPRE_Int *vertexrange , HYPRE_Int *CF_marker , HYPRE_Int *CF_marker_offd , HYPRE_Int coarsen_type , HYPRE_IJMatrix *ijG );
+HYPRE_Int hypre_AmgCGCGraphAssemble ( hypre_ParCSRMatrix *S , HYPRE_Int *vertexrange , HYPRE_Int *CF_marker, HYPRE_Int *CF_marker_offd , HYPRE_Int coarsen_type , HYPRE_IJMatrix *ijG );
 HYPRE_Int hypre_AmgCGCChoose ( hypre_CSRMatrix *G , HYPRE_Int *vertexrange , HYPRE_Int mpisize , HYPRE_Int **coarse );
 HYPRE_Int hypre_AmgCGCBoundaryFix ( hypre_ParCSRMatrix *S , HYPRE_Int *CF_marker , HYPRE_Int *CF_marker_offd );
 
@@ -1524,7 +1492,7 @@
 HYPRE_Int hypre_BoomerAMGBuildDirInterp ( hypre_ParCSRMatrix *A , HYPRE_Int *CF_marker , hypre_ParCSRMatrix *S , HYPRE_BigInt *num_cpts_global , HYPRE_Int num_functions , HYPRE_Int *dof_func , HYPRE_Int debug_flag , HYPRE_Real trunc_factor , HYPRE_Int max_elmts , HYPRE_Int *col_offd_S_to_A , hypre_ParCSRMatrix **P_ptr );
 HYPRE_Int hypre_BoomerAMGBuildDirInterpDevice( hypre_ParCSRMatrix *A, HYPRE_Int *CF_marker , hypre_ParCSRMatrix *S , HYPRE_BigInt *num_cpts_global , HYPRE_Int num_functions , HYPRE_Int *dof_func , HYPRE_Int debug_flag , HYPRE_Real trunc_factor , HYPRE_Int max_elmts , HYPRE_Int *col_offd_S_to_A , hypre_ParCSRMatrix **P_ptr );
 
-HYPRE_Int hypre_BoomerAMGInterpTruncation      ( hypre_ParCSRMatrix *P, HYPRE_Real trunc_factor, HYPRE_Int max_elmts );
+HYPRE_Int hypre_BoomerAMGInterpTruncation ( hypre_ParCSRMatrix *P, HYPRE_Real trunc_factor, HYPRE_Int max_elmts );
 HYPRE_Int hypre_BoomerAMGInterpTruncationDevice( hypre_ParCSRMatrix *P, HYPRE_Real trunc_factor, HYPRE_Int max_elmts );
 
 HYPRE_Int hypre_BoomerAMGBuildInterpModUnk ( hypre_ParCSRMatrix *A , HYPRE_Int *CF_marker , hypre_ParCSRMatrix *S , HYPRE_BigInt *num_cpts_global , HYPRE_Int num_functions , HYPRE_Int *dof_func , HYPRE_Int debug_flag , HYPRE_Real trunc_factor , HYPRE_Int max_elmts , HYPRE_Int *col_offd_S_to_A , hypre_ParCSRMatrix **P_ptr );
