--- conflicted
+++ resolved
@@ -331,11 +331,7 @@
 }
 
 __global__ void
-<<<<<<< HEAD
-hypreCUDAKernel_PMISCoarseningInit(hypre_Item &item,
-=======
 hypreCUDAKernel_PMISCoarseningInit(hypre_DeviceItem &item,
->>>>>>> 6f3bccb9
                                    HYPRE_Int   nrows,
                                    HYPRE_Int   CF_init,
                                    HYPRE_Int  *S_diag_i,
@@ -463,11 +459,7 @@
 }
 
 __global__ void
-<<<<<<< HEAD
-hypreCUDAKernel_PMISCoarseningUpdateCF(hypre_Item &item,
-=======
 hypreCUDAKernel_PMISCoarseningUpdateCF(hypre_DeviceItem &item,
->>>>>>> 6f3bccb9
                                        HYPRE_Int   graph_diag_size,
                                        HYPRE_Int  *graph_diag,
                                        HYPRE_Int  *S_diag_i,
