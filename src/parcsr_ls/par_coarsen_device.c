--- conflicted
+++ resolved
@@ -33,7 +33,8 @@
                                   HYPRE_Int              debug_flag,
                                   hypre_IntArray       **CF_marker_ptr )
 {
-   hypre_printf("WM: debug - inside hypre_BoomerAMGCoarsenPMISDevice()\n");
+   hypre_printf("WM: debug - inside hypre_BoomerAMGCoarsenPMISDevice(), CF_init = %d\n", CF_init);
+   hypre_ParCSRMatrixPrint(S, "S");
    MPI_Comm                  comm            = hypre_ParCSRMatrixComm(S);
    hypre_ParCSRCommPkg      *comm_pkg        = hypre_ParCSRMatrixCommPkg(S);
    hypre_ParCSRCommHandle   *comm_handle;
@@ -81,6 +82,14 @@
    }
    CF_marker_diag = hypre_IntArrayData(*CF_marker_ptr);
    CF_marker_offd = hypre_CTAlloc(HYPRE_Int, num_cols_offd, HYPRE_MEMORY_DEVICE);
+   /* WM: debug */
+   if (my_id == 0)
+   {
+      hypre_printf("WM: debug - Initial CF marker = ");
+      for (auto i = 0; i < num_cols_diag; i++)
+         hypre_printf("%d ", CF_marker_diag[i]);
+      hypre_printf("\n");
+   }
 
    /* arrays for global measure diag and offd parts */
    measure_diag = hypre_TAlloc(HYPRE_Real, num_cols_diag, HYPRE_MEMORY_DEVICE);
@@ -102,7 +111,6 @@
       send_buf = (void *) hypre_TAlloc(HYPRE_Int, hypre_ParCSRCommPkgSendMapStart(comm_pkg, num_sends),
                                        HYPRE_MEMORY_DEVICE);
    }
-   hypre_printf("WM: debug - hypre_BoomerAMGCoarsenPMISDevice() 1\n");
 
    /*-------------------------------------------------------------------
     * Compute the global measures
@@ -125,6 +133,14 @@
 
    hypre_GetGlobalMeasureDevice(S, comm_pkg, CF_init, aug_rand, measure_diag, measure_offd,
                                 (HYPRE_Real *) send_buf);
+   /* WM: debug */
+   if (my_id == 0)
+   {
+      hypre_printf("WM: debug - 1 CF marker = ");
+      for (auto i = 0; i < num_cols_diag; i++)
+         hypre_printf("%d ", CF_marker_diag[i]);
+      hypre_printf("\n");
+   }
 
    /* initialize CF marker, graph arrays and measure_diag, measure_offd is sync'ed
     * Note: CF_marker_offd is not sync'ed */
@@ -134,13 +150,26 @@
 
    while (1)
    {
-      hypre_printf("WM: debug - hypre_BoomerAMGCoarsenPMISDevice() iterate\n");
       HYPRE_BigInt big_graph_size, global_graph_size;
 
       big_graph_size = graph_diag_size;
 
       /* stop the coarsening if nothing left to be coarsened */
       hypre_MPI_Allreduce(&big_graph_size, &global_graph_size, 1, HYPRE_MPI_BIG_INT, hypre_MPI_SUM, comm);
+      /* WM: debug */
+      if (my_id == 0)
+      {
+         hypre_printf("WM: debug - ITER %d, global_graph_size = %d\n", iter, global_graph_size);
+         hypre_printf("WM: debug - CF marker = ");
+         for (auto i = 0; i < num_cols_diag; i++)
+            hypre_printf("%d ", CF_marker_diag[i]);
+         hypre_printf("\n");
+         /* WM: debug */
+         hypre_printf("WM: debug - 0 measure = ");
+         for (auto i = 0; i < num_cols_diag; i++)
+            hypre_printf("%f ", measure_diag[i]);
+         hypre_printf("\n");
+      }
 
       /* if (my_id == 0) { hypre_printf("graph size %b\n", global_graph_size); } */
 
@@ -235,8 +264,18 @@
 #ifdef HYPRE_PROFILE
    hypre_profile_times[HYPRE_TIMER_ID_PMIS] += hypre_MPI_Wtime();
 #endif
+   /* WM: debug */
+   if (my_id == 0)
+   {
+      hypre_printf("WM: debug - CF marker = ");
+      for (auto i = 0; i < num_cols_diag; i++)
+         hypre_printf("%d ", CF_marker_diag[i]);
+      hypre_printf("\n");
+   }
 
    hypre_printf("WM: debug - finished hypre_BoomerAMGCoarsenPMISDevice()\n");
+   hypre_MPI_Finalize();
+   exit(0);
    return hypre_error_flag;
 }
 
@@ -249,7 +288,6 @@
                               HYPRE_Real          *measure_offd,
                               HYPRE_Real          *real_send_buf )
 {
-   hypre_printf("WM: debug - inside hypre_GetGlobalMeasureDevice()\n");
    hypre_ParCSRCommHandle   *comm_handle;
    HYPRE_Int                 num_sends       = hypre_ParCSRCommPkgNumSends(comm_pkg);
    hypre_CSRMatrix          *S_diag          = hypre_ParCSRMatrixDiag(S);
@@ -289,30 +327,10 @@
    /* Note that measure_offd is not sync'ed (communicated) here
     * and is not set to zero as in the cpu pmis */
 
-   hypre_printf("WM: debug - finished hypre_GetGlobalMeasureDevice()\n");
    return hypre_error_flag;
 }
 
 __global__ void
-<<<<<<< HEAD
-hypreCUDAKernel_PMISCoarseningInit(
-#if defined(HYPRE_USING_SYCL)
-   sycl::nd_item<1>& item,
-#endif
-   HYPRE_Int   nrows,
-   HYPRE_Int   CF_init,
-   HYPRE_Int  *S_diag_i,
-   HYPRE_Int  *S_offd_i,
-   HYPRE_Real *measure_diag,
-   HYPRE_Int  *CF_marker_diag)
-{
-   /* global_thread_id */
-#if defined(HYPRE_USING_SYCL)
-   const HYPRE_Int i = static_cast<HYPRE_Int>(item.get_global_linear_id());
-#else
-   const HYPRE_Int i = hypre_cuda_get_grid_thread_id<1, 1>();
-#endif
-=======
 hypreCUDAKernel_PMISCoarseningInit(hypre_Item &item,
                                    HYPRE_Int   nrows,
                                    HYPRE_Int   CF_init,
@@ -323,7 +341,6 @@
 {
    /* global_thread_id */
    const HYPRE_Int i = hypre_gpu_get_grid_thread_id<1, 1>(item);
->>>>>>> 2649a879
 
    if (i >= nrows)
    {
@@ -374,7 +391,6 @@
                                 HYPRE_Int           *graph_diag,      /* out */
                                 HYPRE_Int           *CF_marker_diag   /* in/out */ )
 {
-   hypre_printf("WM: debug - inside hypre_PMISCoarseningInitDevice()\n");
    hypre_CSRMatrix *S_diag        = hypre_ParCSRMatrixDiag(S);
    hypre_CSRMatrix *S_offd        = hypre_ParCSRMatrixOffd(S);
    HYPRE_Int       *S_diag_i      = hypre_CSRMatrixI(S_diag);
@@ -389,6 +405,7 @@
    HYPRE_Int *new_end;
 
    /* init CF_marker_diag and measure_diag: remove some special nodes */
+   hypre_printf("WM: debug - CF_init = %d\n", CF_init);
    HYPRE_GPU_LAUNCH( hypreCUDAKernel_PMISCoarseningInit, gDim, bDim,
                      num_rows_diag, CF_init, S_diag_i, S_offd_i, measure_diag, CF_marker_diag );
 
@@ -438,32 +455,10 @@
 
    *graph_diag_size = new_end - graph_diag;
 
-   hypre_printf("WM: debug - finished hypre_PMISCoarseningInitDevice()\n");
    return hypre_error_flag;
 }
 
 __global__ void
-<<<<<<< HEAD
-hypreCUDAKernel_PMISCoarseningUpdateCF(
-#if defined(HYPRE_USING_SYCL)
-   sycl::nd_item<1>& item,
-#endif
-   HYPRE_Int   graph_diag_size,
-   HYPRE_Int  *graph_diag,
-   HYPRE_Int  *S_diag_i,
-   HYPRE_Int  *S_diag_j,
-   HYPRE_Int  *S_offd_i,
-   HYPRE_Int  *S_offd_j,
-   HYPRE_Real *measure_diag,
-   HYPRE_Int  *CF_marker_diag,
-   HYPRE_Int  *CF_marker_offd)
-{
-#if defined(HYPRE_USING_SYCL)
-   HYPRE_Int warp_id = hypre_sycl_get_grid_warp_id(item);
-#else
-   HYPRE_Int warp_id = hypre_cuda_get_grid_warp_id<1, 1>();
-#endif
-=======
 hypreCUDAKernel_PMISCoarseningUpdateCF(hypre_Item &item,
                                        HYPRE_Int   graph_diag_size,
                                        HYPRE_Int  *graph_diag,
@@ -476,25 +471,14 @@
                                        HYPRE_Int  *CF_marker_offd)
 {
    HYPRE_Int warp_id = hypre_gpu_get_grid_warp_id<1, 1>(item);
->>>>>>> 2649a879
 
    if (warp_id >= graph_diag_size)
    {
       return;
    }
 
-<<<<<<< HEAD
-#if defined(HYPRE_USING_SYCL)
-   sycl::sub_group SG = item.get_sub_group();
-   HYPRE_Int lane = SG.get_local_linear_id();
-#else
-   HYPRE_Int lane = hypre_cuda_get_lane_id<1>();
-#endif
-   HYPRE_Int row, i, marker_row, row_start, row_end;
-=======
    HYPRE_Int lane = hypre_gpu_get_lane_id<1>(item);
    HYPRE_Int row = 0, i = 0, marker_row, row_start, row_end;
->>>>>>> 2649a879
 
    if (lane < 2)
    {
@@ -502,16 +486,7 @@
       i = read_only_load(CF_marker_diag + row);
    }
 
-<<<<<<< HEAD
-#if defined(HYPRE_USING_SYCL)
-   SG.barrier();
-   marker_row = SG.shuffle(i, 0);
-#else
-   marker_row = __shfl_sync(HYPRE_WARP_FULL_MASK, i, 0);
-#endif
-=======
    marker_row = warp_shuffle_sync(item, HYPRE_WARP_FULL_MASK, i, 0);
->>>>>>> 2649a879
 
    if (marker_row > 0)
    {
@@ -541,19 +516,8 @@
          i = read_only_load(S_diag_i + row + lane);
       }
 
-<<<<<<< HEAD
-#if defined(HYPRE_USING_SYCL)
-      SG.barrier();
-      row_start = SG.shuffle(i, 0);
-      row_end   = SG.shuffle(i, 1);
-#else
-      row_start = __shfl_sync(HYPRE_WARP_FULL_MASK, i, 0);
-      row_end   = __shfl_sync(HYPRE_WARP_FULL_MASK, i, 1);
-#endif
-=======
       row_start = warp_shuffle_sync(item, HYPRE_WARP_FULL_MASK, i, 0);
       row_end   = warp_shuffle_sync(item, HYPRE_WARP_FULL_MASK, i, 1);
->>>>>>> 2649a879
 
       for (i = row_start + lane; i < row_end; i += HYPRE_WARP_SIZE)
       {
@@ -568,15 +532,7 @@
          }
       }
 
-<<<<<<< HEAD
-#if defined(HYPRE_USING_SYCL)
-      marker_row = warp_allreduce_min(marker_row, SG);
-#else
-      marker_row = warp_allreduce_min(marker_row);
-#endif
-=======
       marker_row = warp_allreduce_min(item, marker_row);
->>>>>>> 2649a879
 
       if (marker_row == 0)
       {
@@ -585,19 +541,8 @@
             i = read_only_load(S_offd_i + row + lane);
          }
 
-<<<<<<< HEAD
-#if defined(HYPRE_USING_SYCL)
-         SG.barrier();
-         row_start = SG.shuffle(i, 0);
-         row_end   = SG.shuffle(i, 1);
-#else
-         row_start = __shfl_sync(HYPRE_WARP_FULL_MASK, i, 0);
-         row_end   = __shfl_sync(HYPRE_WARP_FULL_MASK, i, 1);
-#endif
-=======
          row_start = warp_shuffle_sync(item, HYPRE_WARP_FULL_MASK, i, 0);
          row_end   = warp_shuffle_sync(item, HYPRE_WARP_FULL_MASK, i, 1);
->>>>>>> 2649a879
 
          for (i = row_start + lane; i < row_end; i += HYPRE_WARP_SIZE)
          {
@@ -611,15 +556,7 @@
             }
          }
 
-<<<<<<< HEAD
-#if defined(HYPRE_USING_SYCL)
-         marker_row = warp_reduce_min(marker_row, SG);
-#else
-         marker_row = warp_reduce_min(marker_row);
-#endif
-=======
          marker_row = warp_reduce_min(item, marker_row);
->>>>>>> 2649a879
       }
 
       if (lane == 0 && marker_row == -1)
