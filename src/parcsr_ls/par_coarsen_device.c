/******************************************************************************
 * Copyright (c) 1998 Lawrence Livermore National Security, LLC and other
 * HYPRE Project Developers. See the top-level COPYRIGHT file for details.
 *
 * SPDX-License-Identifier: (Apache-2.0 OR MIT)
 ******************************************************************************/

#include "_hypre_parcsr_ls.h"
#include "_hypre_utilities.hpp"

#define C_PT  1
#define F_PT -1
#define SF_PT -3
#define COMMON_C_PT  2
#define Z_PT -2

#if defined(HYPRE_USING_CUDA) || defined(HYPRE_USING_HIP)

HYPRE_Int hypre_PMISCoarseningInitDevice( hypre_ParCSRMatrix *S, hypre_ParCSRCommPkg *comm_pkg,
                                          HYPRE_Int CF_init, HYPRE_Real *measure_diag, HYPRE_Real *measure_offd, HYPRE_Real *real_send_buf,
                                          HYPRE_Int *graph_diag_size, HYPRE_Int *graph_diag, HYPRE_Int *CF_marker_diag);

HYPRE_Int hypre_PMISCoarseningUpdateCFDevice( hypre_ParCSRMatrix *S, HYPRE_Real *measure_diag,
                                              HYPRE_Real *measure_offd, HYPRE_Int graph_diag_size, HYPRE_Int *graph_diag,
                                              HYPRE_Int *CF_marker_diag, HYPRE_Int *CF_marker_offd, hypre_ParCSRCommPkg *comm_pkg,
                                              HYPRE_Real *real_send_buf, HYPRE_Int *int_send_buf);

HYPRE_Int
hypre_BoomerAMGCoarsenPMISDevice( hypre_ParCSRMatrix    *S,
                                  hypre_ParCSRMatrix    *A,
                                  HYPRE_Int              CF_init,
                                  HYPRE_Int              debug_flag,
                                  hypre_IntArray       **CF_marker_ptr )
{
   MPI_Comm                  comm            = hypre_ParCSRMatrixComm(S);
   hypre_ParCSRCommPkg      *comm_pkg        = hypre_ParCSRMatrixCommPkg(S);
   hypre_ParCSRCommHandle   *comm_handle;
   hypre_CSRMatrix          *S_diag          = hypre_ParCSRMatrixDiag(S);
   hypre_CSRMatrix          *S_offd          = hypre_ParCSRMatrixOffd(S);
   HYPRE_Int                 num_cols_diag   = hypre_CSRMatrixNumCols(S_diag);
   HYPRE_Int                 num_cols_offd   = hypre_CSRMatrixNumCols(S_offd);
   HYPRE_Real               *measure_diag;
   HYPRE_Real               *measure_offd;
   HYPRE_Int                 graph_diag_size;
   HYPRE_Int                *graph_diag;
   HYPRE_Int                *diag_iwork;
   HYPRE_Int                *CF_marker_diag;
   HYPRE_Int                *CF_marker_offd;
   HYPRE_Int                 iter = 0;
   void                     *send_buf;
   HYPRE_Int                 my_id, num_procs;
   HYPRE_Int                 aug_rand;

#ifdef HYPRE_PROFILE
   hypre_profile_times[HYPRE_TIMER_ID_PMIS] -= hypre_MPI_Wtime();
#endif

   hypre_MPI_Comm_size(comm, &num_procs);
   hypre_MPI_Comm_rank(comm, &my_id);

   if (!comm_pkg)
   {
      comm_pkg = hypre_ParCSRMatrixCommPkg(A);
   }

   if (!comm_pkg)
   {
      hypre_MatvecCommPkgCreate(A);
      comm_pkg = hypre_ParCSRMatrixCommPkg(A);
   }

   HYPRE_Int num_sends = hypre_ParCSRCommPkgNumSends(comm_pkg);

   /* CF marker */
   if (*CF_marker_ptr == NULL)
   {
      *CF_marker_ptr = hypre_IntArrayCreate(num_cols_diag);
      hypre_IntArrayInitialize(*CF_marker_ptr);
   }
   CF_marker_diag = hypre_IntArrayData(*CF_marker_ptr);
   CF_marker_offd = hypre_CTAlloc(HYPRE_Int, num_cols_offd, HYPRE_MEMORY_DEVICE);

   /* arrays for global measure diag and offd parts */
   measure_diag = hypre_TAlloc(HYPRE_Real, num_cols_diag, HYPRE_MEMORY_DEVICE);
   measure_offd = hypre_TAlloc(HYPRE_Real, num_cols_offd, HYPRE_MEMORY_DEVICE);

   /* arrays for nodes that are still in the graph (undetermined nodes) */
   graph_diag = hypre_TAlloc(HYPRE_Int, num_cols_diag, HYPRE_MEMORY_DEVICE);

   diag_iwork = hypre_TAlloc(HYPRE_Int, num_cols_diag, HYPRE_MEMORY_DEVICE);

   if ( sizeof(HYPRE_Real) >= sizeof(HYPRE_Int) )
   {
      send_buf = (void *) hypre_TAlloc(HYPRE_Real, hypre_ParCSRCommPkgSendMapStart(comm_pkg, num_sends),
                                       HYPRE_MEMORY_DEVICE);

   }
   else
   {
      send_buf = (void *) hypre_TAlloc(HYPRE_Int, hypre_ParCSRCommPkgSendMapStart(comm_pkg, num_sends),
                                       HYPRE_MEMORY_DEVICE);
   }

   /*-------------------------------------------------------------------
    * Compute the global measures
    * The measures are currently given by the column sums of S
    * Hence, measure_array[i] is the number of influences of variable i
    * The measures are augmented by a random number between 0 and 1
    * Note that measure_offd is not sync'ed
    *-------------------------------------------------------------------*/

   if (CF_init == 2 || CF_init == 4)
   {
      /* seq rand */
      aug_rand = hypre_HandleUseGpuRand(hypre_handle()) ? 11 : 12;
   }
   else
   {
      /* each proc generate rand numbers independently */
      aug_rand = hypre_HandleUseGpuRand(hypre_handle()) ? 1 : 2;
   }

   hypre_GetGlobalMeasureDevice(S, comm_pkg, CF_init, aug_rand, measure_diag, measure_offd,
                                (HYPRE_Real *) send_buf);

   /* initialize CF marker, graph arrays and measure_diag, measure_offd is sync'ed
    * Note: CF_marker_offd is not sync'ed */
   hypre_PMISCoarseningInitDevice(S, comm_pkg, CF_init, measure_diag, measure_offd,
                                  (HYPRE_Real *) send_buf,
                                  &graph_diag_size, graph_diag, CF_marker_diag);

   while (1)
   {
      HYPRE_BigInt big_graph_size, global_graph_size;

      big_graph_size = graph_diag_size;

      /* stop the coarsening if nothing left to be coarsened */
      hypre_MPI_Allreduce(&big_graph_size, &global_graph_size, 1, HYPRE_MPI_BIG_INT, hypre_MPI_SUM, comm);

      /* if (my_id == 0) { hypre_printf("graph size %b\n", global_graph_size); } */

      if (global_graph_size == 0)
      {
         break;
      }

      if (CF_init == 0 || CF_init == 2 || iter)
      {
         /* on input CF_marker_offd does not need to be sync'ed, (but has minimal requirement on
          * the values, see comments therein), and will NOT be sync'ed on exit */
         hypre_BoomerAMGIndepSetDevice(S, measure_diag, measure_offd, graph_diag_size, graph_diag,
                                       CF_marker_diag, CF_marker_offd, comm_pkg, (HYPRE_Int *) send_buf);

         /* sync CF_marker_offd: so it has correct 1/0 now */
         HYPRE_THRUST_CALL( gather,
                            hypre_ParCSRCommPkgDeviceSendMapElmts(comm_pkg),
                            hypre_ParCSRCommPkgDeviceSendMapElmts(comm_pkg) +
                            hypre_ParCSRCommPkgSendMapStart(comm_pkg, num_sends),
                            CF_marker_diag,
                            (HYPRE_Int *) send_buf );

#if defined(HYPRE_WITH_GPU_AWARE_MPI) && THRUST_CALL_BLOCKING == 0
         /* RL: make sure send_buf is ready before issuing GPU-GPU MPI */
         hypre_ForceSyncComputeStream(hypre_handle());
#endif

         comm_handle = hypre_ParCSRCommHandleCreate_v2(11, comm_pkg,
                                                       HYPRE_MEMORY_DEVICE, (HYPRE_Int *) send_buf,
                                                       HYPRE_MEMORY_DEVICE, CF_marker_offd);

         hypre_ParCSRCommHandleDestroy(comm_handle);
      }

      iter ++;

      /* From the IS, set C/F-pts in CF_marker_diag (for the nodes still in graph) and
       * clear their values in measure_diag. measure_offd is sync'ed afterwards.
       * Note: CF_marker_offd Needs to be sync'ed on entry is NOT sync'ed on exit */
      hypre_PMISCoarseningUpdateCFDevice(S, measure_diag, measure_offd, graph_diag_size, graph_diag,
                                         CF_marker_diag, CF_marker_offd, comm_pkg, (HYPRE_Real *) send_buf,
                                         (HYPRE_Int *)send_buf);

      /* Update graph_diag. Remove the nodes with CF_marker_diag != 0 */
      HYPRE_THRUST_CALL( gather,
                         graph_diag,
                         graph_diag + graph_diag_size,
                         CF_marker_diag,
                         diag_iwork );

      HYPRE_Int *new_end = HYPRE_THRUST_CALL( remove_if,
                                              graph_diag,
                                              graph_diag + graph_diag_size,
                                              diag_iwork,
                                              thrust::identity<HYPRE_Int>() );

      graph_diag_size = new_end - graph_diag;
   }

   /*---------------------------------------------------
    * Clean up and return
    *---------------------------------------------------*/

   hypre_TFree(measure_diag,   HYPRE_MEMORY_DEVICE);
   hypre_TFree(measure_offd,   HYPRE_MEMORY_DEVICE);
   hypre_TFree(graph_diag,     HYPRE_MEMORY_DEVICE);
   hypre_TFree(diag_iwork,     HYPRE_MEMORY_DEVICE);
   hypre_TFree(CF_marker_offd, HYPRE_MEMORY_DEVICE);
   hypre_TFree(send_buf,       HYPRE_MEMORY_DEVICE);

#ifdef HYPRE_PROFILE
   hypre_profile_times[HYPRE_TIMER_ID_PMIS] += hypre_MPI_Wtime();
#endif

   return hypre_error_flag;
}

HYPRE_Int
hypre_GetGlobalMeasureDevice( hypre_ParCSRMatrix  *S,
                              hypre_ParCSRCommPkg *comm_pkg,
                              HYPRE_Int            CF_init,
                              HYPRE_Int            aug_rand,
                              HYPRE_Real          *measure_diag,
                              HYPRE_Real          *measure_offd,
                              HYPRE_Real          *real_send_buf )
{
   hypre_ParCSRCommHandle   *comm_handle;
   HYPRE_Int                 num_sends       = hypre_ParCSRCommPkgNumSends(comm_pkg);
   hypre_CSRMatrix          *S_diag          = hypre_ParCSRMatrixDiag(S);
   hypre_CSRMatrix          *S_offd          = hypre_ParCSRMatrixOffd(S);

   /* Compute global column nnz */
   /* compute local column nnz of the offd part */
   hypre_CSRMatrixColNNzRealDevice(S_offd, measure_offd);

#if defined(HYPRE_WITH_GPU_AWARE_MPI)
   /* RL: make sure measure_offd is ready before issuing GPU-GPU MPI */
   hypre_ForceSyncComputeStream(hypre_handle());
#endif

   /* send local column nnz of the offd part to neighbors */
   comm_handle = hypre_ParCSRCommHandleCreate_v2(2, comm_pkg, HYPRE_MEMORY_DEVICE, measure_offd,
                                                 HYPRE_MEMORY_DEVICE, real_send_buf);


   /* compute local column nnz of the diag part */
   hypre_CSRMatrixColNNzRealDevice(S_diag, measure_diag);

   hypre_ParCSRCommHandleDestroy(comm_handle);

   /* add to the local column nnz of the diag part */
   hypre_ParCSRCommPkgCopySendMapElmtsToDevice(comm_pkg);

   hypreDevice_GenScatterAdd(measure_diag, hypre_ParCSRCommPkgSendMapStart(comm_pkg, num_sends),
                             hypre_ParCSRCommPkgDeviceSendMapElmts(comm_pkg), real_send_buf, NULL);

   /* Augments the measures with a random number between 0 and 1 (only for the local part) */
   if (aug_rand)
   {
      hypre_BoomerAMGIndepSetInitDevice(S, measure_diag, aug_rand);
   }

   /* Note that measure_offd is not sync'ed (communicated) here
    * and is not set to zero as in the cpu pmis */

   return hypre_error_flag;
}

__global__ void
hypreCUDAKernel_PMISCoarseningInit(hypre_Item &item,
                                   HYPRE_Int   nrows,
                                   HYPRE_Int   CF_init,
                                   HYPRE_Int  *S_diag_i,
                                   HYPRE_Int  *S_offd_i,
                                   HYPRE_Real *measure_diag,
                                   HYPRE_Int  *CF_marker_diag)
{
   /* global_thread_id */
   const HYPRE_Int i = hypre_gpu_get_grid_thread_id<1, 1>(item);

   if (i >= nrows)
   {
      return;
   }

   HYPRE_Int CF_marker_i = 0;

   if (CF_init == 1)
   {
      // TODO
      hypre_device_assert(0);
   }
   else
   {
      if ( read_only_load(&S_diag_i[i + 1]) - read_only_load(&S_diag_i[i]) == 0 &&
           read_only_load(&S_offd_i[i + 1]) - read_only_load(&S_offd_i[i]) == 0 )
      {
         CF_marker_i = (CF_init == 3 || CF_init == 4) ? C_PT : SF_PT;
         measure_diag[i] = 0.0;
      }
   }

   /*---------------------------------------------
    * If the measure of i is smaller than 1, then
    * make i and F point (because it does not influence
    * any other point)
    * RL: move this step to pmis init and don't do the check
    * in pmis iterations. different from cpu impl
    *---------------------------------------------*/
   if (CF_marker_i == 0 && measure_diag[i] < 1.0)
   {
      CF_marker_i = F_PT;
      measure_diag[i] = 0.0;
   }

   CF_marker_diag[i] = CF_marker_i;
}

HYPRE_Int
hypre_PMISCoarseningInitDevice( hypre_ParCSRMatrix  *S,               /* in */
                                hypre_ParCSRCommPkg *comm_pkg,        /* in */
                                HYPRE_Int            CF_init,         /* in */
                                HYPRE_Real          *measure_diag,    /* in */
                                HYPRE_Real          *measure_offd,    /* out */
                                HYPRE_Real          *real_send_buf,   /* in */
                                HYPRE_Int           *graph_diag_size, /* out */
                                HYPRE_Int           *graph_diag,      /* out */
                                HYPRE_Int           *CF_marker_diag   /* in/out */ )
{
   hypre_CSRMatrix *S_diag        = hypre_ParCSRMatrixDiag(S);
   hypre_CSRMatrix *S_offd        = hypre_ParCSRMatrixOffd(S);
   HYPRE_Int       *S_diag_i      = hypre_CSRMatrixI(S_diag);
   HYPRE_Int       *S_offd_i      = hypre_CSRMatrixI(S_offd);
   HYPRE_Int        num_rows_diag = hypre_CSRMatrixNumRows(S_diag);
   HYPRE_Int        num_sends     = hypre_ParCSRCommPkgNumSends(comm_pkg);

   dim3 bDim, gDim;
   bDim = hypre_GetDefaultDeviceBlockDimension();
   gDim = hypre_GetDefaultDeviceGridDimension(num_rows_diag, "thread", bDim);

   hypre_ParCSRCommHandle *comm_handle;
   HYPRE_Int *new_end;

   /* init CF_marker_diag and measure_diag: remove some special nodes */
   HYPRE_GPU_LAUNCH( hypreCUDAKernel_PMISCoarseningInit, gDim, bDim,
                     num_rows_diag, CF_init, S_diag_i, S_offd_i, measure_diag, CF_marker_diag );

   /* communicate for measure_offd */
   HYPRE_THRUST_CALL(gather,
                     hypre_ParCSRCommPkgDeviceSendMapElmts(comm_pkg),
                     hypre_ParCSRCommPkgDeviceSendMapElmts(comm_pkg) +
                     hypre_ParCSRCommPkgSendMapStart(comm_pkg, num_sends),
                     measure_diag,
                     real_send_buf);

#if defined(HYPRE_WITH_GPU_AWARE_MPI) && THRUST_CALL_BLOCKING == 0
   /* RL: make sure real_send_buf is ready before issuing GPU-GPU MPI */
   hypre_ForceSyncComputeStream(hypre_handle());
#endif

   comm_handle = hypre_ParCSRCommHandleCreate_v2(1, comm_pkg,
                                                 HYPRE_MEMORY_DEVICE, real_send_buf,
                                                 HYPRE_MEMORY_DEVICE, measure_offd);

   hypre_ParCSRCommHandleDestroy(comm_handle);

   /* graph_diag consists points with CF_marker_diag == 0 */
   new_end =
      HYPRE_THRUST_CALL(remove_copy_if,
                        thrust::make_counting_iterator(0),
                        thrust::make_counting_iterator(num_rows_diag),
                        CF_marker_diag,
                        graph_diag,
                        thrust::identity<HYPRE_Int>());

   *graph_diag_size = new_end - graph_diag;

   return hypre_error_flag;
}

__global__ void
hypreCUDAKernel_PMISCoarseningUpdateCF(hypre_Item &item,
                                       HYPRE_Int   graph_diag_size,
                                       HYPRE_Int  *graph_diag,
                                       HYPRE_Int  *S_diag_i,
                                       HYPRE_Int  *S_diag_j,
                                       HYPRE_Int  *S_offd_i,
                                       HYPRE_Int  *S_offd_j,
                                       HYPRE_Real *measure_diag,
                                       HYPRE_Int  *CF_marker_diag,
                                       HYPRE_Int  *CF_marker_offd)
{
   HYPRE_Int warp_id = hypre_gpu_get_grid_warp_id<1, 1>(item);

   if (warp_id >= graph_diag_size)
   {
      return;
   }

<<<<<<< HEAD
   HYPRE_Int lane = hypre_gpu_get_lane_id<1>(item);
   HYPRE_Int row, i, marker_row, row_start, row_end;
=======
   HYPRE_Int lane = hypre_cuda_get_lane_id<1>();
   HYPRE_Int row = 0, i = 0, marker_row, row_start, row_end;
>>>>>>> 6b34e985

   if (lane < 2)
   {
      row = read_only_load(graph_diag + warp_id);
      i = read_only_load(CF_marker_diag + row);
   }

   marker_row = warp_shuffle_sync(item, HYPRE_WARP_FULL_MASK, i, 0);

   if (marker_row > 0)
   {
      if (lane == 0)
      {
         measure_diag[row] = 0.0;
         /* this node is in the IS, mark it as C_PT */
         /* given the fact that C_PT == 1, can skip */
         /*
         CF_marker_diag[row] = C_PT;
         */
      }
   }
   else
   {
      hypre_device_assert(marker_row == 0);

      /*-------------------------------------------------
       * Now treat the case where this node is not in the
       * independent set: loop over
       * all the points j that influence equation 'row'; if
       * any j is a C point, then make row an F point and
       * clear the measure
       *-------------------------------------------------*/
      if (lane < 2)
      {
         i = read_only_load(S_diag_i + row + lane);
      }

      row_start = warp_shuffle_sync(item, HYPRE_WARP_FULL_MASK, i, 0);
      row_end   = warp_shuffle_sync(item, HYPRE_WARP_FULL_MASK, i, 1);

      for (i = row_start + lane; i < row_end; i += HYPRE_WARP_SIZE)
      {
         HYPRE_Int j = read_only_load(S_diag_j + i);
         /* CF_marker_diag is not r.o. in this kernel */
         HYPRE_Int marker_j = CF_marker_diag[j];

         if (marker_j > 0)
         {
            marker_row = -1;
            break;
         }
      }

      marker_row = warp_allreduce_min(marker_row);

      if (marker_row == 0)
      {
         if (lane < 2)
         {
            i = read_only_load(S_offd_i + row + lane);
         }

         row_start = warp_shuffle_sync(item, HYPRE_WARP_FULL_MASK, i, 0);
         row_end   = warp_shuffle_sync(item, HYPRE_WARP_FULL_MASK, i, 1);

         for (i = row_start + lane; i < row_end; i += HYPRE_WARP_SIZE)
         {
            HYPRE_Int j = read_only_load(S_offd_j + i);
            HYPRE_Int marker_j = read_only_load(CF_marker_offd + j);

            if (marker_j > 0)
            {
               marker_row = -1;
               break;
            }
         }

         marker_row = warp_reduce_min(marker_row);
      }

      if (lane == 0 && marker_row == -1)
      {
         CF_marker_diag[row] = F_PT;
         measure_diag[row] = 0.0;
      }
   }
}

HYPRE_Int
hypre_PMISCoarseningUpdateCFDevice( hypre_ParCSRMatrix  *S,               /* in */
                                    HYPRE_Real          *measure_diag,
                                    HYPRE_Real          *measure_offd,
                                    HYPRE_Int            graph_diag_size, /* in */
                                    HYPRE_Int           *graph_diag,      /* in */
                                    HYPRE_Int           *CF_marker_diag,  /* in/out */
                                    HYPRE_Int           *CF_marker_offd,  /* in/out */
                                    hypre_ParCSRCommPkg *comm_pkg,
                                    HYPRE_Real          *real_send_buf,
                                    HYPRE_Int           *int_send_buf )
{
   hypre_CSRMatrix *S_diag    = hypre_ParCSRMatrixDiag(S);
   HYPRE_Int       *S_diag_i  = hypre_CSRMatrixI(S_diag);
   HYPRE_Int       *S_diag_j  = hypre_CSRMatrixJ(S_diag);
   hypre_CSRMatrix *S_offd    = hypre_ParCSRMatrixOffd(S);
   HYPRE_Int       *S_offd_i  = hypre_CSRMatrixI(S_offd);
   HYPRE_Int       *S_offd_j  = hypre_CSRMatrixJ(S_offd);
   HYPRE_Int        num_sends = hypre_ParCSRCommPkgNumSends(comm_pkg);

   dim3 bDim, gDim;
   bDim = hypre_GetDefaultDeviceBlockDimension();
   gDim = hypre_GetDefaultDeviceGridDimension(graph_diag_size, "warp", bDim);

   HYPRE_GPU_LAUNCH( hypreCUDAKernel_PMISCoarseningUpdateCF,
                     gDim, bDim,
                     graph_diag_size,
                     graph_diag,
                     S_diag_i,
                     S_diag_j,
                     S_offd_i,
                     S_offd_j,
                     measure_diag,
                     CF_marker_diag,
                     CF_marker_offd );

   hypre_ParCSRCommHandle *comm_handle;

   /* communicate for measure_offd */
   HYPRE_THRUST_CALL(gather,
                     hypre_ParCSRCommPkgDeviceSendMapElmts(comm_pkg),
                     hypre_ParCSRCommPkgDeviceSendMapElmts(comm_pkg) +
                     hypre_ParCSRCommPkgSendMapStart(comm_pkg, num_sends),
                     measure_diag,
                     real_send_buf);

#if defined(HYPRE_WITH_GPU_AWARE_MPI) && THRUST_CALL_BLOCKING == 0
   /* RL: make sure real_send_buf is ready before issuing GPU-GPU MPI */
   hypre_ForceSyncComputeStream(hypre_handle());
#endif

   comm_handle = hypre_ParCSRCommHandleCreate_v2(1, comm_pkg,
                                                 HYPRE_MEMORY_DEVICE, real_send_buf,
                                                 HYPRE_MEMORY_DEVICE, measure_offd);

   hypre_ParCSRCommHandleDestroy(comm_handle);

#if 0
   /* now communicate CF_marker to CF_marker_offd, to make
      sure that new external F points are known on this processor */
   HYPRE_THRUST_CALL(gather,
                     hypre_ParCSRCommPkgDeviceSendMapElmts(comm_pkg),
                     hypre_ParCSRCommPkgDeviceSendMapElmts(comm_pkg) +
                     hypre_ParCSRCommPkgSendMapStart(comm_pkg, num_sends),
                     CF_marker_diag,
                     int_send_buf);

#if defined(HYPRE_WITH_GPU_AWARE_MPI) && THRUST_CALL_BLOCKING == 0
   /* RL: make sure int_send_buf is ready before issuing GPU-GPU MPI */
   hypre_ForceSyncComputeStream(hypre_handle());
#endif

   comm_handle = hypre_ParCSRCommHandleCreate_v2(11, comm_pkg,
                                                 HYPRE_MEMORY_DEVICE, int_send_buf,
                                                 HYPRE_MEMORY_DEVICE, CF_marker_offd);

   hypre_ParCSRCommHandleDestroy(comm_handle);
#endif

   return hypre_error_flag;
}

#endif // #if defined(HYPRE_USING_CUDA) || defined(HYPRE_USING_HIP)
<|MERGE_RESOLUTION|>--- conflicted
+++ resolved
@@ -397,13 +397,8 @@
       return;
    }
 
-<<<<<<< HEAD
    HYPRE_Int lane = hypre_gpu_get_lane_id<1>(item);
-   HYPRE_Int row, i, marker_row, row_start, row_end;
-=======
-   HYPRE_Int lane = hypre_cuda_get_lane_id<1>();
    HYPRE_Int row = 0, i = 0, marker_row, row_start, row_end;
->>>>>>> 6b34e985
 
    if (lane < 2)
    {
