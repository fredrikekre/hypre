/******************************************************************************
 * Copyright (c) 1998 Lawrence Livermore National Security, LLC and other
 * HYPRE Project Developers. See the top-level COPYRIGHT file for details.
 *
 * SPDX-License-Identifier: (Apache-2.0 OR MIT)
 ******************************************************************************/

#include "_hypre_parcsr_ls.h"
#include "_hypre_utilities.hpp"

#if defined(HYPRE_USING_CUDA) || defined(HYPRE_USING_HIP)

<<<<<<< HEAD
__global__ void hypreCUDAKernel_compute_weak_rowsums( hypre_Item &item, HYPRE_Int nr_of_rows,
=======
__global__ void hypreCUDAKernel_compute_weak_rowsums( hypre_DeviceItem &item, HYPRE_Int nr_of_rows,
>>>>>>> 6f3bccb9
                                                      bool has_offd,
                                                      HYPRE_Int *CF_marker, HYPRE_Int *A_diag_i, HYPRE_Complex *A_diag_a, HYPRE_Int *S_diag_j,
                                                      HYPRE_Int *A_offd_i, HYPRE_Complex *A_offd_a, HYPRE_Int *S_offd_j, HYPRE_Real *rs, HYPRE_Int flag );

<<<<<<< HEAD
__global__ void hypreCUDAKernel_MMInterpScaleAFF( hypre_Item &item, HYPRE_Int AFF_nrows,
=======
__global__ void hypreCUDAKernel_MMInterpScaleAFF( hypre_DeviceItem &item, HYPRE_Int AFF_nrows,
>>>>>>> 6f3bccb9
                                                  HYPRE_Int *AFF_diag_i,
                                                  HYPRE_Int *AFF_diag_j, HYPRE_Complex *AFF_diag_a, HYPRE_Int *AFF_offd_i, HYPRE_Int *AFF_offd_j,
                                                  HYPRE_Complex *AFF_offd_a, HYPRE_Complex *beta_diag, HYPRE_Complex *beta_offd, HYPRE_Int *F2_to_F,
                                                  HYPRE_Real *rsW );

<<<<<<< HEAD
__global__ void hypreCUDAKernel_compute_dlam_dtmp( hypre_Item &item, HYPRE_Int nr_of_rows,
=======
__global__ void hypreCUDAKernel_compute_dlam_dtmp( hypre_DeviceItem &item, HYPRE_Int nr_of_rows,
>>>>>>> 6f3bccb9
                                                   HYPRE_Int *AFF_diag_i,
                                                   HYPRE_Int *AFF_diag_j, HYPRE_Complex *AFF_diag_data, HYPRE_Int *AFF_offd_i,
                                                   HYPRE_Complex *AFF_offd_data, HYPRE_Complex *rsFC, HYPRE_Complex *dlam, HYPRE_Complex *dtmp );

<<<<<<< HEAD
__global__ void hypreCUDAKernel_MMPEInterpScaleAFF( hypre_Item &item, HYPRE_Int AFF_nrows,
=======
__global__ void hypreCUDAKernel_MMPEInterpScaleAFF( hypre_DeviceItem &item, HYPRE_Int AFF_nrows,
>>>>>>> 6f3bccb9
                                                    HYPRE_Int *AFF_diag_i,
                                                    HYPRE_Int *AFF_diag_j, HYPRE_Complex *AFF_diag_a, HYPRE_Int *AFF_offd_i, HYPRE_Int *AFF_offd_j,
                                                    HYPRE_Complex *AFF_offd_a, HYPRE_Complex *tmp_diag, HYPRE_Complex *tmp_offd,
                                                    HYPRE_Complex *lam_diag, HYPRE_Complex *lam_offd, HYPRE_Int *F2_to_F, HYPRE_Real *rsW );

void hypreDevice_extendWtoP( HYPRE_Int P_nr_of_rows, HYPRE_Int W_nr_of_rows, HYPRE_Int W_nr_of_cols,
                             HYPRE_Int *CF_marker, HYPRE_Int W_diag_nnz, HYPRE_Int *W_diag_i, HYPRE_Int *W_diag_j,
                             HYPRE_Complex *W_diag_data, HYPRE_Int *P_diag_i, HYPRE_Int *P_diag_j, HYPRE_Complex *P_diag_data,
                             HYPRE_Int *W_offd_i, HYPRE_Int *P_offd_i );

/*--------------------------------------------------------------------------------------*/
HYPRE_Int
hypre_BoomerAMGBuildModPartialExtInterpDevice( hypre_ParCSRMatrix  *A,
                                               HYPRE_Int           *CF_marker,
                                               hypre_ParCSRMatrix  *S,
                                               HYPRE_BigInt        *num_cpts_global,     /* C2 */
                                               HYPRE_BigInt        *num_old_cpts_global, /* C2 + F2 */
                                               HYPRE_Int            debug_flag,
                                               HYPRE_Real           trunc_factor,
                                               HYPRE_Int            max_elmts,
                                               hypre_ParCSRMatrix **P_ptr )
{
   HYPRE_Int           A_nr_local   = hypre_ParCSRMatrixNumRows(A);
   hypre_CSRMatrix    *A_diag       = hypre_ParCSRMatrixDiag(A);
   HYPRE_Complex      *A_diag_data  = hypre_CSRMatrixData(A_diag);
   HYPRE_Int          *A_diag_i     = hypre_CSRMatrixI(A_diag);
   hypre_CSRMatrix    *A_offd       = hypre_ParCSRMatrixOffd(A);
   HYPRE_Complex      *A_offd_data  = hypre_CSRMatrixData(A_offd);
   HYPRE_Int          *A_offd_i     = hypre_CSRMatrixI(A_offd);
   HYPRE_Int           A_offd_nnz   = hypre_CSRMatrixNumNonzeros(A_offd);
   HYPRE_Complex      *Dbeta, *Dbeta_offd, *rsWA, *rsW;
   hypre_ParCSRMatrix *As_F2F, *As_FC, *W, *P;

   hypre_BoomerAMGMakeSocFromSDevice(A, S);

   HYPRE_Int          *Soc_diag_j   = hypre_ParCSRMatrixSocDiagJ(S);
   HYPRE_Int          *Soc_offd_j   = hypre_ParCSRMatrixSocOffdJ(S);

   /* As_F2F = As_{F2, F}, As_FC = As_{F, C2} */
   hypre_ParCSRMatrixGenerateFFFC3Device(A, CF_marker, num_cpts_global, S, &As_FC, &As_F2F);

   HYPRE_Int AFC_nr_local = hypre_ParCSRMatrixNumRows(As_FC);
   HYPRE_Int AF2F_nr_local = hypre_ParCSRMatrixNumRows(As_F2F);

   /* row sum of AFC, i.e., D_beta */
   Dbeta = hypre_TAlloc(HYPRE_Complex, AFC_nr_local, HYPRE_MEMORY_DEVICE);
   hypre_CSRMatrixComputeRowSumDevice(hypre_ParCSRMatrixDiag(As_FC), NULL, NULL, Dbeta, 0, 1.0, "set");
   hypre_CSRMatrixComputeRowSumDevice(hypre_ParCSRMatrixOffd(As_FC), NULL, NULL, Dbeta, 0, 1.0, "add");

   /* collect off-processor D_beta */
   hypre_ParCSRCommPkg    *comm_pkg = hypre_ParCSRMatrixCommPkg(As_F2F);
   hypre_ParCSRCommHandle *comm_handle;
   if (!comm_pkg)
   {
      hypre_MatvecCommPkgCreate(As_F2F);
      comm_pkg = hypre_ParCSRMatrixCommPkg(As_F2F);
   }
   Dbeta_offd = hypre_TAlloc(HYPRE_Complex, hypre_CSRMatrixNumCols(hypre_ParCSRMatrixOffd(As_F2F)),
                             HYPRE_MEMORY_DEVICE);
   HYPRE_Int num_sends = hypre_ParCSRCommPkgNumSends(comm_pkg);
   HYPRE_Int num_elmts_send = hypre_ParCSRCommPkgSendMapStart(comm_pkg, num_sends);
   HYPRE_Complex *send_buf = hypre_TAlloc(HYPRE_Complex, num_elmts_send, HYPRE_MEMORY_DEVICE);
   hypre_ParCSRCommPkgCopySendMapElmtsToDevice(comm_pkg);
   HYPRE_THRUST_CALL( gather,
                      hypre_ParCSRCommPkgDeviceSendMapElmts(comm_pkg),
                      hypre_ParCSRCommPkgDeviceSendMapElmts(comm_pkg) + num_elmts_send,
                      Dbeta,
                      send_buf );

#if defined(HYPRE_WITH_GPU_AWARE_MPI) && THRUST_CALL_BLOCKING == 0
   /* RL: make sure send_buf is ready before issuing GPU-GPU MPI */
   hypre_ForceSyncComputeStream(hypre_handle());
#endif

   comm_handle = hypre_ParCSRCommHandleCreate_v2(1, comm_pkg, HYPRE_MEMORY_DEVICE, send_buf,
                                                 HYPRE_MEMORY_DEVICE, Dbeta_offd);
   hypre_ParCSRCommHandleDestroy(comm_handle);
   hypre_TFree(send_buf, HYPRE_MEMORY_DEVICE);

   /* weak row sum and diagonal, i.e., DF2F2 + Dgamma */
   rsWA = hypre_TAlloc(HYPRE_Complex, A_nr_local, HYPRE_MEMORY_DEVICE);

   dim3 bDim = hypre_GetDefaultDeviceBlockDimension();
   dim3 gDim = hypre_GetDefaultDeviceGridDimension(A_nr_local, "warp", bDim);

   /* only for rows corresponding to F2 (notice flag == -1) */
   HYPRE_GPU_LAUNCH( hypreCUDAKernel_compute_weak_rowsums,
                     gDim, bDim,
                     A_nr_local,
                     A_offd_nnz > 0,
                     CF_marker,
                     A_diag_i,
                     A_diag_data,
                     Soc_diag_j,
                     A_offd_i,
                     A_offd_data,
                     Soc_offd_j,
                     rsWA,
                     -1 );

   rsW = hypre_TAlloc(HYPRE_Complex, AF2F_nr_local, HYPRE_MEMORY_DEVICE);
   HYPRE_Complex *new_end = HYPRE_THRUST_CALL( copy_if,
                                               rsWA,
                                               rsWA + A_nr_local,
                                               CF_marker,
                                               rsW,
                                               equal<HYPRE_Int>(-2) );

   hypre_assert(new_end - rsW == AF2F_nr_local);

   hypre_TFree(rsWA, HYPRE_MEMORY_DEVICE);

   /* map from F2 to F */
   HYPRE_Int *map_to_F = hypre_TAlloc(HYPRE_Int, A_nr_local, HYPRE_MEMORY_DEVICE);
   HYPRE_THRUST_CALL( exclusive_scan,
                      thrust::make_transform_iterator(CF_marker,              is_negative<HYPRE_Int>()),
                      thrust::make_transform_iterator(CF_marker + A_nr_local, is_negative<HYPRE_Int>()),
                      map_to_F,
                      HYPRE_Int(0) );/* *MUST* pass init value since input and output types diff. */

   HYPRE_Int *map_F2_to_F = hypre_TAlloc(HYPRE_Int, AF2F_nr_local, HYPRE_MEMORY_DEVICE);

   HYPRE_Int *tmp_end = HYPRE_THRUST_CALL( copy_if,
                                           map_to_F,
                                           map_to_F + A_nr_local,
                                           CF_marker,
                                           map_F2_to_F,
                                           equal<HYPRE_Int>(-2) );

   hypre_assert(tmp_end - map_F2_to_F == AF2F_nr_local);

   hypre_TFree(map_to_F, HYPRE_MEMORY_DEVICE);

   /* add to rsW those in AF2F that correspond to Dbeta == 0
    * diagnoally scale As_F2F (from both sides) and replace the diagonal */
   gDim = hypre_GetDefaultDeviceGridDimension(AF2F_nr_local, "warp", bDim);

   HYPRE_GPU_LAUNCH( hypreCUDAKernel_MMInterpScaleAFF,
                     gDim, bDim,
                     AF2F_nr_local,
                     hypre_CSRMatrixI(hypre_ParCSRMatrixDiag(As_F2F)),
                     hypre_CSRMatrixJ(hypre_ParCSRMatrixDiag(As_F2F)),
                     hypre_CSRMatrixData(hypre_ParCSRMatrixDiag(As_F2F)),
                     hypre_CSRMatrixI(hypre_ParCSRMatrixOffd(As_F2F)),
                     hypre_CSRMatrixJ(hypre_ParCSRMatrixOffd(As_F2F)),
                     hypre_CSRMatrixData(hypre_ParCSRMatrixOffd(As_F2F)),
                     Dbeta,
                     Dbeta_offd,
                     map_F2_to_F,
                     rsW );

   hypre_TFree(Dbeta, HYPRE_MEMORY_DEVICE);
   hypre_TFree(Dbeta_offd, HYPRE_MEMORY_DEVICE);
   hypre_TFree(map_F2_to_F, HYPRE_MEMORY_DEVICE);
   hypre_TFree(rsW, HYPRE_MEMORY_DEVICE);

   /* Perform matrix-matrix multiplication */
   W = hypre_ParCSRMatMatDevice(As_F2F, As_FC);

   hypre_ParCSRMatrixDestroy(As_F2F);
   hypre_ParCSRMatrixDestroy(As_FC);

   /* Construct P from matrix product W */
   HYPRE_Int     *P_diag_i, *P_diag_j, *P_offd_i;
   HYPRE_Complex *P_diag_data;
   HYPRE_Int      P_nr_local = A_nr_local - (AFC_nr_local - AF2F_nr_local);
   HYPRE_Int      P_diag_nnz = hypre_CSRMatrixNumNonzeros(hypre_ParCSRMatrixDiag(W)) +
                               hypre_ParCSRMatrixNumCols(W);

   hypre_assert(P_nr_local == hypre_ParCSRMatrixNumRows(W) + hypre_ParCSRMatrixNumCols(W));

   P_diag_i    = hypre_TAlloc(HYPRE_Int,     P_nr_local + 1, HYPRE_MEMORY_DEVICE);
   P_diag_j    = hypre_TAlloc(HYPRE_Int,     P_diag_nnz,     HYPRE_MEMORY_DEVICE);
   P_diag_data = hypre_TAlloc(HYPRE_Complex, P_diag_nnz,     HYPRE_MEMORY_DEVICE);
   P_offd_i    = hypre_TAlloc(HYPRE_Int,     P_nr_local + 1, HYPRE_MEMORY_DEVICE);

   HYPRE_Int *C2F2_marker = hypre_TAlloc(HYPRE_Int, P_nr_local, HYPRE_MEMORY_DEVICE);
   tmp_end = HYPRE_THRUST_CALL( copy_if,
                                CF_marker,
                                CF_marker + A_nr_local,
                                CF_marker,
                                C2F2_marker,
                                out_of_range<HYPRE_Int>(-1, 0) /* -2 or 1 */ );

   hypre_assert(tmp_end - C2F2_marker == P_nr_local);

   hypreDevice_extendWtoP( P_nr_local,
                           AF2F_nr_local,
                           hypre_ParCSRMatrixNumCols(W),
                           C2F2_marker,
                           hypre_CSRMatrixNumNonzeros(hypre_ParCSRMatrixDiag(W)),
                           hypre_CSRMatrixI(hypre_ParCSRMatrixDiag(W)),
                           hypre_CSRMatrixJ(hypre_ParCSRMatrixDiag(W)),
                           hypre_CSRMatrixData(hypre_ParCSRMatrixDiag(W)),
                           P_diag_i,
                           P_diag_j,
                           P_diag_data,
                           hypre_CSRMatrixI(hypre_ParCSRMatrixOffd(W)),
                           P_offd_i );

   hypre_TFree(C2F2_marker, HYPRE_MEMORY_DEVICE);

   // final P
   P = hypre_ParCSRMatrixCreate(hypre_ParCSRMatrixComm(A),
                                hypre_ParCSRMatrixGlobalNumRows(W) + hypre_ParCSRMatrixGlobalNumCols(W),
                                hypre_ParCSRMatrixGlobalNumCols(W),
                                num_old_cpts_global,
                                num_cpts_global,
                                hypre_CSRMatrixNumCols(hypre_ParCSRMatrixOffd(W)),
                                P_diag_nnz,
                                hypre_CSRMatrixNumNonzeros(hypre_ParCSRMatrixOffd(W)));

   hypre_CSRMatrixI(hypre_ParCSRMatrixDiag(P))    = P_diag_i;
   hypre_CSRMatrixJ(hypre_ParCSRMatrixDiag(P))    = P_diag_j;
   hypre_CSRMatrixData(hypre_ParCSRMatrixDiag(P)) = P_diag_data;

   hypre_CSRMatrixI(hypre_ParCSRMatrixOffd(P))    = P_offd_i;
   hypre_CSRMatrixJ(hypre_ParCSRMatrixOffd(P))    = hypre_CSRMatrixJ(hypre_ParCSRMatrixOffd(W));
   hypre_CSRMatrixData(hypre_ParCSRMatrixOffd(P)) = hypre_CSRMatrixData(hypre_ParCSRMatrixOffd(W));
   hypre_CSRMatrixJ(hypre_ParCSRMatrixOffd(W))    = NULL;
   hypre_CSRMatrixData(hypre_ParCSRMatrixOffd(W)) = NULL;

   hypre_CSRMatrixMemoryLocation(hypre_ParCSRMatrixDiag(P)) = HYPRE_MEMORY_DEVICE;
   hypre_CSRMatrixMemoryLocation(hypre_ParCSRMatrixOffd(P)) = HYPRE_MEMORY_DEVICE;

   hypre_ParCSRMatrixDeviceColMapOffd(P) = hypre_ParCSRMatrixDeviceColMapOffd(W);
   hypre_ParCSRMatrixColMapOffd(P)       = hypre_ParCSRMatrixColMapOffd(W);
   hypre_ParCSRMatrixDeviceColMapOffd(W) = NULL;
   hypre_ParCSRMatrixColMapOffd(W)       = NULL;

   hypre_ParCSRMatrixNumNonzeros(P)  = hypre_ParCSRMatrixNumNonzeros(W) +
                                       hypre_ParCSRMatrixGlobalNumCols(W);
   hypre_ParCSRMatrixDNumNonzeros(P) = (HYPRE_Real) hypre_ParCSRMatrixNumNonzeros(P);

   hypre_ParCSRMatrixDestroy(W);

   if (trunc_factor != 0.0 || max_elmts > 0)
   {
      hypre_BoomerAMGInterpTruncationDevice(P, trunc_factor, max_elmts );
   }

   *P_ptr = P;

   return hypre_error_flag;
}

/*--------------------------------------------------------------------------------------*/
HYPRE_Int
hypre_BoomerAMGBuildModPartialExtPEInterpDevice( hypre_ParCSRMatrix  *A,
                                                 HYPRE_Int           *CF_marker,
                                                 hypre_ParCSRMatrix  *S,
                                                 HYPRE_BigInt        *num_cpts_global,     /* C2 */
                                                 HYPRE_BigInt        *num_old_cpts_global, /* C2 + F2 */
                                                 HYPRE_Int            debug_flag,
                                                 HYPRE_Real           trunc_factor,
                                                 HYPRE_Int            max_elmts,
                                                 hypre_ParCSRMatrix **P_ptr )
{
   HYPRE_Int           A_nr_local   = hypre_ParCSRMatrixNumRows(A);
   hypre_CSRMatrix    *A_diag       = hypre_ParCSRMatrixDiag(A);
   HYPRE_Complex      *A_diag_data  = hypre_CSRMatrixData(A_diag);
   HYPRE_Int          *A_diag_i     = hypre_CSRMatrixI(A_diag);
   hypre_CSRMatrix    *A_offd       = hypre_ParCSRMatrixOffd(A);
   HYPRE_Complex      *A_offd_data  = hypre_CSRMatrixData(A_offd);
   HYPRE_Int          *A_offd_i     = hypre_CSRMatrixI(A_offd);
   HYPRE_Int           A_offd_nnz   = hypre_CSRMatrixNumNonzeros(A_offd);
   HYPRE_Complex      *Dbeta, *rsWA, *rsW, *dlam, *dlam_offd, *dtmp, *dtmp_offd;
   hypre_ParCSRMatrix *As_F2F, *As_FF, *As_FC, *W, *P;

   hypre_BoomerAMGMakeSocFromSDevice(A, S);

   HYPRE_Int          *Soc_diag_j   = hypre_ParCSRMatrixSocDiagJ(S);
   HYPRE_Int          *Soc_offd_j   = hypre_ParCSRMatrixSocOffdJ(S);

   /* As_F2F = As_{F2, F}, As_FC = As_{F, C2} */
   hypre_ParCSRMatrixGenerateFFFC3Device(A, CF_marker, num_cpts_global, S, &As_FC, &As_F2F);

   HYPRE_Int AFC_nr_local = hypre_ParCSRMatrixNumRows(As_FC);
   HYPRE_Int AF2F_nr_local = hypre_ParCSRMatrixNumRows(As_F2F);

   /* row sum of AFC, i.e., D_beta */
   Dbeta = hypre_TAlloc(HYPRE_Complex, AFC_nr_local, HYPRE_MEMORY_DEVICE);
   hypre_CSRMatrixComputeRowSumDevice(hypre_ParCSRMatrixDiag(As_FC), NULL, NULL, Dbeta, 0, 1.0, "set");
   hypre_CSRMatrixComputeRowSumDevice(hypre_ParCSRMatrixOffd(As_FC), NULL, NULL, Dbeta, 0, 1.0, "add");

   /* As_FF = As_{F,F} */
   hypre_ParCSRMatrixGenerateFFFCDevice(A, CF_marker, num_cpts_global, S, NULL, &As_FF);

   hypre_assert(AFC_nr_local == hypre_ParCSRMatrixNumRows(As_FF));

   dim3 bDim = hypre_GetDefaultDeviceBlockDimension();
   dim3 gDim = hypre_GetDefaultDeviceGridDimension(AFC_nr_local, "warp", bDim);

   /* Generate D_lambda in the paper: D_beta + (row sum of AFF without diagonal elements / row_nnz) */
   /* Generate D_tmp, i.e., D_mu / D_lambda */
   dlam = hypre_TAlloc(HYPRE_Complex, AFC_nr_local, HYPRE_MEMORY_DEVICE);
   dtmp = hypre_TAlloc(HYPRE_Complex, AFC_nr_local, HYPRE_MEMORY_DEVICE);

   HYPRE_GPU_LAUNCH( hypreCUDAKernel_compute_dlam_dtmp,
                     gDim, bDim,
                     AFC_nr_local,
                     hypre_CSRMatrixI(hypre_ParCSRMatrixDiag(As_FF)),
                     hypre_CSRMatrixJ(hypre_ParCSRMatrixDiag(As_FF)),
                     hypre_CSRMatrixData(hypre_ParCSRMatrixDiag(As_FF)),
                     hypre_CSRMatrixI(hypre_ParCSRMatrixOffd(As_FF)),
                     hypre_CSRMatrixData(hypre_ParCSRMatrixOffd(As_FF)),
                     Dbeta,
                     dlam,
                     dtmp );

   hypre_ParCSRMatrixDestroy(As_FF);
   hypre_TFree(Dbeta, HYPRE_MEMORY_DEVICE);

   /* collect off-processor dtmp and dlam */
   dtmp_offd = hypre_TAlloc(HYPRE_Complex, hypre_CSRMatrixNumCols(hypre_ParCSRMatrixOffd(As_F2F)),
                            HYPRE_MEMORY_DEVICE);
   dlam_offd = hypre_TAlloc(HYPRE_Complex, hypre_CSRMatrixNumCols(hypre_ParCSRMatrixOffd(As_F2F)),
                            HYPRE_MEMORY_DEVICE);

   hypre_ParCSRCommPkg    *comm_pkg = hypre_ParCSRMatrixCommPkg(As_F2F);
   hypre_ParCSRCommHandle *comm_handle;
   if (!comm_pkg)
   {
      hypre_MatvecCommPkgCreate(As_F2F);
      comm_pkg = hypre_ParCSRMatrixCommPkg(As_F2F);
   }
   HYPRE_Int num_sends = hypre_ParCSRCommPkgNumSends(comm_pkg);
   HYPRE_Int num_elmts_send = hypre_ParCSRCommPkgSendMapStart(comm_pkg, num_sends);
   HYPRE_Complex *send_buf = hypre_TAlloc(HYPRE_Complex, num_elmts_send, HYPRE_MEMORY_DEVICE);
   hypre_ParCSRCommPkgCopySendMapElmtsToDevice(comm_pkg);

   HYPRE_THRUST_CALL( gather,
                      hypre_ParCSRCommPkgDeviceSendMapElmts(comm_pkg),
                      hypre_ParCSRCommPkgDeviceSendMapElmts(comm_pkg) + num_elmts_send,
                      dtmp,
                      send_buf );

#if defined(HYPRE_WITH_GPU_AWARE_MPI) && THRUST_CALL_BLOCKING == 0
   /* RL: make sure send_buf is ready before issuing GPU-GPU MPI */
   hypre_ForceSyncComputeStream(hypre_handle());
#endif

   comm_handle = hypre_ParCSRCommHandleCreate_v2(1, comm_pkg, HYPRE_MEMORY_DEVICE, send_buf,
                                                 HYPRE_MEMORY_DEVICE, dtmp_offd);
   hypre_ParCSRCommHandleDestroy(comm_handle);

   HYPRE_THRUST_CALL( gather,
                      hypre_ParCSRCommPkgDeviceSendMapElmts(comm_pkg),
                      hypre_ParCSRCommPkgDeviceSendMapElmts(comm_pkg) + num_elmts_send,
                      dlam,
                      send_buf );

#if defined(HYPRE_WITH_GPU_AWARE_MPI) && THRUST_CALL_BLOCKING == 0
   /* RL: make sure send_buf is ready before issuing GPU-GPU MPI */
   hypre_ForceSyncComputeStream(hypre_handle());
#endif

   comm_handle = hypre_ParCSRCommHandleCreate_v2(1, comm_pkg, HYPRE_MEMORY_DEVICE, send_buf,
                                                 HYPRE_MEMORY_DEVICE, dlam_offd);
   hypre_ParCSRCommHandleDestroy(comm_handle);

   hypre_TFree(send_buf, HYPRE_MEMORY_DEVICE);

   /* weak row sum and diagonal, i.e., DFF + Dgamma */
   rsWA = hypre_TAlloc(HYPRE_Complex, A_nr_local, HYPRE_MEMORY_DEVICE);

   gDim = hypre_GetDefaultDeviceGridDimension(A_nr_local, "warp", bDim);

   /* only for rows corresponding to F2 (notice flag == -1) */
   HYPRE_GPU_LAUNCH( hypreCUDAKernel_compute_weak_rowsums,
                     gDim, bDim,
                     A_nr_local,
                     A_offd_nnz > 0,
                     CF_marker,
                     A_diag_i,
                     A_diag_data,
                     Soc_diag_j,
                     A_offd_i,
                     A_offd_data,
                     Soc_offd_j,
                     rsWA,
                     -1 );

   rsW = hypre_TAlloc(HYPRE_Complex, AF2F_nr_local, HYPRE_MEMORY_DEVICE);
   HYPRE_Complex *new_end = HYPRE_THRUST_CALL( copy_if,
                                               rsWA,
                                               rsWA + A_nr_local,
                                               CF_marker,
                                               rsW,
                                               equal<HYPRE_Int>(-2) );

   hypre_assert(new_end - rsW == AF2F_nr_local);

   hypre_TFree(rsWA, HYPRE_MEMORY_DEVICE);

   /* map from F2 to F */
   HYPRE_Int *map_to_F = hypre_TAlloc(HYPRE_Int, A_nr_local, HYPRE_MEMORY_DEVICE);
   HYPRE_THRUST_CALL( exclusive_scan,
                      thrust::make_transform_iterator(CF_marker,              is_negative<HYPRE_Int>()),
                      thrust::make_transform_iterator(CF_marker + A_nr_local, is_negative<HYPRE_Int>()),
                      map_to_F,
                      HYPRE_Int(0) ); /* *MUST* pass init value since input and output types diff. */
   HYPRE_Int *map_F2_to_F = hypre_TAlloc(HYPRE_Int, AF2F_nr_local, HYPRE_MEMORY_DEVICE);

   HYPRE_Int *tmp_end = HYPRE_THRUST_CALL( copy_if,
                                           map_to_F,
                                           map_to_F + A_nr_local,
                                           CF_marker,
                                           map_F2_to_F,
                                           equal<HYPRE_Int>(-2) );

   hypre_assert(tmp_end - map_F2_to_F == AF2F_nr_local);

   hypre_TFree(map_to_F, HYPRE_MEMORY_DEVICE);

   /* add to rsW those in AFF that correspond to lam == 0
    * diagnoally scale As_F2F (from both sides) and replace the diagonal */
   gDim = hypre_GetDefaultDeviceGridDimension(AF2F_nr_local, "warp", bDim);

   HYPRE_GPU_LAUNCH( hypreCUDAKernel_MMPEInterpScaleAFF,
                     gDim, bDim,
                     AF2F_nr_local,
                     hypre_CSRMatrixI(hypre_ParCSRMatrixDiag(As_F2F)),
                     hypre_CSRMatrixJ(hypre_ParCSRMatrixDiag(As_F2F)),
                     hypre_CSRMatrixData(hypre_ParCSRMatrixDiag(As_F2F)),
                     hypre_CSRMatrixI(hypre_ParCSRMatrixOffd(As_F2F)),
                     hypre_CSRMatrixJ(hypre_ParCSRMatrixOffd(As_F2F)),
                     hypre_CSRMatrixData(hypre_ParCSRMatrixOffd(As_F2F)),
                     dtmp,
                     dtmp_offd,
                     dlam,
                     dlam_offd,
                     map_F2_to_F,
                     rsW );

   hypre_TFree(dlam,        HYPRE_MEMORY_DEVICE);
   hypre_TFree(dlam_offd,   HYPRE_MEMORY_DEVICE);
   hypre_TFree(dtmp,        HYPRE_MEMORY_DEVICE);
   hypre_TFree(dtmp_offd,   HYPRE_MEMORY_DEVICE);
   hypre_TFree(map_F2_to_F, HYPRE_MEMORY_DEVICE);
   hypre_TFree(rsW,         HYPRE_MEMORY_DEVICE);

   /* Perform matrix-matrix multiplication */
   W = hypre_ParCSRMatMatDevice(As_F2F, As_FC);

   hypre_ParCSRMatrixDestroy(As_F2F);
   hypre_ParCSRMatrixDestroy(As_FC);

   /* Construct P from matrix product W */
   HYPRE_Int     *P_diag_i, *P_diag_j, *P_offd_i;
   HYPRE_Complex *P_diag_data;
   HYPRE_Int      P_nr_local = A_nr_local - (AFC_nr_local - AF2F_nr_local);
   HYPRE_Int      P_diag_nnz = hypre_CSRMatrixNumNonzeros(hypre_ParCSRMatrixDiag(W)) +
                               hypre_ParCSRMatrixNumCols(W);

   hypre_assert(P_nr_local == hypre_ParCSRMatrixNumRows(W) + hypre_ParCSRMatrixNumCols(W));

   P_diag_i    = hypre_TAlloc(HYPRE_Int,     P_nr_local + 1, HYPRE_MEMORY_DEVICE);
   P_diag_j    = hypre_TAlloc(HYPRE_Int,     P_diag_nnz,     HYPRE_MEMORY_DEVICE);
   P_diag_data = hypre_TAlloc(HYPRE_Complex, P_diag_nnz,     HYPRE_MEMORY_DEVICE);
   P_offd_i    = hypre_TAlloc(HYPRE_Int,     P_nr_local + 1, HYPRE_MEMORY_DEVICE);

   HYPRE_Int *C2F2_marker = hypre_TAlloc(HYPRE_Int, P_nr_local, HYPRE_MEMORY_DEVICE);
   tmp_end = HYPRE_THRUST_CALL( copy_if,
                                CF_marker,
                                CF_marker + A_nr_local,
                                CF_marker,
                                C2F2_marker,
                                out_of_range<HYPRE_Int>(-1, 0) /* -2 or 1 */ );

   hypre_assert(tmp_end - C2F2_marker == P_nr_local);

   hypreDevice_extendWtoP( P_nr_local,
                           AF2F_nr_local,
                           hypre_ParCSRMatrixNumCols(W),
                           C2F2_marker,
                           hypre_CSRMatrixNumNonzeros(hypre_ParCSRMatrixDiag(W)),
                           hypre_CSRMatrixI(hypre_ParCSRMatrixDiag(W)),
                           hypre_CSRMatrixJ(hypre_ParCSRMatrixDiag(W)),
                           hypre_CSRMatrixData(hypre_ParCSRMatrixDiag(W)),
                           P_diag_i,
                           P_diag_j,
                           P_diag_data,
                           hypre_CSRMatrixI(hypre_ParCSRMatrixOffd(W)),
                           P_offd_i );

   hypre_TFree(C2F2_marker, HYPRE_MEMORY_DEVICE);

   // final P
   P = hypre_ParCSRMatrixCreate(hypre_ParCSRMatrixComm(A),
                                hypre_ParCSRMatrixGlobalNumRows(W) + hypre_ParCSRMatrixGlobalNumCols(W),
                                hypre_ParCSRMatrixGlobalNumCols(W),
                                num_old_cpts_global,
                                num_cpts_global,
                                hypre_CSRMatrixNumCols(hypre_ParCSRMatrixOffd(W)),
                                P_diag_nnz,
                                hypre_CSRMatrixNumNonzeros(hypre_ParCSRMatrixOffd(W)));

   hypre_CSRMatrixI(hypre_ParCSRMatrixDiag(P))    = P_diag_i;
   hypre_CSRMatrixJ(hypre_ParCSRMatrixDiag(P))    = P_diag_j;
   hypre_CSRMatrixData(hypre_ParCSRMatrixDiag(P)) = P_diag_data;

   hypre_CSRMatrixI(hypre_ParCSRMatrixOffd(P))    = P_offd_i;
   hypre_CSRMatrixJ(hypre_ParCSRMatrixOffd(P))    = hypre_CSRMatrixJ(hypre_ParCSRMatrixOffd(W));
   hypre_CSRMatrixData(hypre_ParCSRMatrixOffd(P)) = hypre_CSRMatrixData(hypre_ParCSRMatrixOffd(W));
   hypre_CSRMatrixJ(hypre_ParCSRMatrixOffd(W))    = NULL;
   hypre_CSRMatrixData(hypre_ParCSRMatrixOffd(W)) = NULL;

   hypre_CSRMatrixMemoryLocation(hypre_ParCSRMatrixDiag(P)) = HYPRE_MEMORY_DEVICE;
   hypre_CSRMatrixMemoryLocation(hypre_ParCSRMatrixOffd(P)) = HYPRE_MEMORY_DEVICE;

   hypre_ParCSRMatrixDeviceColMapOffd(P) = hypre_ParCSRMatrixDeviceColMapOffd(W);
   hypre_ParCSRMatrixColMapOffd(P)       = hypre_ParCSRMatrixColMapOffd(W);
   hypre_ParCSRMatrixDeviceColMapOffd(W) = NULL;
   hypre_ParCSRMatrixColMapOffd(W)       = NULL;

   hypre_ParCSRMatrixNumNonzeros(P)  = hypre_ParCSRMatrixNumNonzeros(W) +
                                       hypre_ParCSRMatrixGlobalNumCols(W);
   hypre_ParCSRMatrixDNumNonzeros(P) = (HYPRE_Real) hypre_ParCSRMatrixNumNonzeros(P);

   hypre_ParCSRMatrixDestroy(W);

   if (trunc_factor != 0.0 || max_elmts > 0)
   {
      hypre_BoomerAMGInterpTruncationDevice(P, trunc_factor, max_elmts );
   }

   *P_ptr = P;

   return hypre_error_flag;
}

//-----------------------------------------------------------------------
__global__
<<<<<<< HEAD
void hypreCUDAKernel_MMInterpScaleAFF( hypre_Item    &item,
=======
void hypreCUDAKernel_MMInterpScaleAFF( hypre_DeviceItem    &item,
>>>>>>> 6f3bccb9
                                       HYPRE_Int      AFF_nrows,
                                       HYPRE_Int     *AFF_diag_i,
                                       HYPRE_Int     *AFF_diag_j,
                                       HYPRE_Complex *AFF_diag_a,
                                       HYPRE_Int     *AFF_offd_i,
                                       HYPRE_Int     *AFF_offd_j,
                                       HYPRE_Complex *AFF_offd_a,
                                       HYPRE_Complex *beta_diag,
                                       HYPRE_Complex *beta_offd,
                                       HYPRE_Int     *F2_to_F,
                                       HYPRE_Real    *rsW )
{
   HYPRE_Int row = hypre_gpu_get_grid_warp_id<1, 1>(item);

   if (row >= AFF_nrows)
   {
      return;
   }

   HYPRE_Int lane = hypre_gpu_get_lane_id<1>(item);
   HYPRE_Int ib_diag = 0, ie_diag;
   HYPRE_Int rowF = 0;

   if (lane == 0)
   {
      rowF = read_only_load(&F2_to_F[row]);
   }
   rowF = warp_shuffle_sync(item, HYPRE_WARP_FULL_MASK, rowF, 0);

   if (lane < 2)
   {
      ib_diag = read_only_load(AFF_diag_i + row + lane);
   }
   ie_diag = warp_shuffle_sync(item, HYPRE_WARP_FULL_MASK, ib_diag, 1);
   ib_diag = warp_shuffle_sync(item, HYPRE_WARP_FULL_MASK, ib_diag, 0);

   HYPRE_Complex rl = 0.0;

   for (HYPRE_Int i = ib_diag + lane; warp_any_sync(item, HYPRE_WARP_FULL_MASK, i < ie_diag);
        i += HYPRE_WARP_SIZE)
   {
      if (i < ie_diag)
      {
         HYPRE_Int j = read_only_load(&AFF_diag_j[i]);

         if (j == rowF)
         {
            /* diagonal */
            AFF_diag_a[i] = 1.0;
         }
         else
         {
            /* off-diagonal */
            HYPRE_Complex beta = read_only_load(&beta_diag[j]);
            HYPRE_Complex val = AFF_diag_a[i];

            if (beta == 0.0)
            {
               rl += val;
               AFF_diag_a[i] = 0.0;
            }
            else
            {
               AFF_diag_a[i] = val / beta;
            }
         }
      }
   }

   HYPRE_Int ib_offd = 0, ie_offd;

   if (lane < 2)
   {
      ib_offd = read_only_load(AFF_offd_i + row + lane);
   }
   ie_offd = warp_shuffle_sync(item, HYPRE_WARP_FULL_MASK, ib_offd, 1);
   ib_offd = warp_shuffle_sync(item, HYPRE_WARP_FULL_MASK, ib_offd, 0);

   for (HYPRE_Int i = ib_offd + lane; warp_any_sync(item, HYPRE_WARP_FULL_MASK, i < ie_offd);
        i += HYPRE_WARP_SIZE)
   {
      if (i < ie_offd)
      {
         HYPRE_Int j = read_only_load(&AFF_offd_j[i]);
         HYPRE_Complex beta = read_only_load(&beta_offd[j]);
         HYPRE_Complex val = AFF_offd_a[i];

         if (beta == 0.0)
         {
            rl += val;
            AFF_offd_a[i] = 0.0;
         }
         else
         {
            AFF_offd_a[i] = val / beta;
         }
      }
   }

   rl = warp_reduce_sum(item, rl);

   if (lane == 0)
   {
      rl += read_only_load(&rsW[row]);
      rl = rl == 0.0 ? 0.0 : -1.0 / rl;
   }

   rl = warp_shuffle_sync(item, HYPRE_WARP_FULL_MASK, rl, 0);

   for (HYPRE_Int i = ib_diag + lane; warp_any_sync(item, HYPRE_WARP_FULL_MASK, i < ie_diag);
        i += HYPRE_WARP_SIZE)
   {
      if (i < ie_diag)
      {
         AFF_diag_a[i] *= rl;
      }
   }

   for (HYPRE_Int i = ib_offd + lane; warp_any_sync(item, HYPRE_WARP_FULL_MASK, i < ie_offd);
        i += HYPRE_WARP_SIZE)
   {
      if (i < ie_offd)
      {
         AFF_offd_a[i] *= rl;
      }
   }
}

//-----------------------------------------------------------------------
__global__
<<<<<<< HEAD
void hypreCUDAKernel_MMPEInterpScaleAFF( hypre_Item    &item,
=======
void hypreCUDAKernel_MMPEInterpScaleAFF( hypre_DeviceItem    &item,
>>>>>>> 6f3bccb9
                                         HYPRE_Int      AFF_nrows,
                                         HYPRE_Int     *AFF_diag_i,
                                         HYPRE_Int     *AFF_diag_j,
                                         HYPRE_Complex *AFF_diag_a,
                                         HYPRE_Int     *AFF_offd_i,
                                         HYPRE_Int     *AFF_offd_j,
                                         HYPRE_Complex *AFF_offd_a,
                                         HYPRE_Complex *tmp_diag,
                                         HYPRE_Complex *tmp_offd,
                                         HYPRE_Complex *lam_diag,
                                         HYPRE_Complex *lam_offd,
                                         HYPRE_Int     *F2_to_F,
                                         HYPRE_Real    *rsW )
{
   HYPRE_Int row = hypre_gpu_get_grid_warp_id<1, 1>(item);

   if (row >= AFF_nrows)
   {
      return;
   }

   HYPRE_Int lane = hypre_gpu_get_lane_id<1>(item);
   HYPRE_Int ib_diag = 0, ie_diag;
   HYPRE_Int rowF = 0;

   if (lane == 0)
   {
      rowF = read_only_load(&F2_to_F[row]);
   }
   rowF = warp_shuffle_sync(item, HYPRE_WARP_FULL_MASK, rowF, 0);

   if (lane < 2)
   {
      ib_diag = read_only_load(AFF_diag_i + row + lane);
   }
   ie_diag = warp_shuffle_sync(item, HYPRE_WARP_FULL_MASK, ib_diag, 1);
   ib_diag = warp_shuffle_sync(item, HYPRE_WARP_FULL_MASK, ib_diag, 0);

   HYPRE_Complex rl = 0.0;

   for (HYPRE_Int i = ib_diag + lane; warp_any_sync(item, HYPRE_WARP_FULL_MASK, i < ie_diag);
        i += HYPRE_WARP_SIZE)
   {
      if (i < ie_diag)
      {
         HYPRE_Int j = read_only_load(&AFF_diag_j[i]);

         if (j == rowF)
         {
            /* diagonal */
            AFF_diag_a[i] = 1.0;
         }
         else
         {
            /* off-diagonal */
            HYPRE_Complex lam = read_only_load(&lam_diag[j]);
            HYPRE_Complex val = AFF_diag_a[i];

            if (lam == 0.0)
            {
               rl += val;
               AFF_diag_a[i] = 0.0;
            }
            else
            {
               rl += val * read_only_load(&tmp_diag[j]);
               AFF_diag_a[i] = val / lam;
            }
         }
      }
   }

   HYPRE_Int ib_offd = 0, ie_offd;

   if (lane < 2)
   {
      ib_offd = read_only_load(AFF_offd_i + row + lane);
   }
   ie_offd = warp_shuffle_sync(item, HYPRE_WARP_FULL_MASK, ib_offd, 1);
   ib_offd = warp_shuffle_sync(item, HYPRE_WARP_FULL_MASK, ib_offd, 0);

   for (HYPRE_Int i = ib_offd + lane; warp_any_sync(item, HYPRE_WARP_FULL_MASK, i < ie_offd);
        i += HYPRE_WARP_SIZE)
   {
      if (i < ie_offd)
      {
         HYPRE_Int j = read_only_load(&AFF_offd_j[i]);
         HYPRE_Complex lam = read_only_load(&lam_offd[j]);
         HYPRE_Complex val = AFF_offd_a[i];

         if (lam == 0.0)
         {
            rl += val;
            AFF_offd_a[i] = 0.0;
         }
         else
         {
            rl += val * read_only_load(&tmp_offd[j]);
            AFF_offd_a[i] = val / lam;
         }
      }
   }

   rl = warp_reduce_sum(item, rl);

   if (lane == 0)
   {
      rl += read_only_load(&rsW[row]);
      rl = rl == 0.0 ? 0.0 : -1.0 / rl;
   }

   rl = warp_shuffle_sync(item, HYPRE_WARP_FULL_MASK, rl, 0);

   for (HYPRE_Int i = ib_diag + lane; warp_any_sync(item, HYPRE_WARP_FULL_MASK, i < ie_diag);
        i += HYPRE_WARP_SIZE)
   {
      if (i < ie_diag)
      {
         AFF_diag_a[i] *= rl;
      }
   }

   for (HYPRE_Int i = ib_offd + lane; warp_any_sync(item, HYPRE_WARP_FULL_MASK, i < ie_offd);
        i += HYPRE_WARP_SIZE)
   {
      if (i < ie_offd)
      {
         AFF_offd_a[i] *= rl;
      }
   }
}

#endif /* #if defined(HYPRE_USING_CUDA) || defined(HYPRE_USING_HIP) */<|MERGE_RESOLUTION|>--- conflicted
+++ resolved
@@ -10,39 +10,23 @@
 
 #if defined(HYPRE_USING_CUDA) || defined(HYPRE_USING_HIP)
 
-<<<<<<< HEAD
-__global__ void hypreCUDAKernel_compute_weak_rowsums( hypre_Item &item, HYPRE_Int nr_of_rows,
-=======
 __global__ void hypreCUDAKernel_compute_weak_rowsums( hypre_DeviceItem &item, HYPRE_Int nr_of_rows,
->>>>>>> 6f3bccb9
                                                       bool has_offd,
                                                       HYPRE_Int *CF_marker, HYPRE_Int *A_diag_i, HYPRE_Complex *A_diag_a, HYPRE_Int *S_diag_j,
                                                       HYPRE_Int *A_offd_i, HYPRE_Complex *A_offd_a, HYPRE_Int *S_offd_j, HYPRE_Real *rs, HYPRE_Int flag );
 
-<<<<<<< HEAD
-__global__ void hypreCUDAKernel_MMInterpScaleAFF( hypre_Item &item, HYPRE_Int AFF_nrows,
-=======
 __global__ void hypreCUDAKernel_MMInterpScaleAFF( hypre_DeviceItem &item, HYPRE_Int AFF_nrows,
->>>>>>> 6f3bccb9
                                                   HYPRE_Int *AFF_diag_i,
                                                   HYPRE_Int *AFF_diag_j, HYPRE_Complex *AFF_diag_a, HYPRE_Int *AFF_offd_i, HYPRE_Int *AFF_offd_j,
                                                   HYPRE_Complex *AFF_offd_a, HYPRE_Complex *beta_diag, HYPRE_Complex *beta_offd, HYPRE_Int *F2_to_F,
                                                   HYPRE_Real *rsW );
 
-<<<<<<< HEAD
-__global__ void hypreCUDAKernel_compute_dlam_dtmp( hypre_Item &item, HYPRE_Int nr_of_rows,
-=======
 __global__ void hypreCUDAKernel_compute_dlam_dtmp( hypre_DeviceItem &item, HYPRE_Int nr_of_rows,
->>>>>>> 6f3bccb9
                                                    HYPRE_Int *AFF_diag_i,
                                                    HYPRE_Int *AFF_diag_j, HYPRE_Complex *AFF_diag_data, HYPRE_Int *AFF_offd_i,
                                                    HYPRE_Complex *AFF_offd_data, HYPRE_Complex *rsFC, HYPRE_Complex *dlam, HYPRE_Complex *dtmp );
 
-<<<<<<< HEAD
-__global__ void hypreCUDAKernel_MMPEInterpScaleAFF( hypre_Item &item, HYPRE_Int AFF_nrows,
-=======
 __global__ void hypreCUDAKernel_MMPEInterpScaleAFF( hypre_DeviceItem &item, HYPRE_Int AFF_nrows,
->>>>>>> 6f3bccb9
                                                     HYPRE_Int *AFF_diag_i,
                                                     HYPRE_Int *AFF_diag_j, HYPRE_Complex *AFF_diag_a, HYPRE_Int *AFF_offd_i, HYPRE_Int *AFF_offd_j,
                                                     HYPRE_Complex *AFF_offd_a, HYPRE_Complex *tmp_diag, HYPRE_Complex *tmp_offd,
@@ -577,11 +561,7 @@
 
 //-----------------------------------------------------------------------
 __global__
-<<<<<<< HEAD
-void hypreCUDAKernel_MMInterpScaleAFF( hypre_Item    &item,
-=======
 void hypreCUDAKernel_MMInterpScaleAFF( hypre_DeviceItem    &item,
->>>>>>> 6f3bccb9
                                        HYPRE_Int      AFF_nrows,
                                        HYPRE_Int     *AFF_diag_i,
                                        HYPRE_Int     *AFF_diag_j,
@@ -712,11 +692,7 @@
 
 //-----------------------------------------------------------------------
 __global__
-<<<<<<< HEAD
-void hypreCUDAKernel_MMPEInterpScaleAFF( hypre_Item    &item,
-=======
 void hypreCUDAKernel_MMPEInterpScaleAFF( hypre_DeviceItem    &item,
->>>>>>> 6f3bccb9
                                          HYPRE_Int      AFF_nrows,
                                          HYPRE_Int     *AFF_diag_i,
                                          HYPRE_Int     *AFF_diag_j,
