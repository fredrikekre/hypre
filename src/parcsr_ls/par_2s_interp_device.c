/******************************************************************************
 * Copyright (c) 1998 Lawrence Livermore National Security, LLC and other
 * HYPRE Project Developers. See the top-level COPYRIGHT file for details.
 *
 * SPDX-License-Identifier: (Apache-2.0 OR MIT)
 ******************************************************************************/

#include "_hypre_parcsr_ls.h"
#include "_hypre_utilities.hpp"

#if defined(HYPRE_USING_CUDA) || defined(HYPRE_USING_HIP)

__global__ void hypreCUDAKernel_compute_weak_rowsums( hypre_Item &item, HYPRE_Int nr_of_rows, bool has_offd,
                                                      HYPRE_Int *CF_marker, HYPRE_Int *A_diag_i, HYPRE_Complex *A_diag_a, HYPRE_Int *S_diag_j,
                                                      HYPRE_Int *A_offd_i, HYPRE_Complex *A_offd_a, HYPRE_Int *S_offd_j, HYPRE_Real *rs, HYPRE_Int flag );

__global__ void hypreCUDAKernel_MMInterpScaleAFF( hypre_Item &item, HYPRE_Int AFF_nrows, HYPRE_Int *AFF_diag_i,
                                                  HYPRE_Int *AFF_diag_j, HYPRE_Complex *AFF_diag_a, HYPRE_Int *AFF_offd_i, HYPRE_Int *AFF_offd_j,
                                                  HYPRE_Complex *AFF_offd_a, HYPRE_Complex *beta_diag, HYPRE_Complex *beta_offd, HYPRE_Int *F2_to_F,
                                                  HYPRE_Real *rsW );

__global__ void hypreCUDAKernel_compute_dlam_dtmp( hypre_Item &item, HYPRE_Int nr_of_rows, HYPRE_Int *AFF_diag_i,
                                                   HYPRE_Int *AFF_diag_j, HYPRE_Complex *AFF_diag_data, HYPRE_Int *AFF_offd_i,
                                                   HYPRE_Complex *AFF_offd_data, HYPRE_Complex *rsFC, HYPRE_Complex *dlam, HYPRE_Complex *dtmp );

__global__ void hypreCUDAKernel_MMPEInterpScaleAFF( hypre_Item &item, HYPRE_Int AFF_nrows, HYPRE_Int *AFF_diag_i,
                                                    HYPRE_Int *AFF_diag_j, HYPRE_Complex *AFF_diag_a, HYPRE_Int *AFF_offd_i, HYPRE_Int *AFF_offd_j,
                                                    HYPRE_Complex *AFF_offd_a, HYPRE_Complex *tmp_diag, HYPRE_Complex *tmp_offd,
                                                    HYPRE_Complex *lam_diag, HYPRE_Complex *lam_offd, HYPRE_Int *F2_to_F, HYPRE_Real *rsW );

void hypreDevice_extendWtoP( HYPRE_Int P_nr_of_rows, HYPRE_Int W_nr_of_rows, HYPRE_Int W_nr_of_cols,
                             HYPRE_Int *CF_marker, HYPRE_Int W_diag_nnz, HYPRE_Int *W_diag_i, HYPRE_Int *W_diag_j,
                             HYPRE_Complex *W_diag_data, HYPRE_Int *P_diag_i, HYPRE_Int *P_diag_j, HYPRE_Complex *P_diag_data,
                             HYPRE_Int *W_offd_i, HYPRE_Int *P_offd_i );

/*--------------------------------------------------------------------------------------*/
HYPRE_Int
hypre_BoomerAMGBuildModPartialExtInterpDevice( hypre_ParCSRMatrix  *A,
                                               HYPRE_Int           *CF_marker,
                                               hypre_ParCSRMatrix  *S,
                                               HYPRE_BigInt        *num_cpts_global,     /* C2 */
                                               HYPRE_BigInt        *num_old_cpts_global, /* C2 + F2 */
                                               HYPRE_Int            debug_flag,
                                               HYPRE_Real           trunc_factor,
                                               HYPRE_Int            max_elmts,
                                               hypre_ParCSRMatrix **P_ptr )
{
   HYPRE_Int           A_nr_local   = hypre_ParCSRMatrixNumRows(A);
   hypre_CSRMatrix    *A_diag       = hypre_ParCSRMatrixDiag(A);
   HYPRE_Complex      *A_diag_data  = hypre_CSRMatrixData(A_diag);
   HYPRE_Int          *A_diag_i     = hypre_CSRMatrixI(A_diag);
   hypre_CSRMatrix    *A_offd       = hypre_ParCSRMatrixOffd(A);
   HYPRE_Complex      *A_offd_data  = hypre_CSRMatrixData(A_offd);
   HYPRE_Int          *A_offd_i     = hypre_CSRMatrixI(A_offd);
   HYPRE_Int           A_offd_nnz   = hypre_CSRMatrixNumNonzeros(A_offd);
   HYPRE_Complex      *Dbeta, *Dbeta_offd, *rsWA, *rsW;
   hypre_ParCSRMatrix *As_F2F, *As_FC, *W, *P;

   hypre_BoomerAMGMakeSocFromSDevice(A, S);

   HYPRE_Int          *Soc_diag_j   = hypre_ParCSRMatrixSocDiagJ(S);
   HYPRE_Int          *Soc_offd_j   = hypre_ParCSRMatrixSocOffdJ(S);

   /* As_F2F = As_{F2, F}, As_FC = As_{F, C2} */
   hypre_ParCSRMatrixGenerateFFFC3Device(A, CF_marker, num_cpts_global, S, &As_FC, &As_F2F);

   HYPRE_Int AFC_nr_local = hypre_ParCSRMatrixNumRows(As_FC);
   HYPRE_Int AF2F_nr_local = hypre_ParCSRMatrixNumRows(As_F2F);

   /* row sum of AFC, i.e., D_beta */
   Dbeta = hypre_TAlloc(HYPRE_Complex, AFC_nr_local, HYPRE_MEMORY_DEVICE);
   hypre_CSRMatrixComputeRowSumDevice(hypre_ParCSRMatrixDiag(As_FC), NULL, NULL, Dbeta, 0, 1.0, "set");
   hypre_CSRMatrixComputeRowSumDevice(hypre_ParCSRMatrixOffd(As_FC), NULL, NULL, Dbeta, 0, 1.0, "add");

   /* collect off-processor D_beta */
   hypre_ParCSRCommPkg    *comm_pkg = hypre_ParCSRMatrixCommPkg(As_F2F);
   hypre_ParCSRCommHandle *comm_handle;
   if (!comm_pkg)
   {
      hypre_MatvecCommPkgCreate(As_F2F);
      comm_pkg = hypre_ParCSRMatrixCommPkg(As_F2F);
   }
   Dbeta_offd = hypre_TAlloc(HYPRE_Complex, hypre_CSRMatrixNumCols(hypre_ParCSRMatrixOffd(As_F2F)),
                             HYPRE_MEMORY_DEVICE);
   HYPRE_Int num_sends = hypre_ParCSRCommPkgNumSends(comm_pkg);
   HYPRE_Int num_elmts_send = hypre_ParCSRCommPkgSendMapStart(comm_pkg, num_sends);
   HYPRE_Complex *send_buf = hypre_TAlloc(HYPRE_Complex, num_elmts_send, HYPRE_MEMORY_DEVICE);
   hypre_ParCSRCommPkgCopySendMapElmtsToDevice(comm_pkg);
   HYPRE_THRUST_CALL( gather,
                      hypre_ParCSRCommPkgDeviceSendMapElmts(comm_pkg),
                      hypre_ParCSRCommPkgDeviceSendMapElmts(comm_pkg) + num_elmts_send,
                      Dbeta,
                      send_buf );

#if defined(HYPRE_WITH_GPU_AWARE_MPI) && THRUST_CALL_BLOCKING == 0
   /* RL: make sure send_buf is ready before issuing GPU-GPU MPI */
   hypre_ForceSyncComputeStream(hypre_handle());
#endif

   comm_handle = hypre_ParCSRCommHandleCreate_v2(1, comm_pkg, HYPRE_MEMORY_DEVICE, send_buf,
                                                 HYPRE_MEMORY_DEVICE, Dbeta_offd);
   hypre_ParCSRCommHandleDestroy(comm_handle);
   hypre_TFree(send_buf, HYPRE_MEMORY_DEVICE);

   /* weak row sum and diagonal, i.e., DF2F2 + Dgamma */
   rsWA = hypre_TAlloc(HYPRE_Complex, A_nr_local, HYPRE_MEMORY_DEVICE);

   dim3 bDim = hypre_GetDefaultDeviceBlockDimension();
   dim3 gDim = hypre_GetDefaultDeviceGridDimension(A_nr_local, "warp", bDim);

   /* only for rows corresponding to F2 (notice flag == -1) */
   HYPRE_GPU_LAUNCH( hypreCUDAKernel_compute_weak_rowsums,
                     gDim, bDim,
                     A_nr_local,
                     A_offd_nnz > 0,
                     CF_marker,
                     A_diag_i,
                     A_diag_data,
                     Soc_diag_j,
                     A_offd_i,
                     A_offd_data,
                     Soc_offd_j,
                     rsWA,
                     -1 );

   rsW = hypre_TAlloc(HYPRE_Complex, AF2F_nr_local, HYPRE_MEMORY_DEVICE);
   HYPRE_Complex *new_end = HYPRE_THRUST_CALL( copy_if,
                                               rsWA,
                                               rsWA + A_nr_local,
                                               CF_marker,
                                               rsW,
                                               equal<HYPRE_Int>(-2) );

   hypre_assert(new_end - rsW == AF2F_nr_local);

   hypre_TFree(rsWA, HYPRE_MEMORY_DEVICE);

   /* map from F2 to F */
   HYPRE_Int *map_to_F = hypre_TAlloc(HYPRE_Int, A_nr_local, HYPRE_MEMORY_DEVICE);
   HYPRE_THRUST_CALL( exclusive_scan,
                      thrust::make_transform_iterator(CF_marker,              is_negative<HYPRE_Int>()),
                      thrust::make_transform_iterator(CF_marker + A_nr_local, is_negative<HYPRE_Int>()),
                      map_to_F,
                      HYPRE_Int(0) );/* *MUST* pass init value since input and output types diff. */

   HYPRE_Int *map_F2_to_F = hypre_TAlloc(HYPRE_Int, AF2F_nr_local, HYPRE_MEMORY_DEVICE);

   HYPRE_Int *tmp_end = HYPRE_THRUST_CALL( copy_if,
                                           map_to_F,
                                           map_to_F + A_nr_local,
                                           CF_marker,
                                           map_F2_to_F,
                                           equal<HYPRE_Int>(-2) );

   hypre_assert(tmp_end - map_F2_to_F == AF2F_nr_local);

   hypre_TFree(map_to_F, HYPRE_MEMORY_DEVICE);

   /* add to rsW those in AF2F that correspond to Dbeta == 0
    * diagnoally scale As_F2F (from both sides) and replace the diagonal */
   gDim = hypre_GetDefaultDeviceGridDimension(AF2F_nr_local, "warp", bDim);

   HYPRE_GPU_LAUNCH( hypreCUDAKernel_MMInterpScaleAFF,
                     gDim, bDim,
                     AF2F_nr_local,
                     hypre_CSRMatrixI(hypre_ParCSRMatrixDiag(As_F2F)),
                     hypre_CSRMatrixJ(hypre_ParCSRMatrixDiag(As_F2F)),
                     hypre_CSRMatrixData(hypre_ParCSRMatrixDiag(As_F2F)),
                     hypre_CSRMatrixI(hypre_ParCSRMatrixOffd(As_F2F)),
                     hypre_CSRMatrixJ(hypre_ParCSRMatrixOffd(As_F2F)),
                     hypre_CSRMatrixData(hypre_ParCSRMatrixOffd(As_F2F)),
                     Dbeta,
                     Dbeta_offd,
                     map_F2_to_F,
                     rsW );

   hypre_TFree(Dbeta, HYPRE_MEMORY_DEVICE);
   hypre_TFree(Dbeta_offd, HYPRE_MEMORY_DEVICE);
   hypre_TFree(map_F2_to_F, HYPRE_MEMORY_DEVICE);
   hypre_TFree(rsW, HYPRE_MEMORY_DEVICE);

   /* Perform matrix-matrix multiplication */
   W = hypre_ParCSRMatMatDevice(As_F2F, As_FC);

   hypre_ParCSRMatrixDestroy(As_F2F);
   hypre_ParCSRMatrixDestroy(As_FC);

   /* Construct P from matrix product W */
   HYPRE_Int     *P_diag_i, *P_diag_j, *P_offd_i;
   HYPRE_Complex *P_diag_data;
   HYPRE_Int      P_nr_local = A_nr_local - (AFC_nr_local - AF2F_nr_local);
   HYPRE_Int      P_diag_nnz = hypre_CSRMatrixNumNonzeros(hypre_ParCSRMatrixDiag(W)) +
                               hypre_ParCSRMatrixNumCols(W);

   hypre_assert(P_nr_local == hypre_ParCSRMatrixNumRows(W) + hypre_ParCSRMatrixNumCols(W));

   P_diag_i    = hypre_TAlloc(HYPRE_Int,     P_nr_local + 1, HYPRE_MEMORY_DEVICE);
   P_diag_j    = hypre_TAlloc(HYPRE_Int,     P_diag_nnz,     HYPRE_MEMORY_DEVICE);
   P_diag_data = hypre_TAlloc(HYPRE_Complex, P_diag_nnz,     HYPRE_MEMORY_DEVICE);
   P_offd_i    = hypre_TAlloc(HYPRE_Int,     P_nr_local + 1, HYPRE_MEMORY_DEVICE);

   HYPRE_Int *C2F2_marker = hypre_TAlloc(HYPRE_Int, P_nr_local, HYPRE_MEMORY_DEVICE);
   tmp_end = HYPRE_THRUST_CALL( copy_if,
                                CF_marker,
                                CF_marker + A_nr_local,
                                CF_marker,
                                C2F2_marker,
                                out_of_range<HYPRE_Int>(-1, 0) /* -2 or 1 */ );

   hypre_assert(tmp_end - C2F2_marker == P_nr_local);

   hypreDevice_extendWtoP( P_nr_local,
                           AF2F_nr_local,
                           hypre_ParCSRMatrixNumCols(W),
                           C2F2_marker,
                           hypre_CSRMatrixNumNonzeros(hypre_ParCSRMatrixDiag(W)),
                           hypre_CSRMatrixI(hypre_ParCSRMatrixDiag(W)),
                           hypre_CSRMatrixJ(hypre_ParCSRMatrixDiag(W)),
                           hypre_CSRMatrixData(hypre_ParCSRMatrixDiag(W)),
                           P_diag_i,
                           P_diag_j,
                           P_diag_data,
                           hypre_CSRMatrixI(hypre_ParCSRMatrixOffd(W)),
                           P_offd_i );

   hypre_TFree(C2F2_marker, HYPRE_MEMORY_DEVICE);

   // final P
   P = hypre_ParCSRMatrixCreate(hypre_ParCSRMatrixComm(A),
                                hypre_ParCSRMatrixGlobalNumRows(W) + hypre_ParCSRMatrixGlobalNumCols(W),
                                hypre_ParCSRMatrixGlobalNumCols(W),
                                num_old_cpts_global,
                                num_cpts_global,
                                hypre_CSRMatrixNumCols(hypre_ParCSRMatrixOffd(W)),
                                P_diag_nnz,
                                hypre_CSRMatrixNumNonzeros(hypre_ParCSRMatrixOffd(W)));

   hypre_CSRMatrixI(hypre_ParCSRMatrixDiag(P))    = P_diag_i;
   hypre_CSRMatrixJ(hypre_ParCSRMatrixDiag(P))    = P_diag_j;
   hypre_CSRMatrixData(hypre_ParCSRMatrixDiag(P)) = P_diag_data;

   hypre_CSRMatrixI(hypre_ParCSRMatrixOffd(P))    = P_offd_i;
   hypre_CSRMatrixJ(hypre_ParCSRMatrixOffd(P))    = hypre_CSRMatrixJ(hypre_ParCSRMatrixOffd(W));
   hypre_CSRMatrixData(hypre_ParCSRMatrixOffd(P)) = hypre_CSRMatrixData(hypre_ParCSRMatrixOffd(W));
   hypre_CSRMatrixJ(hypre_ParCSRMatrixOffd(W))    = NULL;
   hypre_CSRMatrixData(hypre_ParCSRMatrixOffd(W)) = NULL;

   hypre_CSRMatrixMemoryLocation(hypre_ParCSRMatrixDiag(P)) = HYPRE_MEMORY_DEVICE;
   hypre_CSRMatrixMemoryLocation(hypre_ParCSRMatrixOffd(P)) = HYPRE_MEMORY_DEVICE;

   hypre_ParCSRMatrixDeviceColMapOffd(P) = hypre_ParCSRMatrixDeviceColMapOffd(W);
   hypre_ParCSRMatrixColMapOffd(P)       = hypre_ParCSRMatrixColMapOffd(W);
   hypre_ParCSRMatrixDeviceColMapOffd(W) = NULL;
   hypre_ParCSRMatrixColMapOffd(W)       = NULL;

   hypre_ParCSRMatrixNumNonzeros(P)  = hypre_ParCSRMatrixNumNonzeros(W) +
                                       hypre_ParCSRMatrixGlobalNumCols(W);
   hypre_ParCSRMatrixDNumNonzeros(P) = (HYPRE_Real) hypre_ParCSRMatrixNumNonzeros(P);

   hypre_ParCSRMatrixDestroy(W);

   if (trunc_factor != 0.0 || max_elmts > 0)
   {
      hypre_BoomerAMGInterpTruncationDevice(P, trunc_factor, max_elmts );
   }

   *P_ptr = P;

   return hypre_error_flag;
}

/*--------------------------------------------------------------------------------------*/
HYPRE_Int
hypre_BoomerAMGBuildModPartialExtPEInterpDevice( hypre_ParCSRMatrix  *A,
                                                 HYPRE_Int           *CF_marker,
                                                 hypre_ParCSRMatrix  *S,
                                                 HYPRE_BigInt        *num_cpts_global,     /* C2 */
                                                 HYPRE_BigInt        *num_old_cpts_global, /* C2 + F2 */
                                                 HYPRE_Int            debug_flag,
                                                 HYPRE_Real           trunc_factor,
                                                 HYPRE_Int            max_elmts,
                                                 hypre_ParCSRMatrix **P_ptr )
{
   HYPRE_Int           A_nr_local   = hypre_ParCSRMatrixNumRows(A);
   hypre_CSRMatrix    *A_diag       = hypre_ParCSRMatrixDiag(A);
   HYPRE_Complex      *A_diag_data  = hypre_CSRMatrixData(A_diag);
   HYPRE_Int          *A_diag_i     = hypre_CSRMatrixI(A_diag);
   hypre_CSRMatrix    *A_offd       = hypre_ParCSRMatrixOffd(A);
   HYPRE_Complex      *A_offd_data  = hypre_CSRMatrixData(A_offd);
   HYPRE_Int          *A_offd_i     = hypre_CSRMatrixI(A_offd);
   HYPRE_Int           A_offd_nnz   = hypre_CSRMatrixNumNonzeros(A_offd);
   HYPRE_Complex      *Dbeta, *rsWA, *rsW, *dlam, *dlam_offd, *dtmp, *dtmp_offd;
   hypre_ParCSRMatrix *As_F2F, *As_FF, *As_FC, *W, *P;

   hypre_BoomerAMGMakeSocFromSDevice(A, S);

   HYPRE_Int          *Soc_diag_j   = hypre_ParCSRMatrixSocDiagJ(S);
   HYPRE_Int          *Soc_offd_j   = hypre_ParCSRMatrixSocOffdJ(S);

   /* As_F2F = As_{F2, F}, As_FC = As_{F, C2} */
   hypre_ParCSRMatrixGenerateFFFC3Device(A, CF_marker, num_cpts_global, S, &As_FC, &As_F2F);

   HYPRE_Int AFC_nr_local = hypre_ParCSRMatrixNumRows(As_FC);
   HYPRE_Int AF2F_nr_local = hypre_ParCSRMatrixNumRows(As_F2F);

   /* row sum of AFC, i.e., D_beta */
   Dbeta = hypre_TAlloc(HYPRE_Complex, AFC_nr_local, HYPRE_MEMORY_DEVICE);
   hypre_CSRMatrixComputeRowSumDevice(hypre_ParCSRMatrixDiag(As_FC), NULL, NULL, Dbeta, 0, 1.0, "set");
   hypre_CSRMatrixComputeRowSumDevice(hypre_ParCSRMatrixOffd(As_FC), NULL, NULL, Dbeta, 0, 1.0, "add");

   /* As_FF = As_{F,F} */
   hypre_ParCSRMatrixGenerateFFFCDevice(A, CF_marker, num_cpts_global, S, NULL, &As_FF);

   hypre_assert(AFC_nr_local == hypre_ParCSRMatrixNumRows(As_FF));

   dim3 bDim = hypre_GetDefaultDeviceBlockDimension();
   dim3 gDim = hypre_GetDefaultDeviceGridDimension(AFC_nr_local, "warp", bDim);

   /* Generate D_lambda in the paper: D_beta + (row sum of AFF without diagonal elements / row_nnz) */
   /* Generate D_tmp, i.e., D_mu / D_lambda */
   dlam = hypre_TAlloc(HYPRE_Complex, AFC_nr_local, HYPRE_MEMORY_DEVICE);
   dtmp = hypre_TAlloc(HYPRE_Complex, AFC_nr_local, HYPRE_MEMORY_DEVICE);

   HYPRE_GPU_LAUNCH( hypreCUDAKernel_compute_dlam_dtmp,
                     gDim, bDim,
                     AFC_nr_local,
                     hypre_CSRMatrixI(hypre_ParCSRMatrixDiag(As_FF)),
                     hypre_CSRMatrixJ(hypre_ParCSRMatrixDiag(As_FF)),
                     hypre_CSRMatrixData(hypre_ParCSRMatrixDiag(As_FF)),
                     hypre_CSRMatrixI(hypre_ParCSRMatrixOffd(As_FF)),
                     hypre_CSRMatrixData(hypre_ParCSRMatrixOffd(As_FF)),
                     Dbeta,
                     dlam,
                     dtmp );

   hypre_ParCSRMatrixDestroy(As_FF);
   hypre_TFree(Dbeta, HYPRE_MEMORY_DEVICE);

   /* collect off-processor dtmp and dlam */
   dtmp_offd = hypre_TAlloc(HYPRE_Complex, hypre_CSRMatrixNumCols(hypre_ParCSRMatrixOffd(As_F2F)),
                            HYPRE_MEMORY_DEVICE);
   dlam_offd = hypre_TAlloc(HYPRE_Complex, hypre_CSRMatrixNumCols(hypre_ParCSRMatrixOffd(As_F2F)),
                            HYPRE_MEMORY_DEVICE);

   hypre_ParCSRCommPkg    *comm_pkg = hypre_ParCSRMatrixCommPkg(As_F2F);
   hypre_ParCSRCommHandle *comm_handle;
   if (!comm_pkg)
   {
      hypre_MatvecCommPkgCreate(As_F2F);
      comm_pkg = hypre_ParCSRMatrixCommPkg(As_F2F);
   }
   HYPRE_Int num_sends = hypre_ParCSRCommPkgNumSends(comm_pkg);
   HYPRE_Int num_elmts_send = hypre_ParCSRCommPkgSendMapStart(comm_pkg, num_sends);
   HYPRE_Complex *send_buf = hypre_TAlloc(HYPRE_Complex, num_elmts_send, HYPRE_MEMORY_DEVICE);
   hypre_ParCSRCommPkgCopySendMapElmtsToDevice(comm_pkg);

   HYPRE_THRUST_CALL( gather,
                      hypre_ParCSRCommPkgDeviceSendMapElmts(comm_pkg),
                      hypre_ParCSRCommPkgDeviceSendMapElmts(comm_pkg) + num_elmts_send,
                      dtmp,
                      send_buf );

#if defined(HYPRE_WITH_GPU_AWARE_MPI) && THRUST_CALL_BLOCKING == 0
   /* RL: make sure send_buf is ready before issuing GPU-GPU MPI */
   hypre_ForceSyncComputeStream(hypre_handle());
#endif

   comm_handle = hypre_ParCSRCommHandleCreate_v2(1, comm_pkg, HYPRE_MEMORY_DEVICE, send_buf,
                                                 HYPRE_MEMORY_DEVICE, dtmp_offd);
   hypre_ParCSRCommHandleDestroy(comm_handle);

   HYPRE_THRUST_CALL( gather,
                      hypre_ParCSRCommPkgDeviceSendMapElmts(comm_pkg),
                      hypre_ParCSRCommPkgDeviceSendMapElmts(comm_pkg) + num_elmts_send,
                      dlam,
                      send_buf );

#if defined(HYPRE_WITH_GPU_AWARE_MPI) && THRUST_CALL_BLOCKING == 0
   /* RL: make sure send_buf is ready before issuing GPU-GPU MPI */
   hypre_ForceSyncComputeStream(hypre_handle());
#endif

   comm_handle = hypre_ParCSRCommHandleCreate_v2(1, comm_pkg, HYPRE_MEMORY_DEVICE, send_buf,
                                                 HYPRE_MEMORY_DEVICE, dlam_offd);
   hypre_ParCSRCommHandleDestroy(comm_handle);

   hypre_TFree(send_buf, HYPRE_MEMORY_DEVICE);

   /* weak row sum and diagonal, i.e., DFF + Dgamma */
   rsWA = hypre_TAlloc(HYPRE_Complex, A_nr_local, HYPRE_MEMORY_DEVICE);

   gDim = hypre_GetDefaultDeviceGridDimension(A_nr_local, "warp", bDim);

   /* only for rows corresponding to F2 (notice flag == -1) */
   HYPRE_GPU_LAUNCH( hypreCUDAKernel_compute_weak_rowsums,
                     gDim, bDim,
                     A_nr_local,
                     A_offd_nnz > 0,
                     CF_marker,
                     A_diag_i,
                     A_diag_data,
                     Soc_diag_j,
                     A_offd_i,
                     A_offd_data,
                     Soc_offd_j,
                     rsWA,
                     -1 );

   rsW = hypre_TAlloc(HYPRE_Complex, AF2F_nr_local, HYPRE_MEMORY_DEVICE);
   HYPRE_Complex *new_end = HYPRE_THRUST_CALL( copy_if,
                                               rsWA,
                                               rsWA + A_nr_local,
                                               CF_marker,
                                               rsW,
                                               equal<HYPRE_Int>(-2) );

   hypre_assert(new_end - rsW == AF2F_nr_local);

   hypre_TFree(rsWA, HYPRE_MEMORY_DEVICE);

   /* map from F2 to F */
   HYPRE_Int *map_to_F = hypre_TAlloc(HYPRE_Int, A_nr_local, HYPRE_MEMORY_DEVICE);
   HYPRE_THRUST_CALL( exclusive_scan,
                      thrust::make_transform_iterator(CF_marker,              is_negative<HYPRE_Int>()),
                      thrust::make_transform_iterator(CF_marker + A_nr_local, is_negative<HYPRE_Int>()),
                      map_to_F,
                      HYPRE_Int(0) ); /* *MUST* pass init value since input and output types diff. */
   HYPRE_Int *map_F2_to_F = hypre_TAlloc(HYPRE_Int, AF2F_nr_local, HYPRE_MEMORY_DEVICE);

   HYPRE_Int *tmp_end = HYPRE_THRUST_CALL( copy_if,
                                           map_to_F,
                                           map_to_F + A_nr_local,
                                           CF_marker,
                                           map_F2_to_F,
                                           equal<HYPRE_Int>(-2) );

   hypre_assert(tmp_end - map_F2_to_F == AF2F_nr_local);

   hypre_TFree(map_to_F, HYPRE_MEMORY_DEVICE);

   /* add to rsW those in AFF that correspond to lam == 0
    * diagnoally scale As_F2F (from both sides) and replace the diagonal */
   gDim = hypre_GetDefaultDeviceGridDimension(AF2F_nr_local, "warp", bDim);

   HYPRE_GPU_LAUNCH( hypreCUDAKernel_MMPEInterpScaleAFF,
                     gDim, bDim,
                     AF2F_nr_local,
                     hypre_CSRMatrixI(hypre_ParCSRMatrixDiag(As_F2F)),
                     hypre_CSRMatrixJ(hypre_ParCSRMatrixDiag(As_F2F)),
                     hypre_CSRMatrixData(hypre_ParCSRMatrixDiag(As_F2F)),
                     hypre_CSRMatrixI(hypre_ParCSRMatrixOffd(As_F2F)),
                     hypre_CSRMatrixJ(hypre_ParCSRMatrixOffd(As_F2F)),
                     hypre_CSRMatrixData(hypre_ParCSRMatrixOffd(As_F2F)),
                     dtmp,
                     dtmp_offd,
                     dlam,
                     dlam_offd,
                     map_F2_to_F,
                     rsW );

   hypre_TFree(dlam,        HYPRE_MEMORY_DEVICE);
   hypre_TFree(dlam_offd,   HYPRE_MEMORY_DEVICE);
   hypre_TFree(dtmp,        HYPRE_MEMORY_DEVICE);
   hypre_TFree(dtmp_offd,   HYPRE_MEMORY_DEVICE);
   hypre_TFree(map_F2_to_F, HYPRE_MEMORY_DEVICE);
   hypre_TFree(rsW,         HYPRE_MEMORY_DEVICE);

   /* Perform matrix-matrix multiplication */
   W = hypre_ParCSRMatMatDevice(As_F2F, As_FC);

   hypre_ParCSRMatrixDestroy(As_F2F);
   hypre_ParCSRMatrixDestroy(As_FC);

   /* Construct P from matrix product W */
   HYPRE_Int     *P_diag_i, *P_diag_j, *P_offd_i;
   HYPRE_Complex *P_diag_data;
   HYPRE_Int      P_nr_local = A_nr_local - (AFC_nr_local - AF2F_nr_local);
   HYPRE_Int      P_diag_nnz = hypre_CSRMatrixNumNonzeros(hypre_ParCSRMatrixDiag(W)) +
                               hypre_ParCSRMatrixNumCols(W);

   hypre_assert(P_nr_local == hypre_ParCSRMatrixNumRows(W) + hypre_ParCSRMatrixNumCols(W));

   P_diag_i    = hypre_TAlloc(HYPRE_Int,     P_nr_local + 1, HYPRE_MEMORY_DEVICE);
   P_diag_j    = hypre_TAlloc(HYPRE_Int,     P_diag_nnz,     HYPRE_MEMORY_DEVICE);
   P_diag_data = hypre_TAlloc(HYPRE_Complex, P_diag_nnz,     HYPRE_MEMORY_DEVICE);
   P_offd_i    = hypre_TAlloc(HYPRE_Int,     P_nr_local + 1, HYPRE_MEMORY_DEVICE);

   HYPRE_Int *C2F2_marker = hypre_TAlloc(HYPRE_Int, P_nr_local, HYPRE_MEMORY_DEVICE);
   tmp_end = HYPRE_THRUST_CALL( copy_if,
                                CF_marker,
                                CF_marker + A_nr_local,
                                CF_marker,
                                C2F2_marker,
                                out_of_range<HYPRE_Int>(-1, 0) /* -2 or 1 */ );

   hypre_assert(tmp_end - C2F2_marker == P_nr_local);

   hypreDevice_extendWtoP( P_nr_local,
                           AF2F_nr_local,
                           hypre_ParCSRMatrixNumCols(W),
                           C2F2_marker,
                           hypre_CSRMatrixNumNonzeros(hypre_ParCSRMatrixDiag(W)),
                           hypre_CSRMatrixI(hypre_ParCSRMatrixDiag(W)),
                           hypre_CSRMatrixJ(hypre_ParCSRMatrixDiag(W)),
                           hypre_CSRMatrixData(hypre_ParCSRMatrixDiag(W)),
                           P_diag_i,
                           P_diag_j,
                           P_diag_data,
                           hypre_CSRMatrixI(hypre_ParCSRMatrixOffd(W)),
                           P_offd_i );

   hypre_TFree(C2F2_marker, HYPRE_MEMORY_DEVICE);

   // final P
   P = hypre_ParCSRMatrixCreate(hypre_ParCSRMatrixComm(A),
                                hypre_ParCSRMatrixGlobalNumRows(W) + hypre_ParCSRMatrixGlobalNumCols(W),
                                hypre_ParCSRMatrixGlobalNumCols(W),
                                num_old_cpts_global,
                                num_cpts_global,
                                hypre_CSRMatrixNumCols(hypre_ParCSRMatrixOffd(W)),
                                P_diag_nnz,
                                hypre_CSRMatrixNumNonzeros(hypre_ParCSRMatrixOffd(W)));

   hypre_CSRMatrixI(hypre_ParCSRMatrixDiag(P))    = P_diag_i;
   hypre_CSRMatrixJ(hypre_ParCSRMatrixDiag(P))    = P_diag_j;
   hypre_CSRMatrixData(hypre_ParCSRMatrixDiag(P)) = P_diag_data;

   hypre_CSRMatrixI(hypre_ParCSRMatrixOffd(P))    = P_offd_i;
   hypre_CSRMatrixJ(hypre_ParCSRMatrixOffd(P))    = hypre_CSRMatrixJ(hypre_ParCSRMatrixOffd(W));
   hypre_CSRMatrixData(hypre_ParCSRMatrixOffd(P)) = hypre_CSRMatrixData(hypre_ParCSRMatrixOffd(W));
   hypre_CSRMatrixJ(hypre_ParCSRMatrixOffd(W))    = NULL;
   hypre_CSRMatrixData(hypre_ParCSRMatrixOffd(W)) = NULL;

   hypre_CSRMatrixMemoryLocation(hypre_ParCSRMatrixDiag(P)) = HYPRE_MEMORY_DEVICE;
   hypre_CSRMatrixMemoryLocation(hypre_ParCSRMatrixOffd(P)) = HYPRE_MEMORY_DEVICE;

   hypre_ParCSRMatrixDeviceColMapOffd(P) = hypre_ParCSRMatrixDeviceColMapOffd(W);
   hypre_ParCSRMatrixColMapOffd(P)       = hypre_ParCSRMatrixColMapOffd(W);
   hypre_ParCSRMatrixDeviceColMapOffd(W) = NULL;
   hypre_ParCSRMatrixColMapOffd(W)       = NULL;

   hypre_ParCSRMatrixNumNonzeros(P)  = hypre_ParCSRMatrixNumNonzeros(W) +
                                       hypre_ParCSRMatrixGlobalNumCols(W);
   hypre_ParCSRMatrixDNumNonzeros(P) = (HYPRE_Real) hypre_ParCSRMatrixNumNonzeros(P);

   hypre_ParCSRMatrixDestroy(W);

   if (trunc_factor != 0.0 || max_elmts > 0)
   {
      hypre_BoomerAMGInterpTruncationDevice(P, trunc_factor, max_elmts );
   }

   *P_ptr = P;

   return hypre_error_flag;
}

//-----------------------------------------------------------------------
__global__
void hypreCUDAKernel_MMInterpScaleAFF( hypre_Item    &item,
                                       HYPRE_Int      AFF_nrows,
                                       HYPRE_Int     *AFF_diag_i,
                                       HYPRE_Int     *AFF_diag_j,
                                       HYPRE_Complex *AFF_diag_a,
                                       HYPRE_Int     *AFF_offd_i,
                                       HYPRE_Int     *AFF_offd_j,
                                       HYPRE_Complex *AFF_offd_a,
                                       HYPRE_Complex *beta_diag,
                                       HYPRE_Complex *beta_offd,
                                       HYPRE_Int     *F2_to_F,
                                       HYPRE_Real    *rsW )
{
   HYPRE_Int row = hypre_gpu_get_grid_warp_id<1, 1>(item);

   if (row >= AFF_nrows)
   {
      return;
   }

<<<<<<< HEAD
   HYPRE_Int lane = hypre_gpu_get_lane_id<1>(item);
   HYPRE_Int ib_diag, ie_diag;
   HYPRE_Int rowF;
=======
   HYPRE_Int lane = hypre_cuda_get_lane_id<1>();
   HYPRE_Int ib_diag = 0, ie_diag;
   HYPRE_Int rowF = 0;
>>>>>>> 6b34e985

   if (lane == 0)
   {
      rowF = read_only_load(&F2_to_F[row]);
   }
   rowF = warp_shuffle_sync(item, HYPRE_WARP_FULL_MASK, rowF, 0);

   if (lane < 2)
   {
      ib_diag = read_only_load(AFF_diag_i + row + lane);
   }
   ie_diag = warp_shuffle_sync(item, HYPRE_WARP_FULL_MASK, ib_diag, 1);
   ib_diag = warp_shuffle_sync(item, HYPRE_WARP_FULL_MASK, ib_diag, 0);

   HYPRE_Complex rl = 0.0;

   for (HYPRE_Int i = ib_diag + lane; warp_any_sync(item, HYPRE_WARP_FULL_MASK, i < ie_diag);
        i += HYPRE_WARP_SIZE)
   {
      if (i < ie_diag)
      {
         HYPRE_Int j = read_only_load(&AFF_diag_j[i]);

         if (j == rowF)
         {
            /* diagonal */
            AFF_diag_a[i] = 1.0;
         }
         else
         {
            /* off-diagonal */
            HYPRE_Complex beta = read_only_load(&beta_diag[j]);
            HYPRE_Complex val = AFF_diag_a[i];

            if (beta == 0.0)
            {
               rl += val;
               AFF_diag_a[i] = 0.0;
            }
            else
            {
               AFF_diag_a[i] = val / beta;
            }
         }
      }
   }

   HYPRE_Int ib_offd = 0, ie_offd;

   if (lane < 2)
   {
      ib_offd = read_only_load(AFF_offd_i + row + lane);
   }
   ie_offd = warp_shuffle_sync(item, HYPRE_WARP_FULL_MASK, ib_offd, 1);
   ib_offd = warp_shuffle_sync(item, HYPRE_WARP_FULL_MASK, ib_offd, 0);

   for (HYPRE_Int i = ib_offd + lane; warp_any_sync(item, HYPRE_WARP_FULL_MASK, i < ie_offd);
        i += HYPRE_WARP_SIZE)
   {
      if (i < ie_offd)
      {
         HYPRE_Int j = read_only_load(&AFF_offd_j[i]);
         HYPRE_Complex beta = read_only_load(&beta_offd[j]);
         HYPRE_Complex val = AFF_offd_a[i];

         if (beta == 0.0)
         {
            rl += val;
            AFF_offd_a[i] = 0.0;
         }
         else
         {
            AFF_offd_a[i] = val / beta;
         }
      }
   }

   rl = warp_reduce_sum(rl);

   if (lane == 0)
   {
      rl += read_only_load(&rsW[row]);
      rl = rl == 0.0 ? 0.0 : -1.0 / rl;
   }

   rl = warp_shuffle_sync(item, HYPRE_WARP_FULL_MASK, rl, 0);

   for (HYPRE_Int i = ib_diag + lane; warp_any_sync(item, HYPRE_WARP_FULL_MASK, i < ie_diag);
        i += HYPRE_WARP_SIZE)
   {
      if (i < ie_diag)
      {
         AFF_diag_a[i] *= rl;
      }
   }

   for (HYPRE_Int i = ib_offd + lane; warp_any_sync(item, HYPRE_WARP_FULL_MASK, i < ie_offd);
        i += HYPRE_WARP_SIZE)
   {
      if (i < ie_offd)
      {
         AFF_offd_a[i] *= rl;
      }
   }
}

//-----------------------------------------------------------------------
__global__
void hypreCUDAKernel_MMPEInterpScaleAFF( hypre_Item    &item,
                                         HYPRE_Int      AFF_nrows,
                                         HYPRE_Int     *AFF_diag_i,
                                         HYPRE_Int     *AFF_diag_j,
                                         HYPRE_Complex *AFF_diag_a,
                                         HYPRE_Int     *AFF_offd_i,
                                         HYPRE_Int     *AFF_offd_j,
                                         HYPRE_Complex *AFF_offd_a,
                                         HYPRE_Complex *tmp_diag,
                                         HYPRE_Complex *tmp_offd,
                                         HYPRE_Complex *lam_diag,
                                         HYPRE_Complex *lam_offd,
                                         HYPRE_Int     *F2_to_F,
                                         HYPRE_Real    *rsW )
{
   HYPRE_Int row = hypre_gpu_get_grid_warp_id<1, 1>(item);

   if (row >= AFF_nrows)
   {
      return;
   }

<<<<<<< HEAD
   HYPRE_Int lane = hypre_gpu_get_lane_id<1>(item);
   HYPRE_Int ib_diag, ie_diag;
   HYPRE_Int rowF;
=======
   HYPRE_Int lane = hypre_cuda_get_lane_id<1>();
   HYPRE_Int ib_diag = 0, ie_diag;
   HYPRE_Int rowF = 0;
>>>>>>> 6b34e985

   if (lane == 0)
   {
      rowF = read_only_load(&F2_to_F[row]);
   }
   rowF = warp_shuffle_sync(item, HYPRE_WARP_FULL_MASK, rowF, 0);

   if (lane < 2)
   {
      ib_diag = read_only_load(AFF_diag_i + row + lane);
   }
   ie_diag = warp_shuffle_sync(item, HYPRE_WARP_FULL_MASK, ib_diag, 1);
   ib_diag = warp_shuffle_sync(item, HYPRE_WARP_FULL_MASK, ib_diag, 0);

   HYPRE_Complex rl = 0.0;

   for (HYPRE_Int i = ib_diag + lane; warp_any_sync(item, HYPRE_WARP_FULL_MASK, i < ie_diag);
        i += HYPRE_WARP_SIZE)
   {
      if (i < ie_diag)
      {
         HYPRE_Int j = read_only_load(&AFF_diag_j[i]);

         if (j == rowF)
         {
            /* diagonal */
            AFF_diag_a[i] = 1.0;
         }
         else
         {
            /* off-diagonal */
            HYPRE_Complex lam = read_only_load(&lam_diag[j]);
            HYPRE_Complex val = AFF_diag_a[i];

            if (lam == 0.0)
            {
               rl += val;
               AFF_diag_a[i] = 0.0;
            }
            else
            {
               rl += val * read_only_load(&tmp_diag[j]);
               AFF_diag_a[i] = val / lam;
            }
         }
      }
   }

   HYPRE_Int ib_offd = 0, ie_offd;

   if (lane < 2)
   {
      ib_offd = read_only_load(AFF_offd_i + row + lane);
   }
   ie_offd = warp_shuffle_sync(item, HYPRE_WARP_FULL_MASK, ib_offd, 1);
   ib_offd = warp_shuffle_sync(item, HYPRE_WARP_FULL_MASK, ib_offd, 0);

   for (HYPRE_Int i = ib_offd + lane; warp_any_sync(item, HYPRE_WARP_FULL_MASK, i < ie_offd);
        i += HYPRE_WARP_SIZE)
   {
      if (i < ie_offd)
      {
         HYPRE_Int j = read_only_load(&AFF_offd_j[i]);
         HYPRE_Complex lam = read_only_load(&lam_offd[j]);
         HYPRE_Complex val = AFF_offd_a[i];

         if (lam == 0.0)
         {
            rl += val;
            AFF_offd_a[i] = 0.0;
         }
         else
         {
            rl += val * read_only_load(&tmp_offd[j]);
            AFF_offd_a[i] = val / lam;
         }
      }
   }

   rl = warp_reduce_sum(rl);

   if (lane == 0)
   {
      rl += read_only_load(&rsW[row]);
      rl = rl == 0.0 ? 0.0 : -1.0 / rl;
   }

   rl = warp_shuffle_sync(item, HYPRE_WARP_FULL_MASK, rl, 0);

   for (HYPRE_Int i = ib_diag + lane; warp_any_sync(item, HYPRE_WARP_FULL_MASK, i < ie_diag);
        i += HYPRE_WARP_SIZE)
   {
      if (i < ie_diag)
      {
         AFF_diag_a[i] *= rl;
      }
   }

   for (HYPRE_Int i = ib_offd + lane; warp_any_sync(item, HYPRE_WARP_FULL_MASK, i < ie_offd);
        i += HYPRE_WARP_SIZE)
   {
      if (i < ie_offd)
      {
         AFF_offd_a[i] *= rl;
      }
   }
}

#endif /* #if defined(HYPRE_USING_CUDA) || defined(HYPRE_USING_HIP) */<|MERGE_RESOLUTION|>--- conflicted
+++ resolved
@@ -577,15 +577,9 @@
       return;
    }
 
-<<<<<<< HEAD
    HYPRE_Int lane = hypre_gpu_get_lane_id<1>(item);
-   HYPRE_Int ib_diag, ie_diag;
-   HYPRE_Int rowF;
-=======
-   HYPRE_Int lane = hypre_cuda_get_lane_id<1>();
    HYPRE_Int ib_diag = 0, ie_diag;
    HYPRE_Int rowF = 0;
->>>>>>> 6b34e985
 
    if (lane == 0)
    {
@@ -716,15 +710,9 @@
       return;
    }
 
-<<<<<<< HEAD
    HYPRE_Int lane = hypre_gpu_get_lane_id<1>(item);
-   HYPRE_Int ib_diag, ie_diag;
-   HYPRE_Int rowF;
-=======
-   HYPRE_Int lane = hypre_cuda_get_lane_id<1>();
    HYPRE_Int ib_diag = 0, ie_diag;
    HYPRE_Int rowF = 0;
->>>>>>> 6b34e985
 
    if (lane == 0)
    {
