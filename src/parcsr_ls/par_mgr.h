/******************************************************************************
 * Copyright 1998-2019 Lawrence Livermore National Security, LLC and other
 * HYPRE Project Developers. See the top-level COPYRIGHT file for details.
 *
 * SPDX-License-Identifier: (Apache-2.0 OR MIT)
 ******************************************************************************/

#ifndef hypre_ParMGR_DATA_HEADER
#define hypre_ParMGR_DATA_HEADER
/*--------------------------------------------------------------------------
 * hypre_ParMGRData
 *--------------------------------------------------------------------------*/
typedef struct
{
  // block data
  HYPRE_Int  block_size;
  HYPRE_Int  *block_num_coarse_indexes;
  HYPRE_Int  *point_marker_array;
  HYPRE_Int  **block_cf_marker;

  // initial setup data (user provided)
  HYPRE_Int num_coarse_levels;
  HYPRE_Int *num_coarse_per_level;
  HYPRE_Int **level_coarse_indexes;

  //general data
  HYPRE_Int max_num_coarse_levels;
  hypre_ParCSRMatrix **A_array;
#if defined(HYPRE_USING_CUDA)
  hypre_ParCSRMatrix **P_FF_array;
#endif
  hypre_ParCSRMatrix **P_array;
  hypre_ParCSRMatrix **RT_array;
  hypre_ParCSRMatrix *RAP;
  hypre_IntArray    **CF_marker_array;
  HYPRE_Int **coarse_indices_lvls;
  hypre_ParVector    **F_array;
  hypre_ParVector    **U_array;
  hypre_ParVector    *residual;
  HYPRE_Real    *rel_res_norms;

  hypre_ParCSRMatrix  **A_ff_array;
  hypre_ParVector    **F_fine_array;
  hypre_ParVector    **U_fine_array;
  HYPRE_Solver **aff_solver;
  HYPRE_Int   (*fine_grid_solver_setup)(void*,void*,void*,void*);
  HYPRE_Int   (*fine_grid_solver_solve)(void*,void*,void*,void*);

  HYPRE_Real   max_row_sum;
  HYPRE_Int    num_interp_sweeps;
  HYPRE_Int    num_restrict_sweeps;
  //HYPRE_Int    interp_type;
  HYPRE_Int    *interp_type;
  HYPRE_Int    *restrict_type;
  HYPRE_Real   strong_threshold;
  HYPRE_Real   trunc_factor;
  HYPRE_Real   S_commpkg_switch;
  HYPRE_Int    P_max_elmts;
  HYPRE_Int    num_iterations;

  hypre_Vector **l1_norms;
  HYPRE_Real    final_rel_residual_norm;
  HYPRE_Real    tol;
  HYPRE_Real    relax_weight;
  HYPRE_Int     relax_type;
  HYPRE_Int     logging;
  HYPRE_Int     print_level;
  HYPRE_Int     frelax_print_level;
  HYPRE_Int     cg_print_level;
  HYPRE_Int     max_iter;
  HYPRE_Int     relax_order;
  HYPRE_Int     num_relax_sweeps;

  HYPRE_Solver coarse_grid_solver;
  HYPRE_Int     (*coarse_grid_solver_setup)(void*,void*,void*,void*);
  HYPRE_Int     (*coarse_grid_solver_solve)(void*,void*,void*,void*);

  HYPRE_Int     use_default_cgrid_solver;
  // Mode to use an external AMG solver for F-relaxation
  // 0: use an external AMG solver that is already setup
  // 1: use an external AMG solver but do setup inside MGR
  // 2: use default internal AMG solver
  HYPRE_Int     fsolver_mode;
//  HYPRE_Int     fsolver_type;
  HYPRE_Real    omega;

  /* temp vectors for solve phase */
  hypre_ParVector   *Vtemp;
  hypre_ParVector   *Ztemp;
  hypre_ParVector   *Utemp;
  hypre_ParVector   *Ftemp;

<<<<<<< HEAD
  HYPRE_Real          *diaginv;
  HYPRE_Real          **diag_inv_array;
  hypre_ParCSRMatrix  *A_ff_inv;
  HYPRE_Int           n_block;
  HYPRE_Int           left_size;
  HYPRE_Int           global_smooth_iters;
  HYPRE_Int           global_smooth_type;
  HYPRE_Solver global_smoother;
  HYPRE_Int           *blk_size;
=======
  HYPRE_Real          **diaginv;
  hypre_ParCSRMatrix  *A_ff_inv;
  HYPRE_Int           n_block;
  HYPRE_Int           left_size;
  //HYPRE_Int           global_smooth_iters;
  //HYPRE_Int           global_smooth_type;
  HYPRE_Int           *level_smooth_iters;
  HYPRE_Int           *level_smooth_type;
  //HYPRE_Solver global_smoother;
  HYPRE_Solver *level_smoother;

>>>>>>> e7cb98d2
  /*
   Number of points that remain part of the coarse grid throughout the hierarchy.
   For example, number of well equations
   */
  HYPRE_Int reserved_coarse_size;
  HYPRE_BigInt *reserved_coarse_indexes;
  HYPRE_Int *reserved_Cpoint_local_indexes;

  HYPRE_Int set_non_Cpoints_to_F;
  HYPRE_BigInt *idx_array;

  /* F-relaxation method */
  HYPRE_Int *Frelax_method;
  HYPRE_Int *Frelax_num_functions;

  /* Non-Galerkin coarse grid */
  HYPRE_Int *use_non_galerkin_cg;

  /* V-cycle F relaxation method */
  hypre_ParAMGData    **FrelaxVcycleData;
  hypre_ParVector   *VcycleRelaxVtemp;
  hypre_ParVector   *VcycleRelaxZtemp;

  HYPRE_Int   max_local_lvls;

  HYPRE_Int   print_coarse_system;
  HYPRE_Real  truncate_coarse_grid_threshold;

  /* how to set C points */
  HYPRE_Int   set_c_points_method;

  /* reduce reserved C-points before coarse grid solve? */
  /* this might be necessary for some applications, e.g. phase transitions */
  HYPRE_Int   lvl_to_keep_cpoints;

  /* block size for block Jacobi interpolation and relaxation */
  HYPRE_Int  block_jacobi_bsize;

  HYPRE_Real  cg_convergence_factor;

} hypre_ParMGRData;

typedef struct
{
  HYPRE_Int relax_type;
  HYPRE_Int relax_nsweeps;

  hypre_ParCSRMatrix *A;
  hypre_ParVector    *b;

  // for hypre's smoother options
  HYPRE_Int *CF_marker;

  // for block Jacobi/GS option
  HYPRE_Complex *diaginv;

  // for ILU option
  HYPRE_Solver frelax_solver;
  
} hypre_MGRRelaxData;


#define FMRK  -1
#define CMRK  1
#define UMRK  0
#define S_CMRK  2

#define FPT(i, bsize) (((i) % (bsize)) == FMRK)
#define CPT(i, bsize) (((i) % (bsize)) == CMRK)

#define SMALLREAL 1e-20
#define DIVIDE_TOL 1e-32

#endif<|MERGE_RESOLUTION|>--- conflicted
+++ resolved
@@ -90,29 +90,16 @@
   hypre_ParVector   *Utemp;
   hypre_ParVector   *Ftemp;
 
-<<<<<<< HEAD
-  HYPRE_Real          *diaginv;
-  HYPRE_Real          **diag_inv_array;
+  HYPRE_Real          **level_diaginv;
+  HYPRE_Real          **frelax_diaginv;
   hypre_ParCSRMatrix  *A_ff_inv;
   HYPRE_Int           n_block;
   HYPRE_Int           left_size;
-  HYPRE_Int           global_smooth_iters;
-  HYPRE_Int           global_smooth_type;
-  HYPRE_Solver global_smoother;
   HYPRE_Int           *blk_size;
-=======
-  HYPRE_Real          **diaginv;
-  hypre_ParCSRMatrix  *A_ff_inv;
-  HYPRE_Int           n_block;
-  HYPRE_Int           left_size;
-  //HYPRE_Int           global_smooth_iters;
-  //HYPRE_Int           global_smooth_type;
   HYPRE_Int           *level_smooth_iters;
   HYPRE_Int           *level_smooth_type;
-  //HYPRE_Solver global_smoother;
-  HYPRE_Solver *level_smoother;
+  HYPRE_Solver        *level_smoother;
 
->>>>>>> e7cb98d2
   /*
    Number of points that remain part of the coarse grid throughout the hierarchy.
    For example, number of well equations
