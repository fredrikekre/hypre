--- conflicted
+++ resolved
@@ -81,6 +81,8 @@
    ads_data -> y     = NULL;
    ads_data -> z     = NULL;
    ads_data -> zz  = NULL;
+   ads_data -> p  = NULL;
+   ads_data -> r  = NULL;
 
    ads_data -> r0  = NULL;
    ads_data -> g0  = NULL;
@@ -1399,10 +1401,12 @@
    HYPRE_PtrToSolverFcn HBi[5];
    hypre_ParVector *ri[5], *gi[5];
    HYPRE_Int needZ = 0;
+   HYPRE_Int needR = 0;
+   HYPRE_Int needP = 0;
 
    hypre_ParVector *z = ads_data -> zz;
-   hypre_ParVector *r = NULL;
-   hypre_ParVector *p = NULL;
+   hypre_ParVector *r = ads_data -> r;
+   hypre_ParVector *p = ads_data -> p;
 
    Ai[0] = ads_data -> A_C;    Pi[0] = ads_data -> C;
    Ai[1] = ads_data -> A_Pi;   Pi[1] = ads_data -> Pi;
@@ -1438,29 +1442,33 @@
       needZ = hypre_NumThreads() > 1 || ads_data -> A_relax_type == 16;
    }
 
+   needR = ads_data -> A_relax_type == 16;
+   needP = ads_data -> A_relax_type == 16;
+
    if (needZ && !z)
    {
       z = hypre_ParVectorCreate(hypre_ParCSRMatrixComm(A),
                                 hypre_ParCSRMatrixGlobalNumRows(A),
                                 hypre_ParCSRMatrixRowStarts(A));
       hypre_ParVectorInitialize(z);
-<<<<<<< HEAD
-      hypre_ParVectorSetPartitioningOwner(z,0);
-
+      ads_data -> zz = z;
+   } 
+
+   if (needR && !r)
+   {
       r = hypre_ParVectorCreate(hypre_ParCSRMatrixComm(A),
                                 hypre_ParCSRMatrixGlobalNumRows(A),
                                 hypre_ParCSRMatrixRowStarts(A));
       hypre_ParVectorInitialize(r);
-      hypre_ParVectorSetPartitioningOwner(r,0);
-
+      ads_data -> r = r;
+   }
+   if (needP && !p)
+   {
       p = hypre_ParVectorCreate(hypre_ParCSRMatrixComm(A),
                                 hypre_ParCSRMatrixGlobalNumRows(A),
                                 hypre_ParCSRMatrixRowStarts(A));
       hypre_ParVectorInitialize(p);
-      hypre_ParVectorSetPartitioningOwner(p,0);
-=======
->>>>>>> ffe4f738
-      ads_data -> zz = z;
+      ads_data -> p = p;
    }
 
    if (ads_data -> print_level > 0)
