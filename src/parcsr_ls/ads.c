/******************************************************************************
 * Copyright (c) 1998 Lawrence Livermore National Security, LLC and other
 * HYPRE Project Developers. See the top-level COPYRIGHT file for details.
 *
 * SPDX-License-Identifier: (Apache-2.0 OR MIT)
 ******************************************************************************/

#include "_hypre_parcsr_ls.h"
#include "float.h"
#include "ams.h"
#include "ads.h"
#include "_hypre_utilities.hpp"

#if defined(HYPRE_USING_CUDA) || defined(HYPRE_USING_HIP)
<<<<<<< HEAD
__global__ void hypreCUDAKernel_AMSComputePi_copy1(hypre_Item &item, HYPRE_Int nnz, HYPRE_Int dim,
                                                   HYPRE_Int *j_in,
                                                   HYPRE_Int *j_out);
__global__ void hypreCUDAKernel_AMSComputePi_copy2(hypre_Item &item, HYPRE_Int nrows, HYPRE_Int dim,
                                                   HYPRE_Int *i_in,
                                                   HYPRE_Real *data_in, HYPRE_Real *Gx_data, HYPRE_Real *Gy_data, HYPRE_Real *Gz_data,
                                                   HYPRE_Real *data_out);
__global__ void hypreCUDAKernel_AMSComputePixyz_copy(hypre_Item &item, HYPRE_Int nrows,
=======
__global__ void hypreCUDAKernel_AMSComputePi_copy1(hypre_DeviceItem &item, HYPRE_Int nnz,
                                                   HYPRE_Int dim,
                                                   HYPRE_Int *j_in,
                                                   HYPRE_Int *j_out);
__global__ void hypreCUDAKernel_AMSComputePi_copy2(hypre_DeviceItem &item, HYPRE_Int nrows,
                                                   HYPRE_Int dim,
                                                   HYPRE_Int *i_in,
                                                   HYPRE_Real *data_in, HYPRE_Real *Gx_data, HYPRE_Real *Gy_data, HYPRE_Real *Gz_data,
                                                   HYPRE_Real *data_out);
__global__ void hypreCUDAKernel_AMSComputePixyz_copy(hypre_DeviceItem &item, HYPRE_Int nrows,
>>>>>>> 6f3bccb9
                                                     HYPRE_Int dim,
                                                     HYPRE_Int *i_in, HYPRE_Real *data_in, HYPRE_Real *Gx_data, HYPRE_Real *Gy_data, HYPRE_Real *Gz_data,
                                                     HYPRE_Real *data_x_out, HYPRE_Real *data_y_out, HYPRE_Real *data_z_out );
#endif

/*--------------------------------------------------------------------------
 * hypre_ADSCreate
 *
 * Allocate the ADS solver structure.
 *--------------------------------------------------------------------------*/

void * hypre_ADSCreate()
{
   hypre_ADSData *ads_data;

   ads_data = hypre_CTAlloc(hypre_ADSData, 1, HYPRE_MEMORY_HOST);

   /* Default parameters */

   ads_data -> maxit = 20;             /* perform at most 20 iterations */
   ads_data -> tol = 1e-6;             /* convergence tolerance */
   ads_data -> print_level = 1;        /* print residual norm at each step */
   ads_data -> cycle_type = 1;         /* a 3-level multiplicative solver */
   ads_data -> A_relax_type = 2;       /* offd-l1-scaled GS */
   ads_data -> A_relax_times = 1;      /* one relaxation sweep */
   ads_data -> A_relax_weight = 1.0;   /* damping parameter */
   ads_data -> A_omega = 1.0;          /* SSOR coefficient */
   ads_data -> A_cheby_order = 2;      /* Cheby: order (1 -4 are vaild) */
   ads_data -> A_cheby_fraction = 0.3; /* Cheby: fraction of spectrum to smooth */

   ads_data -> B_C_cycle_type = 11;    /* a 5-level multiplicative solver */
   ads_data -> B_C_coarsen_type = 10;  /* HMIS coarsening */
   ads_data -> B_C_agg_levels = 1;     /* Levels of aggressive coarsening */
   ads_data -> B_C_relax_type = 3;     /* hybrid G-S/Jacobi */
   ads_data -> B_C_theta = 0.25;       /* strength threshold */
   ads_data -> B_C_interp_type = 0;    /* interpolation type */
   ads_data -> B_C_Pmax = 0;           /* max nonzero elements in interp. rows */
   ads_data -> B_Pi_coarsen_type = 10; /* HMIS coarsening */
   ads_data -> B_Pi_agg_levels = 1;    /* Levels of aggressive coarsening */
   ads_data -> B_Pi_relax_type = 3;    /* hybrid G-S/Jacobi */
   ads_data -> B_Pi_theta = 0.25;      /* strength threshold */
   ads_data -> B_Pi_interp_type = 0;   /* interpolation type */
   ads_data -> B_Pi_Pmax = 0;          /* max nonzero elements in interp. rows */

   /* The rest of the fields are initialized using the Set functions */

   ads_data -> A     = NULL;
   ads_data -> C     = NULL;
   ads_data -> A_C   = NULL;
   ads_data -> B_C   = 0;
   ads_data -> Pi    = NULL;
   ads_data -> A_Pi  = NULL;
   ads_data -> B_Pi  = 0;
   ads_data -> Pix    = NULL;
   ads_data -> Piy    = NULL;
   ads_data -> Piz    = NULL;
   ads_data -> A_Pix  = NULL;
   ads_data -> A_Piy  = NULL;
   ads_data -> A_Piz  = NULL;
   ads_data -> B_Pix  = 0;
   ads_data -> B_Piy  = 0;
   ads_data -> B_Piz  = 0;
   ads_data -> G     = NULL;
   ads_data -> x     = NULL;
   ads_data -> y     = NULL;
   ads_data -> z     = NULL;
   ads_data -> zz  = NULL;

   ads_data -> r0  = NULL;
   ads_data -> g0  = NULL;
   ads_data -> r1  = NULL;
   ads_data -> g1  = NULL;
   ads_data -> r2  = NULL;
   ads_data -> g2  = NULL;

   ads_data -> A_l1_norms = NULL;
   ads_data -> A_max_eig_est = 0;
   ads_data -> A_min_eig_est = 0;

   ads_data -> owns_Pi = 1;
   ads_data -> ND_Pi   = NULL;
   ads_data -> ND_Pix  = NULL;
   ads_data -> ND_Piy  = NULL;
   ads_data -> ND_Piz  = NULL;

   return (void *) ads_data;
}

/*--------------------------------------------------------------------------
 * hypre_ADSDestroy
 *
 * Deallocate the ADS solver structure. Note that the input data (given
 * through the Set functions) is not destroyed.
 *--------------------------------------------------------------------------*/

HYPRE_Int hypre_ADSDestroy(void *solver)
{
   hypre_ADSData *ads_data = (hypre_ADSData *) solver;

   if (!ads_data)
   {
      hypre_error_in_arg(1);
      return hypre_error_flag;
   }

   if (ads_data -> A_C)
   {
      hypre_ParCSRMatrixDestroy(ads_data -> A_C);
   }
   if (ads_data -> B_C)
   {
      HYPRE_AMSDestroy(ads_data -> B_C);
   }

   if (ads_data -> owns_Pi && ads_data -> Pi)
   {
      hypre_ParCSRMatrixDestroy(ads_data -> Pi);
   }
   if (ads_data -> A_Pi)
   {
      hypre_ParCSRMatrixDestroy(ads_data -> A_Pi);
   }
   if (ads_data -> B_Pi)
   {
      HYPRE_BoomerAMGDestroy(ads_data -> B_Pi);
   }

   if (ads_data -> owns_Pi && ads_data -> Pix)
   {
      hypre_ParCSRMatrixDestroy(ads_data -> Pix);
   }
   if (ads_data -> A_Pix)
   {
      hypre_ParCSRMatrixDestroy(ads_data -> A_Pix);
   }
   if (ads_data -> B_Pix)
   {
      HYPRE_BoomerAMGDestroy(ads_data -> B_Pix);
   }
   if (ads_data -> owns_Pi && ads_data -> Piy)
   {
      hypre_ParCSRMatrixDestroy(ads_data -> Piy);
   }
   if (ads_data -> A_Piy)
   {
      hypre_ParCSRMatrixDestroy(ads_data -> A_Piy);
   }
   if (ads_data -> B_Piy)
   {
      HYPRE_BoomerAMGDestroy(ads_data -> B_Piy);
   }
   if (ads_data -> owns_Pi && ads_data -> Piz)
   {
      hypre_ParCSRMatrixDestroy(ads_data -> Piz);
   }
   if (ads_data -> A_Piz)
   {
      hypre_ParCSRMatrixDestroy(ads_data -> A_Piz);
   }
   if (ads_data -> B_Piz)
   {
      HYPRE_BoomerAMGDestroy(ads_data -> B_Piz);
   }

   if (ads_data -> r0)
   {
      hypre_ParVectorDestroy(ads_data -> r0);
   }
   if (ads_data -> g0)
   {
      hypre_ParVectorDestroy(ads_data -> g0);
   }
   if (ads_data -> r1)
   {
      hypre_ParVectorDestroy(ads_data -> r1);
   }
   if (ads_data -> g1)
   {
      hypre_ParVectorDestroy(ads_data -> g1);
   }
   if (ads_data -> r2)
   {
      hypre_ParVectorDestroy(ads_data -> r2);
   }
   if (ads_data -> g2)
   {
      hypre_ParVectorDestroy(ads_data -> g2);
   }
   if (ads_data -> zz)
   {
      hypre_ParVectorDestroy(ads_data -> zz);
   }

   hypre_SeqVectorDestroy(ads_data -> A_l1_norms);

   /* C, G, x, y and z are not destroyed */

   if (ads_data)
   {
      hypre_TFree(ads_data, HYPRE_MEMORY_HOST);
   }

   return hypre_error_flag;
}

/*--------------------------------------------------------------------------
 * hypre_ADSSetDiscreteCurl
 *
 * Set the discrete curl matrix C.
 * This function should be called before hypre_ADSSetup()!
 *--------------------------------------------------------------------------*/

HYPRE_Int hypre_ADSSetDiscreteCurl(void *solver,
                                   hypre_ParCSRMatrix *C)
{
   hypre_ADSData *ads_data = (hypre_ADSData *) solver;
   ads_data -> C = C;
   return hypre_error_flag;
}

/*--------------------------------------------------------------------------
 * hypre_ADSSetDiscreteGradient
 *
 * Set the discrete gradient matrix G.
 * This function should be called before hypre_ADSSetup()!
 *--------------------------------------------------------------------------*/

HYPRE_Int hypre_ADSSetDiscreteGradient(void *solver,
                                       hypre_ParCSRMatrix *G)
{
   hypre_ADSData *ads_data = (hypre_ADSData *) solver;
   ads_data -> G = G;
   return hypre_error_flag;
}

/*--------------------------------------------------------------------------
 * hypre_ADSSetCoordinateVectors
 *
 * Set the x, y and z coordinates of the vertices in the mesh.
 * This function should be called before hypre_ADSSetup()!
 *--------------------------------------------------------------------------*/

HYPRE_Int hypre_ADSSetCoordinateVectors(void *solver,
                                        hypre_ParVector *x,
                                        hypre_ParVector *y,
                                        hypre_ParVector *z)
{
   hypre_ADSData *ads_data = (hypre_ADSData *) solver;
   ads_data -> x = x;
   ads_data -> y = y;
   ads_data -> z = z;
   return hypre_error_flag;
}

/*--------------------------------------------------------------------------
 * hypre_ADSSetInterpolations
 *
 * Set the (components of) the Raviart-Thomas (RT_Pi) and the Nedelec (ND_Pi)
 * interpolation matrices.
 *
 * This function is generally intended to be used only for high-order H(div)
 * discretizations (in the lowest order case, these matrices are constructed
 * internally in ADS from the discreet gradient and curl matrices and the
 * coordinates of the vertices), though it can also be used in the lowest-order
 * case or for other types of discretizations.
 *
 * By definition, RT_Pi and ND_Pi are the matrix representations of the linear
 * operators that interpolate (high-order) vector nodal finite elements into the
 * (high-order) Raviart-Thomas and Nedelec spaces. The component matrices are
 * defined in both cases as Pix phi = Pi (phi,0,0) and similarly for Piy and
 * Piz. Note that all these operators depend on the choice of the basis and
 * degrees of freedom in the high-order spaces.
 *
 * The column numbering of RT_Pi and ND_Pi should be node-based, i.e. the x/y/z
 * components of the first node (vertex or high-order dof) should be listed
 * first, followed by the x/y/z components of the second node and so on (see the
 * documentation of HYPRE_BoomerAMGSetDofFunc).
 *
 * If used, this function should be called before hypre_ADSSetup() and there is
 * no need to provide the vertex coordinates. Furthermore, only one of the sets
 * {RT_Pi} and {RT_Pix,RT_Piy,RT_Piz} needs to be specified (though it is OK to
 * provide both).  If RT_Pix is NULL, then scalar Pi-based ADS cycles, i.e.
 * those with cycle_type > 10, will be unavailable. Similarly, ADS cycles based
 * on monolithic Pi (cycle_type < 10) require that RT_Pi is not NULL. The same
 * restrictions hold for the sets {ND_Pi} and {ND_Pix,ND_Piy,ND_Piz} -- only one
 * of them needs to be specified, and the availability of each enables different
 * AMS cycle type options for the subspace solve.
 *--------------------------------------------------------------------------*/

HYPRE_Int hypre_ADSSetInterpolations(void *solver,
                                     hypre_ParCSRMatrix *RT_Pi,
                                     hypre_ParCSRMatrix *RT_Pix,
                                     hypre_ParCSRMatrix *RT_Piy,
                                     hypre_ParCSRMatrix *RT_Piz,
                                     hypre_ParCSRMatrix *ND_Pi,
                                     hypre_ParCSRMatrix *ND_Pix,
                                     hypre_ParCSRMatrix *ND_Piy,
                                     hypre_ParCSRMatrix *ND_Piz)
{
   hypre_ADSData *ads_data = (hypre_ADSData *) solver;
   ads_data -> Pi = RT_Pi;
   ads_data -> Pix = RT_Pix;
   ads_data -> Piy = RT_Piy;
   ads_data -> Piz = RT_Piz;
   ads_data -> ND_Pi = ND_Pi;
   ads_data -> ND_Pix = ND_Pix;
   ads_data -> ND_Piy = ND_Piy;
   ads_data -> ND_Piz = ND_Piz;
   ads_data -> owns_Pi = 0;
   return hypre_error_flag;
}

/*--------------------------------------------------------------------------
 * hypre_ADSSetMaxIter
 *
 * Set the maximum number of iterations in the auxiliary-space method.
 * The default value is 20. To use the ADS solver as a preconditioner,
 * set maxit to 1, tol to 0.0 and print_level to 0.
 *--------------------------------------------------------------------------*/

HYPRE_Int hypre_ADSSetMaxIter(void *solver,
                              HYPRE_Int maxit)
{
   hypre_ADSData *ads_data = (hypre_ADSData *) solver;
   ads_data -> maxit = maxit;
   return hypre_error_flag;
}

/*--------------------------------------------------------------------------
 * hypre_ADSSetTol
 *
 * Set the convergence tolerance (if the method is used as a solver).
 * The default value is 1e-6.
 *--------------------------------------------------------------------------*/

HYPRE_Int hypre_ADSSetTol(void *solver,
                          HYPRE_Real tol)
{
   hypre_ADSData *ads_data = (hypre_ADSData *) solver;
   ads_data -> tol = tol;
   return hypre_error_flag;
}

/*--------------------------------------------------------------------------
 * hypre_ADSSetCycleType
 *
 * Choose which three-level solver to use. Possible values are:
 *
 *   1 = 3-level multipl. solver (01210)      <-- small solution time
 *   2 = 3-level additive solver (0+1+2)
 *   3 = 3-level multipl. solver (02120)
 *   4 = 3-level additive solver (010+2)
 *   5 = 3-level multipl. solver (0102010)    <-- small solution time
 *   6 = 3-level additive solver (1+020)
 *   7 = 3-level multipl. solver (0201020)    <-- small number of iterations
 *   8 = 3-level additive solver (0(1+2)0)    <-- small solution time
 *   9 = 3-level multipl. solver (01210) with discrete divergence
 *  11 = 5-level multipl. solver (013454310)  <-- small solution time, memory
 *  12 = 5-level additive solver (0+1+3+4+5)
 *  13 = 5-level multipl. solver (034515430)  <-- small solution time, memory
 *  14 = 5-level additive solver (01(3+4+5)10)
 *
 * The default value is 1.
 *--------------------------------------------------------------------------*/

HYPRE_Int hypre_ADSSetCycleType(void *solver,
                                HYPRE_Int cycle_type)
{
   hypre_ADSData *ads_data = (hypre_ADSData *) solver;
   ads_data -> cycle_type = cycle_type;
   return hypre_error_flag;
}

/*--------------------------------------------------------------------------
 * hypre_ADSSetPrintLevel
 *
 * Control how much information is printed during the solution iterations.
 * The defaut values is 1 (print residual norm at each step).
 *--------------------------------------------------------------------------*/

HYPRE_Int hypre_ADSSetPrintLevel(void *solver,
                                 HYPRE_Int print_level)
{
   hypre_ADSData *ads_data = (hypre_ADSData *) solver;
   ads_data -> print_level = print_level;
   return hypre_error_flag;
}

/*--------------------------------------------------------------------------
 * hypre_ADSSetSmoothingOptions
 *
 * Set relaxation parameters for A. Default values: 2, 1, 1.0, 1.0.
 *--------------------------------------------------------------------------*/

HYPRE_Int hypre_ADSSetSmoothingOptions(void *solver,
                                       HYPRE_Int A_relax_type,
                                       HYPRE_Int A_relax_times,
                                       HYPRE_Real A_relax_weight,
                                       HYPRE_Real A_omega)
{
   hypre_ADSData *ads_data = (hypre_ADSData *) solver;
   ads_data -> A_relax_type = A_relax_type;
   ads_data -> A_relax_times = A_relax_times;
   ads_data -> A_relax_weight = A_relax_weight;
   ads_data -> A_omega = A_omega;
   return hypre_error_flag;
}

/*--------------------------------------------------------------------------
 * hypre_ADSSetChebySmoothingOptions
 *
 * Set parameters for Chebyshev relaxation. Default values: 2, 0.3.
 *--------------------------------------------------------------------------*/

HYPRE_Int hypre_ADSSetChebySmoothingOptions(void *solver,
                                            HYPRE_Int A_cheby_order,
                                            HYPRE_Int A_cheby_fraction)
{
   hypre_ADSData *ads_data = (hypre_ADSData *) solver;
   ads_data -> A_cheby_order =  A_cheby_order;
   ads_data -> A_cheby_fraction =  A_cheby_fraction;

   return hypre_error_flag;
}

/*--------------------------------------------------------------------------
 * hypre_ADSSetAMSOptions
 *
 * Set AMS parameters for B_C. Default values: 11, 10, 1, 3, 0.25, 0, 0.
 *
 * Note that B_C_cycle_type should be greater than 10, unless the high-order
 * interface of hypre_ADSSetInterpolations is being used!
 *--------------------------------------------------------------------------*/

HYPRE_Int hypre_ADSSetAMSOptions(void *solver,
                                 HYPRE_Int B_C_cycle_type,
                                 HYPRE_Int B_C_coarsen_type,
                                 HYPRE_Int B_C_agg_levels,
                                 HYPRE_Int B_C_relax_type,
                                 HYPRE_Real B_C_theta,
                                 HYPRE_Int B_C_interp_type,
                                 HYPRE_Int B_C_Pmax)
{
   hypre_ADSData *ads_data = (hypre_ADSData *) solver;
   ads_data -> B_C_cycle_type = B_C_cycle_type;
   ads_data -> B_C_coarsen_type = B_C_coarsen_type;
   ads_data -> B_C_agg_levels = B_C_agg_levels;
   ads_data -> B_C_relax_type = B_C_relax_type;
   ads_data -> B_C_theta = B_C_theta;
   ads_data -> B_C_interp_type = B_C_interp_type;
   ads_data -> B_C_Pmax = B_C_Pmax;

   return hypre_error_flag;
}

/*--------------------------------------------------------------------------
 * hypre_ADSSetAMGOptions
 *
 * Set AMG parameters for B_Pi. Default values: 10, 1, 3, 0.25, 0, 0.
 *--------------------------------------------------------------------------*/

HYPRE_Int hypre_ADSSetAMGOptions(void *solver,
                                 HYPRE_Int B_Pi_coarsen_type,
                                 HYPRE_Int B_Pi_agg_levels,
                                 HYPRE_Int B_Pi_relax_type,
                                 HYPRE_Real B_Pi_theta,
                                 HYPRE_Int B_Pi_interp_type,
                                 HYPRE_Int B_Pi_Pmax)
{
   hypre_ADSData *ads_data = (hypre_ADSData *) solver;
   ads_data -> B_Pi_coarsen_type = B_Pi_coarsen_type;
   ads_data -> B_Pi_agg_levels = B_Pi_agg_levels;
   ads_data -> B_Pi_relax_type = B_Pi_relax_type;
   ads_data -> B_Pi_theta = B_Pi_theta;
   ads_data -> B_Pi_interp_type = B_Pi_interp_type;
   ads_data -> B_Pi_Pmax = B_Pi_Pmax;
   return hypre_error_flag;
}

/*--------------------------------------------------------------------------
 * hypre_ADSComputePi
 *
 * Construct the Pi interpolation matrix, which maps the space of vector
 * linear finite elements to the space of face finite elements.
 *
 * The construction is based on the fact that Pi = [Pi_x, Pi_y, Pi_z], where
 * each block has the same sparsity structure as C*G, with entries that can be
 * computed from the vectors RT100, RT010 and RT001.
 *
 * We assume a constant number of vertices per face (no prisms or pyramids).
 *--------------------------------------------------------------------------*/

HYPRE_Int hypre_ADSComputePi(hypre_ParCSRMatrix *A,
                             hypre_ParCSRMatrix *C,
                             hypre_ParCSRMatrix *G,
                             hypre_ParVector *x,
                             hypre_ParVector *y,
                             hypre_ParVector *z,
                             hypre_ParCSRMatrix *PiNDx,
                             hypre_ParCSRMatrix *PiNDy,
                             hypre_ParCSRMatrix *PiNDz,
                             hypre_ParCSRMatrix **Pi_ptr)
{
#if defined(HYPRE_USING_CUDA) || defined(HYPRE_USING_HIP)
   HYPRE_ExecutionPolicy exec = hypre_GetExecPolicy1( hypre_ParCSRMatrixMemoryLocation(A) );
#endif

   hypre_ParCSRMatrix *Pi;

   /* Compute the representations of the coordinate vectors, RT100, RT010 and
      RT001, in the Raviart-Thomas space, by observing that the RT coordinates
      of (1,0,0) = -curl (0,z,0) are given by C*PiNDy*z, etc. (We ignore the
      minus sign since it is irrelevant for the coarse-grid correction.) */
   hypre_ParVector *RT100, *RT010, *RT001;
   {
      hypre_ParVector *PiNDlin = hypre_ParVectorInRangeOf(PiNDx);

      RT100 = hypre_ParVectorInRangeOf(C);
      hypre_ParCSRMatrixMatvec(1.0, PiNDy, z, 0.0, PiNDlin);
      hypre_ParCSRMatrixMatvec(1.0, C, PiNDlin, 0.0, RT100);
      RT010 = hypre_ParVectorInRangeOf(C);
      hypre_ParCSRMatrixMatvec(1.0, PiNDz, x, 0.0, PiNDlin);
      hypre_ParCSRMatrixMatvec(1.0, C, PiNDlin, 0.0, RT010);
      RT001 = hypre_ParVectorInRangeOf(C);
      hypre_ParCSRMatrixMatvec(1.0, PiNDx, y, 0.0, PiNDlin);
      hypre_ParCSRMatrixMatvec(1.0, C, PiNDlin, 0.0, RT001);

      hypre_ParVectorDestroy(PiNDlin);
   }

   /* Compute Pi = [Pi_x, Pi_y, Pi_z] */
   {
      HYPRE_Int i, j, d;

      HYPRE_Real *RT100_data = hypre_VectorData(hypre_ParVectorLocalVector(RT100));
      HYPRE_Real *RT010_data = hypre_VectorData(hypre_ParVectorLocalVector(RT010));
      HYPRE_Real *RT001_data = hypre_VectorData(hypre_ParVectorLocalVector(RT001));

      /* Each component of Pi has the sparsity pattern of the topological
         face-to-vertex matrix. */
      hypre_ParCSRMatrix *F2V;
#if defined(HYPRE_USING_CUDA) || defined(HYPRE_USING_HIP)
      if (exec == HYPRE_EXEC_DEVICE)
      {
         F2V = hypre_ParCSRMatMat(C, G);
      }
      else
#endif
      {
         F2V = hypre_ParMatmul(C, G);
      }

      /* Create the parallel interpolation matrix */
      {
         MPI_Comm comm = hypre_ParCSRMatrixComm(F2V);
         HYPRE_BigInt global_num_rows = hypre_ParCSRMatrixGlobalNumRows(F2V);
         HYPRE_BigInt global_num_cols = 3 * hypre_ParCSRMatrixGlobalNumCols(F2V);
         HYPRE_BigInt *row_starts = hypre_ParCSRMatrixRowStarts(F2V);
         HYPRE_BigInt *col_starts;
         HYPRE_Int col_starts_size;
         HYPRE_Int num_cols_offd = 3 * hypre_CSRMatrixNumCols(hypre_ParCSRMatrixOffd(F2V));
         HYPRE_Int num_nonzeros_diag = 3 * hypre_CSRMatrixNumNonzeros(hypre_ParCSRMatrixDiag(F2V));
         HYPRE_Int num_nonzeros_offd = 3 * hypre_CSRMatrixNumNonzeros(hypre_ParCSRMatrixOffd(F2V));
         HYPRE_BigInt *col_starts_F2V = hypre_ParCSRMatrixColStarts(F2V);
         col_starts_size = 2;
         col_starts = hypre_TAlloc(HYPRE_BigInt, col_starts_size, HYPRE_MEMORY_HOST);
         for (i = 0; i < col_starts_size; i++)
         {
            col_starts[i] = 3 * col_starts_F2V[i];
         }

         Pi = hypre_ParCSRMatrixCreate(comm,
                                       global_num_rows,
                                       global_num_cols,
                                       row_starts,
                                       col_starts,
                                       num_cols_offd,
                                       num_nonzeros_diag,
                                       num_nonzeros_offd);

         hypre_ParCSRMatrixOwnsData(Pi) = 1;
         hypre_ParCSRMatrixInitialize(Pi);
      }

      /* Fill-in the diagonal part */
      {
         hypre_CSRMatrix *F2V_diag = hypre_ParCSRMatrixDiag(F2V);
         HYPRE_Int *F2V_diag_I = hypre_CSRMatrixI(F2V_diag);
         HYPRE_Int *F2V_diag_J = hypre_CSRMatrixJ(F2V_diag);

         HYPRE_Int F2V_diag_nrows = hypre_CSRMatrixNumRows(F2V_diag);
         HYPRE_Int F2V_diag_nnz = hypre_CSRMatrixNumNonzeros(F2V_diag);

         hypre_CSRMatrix *Pi_diag = hypre_ParCSRMatrixDiag(Pi);
         HYPRE_Int *Pi_diag_I = hypre_CSRMatrixI(Pi_diag);
         HYPRE_Int *Pi_diag_J = hypre_CSRMatrixJ(Pi_diag);
         HYPRE_Real *Pi_diag_data = hypre_CSRMatrixData(Pi_diag);

#if defined(HYPRE_USING_CUDA) || defined(HYPRE_USING_HIP)
         if (exec == HYPRE_EXEC_DEVICE)
         {
            hypreDevice_IntScalen( F2V_diag_I, F2V_diag_nrows + 1, Pi_diag_I, 3);

            dim3 bDim = hypre_GetDefaultDeviceBlockDimension();
            dim3 gDim = hypre_GetDefaultDeviceGridDimension(F2V_diag_nnz, "thread", bDim);

            HYPRE_GPU_LAUNCH( hypreCUDAKernel_AMSComputePi_copy1, gDim, bDim,
                              F2V_diag_nnz, 3, F2V_diag_J, Pi_diag_J );

            gDim = hypre_GetDefaultDeviceGridDimension(F2V_diag_nrows, "warp", bDim);

            HYPRE_GPU_LAUNCH( hypreCUDAKernel_AMSComputePi_copy2, gDim, bDim,
                              F2V_diag_nrows, 3, F2V_diag_I, NULL, RT100_data, RT010_data, RT001_data,
                              Pi_diag_data );
         }
         else
#endif
         {
            for (i = 0; i < F2V_diag_nrows + 1; i++)
            {
               Pi_diag_I[i] = 3 * F2V_diag_I[i];
            }

            for (i = 0; i < F2V_diag_nnz; i++)
               for (d = 0; d < 3; d++)
               {
                  Pi_diag_J[3 * i + d] = 3 * F2V_diag_J[i] + d;
               }

            for (i = 0; i < F2V_diag_nrows; i++)
               for (j = F2V_diag_I[i]; j < F2V_diag_I[i + 1]; j++)
               {
                  *Pi_diag_data++ = RT100_data[i];
                  *Pi_diag_data++ = RT010_data[i];
                  *Pi_diag_data++ = RT001_data[i];
               }
         }
      }

      /* Fill-in the off-diagonal part */
      {
         hypre_CSRMatrix *F2V_offd = hypre_ParCSRMatrixOffd(F2V);
         HYPRE_Int *F2V_offd_I = hypre_CSRMatrixI(F2V_offd);
         HYPRE_Int *F2V_offd_J = hypre_CSRMatrixJ(F2V_offd);

         HYPRE_Int F2V_offd_nrows = hypre_CSRMatrixNumRows(F2V_offd);
         HYPRE_Int F2V_offd_ncols = hypre_CSRMatrixNumCols(F2V_offd);
         HYPRE_Int F2V_offd_nnz = hypre_CSRMatrixNumNonzeros(F2V_offd);

         hypre_CSRMatrix *Pi_offd = hypre_ParCSRMatrixOffd(Pi);
         HYPRE_Int *Pi_offd_I = hypre_CSRMatrixI(Pi_offd);
         HYPRE_Int *Pi_offd_J = hypre_CSRMatrixJ(Pi_offd);
         HYPRE_Real *Pi_offd_data = hypre_CSRMatrixData(Pi_offd);

         HYPRE_BigInt *F2V_cmap = hypre_ParCSRMatrixColMapOffd(F2V);
         HYPRE_BigInt *Pi_cmap = hypre_ParCSRMatrixColMapOffd(Pi);

#if defined(HYPRE_USING_CUDA) || defined(HYPRE_USING_HIP)
         if (exec == HYPRE_EXEC_DEVICE)
         {
            if (F2V_offd_ncols)
            {
               hypreDevice_IntScalen( F2V_offd_I, F2V_offd_nrows + 1, Pi_offd_I, 3 );
            }

            dim3 bDim = hypre_GetDefaultDeviceBlockDimension();
            dim3 gDim = hypre_GetDefaultDeviceGridDimension(F2V_offd_nnz, "thread", bDim);

            HYPRE_GPU_LAUNCH( hypreCUDAKernel_AMSComputePi_copy1, gDim, bDim,
                              F2V_offd_nnz, 3, F2V_offd_J, Pi_offd_J );

            gDim = hypre_GetDefaultDeviceGridDimension(F2V_offd_nrows, "warp", bDim);

            HYPRE_GPU_LAUNCH( hypreCUDAKernel_AMSComputePi_copy2, gDim, bDim,
                              F2V_offd_nrows, 3, F2V_offd_I, NULL, RT100_data, RT010_data, RT001_data,
                              Pi_offd_data );
         }
         else
#endif
         {
            if (F2V_offd_ncols)
               for (i = 0; i < F2V_offd_nrows + 1; i++)
               {
                  Pi_offd_I[i] = 3 * F2V_offd_I[i];
               }

            for (i = 0; i < F2V_offd_nnz; i++)
               for (d = 0; d < 3; d++)
               {
                  Pi_offd_J[3 * i + d] = 3 * F2V_offd_J[i] + d;
               }

            for (i = 0; i < F2V_offd_nrows; i++)
               for (j = F2V_offd_I[i]; j < F2V_offd_I[i + 1]; j++)
               {
                  *Pi_offd_data++ = RT100_data[i];
                  *Pi_offd_data++ = RT010_data[i];
                  *Pi_offd_data++ = RT001_data[i];
               }
         }

         for (i = 0; i < F2V_offd_ncols; i++)
            for (d = 0; d < 3; d++)
            {
               Pi_cmap[3 * i + d] = 3 * F2V_cmap[i] + (HYPRE_BigInt)d;
            }
      }

      hypre_ParCSRMatrixDestroy(F2V);
   }

   hypre_ParVectorDestroy(RT100);
   hypre_ParVectorDestroy(RT010);
   hypre_ParVectorDestroy(RT001);

   *Pi_ptr = Pi;

   return hypre_error_flag;
}

/*--------------------------------------------------------------------------
 * hypre_ADSComputePixyz
 *
 * Construct the components Pix, Piy, Piz of the interpolation matrix Pi, which
 * maps the space of vector linear finite elements to the space of face finite
 * elements.
 *
 * The construction is based on the fact that each component has the same
 * sparsity structure as the matrix C*G, with entries that can be computed from
 * the vectors RT100, RT010 and RT001.
 *
 * We assume a constant number of vertices per face (no prisms or pyramids).
 *--------------------------------------------------------------------------*/

HYPRE_Int hypre_ADSComputePixyz(hypre_ParCSRMatrix *A,
                                hypre_ParCSRMatrix *C,
                                hypre_ParCSRMatrix *G,
                                hypre_ParVector *x,
                                hypre_ParVector *y,
                                hypre_ParVector *z,
                                hypre_ParCSRMatrix *PiNDx,
                                hypre_ParCSRMatrix *PiNDy,
                                hypre_ParCSRMatrix *PiNDz,
                                hypre_ParCSRMatrix **Pix_ptr,
                                hypre_ParCSRMatrix **Piy_ptr,
                                hypre_ParCSRMatrix **Piz_ptr)
{
   hypre_ParCSRMatrix *Pix, *Piy, *Piz;

#if defined(HYPRE_USING_CUDA) || defined(HYPRE_USING_HIP)
   HYPRE_ExecutionPolicy exec = hypre_GetExecPolicy1( hypre_ParCSRMatrixMemoryLocation(A) );
#endif

   /* Compute the representations of the coordinate vectors, RT100, RT010 and
      RT001, in the Raviart-Thomas space, by observing that the RT coordinates
      of (1,0,0) = -curl (0,z,0) are given by C*PiNDy*z, etc. (We ignore the
      minus sign since it is irrelevant for the coarse-grid correction.) */
   hypre_ParVector *RT100, *RT010, *RT001;
   {
      hypre_ParVector *PiNDlin = hypre_ParVectorInRangeOf(PiNDx);

      RT100 = hypre_ParVectorInRangeOf(C);
      hypre_ParCSRMatrixMatvec(1.0, PiNDy, z, 0.0, PiNDlin);
      hypre_ParCSRMatrixMatvec(1.0, C, PiNDlin, 0.0, RT100);
      RT010 = hypre_ParVectorInRangeOf(C);
      hypre_ParCSRMatrixMatvec(1.0, PiNDz, x, 0.0, PiNDlin);
      hypre_ParCSRMatrixMatvec(1.0, C, PiNDlin, 0.0, RT010);
      RT001 = hypre_ParVectorInRangeOf(C);
      hypre_ParCSRMatrixMatvec(1.0, PiNDx, y, 0.0, PiNDlin);
      hypre_ParCSRMatrixMatvec(1.0, C, PiNDlin, 0.0, RT001);

      hypre_ParVectorDestroy(PiNDlin);
   }

   /* Compute Pix, Piy, Piz */
   {
      HYPRE_Int i, j;

      HYPRE_Real *RT100_data = hypre_VectorData(hypre_ParVectorLocalVector(RT100));
      HYPRE_Real *RT010_data = hypre_VectorData(hypre_ParVectorLocalVector(RT010));
      HYPRE_Real *RT001_data = hypre_VectorData(hypre_ParVectorLocalVector(RT001));

      /* Each component of Pi has the sparsity pattern of the topological
         face-to-vertex matrix. */
      hypre_ParCSRMatrix *F2V;

#if defined(HYPRE_USING_CUDA) || defined(HYPRE_USING_HIP)
      if (exec == HYPRE_EXEC_DEVICE)
      {
         F2V = hypre_ParCSRMatMat(C, G);
      }
      else
#endif
      {
         F2V = hypre_ParMatmul(C, G);
      }

      /* Create the components of the parallel interpolation matrix */
      {
         MPI_Comm comm = hypre_ParCSRMatrixComm(F2V);
         HYPRE_BigInt global_num_rows = hypre_ParCSRMatrixGlobalNumRows(F2V);
         HYPRE_BigInt global_num_cols = hypre_ParCSRMatrixGlobalNumCols(F2V);
         HYPRE_BigInt *row_starts = hypre_ParCSRMatrixRowStarts(F2V);
         HYPRE_BigInt *col_starts = hypre_ParCSRMatrixColStarts(F2V);
         HYPRE_Int num_cols_offd = hypre_CSRMatrixNumCols(hypre_ParCSRMatrixOffd(F2V));
         HYPRE_Int num_nonzeros_diag = hypre_CSRMatrixNumNonzeros(hypre_ParCSRMatrixDiag(F2V));
         HYPRE_Int num_nonzeros_offd = hypre_CSRMatrixNumNonzeros(hypre_ParCSRMatrixOffd(F2V));

         Pix = hypre_ParCSRMatrixCreate(comm,
                                        global_num_rows,
                                        global_num_cols,
                                        row_starts,
                                        col_starts,
                                        num_cols_offd,
                                        num_nonzeros_diag,
                                        num_nonzeros_offd);
         hypre_ParCSRMatrixOwnsData(Pix) = 1;
         hypre_ParCSRMatrixInitialize(Pix);

         Piy = hypre_ParCSRMatrixCreate(comm,
                                        global_num_rows,
                                        global_num_cols,
                                        row_starts,
                                        col_starts,
                                        num_cols_offd,
                                        num_nonzeros_diag,
                                        num_nonzeros_offd);
         hypre_ParCSRMatrixOwnsData(Piy) = 1;
         hypre_ParCSRMatrixInitialize(Piy);

         Piz = hypre_ParCSRMatrixCreate(comm,
                                        global_num_rows,
                                        global_num_cols,
                                        row_starts,
                                        col_starts,
                                        num_cols_offd,
                                        num_nonzeros_diag,
                                        num_nonzeros_offd);
         hypre_ParCSRMatrixOwnsData(Piz) = 1;
         hypre_ParCSRMatrixInitialize(Piz);
      }

      /* Fill-in the diagonal part */
      {
         hypre_CSRMatrix *F2V_diag = hypre_ParCSRMatrixDiag(F2V);
         HYPRE_Int *F2V_diag_I = hypre_CSRMatrixI(F2V_diag);
         HYPRE_Int *F2V_diag_J = hypre_CSRMatrixJ(F2V_diag);

         HYPRE_Int F2V_diag_nrows = hypre_CSRMatrixNumRows(F2V_diag);
         HYPRE_Int F2V_diag_nnz = hypre_CSRMatrixNumNonzeros(F2V_diag);

         hypre_CSRMatrix *Pix_diag = hypre_ParCSRMatrixDiag(Pix);
         HYPRE_Int *Pix_diag_I = hypre_CSRMatrixI(Pix_diag);
         HYPRE_Int *Pix_diag_J = hypre_CSRMatrixJ(Pix_diag);
         HYPRE_Real *Pix_diag_data = hypre_CSRMatrixData(Pix_diag);

         hypre_CSRMatrix *Piy_diag = hypre_ParCSRMatrixDiag(Piy);
         HYPRE_Int *Piy_diag_I = hypre_CSRMatrixI(Piy_diag);
         HYPRE_Int *Piy_diag_J = hypre_CSRMatrixJ(Piy_diag);
         HYPRE_Real *Piy_diag_data = hypre_CSRMatrixData(Piy_diag);

         hypre_CSRMatrix *Piz_diag = hypre_ParCSRMatrixDiag(Piz);
         HYPRE_Int *Piz_diag_I = hypre_CSRMatrixI(Piz_diag);
         HYPRE_Int *Piz_diag_J = hypre_CSRMatrixJ(Piz_diag);
         HYPRE_Real *Piz_diag_data = hypre_CSRMatrixData(Piz_diag);

#if defined(HYPRE_USING_CUDA) || defined(HYPRE_USING_HIP)
         if (exec == HYPRE_EXEC_DEVICE)
         {
            HYPRE_THRUST_CALL( copy_n,
                               thrust::make_zip_iterator(thrust::make_tuple(F2V_diag_I, F2V_diag_I, F2V_diag_I)),
                               F2V_diag_nrows + 1,
                               thrust::make_zip_iterator(thrust::make_tuple(Pix_diag_I, Piy_diag_I, Piz_diag_I)) );

            HYPRE_THRUST_CALL( copy_n,
                               thrust::make_zip_iterator(thrust::make_tuple(F2V_diag_J, F2V_diag_J, F2V_diag_J)),
                               F2V_diag_nnz,
                               thrust::make_zip_iterator(thrust::make_tuple(Pix_diag_J, Piy_diag_J, Piz_diag_J)) );

            dim3 bDim = hypre_GetDefaultDeviceBlockDimension();
            dim3 gDim = hypre_GetDefaultDeviceGridDimension(F2V_diag_nrows, "warp", bDim);

            HYPRE_GPU_LAUNCH( hypreCUDAKernel_AMSComputePixyz_copy, gDim, bDim,
                              F2V_diag_nrows, 3, F2V_diag_I, NULL, RT100_data, RT010_data, RT001_data,
                              Pix_diag_data, Piy_diag_data, Piz_diag_data );
         }
         else
#endif
         {
            for (i = 0; i < F2V_diag_nrows + 1; i++)
            {
               Pix_diag_I[i] = F2V_diag_I[i];
               Piy_diag_I[i] = F2V_diag_I[i];
               Piz_diag_I[i] = F2V_diag_I[i];
            }

            for (i = 0; i < F2V_diag_nnz; i++)
            {
               Pix_diag_J[i] = F2V_diag_J[i];
               Piy_diag_J[i] = F2V_diag_J[i];
               Piz_diag_J[i] = F2V_diag_J[i];
            }

            for (i = 0; i < F2V_diag_nrows; i++)
               for (j = F2V_diag_I[i]; j < F2V_diag_I[i + 1]; j++)
               {
                  *Pix_diag_data++ = RT100_data[i];
                  *Piy_diag_data++ = RT010_data[i];
                  *Piz_diag_data++ = RT001_data[i];
               }
         }
      }

      /* Fill-in the off-diagonal part */
      {
         hypre_CSRMatrix *F2V_offd = hypre_ParCSRMatrixOffd(F2V);
         HYPRE_Int *F2V_offd_I = hypre_CSRMatrixI(F2V_offd);
         HYPRE_Int *F2V_offd_J = hypre_CSRMatrixJ(F2V_offd);

         HYPRE_Int F2V_offd_nrows = hypre_CSRMatrixNumRows(F2V_offd);
         HYPRE_Int F2V_offd_ncols = hypre_CSRMatrixNumCols(F2V_offd);
         HYPRE_Int F2V_offd_nnz = hypre_CSRMatrixNumNonzeros(F2V_offd);

         hypre_CSRMatrix *Pix_offd = hypre_ParCSRMatrixOffd(Pix);
         HYPRE_Int *Pix_offd_I = hypre_CSRMatrixI(Pix_offd);
         HYPRE_Int *Pix_offd_J = hypre_CSRMatrixJ(Pix_offd);
         HYPRE_Real *Pix_offd_data = hypre_CSRMatrixData(Pix_offd);

         hypre_CSRMatrix *Piy_offd = hypre_ParCSRMatrixOffd(Piy);
         HYPRE_Int *Piy_offd_I = hypre_CSRMatrixI(Piy_offd);
         HYPRE_Int *Piy_offd_J = hypre_CSRMatrixJ(Piy_offd);
         HYPRE_Real *Piy_offd_data = hypre_CSRMatrixData(Piy_offd);

         hypre_CSRMatrix *Piz_offd = hypre_ParCSRMatrixOffd(Piz);
         HYPRE_Int *Piz_offd_I = hypre_CSRMatrixI(Piz_offd);
         HYPRE_Int *Piz_offd_J = hypre_CSRMatrixJ(Piz_offd);
         HYPRE_Real *Piz_offd_data = hypre_CSRMatrixData(Piz_offd);

         HYPRE_BigInt *F2V_cmap = hypre_ParCSRMatrixColMapOffd(F2V);
         HYPRE_BigInt *Pix_cmap = hypre_ParCSRMatrixColMapOffd(Pix);
         HYPRE_BigInt *Piy_cmap = hypre_ParCSRMatrixColMapOffd(Piy);
         HYPRE_BigInt *Piz_cmap = hypre_ParCSRMatrixColMapOffd(Piz);

#if defined(HYPRE_USING_CUDA) || defined(HYPRE_USING_HIP)
         if (exec == HYPRE_EXEC_DEVICE)
         {
            if (F2V_offd_ncols)
            {
               HYPRE_THRUST_CALL( copy_n,
                                  thrust::make_zip_iterator(thrust::make_tuple(F2V_offd_I, F2V_offd_I, F2V_offd_I)),
                                  F2V_offd_nrows + 1,
                                  thrust::make_zip_iterator(thrust::make_tuple(Pix_offd_I, Piy_offd_I, Piz_offd_I)) );
            }

            HYPRE_THRUST_CALL( copy_n,
                               thrust::make_zip_iterator(thrust::make_tuple(F2V_offd_J, F2V_offd_J, F2V_offd_J)),
                               F2V_offd_nnz,
                               thrust::make_zip_iterator(thrust::make_tuple(Pix_offd_J, Piy_offd_J, Piz_offd_J)) );

            dim3 bDim = hypre_GetDefaultDeviceBlockDimension();
            dim3 gDim = hypre_GetDefaultDeviceGridDimension(F2V_offd_nrows, "warp", bDim);

            HYPRE_GPU_LAUNCH( hypreCUDAKernel_AMSComputePixyz_copy, gDim, bDim,
                              F2V_offd_nrows, 3, F2V_offd_I, NULL, RT100_data, RT010_data, RT001_data,
                              Pix_offd_data, Piy_offd_data, Piz_offd_data );
         }
         else
#endif
         {
            if (F2V_offd_ncols)
               for (i = 0; i < F2V_offd_nrows + 1; i++)
               {
                  Pix_offd_I[i] = F2V_offd_I[i];
                  Piy_offd_I[i] = F2V_offd_I[i];
                  Piz_offd_I[i] = F2V_offd_I[i];
               }

            for (i = 0; i < F2V_offd_nnz; i++)
            {
               Pix_offd_J[i] = F2V_offd_J[i];
               Piy_offd_J[i] = F2V_offd_J[i];
               Piz_offd_J[i] = F2V_offd_J[i];
            }

            for (i = 0; i < F2V_offd_nrows; i++)
               for (j = F2V_offd_I[i]; j < F2V_offd_I[i + 1]; j++)
               {
                  *Pix_offd_data++ = RT100_data[i];
                  *Piy_offd_data++ = RT010_data[i];
                  *Piz_offd_data++ = RT001_data[i];
               }
         }

         for (i = 0; i < F2V_offd_ncols; i++)
         {
            Pix_cmap[i] = F2V_cmap[i];
            Piy_cmap[i] = F2V_cmap[i];
            Piz_cmap[i] = F2V_cmap[i];
         }
      }

      if (HYPRE_AssumedPartitionCheck())
      {
         hypre_ParCSRMatrixDestroy(F2V);
      }
      else
      {
         hypre_ParCSRBooleanMatrixDestroy((hypre_ParCSRBooleanMatrix*)F2V);
      }
   }

   hypre_ParVectorDestroy(RT100);
   hypre_ParVectorDestroy(RT010);
   hypre_ParVectorDestroy(RT001);

   *Pix_ptr = Pix;
   *Piy_ptr = Piy;
   *Piz_ptr = Piz;

   return hypre_error_flag;
}

/*--------------------------------------------------------------------------
 * hypre_ADSSetup
 *
 * Construct the ADS solver components.
 *
 * The following functions need to be called before hypre_ADSSetup():
 * - hypre_ADSSetDiscreteCurl()
 * - hypre_ADSSetDiscreteGradient()
 * - hypre_ADSSetCoordinateVectors()
 *--------------------------------------------------------------------------*/

HYPRE_Int hypre_ADSSetup(void *solver,
                         hypre_ParCSRMatrix *A,
                         hypre_ParVector *b,
                         hypre_ParVector *x)
{
#if defined(HYPRE_USING_CUDA) || defined(HYPRE_USING_HIP)
   HYPRE_ExecutionPolicy exec = hypre_GetExecPolicy1( hypre_ParCSRMatrixMemoryLocation(A) );
#endif

   hypre_ADSData *ads_data = (hypre_ADSData *) solver;
   hypre_AMSData *ams_data;

   ads_data -> A = A;

   /* Make sure that the first entry in each row is the diagonal one. */
   /* hypre_CSRMatrixReorder(hypre_ParCSRMatrixDiag(ads_data -> A)); */

   /* Compute the l1 norm of the rows of A */
   if (ads_data -> A_relax_type >= 1 && ads_data -> A_relax_type <= 4)
   {
      HYPRE_Real *l1_norm_data = NULL;

      hypre_ParCSRComputeL1Norms(ads_data -> A, ads_data -> A_relax_type, NULL, &l1_norm_data);

      ads_data -> A_l1_norms = hypre_SeqVectorCreate(hypre_ParCSRMatrixNumRows(ads_data -> A));
      hypre_VectorData(ads_data -> A_l1_norms) = l1_norm_data;
      hypre_SeqVectorInitialize_v2(ads_data -> A_l1_norms,
                                   hypre_ParCSRMatrixMemoryLocation(ads_data -> A));
   }

   /* Chebyshev? */
   if (ads_data -> A_relax_type == 16)
   {
      hypre_ParCSRMaxEigEstimateCG(ads_data->A, 1, 10,
                                   &ads_data->A_max_eig_est,
                                   &ads_data->A_min_eig_est);
   }

   /* Create the AMS solver on the range of C^T */
   {
      HYPRE_AMSCreate(&ads_data -> B_C);
      HYPRE_AMSSetDimension(ads_data -> B_C, 3);

      /* B_C is a preconditioner */
      HYPRE_AMSSetMaxIter(ads_data -> B_C, 1);
      HYPRE_AMSSetTol(ads_data -> B_C, 0.0);
      HYPRE_AMSSetPrintLevel(ads_data -> B_C, 0);

      HYPRE_AMSSetCycleType(ads_data -> B_C, ads_data -> B_C_cycle_type);
      HYPRE_AMSSetDiscreteGradient(ads_data -> B_C,
                                   (HYPRE_ParCSRMatrix) ads_data -> G);

      if (ads_data -> ND_Pi == NULL && ads_data -> ND_Pix == NULL)
      {
         if (ads_data -> B_C_cycle_type < 10)
         {
            hypre_error_w_msg(HYPRE_ERROR_GENERIC,
                              "Unsupported AMS cycle type in ADS!");
         }
         HYPRE_AMSSetCoordinateVectors(ads_data -> B_C,
                                       (HYPRE_ParVector) ads_data -> x,
                                       (HYPRE_ParVector) ads_data -> y,
                                       (HYPRE_ParVector) ads_data -> z);
      }
      else
      {
         if ((ads_data -> B_C_cycle_type < 10 && ads_data -> ND_Pi == NULL) ||
             (ads_data -> B_C_cycle_type > 10 && ads_data -> ND_Pix == NULL))
         {
            hypre_error_w_msg(HYPRE_ERROR_GENERIC,
                              "Unsupported AMS cycle type in ADS!");
         }
         HYPRE_AMSSetInterpolations(ads_data -> B_C,
                                    (HYPRE_ParCSRMatrix) ads_data -> ND_Pi,
                                    (HYPRE_ParCSRMatrix) ads_data -> ND_Pix,
                                    (HYPRE_ParCSRMatrix) ads_data -> ND_Piy,
                                    (HYPRE_ParCSRMatrix) ads_data -> ND_Piz);
      }

      /* beta=0 in the subspace */
      HYPRE_AMSSetBetaPoissonMatrix(ads_data -> B_C, NULL);

      /* Reuse A's relaxation parameters for A_C */
      HYPRE_AMSSetSmoothingOptions(ads_data -> B_C,
                                   ads_data -> A_relax_type,
                                   ads_data -> A_relax_times,
                                   ads_data -> A_relax_weight,
                                   ads_data -> A_omega);

      HYPRE_AMSSetAlphaAMGOptions(ads_data -> B_C, ads_data -> B_C_coarsen_type,
                                  ads_data -> B_C_agg_levels, ads_data -> B_C_relax_type,
                                  ads_data -> B_C_theta, ads_data -> B_C_interp_type,
                                  ads_data -> B_C_Pmax);
      /* No need to call HYPRE_AMSSetBetaAMGOptions */

      /* Construct the coarse space matrix by RAP */
      if (!ads_data -> A_C)
      {
         if (!hypre_ParCSRMatrixCommPkg(ads_data -> C))
         {
            hypre_MatvecCommPkgCreate(ads_data -> C);
         }

         if (!hypre_ParCSRMatrixCommPkg(ads_data -> A))
         {
            hypre_MatvecCommPkgCreate(ads_data -> A);
         }

#if defined(HYPRE_USING_CUDA) || defined(HYPRE_USING_HIP)
         if (exec == HYPRE_EXEC_DEVICE)
         {
            ads_data -> A_C = hypre_ParCSRMatrixRAPKT(ads_data -> C,
                                                      ads_data -> A,
                                                      ads_data -> C, 1);
         }
         else
#endif
         {
            hypre_BoomerAMGBuildCoarseOperator(ads_data -> C,
                                               ads_data -> A,
                                               ads_data -> C,
                                               &ads_data -> A_C);
         }

         /* Make sure that A_C has no zero rows (this can happen if beta is zero
            in part of the domain). */
         hypre_ParCSRMatrixFixZeroRows(ads_data -> A_C);
      }

      HYPRE_AMSSetup(ads_data -> B_C, (HYPRE_ParCSRMatrix)ads_data -> A_C, 0, 0);
   }

   ams_data = (hypre_AMSData *) ads_data -> B_C;

   if (ads_data -> Pi == NULL && ads_data -> Pix == NULL)
   {
      if (ads_data -> cycle_type > 10)
         /* Construct Pi{x,y,z} instead of Pi = [Pix,Piy,Piz] */
         hypre_ADSComputePixyz(ads_data -> A,
                               ads_data -> C,
                               ads_data -> G,
                               ads_data -> x,
                               ads_data -> y,
                               ads_data -> z,
                               ams_data -> Pix,
                               ams_data -> Piy,
                               ams_data -> Piz,
                               &ads_data -> Pix,
                               &ads_data -> Piy,
                               &ads_data -> Piz);
      else
         /* Construct the Pi interpolation matrix */
         hypre_ADSComputePi(ads_data -> A,
                            ads_data -> C,
                            ads_data -> G,
                            ads_data -> x,
                            ads_data -> y,
                            ads_data -> z,
                            ams_data -> Pix,
                            ams_data -> Piy,
                            ams_data -> Piz,
                            &ads_data -> Pi);
   }

   if (ads_data -> cycle_type > 10)
      /* Create the AMG solvers on the range of Pi{x,y,z}^T */
   {
      HYPRE_BoomerAMGCreate(&ads_data -> B_Pix);
      HYPRE_BoomerAMGSetCoarsenType(ads_data -> B_Pix, ads_data -> B_Pi_coarsen_type);
      HYPRE_BoomerAMGSetAggNumLevels(ads_data -> B_Pix, ads_data -> B_Pi_agg_levels);
      HYPRE_BoomerAMGSetRelaxType(ads_data -> B_Pix, ads_data -> B_Pi_relax_type);
      HYPRE_BoomerAMGSetNumSweeps(ads_data -> B_Pix, 1);
      HYPRE_BoomerAMGSetMaxLevels(ads_data -> B_Pix, 25);
      HYPRE_BoomerAMGSetTol(ads_data -> B_Pix, 0.0);
      HYPRE_BoomerAMGSetMaxIter(ads_data -> B_Pix, 1);
      HYPRE_BoomerAMGSetStrongThreshold(ads_data -> B_Pix, ads_data -> B_Pi_theta);
      HYPRE_BoomerAMGSetInterpType(ads_data -> B_Pix, ads_data -> B_Pi_interp_type);
      HYPRE_BoomerAMGSetPMaxElmts(ads_data -> B_Pix, ads_data -> B_Pi_Pmax);

      HYPRE_BoomerAMGCreate(&ads_data -> B_Piy);
      HYPRE_BoomerAMGSetCoarsenType(ads_data -> B_Piy, ads_data -> B_Pi_coarsen_type);
      HYPRE_BoomerAMGSetAggNumLevels(ads_data -> B_Piy, ads_data -> B_Pi_agg_levels);
      HYPRE_BoomerAMGSetRelaxType(ads_data -> B_Piy, ads_data -> B_Pi_relax_type);
      HYPRE_BoomerAMGSetNumSweeps(ads_data -> B_Piy, 1);
      HYPRE_BoomerAMGSetMaxLevels(ads_data -> B_Piy, 25);
      HYPRE_BoomerAMGSetTol(ads_data -> B_Piy, 0.0);
      HYPRE_BoomerAMGSetMaxIter(ads_data -> B_Piy, 1);
      HYPRE_BoomerAMGSetStrongThreshold(ads_data -> B_Piy, ads_data -> B_Pi_theta);
      HYPRE_BoomerAMGSetInterpType(ads_data -> B_Piy, ads_data -> B_Pi_interp_type);
      HYPRE_BoomerAMGSetPMaxElmts(ads_data -> B_Piy, ads_data -> B_Pi_Pmax);

      HYPRE_BoomerAMGCreate(&ads_data -> B_Piz);
      HYPRE_BoomerAMGSetCoarsenType(ads_data -> B_Piz, ads_data -> B_Pi_coarsen_type);
      HYPRE_BoomerAMGSetAggNumLevels(ads_data -> B_Piz, ads_data -> B_Pi_agg_levels);
      HYPRE_BoomerAMGSetRelaxType(ads_data -> B_Piz, ads_data -> B_Pi_relax_type);
      HYPRE_BoomerAMGSetNumSweeps(ads_data -> B_Piz, 1);
      HYPRE_BoomerAMGSetMaxLevels(ads_data -> B_Piz, 25);
      HYPRE_BoomerAMGSetTol(ads_data -> B_Piz, 0.0);
      HYPRE_BoomerAMGSetMaxIter(ads_data -> B_Piz, 1);
      HYPRE_BoomerAMGSetStrongThreshold(ads_data -> B_Piz, ads_data -> B_Pi_theta);
      HYPRE_BoomerAMGSetInterpType(ads_data -> B_Piz, ads_data -> B_Pi_interp_type);
      HYPRE_BoomerAMGSetPMaxElmts(ads_data -> B_Piz, ads_data -> B_Pi_Pmax);

      /* Don't use exact solve on the coarsest level (matrices may be singular) */
      HYPRE_BoomerAMGSetCycleRelaxType(ads_data -> B_Pix,
                                       ads_data -> B_Pi_relax_type, 3);
      HYPRE_BoomerAMGSetCycleRelaxType(ads_data -> B_Piy,
                                       ads_data -> B_Pi_relax_type, 3);
      HYPRE_BoomerAMGSetCycleRelaxType(ads_data -> B_Piz,
                                       ads_data -> B_Pi_relax_type, 3);

      /* Construct the coarse space matrices by RAP */
      if (!hypre_ParCSRMatrixCommPkg(ads_data -> Pix))
      {
         hypre_MatvecCommPkgCreate(ads_data -> Pix);
      }

#if defined(HYPRE_USING_CUDA) || defined(HYPRE_USING_HIP)
      if (exec == HYPRE_EXEC_DEVICE)
      {
         ads_data -> A_Pix = hypre_ParCSRMatrixRAPKT(ads_data -> Pix,
                                                     ads_data -> A,
                                                     ads_data -> Pix, 1);
      }
      else
#endif
      {
         hypre_BoomerAMGBuildCoarseOperator(ads_data -> Pix,
                                            ads_data -> A,
                                            ads_data -> Pix,
                                            &ads_data -> A_Pix);
      }

      HYPRE_BoomerAMGSetup(ads_data -> B_Pix,
                           (HYPRE_ParCSRMatrix)ads_data -> A_Pix,
                           NULL, NULL);

      if (!hypre_ParCSRMatrixCommPkg(ads_data -> Piy))
      {
         hypre_MatvecCommPkgCreate(ads_data -> Piy);
      }

#if defined(HYPRE_USING_CUDA) || defined(HYPRE_USING_HIP)
      if (exec == HYPRE_EXEC_DEVICE)
      {
         ads_data -> A_Piy = hypre_ParCSRMatrixRAPKT(ads_data -> Piy,
                                                     ads_data -> A,
                                                     ads_data -> Piy, 1);
      }
      else
#endif
      {
         hypre_BoomerAMGBuildCoarseOperator(ads_data -> Piy,
                                            ads_data -> A,
                                            ads_data -> Piy,
                                            &ads_data -> A_Piy);
      }

      HYPRE_BoomerAMGSetup(ads_data -> B_Piy,
                           (HYPRE_ParCSRMatrix)ads_data -> A_Piy,
                           NULL, NULL);

      if (!hypre_ParCSRMatrixCommPkg(ads_data -> Piz))
      {
         hypre_MatvecCommPkgCreate(ads_data -> Piz);
      }

#if defined(HYPRE_USING_CUDA) || defined(HYPRE_USING_HIP)
      if (exec == HYPRE_EXEC_DEVICE)
      {
         ads_data -> A_Piz = hypre_ParCSRMatrixRAPKT(ads_data -> Piz,
                                                     ads_data -> A,
                                                     ads_data -> Piz, 1);
      }
      else
#endif
      {
         hypre_BoomerAMGBuildCoarseOperator(ads_data -> Piz,
                                            ads_data -> A,
                                            ads_data -> Piz,
                                            &ads_data -> A_Piz);
      }

      HYPRE_BoomerAMGSetup(ads_data -> B_Piz,
                           (HYPRE_ParCSRMatrix)ads_data -> A_Piz,
                           NULL, NULL);
   }
   else
      /* Create the AMG solver on the range of Pi^T */
   {
      HYPRE_BoomerAMGCreate(&ads_data -> B_Pi);
      HYPRE_BoomerAMGSetCoarsenType(ads_data -> B_Pi, ads_data -> B_Pi_coarsen_type);
      HYPRE_BoomerAMGSetAggNumLevels(ads_data -> B_Pi, ads_data -> B_Pi_agg_levels);
      HYPRE_BoomerAMGSetRelaxType(ads_data -> B_Pi, ads_data -> B_Pi_relax_type);
      HYPRE_BoomerAMGSetNumSweeps(ads_data -> B_Pi, 1);
      HYPRE_BoomerAMGSetMaxLevels(ads_data -> B_Pi, 25);
      HYPRE_BoomerAMGSetTol(ads_data -> B_Pi, 0.0);
      HYPRE_BoomerAMGSetMaxIter(ads_data -> B_Pi, 1);
      HYPRE_BoomerAMGSetStrongThreshold(ads_data -> B_Pi, ads_data -> B_Pi_theta);
      HYPRE_BoomerAMGSetInterpType(ads_data -> B_Pi, ads_data -> B_Pi_interp_type);
      HYPRE_BoomerAMGSetPMaxElmts(ads_data -> B_Pi, ads_data -> B_Pi_Pmax);

      /* Don't use exact solve on the coarsest level (matrix may be singular) */
      HYPRE_BoomerAMGSetCycleRelaxType(ads_data -> B_Pi,
                                       ads_data -> B_Pi_relax_type,
                                       3);

      /* Construct the coarse space matrix by RAP and notify BoomerAMG that this
         is a 3 x 3 block system. */
      if (!ads_data -> A_Pi)
      {
         if (!hypre_ParCSRMatrixCommPkg(ads_data -> Pi))
         {
            hypre_MatvecCommPkgCreate(ads_data -> Pi);
         }

         if (!hypre_ParCSRMatrixCommPkg(ads_data -> A))
         {
            hypre_MatvecCommPkgCreate(ads_data -> A);
         }

#if defined(HYPRE_USING_CUDA) || defined(HYPRE_USING_HIP)
         if (exec == HYPRE_EXEC_DEVICE)
         {
            ads_data -> A_Pi = hypre_ParCSRMatrixRAPKT(ads_data -> Pi,
                                                       ads_data -> A,
                                                       ads_data -> Pi, 1);
         }
         else
#endif
         {
            hypre_BoomerAMGBuildCoarseOperator(ads_data -> Pi,
                                               ads_data -> A,
                                               ads_data -> Pi,
                                               &ads_data -> A_Pi);
         }

         HYPRE_BoomerAMGSetNumFunctions(ads_data -> B_Pi, 3);
         /* HYPRE_BoomerAMGSetNodal(ads_data -> B_Pi, 1); */
      }

      HYPRE_BoomerAMGSetup(ads_data -> B_Pi,
                           (HYPRE_ParCSRMatrix)ads_data -> A_Pi,
                           NULL, NULL);
   }

   /* Allocate temporary vectors */
   ads_data -> r0 = hypre_ParVectorInRangeOf(ads_data -> A);
   ads_data -> g0 = hypre_ParVectorInRangeOf(ads_data -> A);
   if (ads_data -> A_C)
   {
      ads_data -> r1 = hypre_ParVectorInRangeOf(ads_data -> A_C);
      ads_data -> g1 = hypre_ParVectorInRangeOf(ads_data -> A_C);
   }
   if (ads_data -> cycle_type > 10)
   {
      ads_data -> r2 = hypre_ParVectorInDomainOf(ads_data -> Pix);
      ads_data -> g2 = hypre_ParVectorInDomainOf(ads_data -> Pix);
   }
   else
   {
      ads_data -> r2 = hypre_ParVectorInDomainOf(ads_data -> Pi);
      ads_data -> g2 = hypre_ParVectorInDomainOf(ads_data -> Pi);
   }

   return hypre_error_flag;
}

/*--------------------------------------------------------------------------
 * hypre_ADSSolve
 *
 * Solve the system A x = b.
 *--------------------------------------------------------------------------*/

HYPRE_Int hypre_ADSSolve(void *solver,
                         hypre_ParCSRMatrix *A,
                         hypre_ParVector *b,
                         hypre_ParVector *x)
{
   hypre_ADSData *ads_data = (hypre_ADSData *) solver;

   HYPRE_Int i, my_id = -1;
   HYPRE_Real r0_norm, r_norm, b_norm, relative_resid = 0, old_resid;

   char cycle[30];
   hypre_ParCSRMatrix *Ai[5], *Pi[5];
   HYPRE_Solver Bi[5];
   HYPRE_PtrToSolverFcn HBi[5];
   hypre_ParVector *ri[5], *gi[5];
   HYPRE_Int needZ = 0;

   hypre_ParVector *z = ads_data -> zz;

   Ai[0] = ads_data -> A_C;    Pi[0] = ads_data -> C;
   Ai[1] = ads_data -> A_Pi;   Pi[1] = ads_data -> Pi;
   Ai[2] = ads_data -> A_Pix;  Pi[2] = ads_data -> Pix;
   Ai[3] = ads_data -> A_Piy;  Pi[3] = ads_data -> Piy;
   Ai[4] = ads_data -> A_Piz;  Pi[4] = ads_data -> Piz;

   Bi[0] = ads_data -> B_C;    HBi[0] = (HYPRE_PtrToSolverFcn) hypre_AMSSolve;
   Bi[1] = ads_data -> B_Pi;   HBi[1] = (HYPRE_PtrToSolverFcn) hypre_BoomerAMGBlockSolve;
   Bi[2] = ads_data -> B_Pix;  HBi[2] = (HYPRE_PtrToSolverFcn) hypre_BoomerAMGSolve;
   Bi[3] = ads_data -> B_Piy;  HBi[3] = (HYPRE_PtrToSolverFcn) hypre_BoomerAMGSolve;
   Bi[4] = ads_data -> B_Piz;  HBi[4] = (HYPRE_PtrToSolverFcn) hypre_BoomerAMGSolve;

   ri[0] = ads_data -> r1;     gi[0] = ads_data -> g1;
   ri[1] = ads_data -> r2;     gi[1] = ads_data -> g2;
   ri[2] = ads_data -> r2;     gi[2] = ads_data -> g2;
   ri[3] = ads_data -> r2;     gi[3] = ads_data -> g2;
   ri[4] = ads_data -> r2;     gi[4] = ads_data -> g2;

#if defined(HYPRE_USING_CUDA) || defined(HYPRE_USING_HIP)
   HYPRE_ExecutionPolicy exec = hypre_GetExecPolicy1( hypre_ParCSRMatrixMemoryLocation(A) );
#endif

   /* may need to create an additional temporary vector for relaxation */
#if defined(HYPRE_USING_CUDA) || defined(HYPRE_USING_HIP)
   if (exec == HYPRE_EXEC_DEVICE)
   {
      needZ = ads_data -> A_relax_type == 2 || ads_data -> A_relax_type == 4 ||
              ads_data -> A_relax_type == 16;
   }
   else
#endif
   {
      needZ = hypre_NumThreads() > 1 || ads_data -> A_relax_type == 16;
   }

   if (needZ && !z)
   {
      z = hypre_ParVectorCreate(hypre_ParCSRMatrixComm(A),
                                hypre_ParCSRMatrixGlobalNumRows(A),
                                hypre_ParCSRMatrixRowStarts(A));
      hypre_ParVectorInitialize(z);
      ads_data -> zz = z;
   }

   if (ads_data -> print_level > 0)
   {
      hypre_MPI_Comm_rank(hypre_ParCSRMatrixComm(A), &my_id);
   }

   switch (ads_data -> cycle_type)
   {
      case 1:
      default:
         hypre_sprintf(cycle, "%s", "01210");
         break;
      case 2:
         hypre_sprintf(cycle, "%s", "(0+1+2)");
         break;
      case 3:
         hypre_sprintf(cycle, "%s", "02120");
         break;
      case 4:
         hypre_sprintf(cycle, "%s", "(010+2)");
         break;
      case 5:
         hypre_sprintf(cycle, "%s", "0102010");
         break;
      case 6:
         hypre_sprintf(cycle, "%s", "(020+1)");
         break;
      case 7:
         hypre_sprintf(cycle, "%s", "0201020");
         break;
      case 8:
         hypre_sprintf(cycle, "%s", "0(+1+2)0");
         break;
      case 9:
         hypre_sprintf(cycle, "%s", "01210");
         break;
      case 11:
         hypre_sprintf(cycle, "%s", "013454310");
         break;
      case 12:
         hypre_sprintf(cycle, "%s", "(0+1+3+4+5)");
         break;
      case 13:
         hypre_sprintf(cycle, "%s", "034515430");
         break;
      case 14:
         hypre_sprintf(cycle, "%s", "01(+3+4+5)10");
         break;
   }

   for (i = 0; i < ads_data -> maxit; i++)
   {
      /* Compute initial residual norms */
      if (ads_data -> maxit > 1 && i == 0)
      {
         hypre_ParVectorCopy(b, ads_data -> r0);
         hypre_ParCSRMatrixMatvec(-1.0, ads_data -> A, x, 1.0, ads_data -> r0);
         r_norm = sqrt(hypre_ParVectorInnerProd(ads_data -> r0, ads_data -> r0));
         r0_norm = r_norm;
         b_norm = sqrt(hypre_ParVectorInnerProd(b, b));
         if (b_norm)
         {
            relative_resid = r_norm / b_norm;
         }
         else
         {
            relative_resid = r_norm;
         }
         if (my_id == 0 && ads_data -> print_level > 0)
         {
            hypre_printf("                                            relative\n");
            hypre_printf("               residual        factor       residual\n");
            hypre_printf("               --------        ------       --------\n");
            hypre_printf("    Initial    %e                 %e\n",
                         r_norm, relative_resid);
         }
      }

      /* Apply the preconditioner */
      hypre_ParCSRSubspacePrec(ads_data -> A,
                               ads_data -> A_relax_type,
                               ads_data -> A_relax_times,
                               ads_data -> A_l1_norms ? hypre_VectorData(ads_data -> A_l1_norms) : NULL,
                               ads_data -> A_relax_weight,
                               ads_data -> A_omega,
                               ads_data -> A_max_eig_est,
                               ads_data -> A_min_eig_est,
                               ads_data -> A_cheby_order,
                               ads_data -> A_cheby_fraction,
                               Ai, Bi, HBi, Pi, ri, gi,
                               b, x,
                               ads_data -> r0,
                               ads_data -> g0,
                               cycle,
                               z);

      /* Compute new residual norms */
      if (ads_data -> maxit > 1)
      {
         old_resid = r_norm;
         hypre_ParVectorCopy(b, ads_data -> r0);
         hypre_ParCSRMatrixMatvec(-1.0, ads_data -> A, x, 1.0, ads_data -> r0);
         r_norm = sqrt(hypre_ParVectorInnerProd(ads_data -> r0, ads_data -> r0));
         if (b_norm)
         {
            relative_resid = r_norm / b_norm;
         }
         else
         {
            relative_resid = r_norm;
         }
         if (my_id == 0 && ads_data -> print_level > 0)
            hypre_printf("    Cycle %2d   %e    %f     %e \n",
                         i + 1, r_norm, r_norm / old_resid, relative_resid);
      }

      if (relative_resid < ads_data -> tol)
      {
         i++;
         break;
      }
   }

   if (my_id == 0 && ads_data -> print_level > 0 && ads_data -> maxit > 1)
      hypre_printf("\n\n Average Convergence Factor = %f\n\n",
                   pow((r_norm / r0_norm), (1.0 / (HYPRE_Real) i)));

   ads_data -> num_iterations = i;
   ads_data -> rel_resid_norm = relative_resid;

   if (ads_data -> num_iterations == ads_data -> maxit && ads_data -> tol > 0.0)
   {
      hypre_error(HYPRE_ERROR_CONV);
   }

   return hypre_error_flag;
}

/*--------------------------------------------------------------------------
 * hypre_ADSGetNumIterations
 *
 * Get the number of ADS iterations.
 *--------------------------------------------------------------------------*/

HYPRE_Int hypre_ADSGetNumIterations(void *solver,
                                    HYPRE_Int *num_iterations)
{
   hypre_ADSData *ads_data = (hypre_ADSData *) solver;
   *num_iterations = ads_data -> num_iterations;
   return hypre_error_flag;
}

/*--------------------------------------------------------------------------
 * hypre_ADSGetFinalRelativeResidualNorm
 *
 * Get the final relative residual norm in ADS.
 *--------------------------------------------------------------------------*/

HYPRE_Int hypre_ADSGetFinalRelativeResidualNorm(void *solver,
                                                HYPRE_Real *rel_resid_norm)
{
   hypre_ADSData *ads_data = (hypre_ADSData *) solver;
   *rel_resid_norm = ads_data -> rel_resid_norm;
   return hypre_error_flag;
}<|MERGE_RESOLUTION|>--- conflicted
+++ resolved
@@ -12,16 +12,6 @@
 #include "_hypre_utilities.hpp"
 
 #if defined(HYPRE_USING_CUDA) || defined(HYPRE_USING_HIP)
-<<<<<<< HEAD
-__global__ void hypreCUDAKernel_AMSComputePi_copy1(hypre_Item &item, HYPRE_Int nnz, HYPRE_Int dim,
-                                                   HYPRE_Int *j_in,
-                                                   HYPRE_Int *j_out);
-__global__ void hypreCUDAKernel_AMSComputePi_copy2(hypre_Item &item, HYPRE_Int nrows, HYPRE_Int dim,
-                                                   HYPRE_Int *i_in,
-                                                   HYPRE_Real *data_in, HYPRE_Real *Gx_data, HYPRE_Real *Gy_data, HYPRE_Real *Gz_data,
-                                                   HYPRE_Real *data_out);
-__global__ void hypreCUDAKernel_AMSComputePixyz_copy(hypre_Item &item, HYPRE_Int nrows,
-=======
 __global__ void hypreCUDAKernel_AMSComputePi_copy1(hypre_DeviceItem &item, HYPRE_Int nnz,
                                                    HYPRE_Int dim,
                                                    HYPRE_Int *j_in,
@@ -32,7 +22,6 @@
                                                    HYPRE_Real *data_in, HYPRE_Real *Gx_data, HYPRE_Real *Gy_data, HYPRE_Real *Gz_data,
                                                    HYPRE_Real *data_out);
 __global__ void hypreCUDAKernel_AMSComputePixyz_copy(hypre_DeviceItem &item, HYPRE_Int nrows,
->>>>>>> 6f3bccb9
                                                      HYPRE_Int dim,
                                                      HYPRE_Int *i_in, HYPRE_Real *data_in, HYPRE_Real *Gx_data, HYPRE_Real *Gy_data, HYPRE_Real *Gz_data,
                                                      HYPRE_Real *data_x_out, HYPRE_Real *data_y_out, HYPRE_Real *data_z_out );
