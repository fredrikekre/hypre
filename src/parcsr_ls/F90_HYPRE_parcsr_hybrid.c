/******************************************************************************
 * Copyright 1998-2019 Lawrence Livermore National Security, LLC and other
 * HYPRE Project Developers. See the top-level COPYRIGHT file for details.
 *
 * SPDX-License-Identifier: (Apache-2.0 OR MIT)
 ******************************************************************************/

/******************************************************************************
 *
 * HYPRE_ParCSRHybrid Fortran Interface
 *
 *****************************************************************************/

#include "_hypre_parcsr_ls.h"
#include "fortran.h"

#ifdef __cplusplus
extern "C" {
#endif

/*--------------------------------------------------------------------------
 *    HYPRE_ParCSRHybridCreate
 *--------------------------------------------------------------------------*/

void
hypre_F90_IFACE(hypre_parcsrhybridcreate, HYPRE_PARCSRHYBRIDCREATE)
(hypre_F90_Obj *solver,
 hypre_F90_Int *ierr)
{
   *ierr = (hypre_F90_Int)
           (HYPRE_ParCSRHybridCreate(
               hypre_F90_PassObjRef (HYPRE_Solver, solver) ));
}

/*--------------------------------------------------------------------------
 * HYPRE_ParCSRHybridDestroy
 *--------------------------------------------------------------------------*/

void
hypre_F90_IFACE(hypre_parcsrhybriddestroy, HYPRE_PARCSRHYBRIDDESTROY)
(hypre_F90_Obj *solver,
 hypre_F90_Int *ierr)
{
   *ierr = (hypre_F90_Int)
           (HYPRE_ParCSRHybridDestroy(
               hypre_F90_PassObj (HYPRE_Solver, solver) ) );
}

/*--------------------------------------------------------------------------
 * HYPRE_ParCSRHybridSetup
 *--------------------------------------------------------------------------*/

void
hypre_F90_IFACE(hypre_parcsrhybridsetup, HYPRE_PARCSRHYBRIDSETUP)
(hypre_F90_Obj *solver,
 hypre_F90_Obj *A,
 hypre_F90_Obj *b,
 hypre_F90_Obj *x,
 hypre_F90_Int *ierr)
{
   *ierr = (hypre_F90_Int)
           (HYPRE_ParCSRHybridSetup(
               hypre_F90_PassObj (HYPRE_Solver, solver),
               hypre_F90_PassObj (HYPRE_ParCSRMatrix, A),
               hypre_F90_PassObj (HYPRE_ParVector, b),
               hypre_F90_PassObj (HYPRE_ParVector, x)   ) );
}

/*--------------------------------------------------------------------------
 * HYPRE_ParCSRHybridSolve
 *--------------------------------------------------------------------------*/

void
hypre_F90_IFACE(hypre_parcsrhybridsolve, HYPRE_PARCSRHYBRIDSOLVE)
(hypre_F90_Obj *solver,
 hypre_F90_Obj *A,
 hypre_F90_Obj *b,
 hypre_F90_Obj *x,
 hypre_F90_Int *ierr)
{
   *ierr = (hypre_F90_Int)
           (HYPRE_ParCSRHybridSolve(
               hypre_F90_PassObj (HYPRE_Solver, solver),
               hypre_F90_PassObj (HYPRE_ParCSRMatrix, A),
               hypre_F90_PassObj (HYPRE_ParVector, b),
               hypre_F90_PassObj (HYPRE_ParVector, x)   ) );
}

/*--------------------------------------------------------------------------
 * HYPRE_ParCSRHybridSetTol
 *--------------------------------------------------------------------------*/

void
hypre_F90_IFACE(hypre_parcsrhybridsettol, HYPRE_PARCSRHYBRIDSETTOL)
(hypre_F90_Obj *solver,
 hypre_F90_Real *tol,
 hypre_F90_Int *ierr)
{
   *ierr = (hypre_F90_Int)
           (HYPRE_ParCSRHybridSetTol(
               hypre_F90_PassObj (HYPRE_Solver, solver),
               hypre_F90_PassReal (tol)    ) );
}

/*--------------------------------------------------------------------------
 * HYPRE_ParCSRHybridSetConvergenceTol
 *--------------------------------------------------------------------------*/

void
hypre_F90_IFACE(hypre_parcsrhybridsetconvergenc, HYPRE_PARCSRHYBRIDSETCONVERGENC)
(hypre_F90_Obj *solver,
 hypre_F90_Real *cf_tol,
 hypre_F90_Int *ierr)
{
   *ierr = (hypre_F90_Int)
           (HYPRE_ParCSRHybridSetConvergenceTol(
               hypre_F90_PassObj (HYPRE_Solver, solver),
               hypre_F90_PassReal (cf_tol) ) );
}

/*--------------------------------------------------------------------------
 * HYPRE_ParCSRHybridSetDSCGMaxIter
 *--------------------------------------------------------------------------*/

void
hypre_F90_IFACE(hypre_parcsrhybridsetdscgmaxite, HYPRE_PARCSRHYBRIDSETDSCGMAXITE)
(hypre_F90_Obj *solver,
 hypre_F90_Int *dscg_max_its,
 hypre_F90_Int *ierr)
{
   *ierr = (hypre_F90_Int)
           (HYPRE_ParCSRHybridSetDSCGMaxIter(
               hypre_F90_PassObj (HYPRE_Solver, solver),
               hypre_F90_PassInt (dscg_max_its) ) );
}

/*--------------------------------------------------------------------------
 * HYPRE_ParCSRHybridSetPCGMaxIter
 *--------------------------------------------------------------------------*/

void
hypre_F90_IFACE(hypre_parcsrhybridsetpcgmaxiter, HYPRE_PARCSRHYBRIDSETPCGMAXITER)
(hypre_F90_Obj *solver,
 hypre_F90_Int *pcg_max_its,
 hypre_F90_Int *ierr)
{
   *ierr = (hypre_F90_Int)
           (HYPRE_ParCSRHybridSetPCGMaxIter(
               hypre_F90_PassObj (HYPRE_Solver, solver),
               hypre_F90_PassInt (pcg_max_its) ) );
}

/*--------------------------------------------------------------------------
 * HYPRE_ParCSRHybridSetSolverType
 *--------------------------------------------------------------------------*/

void
hypre_F90_IFACE(hypre_parcsrhybridsetsolvertype, HYPRE_PARCSRHYBRIDSETSOLVERTYPE)
(hypre_F90_Obj *solver,
 hypre_F90_Int *solver_type,
 hypre_F90_Int *ierr)
{
   *ierr = (hypre_F90_Int)
           (HYPRE_ParCSRHybridSetSolverType(
               hypre_F90_PassObj (HYPRE_Solver, solver),
               hypre_F90_PassInt (solver_type) ) );
}

/*--------------------------------------------------------------------------
 * HYPRE_ParCSRHybridSetKDim
 *--------------------------------------------------------------------------*/

void
hypre_F90_IFACE(hypre_parcsrhybridsetkdim, HYPRE_PARCSRHYBRIDSETKDIM)
(hypre_F90_Obj *solver,
 hypre_F90_Int *kdim,
 hypre_F90_Int *ierr)
{
   *ierr = (hypre_F90_Int)
           (HYPRE_ParCSRHybridSetKDim(
               hypre_F90_PassObj (HYPRE_Solver, solver),
               hypre_F90_PassInt (kdim)  ) );
}

/*--------------------------------------------------------------------------
 * HYPRE_ParCSRHybridSetTwoNorm
 *--------------------------------------------------------------------------*/

void
hypre_F90_IFACE(hypre_parcsrhybridsettwonorm, HYPRE_PARCSRHYBRIDSETTWONORM)
(hypre_F90_Obj *solver,
 hypre_F90_Int *two_norm,
 hypre_F90_Int *ierr)
{
   *ierr = (hypre_F90_Int)
           (HYPRE_ParCSRHybridSetTwoNorm(
               hypre_F90_PassObj (HYPRE_Solver, solver),
               hypre_F90_PassInt (two_norm)    ) );
}

/*--------------------------------------------------------------------------
 * HYPRE_ParCSRHybridSetStopCrit
 *--------------------------------------------------------------------------*/

void
hypre_F90_IFACE(hypre_parcsrhybridsetstopcrit, HYPRE_PARCSRHYBRIDSETSTOPCRIT)
(hypre_F90_Obj *solver,
 hypre_F90_Int *stop_crit,
 hypre_F90_Int *ierr)
{
   *ierr = (hypre_F90_Int)
           (HYPRE_ParCSRHybridSetStopCrit(
               hypre_F90_PassObj (HYPRE_Solver, solver),
               hypre_F90_PassInt (stop_crit) ) );
}

/*--------------------------------------------------------------------------
 * HYPRE_ParCSRHybridSetRelChange
 *--------------------------------------------------------------------------*/

void
hypre_F90_IFACE(hypre_parcsrhybridsetrelchange, HYPRE_PARCSRHYBRIDSETRELCHANGE)
(hypre_F90_Obj *solver,
 hypre_F90_Int *rel_change,
 hypre_F90_Int *ierr)
{
   *ierr = (hypre_F90_Int)
           (HYPRE_ParCSRHybridSetRelChange(
               hypre_F90_PassObj (HYPRE_Solver, solver),
               hypre_F90_PassInt (rel_change)  ) );
}

/*--------------------------------------------------------------------------
 * HYPRE_ParCSRHybridSetPrecond
 *--------------------------------------------------------------------------*/

void
hypre_F90_IFACE(hypre_parcsrhybridsetprecond, HYPRE_PARCSRHYBRIDSETPRECOND)
(hypre_F90_Obj *solver,
 hypre_F90_Int *precond_id,
 hypre_F90_Obj *precond_solver,
 hypre_F90_Int *ierr)
{
   /*----------------------------------------------------------------
    * precond_id definitions
    * 0 - no preconditioner
    * 1 - use diagscale preconditioner
    * 2 - use amg preconditioner
    * 3 - use pilut preconditioner
    * 4 - use parasails preconditioner
    * 5 - use Euclid preconditioner
    * 6 - use ILU preconditioner
    * 7 - use MGR preconditioner
    *---------------------------------------------------------------*/

   if (*precond_id == 0)
   {
      *ierr = 0;
   }
   else if (*precond_id == 1)
   {
      *ierr = (hypre_F90_Int)
              (HYPRE_ParCSRHybridSetPrecond(
                  hypre_F90_PassObj (HYPRE_Solver, solver),
                  HYPRE_ParCSRDiagScale,
                  HYPRE_ParCSRDiagScaleSetup,
                  NULL                      ));
   }
   else if (*precond_id == 2)
   {
      *ierr = (hypre_F90_Int)
              (HYPRE_ParCSRHybridSetPrecond(
                  hypre_F90_PassObj (HYPRE_Solver, solver),
                  HYPRE_BoomerAMGSolve,
                  HYPRE_BoomerAMGSetup,
                  (HYPRE_Solver)         * precond_solver ));
   }
   else if (*precond_id == 3)
   {
      *ierr = (hypre_F90_Int)
              (HYPRE_ParCSRHybridSetPrecond(
                  hypre_F90_PassObj (HYPRE_Solver, solver),
                  HYPRE_ParCSRPilutSolve,
                  HYPRE_ParCSRPilutSetup,
                  (HYPRE_Solver)          * precond_solver ));
   }
   else if (*precond_id == 4)
   {
      *ierr = (hypre_F90_Int)
              (HYPRE_ParCSRHybridSetPrecond(
                  hypre_F90_PassObj (HYPRE_Solver, solver),
                  HYPRE_ParCSRParaSailsSolve,
                  HYPRE_ParCSRParaSailsSetup,
                  (HYPRE_Solver)          * precond_solver ));
   }
   else if (*precond_id == 5)
   {
      *ierr = (hypre_F90_Int)
              (HYPRE_ParCSRHybridSetPrecond(
                  hypre_F90_PassObj (HYPRE_Solver, solver),
                  HYPRE_EuclidSolve,
                  HYPRE_EuclidSetup,
                  (HYPRE_Solver)          * precond_solver ));
<<<<<<< HEAD
=======
   }
   else if (*precond_id == 6)
   {
      *ierr = (hypre_F90_Int)
              ( HYPRE_ParCSRHybridSetPrecond(
                   hypre_F90_PassObj (HYPRE_Solver, solver),
                   HYPRE_ILUSolve,
                   HYPRE_ILUSetup,
                   (HYPRE_Solver)       * precond_solver ) );
   }
   else if (*precond_id == 7)
   {
      *ierr = (hypre_F90_Int)
              ( HYPRE_ParCSRHybridSetPrecond(
                   hypre_F90_PassObj (HYPRE_Solver, solver),
                   HYPRE_MGRSolve,
                   HYPRE_MGRSetup,
                   (HYPRE_Solver)       * precond_solver ) );
>>>>>>> 790e8e78
   }
   else
   {
      *ierr = -1;
   }
}

/*--------------------------------------------------------------------------
 * HYPRE_ParCSRHybridSetLogging
 *--------------------------------------------------------------------------*/

void
hypre_F90_IFACE(hypre_parcsrhybridsetlogging, HYPRE_PARCSRHYBRIDSETLOGGING)
(hypre_F90_Obj *solver,
 hypre_F90_Int *logging,
 hypre_F90_Int *ierr)
{
   *ierr = (hypre_F90_Int)
           (HYPRE_ParCSRHybridSetLogging(
               hypre_F90_PassObj (HYPRE_Solver, solver),
               hypre_F90_PassInt (logging)  ) );
}

/*--------------------------------------------------------------------------
 * HYPRE_ParCSRHybridSetPrintLevel
 *--------------------------------------------------------------------------*/

void
hypre_F90_IFACE(hypre_parcsrhybridsetprintlevel, HYPRE_PARCSRHYBRIDSETPRINTLEVEL)
(hypre_F90_Obj *solver,
 hypre_F90_Int *print_level,
 hypre_F90_Int *ierr)
{
   *ierr = (hypre_F90_Int)
           (HYPRE_ParCSRHybridSetPrintLevel(
               hypre_F90_PassObj (HYPRE_Solver, solver),
               hypre_F90_PassInt (print_level)  ));
}

/*--------------------------------------------------------------------------
 * HYPRE_ParCSRHybridSetStrongThreshold
 *--------------------------------------------------------------------------*/

void
hypre_F90_IFACE(hypre_parcsrhybridsetstrongthre, HYPRE_PARCSRHYBRIDSETSTRONGTHRE)
(hypre_F90_Obj *solver,
 hypre_F90_Real *strong_threshold,
 hypre_F90_Int *ierr)
{
   *ierr = (hypre_F90_Int)
           (HYPRE_ParCSRHybridSetStrongThreshold(
               hypre_F90_PassObj (HYPRE_Solver, solver),
               hypre_F90_PassReal (strong_threshold) ));
}

/*--------------------------------------------------------------------------
 * HYPRE_ParCSRHybridSetMaxRowSum
 *--------------------------------------------------------------------------*/

void
hypre_F90_IFACE(hypre_parcsrhybridsetmaxrowsum, HYPRE_PARCSRHYBRIDSETMAXROWSUM)
(hypre_F90_Obj *solver,
 hypre_F90_Real *max_row_sum,
 hypre_F90_Int *ierr)
{
   *ierr = (hypre_F90_Int)
           (HYPRE_ParCSRHybridSetMaxRowSum(
               hypre_F90_PassObj (HYPRE_Solver, solver),
               hypre_F90_PassReal (max_row_sum)   ));
}

/*--------------------------------------------------------------------------
 * HYPRE_ParCSRHybridSetTruncFactor
 *--------------------------------------------------------------------------*/

void
hypre_F90_IFACE(hypre_parcsrhybridsettruncfacto, HYPRE_PARCSRHYBRIDSETTRUNCFACTO)
(hypre_F90_Obj *solver,
 hypre_F90_Real *trunc_factor,
 hypre_F90_Int *ierr)
{
   *ierr = (hypre_F90_Int)
           (HYPRE_ParCSRHybridSetTruncFactor(
               hypre_F90_PassObj (HYPRE_Solver, solver),
               hypre_F90_PassReal (trunc_factor) ));
}

/*--------------------------------------------------------------------------
 * HYPRE_ParCSRHybridSetPMaxElmts
 *--------------------------------------------------------------------------*/

void
hypre_F90_IFACE(hypre_parcsrhybridsetpmaxelmts, HYPRE_PARCSRHYBRIDSETPMAXELMTS)
(hypre_F90_Obj *solver,
 hypre_F90_Int *p_max_elmts,
 hypre_F90_Int *ierr)
{
   *ierr = (hypre_F90_Int)
           (HYPRE_ParCSRHybridSetPMaxElmts(
               hypre_F90_PassObj (HYPRE_Solver, solver),
               hypre_F90_PassInt (p_max_elmts) ));
}

/*--------------------------------------------------------------------------
 * HYPRE_ParCSRHybridSetMaxLevels
 *--------------------------------------------------------------------------*/

void
hypre_F90_IFACE(hypre_parcsrhybridsetmaxlevels, HYPRE_PARCSRHYBRIDSETMAXLEVELS)
(hypre_F90_Obj *solver,
 hypre_F90_Int *max_levels,
 hypre_F90_Int *ierr)
{
   *ierr = (hypre_F90_Int)
           (HYPRE_ParCSRHybridSetMaxLevels(
               hypre_F90_PassObj (HYPRE_Solver, solver),
               hypre_F90_PassInt (max_levels)  ));
}

/*--------------------------------------------------------------------------
 * HYPRE_ParCSRHybridSetMeasureType
 *--------------------------------------------------------------------------*/

void
hypre_F90_IFACE(hypre_parcsrhybridsetmeasuretyp, HYPRE_PARCSRHYBRIDSETMEASURETYP)
(hypre_F90_Obj *solver,
 hypre_F90_Int *measure_type,
 hypre_F90_Int *ierr)
{
   *ierr = (hypre_F90_Int)
           (HYPRE_ParCSRHybridSetMeasureType(
               hypre_F90_PassObj (HYPRE_Solver, solver),
               hypre_F90_PassInt (measure_type) ));
}

/*--------------------------------------------------------------------------
 * HYPRE_ParCSRHybridSetCoarsenType
 *--------------------------------------------------------------------------*/

void
hypre_F90_IFACE(hypre_parcsrhybridsetcoarsentyp, HYPRE_PARCSRHYBRIDSETCOARSENTYP)
(hypre_F90_Obj *solver,
 hypre_F90_Int *coarsen_type,
 hypre_F90_Int *ierr)
{
   *ierr = (hypre_F90_Int)
           (HYPRE_ParCSRHybridSetCoarsenType(
               hypre_F90_PassObj (HYPRE_Solver, solver),
               hypre_F90_PassInt (coarsen_type)  ));
}

/*--------------------------------------------------------------------------
 * HYPRE_ParCSRHybridSetInterpType
 *--------------------------------------------------------------------------*/

void
hypre_F90_IFACE(hypre_parcsrhybridsetinterptyp, HYPRE_PARCSRHYBRIDSETINTERPTYP)
(hypre_F90_Obj *solver,
 hypre_F90_Int *interp_type,
 hypre_F90_Int *ierr)
{
   *ierr = (hypre_F90_Int)
           (HYPRE_ParCSRHybridSetCoarsenType(
               hypre_F90_PassObj (HYPRE_Solver, solver),
               hypre_F90_PassInt (interp_type)  ));
}

/*--------------------------------------------------------------------------
 * HYPRE_ParCSRHybridSetCycleType
 *--------------------------------------------------------------------------*/

void
hypre_F90_IFACE(hypre_parcsrhybridsetcycletype, HYPRE_PARCSRHYBRIDSETCYCLETYPE)
(hypre_F90_Obj *solver,
 hypre_F90_Int *cycle_type,
 hypre_F90_Int *ierr)
{
   *ierr = (hypre_F90_Int)
           (HYPRE_ParCSRHybridSetCycleType(
               hypre_F90_PassObj (HYPRE_Solver, solver),
               hypre_F90_PassInt (cycle_type) ));
}

/*--------------------------------------------------------------------------
 * HYPRE_ParCSRHybridSetNumGridSweeps
 *--------------------------------------------------------------------------*/

void
hypre_F90_IFACE(hypre_parcsrhybridsetnumgridswe, HYPRE_PARCSRHYBRIDSETNUMGRIDSWE)
(hypre_F90_Obj *solver,
 hypre_F90_IntArray *num_grid_sweeps,
 hypre_F90_Int *ierr)
{
   *ierr = (hypre_F90_Int)
           (HYPRE_ParCSRHybridSetNumGridSweeps(
               hypre_F90_PassObj (HYPRE_Solver, solver),
               hypre_F90_PassIntArray (num_grid_sweeps) ));
}

/*------------------------------------------------------------------------
 * HYPRE_ParCSRHybridSetGridRelaxType
 *--------------------------------------------------------------------------*/

void
hypre_F90_IFACE(hypre_parcsrhybridsetgridrelaxt, HYPRE_PARCSRHYBRIDSETGRIDRELAXT)
(hypre_F90_Obj *solver,
 hypre_F90_IntArray *grid_relax_type,
 hypre_F90_Int *ierr)
{
   *ierr = (hypre_F90_Int)
           (HYPRE_ParCSRHybridSetGridRelaxType(
               hypre_F90_PassObj (HYPRE_Solver, solver),
               hypre_F90_PassIntArray (grid_relax_type) ));
}

/*--------------------------------------------------------------------------
 * HYPRE_ParCSRHybridSetGridRelaxPoints
 *--------------------------------------------------------------------------*/

void
hypre_F90_IFACE(hypre_parcsrhybridsetgridrelaxp, HYPRE_PARCSRHYBRIDSETGRIDRELAXP)
(hypre_F90_Obj *solver,
 hypre_F90_Int *grid_relax_points,
 hypre_F90_Int *ierr)
{
   *ierr = (hypre_F90_Int)
           (HYPRE_ParCSRHybridSetGridRelaxPoints(
               hypre_F90_PassObj (HYPRE_Solver, solver),
               (HYPRE_Int **)        grid_relax_points  ));
}

/*--------------------------------------------------------------------------
 * HYPRE_ParCSRHybridSetNumSweeps
 *--------------------------------------------------------------------------*/

void
hypre_F90_IFACE(hypre_parcsrhybridsetnumsweeps, HYPRE_PARCSRHYBRIDSETNUMSWEEPS)
(hypre_F90_Obj *solver,
 hypre_F90_Int *num_sweeps,
 hypre_F90_Int *ierr)
{
   *ierr = (hypre_F90_Int)
           (HYPRE_ParCSRHybridSetNumSweeps(
               hypre_F90_PassObj (HYPRE_Solver, solver),
               hypre_F90_PassInt (num_sweeps)  ));
}

/*--------------------------------------------------------------------------
 * HYPRE_ParCSRHybridSetCycleNumSweeps
 *--------------------------------------------------------------------------*/

void
hypre_F90_IFACE(hypre_parcsrhybridsetcyclenumsw, HYPRE_PARCSRHYBRIDSETCYCLENUMSW)
(hypre_F90_Obj *solver,
 hypre_F90_Int *num_sweeps,
 hypre_F90_Int *k,
 hypre_F90_Int *ierr)
{
   *ierr = (hypre_F90_Int)
           (HYPRE_ParCSRHybridSetCycleNumSweeps(
               hypre_F90_PassObj (HYPRE_Solver, solver),
               hypre_F90_PassInt (num_sweeps),
               hypre_F90_PassInt (k) ));
}

/*--------------------------------------------------------------------------
 * HYPRE_ParCSRHybridSetRelaxType
 *--------------------------------------------------------------------------*/

void
hypre_F90_IFACE(hypre_parcsrhybridsetrelaxtype, HYPRE_PARCSRHYBRIDSETRELAXTYPE)
(hypre_F90_Obj *solver,
 hypre_F90_Int *relax_type,
 hypre_F90_Int *ierr)
{
   *ierr = (hypre_F90_Int)
           (HYPRE_ParCSRHybridSetRelaxType(
               hypre_F90_PassObj (HYPRE_Solver, solver),
               hypre_F90_PassInt (relax_type) ));
}

/*--------------------------------------------------------------------------
 * HYPRE_ParCSRHybridSetCycleRelaxType
 *--------------------------------------------------------------------------*/

void
hypre_F90_IFACE(hypre_parcsrhybridsetcyclerelax, HYPRE_PARCSRHYBRIDSETCYCLERELAX)
(hypre_F90_Obj *solver,
 hypre_F90_Int *relax_type,
 hypre_F90_Int *k,
 hypre_F90_Int *ierr)
{
   *ierr = (hypre_F90_Int)
           (HYPRE_ParCSRHybridSetCycleRelaxType(
               hypre_F90_PassObj (HYPRE_Solver, solver),
               hypre_F90_PassInt (relax_type),
               hypre_F90_PassInt (k) ));
}

/*--------------------------------------------------------------------------
 * HYPRE_ParCSRHybridSetAggNumLevels
 *--------------------------------------------------------------------------*/

void
hypre_F90_IFACE(hypre_parcsrhybridsetaggnumlev, HYPRE_PARCSRHYBRIDSETAGGNUMLEV)
(hypre_F90_Obj *solver,
 hypre_F90_Int *agg_nl,
 hypre_F90_Int *ierr)
{
   *ierr = (hypre_F90_Int)
           (HYPRE_ParCSRHybridSetAggNumLevels(
               hypre_F90_PassObj (HYPRE_Solver, solver),
               hypre_F90_PassInt (agg_nl) ));
}

/*--------------------------------------------------------------------------
 * HYPRE_ParCSRHybridSetNumPaths
 *--------------------------------------------------------------------------*/

void
hypre_F90_IFACE(hypre_parcsrhybridsetnumpaths, HYPRE_PARCSRHYBRIDSETNUMPATHS)
(hypre_F90_Obj *solver,
 hypre_F90_Int *num_paths,
 hypre_F90_Int *ierr)
{
   *ierr = (hypre_F90_Int)
           (HYPRE_ParCSRHybridSetNumPaths(
               hypre_F90_PassObj (HYPRE_Solver, solver),
               hypre_F90_PassInt (num_paths) ));
}

/*--------------------------------------------------------------------------
 * HYPRE_ParCSRHybridSetNumFunctions
 *--------------------------------------------------------------------------*/

void
hypre_F90_IFACE(hypre_parcsrhybridsetnumfunc, HYPRE_PARCSRHYBRIDSETNUMFUNC)
(hypre_F90_Obj *solver,
 hypre_F90_Int *num_fun,
 hypre_F90_Int *ierr)
{
   *ierr = (hypre_F90_Int)
           (HYPRE_ParCSRHybridSetNumFunctions(
               hypre_F90_PassObj (HYPRE_Solver, solver),
               hypre_F90_PassInt (num_fun) ));
}

/*--------------------------------------------------------------------------
 * HYPRE_ParCSRHybridSetNodal
 *--------------------------------------------------------------------------*/

void
hypre_F90_IFACE(hypre_parcsrhybridsetnodal, HYPRE_PARCSRHYBRIDSETNODAL)
(hypre_F90_Obj *solver,
 hypre_F90_Int *nodal,
 hypre_F90_Int *ierr)
{
   *ierr = (hypre_F90_Int)
           (HYPRE_ParCSRHybridSetNodal(
               hypre_F90_PassObj (HYPRE_Solver, solver),
               hypre_F90_PassInt (nodal) ));
}

/*--------------------------------------------------------------------------
 * HYPRE_ParCSRHybridSetKeepTranspose
 *--------------------------------------------------------------------------*/

void
hypre_F90_IFACE(hypre_parcsrhybridsetkeeptrans, HYPRE_PARCSRHYBRIDSETKEEPTRANS)
(hypre_F90_Obj *solver,
 hypre_F90_Int *keepT,
 hypre_F90_Int *ierr)
{
   *ierr = (hypre_F90_Int)
           (HYPRE_ParCSRHybridSetKeepTranspose(
               hypre_F90_PassObj (HYPRE_Solver, solver),
               hypre_F90_PassInt (keepT) ));
}

/*--------------------------------------------------------------------------
 * HYPRE_ParCSRHybridSetDofFunc
 *--------------------------------------------------------------------------*/

void
hypre_F90_IFACE(hypre_parcsrhybridsetdoffunc, HYPRE_PARCSRHYBRIDSETDOFFUNC)
(hypre_F90_Obj *solver,
 hypre_F90_IntArray *dof_func,
 hypre_F90_Int *ierr)
{
   *ierr = (hypre_F90_Int)
           (HYPRE_ParCSRHybridSetDofFunc(
               hypre_F90_PassObj (HYPRE_Solver, solver),
               hypre_F90_PassIntArray (dof_func) ));
}

/*--------------------------------------------------------------------------
 * HYPRE_ParCSRHybridSetNonGalerkinTol
 *--------------------------------------------------------------------------*/

void
hypre_F90_IFACE(hypre_parcsrhybridsetnongaltol, HYPRE_PARCSRHYBRIDSETNONGALTOL)
(hypre_F90_Obj *solver,
 hypre_F90_Int *ng_num_tol,
 hypre_F90_RealArray *nongal_tol,
 hypre_F90_Int *ierr)
{
   *ierr = (hypre_F90_Int)
           (HYPRE_ParCSRHybridSetNonGalerkinTol(
               hypre_F90_PassObj (HYPRE_Solver, solver),
               hypre_F90_PassInt (ng_num_tol),
               hypre_F90_PassRealArray (nongal_tol) ));
}

/*--------------------------------------------------------------------------
 * HYPRE_ParCSRHybridSetRelaxOrder
 *--------------------------------------------------------------------------*/

void
hypre_F90_IFACE(hypre_parcsrhybridsetrelaxorder, HYPRE_PARCSRHYBRIDSETRELAXORDER)
(hypre_F90_Obj *solver,
 hypre_F90_Int *relax_order,
 hypre_F90_Int *ierr)
{
   *ierr = (hypre_F90_Int)
           (HYPRE_ParCSRHybridSetRelaxOrder(
               hypre_F90_PassObj (HYPRE_Solver, solver),
               hypre_F90_PassInt (relax_order) ));
}

/*--------------------------------------------------------------------------
 * HYPRE_ParCSRHybridSetRelaxWt
 *--------------------------------------------------------------------------*/

void
hypre_F90_IFACE(hypre_parcsrhybridsetrelaxwt, HYPRE_PARCSRHYBRIDSETRELAXWT)
(hypre_F90_Obj *solver,
 hypre_F90_Real *relax_wt,
 hypre_F90_Int *ierr)
{
   *ierr = (hypre_F90_Int)
           (HYPRE_ParCSRHybridSetRelaxWt(
               hypre_F90_PassObj (HYPRE_Solver, solver),
               hypre_F90_PassReal (relax_wt) ));
}

/*--------------------------------------------------------------------------
 * HYPRE_ParCSRHybridSetLevelRelaxWt
 *--------------------------------------------------------------------------*/

void
hypre_F90_IFACE(hypre_parcsrhybridsetlevelrelax, HYPRE_PARCSRHYBRIDSETLEVELRELAX)
(hypre_F90_Obj *solver,
 hypre_F90_Real *relax_wt,
 hypre_F90_Int *level,
 hypre_F90_Int *ierr)
{
   *ierr = (hypre_F90_Int)
           (HYPRE_ParCSRHybridSetLevelRelaxWt(
               hypre_F90_PassObj (HYPRE_Solver, solver),
               hypre_F90_PassReal (relax_wt),
               hypre_F90_PassInt (level) ));
}

/*--------------------------------------------------------------------------
 * HYPRE_ParCSRHybridSetOuterWt
 *--------------------------------------------------------------------------*/

void
hypre_F90_IFACE(hypre_parcsrhybridsetouterwt, HYPRE_PARCSRHYBRIDSETOUTERWT)
(hypre_F90_Obj *solver,
 hypre_F90_Real *outer_wt,
 hypre_F90_Int *ierr)
{
   *ierr = (hypre_F90_Int)
           (HYPRE_ParCSRHybridSetOuterWt(
               hypre_F90_PassObj (HYPRE_Solver, solver),
               hypre_F90_PassReal (outer_wt) ));
}

/*--------------------------------------------------------------------------
 * HYPRE_ParCSRHybridSetLevelOuterWt
 *--------------------------------------------------------------------------*/

void
hypre_F90_IFACE(hypre_parcsrhybridsetlevelouter, HYPRE_PARCSRHYBRIDSETLEVELOUTER)
(hypre_F90_Obj *solver,
 hypre_F90_Real *outer_wt,
 hypre_F90_Int *level,
 hypre_F90_Int *ierr)
{
   *ierr = (hypre_F90_Int)
           (HYPRE_ParCSRHybridSetLevelOuterWt(
               hypre_F90_PassObj (HYPRE_Solver, solver),
               hypre_F90_PassReal (outer_wt),
               hypre_F90_PassInt (level) ));
}

/*--------------------------------------------------------------------------
 * HYPRE_ParCSRHybridSetRelaxWeight
 *--------------------------------------------------------------------------*/

void
hypre_F90_IFACE(hypre_parcsrhybridsetrelaxweigh, HYPRE_PARCSRHYBRIDSETRELAXWEIGH)
(hypre_F90_Obj *solver,
 hypre_F90_RealArray *relax_weight,
 hypre_F90_Int *ierr)
{
   *ierr = (hypre_F90_Int)
           (HYPRE_ParCSRHybridSetRelaxWeight(
               hypre_F90_PassObj (HYPRE_Solver, solver),
               hypre_F90_PassRealArray (relax_weight) ));
}

/*--------------------------------------------------------------------------
 * HYPRE_ParCSRHybridSetOmega
 *--------------------------------------------------------------------------*/

void
hypre_F90_IFACE(hypre_parcsrhybridsetomega, HYPRE_PARCSRHYBRIDSETOMEGA)
(hypre_F90_Obj *solver,
 hypre_F90_RealArray *omega,
 hypre_F90_Int *ierr)
{
   *ierr = (hypre_F90_Int)
           (HYPRE_ParCSRHybridSetOmega(
               hypre_F90_PassObj (HYPRE_Solver, solver),
               hypre_F90_PassRealArray (omega) ));
}

/*--------------------------------------------------------------------------
 * HYPRE_ParCSRHybridGetNumIterations
 *--------------------------------------------------------------------------*/

void
hypre_F90_IFACE(hypre_parcsrhybridgetnumiterati, HYPRE_PARCSRHYBRIDGETNUMITERATI)
(hypre_F90_Obj *solver,
 hypre_F90_Int *num_its,
 hypre_F90_Int *ierr)
{
   *ierr = (hypre_F90_Int)
           (HYPRE_ParCSRHybridGetNumIterations(
               hypre_F90_PassObj (HYPRE_Solver, solver),
               hypre_F90_PassIntRef (num_its) ));
}

/*--------------------------------------------------------------------------
 * HYPRE_ParCSRHybridGetDSCGNumIterations
 *--------------------------------------------------------------------------*/

void
hypre_F90_IFACE(hypre_parcsrhybridgetdscgnumite, HYPRE_PARCSRHYBRIDGETDSCGNUMITE)
(hypre_F90_Obj *solver,
 hypre_F90_Int *dscg_num_its,
 hypre_F90_Int *ierr)
{
   *ierr = (hypre_F90_Int)
           (HYPRE_ParCSRHybridGetDSCGNumIterations(
               hypre_F90_PassObj (HYPRE_Solver, solver),
               hypre_F90_PassIntRef (dscg_num_its) ));
}

/*--------------------------------------------------------------------------
 * HYPRE_ParCSRHybridGetPCGNumIterations
 *--------------------------------------------------------------------------*/

void
hypre_F90_IFACE(hypre_parcsrhybridgetpcgnumiter, HYPRE_PARCSRHYBRIDGETPCGNUMITER)
(hypre_F90_Obj *solver,
 hypre_F90_Int *pcg_num_its,
 hypre_F90_Int *ierr)
{
   *ierr = (hypre_F90_Int)
           (HYPRE_ParCSRHybridGetPCGNumIterations(
               hypre_F90_PassObj (HYPRE_Solver, solver),
               hypre_F90_PassIntRef (pcg_num_its) ));
}

/*--------------------------------------------------------------------------
 * HYPRE_ParCSRHybridGetFinalRelativeResidualNorm
 *--------------------------------------------------------------------------*/

void
hypre_F90_IFACE(hypre_parcsrhybridgetfinalrelat, HYPRE_PARCSRHYBRIDGETFINALRELAT)
(hypre_F90_Obj *solver,
 hypre_F90_Real *norm,
 hypre_F90_Int *ierr)
{
   *ierr = (hypre_F90_Int)
           (HYPRE_ParCSRHybridGetFinalRelativeResidualNorm(
               hypre_F90_PassObj (HYPRE_Solver, solver),
               hypre_F90_PassRealRef (norm) ));
}

#ifdef __cplusplus
}
#endif<|MERGE_RESOLUTION|>--- conflicted
+++ resolved
@@ -301,8 +301,6 @@
                   HYPRE_EuclidSolve,
                   HYPRE_EuclidSetup,
                   (HYPRE_Solver)          * precond_solver ));
-<<<<<<< HEAD
-=======
    }
    else if (*precond_id == 6)
    {
@@ -321,7 +319,6 @@
                    HYPRE_MGRSolve,
                    HYPRE_MGRSetup,
                    (HYPRE_Solver)       * precond_solver ) );
->>>>>>> 790e8e78
    }
    else
    {
