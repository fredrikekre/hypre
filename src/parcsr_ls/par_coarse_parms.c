--- conflicted
+++ resolved
@@ -42,15 +42,6 @@
 /*--------------------------------------------------------------------------*/
 
 HYPRE_Int
-<<<<<<< HEAD
-hypre_BoomerAMGCoarseParmsHost(MPI_Comm          comm,
-                               HYPRE_Int         local_num_variables,
-                               HYPRE_Int         num_functions,
-                               hypre_IntArray   *dof_func,
-                               hypre_IntArray   *CF_marker,
-                               hypre_IntArray  **coarse_dof_func_ptr,
-                               HYPRE_BigInt    **coarse_pnts_global_ptr)
-=======
 hypre_BoomerAMGCoarseParmsHost(MPI_Comm         comm,
                                HYPRE_Int        local_num_variables,
                                HYPRE_Int        num_functions,
@@ -58,7 +49,6 @@
                                hypre_IntArray  *CF_marker,
                                hypre_IntArray **coarse_dof_func_ptr,
                                HYPRE_BigInt    *coarse_pnts_global)
->>>>>>> a2daaf67
 {
 #ifdef HYPRE_PROFILE
    hypre_profile_times[HYPRE_TIMER_ID_COARSE_PARAMS] -= hypre_MPI_Wtime();
