--- conflicted
+++ resolved
@@ -2041,7 +2041,6 @@
    return (hypre_BoomerAMGSetFPoints( (void *) solver,
                                       1, num_isolated_fpt,
                                       isolated_fpt_index) );
-<<<<<<< HEAD
 }
 
 /*--------------------------------------------------------------------------
@@ -2054,7 +2053,4 @@
 {
    return (hypre_BoomerAMGSetUseAuxStrengthMatrix( (void *) solver,
                                       use_aux_strength_mat) );
-}
-=======
-}
->>>>>>> 8017ce45
+}