/*BHEADER**********************************************************************
 * Copyright (c) 2008,  Lawrence Livermore National Security, LLC.
 * Produced at the Lawrence Livermore National Laboratory.
 * This file is part of HYPRE.  See file COPYRIGHT for details.
 *
 * HYPRE is free software; you can redistribute it and/or modify it under the
 * terms of the GNU Lesser General Public License (as published by the Free
 * Software Foundation) version 2.1 dated February 1999.
 *
 * $Revision$
 ***********************************************************************EHEADER*/




#include "_hypre_parcsr_ls.h"
#include "_hypre_blas.h"
#include "_hypre_lapack.h"

#define AIR_DEBUG 0
#define EPSILON 1e-18
#define EPSIMAC 1e-16

static void fgmresT(HYPRE_Int n,
                    HYPRE_Complex *A,
                    HYPRE_Complex *b,
                    HYPRE_Real tol,
                    HYPRE_Int kdim,
                    HYPRE_Complex *x,
                    HYPRE_Real *relres,
                    HYPRE_Int *iter,
                    HYPRE_Int job);

static void ordered_GS(const HYPRE_Complex L[],
                       const HYPRE_Complex rhs[],
                             HYPRE_Complex x[],
                       const HYPRE_Int n);


HYPRE_Int
hypre_BoomerAMGBuildRestrAIR( hypre_ParCSRMatrix   *A,
                              HYPRE_Int            *CF_marker,
                              hypre_ParCSRMatrix   *S,
                              HYPRE_BigInt         *num_cpts_global,
                              HYPRE_Int             num_functions,
                              HYPRE_Int            *dof_func,
                              HYPRE_Real            filter_thresholdR,
                              HYPRE_Int             debug_flag,
                              HYPRE_Int            *col_offd_S_to_A,
                              hypre_ParCSRMatrix  **R_ptr,
                              HYPRE_Int             is_triangular,
                              HYPRE_Int             gmres_switch)
{

   MPI_Comm                 comm     = hypre_ParCSRMatrixComm(A);
   hypre_ParCSRCommPkg     *comm_pkg = hypre_ParCSRMatrixCommPkg(A);
   hypre_ParCSRCommHandle  *comm_handle;
   /* diag part of A */
   hypre_CSRMatrix *A_diag      = hypre_ParCSRMatrixDiag(A);
   HYPRE_Complex      *A_diag_data = hypre_CSRMatrixData(A_diag);
   HYPRE_Int       *A_diag_i    = hypre_CSRMatrixI(A_diag);
   HYPRE_Int       *A_diag_j    = hypre_CSRMatrixJ(A_diag);
   /* off-diag part of A */
   hypre_CSRMatrix *A_offd      = hypre_ParCSRMatrixOffd(A);
   HYPRE_Complex      *A_offd_data = hypre_CSRMatrixData(A_offd);
   HYPRE_Int       *A_offd_i    = hypre_CSRMatrixI(A_offd);
   HYPRE_Int       *A_offd_j    = hypre_CSRMatrixJ(A_offd);

   HYPRE_Int        num_cols_A_offd = hypre_CSRMatrixNumCols(A_offd);
   HYPRE_BigInt    *col_map_offd_A  = hypre_ParCSRMatrixColMapOffd(A);
   /* Strength matrix S */
   /* diag part of S */
   hypre_CSRMatrix *S_diag   = hypre_ParCSRMatrixDiag(S);
   HYPRE_Int       *S_diag_i = hypre_CSRMatrixI(S_diag);
   HYPRE_Int       *S_diag_j = hypre_CSRMatrixJ(S_diag);
   /* off-diag part of S */
   hypre_CSRMatrix *S_offd   = hypre_ParCSRMatrixOffd(S);
   HYPRE_Int       *S_offd_i = hypre_CSRMatrixI(S_offd);
   HYPRE_Int       *S_offd_j = hypre_CSRMatrixJ(S_offd);
   /* Restriction matrix R */
   hypre_ParCSRMatrix *R;
   /* csr's */
   hypre_CSRMatrix *R_diag;
   hypre_CSRMatrix *R_offd;
   /* arrays */
   HYPRE_Complex      *R_diag_data;
   HYPRE_Int       *R_diag_i;
   HYPRE_Int       *R_diag_j;
   HYPRE_Complex      *R_offd_data;
   HYPRE_Int       *R_offd_i;
   HYPRE_Int       *R_offd_j;
   HYPRE_BigInt    *col_map_offd_R = NULL;
   HYPRE_Int       *tmp_map_offd = NULL;
   /* CF marker off-diag part */
   HYPRE_Int       *CF_marker_offd = NULL;
   /* func type off-diag part */
   HYPRE_Int       *dof_func_offd  = NULL;
   /* ghost rows */
   hypre_CSRMatrix *A_ext      = NULL;
   HYPRE_Complex      *A_ext_data = NULL;
   HYPRE_Int       *A_ext_i    = NULL;
<<<<<<< HEAD
   HYPRE_Int       *A_ext_j    = NULL;

   HYPRE_Int        i, j, k, i1, k1, k2, rr, cc, ic, index, start,
=======
   HYPRE_BigInt    *A_ext_j    = NULL;
   
   HYPRE_Int        i, j, k, i1, k1, k2, rr, cc, ic, index, start, 
>>>>>>> 4b94dac5
                    local_max_size, local_size, num_cols_offd_R;

   /* LAPACK */
   HYPRE_Complex *DAi, *Dbi, *Dxi;
#if AIR_DEBUG
   HYPRE_Complex *TMPA, *TMPb, *TMPd;
#endif
   HYPRE_Int *Ipi, lapack_info, ione = 1;
   char charT = 'T';
   char Aisol_method;

   /* if the size of local system is larger than gmres_switch, use GMRES */
   HYPRE_Int gmresAi_maxit = 50;
   HYPRE_Real gmresAi_tol = 1e-3;

   HYPRE_Int my_id, num_procs;
   HYPRE_BigInt total_global_cpts/*, my_first_cpt*/;
   HYPRE_Int nnz_diag, nnz_offd, cnt_diag, cnt_offd;
   HYPRE_Int *marker_diag, *marker_offd;
   HYPRE_Int num_sends, *int_buf_data;
   /* local size, local num of C points */
   HYPRE_Int n_fine = hypre_CSRMatrixNumRows(A_diag);
   HYPRE_Int n_cpts = 0;
   /* my first column range */
<<<<<<< HEAD
   HYPRE_Int col_start = hypre_ParCSRMatrixFirstRowIndex(A);
   HYPRE_Int col_end   = col_start + n_fine;
=======
   /* XXX is this also right?
   HYPRE_Int col_start = hypre_ParCSRMatrixFirstColDiag(A);
   HYPRE_Int col_end   = hypre_ParCSRMatrixLastColDiag(A);
   */
   HYPRE_BigInt col_start = hypre_ParCSRMatrixFirstRowIndex(A);
   HYPRE_BigInt col_end   = col_start + (HYPRE_BigInt)n_fine;
>>>>>>> 4b94dac5

   /* MPI size and rank*/
   hypre_MPI_Comm_size(comm, &num_procs);
   hypre_MPI_Comm_rank(comm, &my_id);

   /*-------------- global number of C points and my start position */
#ifdef HYPRE_NO_GLOBAL_PARTITION
   /*my_first_cpt = num_cpts_global[0];*/
   if (my_id == (num_procs -1))
   {
      total_global_cpts = num_cpts_global[1];
   }
   hypre_MPI_Bcast(&total_global_cpts, 1, HYPRE_MPI_BIG_INT, num_procs-1, comm);
#else
   /*my_first_cpt = num_cpts_global[my_id];*/
   total_global_cpts = num_cpts_global[num_procs];
#endif

   /*-------------------------------------------------------------------
    * Get the CF_marker data for the off-processor columns
    *-------------------------------------------------------------------*/
   /* CF marker for the off-diag columns */
   if (num_cols_A_offd)
   {
      CF_marker_offd = hypre_CTAlloc(HYPRE_Int, num_cols_A_offd,HYPRE_MEMORY_HOST);
   }
   /* function type indicator for the off-diag columns */
   if (num_functions > 1 && num_cols_A_offd)
   {
      dof_func_offd = hypre_CTAlloc(HYPRE_Int, num_cols_A_offd,HYPRE_MEMORY_HOST);
   }
   /* if CommPkg of A is not present, create it */
   if (!comm_pkg)
   {
      hypre_MatvecCommPkgCreate(A);
      comm_pkg = hypre_ParCSRMatrixCommPkg(A);
   }
   /* number of sends to do (number of procs) */
   num_sends = hypre_ParCSRCommPkgNumSends(comm_pkg);
   /* send buffer, of size send_map_starts[num_sends]),
    * i.e., number of entries to send */
   int_buf_data = hypre_CTAlloc(HYPRE_Int, hypre_ParCSRCommPkgSendMapStart(comm_pkg, num_sends),HYPRE_MEMORY_HOST);
   /* copy CF markers of elements to send to buffer
    * RL: why copy them with two for loops? Why not just loop through all in one */
   index = 0;
   for (i = 0; i < num_sends; i++)
   {
      /* start pos of elements sent to send_proc[i] */
      start = hypre_ParCSRCommPkgSendMapStart(comm_pkg, i);
      /* loop through all elems to send_proc[i] */
      for (j = start; j < hypre_ParCSRCommPkgSendMapStart(comm_pkg, i+1); j++)
      {
         /* CF marker of send_map_elemts[j] */
         int_buf_data[index++] = CF_marker[hypre_ParCSRCommPkgSendMapElmt(comm_pkg,j)];
      }
   }
   /* create a handle to start communication. 11: for integer */
   comm_handle = hypre_ParCSRCommHandleCreate(11, comm_pkg, int_buf_data, CF_marker_offd);
   /* destroy the handle to finish communication */
   hypre_ParCSRCommHandleDestroy(comm_handle);
   /* do a similar communication for dof_func */
   if (num_functions > 1)
   {
      index = 0;
      for (i = 0; i < num_sends; i++)
      {
         start = hypre_ParCSRCommPkgSendMapStart(comm_pkg, i);
         for (j=start; j < hypre_ParCSRCommPkgSendMapStart(comm_pkg, i+1); j++)
         {
            int_buf_data[index++] = dof_func[hypre_ParCSRCommPkgSendMapElmt(comm_pkg,j)];
         }
      }
      comm_handle = hypre_ParCSRCommHandleCreate(11, comm_pkg, int_buf_data, dof_func_offd);
      hypre_ParCSRCommHandleDestroy(comm_handle);
   }

   /*-----------------------------------------------------------------------
    *  First Pass: Determine the nnz of R and the max local size
    *-----------------------------------------------------------------------*/
   /* nnz in diag and offd parts */
   cnt_diag = 0;
   cnt_offd = 0;
   /* maximum size of local system: will allocate space of this size */
   local_max_size = 0;
   for (i = 0; i < n_fine; i++)
   {
      /* ignore F-points */
      if (CF_marker[i] < 0)
      {
         continue;
      }
      /* local number of C-pts */
      n_cpts ++;
      /* If i is a C-point, the restriction is from the F-points that
       * strongly influence i */
      local_size = 0;
      /* loop through the diag part of S */
      for (j = S_diag_i[i]; j < S_diag_i[i+1]; j++)
      {
         i1 = S_diag_j[j];
         /* F point */
         if (CF_marker[i1] < 0)
         {
            cnt_diag ++;
            local_size ++;
         }
      }
      /* if parallel, loop through the offd part */
      if (num_procs > 1)
      {
         /* use this mapping to have offd indices of A */
         for (j = S_offd_i[i]; j < S_offd_i[i+1]; j++)
         {
            i1 = col_offd_S_to_A ? col_offd_S_to_A[S_offd_j[j]] : S_offd_j[j];
            if (CF_marker_offd[i1] < 0)
            {
               cnt_offd ++;
               local_size ++;
            }
         }
      }
      /* keep ths max size */
      local_max_size = hypre_max(local_max_size, local_size);
   }

   /* this is because of the indentity matrix in C part
    * each C-pt has an entry 1.0 */
   cnt_diag += n_cpts;

   nnz_diag = cnt_diag;
   nnz_offd = cnt_offd;

   /*------------- allocate arrays */
   R_diag_i    = hypre_CTAlloc(HYPRE_Int,  n_cpts+1,HYPRE_MEMORY_HOST);
   R_diag_j    = hypre_CTAlloc(HYPRE_Int,  nnz_diag,HYPRE_MEMORY_HOST);
   R_diag_data = hypre_CTAlloc(HYPRE_Complex, nnz_diag,HYPRE_MEMORY_HOST);

   /* not in ``if num_procs > 1'',
    * allocation needed even for empty CSR */
   R_offd_i    = hypre_CTAlloc(HYPRE_Int,  n_cpts+1,HYPRE_MEMORY_HOST);
   R_offd_j    = hypre_CTAlloc(HYPRE_Int,  nnz_offd,HYPRE_MEMORY_HOST);
   R_offd_data = hypre_CTAlloc(HYPRE_Complex, nnz_offd,HYPRE_MEMORY_HOST);

   /* redundant */
   R_diag_i[0] = 0;
   R_offd_i[0] = 0;

   /* reset counters */
   cnt_diag = 0;
   cnt_offd = 0;

   /*----------------------------------------       .-.
    * Get the GHOST rows of A,                     (o o) boo!
    * i.e., adjacent rows to this proc             | O \
    * whose row indices are in A->col_map_offd      \   \
    *-----------------------------------------       `~~~'  */
   /* external rows of A that are needed for perform A multiplication,
    * the last arg means need data
    * the number of rows is num_cols_A_offd */
   if (num_procs > 1)
   {
      A_ext      = hypre_ParCSRMatrixExtractBExt(A, A, 1);
      A_ext_i    = hypre_CSRMatrixI(A_ext);
      A_ext_j    = hypre_CSRMatrixBigJ(A_ext);
      A_ext_data = hypre_CSRMatrixData(A_ext);
   }

   /* marker array: if this point is i's strong F neighbors
    *             >=  0: yes, and is the local dense id
    *             == -1: no */
   marker_diag = hypre_CTAlloc(HYPRE_Int, n_fine, HYPRE_MEMORY_HOST);
   for (i = 0; i < n_fine; i++)
   {
      marker_diag[i] = -1;
   }
   marker_offd = hypre_CTAlloc(HYPRE_Int, num_cols_A_offd, HYPRE_MEMORY_HOST);
   for (i = 0; i< num_cols_A_offd; i++)
   {
      marker_offd[i] = -1;
   }

   // Allocate the rhs and dense local matrix in column-major form (for LAPACK)
   DAi = hypre_CTAlloc(HYPRE_Complex, local_max_size*local_max_size, HYPRE_MEMORY_HOST);
   Dbi = hypre_CTAlloc(HYPRE_Complex, local_max_size, HYPRE_MEMORY_HOST);
   Dxi = hypre_CTAlloc(HYPRE_Complex, local_max_size, HYPRE_MEMORY_HOST);
   Ipi = hypre_CTAlloc(HYPRE_Int, local_max_size, HYPRE_MEMORY_HOST); // pivot matrix

   // Allocate memory for GMRES if it will be used
   HYPRE_Int kdim_max = hypre_min(gmresAi_maxit, local_max_size);
   if (gmres_switch < local_max_size) {
      fgmresT(local_max_size, NULL, NULL, 0.0, kdim_max, NULL, NULL, NULL, -1);
   }

#if AIR_DEBUG
   /* FOR DEBUG */
   TMPA = hypre_CTAlloc(HYPRE_Complex, local_max_size * local_max_size, HYPRE_MEMORY_HOST);
   TMPb = hypre_CTAlloc(HYPRE_Complex, local_max_size, HYPRE_MEMORY_HOST);
   TMPd = hypre_CTAlloc(HYPRE_Complex, local_max_size, HYPRE_MEMORY_HOST);
#endif

   /*-----------------------------------------------------------------------
    *  Second Pass: Populate R
    *-----------------------------------------------------------------------*/
   for (i = 0, ic = 0; i < n_fine; i++)
   {
      /* ignore F-points */
      if (CF_marker[i] < 0)
      {
         continue;
      }

      /* size of Ai, bi */
      local_size = 0;

      /* If i is a C-point, build the restriction, from the F-points that
       * strongly influence i
       * Access S for the first time, mark the points we want */
      /* 1: loop through the diag part of S */
      for (j = S_diag_i[i]; j < S_diag_i[i+1]; j++)
      {
         i1 = S_diag_j[j];
         /* F point */
         if (CF_marker[i1] < 0)
         {
            hypre_assert(marker_diag[i1] == -1);
            /* mark this point */
            marker_diag[i1] = local_size ++;
         }
      }
      /* 2: if parallel, loop through the offd part */
      if (num_procs > 1)
      {
         for (j = S_offd_i[i]; j < S_offd_i[i+1]; j++)
         {
            /* use this mapping to have offd indices of A */
            i1 = col_offd_S_to_A ? col_offd_S_to_A[S_offd_j[j]] : S_offd_j[j];
            /* F-point */
            if (CF_marker_offd[i1] < 0)
            {
               hypre_assert(marker_offd[i1] == -1);
               /* mark this point */
               marker_offd[i1] = local_size ++;
            }
         }
      }

      /* DEBUG FOR local_size == 0 */
      /*
      if (local_size == 0)
      {
         printf("my_id %d:  ", my_id);
         for (j = S_diag_i[i]; j < S_diag_i[i+1]; j++)
         {
            i1 = S_diag_j[j];
            printf("%d[d, %d] ", i1, CF_marker[i1]);
         }
         printf("\n");
         for (j = S_offd_i[i]; j < S_offd_i[i+1]; j++)
         {
            i1 = col_offd_S_to_A ? col_offd_S_to_A[S_offd_j[j]] : S_offd_j[j];
            printf("%d[o, %d] ", i1, CF_marker_offd[i1]);
         }

         printf("\n");

         exit(0);
      }
      */

      /* Second, copy values to local system: Ai and bi from A */
      /* now we have marked all rows/cols we want. next we extract the entries
       * we need from these rows and put them in Ai and bi*/

      /* clear DAi and bi */
      memset(DAi, 0, local_size * local_size * sizeof(HYPRE_Complex));
      memset(Dxi, 0, local_size * sizeof(HYPRE_Complex));
      memset(Dbi, 0, local_size * sizeof(HYPRE_Complex));

      /* we will populate Ai, bi row-by-row
       * rr is the local dense matrix row counter */
      rr = 0;
      /* 1. diag part of row i */
      for (j = S_diag_i[i]; j < S_diag_i[i+1]; j++)
      {
         /* row i1 */
         i1 = S_diag_j[j];
         /* i1 is an F point */
         if (CF_marker[i1] < 0)
         {
            /* go through row i1 of A: a local row */
            /* diag part of row i1 */
            for (k = A_diag_i[i1]; k < A_diag_i[i1+1]; k++)
            {
               k1 = A_diag_j[k];
               /* if this col is marked with its local dense id */
               if ((cc = marker_diag[k1]) >= 0)
               {
                  hypre_assert(CF_marker[k1] < 0);
                  /* copy the value */
                  /* rr and cc: local dense ids */
                  DAi[rr + cc * local_size] = A_diag_data[k];
               }
            }
            /* if parallel, offd part of row i1 */
            if (num_procs > 1)
            {
               for (k = A_offd_i[i1]; k < A_offd_i[i1+1]; k++)
               {
                  k1 = A_offd_j[k];
                  /* if this col is marked with its local dense id */
                  if ((cc = marker_offd[k1]) >= 0)
                  {
                     hypre_assert(CF_marker_offd[k1] < 0);
                     /* copy the value */
                     /* rr and cc: local dense ids */
                     DAi[rr + cc * local_size] = A_offd_data[k];
                  }
               }
            }
            /* done with row i1 */
            rr++;
         }
      } /* for (j=...), diag part of row i done */

      /* 2. if parallel, offd part of row i. The corresponding rows are
       *    in matrix A_ext */
      if (num_procs > 1)
      {
         HYPRE_BigInt big_k1;
         for (j = S_offd_i[i]; j < S_offd_i[i+1]; j++)
         {
            /* row i1: use this mapping to have offd indices of A */
            i1 = col_offd_S_to_A ? col_offd_S_to_A[S_offd_j[j]] : S_offd_j[j];
            /* if this is an F point */
            if (CF_marker_offd[i1] < 0)
            {
               /* loop through row i1 of A_ext, a global CSR matrix */
               for (k = A_ext_i[i1]; k < A_ext_i[i1+1]; k++)
               {
                  /* k1 is a global index! */
                  big_k1 = A_ext_j[k];
                  if (big_k1 >= col_start && big_k1 < col_end)
                  {
                     /* big_k1 is in the diag part, adjust to local index */
                     k1 = (HYPRE_Int)(big_k1-col_start);
                     /* if this col is marked with its local dense id*/
                     if ((cc = marker_diag[k1]) >= 0)
                     {
                        hypre_assert(CF_marker[k1] < 0);
                        /* copy the value */
                        /* rr and cc: local dense ids */
                        DAi[rr + cc * local_size] = A_ext_data[k];
                     }
                  }
                  else
                  {
                     /* k1 is in the offd part
                      * search k1 in A->col_map_offd */
                     k2 = hypre_BigBinarySearch(col_map_offd_A, big_k1, num_cols_A_offd);
                     /* if found, k2 is the position of column id k1 in col_map_offd */
                     if (k2 > -1)
                     {
                        /* if this col is marked with its local dense id */
                        if ((cc = marker_offd[k2]) >= 0)
                        {
                           hypre_assert(CF_marker_offd[k2] < 0);
                           /* copy the value */
                           /* rr and cc: local dense ids */
                           DAi[rr + cc * local_size] = A_ext_data[k];
                        }
                     }
                  }
               }
               /* done with row i1 */
               rr++;
            }
         }
      }

      hypre_assert(rr == local_size);

      /* assemble rhs bi: entries from row i of A */
      rr = 0;
      /* diag part */
      for (j = A_diag_i[i]; j < A_diag_i[i+1]; j++)
      {
         i1 = A_diag_j[j];
         if ((cc = marker_diag[i1]) >= 0)
         {
            /* this should be true but not very important
             * what does it say is that eqn order == unknown order
             * this is true, since order in A is preserved in S */
            hypre_assert(rr == cc);
            /* Note the sign change */
            Dbi[cc] = -A_diag_data[j];
            rr++;
         }
      }
      /* if parallel, offd part */
      if (num_procs > 1)
      {
         for (j = A_offd_i[i]; j < A_offd_i[i+1]; j++)
         {
            i1 = A_offd_j[j];
            if ((cc = marker_offd[i1]) >= 0)
            {
               /* this should be true but not very important
                * what does it say is that eqn order == unknown order
                * this is true, since order in A is preserved in S */
               hypre_assert(rr == cc);
               /* Note the sign change */
               Dbi[cc] = -A_offd_data[j];
               rr++;
            }
         }
      }
      hypre_assert(rr == local_size);

      /*- - - - - - - - - - - - - - - - - - - - - - - - - - - - - - - - -
       * We have Ai and bi built. Solve the linear system by:
       *    - forward solve for triangular matrix
       *    - LU factorization (LAPACK) for local_size <= gmres_switch
       *    - Dense GMRES for local_size > gmres_switch
       *- - - - - - - - - - - - - - - - - - - - - - - - - - - - - - - - -*/
      Aisol_method = local_size <= gmres_switch ? 'L' : 'G';
      if (local_size > 0)
      {
         if (is_triangular) {
            ordered_GS(DAi, Dbi, Dxi, local_size);
#if AIR_DEBUG
            HYPRE_Real alp = -1.0, err;
            colmaj_mvT(DAi, Dxi, TMPd, local_size);
            hypre_daxpy(&local_size, &alp, Dbi, &ione, TMPd, &ione);
            err = hypre_dnrm2(&local_size, TMPd, &ione);
            if (err > 1e-8)
            {
               hypre_printf("triangular solve res: %e\n", err);
               exit(0);
            }
#endif
         }
         // Solve using LAPACK and LU factorization
         else if (Aisol_method == 'L')
         {
#if AIR_DEBUG
            memcpy(TMPA, DAi, local_size*local_size*sizeof(HYPRE_Complex));
            memcpy(TMPb, Dbi, local_size*sizeof(HYPRE_Complex));
#endif
            hypre_dgetrf(&local_size, &local_size, DAi, &local_size, Ipi,
                         &lapack_info);

            hypre_assert(lapack_info == 0);

            if (lapack_info == 0)
            {
               /* solve A_i^T x_i = b_i,
                * solution is saved in b_i on return */
               hypre_dgetrs(&charT, &local_size, &ione, DAi, &local_size,
                            Ipi, Dbi, &local_size, &lapack_info);
               hypre_assert(lapack_info == 0);
            }
#if AIR_DEBUG
            HYPRE_Real alp = 1.0, bet = 0.0, err;
            hypre_dgemv(&charT, &local_size, &local_size, &alp, TMPA, &local_size, Dbi,
                        &ione, &bet, TMPd, &ione);
            alp = -1.0;
            hypre_daxpy(&local_size, &alp, TMPb, &ione, TMPd, &ione);
            err = hypre_dnrm2(&local_size, TMPd, &ione);
            if (err > 1e-8)
            {
               hypre_printf("dense: local res norm %e\n", err);
               exit(0);
            }
#endif
         }
         // Solve by GMRES
         else
         {
            HYPRE_Real gmresAi_res;
            HYPRE_Int  gmresAi_niter;
            HYPRE_Int kdim = hypre_min(gmresAi_maxit, local_size);

            fgmresT(local_size, DAi, Dbi, gmresAi_tol, kdim, Dxi,
                    &gmresAi_res, &gmresAi_niter, 0);

            if (gmresAi_res > gmresAi_tol)
            {
               printf("gmres/jacobi not converge to %e: final_res %e\n", gmresAi_tol, gmresAi_res);
            }

#if AIR_DEBUG
            HYPRE_Real err, nrmb;
            colmaj_mvT(DAi, Dxi, TMPd, local_size);
            HYPRE_Real alp = -1.0;
            nrmb = hypre_dnrm2(&local_size, Dbi, &ione);
            hypre_daxpy(&local_size, &alp, Dbi, &ione, TMPd, &ione);
            err = hypre_dnrm2(&local_size, TMPd, &ione);
            if (err/nrmb > gmresAi_tol)
            {
               hypre_printf("GMRES/Jacobi: res norm %e, nrmb %e, relative %e\n", err, nrmb, err/nrmb);
               hypre_printf("GMRES/Jacobi: relative %e\n", gmresAi_res);
               exit(0);
            }
#endif
         }
      }

      HYPRE_Complex *Soli = (is_triangular || (Aisol_method=='G')) ? Dxi : Dbi;

      /* now we are ready to fill this row of R */
      /* diag part */
      rr = 0;
      for (j = S_diag_i[i]; j < S_diag_i[i+1]; j++)
      {
         i1 = S_diag_j[j];
         /* F point */
         if (CF_marker[i1] < 0)
         {
            hypre_assert(marker_diag[i1] == rr);
            /* col idx: use i1, local idx  */
            R_diag_j[cnt_diag] = i1;
            /* copy the value */
            R_diag_data[cnt_diag++] = Soli[rr++];
         }
      }

      /* don't forget the identity to this row */
      /* global col idx of this entry is ``col_start + i''; */
      R_diag_j[cnt_diag] = i;
      R_diag_data[cnt_diag++] = 1.0;

      /* row ptr of the next row */
      R_diag_i[ic+1] = cnt_diag;

      /* offd part */
      if (num_procs > 1)
      {
         for (j = S_offd_i[i]; j < S_offd_i[i+1]; j++)
         {
            /* use this mapping to have offd indices of A */
            i1 = col_offd_S_to_A ? col_offd_S_to_A[S_offd_j[j]] : S_offd_j[j];
            /* F-point */
            if (CF_marker_offd[i1] < 0)
            {
               hypre_assert(marker_offd[i1] == rr);
               /* col idx: use the local col id of A_offd,
                * and you will see why later (very soon!) */
               R_offd_j[cnt_offd] = i1;
               /* copy the value */
               R_offd_data[cnt_offd++] = Soli[rr++];
            }
         }
      }
      /* row ptr of the next row */
      R_offd_i[ic+1] = cnt_offd;

      /* we must have copied all entries */
      hypre_assert(rr == local_size);

      /* reset markers */
      for (j = S_diag_i[i]; j < S_diag_i[i+1]; j++)
      {
         i1 = S_diag_j[j];
         /* F point */
         if (CF_marker[i1] < 0)
         {
            hypre_assert(marker_diag[i1] >= 0);
            marker_diag[i1] = -1;
         }
      }
      if (num_procs > 1)
      {
         for (j = S_offd_i[i]; j < S_offd_i[i+1]; j++)
         {
            /* use this mapping to have offd indices of A */
            i1 = col_offd_S_to_A ? col_offd_S_to_A[S_offd_j[j]] : S_offd_j[j];
            /* F-point */
            if (CF_marker_offd[i1] < 0)
            {
               hypre_assert(marker_offd[i1] >= 0);
               marker_offd[i1] = -1;
            }
         }
      }

      /* next C-pt */
      ic++;
   } /* outermost loop, for (i=0,...), for each C-pt find restriction */

   hypre_assert(ic == n_cpts)
   hypre_assert(cnt_diag == nnz_diag)
   hypre_assert(cnt_offd == nnz_offd)

   /* num of cols in the offd part of R */
   num_cols_offd_R = 0;
   /* to this point, marker_offd should be all -1 */
   for (i = 0; i < nnz_offd; i++)
   {
      i1 = R_offd_j[i];
      if (marker_offd[i1] == -1)
      {
         num_cols_offd_R++;
         marker_offd[i1] = 1;
      }
   }

   /* col_map_offd_R: the col indices of the offd of R
    * we first keep them be the offd-idx of A */
   if (num_cols_offd_R)
   {
      col_map_offd_R = hypre_CTAlloc(HYPRE_BigInt, num_cols_offd_R, HYPRE_MEMORY_HOST);
      tmp_map_offd = hypre_CTAlloc(HYPRE_Int, num_cols_offd_R, HYPRE_MEMORY_HOST);
   }
   for (i = 0, i1 = 0; i < num_cols_A_offd; i++)
   {
      if (marker_offd[i] == 1)
      {
         tmp_map_offd[i1++] = i;
      }
   }
   hypre_assert(i1 == num_cols_offd_R);

   /* now, adjust R_offd_j to local idx w.r.t col_map_offd_R
    * by searching */
   for (i = 0; i < nnz_offd; i++)
   {
      i1 = R_offd_j[i];
      k1 = hypre_BinarySearch(tmp_map_offd, i1, num_cols_offd_R);
      /* search must succeed */
      hypre_assert(k1 >= 0 && k1 < num_cols_offd_R);
      R_offd_j[i] = k1;
   }

   /* change col_map_offd_R to global ids */
   for (i = 0; i < num_cols_offd_R; i++)
   {
      col_map_offd_R[i] = col_map_offd_A[tmp_map_offd[i]];
   }

   /* Now, we should have everything of Parcsr matrix R */
   R = hypre_ParCSRMatrixCreate(comm,
                                total_global_cpts, /* global num of rows */
                                hypre_ParCSRMatrixGlobalNumRows(A), /* global num of cols */
                                num_cpts_global, /* row_starts */
                                hypre_ParCSRMatrixRowStarts(A), /* col_starts */
                                num_cols_offd_R, /* num cols offd */
                                nnz_diag,
                                nnz_offd);

   R_diag = hypre_ParCSRMatrixDiag(R);
   hypre_CSRMatrixData(R_diag) = R_diag_data;
   hypre_CSRMatrixI(R_diag)    = R_diag_i;
   hypre_CSRMatrixJ(R_diag)    = R_diag_j;

   R_offd = hypre_ParCSRMatrixOffd(R);
   hypre_CSRMatrixData(R_offd) = R_offd_data;
   hypre_CSRMatrixI(R_offd)    = R_offd_i;
   hypre_CSRMatrixJ(R_offd)    = R_offd_j;
   /* R does not own ColStarts, since A does */
   hypre_ParCSRMatrixOwnsColStarts(R) = 0;

   hypre_ParCSRMatrixColMapOffd(R) = col_map_offd_R;

   /* create CommPkg of R */
   hypre_ParCSRMatrixAssumedPartition(R) = hypre_ParCSRMatrixAssumedPartition(A);
   hypre_ParCSRMatrixOwnsAssumedPartition(R) = 0;
   hypre_MatvecCommPkgCreate(R);

   /* Filter small entries from R */
   if (filter_thresholdR > 0) {
      hypre_ParCSRMatrixDropSmallEntries(R, filter_thresholdR, -1);
   }

   *R_ptr = R;

   /* free workspace */
   hypre_TFree(tmp_map_offd, HYPRE_MEMORY_HOST);
   hypre_TFree(CF_marker_offd, HYPRE_MEMORY_HOST);
   hypre_TFree(dof_func_offd, HYPRE_MEMORY_HOST);
   hypre_TFree(int_buf_data, HYPRE_MEMORY_HOST);
   hypre_TFree(marker_diag, HYPRE_MEMORY_HOST);
   hypre_TFree(marker_offd, HYPRE_MEMORY_HOST);
   hypre_TFree(DAi, HYPRE_MEMORY_HOST);
   hypre_TFree(Dbi, HYPRE_MEMORY_HOST);
   hypre_TFree(Dxi, HYPRE_MEMORY_HOST);
#if AIR_DEBUG
   hypre_TFree(TMPA, HYPRE_MEMORY_HOST);
   hypre_TFree(TMPb, HYPRE_MEMORY_HOST);
   hypre_TFree(TMPd, HYPRE_MEMORY_HOST);
#endif
   hypre_TFree(Ipi, HYPRE_MEMORY_HOST);
   if (num_procs > 1)
   {
      hypre_CSRMatrixDestroy(A_ext);
   }

   if (gmres_switch < local_max_size) {
      fgmresT(0, NULL, NULL, 0.0, 0, NULL, NULL, NULL, -2);
   }

   return 0;
}


/* Compute matvec A^Tx = y, where A is stored in column major form. */
// This can also probably be accomplished with BLAS
static inline void colmaj_mvT(HYPRE_Complex *A, HYPRE_Complex *x, HYPRE_Complex *y, HYPRE_Int n)
{
   memset(y, 0, n*sizeof(HYPRE_Complex));
   HYPRE_Int i, j;
   for (i = 0; i < n; i++)
   {
      HYPRE_Int row0 = i*n;
      for (j = 0; j < n; j++)
      {
         y[i] += x[j] * A[row0 + j];
      }
   }
}

// TODO : need to initialize and de-initialize GMRES

static void fgmresT(HYPRE_Int n,
                    HYPRE_Complex *A,
                    HYPRE_Complex *b,
                    HYPRE_Real tol,
                    HYPRE_Int kdim,
                    HYPRE_Complex *x,
                    HYPRE_Real *relres,
                    HYPRE_Int *iter,
                    HYPRE_Int job) {

   HYPRE_Int one=1, i, j, k;
   static HYPRE_Complex *V=NULL, *Z=NULL, *H=NULL, *c=NULL, *s=NULL, *rs=NULL;
   HYPRE_Complex *v, *z, *w;
   HYPRE_Real t, normr, normr0, tolr;

   if (job == -1)
   {
      V  = hypre_TAlloc(HYPRE_Complex, n*(kdim+1),    HYPRE_MEMORY_HOST);
      /* Z  = hypre_TAlloc(HYPRE_Complex, n*kdim,        HYPRE_MEMORY_HOST); */
      /* XXX NO PRECOND */
      Z = V;
      H  = hypre_TAlloc(HYPRE_Complex, (kdim+1)*kdim, HYPRE_MEMORY_HOST);
      c  = hypre_TAlloc(HYPRE_Complex, kdim,          HYPRE_MEMORY_HOST);
      s  = hypre_TAlloc(HYPRE_Complex, kdim,          HYPRE_MEMORY_HOST);
      rs = hypre_TAlloc(HYPRE_Complex, kdim+1,        HYPRE_MEMORY_HOST);
      return;
   }
   else if (job == -2)
   {
      hypre_TFree(V,  HYPRE_MEMORY_HOST);
      /* hypre_TFree(Z,  HYPRE_MEMORY_HOST); */
      Z = NULL;
      hypre_TFree(H,  HYPRE_MEMORY_HOST);
      hypre_TFree(c,  HYPRE_MEMORY_HOST);
      hypre_TFree(s,  HYPRE_MEMORY_HOST);
      hypre_TFree(rs, HYPRE_MEMORY_HOST);
      return;
   }

   /* XXX: x_0 is all ZERO !!! so r0 = b */
   v = V;
   memcpy(v, b, n*sizeof(HYPRE_Complex));
   normr0 = sqrt(hypre_ddot(&n, v, &one, v, &one));

   if (normr0 < EPSIMAC)
   {
      return;
   }

   tolr = tol * normr0;

   rs[0] = normr0;
   t = 1.0 / normr0;
   hypre_dscal(&n, &t, v, &one);
   i = 0;
   while (i < kdim)
   {
      i++;
      // zi = M^{-1} * vi;
      v = V + (i-1) * n;
      z = Z + (i-1) * n;
      /* XXX NO PRECOND */
      /* memcpy(z, v, n*sizeof(HYPRE_Complex)); */
      // w = v_{i+1} = A * zi
      w = V + i * n;
      colmaj_mvT(A, z, w, n);
      // modified Gram-schmidt
      for (j = 0; j < i; j++)
      {
         v = V + j * n;
         H[j+(i-1)*kdim] = t = hypre_ddot(&n, v, &one, w, &one);
         t = -t;
         hypre_daxpy(&n, &t, v, &one, w, &one);
      }
      H[i+(i-1)*kdim] = t = sqrt(hypre_ddot(&n, w, &one, w, &one));
      if (fabs(t) > EPSILON)
      {
         t = 1.0 / t;
         hypre_dscal(&n, &t, w, &one);
      }
      // Least square problem of H
      for (j = 1; j < i; j++)
      {
         t = H[j-1+(i-1)*kdim];
         H[j-1+(i-1)*kdim] =  c[j-1]*t + s[j-1]*H[j+(i-1)*kdim];
         H[j+(i-1)*kdim]   = -s[j-1]*t + c[j-1]*H[j+(i-1)*kdim];
      }
      HYPRE_Complex hii  = H[i-1+(i-1)*kdim];
      HYPRE_Complex hii1 = H[i+(i-1)*kdim];
      HYPRE_Complex gam = sqrt(hii*hii + hii1*hii1);

      if (fabs(gam) < EPSILON)
      {
         gam = EPSIMAC;
      }
      c[i-1] = hii / gam;
      s[i-1] = hii1 / gam;
      rs[i]   = -s[i-1] * rs[i-1];
      rs[i-1] =  c[i-1] * rs[i-1];
      // residue norm
      H[i-1+(i-1)*kdim] = c[i-1]*hii + s[i-1]*hii1;
      normr = fabs(rs[i]);
      if (normr <= tolr)
      {
         break;
      }
   }

   // solve the upper triangular system
   rs[i-1] /= H[i-1+(i-1)*kdim];
   for (k = i-2; k >= 0; k--)
   {
      for (j = k+1; j < i; j++)
      {
         rs[k] -= H[k+j*kdim]*rs[j];
      }
      rs[k] /= H[k+k*kdim];
   }
   // get solution
   for (j = 0; j < i; j++)
   {
      z = Z + j * n;
      hypre_daxpy(&n, rs+j, z, &one, x, &one);
   }

   *relres = normr / normr0;
   *iter = i;
}


/* Ordered Gauss Seidel on A^T in column major format. Since we are
 * solving A^T, equivalent to solving A in row major format. */
static void ordered_GS(const HYPRE_Complex L[],
                       const HYPRE_Complex rhs[],
                             HYPRE_Complex x[],
                       const HYPRE_Int n)
{
   // Get triangular ordering of L^T in col major as ordering of L in row major
   HYPRE_Int ordering[n];
   hypre_dense_topo_sort(L, ordering, n, 0);

   // Ordered Gauss-Seidel iteration
   HYPRE_Int i, col;
   for (i=0; i<n; i++) {
      HYPRE_Int row = ordering[i];
      HYPRE_Complex temp = rhs[row];
      for (col=0; col<n; col++) {
         if (col != row) {
            temp -= L[row*n+col] * x[col];   // row-major             
         }
      }
      HYPRE_Complex diag = L[row*n + row];
      if (fabs(diag) < 1e-12) {
         x[row] = 0.0;
      }
      else{
         x[row] = temp / diag;
      }
   }
}<|MERGE_RESOLUTION|>--- conflicted
+++ resolved
@@ -99,15 +99,9 @@
    hypre_CSRMatrix *A_ext      = NULL;
    HYPRE_Complex      *A_ext_data = NULL;
    HYPRE_Int       *A_ext_i    = NULL;
-<<<<<<< HEAD
-   HYPRE_Int       *A_ext_j    = NULL;
+   HYPRE_BigInt    *A_ext_j    = NULL;
 
    HYPRE_Int        i, j, k, i1, k1, k2, rr, cc, ic, index, start,
-=======
-   HYPRE_BigInt    *A_ext_j    = NULL;
-   
-   HYPRE_Int        i, j, k, i1, k1, k2, rr, cc, ic, index, start, 
->>>>>>> 4b94dac5
                     local_max_size, local_size, num_cols_offd_R;
 
    /* LAPACK */
@@ -132,17 +126,8 @@
    HYPRE_Int n_fine = hypre_CSRMatrixNumRows(A_diag);
    HYPRE_Int n_cpts = 0;
    /* my first column range */
-<<<<<<< HEAD
-   HYPRE_Int col_start = hypre_ParCSRMatrixFirstRowIndex(A);
-   HYPRE_Int col_end   = col_start + n_fine;
-=======
-   /* XXX is this also right?
-   HYPRE_Int col_start = hypre_ParCSRMatrixFirstColDiag(A);
-   HYPRE_Int col_end   = hypre_ParCSRMatrixLastColDiag(A);
-   */
    HYPRE_BigInt col_start = hypre_ParCSRMatrixFirstRowIndex(A);
    HYPRE_BigInt col_end   = col_start + (HYPRE_BigInt)n_fine;
->>>>>>> 4b94dac5
 
    /* MPI size and rank*/
    hypre_MPI_Comm_size(comm, &num_procs);
@@ -332,7 +317,8 @@
 
    // Allocate memory for GMRES if it will be used
    HYPRE_Int kdim_max = hypre_min(gmresAi_maxit, local_max_size);
-   if (gmres_switch < local_max_size) {
+   if (gmres_switch < local_max_size) 
+   {
       fgmresT(local_max_size, NULL, NULL, 0.0, kdim_max, NULL, NULL, NULL, -1);
    }
 
@@ -570,7 +556,8 @@
       Aisol_method = local_size <= gmres_switch ? 'L' : 'G';
       if (local_size > 0)
       {
-         if (is_triangular) {
+         if (is_triangular) 
+         {
             ordered_GS(DAi, Dbi, Dxi, local_size);
 #if AIR_DEBUG
             HYPRE_Real alp = -1.0, err;
