--- conflicted
+++ resolved
@@ -608,10 +608,6 @@
       HYPRE_BigInt big_Fpts;
       big_Fpts = num_points;
 
-<<<<<<< HEAD
-      f_pts_starts = hypre_CTAlloc(HYPRE_BigInt, 2, HYPRE_MEMORY_HOST);
-=======
->>>>>>> dcbee145
       hypre_MPI_Scan(&big_Fpts, f_pts_starts + 1, 1, HYPRE_MPI_BIG_INT, hypre_MPI_SUM, comm);
       f_pts_starts[0] = f_pts_starts[1] - big_Fpts;
       if (my_id == num_procs - 1)
@@ -938,10 +934,6 @@
       HYPRE_BigInt big_Fpts;
       big_Fpts = num_points;
 
-<<<<<<< HEAD
-      f_pts_starts = hypre_CTAlloc(HYPRE_BigInt, 2, HYPRE_MEMORY_HOST);
-=======
->>>>>>> dcbee145
       hypre_MPI_Scan(&big_Fpts, f_pts_starts + 1, 1, HYPRE_MPI_BIG_INT, hypre_MPI_SUM, comm);
       f_pts_starts[0] = f_pts_starts[1] - big_Fpts;
       if (my_id == num_procs - 1)
