--- conflicted
+++ resolved
@@ -122,13 +122,8 @@
    pass_starts = hypre_CTAlloc(HYPRE_Int, 10, HYPRE_MEMORY_HOST);
    /* contains beginning for each pass in pass_order field, assume no more than 10 passes */
 
-<<<<<<< HEAD
-   P_diag_i = hypre_CTAlloc(HYPRE_Int, n_fine + 1, HYPRE_MEMORY_HOST);
-   P_offd_i = hypre_CTAlloc(HYPRE_Int, n_fine + 1, HYPRE_MEMORY_HOST);
-=======
    P_diag_i = hypre_CTAlloc(HYPRE_Int, n_fine + 1, HYPRE_MEMORY_DEVICE);
    P_offd_i = hypre_CTAlloc(HYPRE_Int, n_fine + 1, HYPRE_MEMORY_DEVICE);
->>>>>>> 790e8e78
 
    cnt = 0;
    remaining = 0;
@@ -613,10 +608,6 @@
       HYPRE_BigInt big_Fpts;
       big_Fpts = num_points;
 
-<<<<<<< HEAD
-      f_pts_starts = hypre_CTAlloc(HYPRE_BigInt, 2, HYPRE_MEMORY_HOST);
-=======
->>>>>>> 790e8e78
       hypre_MPI_Scan(&big_Fpts, f_pts_starts + 1, 1, HYPRE_MPI_BIG_INT, hypre_MPI_SUM, comm);
       f_pts_starts[0] = f_pts_starts[1] - big_Fpts;
       if (my_id == num_procs - 1)
@@ -943,10 +934,6 @@
       HYPRE_BigInt big_Fpts;
       big_Fpts = num_points;
 
-<<<<<<< HEAD
-      f_pts_starts = hypre_CTAlloc(HYPRE_BigInt, 2, HYPRE_MEMORY_HOST);
-=======
->>>>>>> 790e8e78
       hypre_MPI_Scan(&big_Fpts, f_pts_starts + 1, 1, HYPRE_MPI_BIG_INT, hypre_MPI_SUM, comm);
       f_pts_starts[0] = f_pts_starts[1] - big_Fpts;
       if (my_id == num_procs - 1)
