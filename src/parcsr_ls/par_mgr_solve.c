/******************************************************************************
 * Copyright 1998-2019 Lawrence Livermore National Security, LLC and other
 * HYPRE Project Developers. See the top-level COPYRIGHT file for details.
 *
 * SPDX-License-Identifier: (Apache-2.0 OR MIT)
 ******************************************************************************/

/******************************************************************************
 *
 * MGR solve routine
 *
 *****************************************************************************/
#include "_hypre_parcsr_ls.h"
#include "par_mgr.h"
#include "par_amg.h"

/*--------------------------------------------------------------------
 * hypre_MGRSolve
 *--------------------------------------------------------------------*/
HYPRE_Int
hypre_MGRSolve( void               *mgr_vdata,
                hypre_ParCSRMatrix *A,
                hypre_ParVector    *f,
                hypre_ParVector    *u )
{

   MPI_Comm              comm = hypre_ParCSRMatrixComm(A);
   hypre_ParMGRData   *mgr_data = (hypre_ParMGRData*) mgr_vdata;

   hypre_ParCSRMatrix  **A_array = (mgr_data -> A_array);
   hypre_ParVector    **F_array = (mgr_data -> F_array);
   hypre_ParVector    **U_array = (mgr_data -> U_array);

   HYPRE_Real           tol = (mgr_data -> tol);
   HYPRE_Int            logging = (mgr_data -> logging);
   HYPRE_Int            print_level = (mgr_data -> print_level);
   HYPRE_Int            max_iter = (mgr_data -> max_iter);
   HYPRE_Real           *norms = (mgr_data -> rel_res_norms);
   hypre_ParVector      *Vtemp = (mgr_data -> Vtemp);
   hypre_ParVector      *Utemp = (mgr_data -> Utemp);
   hypre_ParVector      *residual;

   HYPRE_Real           alpha = -1.0;
   HYPRE_Real           beta = 1.0;
   HYPRE_Real           conv_factor = 0.0;
   HYPRE_Real           resnorm = 1.0;
   HYPRE_Real           init_resnorm = 0.0;
   HYPRE_Real           rel_resnorm;
   HYPRE_Real           rhs_norm = 0.0;
   HYPRE_Real           old_resnorm;
   HYPRE_Real           ieee_check = 0.;

   HYPRE_Int            iter, num_procs, my_id;
   HYPRE_Int            Solve_err_flag;

   /*
      HYPRE_Real   total_coeffs;
      HYPRE_Real   total_variables;
      HYPRE_Real   operat_cmplxty;
      HYPRE_Real   grid_cmplxty;
      */
   HYPRE_Solver         cg_solver = (mgr_data -> coarse_grid_solver);
   HYPRE_Int            (*coarse_grid_solver_solve)(void*, void*, void*,
                                                    void*) = (mgr_data -> coarse_grid_solver_solve);
   HYPRE_Int  set_c_points_method = (mgr_data -> set_c_points_method);

   HYPRE_Int    blk_size  = (mgr_data -> block_size);
   HYPRE_Real    *diaginv = (mgr_data -> diaginv);
   HYPRE_Int      n_block = (mgr_data -> n_block);
   HYPRE_Int    left_size = (mgr_data -> left_size);

   HYPRE_Int    global_smooth_iters      =  (mgr_data -> global_smooth_iters);
   HYPRE_Int    global_smooth_type =  (mgr_data -> global_smooth_type);

   //   HYPRE_Real   wall_time = 0.0;

   HYPRE_Int    i;

   HYPRE_ANNOTATE_FUNC_BEGIN;
   if (logging > 1)
   {
      residual = (mgr_data -> residual);
   }

   (mgr_data -> num_iterations) = 0;

   if ((mgr_data -> num_coarse_levels) == 0)
   {
      /* Do scalar AMG solve when only one level */
      coarse_grid_solver_solve(cg_solver, A, f, u);
      HYPRE_BoomerAMGGetNumIterations(cg_solver, &iter);
      HYPRE_BoomerAMGGetFinalRelativeResidualNorm(cg_solver, &rel_resnorm);
      (mgr_data -> num_iterations) = iter;
      (mgr_data -> final_rel_residual_norm) = rel_resnorm;
      HYPRE_ANNOTATE_FUNC_END;

      return hypre_error_flag;
   }

   U_array[0] = u;
   F_array[0] = f;

   hypre_MPI_Comm_size(comm, &num_procs);
   hypre_MPI_Comm_rank(comm, &my_id);

   /*-----------------------------------------------------------------------
    *    Write the solver parameters
    *-----------------------------------------------------------------------*/
   if (my_id == 0 && print_level > 1)
   {
      hypre_MGRWriteSolverParams(mgr_data);
   }

   /*-----------------------------------------------------------------------
    *    Initialize the solver error flag and assorted bookkeeping variables
    *-----------------------------------------------------------------------*/

   Solve_err_flag = 0;
   /*
      total_coeffs = 0;
      total_variables = 0;
      operat_cmplxty = 0;
      grid_cmplxty = 0;
      */
   /*-----------------------------------------------------------------------
    *     write some initial info
    *-----------------------------------------------------------------------*/

   if (my_id == 0 && print_level > 1 && tol > 0.)
   {
      hypre_printf("\n\nTWO-GRID SOLVER SOLUTION INFO:\n");
   }


   /*-----------------------------------------------------------------------
    *    Compute initial fine-grid residual and print
    *-----------------------------------------------------------------------*/
   if (print_level > 1 || logging > 1 || tol > 0.)
   {
      if ( logging > 1 )
      {
         hypre_ParVectorCopy(F_array[0], residual );
         if (tol > 0.0)
         {
            hypre_ParCSRMatrixMatvec(alpha, A_array[0], U_array[0], beta, residual );
         }
         resnorm = sqrt(hypre_ParVectorInnerProd( residual, residual ));
      }
      else
      {
         hypre_ParVectorCopy(F_array[0], Vtemp);
         if (tol > 0.0)
         {
            hypre_ParCSRMatrixMatvec(alpha, A_array[0], U_array[0], beta, Vtemp);
         }
         resnorm = sqrt(hypre_ParVectorInnerProd(Vtemp, Vtemp));
      }

      /* Since it is does not diminish performance, attempt to return an error flag
       * and notify users when they supply bad input. */
      if (resnorm != 0.) { ieee_check = resnorm / resnorm; } /* INF -> NaN conversion */
      if (ieee_check != ieee_check)
      {
         /* ...INFs or NaNs in input can make ieee_check a NaN.  This test
          * for ieee_check self-equality works on all IEEE-compliant compilers/
          * machines, c.f. page 8 of "Lecture Notes on the Status of IEEE 754"
          * by W. Kahan, May 31, 1996.  Currently (July 2002) this paper may be
          * found at http://HTTP.CS.Berkeley.EDU/~wkahan/ieee754status/IEEE754.PDF */
         if (print_level > 0)
         {
            hypre_printf("\n\nERROR detected by Hypre ...  BEGIN\n");
            hypre_printf("ERROR -- hypre_MGRSolve: INFs and/or NaNs detected in input.\n");
            hypre_printf("User probably placed non-numerics in supplied A, x_0, or b.\n");
            hypre_printf("ERROR detected by Hypre ...  END\n\n\n");
         }
         hypre_error(HYPRE_ERROR_GENERIC);
         HYPRE_ANNOTATE_FUNC_END;

         return hypre_error_flag;
      }

      init_resnorm = resnorm;
      rhs_norm = sqrt(hypre_ParVectorInnerProd(f, f));
      if (rhs_norm > HYPRE_REAL_EPSILON)
      {
         rel_resnorm = init_resnorm / rhs_norm;
      }
      else
      {
         /* rhs is zero, return a zero solution */
         hypre_ParVectorSetConstantValues(U_array[0], 0.0);
         if (logging > 0)
         {
            rel_resnorm = 0.0;
            (mgr_data -> final_rel_residual_norm) = rel_resnorm;
         }
         HYPRE_ANNOTATE_FUNC_END;

         return hypre_error_flag;
      }
   }
   else
   {
      rel_resnorm = 1.;
   }

   if (my_id == 0 && print_level > 1)
   {
      hypre_printf("                                            relative\n");
      hypre_printf("               residual        factor       residual\n");
      hypre_printf("               --------        ------       --------\n");
      hypre_printf("    Initial    %e                 %e\n", init_resnorm,
                   rel_resnorm);
   }
   /************** Main Solver Loop - always do 1 iteration ************/
   iter = 0;
   while ((rel_resnorm >= tol || iter < 1) && iter < max_iter)
   {
      if (global_smooth_iters)
      {
         //wall_time = time_getWallclockSeconds();
         /** DEBUG: **/
         //      hypre_ParCSRMatrixMatvecOutOfPlace(alpha, A_array[0], U_array[0], beta, F_array[0], Vtemp);
         //      HYPRE_Real resnorm_gsmooth = hypre_ParVectorInnerProd(Vtemp, Vtemp);
         if (global_smooth_type == 0)//block Jacobi smoother
         {
            for (i = 0; i < global_smooth_iters; i ++)
            {
               if (set_c_points_method == 0)
               {
                  hypre_blockRelax_solve(A_array[0], F_array[0], U_array[0], blk_size, n_block, left_size,
                                         global_smooth_type, diaginv, Vtemp);
               }
               else
               {
                  hypre_blockRelax_solve(A_array[0], F_array[0], U_array[0], 1, n_block, left_size,
<<<<<<< HEAD
                                         global_smooth_type, diaginv, Vtemp);
=======
                                         global_smooth_type,
                                         diaginv, Vtemp);
>>>>>>> dcbee145
               }
            }
         }
         else if ((global_smooth_type > 0) && (global_smooth_type < 7))
         {
            for (i = 0; i < global_smooth_iters; i ++)
            {
               hypre_BoomerAMGRelax(A_array[0], F_array[0], NULL, global_smooth_type - 1, 0, 1.0, 0.0, NULL,
                                    U_array[0], Vtemp, NULL);
            }
         }
         else if (global_smooth_type == 8)//EUCLID ILU smoother
         {
            for (i = 0; i < global_smooth_iters; i ++)
            {
               // compute residual
               hypre_ParCSRMatrixMatvecOutOfPlace(alpha, A_array[0], U_array[0], beta, F_array[0], Vtemp);
               // solve
               HYPRE_EuclidSolve( (mgr_data -> global_smoother), A_array[0], Vtemp, Utemp);
               // update solution
               hypre_ParVectorAxpy(beta, Utemp, U_array[0]);
            }
         }
         else if (global_smooth_type == 16) // HYPRE ILU
         {
            // solve
            HYPRE_ILUSolve(mgr_data -> global_smoother, A_array[0], F_array[0], U_array[0]);
         }
         /** DEBUG: **/
         //      hypre_ParCSRMatrixMatvecOutOfPlace(alpha, A_array[0], U_array[0], beta, F_array[0], Vtemp);
         //      resnorm_gsmooth = hypre_ParVectorInnerProd(Vtemp, Vtemp);
         //if (my_id == 0) hypre_printf("Global smoothing convergence factor: %1.2f\n", resnorm_gsmooth/conv_factor_gsmooth);
         //wall_time = time_getWallclockSeconds() - wall_time;
         //if (my_id == 0) hypre_printf("Global smoother solve: %f\n", wall_time);
      }

      //wall_time = time_getWallclockSeconds();
      /* Do one cycle of reduction solve on Ae=r */
      hypre_MGRCycle(mgr_data, F_array, U_array);
      //wall_time = time_getWallclockSeconds() - wall_time;
      //if (my_id == 0) hypre_printf("MGR Cycle time: %f\n", wall_time);


      /*---------------------------------------------------------------
       *    Compute  fine-grid residual and residual norm
       *----------------------------------------------------------------*/

      if (print_level > 1 || logging > 1 || tol > 0.)
      {
         old_resnorm = resnorm;

         if ( logging > 1 )
         {
            hypre_ParVectorCopy(F_array[0], residual);
            hypre_ParCSRMatrixMatvec(alpha, A_array[0], U_array[0], beta, residual );
            resnorm = sqrt(hypre_ParVectorInnerProd( residual, residual ));
         }
         else
         {
            hypre_ParVectorCopy(F_array[0], Vtemp);
            hypre_ParCSRMatrixMatvec(alpha, A_array[0], U_array[0], beta, Vtemp);
            resnorm = sqrt(hypre_ParVectorInnerProd(Vtemp, Vtemp));
         }

         if (old_resnorm) { conv_factor = resnorm / old_resnorm; }
         else { conv_factor = resnorm; }
         if (rhs_norm > HYPRE_REAL_EPSILON)
         {
            rel_resnorm = resnorm / rhs_norm;
         }
         else
         {
            rel_resnorm = resnorm;
         }

         norms[iter] = rel_resnorm;
      }

      ++iter;
      (mgr_data -> num_iterations) = iter;
      (mgr_data -> final_rel_residual_norm) = rel_resnorm;

      if (my_id == 0 && print_level > 1)
      {
         hypre_printf("    MGRCycle %2d   %e    %f     %e \n", iter,
                      resnorm, conv_factor, rel_resnorm);
      }
   }

   /* check convergence within max_iter */
   if (iter == max_iter && tol > 0.)
   {
      Solve_err_flag = 1;
      hypre_error(HYPRE_ERROR_CONV);
   }

   /*-----------------------------------------------------------------------
    *    Print closing statistics
    *    Add operator and grid complexity stats
    *-----------------------------------------------------------------------*/

   if (iter > 0 && init_resnorm)
   {
      conv_factor = pow((resnorm / init_resnorm), (1.0 / (HYPRE_Real) iter));
   }
   else
   {
      conv_factor = 1.;
   }

   if (print_level > 1)
   {
      /*** compute operator and grid complexities here ?? ***/
      if (my_id == 0)
      {
         if (Solve_err_flag == 1)
         {
            hypre_printf("\n\n==============================================");
            hypre_printf("\n NOTE: Convergence tolerance was not achieved\n");
            hypre_printf("      within the allowed %d iterations\n", max_iter);
            hypre_printf("==============================================");
         }
         hypre_printf("\n\n Average Convergence Factor = %f \n", conv_factor);
         hypre_printf(" Number of coarse levels = %d \n", (mgr_data -> num_coarse_levels));
         //         hypre_printf("\n\n     Complexity:    grid = %f\n",grid_cmplxty);
         //         hypre_printf("                operator = %f\n",operat_cmplxty);
         //         hypre_printf("                   cycle = %f\n\n\n\n",cycle_cmplxty);
      }
   }
   HYPRE_ANNOTATE_FUNC_END;

   return hypre_error_flag;
}

HYPRE_Int
hypre_MGRFrelaxVcycle ( void   *Frelax_vdata, hypre_ParVector *f, hypre_ParVector *u )
{
   hypre_ParAMGData   *Frelax_data = (hypre_ParAMGData*) Frelax_vdata;

   HYPRE_Int Not_Finished = 0;
   HYPRE_Int level = 0;
   HYPRE_Int cycle_param = 1;
   HYPRE_Int j, Solve_err_flag, coarse_grid, fine_grid;
   HYPRE_Int local_size;
   HYPRE_Int num_sweeps = 1;
   HYPRE_Int relax_order = hypre_ParAMGDataRelaxOrder(Frelax_data);
   HYPRE_Int relax_type = 3;
   HYPRE_Int relax_weight = 1;
   HYPRE_Int omega = 1;
   //  HYPRE_Int max_coarse_size = hypre_ParAMGDataMaxCoarseSize(Frelax_data);

   hypre_ParVector    **F_array = (Frelax_data) -> F_array;
   hypre_ParVector    **U_array = (Frelax_data) -> U_array;

   hypre_ParCSRMatrix **A_array = ((Frelax_data) -> A_array);
   hypre_ParCSRMatrix **R_array = ((Frelax_data) -> P_array);
   hypre_ParCSRMatrix **P_array = ((Frelax_data) -> P_array);
   hypre_IntArray     **CF_marker_array = ((Frelax_data) -> CF_marker_array);
   HYPRE_Int           *CF_marker;

   hypre_ParVector *Vtemp = (Frelax_data) -> Vtemp;
   hypre_ParVector *Ztemp = (Frelax_data) -> Ztemp;

   HYPRE_Int num_c_levels = (Frelax_data) -> num_levels;

   hypre_ParVector *Aux_F = NULL;
   hypre_ParVector *Aux_U = NULL;

   HYPRE_Real alpha, beta;

   HYPRE_ANNOTATE_FUNC_BEGIN;

   F_array[0] = f;
   U_array[0] = u;

   CF_marker = NULL;
   if (CF_marker_array[0])
   {
      CF_marker = hypre_IntArrayData(CF_marker_array[0]);
   }

   /* (Re)set local_size for Vtemp */
   local_size = hypre_VectorSize(hypre_ParVectorLocalVector(F_array[0]));
   hypre_VectorSize(hypre_ParVectorLocalVector(Vtemp)) = local_size;
   /* smoother on finest level:
    * This is separated from subsequent levels since the finest level matrix
    * may be larger than what is needed for the vcycle solve
    */
   if (relax_order == 1) // C/F ordering for smoother
   {
      for (j = 0; j < num_sweeps; j++)
      {
         Solve_err_flag = hypre_BoomerAMGRelaxIF(A_array[0],
                                                 F_array[0],
                                                 CF_marker,
                                                 relax_type,
                                                 relax_order,
                                                 1,
                                                 relax_weight,
                                                 omega,
                                                 NULL,
                                                 U_array[0],
                                                 Vtemp,
                                                 Ztemp);
      }
   }
   else // lexicographic ordering for smoother (on F points in CF marker)
   {
      for (j = 0; j < num_sweeps; j++)
      {
         Solve_err_flag = hypre_BoomerAMGRelax(A_array[0],
                                               F_array[0],
                                               CF_marker,
                                               relax_type,
                                               -1,
                                               relax_weight,
                                               omega,
                                               NULL,
                                               U_array[0],
                                               Vtemp,
                                               Ztemp);
      }
   }

   /* coarse grids exist */
   if (num_c_levels > 0)
   {
      Not_Finished = 1;
   }

   while (Not_Finished)
   {
      if (cycle_param == 1)
      {
         //hypre_printf("Vcycle smoother (down cycle): vtemp size = %d, level = %d \n", hypre_VectorSize(hypre_ParVectorLocalVector(Vtemp)), level);
         /* compute coarse grid vectors */
         fine_grid = level;
         coarse_grid = level + 1;

         hypre_ParVectorSetConstantValues(U_array[coarse_grid], 0.0);

         alpha = -1.0;
         beta = 1.0;

         // JSP: avoid unnecessary copy using out-of-place version of SpMV
         hypre_ParCSRMatrixMatvecOutOfPlace(alpha, A_array[fine_grid], U_array[fine_grid],
                                            beta, F_array[fine_grid], Vtemp);

         alpha = 1.0;
         beta = 0.0;
         hypre_ParCSRMatrixMatvecT(alpha, R_array[fine_grid], Vtemp,
                                   beta, F_array[coarse_grid]);

         /* update level */
         ++level;

         CF_marker = NULL;
         if (CF_marker_array[level])
         {
            CF_marker = hypre_IntArrayData(CF_marker_array[level]);
         }

         /* next level is coarsest level */
         if (level == num_c_levels)
         {
            /* switch to coarsest level */
            cycle_param = 3;
         }
         else
         {
            local_size = hypre_VectorSize(hypre_ParVectorLocalVector(F_array[level]));
            hypre_VectorSize(hypre_ParVectorLocalVector(Vtemp)) = local_size;
            Aux_F = F_array[level];
            Aux_U = U_array[level];
            /* relax and visit next coarse grid */
            for (j = 0; j < num_sweeps; j++)
            {
               Solve_err_flag = hypre_BoomerAMGRelaxIF(A_array[level],
                                                       Aux_F,
                                                       CF_marker,
                                                       relax_type,
                                                       relax_order,
                                                       cycle_param,
                                                       relax_weight,
                                                       omega,
                                                       NULL,
                                                       Aux_U,
                                                       Vtemp,
                                                       Ztemp);
            }
            cycle_param = 1;
         }
      }
      else if (cycle_param == 3)
      {
         if (hypre_ParAMGDataUserCoarseRelaxType(Frelax_data) == 9)
         {
            // solve the coarsest grid with Gaussian elimination
            hypre_GaussElimSolve(Frelax_data, level, 9);
         }
         else
         {
            // solve with relaxation
            local_size = hypre_VectorSize(hypre_ParVectorLocalVector(F_array[level]));
            hypre_VectorSize(hypre_ParVectorLocalVector(Vtemp)) = local_size;
            Aux_F = F_array[level];
            Aux_U = U_array[level];
            for (j = 0; j < num_sweeps; j++)
            {
               Solve_err_flag = hypre_BoomerAMGRelaxIF(A_array[level],
                                                       Aux_F,
                                                       CF_marker,
                                                       relax_type,
                                                       relax_order,
                                                       cycle_param,
                                                       relax_weight,
                                                       omega,
                                                       NULL,
                                                       Aux_U,
                                                       Vtemp,
                                                       Ztemp);
            }
         }
         //hypre_printf("Vcycle smoother (coarse level): vtemp size = %d, level = %d \n", hypre_VectorSize(hypre_ParVectorLocalVector(Vtemp)), level);
         cycle_param = 2;
      }
      else if (cycle_param == 2)
      {
         /*---------------------------------------------------------------
          * Visit finer level next.
          * Interpolate and add correction using hypre_ParCSRMatrixMatvec.
          * Reset counters and cycling parameters for finer level.
          *--------------------------------------------------------------*/

         fine_grid = level - 1;
         coarse_grid = level;
         alpha = 1.0;
         beta = 1.0;
         hypre_ParCSRMatrixMatvec(alpha, P_array[fine_grid],
                                  U_array[coarse_grid],
                                  beta, U_array[fine_grid]);

         --level;
         cycle_param = 2;
         if (level == 0) { cycle_param = 99; }

         // reset vtemp size
         local_size = hypre_VectorSize(hypre_ParVectorLocalVector(F_array[level]));
         hypre_VectorSize(hypre_ParVectorLocalVector(Vtemp)) = local_size;
         //hypre_printf("Vcycle smoother (up cycle): vtemp size = %d, level = %d \n", hypre_VectorSize(hypre_ParVectorLocalVector(Vtemp)), level);
      }
      else
      {
         Not_Finished = 0;
      }
   }
   HYPRE_ANNOTATE_FUNC_END;

   return Solve_err_flag;
}

HYPRE_Int
hypre_MGRCycle( void               *mgr_vdata,
                hypre_ParVector    **F_array,
                hypre_ParVector    **U_array )
{
   MPI_Comm          comm;
   hypre_ParMGRData   *mgr_data = (hypre_ParMGRData*) mgr_vdata;

   HYPRE_Int       Solve_err_flag;
   HYPRE_Int       level;
   HYPRE_Int       coarse_grid;
   HYPRE_Int       fine_grid;
   HYPRE_Int       Not_Finished;
   HYPRE_Int       cycle_type;
   HYPRE_Int            print_level = (mgr_data -> print_level);
   HYPRE_Int            frelax_print_level = (mgr_data -> frelax_print_level);

   hypre_ParCSRMatrix   **A_array = (mgr_data -> A_array);
   hypre_ParCSRMatrix   **RT_array  = (mgr_data -> RT_array);
   hypre_ParCSRMatrix   **P_array   = (mgr_data -> P_array);
#if defined(HYPRE_USING_CUDA)
   hypre_ParCSRMatrix   **P_FF_array   = (mgr_data -> P_FF_array);
#endif
   hypre_ParCSRMatrix   *RAP = (mgr_data -> RAP);
   HYPRE_Int  use_default_cgrid_solver = (mgr_data -> use_default_cgrid_solver);
   HYPRE_Solver         cg_solver = (mgr_data -> coarse_grid_solver);
   HYPRE_Int            (*coarse_grid_solver_solve)(void*, void*, void*,
                                                    void*) = (mgr_data -> coarse_grid_solver_solve);

   hypre_IntArray     **CF_marker = (mgr_data -> CF_marker_array);
   HYPRE_Int            nsweeps = (mgr_data -> num_relax_sweeps);
   HYPRE_Int            relax_type = (mgr_data -> relax_type);
   HYPRE_Real           relax_weight = (mgr_data -> relax_weight);
   HYPRE_Real           omega = (mgr_data -> omega);
   hypre_Vector       **relax_l1_norms = (mgr_data -> l1_norms);
   hypre_ParVector      *Vtemp = (mgr_data -> Vtemp);
   hypre_ParVector      *Ztemp = (mgr_data -> Ztemp);
   //   hypre_ParVector      *Utemp = (mgr_data -> Utemp);

   hypre_ParVector      **U_fine_array = (mgr_data -> U_fine_array);
   hypre_ParVector      **F_fine_array = (mgr_data -> F_fine_array);
   HYPRE_Int      (*fine_grid_solver_solve)(void*, void*, void*,
                                            void*) = (mgr_data -> fine_grid_solver_solve);
   hypre_ParCSRMatrix   **A_ff_array = (mgr_data -> A_ff_array);

   HYPRE_Int            i, relax_points;
   HYPRE_Int            num_coarse_levels = (mgr_data -> num_coarse_levels);

   HYPRE_Real    alpha;
   HYPRE_Real    beta;

   HYPRE_Int           *Frelax_method = (mgr_data -> Frelax_method);
   hypre_ParAMGData    **FrelaxVcycleData = (mgr_data -> FrelaxVcycleData);

   HYPRE_Int      *restrict_type = (mgr_data -> restrict_type);
   HYPRE_Int      use_air = 0;
   HYPRE_Int      my_id;

   //   HYPRE_Real     wall_time;

   /* Initialize */
   HYPRE_ANNOTATE_FUNC_BEGIN;

   comm = hypre_ParCSRMatrixComm(A_array[0]);
   hypre_MPI_Comm_rank(comm, &my_id);

   Solve_err_flag = 0;
   Not_Finished = 1;
   cycle_type = 1;
   level = 0;

   /***** Main loop ******/
   while (Not_Finished)
   {
      /* Do coarse grid correction solve */
      if (cycle_type == 3)
      {
         /* call coarse grid solver here */
         /* default is BoomerAMG */
         //wall_time = time_getWallclockSeconds();
         coarse_grid_solver_solve(cg_solver, RAP, F_array[level], U_array[level]);
         if (use_default_cgrid_solver)
         {
            HYPRE_Real convergence_factor_cg;
            hypre_BoomerAMGGetRelResidualNorm(cg_solver, &convergence_factor_cg);
            (mgr_data -> cg_convergence_factor) = convergence_factor_cg;
            if ((print_level) > 1 && my_id == 0 && convergence_factor_cg > 1.0)
            {
               hypre_printf("Warning!!! Coarse grid solve diverges. Factor = %1.2e\n", convergence_factor_cg);
            }
         }
         //wall_time = time_getWallclockSeconds() - wall_time;
         //if (my_id == 0) hypre_printf("Coarse grid solve: %f\n", wall_time);

         // DEBUG: print the coarse system indicated by mgr_data ->print_coarse_system
         if (mgr_data -> print_coarse_system)
         {
            hypre_ParCSRMatrixPrintIJ(RAP, 1, 1, "RAP_mat");
            hypre_ParVectorPrintIJ(F_array[level], 1, "RAP_rhs");
            hypre_ParVectorPrintIJ(U_array[level], 1, "RAP_sol");
            mgr_data -> print_coarse_system--;
         }
         /**** cycle up ***/
         cycle_type = 2;
      }
      /* F-relaxation */
      else if (cycle_type == 1)
      {
         fine_grid = level;
         coarse_grid = level + 1;
         /* Relax solution - F-relaxation */
         relax_points = -1;

         //wall_time = time_getWallclockSeconds() - wall_time;
         if (Frelax_method[level] == 0)
         {
            /* (single level) relaxation for A_ff */
            if (relax_type == 18)
            {
<<<<<<< HEAD
#if defined(HYPRE_USING_CUDA)
               for (i = 0; i < nsweeps; i++)
               {
                  hypre_MGRRelaxL1JacobiDevice(A_array[fine_grid], F_array[fine_grid],
                                               hypre_IntArrayData(CF_marker[fine_grid]),
                                               relax_points, relax_weight,
                                               relax_l1_norms[fine_grid] ? hypre_VectorData(relax_l1_norms[fine_grid]) : NULL,
                                               U_array[fine_grid], Vtemp);
               }
#else
=======
>>>>>>> dcbee145
               for (i = 0; i < nsweeps; i++)
               {
                  hypre_ParCSRRelax_L1_Jacobi(A_array[fine_grid], F_array[fine_grid],
                                              hypre_IntArrayData(CF_marker[fine_grid]),
                                              relax_points, relax_weight,
                                              relax_l1_norms[fine_grid] ? hypre_VectorData(relax_l1_norms[fine_grid]) : NULL,
                                              U_array[fine_grid], Vtemp);
               }
#endif
            }
            else if (relax_type == 8 || relax_type == 13 || relax_type == 14)
            {
               for (i = 0; i < nsweeps; i++)
               {
                  hypre_BoomerAMGRelax(A_array[fine_grid], F_array[fine_grid],
                                       hypre_IntArrayData(CF_marker[fine_grid]),
                                       relax_type, relax_points, relax_weight,
                                       omega,
                                       relax_l1_norms[fine_grid] ? hypre_VectorData(relax_l1_norms[fine_grid]) : NULL,
                                       U_array[fine_grid], Vtemp, Ztemp);
               }
            }
            else
            {
               for (i = 0; i < nsweeps; i++)
               {
                  Solve_err_flag = hypre_BoomerAMGRelax(A_array[fine_grid], F_array[fine_grid],
                                                        hypre_IntArrayData(CF_marker[fine_grid]),
                                                        relax_type, relax_points, relax_weight, omega, NULL, U_array[fine_grid], Vtemp, Ztemp);
               }
            }
         }
         else if (Frelax_method[level] == 1)
         {
            /* v-cycle smoother for A_ff */
            //HYPRE_Real convergence_factor_frelax;
            // compute residual before solve
            // hypre_ParCSRMatrixMatvecOutOfPlace(-1.0, A_array[level],
            //                                    U_array[level], 1.0, F_array[level], Vtemp);
            //  convergence_factor_frelax = hypre_ParVectorInnerProd(Vtemp, Vtemp);

            HYPRE_Real resnorm, init_resnorm;
            HYPRE_Real rhs_norm, old_resnorm;
            HYPRE_Real rel_resnorm = 1.0;
            HYPRE_Real conv_factor = 1.0;
            if (frelax_print_level > 1)
            {
               hypre_ParCSRMatrixMatvecOutOfPlace(-1.0, A_array[level],
                                                  U_array[level], 1.0, F_array[level], Vtemp);

               resnorm = hypre_ParVectorInnerProd(Vtemp, Vtemp);
               init_resnorm = resnorm;
               rhs_norm = sqrt(hypre_ParVectorInnerProd(F_array[level], F_array[level]));

               if (rhs_norm > HYPRE_REAL_EPSILON)
               {
                  rel_resnorm = init_resnorm / rhs_norm;
               }
               else
               {
                  /* rhs is zero, return a zero solution */
                  hypre_ParVectorSetConstantValues(U_array[0], 0.0);

                  HYPRE_ANNOTATE_FUNC_END;

                  return hypre_error_flag;
               }
               if (my_id == 0)
               {
                  hypre_printf("\nBegin F-relaxation: V-Cycle Smoother \n");
                  hypre_printf("                                            relative\n");
                  hypre_printf("               residual        factor       residual\n");
                  hypre_printf("               --------        ------       --------\n");
                  hypre_printf("    Initial    %e                 %e\n", init_resnorm,
                               rel_resnorm);
               }
            }

            for (i = 0; i < nsweeps; i++)
            {
               hypre_MGRFrelaxVcycle(FrelaxVcycleData[level], F_array[level], U_array[level]);

               if (frelax_print_level > 1)
               {
                  old_resnorm = resnorm;
                  hypre_ParCSRMatrixMatvecOutOfPlace(-1.0, A_array[level],
                                                     U_array[level], 1.0, F_array[level], Vtemp);
                  resnorm = hypre_ParVectorInnerProd(Vtemp, Vtemp);

                  if (old_resnorm) { conv_factor = resnorm / old_resnorm; }
                  else { conv_factor = resnorm; }

                  if (rhs_norm > HYPRE_REAL_EPSILON)
                  {
                     rel_resnorm = resnorm / rhs_norm;
                  }
                  else
                  {
                     rel_resnorm = resnorm;
                  }

                  if (my_id == 0 )
                  {
                     hypre_printf("\n    V-Cycle %2d   %e    %f     %e \n", i,
                                  resnorm, conv_factor, rel_resnorm);
                  }
               }
            }
            if (my_id == 0 && frelax_print_level > 1)
            {
               hypre_printf("End F-relaxation: V-Cycle Smoother \n\n");
            }
            // compute residual after solve
            //hypre_ParCSRMatrixMatvecOutOfPlace(-1.0, A_array[level],
            //                                  U_array[level], 1.0, F_array[level], Vtemp);
            //convergence_factor_frelax = hypre_ParVectorInnerProd(Vtemp, Vtemp)/convergence_factor_frelax;
            //hypre_printf("F-relaxation V-cycle convergence factor: %5f\n", convergence_factor_frelax);
         }
         else if (Frelax_method[level] == 2)
         {
            // We need to first compute residual to ensure that
            // F-relaxation is reducing the global residual
<<<<<<< HEAD
=======

>>>>>>> dcbee145
            alpha = -1.0;
            beta = 1.0;
            hypre_ParCSRMatrixMatvecOutOfPlace(alpha, A_array[fine_grid], U_array[fine_grid], beta,
                                               F_array[fine_grid], Vtemp);

            // restrict to F points
<<<<<<< HEAD
#if defined(HYPRE_USING_CUDA)
            hypre_ParCSRMatrixMatvecT(1.0, P_FF_array[fine_grid], Vtemp, 0.0, F_fine_array[coarse_grid]);
#else
            hypre_MGRAddVectorR(CF_marker[fine_grid], FMRK, 1.0, Vtemp, 0.0, &(F_fine_array[coarse_grid]));
#endif
            hypre_ParVectorSetConstantValues(U_fine_array[coarse_grid], 0.0);
            // Do F-relaxation using AMG
            fine_grid_solver_solve((mgr_data -> aff_solver)[fine_grid], A_ff_array[fine_grid],
                                   F_fine_array[coarse_grid],
                                   U_fine_array[coarse_grid]);

            // Interpolate the solution back to the fine grid level
#if defined(HYPRE_USING_CUDA)
            hypre_ParCSRMatrixMatvec(1.0, P_FF_array[fine_grid], U_fine_array[coarse_grid], 1.0,
                                     U_array[fine_grid]);
#else
            hypre_MGRAddVectorP(CF_marker[fine_grid], FMRK, 1.0, U_fine_array[coarse_grid], 1.0,
                                &(U_array[fine_grid]));
#endif
=======
            //            hypre_ParVectorSetConstantValues(F_fine_array[coarse_grid], 0.0);
            hypre_MGRAddVectorR(hypre_IntArrayData(CF_marker[fine_grid]), FMRK, 1.0, Vtemp, 0.0,
                                &(F_fine_array[coarse_grid]));
            // initialize solution array
            hypre_ParVectorSetConstantValues(U_fine_array[coarse_grid], 0.0);
            // solve
            fine_grid_solver_solve((mgr_data -> aff_solver)[fine_grid], A_ff_array[fine_grid],
                                   F_fine_array[coarse_grid],
                                   U_fine_array[coarse_grid]);
            // update solution
            hypre_MGRAddVectorP(hypre_IntArrayData(CF_marker[fine_grid]), FMRK, 1.0, U_fine_array[coarse_grid],
                                1.0, &(U_array[fine_grid]));
>>>>>>> dcbee145
         }
         else
         {
            for (i = 0; i < nsweeps; i++)
            {
               Solve_err_flag = hypre_BoomerAMGRelax(A_array[fine_grid], F_array[fine_grid],
                                                     hypre_IntArrayData(CF_marker[fine_grid]),
                                                     relax_type, relax_points, relax_weight, omega, NULL, U_array[fine_grid], Vtemp, Ztemp);
            }
         }
         //wall_time = time_getWallclockSeconds() - wall_time;
         //if (my_id == 0) hypre_printf("F-relaxation solve level %d: %f\n", coarse_grid, wall_time);

         // Update residual and compute coarse-grid rhs
         alpha = -1.0;
         beta = 1.0;

         hypre_ParCSRMatrixMatvecOutOfPlace(alpha, A_array[fine_grid], U_array[fine_grid],
                                            beta, F_array[fine_grid], Vtemp);

         alpha = 1.0;
         beta = 0.0;

         if (restrict_type[fine_grid] == 4 || restrict_type[fine_grid] == 5)
         {
            use_air = 1;
         }

         if (use_air)
         {
            /* no transpose necessary for R */
            hypre_ParCSRMatrixMatvec(alpha, RT_array[fine_grid], Vtemp,
                                     beta, F_array[coarse_grid]);
         }
         else
         {
            hypre_ParCSRMatrixMatvecT(alpha, RT_array[fine_grid], Vtemp,
                                      beta, F_array[coarse_grid]);
         }
         // initialize coarse grid solution array
         hypre_ParVectorSetConstantValues(U_array[coarse_grid], 0.0);

         ++level;

         if (level == num_coarse_levels) { cycle_type = 3; }
      } // end cycle_type == 1
      else if (level != 0)
      {
         /* Interpolate */

         fine_grid = level - 1;
         coarse_grid = level;
         alpha = 1.0;
         beta = 1.0;

         hypre_ParCSRMatrixMatvec(alpha, P_array[fine_grid],
                                  U_array[coarse_grid],
                                  beta, U_array[fine_grid]);

         /* post relaxation sweeps */
         /*
            if (level == 2)
            {
            hypre_printf("Size of A: %d\n", hypre_ParCSRMatrixGlobalNumRows(A_array[fine_grid]));
            for(i=0; i<nsweeps; i++)
            {
            Solve_err_flag = hypre_BoomerAMGRelax(A_array[fine_grid], F_array[fine_grid], CF_marker[fine_grid],
            relax_type, relax_points, relax_weight, omega, NULL, U_array[fine_grid], Vtemp, Ztemp);
            }
            }
            */

         if (Solve_err_flag != 0)
         {
            HYPRE_ANNOTATE_FUNC_END;
            return (Solve_err_flag);
         }

         --level;
      } // end interpolate
      else
      {
         Not_Finished = 0;
      }
   }
   HYPRE_ANNOTATE_FUNC_END;

   return Solve_err_flag;
}<|MERGE_RESOLUTION|>--- conflicted
+++ resolved
@@ -234,12 +234,8 @@
                else
                {
                   hypre_blockRelax_solve(A_array[0], F_array[0], U_array[0], 1, n_block, left_size,
-<<<<<<< HEAD
-                                         global_smooth_type, diaginv, Vtemp);
-=======
                                          global_smooth_type,
                                          diaginv, Vtemp);
->>>>>>> dcbee145
                }
             }
          }
@@ -720,7 +716,6 @@
             /* (single level) relaxation for A_ff */
             if (relax_type == 18)
             {
-<<<<<<< HEAD
 #if defined(HYPRE_USING_CUDA)
                for (i = 0; i < nsweeps; i++)
                {
@@ -731,8 +726,6 @@
                                                U_array[fine_grid], Vtemp);
                }
 #else
-=======
->>>>>>> dcbee145
                for (i = 0; i < nsweeps; i++)
                {
                   hypre_ParCSRRelax_L1_Jacobi(A_array[fine_grid], F_array[fine_grid],
@@ -855,17 +848,12 @@
          {
             // We need to first compute residual to ensure that
             // F-relaxation is reducing the global residual
-<<<<<<< HEAD
-=======
-
->>>>>>> dcbee145
             alpha = -1.0;
             beta = 1.0;
             hypre_ParCSRMatrixMatvecOutOfPlace(alpha, A_array[fine_grid], U_array[fine_grid], beta,
                                                F_array[fine_grid], Vtemp);
 
             // restrict to F points
-<<<<<<< HEAD
 #if defined(HYPRE_USING_CUDA)
             hypre_ParCSRMatrixMatvecT(1.0, P_FF_array[fine_grid], Vtemp, 0.0, F_fine_array[coarse_grid]);
 #else
@@ -885,20 +873,6 @@
             hypre_MGRAddVectorP(CF_marker[fine_grid], FMRK, 1.0, U_fine_array[coarse_grid], 1.0,
                                 &(U_array[fine_grid]));
 #endif
-=======
-            //            hypre_ParVectorSetConstantValues(F_fine_array[coarse_grid], 0.0);
-            hypre_MGRAddVectorR(hypre_IntArrayData(CF_marker[fine_grid]), FMRK, 1.0, Vtemp, 0.0,
-                                &(F_fine_array[coarse_grid]));
-            // initialize solution array
-            hypre_ParVectorSetConstantValues(U_fine_array[coarse_grid], 0.0);
-            // solve
-            fine_grid_solver_solve((mgr_data -> aff_solver)[fine_grid], A_ff_array[fine_grid],
-                                   F_fine_array[coarse_grid],
-                                   U_fine_array[coarse_grid]);
-            // update solution
-            hypre_MGRAddVectorP(hypre_IntArrayData(CF_marker[fine_grid]), FMRK, 1.0, U_fine_array[coarse_grid],
-                                1.0, &(U_array[fine_grid]));
->>>>>>> dcbee145
          }
          else
          {
