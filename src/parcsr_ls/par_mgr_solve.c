--- conflicted
+++ resolved
@@ -65,8 +65,8 @@
 
    //HYPRE_Int    blk_size  = (mgr_data -> block_size);
    //HYPRE_Real    *diaginv = (mgr_data -> diaginv);
-   HYPRE_Int      n_block = (mgr_data -> n_block);
-   HYPRE_Int    left_size = (mgr_data -> left_size);
+   //HYPRE_Int      n_block = (mgr_data -> n_block);
+   //HYPRE_Int    left_size = (mgr_data -> left_size);
 
    //HYPRE_Int    *level_smooth_iters      =  (mgr_data -> level_smooth_iters);
    //HYPRE_Int    *level_smooth_type =  (mgr_data -> level_smooth_type);
@@ -630,7 +630,7 @@
    HYPRE_Int           *Frelax_method = (mgr_data -> Frelax_method);
    HYPRE_Int           *interp_type = (mgr_data -> interp_type);
    hypre_ParAMGData    **FrelaxVcycleData = (mgr_data -> FrelaxVcycleData);
-   HYPRE_Real          **diag_inv_array = (mgr_data -> diag_inv_array);
+   HYPRE_Real          **frelax_diaginv = (mgr_data -> frelax_diaginv);
    HYPRE_Int           *blk_size = (mgr_data -> blk_size);
 
    HYPRE_Int      *level_smooth_type = (mgr_data -> level_smooth_type);
@@ -640,13 +640,9 @@
    HYPRE_Int      use_air = 0;
    HYPRE_Int      my_id;
 
-<<<<<<< HEAD
-   //HYPRE_Real     wall_time;
-=======
    // HYPRE_Real     wall_time;
    HYPRE_Int    block_size = (mgr_data -> block_size);
    HYPRE_Int    *block_num_coarse_indexes = (mgr_data -> block_num_coarse_indexes);
->>>>>>> e7cb98d2
 
    /* Initialize */
    HYPRE_ANNOTATE_FUNC_BEGIN;
@@ -672,14 +668,14 @@
             //wall_time = time_getWallclockSeconds();
             if (lvl_smth_type == 0 || lvl_smth_type == 1) //block Jacobi smoother
             {
-               HYPRE_Real *diaginv = (mgr_data -> diaginv)[level];
+               HYPRE_Real *level_diaginv = (mgr_data -> level_diaginv)[level];
                HYPRE_Int level_blk_size = (level == 0 ? block_size : block_num_coarse_indexes[level-1]);
                HYPRE_Int nrows = hypre_CSRMatrixNumRows(hypre_ParCSRMatrixDiag(A_array[level]));
                HYPRE_Int n_block = nrows/level_blk_size;
                HYPRE_Int left_size = nrows - n_block*level_blk_size;
                for (i = 0; i < lvl_smth_iters; i++)
                {
-                  hypre_blockRelax_solve(A_array[level],F_array[level],U_array[level],level_blk_size,n_block,left_size,lvl_smth_type,diaginv,Vtemp);
+                  hypre_blockRelax_solve(A_array[level],F_array[level],U_array[level],level_blk_size,n_block,left_size,lvl_smth_type,level_diaginv,Vtemp);
                }
             }
             else if ((lvl_smth_type > 1) && (lvl_smth_type < 7))
@@ -764,7 +760,7 @@
                 hypre_MGRAddVectorR(CF_marker[fine_grid], FMRK, 1.0, F_array[fine_grid], 0.0, &(F_fine_array[coarse_grid]));
                 hypre_ParVectorSetConstantValues(U_fine_array[coarse_grid], 0.0);
 
-                hypre_block_jacobi_solve(A_ff_array[fine_grid], F_fine_array[coarse_grid], U_fine_array[coarse_grid], blk_size[fine_grid], 0, diag_inv_array[fine_grid], Vtemp);
+                hypre_block_jacobi_solve(A_ff_array[fine_grid], F_fine_array[coarse_grid], U_fine_array[coarse_grid], blk_size[fine_grid], 0, frelax_diaginv[fine_grid], Vtemp);
                 hypre_MGRAddVectorP(CF_marker[fine_grid], FMRK, 1.0, U_fine_array[coarse_grid], 1.0, &(U_array[fine_grid]));
               }
             }
