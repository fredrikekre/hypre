/******************************************************************************
 * Copyright 1998-2019 Lawrence Livermore National Security, LLC and other
 * HYPRE Project Developers. See the top-level COPYRIGHT file for details.
 *
 * SPDX-License-Identifier: (Apache-2.0 OR MIT)
 ******************************************************************************/

#include "_hypre_parcsr_ls.h"
#include "par_mgr.h"
#include "par_amg.h"

/* Setup MGR data */
HYPRE_Int
hypre_MGRSetup( void               *mgr_vdata,
                  hypre_ParCSRMatrix *A,
                  hypre_ParVector    *f,
                  hypre_ParVector    *u )
{
  MPI_Comm           comm = hypre_ParCSRMatrixComm(A);
  hypre_ParMGRData   *mgr_data = (hypre_ParMGRData*) mgr_vdata;

  HYPRE_Int       i,j, final_coarse_size, block_size, idx, **block_cf_marker;
  HYPRE_Int       *block_num_coarse_indexes, *point_marker_array;
  HYPRE_BigInt    row, end_idx;
  HYPRE_Int    lev, num_coarsening_levs, last_level;
  HYPRE_Int    num_c_levels,nc,index_i,cflag;
  HYPRE_Int      set_c_points_method;
  HYPRE_Int    debug_flag = 0;
  HYPRE_Int    block_jacobi_bsize;
  HYPRE_Int    *blk_size = mgr_data -> blk_size;
//  HYPRE_Int	num_threads;

  hypre_ParCSRMatrix  *RT = NULL;
  hypre_ParCSRMatrix  *P = NULL;
  hypre_ParCSRMatrix  *S = NULL;
  hypre_ParCSRMatrix  *ST = NULL;
  hypre_ParCSRMatrix  *AT = NULL;
  hypre_ParCSRMatrix  *Wp = NULL;

  hypre_IntArray      *dof_func_buff = NULL;
  HYPRE_Int           *dof_func_buff_data = NULL;
  HYPRE_BigInt        *coarse_pnts_global = NULL;
  hypre_Vector       **l1_norms = NULL;

  hypre_ParVector     *Ztemp;
  hypre_ParVector     *Vtemp;
  hypre_ParVector     *Utemp;
  hypre_ParVector     *Ftemp;

  /* pointers to mgr data */
  HYPRE_Int  use_default_cgrid_solver = (mgr_data -> use_default_cgrid_solver);
  HYPRE_Int  logging = (mgr_data -> logging);
  HYPRE_Int  print_level = (mgr_data -> print_level);
  HYPRE_Int  relax_type = (mgr_data -> relax_type);
  HYPRE_Int  relax_order = (mgr_data -> relax_order);

  HYPRE_Int  *interp_type = (mgr_data -> interp_type);
  HYPRE_Int  *restrict_type = (mgr_data -> restrict_type);
  HYPRE_Int num_interp_sweeps = (mgr_data -> num_interp_sweeps);
  HYPRE_Int num_restrict_sweeps = (mgr_data -> num_interp_sweeps);
  HYPRE_Int max_elmts = (mgr_data -> P_max_elmts);
  HYPRE_Real   max_row_sum = (mgr_data -> max_row_sum);
  HYPRE_Real   strong_threshold = (mgr_data -> strong_threshold);
  HYPRE_Real   trunc_factor = (mgr_data -> trunc_factor);
  HYPRE_Int  old_num_coarse_levels = (mgr_data -> num_coarse_levels);
  HYPRE_Int  max_num_coarse_levels = (mgr_data -> max_num_coarse_levels);
  HYPRE_Int * reserved_Cpoint_local_indexes = (mgr_data -> reserved_Cpoint_local_indexes);
  hypre_IntArray      **CF_marker_array = (mgr_data -> CF_marker_array);
  HYPRE_Int            *CF_marker;
  hypre_ParCSRMatrix  **A_array = (mgr_data -> A_array);
#if defined(HYPRE_USING_CUDA)  
  hypre_ParCSRMatrix  **P_FF_array = (mgr_data -> P_FF_array);
#endif
  hypre_ParCSRMatrix  **P_array = (mgr_data -> P_array);
  hypre_ParCSRMatrix  **RT_array = (mgr_data -> RT_array);
  hypre_ParCSRMatrix  *RAP_ptr = NULL;

  hypre_ParCSRMatrix  *A_ff_ptr = NULL;
  HYPRE_Solver **aff_solver = (mgr_data -> aff_solver);
  hypre_ParCSRMatrix  **A_ff_array = (mgr_data -> A_ff_array);
  hypre_ParVector    **F_fine_array = (mgr_data -> F_fine_array);
  hypre_ParVector    **U_fine_array = (mgr_data -> U_fine_array);

  HYPRE_Int (*fine_grid_solver_setup)(void*,void*,void*,void*);
  HYPRE_Int (*fine_grid_solver_solve)(void*,void*,void*,void*);

  hypre_ParVector    **F_array = (mgr_data -> F_array);
  hypre_ParVector    **U_array = (mgr_data -> U_array);
  hypre_ParVector    *residual = (mgr_data -> residual);
  HYPRE_Real    *rel_res_norms = (mgr_data -> rel_res_norms);
  HYPRE_Real    **diag_inv_array = (mgr_data -> diag_inv_array);

  HYPRE_Solver      default_cg_solver;
  HYPRE_Int (*coarse_grid_solver_setup)(void*,void*,void*,void*) = (HYPRE_Int (*)(void*, void*, void*, void*)) (mgr_data -> coarse_grid_solver_setup);
  HYPRE_Int (*coarse_grid_solver_solve)(void*,void*,void*,void*) = (HYPRE_Int (*)(void*, void*, void*, void*)) (mgr_data -> coarse_grid_solver_solve);

  HYPRE_Int    *level_smooth_type =  (mgr_data -> level_smooth_type);
  HYPRE_Int    *level_smooth_iters = (mgr_data -> level_smooth_iters);
  HYPRE_Solver *level_smoother = (mgr_data -> level_smoother);

  HYPRE_Int    reserved_coarse_size = (mgr_data -> reserved_coarse_size);

  HYPRE_Int      num_procs,  my_id;
  hypre_CSRMatrix *A_diag = hypre_ParCSRMatrixDiag(A);
  HYPRE_Int             n       = hypre_CSRMatrixNumRows(A_diag);

  HYPRE_Int use_VcycleSmoother = 0;
  hypre_ParVector     *VcycleRelaxZtemp;
  hypre_ParVector     *VcycleRelaxVtemp;
  hypre_ParAMGData    **FrelaxVcycleData;
  HYPRE_Int *Frelax_method = (mgr_data -> Frelax_method);
  HYPRE_Int *Frelax_num_functions = (mgr_data -> Frelax_num_functions);

  HYPRE_Int *use_non_galerkin_cg = (mgr_data -> use_non_galerkin_cg);

  hypre_ParCSRMatrix *A_ff_inv = (mgr_data -> A_ff_inv);

  HYPRE_Int use_air = 0;
  HYPRE_MemoryLocation memory_location = hypre_ParCSRMatrixMemoryLocation(A);
  HYPRE_ExecutionPolicy exec = hypre_GetExecPolicy1( memory_location );
  HYPRE_Real truncate_cg_threshold = (mgr_data -> truncate_coarse_grid_threshold);
  HYPRE_Real wall_time;
  HYPRE_Real wall_time_lev;

  /* ----- begin -----*/
  HYPRE_ANNOTATE_FUNC_BEGIN;
//  num_threads = hypre_NumThreads();

  block_size = (mgr_data -> block_size);
  block_jacobi_bsize = (mgr_data -> block_jacobi_bsize);
  block_cf_marker = (mgr_data -> block_cf_marker);
  block_num_coarse_indexes = (mgr_data -> block_num_coarse_indexes);
  point_marker_array = (mgr_data -> point_marker_array);
  set_c_points_method = (mgr_data -> set_c_points_method);

  HYPRE_Int **level_coarse_indexes = NULL;
  HYPRE_Int *level_coarse_size = NULL;
  HYPRE_Int setNonCpointToF = (mgr_data -> set_non_Cpoints_to_F);
  HYPRE_BigInt *reserved_coarse_indexes = (mgr_data -> reserved_coarse_indexes);
  HYPRE_BigInt *idx_array = (mgr_data -> idx_array);
  HYPRE_Int lvl_to_keep_cpoints = (mgr_data -> lvl_to_keep_cpoints);

  HYPRE_Int nloc =  hypre_CSRMatrixNumRows(hypre_ParCSRMatrixDiag(A));
  HYPRE_BigInt ilower =  hypre_ParCSRMatrixFirstRowIndex(A);
  HYPRE_BigInt iupper =  hypre_ParCSRMatrixLastRowIndex(A);

  hypre_MPI_Comm_size(comm,&num_procs);
  hypre_MPI_Comm_rank(comm,&my_id);

  /* Trivial case: simply solve the coarse level problem */
  if( block_size < 2 || (mgr_data -> max_num_coarse_levels) < 1)
  {
    if (my_id == 0 && print_level > 0)
    {
      hypre_printf("Warning: Block size is < 2 or number of coarse levels is < 1. \n");
      hypre_printf("Solving scalar problem on fine grid using coarse level solver \n");
    }

    if(use_default_cgrid_solver)
    {
      if (my_id == 0 && print_level > 0)
        hypre_printf("No coarse grid solver provided. Using default AMG solver ... \n");

      /* create and set default solver parameters here */
      /* create and initialize default_cg_solver */
      default_cg_solver = (HYPRE_Solver) hypre_BoomerAMGCreate();
      hypre_BoomerAMGSetMaxIter ( default_cg_solver, (mgr_data -> max_iter) );

      hypre_BoomerAMGSetRelaxOrder( default_cg_solver, 1);
      hypre_BoomerAMGSetPrintLevel(default_cg_solver, 3);
      /* set setup and solve functions */
      coarse_grid_solver_setup = (HYPRE_Int (*)(void*, void*, void*, void*)) hypre_BoomerAMGSetup;
      coarse_grid_solver_solve = (HYPRE_Int (*)(void*, void*, void*, void*)) hypre_BoomerAMGSolve;
      (mgr_data -> coarse_grid_solver_setup) = coarse_grid_solver_setup;
      (mgr_data -> coarse_grid_solver_solve) = coarse_grid_solver_solve;
      (mgr_data -> coarse_grid_solver) = default_cg_solver;
    }

    // keep reserved coarse indexes to coarsest grid

    if (reserved_coarse_size > 0)
    {
      HYPRE_BoomerAMGSetCPoints((mgr_data ->coarse_grid_solver), 25, reserved_coarse_size, reserved_coarse_indexes);
    }

    /* setup coarse grid solver */
    coarse_grid_solver_setup((mgr_data -> coarse_grid_solver), A, f, u);
    (mgr_data -> num_coarse_levels) = 0;
    HYPRE_ANNOTATE_FUNC_END;

    return hypre_error_flag;
  }

  /* If we reduce the reserved C-points, increase one level */
  if (lvl_to_keep_cpoints > 0) max_num_coarse_levels++;
  /* Initialize local indexes of coarse sets at different levels */
  level_coarse_indexes = hypre_CTAlloc(HYPRE_Int*,  max_num_coarse_levels, HYPRE_MEMORY_HOST);
  for (i = 0; i < max_num_coarse_levels; i++)
  {
    level_coarse_indexes[i] = hypre_CTAlloc(HYPRE_Int, nloc, HYPRE_MEMORY_HOST);
  }

  level_coarse_size = hypre_CTAlloc(HYPRE_Int,  max_num_coarse_levels, HYPRE_MEMORY_HOST);
  HYPRE_Int reserved_cpoints_eliminated = 0;
  // loop over levels
  for(i=0; i<max_num_coarse_levels; i++)
  {
    // if we want to reduce the reserved Cpoints, set the current level
    // coarse indices the same as the previous level
    if (i == lvl_to_keep_cpoints && i > 0)
    {
      reserved_cpoints_eliminated++;
      for (j = 0; j < final_coarse_size; j++)
      {
        level_coarse_indexes[i][j] = level_coarse_indexes[i-1][j];
      }
      level_coarse_size[i] = final_coarse_size;
      continue;
    }
    final_coarse_size = 0;
    if (set_c_points_method == 0) // interleaved ordering, i.e. s1,p1,s2,p2,...
    {
      // loop over rows
      for(row = ilower; row <=iupper; row++)
      {
        idx = row % block_size;
        if(block_cf_marker[i - reserved_cpoints_eliminated][idx] == CMRK)
        {
          level_coarse_indexes[i][final_coarse_size++] = (HYPRE_Int)(row - ilower);
        }
      }
    }
    else if (set_c_points_method == 1) // block ordering s1,s2,...,p1,p2,...
    {
      for (j=0; j < block_size; j++)
      {
        if (block_cf_marker[i - reserved_cpoints_eliminated][j] == CMRK)
        {
          if (j == block_size - 1)
          {
            end_idx = iupper+1;
          }
          else
          {
            end_idx = idx_array[j+1];
          }
          for (row = idx_array[j]; row < end_idx; row++)
          {
            level_coarse_indexes[i][final_coarse_size++] = (HYPRE_Int)(row - ilower);
          }
        }
      }
      //hypre_printf("Level %d, # of coarse points %d\n", i, final_coarse_size);
    }
    else if (set_c_points_method == 2)
    {
      HYPRE_Int isCpoint;
      // row start from 0 since point_marker_array is local
      for (row = 0; row < nloc; row++)
      {
        isCpoint = 0;
        for (j = 0; j < block_num_coarse_indexes[i]; j++)
        {
          if (point_marker_array[row] == block_cf_marker[i][j])
          {
            isCpoint = 1;
            break;
          }
        }
        if (isCpoint)
        {
          level_coarse_indexes[i][final_coarse_size++] = row;
          //printf("%d\n",row);
        }
      }
    }
    else
    {
      if (my_id == 0)
        hypre_printf("ERROR! Unknown method for setting C points.");
      exit(-1);
    }
     level_coarse_size[i] = final_coarse_size;
  }

  // Set reserved coarse indexes to be kept to the coarsest level of the MGR solver
  if ((mgr_data -> reserved_Cpoint_local_indexes) != NULL)
    hypre_TFree((mgr_data -> reserved_Cpoint_local_indexes), HYPRE_MEMORY_HOST);
  if (reserved_coarse_size > 0)
  {
    (mgr_data -> reserved_Cpoint_local_indexes) = hypre_CTAlloc(HYPRE_Int,  reserved_coarse_size, HYPRE_MEMORY_HOST);
    reserved_Cpoint_local_indexes = (mgr_data -> reserved_Cpoint_local_indexes);
    for(i=0; i<reserved_coarse_size; i++)
    {
      row = reserved_coarse_indexes[i];
      HYPRE_Int local_row = (HYPRE_Int)(row - ilower);
      reserved_Cpoint_local_indexes[i] = local_row;
      HYPRE_Int lvl = lvl_to_keep_cpoints == 0 ? max_num_coarse_levels : lvl_to_keep_cpoints;
      if (set_c_points_method < 2)
      {
        idx = row % block_size;
        for(j=0; j<lvl; j++)
        {
          if(block_cf_marker[j][idx] != CMRK)
          {
            level_coarse_indexes[j][level_coarse_size[j]++] = local_row;
          }
        }
      }
      else
      {
        HYPRE_Int isCpoint = 0;
        for (j = 0; j < lvl; j++)
        {
          HYPRE_Int k;
          for (k = 0; k < block_num_coarse_indexes[j]; k++)
          {
            if (point_marker_array[local_row] == block_cf_marker[j][k])
            {
              isCpoint = 1;
              break;
            }
          }
          if (!isCpoint)
          {
            level_coarse_indexes[j][level_coarse_size[j]++] = local_row;
          }
        }
      }
    }
  }

  (mgr_data -> level_coarse_indexes) = level_coarse_indexes;
  (mgr_data -> num_coarse_per_level) = level_coarse_size;

  /* Free Previously allocated data, if any not destroyed */
  if (A_array || P_array || RT_array || CF_marker_array)
  {
    for (j = 1; j < (old_num_coarse_levels); j++)
    {
      if (A_array[j])
      {
        hypre_ParCSRMatrixDestroy(A_array[j]);
        A_array[j] = NULL;
      }
    }

    for (j = 0; j < old_num_coarse_levels; j++)
    {
      if (P_array[j])
      {
        hypre_ParCSRMatrixDestroy(P_array[j]);
        P_array[j] = NULL;
      }

      if (RT_array[j])
      {
        hypre_ParCSRMatrixDestroy(RT_array[j]);
        RT_array[j] = NULL;
      }

      if (CF_marker_array[j])
      {
        hypre_IntArrayDestroy(CF_marker_array[j]);
        CF_marker_array[j] = NULL;
      }
    }
    hypre_TFree(P_array, HYPRE_MEMORY_HOST);
    P_array = NULL;
    hypre_TFree(RT_array, HYPRE_MEMORY_HOST);
    RT_array = NULL;
    hypre_TFree(CF_marker_array, HYPRE_MEMORY_HOST);
    CF_marker_array = NULL;
  }

#if defined(HYPRE_USING_CUDA)
  if (P_FF_array)
  {
    for (j = 0; j < old_num_coarse_levels; j++)
    {
      if (P_FF_array[j])
      {
        hypre_ParCSRMatrixDestroy(P_FF_array[j]);
        P_FF_array[j] = NULL;
      }
    }
    hypre_TFree(P_FF_array, HYPRE_MEMORY_HOST);
  }
#endif

  /* Free previously allocated FrelaxVcycleData if not destroyed */
  if ((mgr_data -> VcycleRelaxZtemp))
  {
    hypre_ParVectorDestroy((mgr_data -> VcycleRelaxZtemp));
    (mgr_data -> VcycleRelaxZtemp) = NULL;
  }
  if ((mgr_data -> VcycleRelaxVtemp))
  {
    hypre_ParVectorDestroy((mgr_data -> VcycleRelaxVtemp));
    (mgr_data -> VcycleRelaxVtemp) = NULL;
  }
  if ((mgr_data -> FrelaxVcycleData))
  {
    for (j = 0; j < old_num_coarse_levels; j++)
    {
      if ((mgr_data -> FrelaxVcycleData)[j])
      {
        hypre_MGRDestroyFrelaxVcycleData((mgr_data -> FrelaxVcycleData)[j]);
        (mgr_data -> FrelaxVcycleData)[j] = NULL;
      }
    }
    hypre_TFree((mgr_data -> FrelaxVcycleData), HYPRE_MEMORY_HOST);
    (mgr_data -> FrelaxVcycleData) = NULL;
  }

  /* destroy final coarse grid matrix, if not previously destroyed */
  if((mgr_data -> RAP))
  {
    hypre_ParCSRMatrixDestroy((mgr_data -> RAP));
    (mgr_data -> RAP) = NULL;
  }

  /* Setup for global block smoothers*/
  if (set_c_points_method == 0)
  {
    if (my_id == num_procs)
    {
        mgr_data -> n_block   = (n - reserved_coarse_size) / block_size;
        mgr_data -> left_size = n - block_size*(mgr_data -> n_block);
    }
    else
    {
        mgr_data -> n_block = n / block_size;
        mgr_data -> left_size = n - block_size*(mgr_data -> n_block);
    }
  }
  else
  {
    mgr_data -> n_block = n;
    mgr_data -> left_size = 0;
  }
<<<<<<< HEAD
  wall_time = time_getWallclockSeconds();
  if (global_smooth_iters > 0)
  {
    if (global_smooth_type == 0)
    {
      if (set_c_points_method == 0)
      {
        hypre_blockRelax_setup(A,block_size,reserved_coarse_size,&(mgr_data -> diaginv));
      }
      else
      {
        hypre_blockRelax_setup(A,1,reserved_coarse_size,&(mgr_data -> diaginv));
      }
    }
    else if (global_smooth_type == 8)
    {
      HYPRE_EuclidCreate(comm, &(mgr_data -> global_smoother));
      HYPRE_EuclidSetLevel(mgr_data -> global_smoother, 0);
      HYPRE_EuclidSetBJ(mgr_data -> global_smoother, 1);
      HYPRE_EuclidSetup(mgr_data -> global_smoother, A, f, u);
    }
    else if (global_smooth_type == 16)
    {
      HYPRE_ILUCreate(&(mgr_data -> global_smoother));
      HYPRE_ILUSetType(mgr_data -> global_smoother, 0);
      HYPRE_ILUSetLevelOfFill(mgr_data -> global_smoother, 0);
      HYPRE_ILUSetMaxIter(mgr_data -> global_smoother, global_smooth_iters);
      HYPRE_ILUSetTol(mgr_data -> global_smoother, 0.0);
      HYPRE_ILUSetup(mgr_data -> global_smoother, A, f, u);
    }
  }
  wall_time = time_getWallclockSeconds() - wall_time;
  if (my_id == 0) hypre_printf("Proc = %d     Global smoother setup: %f\n", my_id, wall_time);
=======
>>>>>>> e7cb98d2

  /* clear old l1_norm data, if created */
  if((mgr_data -> l1_norms))
  {
    for (j = 0; j < (old_num_coarse_levels); j++)
    {
      if ((mgr_data -> l1_norms)[j])
      {
        hypre_SeqVectorDestroy((mgr_data -> l1_norms)[i]);
        //hypre_TFree((mgr_data -> l1_norms)[j], HYPRE_MEMORY_HOST);
        (mgr_data -> l1_norms)[j] = NULL;
      }
    }
    hypre_TFree((mgr_data -> l1_norms), HYPRE_MEMORY_HOST);
  }

  if((mgr_data -> diag_inv_array))
  {
    for (j = 0; j < (old_num_coarse_levels); j++)
    {
      if ((mgr_data -> diag_inv_array)[j])
      {
        hypre_TFree((mgr_data -> diag_inv_array)[j], HYPRE_MEMORY_HOST);
        (mgr_data -> diag_inv_array)[j] = NULL;
      }
    }
    hypre_TFree((mgr_data -> diag_inv_array), HYPRE_MEMORY_HOST);
  }

  /* setup temporary storage */
  if ((mgr_data -> Ztemp))
  {
    hypre_ParVectorDestroy((mgr_data -> Ztemp));
    (mgr_data -> Ztemp) = NULL;
  }
  if ((mgr_data -> Vtemp))
  {
    hypre_ParVectorDestroy((mgr_data -> Vtemp));
    (mgr_data -> Vtemp) = NULL;
  }
  if ((mgr_data -> Utemp))
  {
    hypre_ParVectorDestroy((mgr_data -> Utemp));
    (mgr_data -> Utemp) = NULL;
  }
  if ((mgr_data -> Ftemp))
  {
    hypre_ParVectorDestroy((mgr_data -> Ftemp));
    (mgr_data -> Ftemp) = NULL;
  }
  if ((mgr_data -> residual))
  {
    hypre_ParVectorDestroy((mgr_data -> residual));
    (mgr_data -> residual) = NULL;
  }
  if ((mgr_data -> rel_res_norms))
  {
    hypre_TFree((mgr_data -> rel_res_norms), HYPRE_MEMORY_HOST);
    (mgr_data -> rel_res_norms) = NULL;
  }
  if ((mgr_data -> blk_size))
  {
    hypre_TFree((mgr_data -> blk_size), HYPRE_MEMORY_HOST);
    (mgr_data -> blk_size) = NULL;
  }

  Vtemp = hypre_ParVectorCreate(hypre_ParCSRMatrixComm(A),
                  hypre_ParCSRMatrixGlobalNumRows(A),
                  hypre_ParCSRMatrixRowStarts(A));
  hypre_ParVectorInitialize(Vtemp);
  (mgr_data ->Vtemp) = Vtemp;

  Ztemp = hypre_ParVectorCreate(hypre_ParCSRMatrixComm(A),
                  hypre_ParCSRMatrixGlobalNumRows(A),
                  hypre_ParCSRMatrixRowStarts(A));
  hypre_ParVectorInitialize(Ztemp);
  (mgr_data -> Ztemp) = Ztemp;

  Utemp = hypre_ParVectorCreate(hypre_ParCSRMatrixComm(A),
                  hypre_ParCSRMatrixGlobalNumRows(A),
                  hypre_ParCSRMatrixRowStarts(A));
  hypre_ParVectorInitialize(Utemp);
  (mgr_data ->Utemp) = Utemp;

  Ftemp = hypre_ParVectorCreate(hypre_ParCSRMatrixComm(A),
                  hypre_ParCSRMatrixGlobalNumRows(A),
                  hypre_ParCSRMatrixRowStarts(A));
  hypre_ParVectorInitialize(Ftemp);
  (mgr_data ->Ftemp) = Ftemp;

  /* Allocate memory for level structure */
  if (A_array == NULL)
    A_array = hypre_CTAlloc(hypre_ParCSRMatrix*,  max_num_coarse_levels, HYPRE_MEMORY_HOST);
  if (P_array == NULL && max_num_coarse_levels > 0)
    P_array = hypre_CTAlloc(hypre_ParCSRMatrix*,  max_num_coarse_levels, HYPRE_MEMORY_HOST);
#if defined(HYPRE_USING_CUDA)
  if (P_FF_array == NULL && max_num_coarse_levels > 0)
    P_FF_array = hypre_CTAlloc(hypre_ParCSRMatrix*, max_num_coarse_levels, HYPRE_MEMORY_HOST);
#endif
  if (RT_array == NULL && max_num_coarse_levels > 0)
    RT_array = hypre_CTAlloc(hypre_ParCSRMatrix*,  max_num_coarse_levels, HYPRE_MEMORY_HOST);
  if (CF_marker_array == NULL)
    CF_marker_array = hypre_CTAlloc(hypre_IntArray*,  max_num_coarse_levels, HYPRE_MEMORY_HOST);

  /* Set default for Frelax_method and Frelax_num_functions if not set already */
  if (Frelax_method == NULL)
  {
    Frelax_method = hypre_CTAlloc(HYPRE_Int, max_num_coarse_levels, HYPRE_MEMORY_HOST);
    for (i = 0; i < max_num_coarse_levels; i++)
    {
      Frelax_method[i] = 0;
    }
    (mgr_data -> Frelax_method) = Frelax_method;
  }
  /* Set default for using non-Galerkin coarse grid */
  if (use_non_galerkin_cg == NULL)
  {
    use_non_galerkin_cg = hypre_CTAlloc(HYPRE_Int, max_num_coarse_levels, HYPRE_MEMORY_HOST);
    for (i = 0; i < max_num_coarse_levels; i++)
    {
      use_non_galerkin_cg[i] = 0;
    }
    (mgr_data -> use_non_galerkin_cg) = use_non_galerkin_cg;
  }

  /*
  if (Frelax_num_functions== NULL)
  {
    Frelax_num_functions = hypre_CTAlloc(HYPRE_Int, max_num_coarse_levels, HYPRE_MEMORY_HOST);
    for (i = 0; i < max_num_coarse_levels; i++)
    {
      Frelax_num_functions[i] = 1;
    }
    (mgr_data -> Frelax_num_functions) = Frelax_num_functions;
  }
  */
  /* Set default for interp_type and restrict_type if not set already */
  if (interp_type == NULL)
  {
    interp_type = hypre_CTAlloc(HYPRE_Int, max_num_coarse_levels, HYPRE_MEMORY_HOST);
    for (i = 0; i < max_num_coarse_levels; i++)
    {
      interp_type[i] = 2;
    }
    (mgr_data -> interp_type) = interp_type;
  }
  if (restrict_type == NULL)
  {
    restrict_type = hypre_CTAlloc(HYPRE_Int, max_num_coarse_levels, HYPRE_MEMORY_HOST);
    for (i = 0; i < max_num_coarse_levels; i++)
    {
      (mgr_data -> restrict_type) = 0;
    }
    (mgr_data -> restrict_type) = restrict_type;
  }

  /* set interp_type, restrict_type, and Frelax_method if we reduce the reserved C-points */
  reserved_cpoints_eliminated = 0;
  if (lvl_to_keep_cpoints > 0 && reserved_coarse_size > 0)
  {
    HYPRE_Int *level_interp_type = hypre_CTAlloc(HYPRE_Int, max_num_coarse_levels, HYPRE_MEMORY_HOST);
    HYPRE_Int *level_restrict_type = hypre_CTAlloc(HYPRE_Int, max_num_coarse_levels, HYPRE_MEMORY_HOST);
    HYPRE_Int *level_frelax_method = hypre_CTAlloc(HYPRE_Int, max_num_coarse_levels, HYPRE_MEMORY_HOST);
    for (i=0; i < max_num_coarse_levels; i++)
    {
      if (i == lvl_to_keep_cpoints)
      {
        level_interp_type[i] = 2;
        level_restrict_type[i] = 0;
        level_frelax_method[i] = 99;
        reserved_cpoints_eliminated++;
      }
      else
      {
        level_interp_type[i] = interp_type[i - reserved_cpoints_eliminated];
        level_restrict_type[i] = restrict_type[i - reserved_cpoints_eliminated];
        level_frelax_method[i] = Frelax_method[i - reserved_cpoints_eliminated];
      }
    }
    hypre_TFree(interp_type, HYPRE_MEMORY_HOST);
    hypre_TFree(restrict_type, HYPRE_MEMORY_HOST);
    hypre_TFree(Frelax_method, HYPRE_MEMORY_HOST);
    interp_type = level_interp_type;
    restrict_type = level_restrict_type;
    Frelax_method = level_frelax_method;
    (mgr_data -> interp_type) = level_interp_type;
    (mgr_data -> restrict_type) = level_restrict_type;
    (mgr_data -> Frelax_method) = level_frelax_method;
  }

  /* set pointers to mgr data */
  (mgr_data -> A_array) = A_array;
  (mgr_data -> P_array) = P_array;
  (mgr_data -> RT_array) = RT_array;
  (mgr_data -> CF_marker_array) = CF_marker_array;
#if defined(HYPRE_USING_CUDA)
  (mgr_data -> P_FF_array) = P_FF_array;
#endif

  /* Set up solution and rhs arrays */
  if (F_array != NULL || U_array != NULL)
  {
    for (j = 1; j < old_num_coarse_levels+1; j++)
    {
      if (F_array[j] != NULL)
      {
        hypre_ParVectorDestroy(F_array[j]);
        F_array[j] = NULL;
      }
      if (U_array[j] != NULL)
      {
        hypre_ParVectorDestroy(U_array[j]);
        U_array[j] = NULL;
      }
    }
  }

  if (F_array == NULL)
    F_array = hypre_CTAlloc(hypre_ParVector*,  max_num_coarse_levels+1, HYPRE_MEMORY_HOST);
  if (U_array == NULL)
    U_array = hypre_CTAlloc(hypre_ParVector*,  max_num_coarse_levels+1, HYPRE_MEMORY_HOST);

  if (A_ff_array)
  {
    for (j = 0; j < old_num_coarse_levels - 1; j++)
    {
      if (A_ff_array[j])
      {
        hypre_ParCSRMatrixDestroy(A_ff_array[j]);
        A_ff_array[j] = NULL;
      }
    }
    hypre_TFree(A_ff_array, HYPRE_MEMORY_HOST);
    A_ff_array = NULL;
  }
  if ((mgr_data -> fine_grid_solver_setup) != NULL)
  {
    fine_grid_solver_setup = (mgr_data -> fine_grid_solver_setup);
  }
  else
  {
    fine_grid_solver_setup = (HYPRE_Int (*)(void*, void*, void*, void*)) hypre_BoomerAMGSetup;
    (mgr_data -> fine_grid_solver_setup) = fine_grid_solver_setup;
  }
  if ((mgr_data -> fine_grid_solver_solve) != NULL)
  {
    fine_grid_solver_solve = (mgr_data -> fine_grid_solver_solve);
  }
  else
  {
    fine_grid_solver_solve = (HYPRE_Int (*)(void*, void*, void*, void*)) hypre_BoomerAMGSolve;
    (mgr_data -> fine_grid_solver_solve) = fine_grid_solver_solve;
  }


  /* Set up solution and rhs arrays for Frelax */
  if (F_fine_array != NULL || U_fine_array != NULL)
  {
    for (j = 1; j < old_num_coarse_levels+1; j++)
    {
      if (F_fine_array[j] != NULL)
      {
        hypre_ParVectorDestroy(F_fine_array[j]);
        F_fine_array[j] = NULL;
      }
      if (U_fine_array[j] != NULL)
      {
        hypre_ParVectorDestroy(U_fine_array[j]);
        U_fine_array[j] = NULL;
      }
    }
  }

  if (F_fine_array == NULL)
    F_fine_array = hypre_CTAlloc(hypre_ParVector*,  max_num_coarse_levels+1, HYPRE_MEMORY_HOST);
  if (U_fine_array == NULL)
    U_fine_array = hypre_CTAlloc(hypre_ParVector*,  max_num_coarse_levels+1, HYPRE_MEMORY_HOST);
  if (aff_solver == NULL)
    aff_solver = hypre_CTAlloc(HYPRE_Solver*, max_num_coarse_levels, HYPRE_MEMORY_HOST);
  if (A_ff_array == NULL)
    A_ff_array = hypre_CTAlloc(hypre_ParCSRMatrix*, max_num_coarse_levels, HYPRE_MEMORY_HOST);
  if (diag_inv_array == NULL)
    diag_inv_array = hypre_CTAlloc(HYPRE_Real*, max_num_coarse_levels, HYPRE_MEMORY_HOST);
  if (blk_size == NULL)
    blk_size = hypre_CTAlloc(HYPRE_Int, max_num_coarse_levels, HYPRE_MEMORY_HOST);

  if (mgr_data -> diaginv!= NULL)
  {
    hypre_TFree((mgr_data -> diaginv), HYPRE_MEMORY_HOST);
    (mgr_data -> diaginv) = NULL;
  }
  else
  {
    (mgr_data -> diaginv) = hypre_CTAlloc(HYPRE_Real*, max_num_coarse_levels, HYPRE_MEMORY_HOST);
  }

  if (level_smooth_type == NULL)
    level_smooth_type = hypre_CTAlloc(HYPRE_Int, max_num_coarse_levels, HYPRE_MEMORY_HOST);
  if (level_smooth_iters == NULL)
    level_smooth_iters = hypre_CTAlloc(HYPRE_Int, max_num_coarse_levels, HYPRE_MEMORY_HOST);
  if (level_smoother == NULL)
    level_smoother = hypre_CTAlloc(HYPRE_Solver, max_num_coarse_levels, HYPRE_MEMORY_HOST);

  /* set solution and rhs pointers */
  F_array[0] = f;
  U_array[0] = u;

  (mgr_data -> F_array) = F_array;
  (mgr_data -> U_array) = U_array;

  (mgr_data -> F_fine_array) = F_fine_array;
  (mgr_data -> U_fine_array) = U_fine_array;
  (mgr_data -> aff_solver) = aff_solver;
  (mgr_data -> A_ff_array) = A_ff_array;
<<<<<<< HEAD
  (mgr_data -> diag_inv_array) = diag_inv_array;
  (mgr_data -> blk_size) = blk_size;
=======
  (mgr_data -> level_smooth_type) = level_smooth_type;
  (mgr_data -> level_smooth_iters) = level_smooth_iters;
  (mgr_data -> level_smoother) = level_smoother;
>>>>>>> e7cb98d2

  /* begin coarsening loop */
  num_coarsening_levs = max_num_coarse_levels;
  /* initialize level data matrix here */
  RAP_ptr = A;
  /* loop over levels of coarsening */
  for(lev = 0; lev < num_coarsening_levs; lev++)
  {
    wall_time_lev = time_getWallclockSeconds();
    /* check if this is the last level */
    last_level = ((lev == num_coarsening_levs-1));

    /* initialize A_array */
    A_array[lev] = RAP_ptr;
    nloc = hypre_CSRMatrixNumRows(hypre_ParCSRMatrixDiag(A_array[lev]));

    //wall_time = time_getWallclockSeconds();
    if (level_smooth_iters[lev] > 0)
    {
      HYPRE_Int level_blk_size = lev == 0 ? block_size : block_num_coarse_indexes[lev-1];
      if (level_smooth_type[lev] == 0 || level_smooth_type[lev] == 1)
      {
        hypre_blockRelax_setup(A_array[lev], level_blk_size, reserved_coarse_size, &(mgr_data -> diaginv)[lev]);
      }
      else if (level_smooth_type[lev] == 8)
      {
        HYPRE_EuclidCreate(comm, &(level_smoother[lev]));
        HYPRE_EuclidSetLevel(level_smoother[lev], 0);
        HYPRE_EuclidSetBJ(level_smoother[lev], 1);
        HYPRE_EuclidSetup(level_smoother[lev], A_array[lev], NULL, NULL);
      }
      else if (level_smooth_type[lev] == 16)
      {
        HYPRE_ILUCreate(&(level_smoother[lev]));
        HYPRE_ILUSetType(level_smoother[lev], 0);
        HYPRE_ILUSetLevelOfFill(level_smoother[lev], 0);
        HYPRE_ILUSetMaxIter(level_smoother[lev], level_smooth_iters[lev]);
        HYPRE_ILUSetTol(level_smoother[lev], 0.0);
        HYPRE_ILUSetup(level_smoother[lev], A_array[lev], NULL, NULL);
      }
    }
    //wall_time = time_getWallclockSeconds() - wall_time;
    //hypre_printf("Proc = %d     Global smoother setup: %f\n", my_id, wall_time);

    /* Compute strength matrix for interpolation operator - use default parameters, to be modified later */
    hypre_BoomerAMGCreateS(A_array[lev], strong_threshold, max_row_sum, 1, NULL, &S);

    /* Coarsen: Build CF_marker array based on rows of A */
                cflag = ((last_level || setNonCpointToF));
                hypre_MGRCoarsen(S, A_array[lev], level_coarse_size[lev], level_coarse_indexes[lev],debug_flag, &CF_marker_array[lev], cflag);
    CF_marker = hypre_IntArrayData(CF_marker_array[lev]);

    /*
    char fname[256];
    sprintf(fname,"CF_marker_lvl_%d_new.%05d", lev, my_id);
    FILE* fout;
    fout = fopen(fname,"w");
    for (i=0; i < nloc; i++)
    {
      fprintf(fout, "%d %d\n", i, CF_marker[i]);
    }
    fclose(fout);
    */

    /* Get global coarse sizes. Note that we assume num_functions = 1
     * so dof_func arrays are NULL */
    hypre_BoomerAMGCoarseParms(comm, nloc, 1, NULL, CF_marker_array[lev], &dof_func_buff, &coarse_pnts_global);
    if (dof_func_buff)
    {
       dof_func_buff_data = hypre_IntArrayData(dof_func_buff);
    }
    /* Compute Petrov-Galerkin operators */
    /* Interpolation operator */
    num_interp_sweeps = (mgr_data -> num_interp_sweeps);

    if (mgr_data -> block_jacobi_bsize == 0)
    {
      block_jacobi_bsize = (lev == 0 ? block_size : block_num_coarse_indexes[lev-1]) - block_num_coarse_indexes[lev];
    }
    if (block_jacobi_bsize == 1 && interp_type[lev] == 12)
    {
      interp_type[lev] = 2;
    }
    //hypre_printf("MyID = %d, Lev = %d, Block jacobi size = %d\n", my_id, lev, block_jacobi_bsize);
    
    if (interp_type[lev] == 99)
    {
      hypre_MGRBuildInterp(A_array[lev], CF_marker, A_ff_inv, coarse_pnts_global, 1, dof_func_buff_data,
                          debug_flag, trunc_factor, max_elmts, block_jacobi_bsize, &P, interp_type[lev], num_interp_sweeps);
    }
    else if (interp_type[lev] == 12)
    {
      if (use_non_galerkin_cg[lev] != 0)  
      {
        wall_time = time_getWallclockSeconds();
        hypre_MGRBuildBlockJacobiWp(A_array[lev], block_jacobi_bsize, CF_marker, NULL, debug_flag, &Wp);
        wall_time = time_getWallclockSeconds() - wall_time;
        if (my_id == 0) hypre_printf("Lev = %d, interp type = %d, proc = %d     Build Wp: %f\n", lev, interp_type[lev], my_id, wall_time);
      }
      wall_time = time_getWallclockSeconds();
      hypre_MGRBuildInterp(A_array[lev], CF_marker, Wp, coarse_pnts_global, 1, dof_func_buff_data,
                                debug_flag, trunc_factor, max_elmts, block_jacobi_bsize, &P, interp_type[lev], num_interp_sweeps);
      wall_time = time_getWallclockSeconds() - wall_time;
      if (my_id == 0) hypre_printf("Lev = %d, interp type = %d, proc = %d     BuildInterp: %f\n", lev, interp_type[lev], my_id, wall_time);
    }
    else if (interp_type[lev] != 0)
    {
      hypre_MGRBuildInterp(A_array[lev], CF_marker, S, coarse_pnts_global, 1, dof_func_buff_data,
                          debug_flag, trunc_factor, max_elmts, block_jacobi_bsize, &P, interp_type[lev], num_interp_sweeps);
    }
    /*
    char fname[256];
    sprintf(fname, "P_lev_%d", lev);
    hypre_ParCSRMatrixPrintIJ(P, 0, 0, fname);
    */

    if (interp_type[lev] == 12 && (mgr_data -> num_relax_sweeps) > 0)
    {
      HYPRE_Real *diag_inv=NULL;
      HYPRE_Int inv_size;
      hypre_ParCSRMatrixGetBlockDiagInv(A_array[lev], block_jacobi_bsize, -1, CF_marker, &inv_size, &diag_inv);
      diag_inv_array[lev] = diag_inv;
      blk_size[lev] = block_jacobi_bsize;
      hypre_MGRBuildAff(A_array[lev], CF_marker, debug_flag, &A_ff_ptr);

      F_fine_array[lev+1] =
      hypre_ParVectorCreate(hypre_ParCSRMatrixComm(A_ff_ptr),
                     hypre_ParCSRMatrixGlobalNumRows(A_ff_ptr),
                     hypre_ParCSRMatrixRowStarts(A_ff_ptr));
      hypre_ParVectorInitialize(F_fine_array[lev+1]);
      //hypre_ParVectorSetPartitioningOwner(F_fine_array[lev+1],0);

      U_fine_array[lev+1] =
      hypre_ParVectorCreate(hypre_ParCSRMatrixComm(A_ff_ptr),
                     hypre_ParCSRMatrixGlobalNumRows(A_ff_ptr),
                     hypre_ParCSRMatrixRowStarts(A_ff_ptr));
      hypre_ParVectorInitialize(U_fine_array[lev+1]);
      //hypre_ParVectorSetPartitioningOwner(U_fine_array[lev+1],0);
      A_ff_array[lev] = A_ff_ptr;
    }

    P_array[lev] = P;

    if (restrict_type[lev] == 4)
      use_air = 1;
    else if (restrict_type[lev] == 5)
      use_air = 2;
    else
      use_air = 0;

    if (use_air)
    {
      HYPRE_Real   filter_thresholdR = 0.0;
      HYPRE_Int     gmres_switch = 64;
      HYPRE_Int     is_triangular = 0;

      /* for AIR, need absolute value SOC */

      hypre_BoomerAMGCreateSabs(A_array[lev], strong_threshold, 1.0, 1, NULL, &ST);

      /* !!! Ensure that CF_marker contains -1 or 1 !!! */
      /*
      for (i = 0; i < hypre_CSRMatrixNumRows(hypre_ParCSRMatrixDiag(A_array[level])); i++)
      {
        CF_marker[i] = CF_marker[i] > 0 ? 1 : -1;
      }
      */
      if (use_air == 1) /* distance-1 AIR */
      {
        hypre_BoomerAMGBuildRestrAIR(A_array[lev], CF_marker,
                          ST, coarse_pnts_global, 1,
                          dof_func_buff_data, filter_thresholdR,
                          debug_flag, &RT,
                          is_triangular, gmres_switch);
      }
      else /* distance-1.5 AIR - distance 2 locally and distance 1 across procs. */
      {
        hypre_BoomerAMGBuildRestrDist2AIR(A_array[lev], CF_marker,
                            ST, coarse_pnts_global, 1,
                            dof_func_buff_data, debug_flag, filter_thresholdR,
                            &RT,
                            1, is_triangular, gmres_switch );
      }

      RT_array[lev] = RT;

      /* Use two matrix products to generate A_H */
      hypre_ParCSRMatrix *AP = NULL;
      AP  = hypre_ParMatmul(A_array[lev], P_array[lev]);
      RAP_ptr = hypre_ParMatmul(RT, AP);
      if (num_procs > 1)
      {
        hypre_MatvecCommPkgCreate(RAP_ptr);
      }
      /* Delete AP */
      hypre_ParCSRMatrixDestroy(AP);
    }
    else
    {
      /* Compute RAP for next level */
      if (use_non_galerkin_cg[lev] != 0)
      {
        if (restrict_type[lev] > 0)
        {
          hypre_MGRBuildRestrict(A_array[lev], CF_marker, coarse_pnts_global, 1, dof_func_buff_data,
                debug_flag, trunc_factor, max_elmts, strong_threshold, max_row_sum, &RT,
                restrict_type[lev], num_restrict_sweeps);
          RT_array[lev] = RT;
        }

        wall_time = time_getWallclockSeconds();
        HYPRE_Int block_num_f_points = (lev == 0 ? block_size : block_num_coarse_indexes[lev-1]) - block_num_coarse_indexes[lev];
        hypre_MGRComputeNonGalerkinCoarseGrid(A_array[lev], Wp, RT, block_num_f_points,
          /* ordering */set_c_points_method, /* method (approx. inverse or not) */ 0, max_elmts, /* keep_stencil */ 1, CF_marker, &RAP_ptr);
        //hypre_ParCSRMatrixOwnsColStarts(RAP_ptr) = 0;
        //if (interp_type[lev] > 0) hypre_ParCSRMatrixOwnsColStarts(P_array[lev]) = 0;
        //if (restrict_type[lev] > 0) hypre_ParCSRMatrixOwnsRowStarts(RT) = 0;

        if (interp_type[lev] == 12)
        {
          hypre_ParCSRMatrixDeviceColMapOffd(Wp) = NULL;
          hypre_ParCSRMatrixColMapOffd(Wp)       = NULL;
          hypre_ParCSRMatrixDestroy(Wp);
          Wp = NULL;
        }
        wall_time = time_getWallclockSeconds() - wall_time;
        if (my_id == 0) hypre_printf("Lev = %d, proc = %d     BuildCoarseGrid: %1.8f\n", lev, my_id, wall_time);
      }
      else
      {
        wall_time = time_getWallclockSeconds();
        hypre_MGRBuildRestrict(A_array[lev], CF_marker, coarse_pnts_global, 1, dof_func_buff_data,
              debug_flag, trunc_factor, max_elmts, strong_threshold, max_row_sum, &RT,
              restrict_type[lev], num_restrict_sweeps);
        RT_array[lev] = RT;

        wall_time = time_getWallclockSeconds() - wall_time;
        if (my_id == 0) hypre_printf("Lev = %d, restrict type = %d, proc = %d     BuildRestrict: %f\n", lev, restrict_type[lev], my_id, wall_time);

        //hypre_BoomerAMGBuildCoarseOperator(RT, A_array[lev], P, &RAP_ptr);
        RAP_ptr = hypre_ParCSRMatrixRAPKT(RT, A_array[lev], P, 1);
        //char fname[256];
        //sprintf(fname, "RAP_%d", lev);
        //hypre_ParCSRMatrixPrintIJ(RAP_ptr, 0, 0, fname);
      }
 
    }

    if (truncate_cg_threshold > 0.0)
    {
      wall_time = time_getWallclockSeconds();
      // truncate the coarse grid
      if (exec == HYPRE_EXEC_HOST)
      {
        hypre_ParCSRMatrixTruncate(RAP_ptr, truncate_cg_threshold, 0, 0, 0);
      }
  #if defined(HYPRE_USING_CUDA)
      else
      {
        hypre_ParCSRMatrixDropSmallEntriesDevice(RAP_ptr, truncate_cg_threshold, 1, 0);
      }
  #endif
      wall_time = time_getWallclockSeconds() - wall_time;
      if (my_id == 0) hypre_printf("Lev = %d, proc = %d     Truncate Coarse Grid: %f\n", lev, my_id, wall_time);
    }
    //char fname[256];
    //sprintf(fname, "RAP_%d", lev);
    //hypre_ParCSRMatrixPrintIJ(RAP_ptr, 0, 0, fname);

    if (Frelax_method[lev] == 2) // full AMG
    {
      //wall_time = time_getWallclockSeconds();
      // user provided AMG solver
      // only support AMG at the first level
      // TODO: input check to avoid crashing
      if (lev == 0 && (mgr_data -> fsolver_mode) == 0)
      {
        if (((hypre_ParAMGData*)aff_solver[lev])->A_array != NULL)
        {
          if (((hypre_ParAMGData*)aff_solver[lev])->A_array[0] != NULL)
          {
            // F-solver is already set up, only need to store A_ff_ptr
            A_ff_ptr = ((hypre_ParAMGData*)aff_solver[lev])->A_array[0];
          }
          else
          {
            if (my_id == 0)
            {
              printf("Error!!! F-relaxation solver has not been setup.\n");
              hypre_error(1);
              return hypre_error_flag;
            }
          }
        }
        else
        {
          // Compute A_ff and setup F-solver
          if (exec == HYPRE_EXEC_HOST)
          {
            hypre_MGRBuildAff(A_array[lev], CF_marker, debug_flag, &A_ff_ptr);
          }
#if defined(HYPRE_USING_CUDA)
          else
          {
            hypre_ParCSRMatrixGenerateFFFCDevice(A_array[lev], CF_marker, coarse_pnts_global, NULL, NULL, &A_ff_ptr);
          }
#endif
          fine_grid_solver_setup(aff_solver[lev], A_ff_ptr, F_fine_array[lev+1], U_fine_array[lev+1]);

          A_ff_array[lev] = A_ff_ptr;
          (mgr_data -> fsolver_mode) = 1;
        }
      }
      else // construct default AMG solver
      {
        if (exec == HYPRE_EXEC_HOST)
        {
          hypre_MGRBuildAff(A_array[lev], CF_marker, debug_flag, &A_ff_ptr);
        }
#if defined(HYPRE_USING_CUDA)
        else
        {
          hypre_ParCSRMatrixGenerateFFFCDevice(A_array[lev], CF_marker, coarse_pnts_global, NULL, NULL, &A_ff_ptr);
        }
#endif
        aff_solver[lev] = (HYPRE_Solver*) hypre_BoomerAMGCreate();
        hypre_BoomerAMGSetMaxIter(aff_solver[lev], mgr_data -> num_relax_sweeps);
        hypre_BoomerAMGSetTol(aff_solver[lev], 0.0);
        //hypre_BoomerAMGSetStrongThreshold(aff_solver[lev], 0.6);
#if defined(HYPRE_USING_CUDA)
        hypre_BoomerAMGSetRelaxType(aff_solver[lev], 18);
        hypre_BoomerAMGSetCoarsenType(aff_solver[lev], 8);
        hypre_BoomerAMGSetNumSweeps(aff_solver[lev], 3);
#else
        hypre_BoomerAMGSetRelaxOrder(aff_solver[lev], 1);
#endif
        hypre_BoomerAMGSetPrintLevel(aff_solver[lev], mgr_data -> frelax_print_level);

        fine_grid_solver_setup(aff_solver[lev], A_ff_ptr, F_fine_array[lev+1], U_fine_array[lev+1]);

        (mgr_data -> fsolver_mode) = 2;
      }
      //wall_time = time_getWallclockSeconds() - wall_time;
      //hypre_printf("Lev = %d, proc = %d     SetupAFF: %f\n", lev, my_id, wall_time);

#if defined(HYPRE_USING_CUDA)
      hypre_IntArray *F_marker = hypre_IntArrayCreate(nloc);
      hypre_IntArrayInitialize(F_marker);
      hypre_IntArraySetConstantValues(F_marker, 0);
      HYPRE_Int *F_marker_data = hypre_IntArrayData(F_marker);
      for (j = 0; j < nloc; j++)
      {
        F_marker_data[j] = -CF_marker[j];
      }
      HYPRE_BigInt *num_fpts_global;
      hypre_ParCSRMatrix *P_FF_ptr;
      hypre_BoomerAMGCoarseParms(comm, nloc, 1, NULL, F_marker, NULL, &num_fpts_global);
      hypre_MGRBuildPDevice(A_array[lev], F_marker_data, num_fpts_global, 0, &P_FF_ptr);
      P_FF_array[lev] = P_FF_ptr;

      hypre_IntArrayDestroy(F_marker);
      hypre_TFree(num_fpts_global, HYPRE_MEMORY_HOST);
#endif
      F_fine_array[lev+1] =
      hypre_ParVectorCreate(hypre_ParCSRMatrixComm(A_ff_ptr),
                     hypre_ParCSRMatrixGlobalNumRows(A_ff_ptr),
                     hypre_ParCSRMatrixRowStarts(A_ff_ptr));
      hypre_ParVectorInitialize(F_fine_array[lev+1]);

      U_fine_array[lev+1] =
      hypre_ParVectorCreate(hypre_ParCSRMatrixComm(A_ff_ptr),
                     hypre_ParCSRMatrixGlobalNumRows(A_ff_ptr),
                     hypre_ParCSRMatrixRowStarts(A_ff_ptr));
      hypre_ParVectorInitialize(U_fine_array[lev+1]);
      A_ff_array[lev] = A_ff_ptr;
    }

    /* Update coarse level indexes for next levels */
    if (lev < num_coarsening_levs - 1)
    {
      for(i=lev+1; i<max_num_coarse_levels; i++)
      {
        // first mark indexes to be updated
        for(j=0; j<level_coarse_size[i]; j++)
        {
          CF_marker[level_coarse_indexes[i][j]] = S_CMRK;
        }

        // next: loop over levels to update indexes
        nc = 0;
        index_i = 0;
        for(j=0; j<nloc; j++)
        {
          if(CF_marker[j] == CMRK) nc++;
          if(CF_marker[j] == S_CMRK)
          {
            level_coarse_indexes[i][index_i++] = nc++;
          }
          //if(index_i == level_coarse_size[i]) break;
        }
        hypre_assert(index_i == level_coarse_size[i]);

        // then: reset previously marked indexes
        for(j=0; j<level_coarse_size[lev]; j++)
        {
          CF_marker[level_coarse_indexes[lev][j]] = CMRK;
        }
      }
    }
    // update reserved coarse indexes to be kept to coarsest level
    // first mark indexes to be updated
    // skip if we reduce the reserved C-points before the coarse grid solve
    if (mgr_data -> lvl_to_keep_cpoints == 0)
    {
      for(i=0; i<reserved_coarse_size; i++)
      {
        CF_marker[reserved_Cpoint_local_indexes[i]] = S_CMRK;
      }
      // loop to update reserved Cpoints
      nc = 0;
      index_i = 0;
      for(i=0; i<nloc; i++)
      {
        if(CF_marker[i] == CMRK) nc++;
        if(CF_marker[i] == S_CMRK)
        {
          reserved_Cpoint_local_indexes[index_i++] = nc++;
          // reset modified CF marker array indexes
          CF_marker[i] = CMRK;
        }
      }
    }

    /* allocate space for solution and rhs arrays */
    F_array[lev+1] =
      hypre_ParVectorCreate(hypre_ParCSRMatrixComm(RAP_ptr),
                            hypre_ParCSRMatrixGlobalNumRows(RAP_ptr),
                            hypre_ParCSRMatrixRowStarts(RAP_ptr));
    hypre_ParVectorInitialize(F_array[lev+1]);

    U_array[lev+1] =
      hypre_ParVectorCreate(hypre_ParCSRMatrixComm(RAP_ptr),
                            hypre_ParCSRMatrixGlobalNumRows(RAP_ptr),
                            hypre_ParCSRMatrixRowStarts(RAP_ptr));
    hypre_ParVectorInitialize(U_array[lev+1]);

    /* free memory before starting next level */
    hypre_ParCSRMatrixDestroy(S);
    S = NULL;

    if (!use_air)
    {
    hypre_ParCSRMatrixDestroy(AT);
      AT = NULL;
    }
    hypre_ParCSRMatrixDestroy(ST);
    ST = NULL;

    /* check if Vcycle smoother setup required */
    if((mgr_data -> max_local_lvls) > 1)
    {
      if(Frelax_method[lev] == 1)
      {
        use_VcycleSmoother = 1;
      }
    }
    else
    {
      /* Only check for vcycle smoother option.
      * Currently leaves Frelax_method[lev] = 99 (full amg) option as is
      */
      if(Frelax_method[lev] == 1)
      {
        Frelax_method[lev] = 0;
      }
    }

    /* check if last level */
    wall_time_lev = time_getWallclockSeconds() - wall_time_lev;
    if (my_id == 0) hypre_printf("Lev = %d, proc = %d     Setup time: %f\n", lev, my_id, wall_time_lev);
    if(last_level) break;
  }

  /* set pointer to last level matrix */
  num_c_levels = lev+1;
  (mgr_data->num_coarse_levels) = num_c_levels;
  (mgr_data->RAP) = RAP_ptr;

  /* setup default coarse grid solver */
  /* default is BoomerAMG */
  if(use_default_cgrid_solver)
  {
    if (my_id == 0 && print_level > 0)
      hypre_printf("No coarse grid solver provided. Using default AMG solver ... \n");

    /* create and set default solver parameters here */
    default_cg_solver = (HYPRE_Solver) hypre_BoomerAMGCreate();
    hypre_BoomerAMGSetMaxIter ( default_cg_solver, 1 );
    hypre_BoomerAMGSetTol ( default_cg_solver, 0.0 );
    hypre_BoomerAMGSetRelaxOrder( default_cg_solver, 1);
    hypre_BoomerAMGSetPrintLevel(default_cg_solver, mgr_data -> cg_print_level);
    /* set setup and solve functions */
    coarse_grid_solver_setup =  (HYPRE_Int (*)(void*, void*, void*, void*)) hypre_BoomerAMGSetup;
    coarse_grid_solver_solve =  (HYPRE_Int (*)(void*, void*, void*, void*)) hypre_BoomerAMGSolve;
    (mgr_data -> coarse_grid_solver_setup) =   coarse_grid_solver_setup;
    (mgr_data -> coarse_grid_solver_solve) =   coarse_grid_solver_solve;
    (mgr_data -> coarse_grid_solver) = default_cg_solver;
  }
  // keep reserved coarse indexes to coarsest grid
  if(reserved_coarse_size > 0 && lvl_to_keep_cpoints == 0)
  {
    ilower = hypre_ParCSRMatrixFirstRowIndex(RAP_ptr);
    for (i = 0; i < reserved_coarse_size; i++)
    {
      reserved_coarse_indexes[i] = (HYPRE_BigInt) (reserved_Cpoint_local_indexes[i] + ilower);
    }
    HYPRE_BoomerAMGSetCPoints((mgr_data ->coarse_grid_solver), 25, reserved_coarse_size, reserved_coarse_indexes);
  }

  /* setup coarse grid solver */
  wall_time = time_getWallclockSeconds();
  if (((hypre_ParAMGData*)(mgr_data -> coarse_grid_solver))->A_array == NULL)
  {
    coarse_grid_solver_setup((mgr_data -> coarse_grid_solver), RAP_ptr, F_array[num_c_levels], U_array[num_c_levels]);
  }
  wall_time = time_getWallclockSeconds() - wall_time;
  if (my_id == 0) hypre_printf("Proc = %d   Coarse grid setup: %f\n", my_id, wall_time);

  if (mgr_data -> num_relax_sweeps > 0)
  {
  /* Setup smoother for fine grid */
   if ( relax_type == 8 || relax_type == 13 || relax_type == 14 || relax_type == 18 )
   {
      l1_norms = hypre_CTAlloc(hypre_Vector*, num_c_levels, HYPRE_MEMORY_HOST);
      (mgr_data -> l1_norms) = l1_norms;
   }

   for (j = 0; j < num_c_levels; j++)
   {
      HYPRE_Real *l1_norm_data = NULL;
      CF_marker = hypre_IntArrayData(CF_marker_array[j]);

      if (relax_type == 8 || relax_type == 13 || relax_type == 14)
      {
         if (relax_order)
         {
            hypre_ParCSRComputeL1Norms(A_array[j], 4, CF_marker, &l1_norm_data);
         }
         else
         {
            hypre_ParCSRComputeL1Norms(A_array[j], 4, NULL, &l1_norm_data);
         }
      }
      else if (relax_type == 18)
      {
         if (relax_order)
         {
            hypre_ParCSRComputeL1Norms(A_array[j], 1, CF_marker, &l1_norm_data);
         }
         else
         {
            hypre_ParCSRComputeL1Norms(A_array[j], 1, NULL, &l1_norm_data);
         }
      }

      if (l1_norm_data)
      {
         l1_norms[j] = hypre_SeqVectorCreate(hypre_ParCSRMatrixNumRows(A_array[j]));
         hypre_VectorData(l1_norms[j]) = l1_norm_data;
         hypre_SeqVectorInitialize_v2(l1_norms[j], hypre_ParCSRMatrixMemoryLocation(A_array[j]));
      }
   }

   /* Setup Vcycle data for Frelax_method > 0 */
  if(use_VcycleSmoother)
  {
    /* setup temporary storage */
    VcycleRelaxVtemp = hypre_ParVectorCreate(hypre_ParCSRMatrixComm(A),
                hypre_ParCSRMatrixGlobalNumRows(A),
                hypre_ParCSRMatrixRowStarts(A));
    hypre_ParVectorInitialize(VcycleRelaxVtemp);
    (mgr_data ->VcycleRelaxVtemp) = VcycleRelaxVtemp;

    VcycleRelaxZtemp = hypre_ParVectorCreate(hypre_ParCSRMatrixComm(A),
                hypre_ParCSRMatrixGlobalNumRows(A),
                hypre_ParCSRMatrixRowStarts(A));
    hypre_ParVectorInitialize(VcycleRelaxZtemp);
    (mgr_data -> VcycleRelaxZtemp) = VcycleRelaxZtemp;
    /* allocate memory and set pointer to (mgr_data -> FrelaxVcycleData) */
    FrelaxVcycleData = hypre_CTAlloc(hypre_ParAMGData*,  max_num_coarse_levels, HYPRE_MEMORY_HOST);
    (mgr_data -> FrelaxVcycleData) = FrelaxVcycleData;

    /* loop over levels */
    for(i=0; i<(mgr_data->num_coarse_levels); i++)
    {
      if (Frelax_method[i] == 1)
      {
        FrelaxVcycleData[i] = (hypre_ParAMGData*) hypre_MGRCreateFrelaxVcycleData();
        if (Frelax_num_functions != NULL)
        {
          hypre_ParAMGDataNumFunctions(FrelaxVcycleData[i]) = Frelax_num_functions[i];
        }
        (FrelaxVcycleData[i] -> Vtemp) = VcycleRelaxVtemp;
        (FrelaxVcycleData[i] -> Ztemp) = VcycleRelaxZtemp;

        // setup variables for the V-cycle in the F-relaxation step //
        hypre_MGRSetupFrelaxVcycleData(mgr_data, A_array[i], F_array[i], U_array[i], i);
      }
    }
  }
  }

  if ( logging > 1 )
  {
    residual = hypre_ParVectorCreate(hypre_ParCSRMatrixComm(A_array[0]),
                              hypre_ParCSRMatrixGlobalNumRows(A_array[0]),
                              hypre_ParCSRMatrixRowStarts(A_array[0]) );
      hypre_ParVectorInitialize(residual);
      (mgr_data -> residual) = residual;
  }
  else
  {
    (mgr_data -> residual) = NULL;
  }
  rel_res_norms = hypre_CTAlloc(HYPRE_Real, (mgr_data -> max_iter), HYPRE_MEMORY_HOST);
  (mgr_data -> rel_res_norms) = rel_res_norms;

  /* free level_coarse_indexes data */
  if ( level_coarse_indexes != NULL)
  {
    for(i=0; i<max_num_coarse_levels; i++)
    {
      hypre_TFree(level_coarse_indexes[i], HYPRE_MEMORY_HOST);
    }
    hypre_TFree( level_coarse_indexes, HYPRE_MEMORY_HOST);
    level_coarse_indexes = NULL;
    hypre_TFree(level_coarse_size, HYPRE_MEMORY_HOST);
    level_coarse_size = NULL;
  }
  hypre_TFree(coarse_pnts_global, HYPRE_MEMORY_HOST);

  HYPRE_ANNOTATE_FUNC_END;

  return hypre_error_flag;
}

/* Setup data for Frelax V-cycle */
HYPRE_Int
hypre_MGRSetupFrelaxVcycleData( void *mgr_vdata,
                  hypre_ParCSRMatrix *A,
                  hypre_ParVector    *f,
                  hypre_ParVector    *u,
                  HYPRE_Int      lev )
{
  MPI_Comm           comm = hypre_ParCSRMatrixComm(A);
  hypre_ParMGRData   *mgr_data = (hypre_ParMGRData*) mgr_vdata;
  hypre_ParAMGData    **FrelaxVcycleData = mgr_data -> FrelaxVcycleData;

  HYPRE_Int i, j, num_procs, my_id;

  HYPRE_Int max_local_lvls = (mgr_data -> max_local_lvls);
  HYPRE_Int lev_local;
  HYPRE_Int not_finished;
  HYPRE_Int max_local_coarse_size = hypre_ParAMGDataMaxCoarseSize(FrelaxVcycleData[lev]);
  hypre_IntArray       **CF_marker_array = (mgr_data -> CF_marker_array);
  HYPRE_Int local_size;
  HYPRE_BigInt coarse_size;

  HYPRE_BigInt    *coarse_pnts_global_lvl = NULL;
  hypre_IntArray  *coarse_dof_func_lvl    = NULL;
  hypre_IntArray  *dof_func               = NULL;
  HYPRE_Int       *dof_func_data          = NULL;

  hypre_ParCSRMatrix *RAP_local = NULL;
  hypre_ParCSRMatrix *P_local = NULL;
  hypre_ParCSRMatrix *S_local = NULL;

  HYPRE_Int     smrk_local = -1;
  HYPRE_Int       P_max_elmts = 4;
  HYPRE_Real      trunc_factor = 0.0;
  HYPRE_Int       debug_flag = 0;
  HYPRE_Int       measure_type = 0;
  HYPRE_Real      strong_threshold = 0.25;
  HYPRE_Real      max_row_sum = 0.9;

  HYPRE_Int       old_num_levels = hypre_ParAMGDataNumLevels(FrelaxVcycleData[lev]);
  hypre_IntArray       **CF_marker_array_local = (FrelaxVcycleData[lev] -> CF_marker_array);
  HYPRE_Int            *CF_marker_local = NULL;
  hypre_ParCSRMatrix   **A_array_local = (FrelaxVcycleData[lev] -> A_array);
  hypre_ParCSRMatrix   **P_array_local = (FrelaxVcycleData[lev] -> P_array);
  hypre_ParVector      **F_array_local = (FrelaxVcycleData[lev] -> F_array);
  hypre_ParVector      **U_array_local = (FrelaxVcycleData[lev] -> U_array);
  hypre_IntArray       **dof_func_array = (FrelaxVcycleData[lev] -> dof_func_array);
  HYPRE_Int            relax_type = 3;
  HYPRE_Int            indx, k, tms;
  HYPRE_Int            num_fine_points = 0;
  HYPRE_Int            num_functions = hypre_ParAMGDataNumFunctions(FrelaxVcycleData[lev]);
  HYPRE_Int            relax_order = hypre_ParAMGDataRelaxOrder(FrelaxVcycleData[lev]);

  hypre_MPI_Comm_size(comm, &num_procs);
  hypre_MPI_Comm_rank(comm,&my_id);


  local_size = hypre_CSRMatrixNumRows(hypre_ParCSRMatrixDiag(A));

  /* Free any local data not previously destroyed */
  if (A_array_local || P_array_local || CF_marker_array_local)
  {
    for (j = 1; j < old_num_levels; j++)
    {
      if (A_array_local[j])
      {
        hypre_ParCSRMatrixDestroy(A_array_local[j]);
        A_array_local[j] = NULL;
      }
    }

    for (j = 0; j < old_num_levels-1; j++)
    {
      if (P_array_local[j])
      {
        hypre_ParCSRMatrixDestroy(P_array_local[j]);
        P_array_local[j] = NULL;
      }
    }

    for (j = 0; j < old_num_levels-1; j++)
    {
      if (CF_marker_array_local[j])
      {
        hypre_IntArrayDestroy(CF_marker_array_local[j]);
        CF_marker_array_local[j] = NULL;
      }
    }
    hypre_TFree(A_array_local, HYPRE_MEMORY_HOST);
    A_array_local = NULL;
    hypre_TFree(P_array_local, HYPRE_MEMORY_HOST);
    P_array_local = NULL;
    hypre_TFree(CF_marker_array_local, HYPRE_MEMORY_HOST);
    CF_marker_array_local = NULL;
  }
  /* free solution arrays not previously destroyed */
  if (F_array_local != NULL || U_array_local != NULL)
  {
    for (j = 1; j < old_num_levels; j++)
    {
      if (F_array_local[j] != NULL)
      {
        hypre_ParVectorDestroy(F_array_local[j]);
        F_array_local[j] = NULL;
      }
      if (U_array_local[j] != NULL)
      {
        hypre_ParVectorDestroy(U_array_local[j]);
        U_array_local[j] = NULL;
      }
    }
    hypre_TFree(F_array_local, HYPRE_MEMORY_HOST);
    F_array_local = NULL;
    hypre_TFree(U_array_local, HYPRE_MEMORY_HOST);
    U_array_local = NULL;
  }

  /* Initialize some variables and allocate memory */
  not_finished = 1;
  lev_local = 0;
  if(A_array_local == NULL)
     A_array_local = hypre_CTAlloc(hypre_ParCSRMatrix*,  max_local_lvls, HYPRE_MEMORY_HOST);
  if(P_array_local == NULL && max_local_lvls > 1)
    P_array_local = hypre_CTAlloc(hypre_ParCSRMatrix*,  max_local_lvls-1, HYPRE_MEMORY_HOST);
  if(F_array_local == NULL)
    F_array_local = hypre_CTAlloc(hypre_ParVector*,  max_local_lvls, HYPRE_MEMORY_HOST);
  if(U_array_local == NULL)
    U_array_local = hypre_CTAlloc(hypre_ParVector*,  max_local_lvls, HYPRE_MEMORY_HOST);
  if(CF_marker_array_local == NULL)
    CF_marker_array_local = hypre_CTAlloc(hypre_IntArray*,  max_local_lvls, HYPRE_MEMORY_HOST);
  if(dof_func_array == NULL)
    dof_func_array = hypre_CTAlloc(hypre_IntArray*, max_local_lvls, HYPRE_MEMORY_HOST);

  A_array_local[0] = A;
  F_array_local[0] = f;
  U_array_local[0] = u;

  for (i = 0; i < local_size; i++)
  {
    if (hypre_IntArrayData(CF_marker_array[lev])[i] == smrk_local)
      num_fine_points++;
  }
  //hypre_printf("My_ID = %d, Size of A_FF matrix: %d \n", my_id, num_fine_points);

  if (num_functions > 1 && dof_func == NULL)
  {
    dof_func = hypre_IntArrayCreate(num_fine_points);
    hypre_IntArrayInitialize(dof_func);
    indx = 0;
    tms = num_fine_points/num_functions;
    if (tms*num_functions+indx > num_fine_points) tms--;
    for (j=0; j < tms; j++)
    {
      for (k=0; k < num_functions; k++)
        hypre_IntArrayData(dof_func)[indx++] = k;
    }
    k = 0;
    while (indx < num_fine_points)
      hypre_IntArrayData(dof_func)[indx++] = k++;
    FrelaxVcycleData[lev] -> dof_func = dof_func;
  }
  dof_func_array[0] = dof_func;
  hypre_ParAMGDataDofFuncArray(FrelaxVcycleData[lev]) = dof_func_array;

  while (not_finished)
  {
    local_size = hypre_CSRMatrixNumRows(hypre_ParCSRMatrixDiag(A_array_local[lev_local]));
    dof_func_data = NULL;
    if (dof_func_array[lev_local])
    {
       dof_func_data = hypre_IntArrayData(dof_func_array[lev_local]);
    }

    if (lev_local == 0)
    {
      /* use the CF_marker from the outer MGR cycle to create the strength connection matrix */
      hypre_BoomerAMGCreateSFromCFMarker(A_array_local[lev_local], strong_threshold, max_row_sum, hypre_IntArrayData(CF_marker_array[lev]),
                           num_functions, dof_func_data, smrk_local, &S_local);
      //hypre_ParCSRMatrixPrintIJ(S_local,0,0,"S_mat");
    }
    else if (lev_local > 0)
    {
      hypre_BoomerAMGCreateS(A_array_local[lev_local], strong_threshold, max_row_sum, num_functions,
                   dof_func_data, &S_local);
    }

    CF_marker_array_local[lev_local] = hypre_IntArrayCreate(local_size);
    hypre_IntArrayInitialize(CF_marker_array_local[lev_local]);
    CF_marker_local = hypre_IntArrayData(CF_marker_array_local[lev_local]);

    HYPRE_Int coarsen_cut_factor = 0;
    hypre_BoomerAMGCoarsenHMIS(S_local, A_array_local[lev_local], measure_type, coarsen_cut_factor, debug_flag, &(CF_marker_array_local[lev_local]));


    hypre_BoomerAMGCoarseParms(comm, local_size,
                        num_functions, dof_func_array[lev_local], CF_marker_array_local[lev_local],
                        &coarse_dof_func_lvl, &coarse_pnts_global_lvl);

    if (my_id == (num_procs -1)) coarse_size = coarse_pnts_global_lvl[1];
      hypre_MPI_Bcast(&coarse_size, 1, HYPRE_MPI_BIG_INT, num_procs-1, comm);
    //hypre_printf("Coarse size = %d \n", coarse_size);
    if (coarse_size == 0) // stop coarsening
    {
      if (S_local) hypre_ParCSRMatrixDestroy(S_local);
      hypre_IntArrayDestroy(coarse_dof_func_lvl);

      if (lev_local == 0)
      {
        // Save the cf_marker from outer MGR level (lev).
        if (relax_order == 1)
        {
          /* We need to mask out C-points from outer CF-marker for C/F relaxation at solve phase --DOK*/
          for (i = 0; i < local_size; i++)
          {
            if (hypre_IntArrayData(CF_marker_array[lev])[i] == 1)
            {
              CF_marker_local[i] = 0;
            }
          }
        }
        else
        {
          /* Do lexicographic relaxation on F-points from outer CF-marker --DOK*/
          for (i = 0; i < local_size; i++)
          {
            CF_marker_local[i] = hypre_IntArrayData(CF_marker_array[lev])[i];
          }
        }
      }
      else
      {
        hypre_IntArrayDestroy(CF_marker_array_local[lev_local]);
        CF_marker_array_local[lev_local] = NULL;
      }
      hypre_TFree(coarse_pnts_global_lvl, HYPRE_MEMORY_HOST);
      break;
    }

    hypre_BoomerAMGBuildExtPIInterpHost(A_array_local[lev_local], CF_marker_local,
                        S_local, coarse_pnts_global_lvl, num_functions, dof_func_data,
                        debug_flag, trunc_factor, P_max_elmts, &P_local);

//    hypre_BoomerAMGBuildInterp(A_array_local[lev_local], CF_marker_local,
//                                   S_local, coarse_pnts_global_lvl, 1, NULL,
//                                   0, 0.0, 0, NULL, &P_local);

    /* Save the CF_marker pointer. For lev_local = 0, save the cf_marker from outer MGR level (lev).
     * This is necessary to enable relaxations over the A_FF matrix during the solve phase. -- DOK
     */
    if(lev_local == 0)
    {
      if(relax_order == 1)
      {
        /* We need to mask out C-points from outer CF-marker for C/F relaxation at solve phase --DOK*/
        for (i = 0; i < local_size; i++)
        {
          if (hypre_IntArrayData(CF_marker_array[lev])[i] == 1)
          {
            CF_marker_local[i] = 0;
          }
        }
      }
      else
      {
        /* Do lexicographic relaxation on F-points from outer CF-marker --DOK */
        for (i = 0; i < local_size; i++)
        {
          CF_marker_local[i] = hypre_IntArrayData(CF_marker_array[lev])[i];
        }
      }
    }
    /* Save interpolation matrix pointer */
    P_array_local[lev_local] = P_local;

    if (num_functions > 1)
      dof_func_array[lev_local+1] = coarse_dof_func_lvl;

    /* build the coarse grid */
    hypre_BoomerAMGBuildCoarseOperatorKT(P_local, A_array_local[lev_local],
                                    P_local, 0, &RAP_local);
/*
    if (my_id == (num_procs -1)) coarse_size = coarse_pnts_global_lvl[1];
    hypre_MPI_Bcast(&coarse_size, 1, HYPRE_MPI_BIG_INT, num_procs-1, comm);
*/
    lev_local++;

    if (S_local) hypre_ParCSRMatrixDestroy(S_local);
    S_local = NULL;
    if ( (lev_local == max_local_lvls-1) || (coarse_size <= max_local_coarse_size) )
    {
      hypre_TFree(coarse_pnts_global_lvl, HYPRE_MEMORY_HOST);
      not_finished = 0;
    }

    A_array_local[lev_local] = RAP_local;
    F_array_local[lev_local] = hypre_ParVectorCreate(hypre_ParCSRMatrixComm(RAP_local),
                                          hypre_ParCSRMatrixGlobalNumRows(RAP_local),
                                          hypre_ParCSRMatrixRowStarts(RAP_local));
    hypre_ParVectorInitialize(F_array_local[lev_local]);

    U_array_local[lev_local] = hypre_ParVectorCreate(hypre_ParCSRMatrixComm(RAP_local),
                                          hypre_ParCSRMatrixGlobalNumRows(RAP_local),
                                          hypre_ParCSRMatrixRowStarts(RAP_local));
    hypre_ParVectorInitialize(U_array_local[lev_local]);
  } // end while loop

  // setup Vcycle data
  (FrelaxVcycleData[lev] -> A_array) = A_array_local;
  (FrelaxVcycleData[lev] -> P_array) = P_array_local;
  (FrelaxVcycleData[lev] -> F_array) = F_array_local;
  (FrelaxVcycleData[lev] -> U_array) = U_array_local;
  (FrelaxVcycleData[lev] -> CF_marker_array) = CF_marker_array_local;
  (FrelaxVcycleData[lev] -> num_levels) = lev_local;
  //if(lev == 1)
  //{
  //  for (i = 0; i < local_size; i++)
  //  {
  //    if(CF_marker_array_local[0][i] == 1)
  //    hypre_printf("cfmarker[%d] = %d\n",i, CF_marker_array_local[0][i]);
  //  }
  //}
  /* setup GE for coarsest level (if small enough) */
  if ((lev_local > 0) && (hypre_ParAMGDataUserCoarseRelaxType(FrelaxVcycleData[lev]) == 9))
  {
    if((coarse_size <= max_local_coarse_size) && coarse_size > 0)
    {
      hypre_GaussElimSetup(FrelaxVcycleData[lev], lev_local, 9);
    }
    else
    {
      /* use relaxation */
      hypre_ParAMGDataUserCoarseRelaxType(FrelaxVcycleData[lev]) = relax_type;
    }
  }

  return hypre_error_flag;
}<|MERGE_RESOLUTION|>--- conflicted
+++ resolved
@@ -88,7 +88,8 @@
   hypre_ParVector    **U_array = (mgr_data -> U_array);
   hypre_ParVector    *residual = (mgr_data -> residual);
   HYPRE_Real    *rel_res_norms = (mgr_data -> rel_res_norms);
-  HYPRE_Real    **diag_inv_array = (mgr_data -> diag_inv_array);
+  HYPRE_Real    **frelax_diaginv = (mgr_data -> frelax_diaginv);
+  HYPRE_Real    **level_diaginv = (mgr_data -> level_diaginv);
 
   HYPRE_Solver      default_cg_solver;
   HYPRE_Int (*coarse_grid_solver_setup)(void*,void*,void*,void*) = (HYPRE_Int (*)(void*, void*, void*, void*)) (mgr_data -> coarse_grid_solver_setup);
@@ -439,42 +440,6 @@
     mgr_data -> n_block = n;
     mgr_data -> left_size = 0;
   }
-<<<<<<< HEAD
-  wall_time = time_getWallclockSeconds();
-  if (global_smooth_iters > 0)
-  {
-    if (global_smooth_type == 0)
-    {
-      if (set_c_points_method == 0)
-      {
-        hypre_blockRelax_setup(A,block_size,reserved_coarse_size,&(mgr_data -> diaginv));
-      }
-      else
-      {
-        hypre_blockRelax_setup(A,1,reserved_coarse_size,&(mgr_data -> diaginv));
-      }
-    }
-    else if (global_smooth_type == 8)
-    {
-      HYPRE_EuclidCreate(comm, &(mgr_data -> global_smoother));
-      HYPRE_EuclidSetLevel(mgr_data -> global_smoother, 0);
-      HYPRE_EuclidSetBJ(mgr_data -> global_smoother, 1);
-      HYPRE_EuclidSetup(mgr_data -> global_smoother, A, f, u);
-    }
-    else if (global_smooth_type == 16)
-    {
-      HYPRE_ILUCreate(&(mgr_data -> global_smoother));
-      HYPRE_ILUSetType(mgr_data -> global_smoother, 0);
-      HYPRE_ILUSetLevelOfFill(mgr_data -> global_smoother, 0);
-      HYPRE_ILUSetMaxIter(mgr_data -> global_smoother, global_smooth_iters);
-      HYPRE_ILUSetTol(mgr_data -> global_smoother, 0.0);
-      HYPRE_ILUSetup(mgr_data -> global_smoother, A, f, u);
-    }
-  }
-  wall_time = time_getWallclockSeconds() - wall_time;
-  if (my_id == 0) hypre_printf("Proc = %d     Global smoother setup: %f\n", my_id, wall_time);
-=======
->>>>>>> e7cb98d2
 
   /* clear old l1_norm data, if created */
   if((mgr_data -> l1_norms))
@@ -491,17 +456,30 @@
     hypre_TFree((mgr_data -> l1_norms), HYPRE_MEMORY_HOST);
   }
 
-  if((mgr_data -> diag_inv_array))
+  if((mgr_data -> frelax_diaginv))
   {
     for (j = 0; j < (old_num_coarse_levels); j++)
     {
-      if ((mgr_data -> diag_inv_array)[j])
-      {
-        hypre_TFree((mgr_data -> diag_inv_array)[j], HYPRE_MEMORY_HOST);
-        (mgr_data -> diag_inv_array)[j] = NULL;
-      }
-    }
-    hypre_TFree((mgr_data -> diag_inv_array), HYPRE_MEMORY_HOST);
+      if ((mgr_data -> frelax_diaginv)[j])
+      {
+        hypre_TFree((mgr_data -> frelax_diaginv)[j], HYPRE_MEMORY_HOST);
+        (mgr_data -> frelax_diaginv)[j] = NULL;
+      }
+    }
+    hypre_TFree((mgr_data -> frelax_diaginv), HYPRE_MEMORY_HOST);
+  }
+
+  if((mgr_data -> level_diaginv))
+  {
+    for (j = 0; j < (old_num_coarse_levels); j++)
+    {
+      if ((mgr_data -> level_diaginv)[j])
+      {
+        hypre_TFree((mgr_data -> level_diaginv)[j], HYPRE_MEMORY_HOST);
+        (mgr_data -> level_diaginv)[j] = NULL;
+      }
+    }
+    hypre_TFree((mgr_data -> level_diaginv), HYPRE_MEMORY_HOST);
   }
 
   /* setup temporary storage */
@@ -756,20 +734,12 @@
     aff_solver = hypre_CTAlloc(HYPRE_Solver*, max_num_coarse_levels, HYPRE_MEMORY_HOST);
   if (A_ff_array == NULL)
     A_ff_array = hypre_CTAlloc(hypre_ParCSRMatrix*, max_num_coarse_levels, HYPRE_MEMORY_HOST);
-  if (diag_inv_array == NULL)
-    diag_inv_array = hypre_CTAlloc(HYPRE_Real*, max_num_coarse_levels, HYPRE_MEMORY_HOST);
+  if (frelax_diaginv == NULL)
+    frelax_diaginv = hypre_CTAlloc(HYPRE_Real*, max_num_coarse_levels, HYPRE_MEMORY_HOST);
+  if (level_diaginv == NULL)
+    level_diaginv = hypre_CTAlloc(HYPRE_Real*, max_num_coarse_levels, HYPRE_MEMORY_HOST);
   if (blk_size == NULL)
     blk_size = hypre_CTAlloc(HYPRE_Int, max_num_coarse_levels, HYPRE_MEMORY_HOST);
-
-  if (mgr_data -> diaginv!= NULL)
-  {
-    hypre_TFree((mgr_data -> diaginv), HYPRE_MEMORY_HOST);
-    (mgr_data -> diaginv) = NULL;
-  }
-  else
-  {
-    (mgr_data -> diaginv) = hypre_CTAlloc(HYPRE_Real*, max_num_coarse_levels, HYPRE_MEMORY_HOST);
-  }
 
   if (level_smooth_type == NULL)
     level_smooth_type = hypre_CTAlloc(HYPRE_Int, max_num_coarse_levels, HYPRE_MEMORY_HOST);
@@ -789,14 +759,12 @@
   (mgr_data -> U_fine_array) = U_fine_array;
   (mgr_data -> aff_solver) = aff_solver;
   (mgr_data -> A_ff_array) = A_ff_array;
-<<<<<<< HEAD
-  (mgr_data -> diag_inv_array) = diag_inv_array;
+  (mgr_data -> frelax_diaginv) = frelax_diaginv;
+  (mgr_data -> level_diaginv) = level_diaginv;
   (mgr_data -> blk_size) = blk_size;
-=======
   (mgr_data -> level_smooth_type) = level_smooth_type;
   (mgr_data -> level_smooth_iters) = level_smooth_iters;
   (mgr_data -> level_smoother) = level_smoother;
->>>>>>> e7cb98d2
 
   /* begin coarsening loop */
   num_coarsening_levs = max_num_coarse_levels;
@@ -819,7 +787,7 @@
       HYPRE_Int level_blk_size = lev == 0 ? block_size : block_num_coarse_indexes[lev-1];
       if (level_smooth_type[lev] == 0 || level_smooth_type[lev] == 1)
       {
-        hypre_blockRelax_setup(A_array[lev], level_blk_size, reserved_coarse_size, &(mgr_data -> diaginv)[lev]);
+        hypre_blockRelax_setup(A_array[lev], level_blk_size, reserved_coarse_size, &(mgr_data -> level_diaginv)[lev]);
       }
       else if (level_smooth_type[lev] == 8)
       {
@@ -918,7 +886,7 @@
       HYPRE_Real *diag_inv=NULL;
       HYPRE_Int inv_size;
       hypre_ParCSRMatrixGetBlockDiagInv(A_array[lev], block_jacobi_bsize, -1, CF_marker, &inv_size, &diag_inv);
-      diag_inv_array[lev] = diag_inv;
+      frelax_diaginv[lev] = diag_inv;
       blk_size[lev] = block_jacobi_bsize;
       hypre_MGRBuildAff(A_array[lev], CF_marker, debug_flag, &A_ff_ptr);
 
