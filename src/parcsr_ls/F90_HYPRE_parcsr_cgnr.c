/******************************************************************************
 * Copyright 1998-2019 Lawrence Livermore National Security, LLC and other
 * HYPRE Project Developers. See the top-level COPYRIGHT file for details.
 *
 * SPDX-License-Identifier: (Apache-2.0 OR MIT)
 ******************************************************************************/

/******************************************************************************
 *
 * HYPRE_ParCSRCGNR Fortran interface
 *
 *****************************************************************************/

#include "_hypre_parcsr_ls.h"
#include "fortran.h"

#ifdef __cplusplus
extern "C" {
#endif

/*--------------------------------------------------------------------------
 * HYPRE_ParCSRCGNRCreate
 *--------------------------------------------------------------------------*/

void
hypre_F90_IFACE(hypre_parcsrcgnrcreate, HYPRE_PARCSRCGNRCREATE)
( hypre_F90_Comm *comm,
  hypre_F90_Obj *solver,
  hypre_F90_Int *ierr    )

{
   *ierr = (hypre_F90_Int)
           ( HYPRE_ParCSRCGNRCreate(
                hypre_F90_PassComm (comm),
                hypre_F90_PassObjRef (HYPRE_Solver, solver) ) );
}

/*--------------------------------------------------------------------------
 * HYPRE_ParCSRCGNRDestroy
 *--------------------------------------------------------------------------*/

void
hypre_F90_IFACE(hypre_parcsrcgnrdestroy, HYPRE_PARCSRCGNRDESTROY)
( hypre_F90_Obj *solver,
  hypre_F90_Int *ierr    )
{
   *ierr = (hypre_F90_Int)
           ( HYPRE_ParCSRCGNRDestroy(
                hypre_F90_PassObj (HYPRE_Solver, solver) ) );
}

/*--------------------------------------------------------------------------
 * HYPRE_ParCSRCGNRSetup
 *--------------------------------------------------------------------------*/

void
hypre_F90_IFACE(hypre_parcsrcgnrsetup, HYPRE_PARCSRCGNRSETUP)
( hypre_F90_Obj *solver,
  hypre_F90_Obj *A,
  hypre_F90_Obj *b,
  hypre_F90_Obj *x,
  hypre_F90_Int *ierr    )
{
   *ierr = (hypre_F90_Int)
           ( HYPRE_ParCSRCGNRSetup(
                hypre_F90_PassObj (HYPRE_Solver, solver),
                hypre_F90_PassObj (HYPRE_ParCSRMatrix, A),
                hypre_F90_PassObj (HYPRE_ParVector, b),
                hypre_F90_PassObj (HYPRE_ParVector, x)       ) );
}

/*--------------------------------------------------------------------------
 * HYPRE_ParCSRCGNRSolve
 *--------------------------------------------------------------------------*/

void
hypre_F90_IFACE(hypre_parcsrcgnrsolve, HYPRE_PARCSRCGNRSOLVE)
( hypre_F90_Obj *solver,
  hypre_F90_Obj *A,
  hypre_F90_Obj *b,
  hypre_F90_Obj *x,
  hypre_F90_Int *ierr    )
{
   *ierr = (hypre_F90_Int)
           ( HYPRE_ParCSRCGNRSolve(
                hypre_F90_PassObj (HYPRE_Solver, solver),
                hypre_F90_PassObj (HYPRE_ParCSRMatrix, A),
                hypre_F90_PassObj (HYPRE_ParVector, b),
                hypre_F90_PassObj (HYPRE_ParVector, x)       ) );
}

/*--------------------------------------------------------------------------
 * HYPRE_ParCSRCGNRSetTol
 *--------------------------------------------------------------------------*/

void
hypre_F90_IFACE(hypre_parcsrcgnrsettol, HYPRE_PARCSRCGNRSETTOL)
( hypre_F90_Obj *solver,
  hypre_F90_Real *tol,
  hypre_F90_Int *ierr    )
{
   *ierr = (hypre_F90_Int)
           ( HYPRE_ParCSRCGNRSetTol(
                hypre_F90_PassObj (HYPRE_Solver, solver),
                hypre_F90_PassReal (tol)     ) );
}

/*--------------------------------------------------------------------------
 * HYPRE_ParCSRCGNRSetMinIter
 *--------------------------------------------------------------------------*/

void
hypre_F90_IFACE(hypre_parcsrcgnrsetminiter, HYPRE_PARCSRCGNRSETMINITER)
( hypre_F90_Obj *solver,
  hypre_F90_Int *min_iter,
  hypre_F90_Int *ierr      )
{
   *ierr = (hypre_F90_Int)
           ( HYPRE_ParCSRCGNRSetMinIter(
                hypre_F90_PassObj (HYPRE_Solver, solver),
                hypre_F90_PassInt (min_iter) ) );
}

/*--------------------------------------------------------------------------
 * HYPRE_ParCSRCGNRSetMaxIter
 *--------------------------------------------------------------------------*/

void
hypre_F90_IFACE(hypre_parcsrcgnrsetmaxiter, HYPRE_PARCSRCGNRSETMAXITER)
( hypre_F90_Obj *solver,
  hypre_F90_Int *max_iter,
  hypre_F90_Int *ierr      )
{
   *ierr = (hypre_F90_Int)
           ( HYPRE_ParCSRCGNRSetMaxIter(
                hypre_F90_PassObj (HYPRE_Solver, solver),
                hypre_F90_PassInt (max_iter) ) );
}

/*--------------------------------------------------------------------------
 * HYPRE_ParCSRCGNRSetStopCrit
 *--------------------------------------------------------------------------*/

void
hypre_F90_IFACE(hypre_parcsrcgnrsetstopcrit, HYPRE_PARCSRCGNRSETSTOPCRIT)
( hypre_F90_Obj *solver,
  hypre_F90_Int *stop_crit,
  hypre_F90_Int *ierr      )
{
   *ierr = (hypre_F90_Int)
           ( HYPRE_ParCSRCGNRSetStopCrit(
                hypre_F90_PassObj (HYPRE_Solver, solver),
                hypre_F90_PassInt (stop_crit) ) );
}

/*--------------------------------------------------------------------------
 * HYPRE_ParCSRCGNRSetPrecond
 *--------------------------------------------------------------------------*/

void
hypre_F90_IFACE(hypre_parcsrcgnrsetprecond, HYPRE_PARCSRCGNRSETPRECOND)
( hypre_F90_Obj *solver,
  hypre_F90_Int *precond_id,
  hypre_F90_Obj *precond_solver,
  hypre_F90_Int *ierr            )
{
   /*------------------------------------------------------------
    * The precond_id flags mean :
    * 0 - do not set up a preconditioner
    * 1 - set up a ds preconditioner
    * 2 - set up an amg preconditioner
    * 3 - set up a pilut preconditioner
    * 4 - set up a ParaSails preconditioner
    * 5 - set up a Euclid preconditioner
    * 6 - set up a ILU preconditioner
    * 7 - set up a MGR preconditioner
    *------------------------------------------------------------*/

   if (*precond_id == 0)
   {
      *ierr = 0;
   }
   else if (*precond_id == 1)
   {
      *ierr = (hypre_F90_Int)
              ( HYPRE_ParCSRCGNRSetPrecond(
                   hypre_F90_PassObj (HYPRE_Solver, solver),
                   HYPRE_ParCSRDiagScale,
                   HYPRE_ParCSRDiagScale,
                   HYPRE_ParCSRDiagScaleSetup,
                   NULL                        ) );
   }
   else if (*precond_id == 2)
   {
      *ierr = (hypre_F90_Int)
              ( HYPRE_ParCSRCGNRSetPrecond(
                   hypre_F90_PassObj (HYPRE_Solver, solver),
                   HYPRE_BoomerAMGSolve,
                   HYPRE_BoomerAMGSolve,
                   HYPRE_BoomerAMGSetup,
                   (HYPRE_Solver)       * precond_solver ) );
   }
   if (*precond_id == 3)
   {
      *ierr = (hypre_F90_Int)
              ( HYPRE_ParCSRCGNRSetPrecond(
                   hypre_F90_PassObj (HYPRE_Solver, solver),
                   HYPRE_ParCSRPilutSolve,
                   HYPRE_ParCSRPilutSolve,
                   HYPRE_ParCSRPilutSetup,
                   (HYPRE_Solver)       * precond_solver ) );
   }
   if (*precond_id == 4)
   {
      *ierr = (hypre_F90_Int)
              ( HYPRE_ParCSRCGNRSetPrecond(
                   hypre_F90_PassObj (HYPRE_Solver, solver),
                   HYPRE_ParCSRParaSailsSolve,
                   HYPRE_ParCSRParaSailsSolve,
                   HYPRE_ParCSRParaSailsSetup,
                   (HYPRE_Solver)       * precond_solver ) );
   }
   if (*precond_id == 5)
   {
      *ierr = (hypre_F90_Int)
              ( HYPRE_ParCSRCGNRSetPrecond(
                   hypre_F90_PassObj (HYPRE_Solver, solver),
                   HYPRE_EuclidSolve,
                   HYPRE_EuclidSolve,
                   HYPRE_EuclidSetup,
                   (HYPRE_Solver)       * precond_solver ) );
<<<<<<< HEAD
=======
   }
   else if (*precond_id == 6)
   {
      *ierr = (hypre_F90_Int)
              ( HYPRE_ParCSRCGNRSetPrecond(
                   hypre_F90_PassObj (HYPRE_Solver, solver),
                   HYPRE_ILUSolve,
                   HYPRE_ILUSolve,
                   HYPRE_ILUSetup,
                   (HYPRE_Solver)       * precond_solver ) );
   }
   else if (*precond_id == 7)
   {
      *ierr = (hypre_F90_Int)
              ( HYPRE_ParCSRCGNRSetPrecond(
                   hypre_F90_PassObj (HYPRE_Solver, solver),
                   HYPRE_MGRSolve,
                   HYPRE_MGRSolve,
                   HYPRE_MGRSetup,
                   (HYPRE_Solver)       * precond_solver ) );
>>>>>>> 790e8e78
   }
   else
   {
      *ierr = -1;
   }
}

/*--------------------------------------------------------------------------
 * HYPRE_ParCSRCGNRGetPrecond
 *--------------------------------------------------------------------------*/

void
hypre_F90_IFACE(hypre_parcsrcgnrgetprecond, HYPRE_PARCSRCGNRGETPRECOND)
( hypre_F90_Obj *solver,
  hypre_F90_Obj *precond_solver_ptr,
  hypre_F90_Int *ierr                 )
{
   *ierr = (hypre_F90_Int)
           ( HYPRE_ParCSRCGNRGetPrecond(
                hypre_F90_PassObj (HYPRE_Solver, solver),
                hypre_F90_PassObjRef (HYPRE_Solver, precond_solver_ptr) ) );

}

/*--------------------------------------------------------------------------
 * HYPRE_ParCSRCGNRSetLogging
 *--------------------------------------------------------------------------*/

void
hypre_F90_IFACE(hypre_parcsrcgnrsetlogging, HYPRE_PARCSRCGNRSETLOGGING)
( hypre_F90_Obj *solver,
  hypre_F90_Int *logging,
  hypre_F90_Int *ierr     )
{
   *ierr = (hypre_F90_Int)
           ( HYPRE_ParCSRCGNRSetLogging(
                hypre_F90_PassObj (HYPRE_Solver, solver),
                hypre_F90_PassInt (logging) ) );
}

/*--------------------------------------------------------------------------
 * HYPRE_ParCSRCGNRGetNumIteration
 *--------------------------------------------------------------------------*/

void
hypre_F90_IFACE(hypre_parcsrcgnrgetnumiteration, HYPRE_PARCSRCGNRGETNUMITERATION)
( hypre_F90_Obj *solver,
  hypre_F90_Int *num_iterations,
  hypre_F90_Int *ierr            )
{
   *ierr = (hypre_F90_Int)
           ( HYPRE_ParCSRCGNRGetNumIterations(
                hypre_F90_PassObj (HYPRE_Solver, solver),
                hypre_F90_PassIntRef (num_iterations) ) );
}

/*--------------------------------------------------------------------------
 * HYPRE_ParCSRCGNRGetFinalRelativeResidualNorm
 *--------------------------------------------------------------------------*/

void
hypre_F90_IFACE(hypre_parcsrcgnrgetfinalrelativ, HYPRE_PARCSRCGNRGETFINALRELATIV)
( hypre_F90_Obj *solver,
  hypre_F90_Real *norm,
  hypre_F90_Int *ierr    )
{
   *ierr = (hypre_F90_Int)
           ( HYPRE_ParCSRCGNRGetFinalRelativeResidualNorm(
                hypre_F90_PassObj (HYPRE_Solver, solver),
                hypre_F90_PassRealRef (norm)     ) );
}

#ifdef __cplusplus
}
#endif<|MERGE_RESOLUTION|>--- conflicted
+++ resolved
@@ -229,8 +229,6 @@
                    HYPRE_EuclidSolve,
                    HYPRE_EuclidSetup,
                    (HYPRE_Solver)       * precond_solver ) );
-<<<<<<< HEAD
-=======
    }
    else if (*precond_id == 6)
    {
@@ -251,7 +249,6 @@
                    HYPRE_MGRSolve,
                    HYPRE_MGRSetup,
                    (HYPRE_Solver)       * precond_solver ) );
->>>>>>> 790e8e78
    }
    else
    {
