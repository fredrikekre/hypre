/******************************************************************************
 * Copyright 1998-2019 Lawrence Livermore National Security, LLC and other
 * HYPRE Project Developers. See the top-level COPYRIGHT file for details.
 *
 * SPDX-License-Identifier: (Apache-2.0 OR MIT)
 ******************************************************************************/

#ifndef hypre_ParILU_DATA_HEADER
#define hypre_ParILU_DATA_HEADER

/*--------------------------------------------------------------------------
 * hypre_ParILUData
 *--------------------------------------------------------------------------*/
typedef struct hypre_ParILUData_struct
{
#ifdef HYPRE_USING_CUDA
   /* Data slots for cusparse-based ilu0 */
   cusparseMatDescr_t      matL_des;//lower tri with ones on diagonal
   cusparseMatDescr_t      matU_des;//upper tri
   csrsv2Info_t            matAL_info;//ILU info for L of A block (used in A-smoothing)
   csrsv2Info_t            matAU_info;//ILU info for U of A block
   csrsv2Info_t            matBL_info;//ILU info for L of B block
   csrsv2Info_t            matBU_info;//ILU info for U of B block
   csrsv2Info_t            matSL_info;//ILU info for L of S block
   csrsv2Info_t            matSU_info;//ILU info for U of S block
   cusparseSolvePolicy_t   ilu_solve_policy;//Use/Don't use level
   void                    *ilu_solve_buffer;//working array on device memory

   /* on GPU, we have to form E and F explicitly, since we don't have much control to it
    *
    */
   hypre_CSRMatrix         *matALU_d;//the matrix holding ILU of A (for A-smoothing)
   hypre_CSRMatrix         *matBLU_d;//the matrix holding ILU of B
   hypre_CSRMatrix         *matSLU_d;//the matrix holding ILU of S
   hypre_CSRMatrix         *matE_d;
   hypre_CSRMatrix         *matF_d;
   hypre_ParCSRMatrix      *Aperm;
   hypre_ParCSRMatrix      *R;
   hypre_ParCSRMatrix      *P;
   hypre_Vector            *Ftemp_upper;
   hypre_Vector            *Utemp_lower;
<<<<<<< HEAD
   HYPRE_Int
   *A_diag_fake;//fake diagonal, used to pretend that the diagonal matrix is empty
=======
   HYPRE_Int               *A_diag_fake;//fake diagonal, pretend the diagonal matrix is empty
>>>>>>> dcbee145
#endif
   //general data
   HYPRE_Int            global_solver;
   hypre_ParCSRMatrix   *matA;
   hypre_ParCSRMatrix   *matL;
   HYPRE_Real           *matD;
   hypre_ParCSRMatrix   *matU;
   hypre_ParCSRMatrix   *matmL;
   HYPRE_Real           *matmD;
   hypre_ParCSRMatrix   *matmU;
   hypre_ParCSRMatrix   *matS;
   HYPRE_Real
   *droptol;/* should be an array of 3 element, for B, (E and F), S respectively */
   HYPRE_Int            lfil;
   HYPRE_Int            maxRowNnz;
   HYPRE_Int            *CF_marker_array;
   HYPRE_Int            *perm;
   HYPRE_Int            *qperm;
   HYPRE_Real           tol_ddPQ;
   hypre_ParVector      *F;
   hypre_ParVector      *U;
   hypre_ParVector      *residual;
   HYPRE_Real           *rel_res_norms;
   HYPRE_Int            num_iterations;
   HYPRE_Real           *l1_norms;
   HYPRE_Real           final_rel_residual_norm;
   HYPRE_Real           tol;
   HYPRE_Real           operator_complexity;

   HYPRE_Int            logging;
   HYPRE_Int            print_level;
   HYPRE_Int            max_iter;

   HYPRE_Int            ilu_type;
   HYPRE_Int            nLU;
   HYPRE_Int            nI;

   /* used when schur block is formed */
   HYPRE_Int            *u_end;

   /* temp vectors for solve phase */
   hypre_ParVector      *Utemp;
   hypre_ParVector      *Ftemp;
   hypre_ParVector      *Xtemp;
   hypre_ParVector      *Ytemp;
   HYPRE_Real           *uext;
   HYPRE_Real           *fext;

   /* data structure sor solving Schur System */
   HYPRE_Solver         schur_solver;
   HYPRE_Solver         schur_precond;
   hypre_ParVector      *rhs;
   hypre_ParVector      *x;

   /* schur solver data */

   /* -> GENERAL-SLOTS */
   HYPRE_Int            ss_logging;
   HYPRE_Int            ss_print_level;

   /* -> SCHUR-GMRES */
   HYPRE_Int            ss_kDim;/* max number of iterations for GMRES */
   HYPRE_Int            ss_max_iter;/* max number of iterations for GMRES solve */
   HYPRE_Real           ss_tol;/* stop iteration tol for GMRES */
   HYPRE_Real           ss_absolute_tol;/* absolute tol for GMRES or tol for NSH solve */
   HYPRE_Int            ss_rel_change;

   /* -> SCHUR-NSH */
   HYPRE_Int            ss_nsh_setup_max_iter;/* number of iterations for NSH inverse */
   HYPRE_Int            ss_nsh_solve_max_iter;/* max number of iterations for NSH solve */
   HYPRE_Real           ss_nsh_setup_tol;/* stop iteration tol for NSH inverse */
   HYPRE_Real           ss_nsh_solve_tol;/* absolute tol for NSH solve */
   HYPRE_Int            ss_nsh_max_row_nnz;/* max rows of nonzeros for NSH */
   HYPRE_Int            ss_nsh_mr_col_version;/* MR column version setting in NSH */
   HYPRE_Int            ss_nsh_mr_max_row_nnz;/* max rows for MR  */
   HYPRE_Real           *ss_nsh_droptol;/* droptol array for NSH */
   HYPRE_Int            ss_nsh_mr_max_iter;/* max MR iteration */
   HYPRE_Real           ss_nsh_mr_tol;

   /* schur precond data */
   HYPRE_Int            sp_ilu_type;/* ilu type is use ILU */
   HYPRE_Int            sp_ilu_lfil;/* level of fill in for ILUK */
   HYPRE_Int            sp_ilu_max_row_nnz;/* max rows for ILUT  */
   /* droptol for ILUT or MR
    * ILUT: [0], [1], [2] B, E&F, S respectively
    * NSH: [0] for MR, [1] for NSH
    */
   HYPRE_Real           *sp_ilu_droptol;/* droptol array for ILUT */
   HYPRE_Int            sp_print_level;
   HYPRE_Int            sp_max_iter;/* max precond iter or max MR iteration */
   HYPRE_Real           sp_tol;

   HYPRE_Int            test_opt;
   /* local reordering */
   HYPRE_Int            reordering_type;

} hypre_ParILUData;

#define hypre_ParILUDataTestOption(ilu_data)                   ((ilu_data) -> test_opt)

#ifdef HYPRE_USING_CUDA
#define hypre_ParILUDataMatLMatrixDescription(ilu_data)        ((ilu_data) -> matL_des)
#define hypre_ParILUDataMatUMatrixDescription(ilu_data)        ((ilu_data) -> matU_des)
#define hypre_ParILUDataMatALILUSolveInfo(ilu_data)            ((ilu_data) -> matAL_info)
#define hypre_ParILUDataMatAUILUSolveInfo(ilu_data)            ((ilu_data) -> matAU_info)
#define hypre_ParILUDataMatBLILUSolveInfo(ilu_data)            ((ilu_data) -> matBL_info)
#define hypre_ParILUDataMatBUILUSolveInfo(ilu_data)            ((ilu_data) -> matBU_info)
#define hypre_ParILUDataMatSLILUSolveInfo(ilu_data)            ((ilu_data) -> matSL_info)
#define hypre_ParILUDataMatSUILUSolveInfo(ilu_data)            ((ilu_data) -> matSU_info)
#define hypre_ParILUDataILUSolveBuffer(ilu_data)               ((ilu_data) -> ilu_solve_buffer)
#define hypre_ParILUDataILUSolvePolicy(ilu_data)               ((ilu_data) -> ilu_solve_policy)
#define hypre_ParILUDataMatAILUDevice(ilu_data)                ((ilu_data) -> matALU_d)
#define hypre_ParILUDataMatBILUDevice(ilu_data)                ((ilu_data) -> matBLU_d)
#define hypre_ParILUDataMatSILUDevice(ilu_data)                ((ilu_data) -> matSLU_d)
#define hypre_ParILUDataMatEDevice(ilu_data)                   ((ilu_data) -> matE_d)
#define hypre_ParILUDataMatFDevice(ilu_data)                   ((ilu_data) -> matF_d)
#define hypre_ParILUDataAperm(ilu_data)                        ((ilu_data) -> Aperm)
#define hypre_ParILUDataR(ilu_data)                            ((ilu_data) -> R)
#define hypre_ParILUDataP(ilu_data)                            ((ilu_data) -> P)
#define hypre_ParILUDataFTempUpper(ilu_data)                   ((ilu_data) -> Ftemp_upper)
#define hypre_ParILUDataUTempLower(ilu_data)                   ((ilu_data) -> Utemp_lower)
#define hypre_ParILUDataMatAFakeDiagonal(ilu_data)             ((ilu_data) -> A_diag_fake)
#endif

#define hypre_ParILUDataGlobalSolver(ilu_data)                 ((ilu_data) -> global_solver)
#define hypre_ParILUDataMatA(ilu_data)                         ((ilu_data) -> matA)
#define hypre_ParILUDataMatL(ilu_data)                         ((ilu_data) -> matL)
#define hypre_ParILUDataMatD(ilu_data)                         ((ilu_data) -> matD)
#define hypre_ParILUDataMatU(ilu_data)                         ((ilu_data) -> matU)
#define hypre_ParILUDataMatLModified(ilu_data)                 ((ilu_data) -> matmL)
#define hypre_ParILUDataMatDModified(ilu_data)                 ((ilu_data) -> matmD)
#define hypre_ParILUDataMatUModified(ilu_data)                 ((ilu_data) -> matmU)
#define hypre_ParILUDataMatS(ilu_data)                         ((ilu_data) -> matS)
#define hypre_ParILUDataDroptol(ilu_data)                      ((ilu_data) -> droptol)
#define hypre_ParILUDataLfil(ilu_data)                         ((ilu_data) -> lfil)
#define hypre_ParILUDataMaxRowNnz(ilu_data)                    ((ilu_data) -> maxRowNnz)
#define hypre_ParILUDataCFMarkerArray(ilu_data)                ((ilu_data) -> CF_marker_array)
#define hypre_ParILUDataPerm(ilu_data)                         ((ilu_data) -> perm)
#define hypre_ParILUDataPPerm(ilu_data)                        ((ilu_data) -> perm)
#define hypre_ParILUDataQPerm(ilu_data)                        ((ilu_data) -> qperm)
#define hypre_ParILUDataTolDDPQ(ilu_data)                      ((ilu_data) -> tol_ddPQ)
#define hypre_ParILUDataF(ilu_data)                            ((ilu_data) -> F)
#define hypre_ParILUDataU(ilu_data)                            ((ilu_data) -> U)
#define hypre_ParILUDataResidual(ilu_data)                     ((ilu_data) -> residual)
#define hypre_ParILUDataRelResNorms(ilu_data)                  ((ilu_data) -> rel_res_norms)
#define hypre_ParILUDataNumIterations(ilu_data)                ((ilu_data) -> num_iterations)
#define hypre_ParILUDataL1Norms(ilu_data)                      ((ilu_data) -> l1_norms)
#define hypre_ParILUDataFinalRelResidualNorm(ilu_data)         ((ilu_data) -> final_rel_residual_norm)
#define hypre_ParILUDataTol(ilu_data)                          ((ilu_data) -> tol)
#define hypre_ParILUDataOperatorComplexity(ilu_data)           ((ilu_data) -> operator_complexity)
#define hypre_ParILUDataLogging(ilu_data)                      ((ilu_data) -> logging)
#define hypre_ParILUDataPrintLevel(ilu_data)                   ((ilu_data) -> print_level)
#define hypre_ParILUDataMaxIter(ilu_data)                      ((ilu_data) -> max_iter)
#define hypre_ParILUDataIluType(ilu_data)                      ((ilu_data) -> ilu_type)
#define hypre_ParILUDataNLU(ilu_data)                          ((ilu_data) -> nLU)
#define hypre_ParILUDataNI(ilu_data)                           ((ilu_data) -> nI)
#define hypre_ParILUDataUEnd(ilu_data)                         ((ilu_data) -> u_end)
#define hypre_ParILUDataXTemp(ilu_data)                        ((ilu_data) -> Xtemp)
#define hypre_ParILUDataYTemp(ilu_data)                        ((ilu_data) -> Ytemp)
#define hypre_ParILUDataUTemp(ilu_data)                        ((ilu_data) -> Utemp)
#define hypre_ParILUDataFTemp(ilu_data)                        ((ilu_data) -> Ftemp)
#define hypre_ParILUDataUExt(ilu_data)                         ((ilu_data) -> uext)
#define hypre_ParILUDataFExt(ilu_data)                         ((ilu_data) -> fext)
#define hypre_ParILUDataSchurSolver(ilu_data)                  ((ilu_data) -> schur_solver)
#define hypre_ParILUDataSchurPrecond(ilu_data)                 ((ilu_data) -> schur_precond)
#define hypre_ParILUDataRhs(ilu_data)                          ((ilu_data) -> rhs)
#define hypre_ParILUDataX(ilu_data)                            ((ilu_data) -> x)
#define hypre_ParILUDataReorderingType(ilu_data)               ((ilu_data) -> reordering_type)
/* Schur System */
#define hypre_ParILUDataSchurGMRESKDim(ilu_data)               ((ilu_data) -> ss_kDim)
#define hypre_ParILUDataSchurGMRESMaxIter(ilu_data)            ((ilu_data) -> ss_max_iter)
#define hypre_ParILUDataSchurGMRESTol(ilu_data)                ((ilu_data) -> ss_tol)
#define hypre_ParILUDataSchurGMRESAbsoluteTol(ilu_data)        ((ilu_data) -> ss_absolute_tol)
#define hypre_ParILUDataSchurGMRESRelChange(ilu_data)          ((ilu_data) -> ss_rel_change)
#define hypre_ParILUDataSchurPrecondIluType(ilu_data)          ((ilu_data) -> sp_ilu_type)
#define hypre_ParILUDataSchurPrecondIluLfil(ilu_data)          ((ilu_data) -> sp_ilu_lfil)
#define hypre_ParILUDataSchurPrecondIluMaxRowNnz(ilu_data)     ((ilu_data) -> sp_ilu_max_row_nnz)
#define hypre_ParILUDataSchurPrecondIluDroptol(ilu_data)       ((ilu_data) -> sp_ilu_droptol)
#define hypre_ParILUDataSchurPrecondPrintLevel(ilu_data)       ((ilu_data) -> sp_print_level)
#define hypre_ParILUDataSchurPrecondMaxIter(ilu_data)          ((ilu_data) -> sp_max_iter)
#define hypre_ParILUDataSchurPrecondTol(ilu_data)              ((ilu_data) -> sp_tol)

#define hypre_ParILUDataSchurNSHMaxNumIter(ilu_data)           ((ilu_data) -> ss_nsh_setup_max_iter)
#define hypre_ParILUDataSchurNSHSolveMaxIter(ilu_data)         ((ilu_data) -> ss_nsh_solve_max_iter)
#define hypre_ParILUDataSchurNSHTol(ilu_data)                  ((ilu_data) -> ss_nsh_setup_tol)
#define hypre_ParILUDataSchurNSHSolveTol(ilu_data)             ((ilu_data) -> ss_nsh_solve_tol)
#define hypre_ParILUDataSchurNSHMaxRowNnz(ilu_data)            ((ilu_data) -> ss_nsh_max_row_nnz)
#define hypre_ParILUDataSchurMRColVersion(ilu_data)            ((ilu_data) -> ss_nsh_mr_col_version)
#define hypre_ParILUDataSchurMRMaxRowNnz(ilu_data)             ((ilu_data) -> ss_nsh_mr_max_row_nnz)
#define hypre_ParILUDataSchurNSHDroptol(ilu_data)              ((ilu_data) -> ss_nsh_droptol)
#define hypre_ParILUDataSchurMRMaxIter(ilu_data)               ((ilu_data) -> ss_nsh_mr_max_iter)
#define hypre_ParILUDataSchurMRTol(ilu_data)                   ((ilu_data) -> ss_nsh_mr_tol)

#define hypre_ParILUDataSchurSolverLogging(ilu_data)           ((ilu_data) -> ss_logging)
#define hypre_ParILUDataSchurSolverPrintLevel(ilu_data)        ((ilu_data) -> ss_print_level)

#define FMRK  -1
#define CMRK  1
#define UMRK  0
#define S_CMRK  2

#define FPT(i, bsize) (((i) % (bsize)) == FMRK)
#define CPT(i, bsize) (((i) % (bsize)) == CMRK)

#define MAT_TOL 1e-14
#define EXPAND_FACT 1.3





/* NSH data structure */

typedef struct hypre_ParNSHData_struct
{
   /* solver information */
   HYPRE_Int             global_solver;
   hypre_ParCSRMatrix    *matA;
   hypre_ParCSRMatrix    *matM;
   hypre_ParVector       *F;
   hypre_ParVector       *U;
   hypre_ParVector       *residual;
   HYPRE_Real            *rel_res_norms;
   HYPRE_Int             num_iterations;
   HYPRE_Real            *l1_norms;
   HYPRE_Real            final_rel_residual_norm;
   HYPRE_Real            tol;
   HYPRE_Real            operator_complexity;

   HYPRE_Int             logging;
   HYPRE_Int             print_level;
   HYPRE_Int             max_iter;

   /* common data slots */
   /* droptol[0]: droptol for MR
    * droptol[1]: droptol for NSH
    */
   HYPRE_Real            *droptol;
   HYPRE_Int             own_droptol_data;

   /* temp vectors for solve phase */
   hypre_ParVector       *Utemp;
   hypre_ParVector       *Ftemp;

   /* data slots for local MR */
   HYPRE_Int             mr_max_iter;
   HYPRE_Real            mr_tol;
   HYPRE_Int             mr_max_row_nnz;
   HYPRE_Int             mr_col_version;/* global version or column version MR */

   /* data slots for global NSH */
   HYPRE_Int             nsh_max_iter;
   HYPRE_Real            nsh_tol;
   HYPRE_Int             nsh_max_row_nnz;
} hypre_ParNSHData;

#define hypre_ParNSHDataGlobalSolver(nsh_data)           ((nsh_data) -> global_solver)
#define hypre_ParNSHDataMatA(nsh_data)                   ((nsh_data) -> matA)
#define hypre_ParNSHDataMatM(nsh_data)                   ((nsh_data) -> matM)
#define hypre_ParNSHDataF(nsh_data)                      ((nsh_data) -> F)
#define hypre_ParNSHDataU(nsh_data)                      ((nsh_data) -> U)
#define hypre_ParNSHDataResidual(nsh_data)               ((nsh_data) -> residual)
#define hypre_ParNSHDataRelResNorms(nsh_data)            ((nsh_data) -> rel_res_norms)
#define hypre_ParNSHDataNumIterations(nsh_data)          ((nsh_data) -> num_iterations)
#define hypre_ParNSHDataL1Norms(nsh_data)                ((nsh_data) -> l1_norms)
#define hypre_ParNSHDataFinalRelResidualNorm(nsh_data)   ((nsh_data) -> final_rel_residual_norm)
#define hypre_ParNSHDataTol(nsh_data)                    ((nsh_data) -> tol)
#define hypre_ParNSHDataOperatorComplexity(nsh_data)     ((nsh_data) -> operator_complexity)
#define hypre_ParNSHDataLogging(nsh_data)                ((nsh_data) -> logging)
#define hypre_ParNSHDataPrintLevel(nsh_data)             ((nsh_data) -> print_level)
#define hypre_ParNSHDataMaxIter(nsh_data)                ((nsh_data) -> max_iter)
#define hypre_ParNSHDataDroptol(nsh_data)                ((nsh_data) -> droptol)
#define hypre_ParNSHDataOwnDroptolData(nsh_data)         ((nsh_data) -> own_droptol_data)
#define hypre_ParNSHDataUTemp(nsh_data)                  ((nsh_data) -> Utemp)
#define hypre_ParNSHDataFTemp(nsh_data)                  ((nsh_data) -> Ftemp)
#define hypre_ParNSHDataMRMaxIter(nsh_data)              ((nsh_data) -> mr_max_iter)
#define hypre_ParNSHDataMRTol(nsh_data)                  ((nsh_data) -> mr_tol)
#define hypre_ParNSHDataMRMaxRowNnz(nsh_data)            ((nsh_data) -> mr_max_row_nnz)
#define hypre_ParNSHDataMRColVersion(nsh_data)           ((nsh_data) -> mr_col_version)
#define hypre_ParNSHDataNSHMaxIter(nsh_data)             ((nsh_data) -> nsh_max_iter)
#define hypre_ParNSHDataNSHTol(nsh_data)                 ((nsh_data) -> nsh_tol)
#define hypre_ParNSHDataNSHMaxRowNnz(nsh_data)           ((nsh_data) -> nsh_max_row_nnz)

#define DIVIDE_TOL 1e-32

#ifdef HYPRE_USING_CUDA
HYPRE_Int hypre_ILUSolveCusparseLU(hypre_ParCSRMatrix *A, cusparseMatDescr_t matL_des,
                                   cusparseMatDescr_t matU_des, csrsv2Info_t matL_info, csrsv2Info_t matU_info,
                                   hypre_CSRMatrix *matLU_d, cusparseSolvePolicy_t ilu_solve_policy, void *ilu_solve_buffer,
                                   hypre_ParVector *f,  hypre_ParVector *u, HYPRE_Int *perm, HYPRE_Int n, hypre_ParVector *ftemp,
                                   hypre_ParVector *utemp);
HYPRE_Int hypre_ILUSolveCusparseSchurGMRES(hypre_ParCSRMatrix *A, hypre_ParVector *f,
                                           hypre_ParVector *u, HYPRE_Int *perm, HYPRE_Int nLU, hypre_ParCSRMatrix *S, hypre_ParVector *ftemp,
                                           hypre_ParVector *utemp, HYPRE_Solver schur_solver, HYPRE_Solver schur_precond, hypre_ParVector *rhs,
                                           hypre_ParVector *x, HYPRE_Int *u_end, cusparseMatDescr_t matL_des, cusparseMatDescr_t matU_des,
                                           csrsv2Info_t matBL_info, csrsv2Info_t matBU_info, csrsv2Info_t matSL_info, csrsv2Info_t matSU_info,
                                           hypre_CSRMatrix *matBLU_d, hypre_CSRMatrix *matE_d, hypre_CSRMatrix *matF_d,
                                           cusparseSolvePolicy_t ilu_solve_policy, void *ilu_solve_buffer);
HYPRE_Int hypre_ILUSolveRAPGMRES(hypre_ParCSRMatrix *A, hypre_ParVector *f, hypre_ParVector *u,
                                 HYPRE_Int *perm, HYPRE_Int nLU, hypre_ParCSRMatrix *S, hypre_ParVector *ftemp,
                                 hypre_ParVector *utemp, hypre_ParVector *xtemp, hypre_ParVector *ytemp, HYPRE_Solver schur_solver,
                                 HYPRE_Solver schur_precond, hypre_ParVector *rhs, hypre_ParVector *x, HYPRE_Int *u_end,
                                 cusparseMatDescr_t matL_des, cusparseMatDescr_t matU_des, csrsv2Info_t matAL_info,
                                 csrsv2Info_t matAU_info, csrsv2Info_t matBL_info, csrsv2Info_t matBU_info, csrsv2Info_t matSL_info,
                                 csrsv2Info_t matSU_info, hypre_ParCSRMatrix *Aperm, hypre_CSRMatrix *matALU_d,
                                 hypre_CSRMatrix *matBLU_d, hypre_CSRMatrix *matE_d, hypre_CSRMatrix *matF_d,
                                 cusparseSolvePolicy_t ilu_solve_policy, void *ilu_solve_buffer, HYPRE_Int test_opt);
HYPRE_Int hypre_ParILUCusparseExtractDiagonalCSR(hypre_ParCSRMatrix *A, HYPRE_Int *perm,
                                                 HYPRE_Int *rqperm, hypre_CSRMatrix **A_diagp);
HYPRE_Int hypre_ParILUCusparseILUExtractEBFC(hypre_CSRMatrix *A_diag, HYPRE_Int nLU,
                                             hypre_CSRMatrix **Bp, hypre_CSRMatrix **Cp, hypre_CSRMatrix **Ep, hypre_CSRMatrix **Fp);
HYPRE_Int HYPRE_ILUSetupCusparseCSRILU0(hypre_CSRMatrix *A, cusparseSolvePolicy_t ilu_solve_policy);
HYPRE_Int HYPRE_ILUSetupCusparseCSRILU0SetupSolve(hypre_CSRMatrix *A, cusparseMatDescr_t matL_des,
                                                  cusparseMatDescr_t matU_des, cusparseSolvePolicy_t ilu_solve_policy, csrsv2Info_t *matL_infop,
                                                  csrsv2Info_t *matU_infop, HYPRE_Int *buffer_sizep, void **bufferp);
HYPRE_Int hypre_ILUSetupILU0Device(hypre_ParCSRMatrix *A, HYPRE_Int *perm, HYPRE_Int *qperm,
                                   HYPRE_Int n, HYPRE_Int nLU, cusparseMatDescr_t matL_des, cusparseMatDescr_t matU_des,
                                   cusparseSolvePolicy_t ilu_solve_policy, void **bufferp, csrsv2Info_t *matBL_infop,
                                   csrsv2Info_t *matBU_infop, csrsv2Info_t *matSL_infop, csrsv2Info_t *matSU_infop,
                                   hypre_CSRMatrix **BLUptr, hypre_ParCSRMatrix **matSptr, hypre_CSRMatrix **Eptr,
                                   hypre_CSRMatrix **Fptr, HYPRE_Int **A_fake_diag_ip);
HYPRE_Int hypre_ILUSetupILUKDevice(hypre_ParCSRMatrix *A, HYPRE_Int lfil, HYPRE_Int *perm,
                                   HYPRE_Int *qperm, HYPRE_Int n, HYPRE_Int nLU, cusparseMatDescr_t matL_des,
                                   cusparseMatDescr_t matU_des, cusparseSolvePolicy_t ilu_solve_policy, void **bufferp,
                                   csrsv2Info_t *matBL_infop, csrsv2Info_t *matBU_infop, csrsv2Info_t *matSL_infop,
                                   csrsv2Info_t *matSU_infop, hypre_CSRMatrix **BLUptr, hypre_ParCSRMatrix **matSptr,
                                   hypre_CSRMatrix **Eptr, hypre_CSRMatrix **Fptr, HYPRE_Int **A_fake_diag_ip);
HYPRE_Int hypre_ILUSetupILUTDevice(hypre_ParCSRMatrix *A, HYPRE_Int lfil, HYPRE_Real *tol,
                                   HYPRE_Int *perm, HYPRE_Int *qperm, HYPRE_Int n, HYPRE_Int nLU, cusparseMatDescr_t matL_des,
                                   cusparseMatDescr_t matU_des, cusparseSolvePolicy_t ilu_solve_policy, void **bufferp,
                                   csrsv2Info_t *matBL_infop, csrsv2Info_t *matBU_infop, csrsv2Info_t *matSL_infop,
                                   csrsv2Info_t *matSU_infop, hypre_CSRMatrix **BLUptr, hypre_ParCSRMatrix **matSptr,
                                   hypre_CSRMatrix **Eptr, hypre_CSRMatrix **Fptr, HYPRE_Int **A_fake_diag_ip);
HYPRE_Int hypre_ParILURAPReorder(hypre_ParCSRMatrix *A, HYPRE_Int *perm, HYPRE_Int *rqperm,
                                 hypre_ParCSRMatrix **A_pq);
HYPRE_Int hypre_ILUSetupLDUtoCusparse(hypre_ParCSRMatrix *L, HYPRE_Real *D, hypre_ParCSRMatrix *U,
                                      hypre_ParCSRMatrix **LDUp);
HYPRE_Int hypre_ParILURAPBuildRP(hypre_ParCSRMatrix *A, hypre_ParCSRMatrix *BLUm,
                                 hypre_ParCSRMatrix* E, hypre_ParCSRMatrix *F, cusparseMatDescr_t matL_des,
                                 cusparseMatDescr_t matU_des, hypre_ParCSRMatrix **Rp, hypre_ParCSRMatrix **Pp);
HYPRE_Int hypre_ILUSetupRAPMILU0(hypre_ParCSRMatrix *A, hypre_ParCSRMatrix **ALUp,
                                 HYPRE_Int modified);
HYPRE_Int hypre_ILUSetupRAPILU0Device(hypre_ParCSRMatrix *A, HYPRE_Int *perm, HYPRE_Int n,
                                      HYPRE_Int nLU, cusparseMatDescr_t matL_des, cusparseMatDescr_t matU_des,
                                      cusparseSolvePolicy_t ilu_solve_policy, void **bufferp, csrsv2Info_t *matAL_infop,
                                      csrsv2Info_t *matAU_infop, csrsv2Info_t *matBL_infop, csrsv2Info_t *matBU_infop,
                                      csrsv2Info_t *matSL_infop, csrsv2Info_t *matSU_infop, hypre_ParCSRMatrix **Apermptr,
                                      hypre_ParCSRMatrix **matSptr, hypre_CSRMatrix **ALUptr, hypre_CSRMatrix **BLUptr,
                                      hypre_CSRMatrix **CLUptr, hypre_CSRMatrix **Eptr, hypre_CSRMatrix **Fptr, HYPRE_Int test_opt);
HYPRE_Int hypre_ParILUCusparseSchurGMRESDummySetup(void *a, void *b, void *c, void *d);
HYPRE_Int hypre_ParILUCusparseSchurGMRESDummySolve(void *ilu_vdata, void *ilu_vdata2,
                                                   hypre_ParVector *f, hypre_ParVector *u);
HYPRE_Int hypre_ParILUCusparseSchurGMRESCommInfo(void *ilu_vdata, HYPRE_Int *my_id,
                                                 HYPRE_Int *num_procs);
void *hypre_ParILUCusparseSchurGMRESMatvecCreate(void *ilu_vdata, void *x);
HYPRE_Int hypre_ParILUCusparseSchurGMRESMatvec(void *matvec_data, HYPRE_Complex alpha,
                                               void *ilu_vdata, void *x, HYPRE_Complex beta, void *y);
HYPRE_Int hypre_ParILUCusparseSchurGMRESMatvecDestroy(void *matvec_data );
HYPRE_Int hypre_ParILURAPSchurGMRESDummySetup(void *a, void *b, void *c, void *d);
HYPRE_Int hypre_ParILURAPSchurGMRESSolve(void *ilu_vdata, void *ilu_vdata2, hypre_ParVector *f,
                                         hypre_ParVector *u);
void *hypre_ParILURAPSchurGMRESMatvecCreate(void *ilu_vdata, void *x);
HYPRE_Int hypre_ParILURAPSchurGMRESMatvec(void *matvec_data, HYPRE_Complex alpha, void *ilu_vdata,
                                          void *x, HYPRE_Complex beta, void *y);
HYPRE_Int hypre_ParILURAPSchurGMRESMatvecDestroy(void *matvec_data );
#endif

#endif /* #ifndef hypre_ParILU_DATA_HEADER */
<|MERGE_RESOLUTION|>--- conflicted
+++ resolved
@@ -39,12 +39,7 @@
    hypre_ParCSRMatrix      *P;
    hypre_Vector            *Ftemp_upper;
    hypre_Vector            *Utemp_lower;
-<<<<<<< HEAD
-   HYPRE_Int
-   *A_diag_fake;//fake diagonal, used to pretend that the diagonal matrix is empty
-=======
    HYPRE_Int               *A_diag_fake;//fake diagonal, pretend the diagonal matrix is empty
->>>>>>> dcbee145
 #endif
    //general data
    HYPRE_Int            global_solver;
