--- conflicted
+++ resolved
@@ -198,12 +198,6 @@
                                  (void *) fsolver ) );
 }
 
-<<<<<<< HEAD
-HYPRE_Int HYPRE_MGRBuildAff(HYPRE_ParCSRMatrix A,
-                            HYPRE_Int *CF_marker,
-                            HYPRE_Int debug_flag,
-                            HYPRE_ParCSRMatrix *A_ff)
-=======
 /*--------------------------------------------------------------------------
  * HYPRE_MGRBuildAff
  *--------------------------------------------------------------------------*/
@@ -213,7 +207,6 @@
                   HYPRE_Int *CF_marker,
                   HYPRE_Int debug_flag,
                   HYPRE_ParCSRMatrix *A_ff)
->>>>>>> 790e8e78
 {
    return (hypre_MGRBuildAff(A, CF_marker, debug_flag, A_ff));
 }
@@ -355,7 +348,6 @@
    return hypre_MGRSetNumRelaxSweeps(solver, nsweeps);
 }
 
-<<<<<<< HEAD
 /*--------------------------------------------------------------------------
  * HYPRE_MGRSetLevelNumRelaxSweeps
  *--------------------------------------------------------------------------*/
@@ -365,8 +357,6 @@
    return hypre_MGRSetLevelNumRelaxSweeps(solver, *nsweeps);
 }
 
-=======
->>>>>>> 790e8e78
 /*--------------------------------------------------------------------------
  * HYPRE_MGRSetInterpType
  *--------------------------------------------------------------------------*/
@@ -494,7 +484,6 @@
 HYPRE_MGRSetMaxGlobalsmoothIters( HYPRE_Solver solver, HYPRE_Int max_iter )
 {
    return hypre_MGRSetMaxGlobalsmoothIters(solver, max_iter);
-<<<<<<< HEAD
 }
 /*--------------------------------------------------------------------------
  * HYPRE_MGRSetLevelsmoothIters
@@ -504,8 +493,6 @@
                               HYPRE_Int *smooth_iters )
 {
    return hypre_MGRSetLevelSmoothIters(solver, smooth_iters);
-=======
->>>>>>> 790e8e78
 }
 
 /*--------------------------------------------------------------------------
@@ -515,7 +502,6 @@
 HYPRE_MGRSetGlobalsmoothType( HYPRE_Solver solver, HYPRE_Int iter_type )
 {
    return hypre_MGRSetGlobalsmoothType(solver, iter_type);
-<<<<<<< HEAD
 }
 /*--------------------------------------------------------------------------
  * HYPRE_MGRSetLevelsmoothType
@@ -534,8 +520,6 @@
                               HYPRE_Int level_smooth_order )
 {
    return hypre_MGRSetLevelSmoothOrder(solver, level_smooth_order);
-=======
->>>>>>> 790e8e78
 }
 
 /*--------------------------------------------------------------------------
