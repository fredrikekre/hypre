/******************************************************************************
 * Copyright 1998-2019 Lawrence Livermore National Security, LLC and other
 * HYPRE Project Developers. See the top-level COPYRIGHT file for details.
 *
 * SPDX-License-Identifier: (Apache-2.0 OR MIT)
 ******************************************************************************/

#include "_hypre_parcsr_ls.h"
#include "par_amg.h"

/*****************************************************************************
 *
 * Routine for getting matrix statistics from setup
 *
 *
 * AHB - using block norm 6 (sum of all elements) instead of 1 (frobenius)
 *
 *****************************************************************************/


HYPRE_Int
hypre_BoomerAMGSetupStats( void               *amg_vdata,
                           hypre_ParCSRMatrix *A         )
{
<<<<<<< HEAD
   MPI_Comm          comm = hypre_ParCSRMatrixComm(A);
=======
   MPI_Comm 	      comm = hypre_ParCSRMatrixComm(A);
>>>>>>> beb01103

   hypre_ParAMGData *amg_data = (hypre_ParAMGData*) amg_vdata;

   /* Data Structure variables */

   hypre_ParCSRMatrix **A_array;
   hypre_ParCSRMatrix **P_array;

   hypre_ParCSRBlockMatrix **A_block_array;
   hypre_ParCSRBlockMatrix **P_block_array;

   hypre_CSRMatrix *A_diag;
   HYPRE_Real      *A_diag_data;
   HYPRE_Int       *A_diag_i;

   hypre_CSRBlockMatrix *A_block_diag;

   hypre_CSRMatrix *A_offd;
   HYPRE_Real      *A_offd_data;
   HYPRE_Int       *A_offd_i;

   hypre_CSRBlockMatrix *A_block_offd;

   hypre_CSRMatrix *P_diag;
   HYPRE_Real      *P_diag_data;
   HYPRE_Int       *P_diag_i;

   hypre_CSRBlockMatrix *P_block_diag;

   hypre_CSRMatrix *P_offd;
   HYPRE_Real      *P_offd_data;
   HYPRE_Int       *P_offd_i;

   hypre_CSRBlockMatrix *P_block_offd;


   HYPRE_Int      numrows;

   HYPRE_BigInt  *row_starts;


   HYPRE_Int      num_levels;
   HYPRE_Int      coarsen_type;
   HYPRE_Int      interp_type;
   HYPRE_Real     restri_type;
   HYPRE_Int      agg_interp_type;
   HYPRE_Int      measure_type;
   HYPRE_Int      agg_num_levels;
   HYPRE_Real   global_nonzeros;

   HYPRE_Real  *send_buff;
   HYPRE_Real  *gather_buff;

   /* Local variables */

   HYPRE_Int       level;
   HYPRE_Int       j;
   HYPRE_BigInt    fine_size;

   HYPRE_Int       min_entries;
   HYPRE_Int       max_entries;

   HYPRE_Int       num_procs,my_id;
   HYPRE_Int       num_threads;


   HYPRE_Real    min_rowsum;
   HYPRE_Real    max_rowsum;
   HYPRE_Real    sparse;


   HYPRE_Int       i;
<<<<<<< HEAD

=======
   HYPRE_Int	   ndigits[4];
>>>>>>> beb01103

   HYPRE_BigInt    coarse_size;
   HYPRE_Int       entries;

   HYPRE_Real    avg_entries;
   HYPRE_Real    rowsum;

   HYPRE_Real    min_weight;
   HYPRE_Real    max_weight;

   HYPRE_Int     global_min_e;
   HYPRE_Int     global_max_e;

   HYPRE_Real    global_min_rsum;
   HYPRE_Real    global_max_rsum;
   HYPRE_Real    global_min_wt;
   HYPRE_Real    global_max_wt;

   HYPRE_Real  *num_mem;
   HYPRE_Real  *num_coeffs;
   HYPRE_Real  *num_variables;
   HYPRE_Real   total_variables;
   HYPRE_Real   operat_cmplxty;
   HYPRE_Real   grid_cmplxty = 0;
   HYPRE_Real   memory_cmplxty = 0;

   /* amg solve params */
<<<<<<< HEAD
   HYPRE_Int      max_iter;
   HYPRE_Int      cycle_type;
   HYPRE_Int      fcycle;
=======
   HYPRE_Int     max_iter;
   HYPRE_Int     cycle_type;
>>>>>>> beb01103
   HYPRE_Int     *num_grid_sweeps;
   HYPRE_Int     *grid_relax_type;
   HYPRE_Int      relax_order;
   HYPRE_Int    **grid_relax_points;
   HYPRE_Real  *relax_weight;
   HYPRE_Real  *omega;
   HYPRE_Real   tol;

   HYPRE_Int block_mode;
   HYPRE_Int block_size, bnnz;

   HYPRE_Real tmp_norm;


   HYPRE_Int one = 1;
   HYPRE_Int minus_one = -1;
   HYPRE_Int zero = 0;
   HYPRE_Int smooth_type;
   HYPRE_Int smooth_num_levels;
   HYPRE_Int additive;
   HYPRE_Int mult_additive;
   HYPRE_Int simple;
   HYPRE_Int add_end;
   HYPRE_Int add_rlx;
   HYPRE_Real add_rlx_wt;

   hypre_MPI_Comm_size(comm, &num_procs);
   hypre_MPI_Comm_rank(comm,&my_id);
   num_threads = hypre_NumThreads();

   A_array = hypre_ParAMGDataAArray(amg_data);
   P_array = hypre_ParAMGDataPArray(amg_data);
   num_levels = hypre_ParAMGDataNumLevels(amg_data);
   coarsen_type = hypre_ParAMGDataCoarsenType(amg_data);
   interp_type = hypre_ParAMGDataInterpType(amg_data);
   restri_type = hypre_ParAMGDataRestriction(amg_data); /* RL */
   agg_interp_type = hypre_ParAMGDataAggInterpType(amg_data);
   measure_type = hypre_ParAMGDataMeasureType(amg_data);
   smooth_type = hypre_ParAMGDataSmoothType(amg_data);
   smooth_num_levels = hypre_ParAMGDataSmoothNumLevels(amg_data);
   agg_num_levels = hypre_ParAMGDataAggNumLevels(amg_data);
   additive = hypre_ParAMGDataAdditive(amg_data);
   mult_additive = hypre_ParAMGDataMultAdditive(amg_data);
   simple = hypre_ParAMGDataSimple(amg_data);
   add_end = hypre_ParAMGDataAddLastLvl(amg_data);
   add_rlx = hypre_ParAMGDataAddRelaxType(amg_data);
   add_rlx_wt = hypre_ParAMGDataAddRelaxWt(amg_data);

   A_block_array = hypre_ParAMGDataABlockArray(amg_data);
   P_block_array = hypre_ParAMGDataPBlockArray(amg_data);

   /*----------------------------------------------------------
    * Get the amg_data data
    *----------------------------------------------------------*/

   num_levels = hypre_ParAMGDataNumLevels(amg_data);
   max_iter   = hypre_ParAMGDataMaxIter(amg_data);
   cycle_type = hypre_ParAMGDataCycleType(amg_data);
<<<<<<< HEAD
   fcycle     = hypre_ParAMGDataFCycle(amg_data);
=======
>>>>>>> beb01103
   num_grid_sweeps = hypre_ParAMGDataNumGridSweeps(amg_data);
   grid_relax_type = hypre_ParAMGDataGridRelaxType(amg_data);
   grid_relax_points = hypre_ParAMGDataGridRelaxPoints(amg_data);
   relax_weight = hypre_ParAMGDataRelaxWeight(amg_data);
   relax_order = hypre_ParAMGDataRelaxOrder(amg_data);
   omega = hypre_ParAMGDataOmega(amg_data);
   tol = hypre_ParAMGDataTol(amg_data);

   block_mode = hypre_ParAMGDataBlockMode(amg_data);

   send_buff     = hypre_CTAlloc(HYPRE_Real,  6, HYPRE_MEMORY_HOST);
#ifdef HYPRE_NO_GLOBAL_PARTITION
   gather_buff = hypre_CTAlloc(HYPRE_Real, 6, HYPRE_MEMORY_HOST);
#else
   gather_buff = hypre_CTAlloc(HYPRE_Real, 6*num_procs, HYPRE_MEMORY_HOST);
#endif

   if (my_id==0)
   {
      hypre_printf("\n\n Num MPI tasks = %d\n\n",num_procs);
      hypre_printf(" Num OpenMP threads = %d\n\n",num_threads);
      hypre_printf("\nBoomerAMG SETUP PARAMETERS:\n\n");
      hypre_printf(" Max levels = %d\n",hypre_ParAMGDataMaxLevels(amg_data));
      hypre_printf(" Num levels = %d\n\n",num_levels);
      hypre_printf(" Strength Threshold = %f\n",
                         hypre_ParAMGDataStrongThreshold(amg_data));
      hypre_printf(" Interpolation Truncation Factor = %f\n",
                         hypre_ParAMGDataTruncFactor(amg_data));
      hypre_printf(" Maximum Row Sum Threshold for Dependency Weakening = %f\n\n",
                         hypre_ParAMGDataMaxRowSum(amg_data));

      if (coarsen_type == 0)
      {
         hypre_printf(" Coarsening Type = Cleary-Luby-Jones-Plassman\n");
      }
      else if (hypre_abs(coarsen_type) == 1)
      {
         hypre_printf(" Coarsening Type = Ruge\n");
      }
      else if (hypre_abs(coarsen_type) == 2)
      {
         hypre_printf(" Coarsening Type = Ruge2B\n");
      }
      else if (hypre_abs(coarsen_type) == 3)
      {
         hypre_printf(" Coarsening Type = Ruge3\n");
      }
      else if (hypre_abs(coarsen_type) == 4)
      {
         hypre_printf(" Coarsening Type = Ruge 3c \n");
      }
      else if (hypre_abs(coarsen_type) == 5)
      {
         hypre_printf(" Coarsening Type = Ruge relax special points \n");
      }
      else if (hypre_abs(coarsen_type) == 6)
      {
         hypre_printf(" Coarsening Type = Falgout-CLJP \n");
      }
      else if (hypre_abs(coarsen_type) == 8)
      {
         hypre_printf(" Coarsening Type = PMIS \n");
      }
      else if (hypre_abs(coarsen_type) == 10)
      {
         hypre_printf(" Coarsening Type = HMIS \n");
      }
      else if (hypre_abs(coarsen_type) == 11)
      {
         hypre_printf(" Coarsening Type = Ruge 1st pass only \n");
      }
      else if (hypre_abs(coarsen_type) == 9)
      {
         hypre_printf(" Coarsening Type = PMIS fixed random \n");
      }
      else if (hypre_abs(coarsen_type) == 7)
      {
         hypre_printf(" Coarsening Type = CLJP, fixed random \n");
      }
      else if (hypre_abs(coarsen_type) == 21) /* BM Aug 29, 2006 */
      {
        hypre_printf(" Coarsening Type = CGC \n");
      }
      else if (hypre_abs(coarsen_type) == 22) /* BM Aug 29, 2006 */
      {
        hypre_printf(" Coarsening Type = CGC-E \n");
      }
      /*if (coarsen_type > 0)
      {
      hypre_printf(" Hybrid Coarsening (switch to CLJP when coarsening slows)\n");
      }*/

      if (agg_num_levels > 0)
      {
         hypre_printf("\n No. of levels of aggressive coarsening: %d\n\n", agg_num_levels);
        if (agg_interp_type == 4)
           hypre_printf(" Interpolation on agg. levels= multipass interpolation\n");
        else if (agg_interp_type == 1)
           hypre_printf(" Interpolation on agg. levels = 2-stage extended+i interpolation \n");
        else if (agg_interp_type == 2)
           hypre_printf(" Interpolation on agg. levels = 2-stage std interpolation \n");
        else if (agg_interp_type == 3)
           hypre_printf(" Interpolation on agg. levels = 2-stage extended interpolation \n");
      }


      if (coarsen_type)
<<<<<<< HEAD
         hypre_printf(" measures are determined %s\n\n",
=======
      	hypre_printf(" measures are determined %s\n\n",
>>>>>>> beb01103
                  (measure_type ? "globally" : "locally"));

#ifdef HYPRE_NO_GLOBAL_PARTITION
      hypre_printf( "\n No global partition option chosen.\n\n");
#endif

      if (interp_type == 0)
      {
         hypre_printf(" Interpolation = modified classical interpolation\n");
      }
      else if (interp_type == 1)
      {
         hypre_printf(" Interpolation = LS interpolation \n");
      }
      else if (interp_type == 2)
      {
         hypre_printf(" Interpolation = modified classical interpolation for hyperbolic PDEs\n");
      }
      else if (interp_type == 3)
      {
         hypre_printf(" Interpolation = direct interpolation with separation of weights\n");
      }
      else if (interp_type == 4)
      {
         hypre_printf(" Interpolation = multipass interpolation\n");
      }
      else if (interp_type == 5)
      {
         hypre_printf(" Interpolation = multipass interpolation with separation of weights\n");
      }
      else if (interp_type == 6)
      {
         hypre_printf(" Interpolation = extended+i interpolation\n");
      }
      else if (interp_type == 7)
      {
         hypre_printf(" Interpolation = extended+i interpolation (if no common C point)\n");
      }
      else if (interp_type == 12)
      {
         hypre_printf(" Interpolation = F-F interpolation\n");
      }
      else if (interp_type == 13)
      {
         hypre_printf(" Interpolation = F-F1 interpolation\n");
      }
      else if (interp_type == 14)
      {
         hypre_printf(" Interpolation = extended interpolation\n");
      }
      else if (interp_type == 8)
      {
         hypre_printf(" Interpolation = standard interpolation\n");
      }
      else if (interp_type == 9)
      {
         hypre_printf(" Interpolation = standard interpolation with separation of weights\n");
      }
      else if (interp_type == 10)
      {
         hypre_printf(" Interpolation = block classical interpolation for nodal systems AMG\n");
      }
      else if (interp_type == 11)
      {
         hypre_printf(" Interpolation = block classical interpolation with diagonal blocks\n");
         hypre_printf("                 for nodal systems AMG\n");
      }
      else if (interp_type == 24)
      {
         hypre_printf(" Interpolation = block direct interpolation \n");
         hypre_printf("                 for nodal systems AMG\n");
      }
      else if (interp_type == 100)
      {
         hypre_printf(" Interpolation = one-point interpolation \n");
      }

      if (restri_type == 1.0)
      {
         hypre_printf(" Restriction = local approximate ideal restriction (AIR-1)\n");
      }
<<<<<<< HEAD
      else if (restri_type == 2.0)
=======
      else if (restri_type == 2)
>>>>>>> beb01103
      {
         hypre_printf(" Restriction = local approximate ideal restriction (AIR-2)\n");
      }
      else if (restri_type == 1.5)
      {
         hypre_printf(" Restriction = local approximate ideal restriction (AIR-1.5)\n");
      }
      else if (restri_type >= 3.0)
      {
         hypre_printf(" Restriction = local approximate ideal restriction (Neumann AIR-%.1f)\n", restri_type-3.0);
      }

      if (block_mode)
      {
         hypre_printf( "\nBlock Operator Matrix Information:\n");
           hypre_printf( "(Row sums and weights use sum of all elements in the block -keeping signs)\n\n");
      }
      else
      {
         hypre_printf( "\nOperator Matrix Information:\n\n");
      }
<<<<<<< HEAD

      hypre_printf("            nonzero         entries p");
      hypre_printf("er row        row sums\n");
      hypre_printf("lev   rows  entries  sparse  min  max   ");
      hypre_printf("avg       min         max\n");
      hypre_printf("=======================================");
      hypre_printf("============================\n");
=======
   }
>>>>>>> beb01103

   if (block_mode)
   {
      ndigits[0] = hypre_ndigits(hypre_ParCSRBlockMatrixGlobalNumRows(A_block_array[0]));
      ndigits[1] = hypre_ndigits(hypre_ParCSRBlockMatrixNumNonzeros(A_block_array[0]));
   }
   else
   {
      ndigits[0] = hypre_ndigits(hypre_ParCSRMatrixGlobalNumRows(A_array[0]));
      ndigits[1] = hypre_ndigits(hypre_ParCSRMatrixNumNonzeros(A_array[0]));
   }
   ndigits[0] = hypre_max(7, ndigits[0]);
   ndigits[1] = hypre_max(8, ndigits[1]);
   ndigits[2] = 4;
   for (level = 0; level < num_levels; level++)
   {

      if (block_mode)
      {
         fine_size = hypre_ParCSRBlockMatrixGlobalNumRows(A_block_array[level]);
         global_nonzeros = hypre_ParCSRBlockMatrixNumNonzeros(A_block_array[level]);
	 ndigits[2] = hypre_max(hypre_ndigits((HYPRE_BigInt) global_nonzeros / fine_size ), ndigits[2]);
      }
      else
      {
         fine_size = hypre_ParCSRMatrixGlobalNumRows(A_array[level]);
         global_nonzeros = hypre_ParCSRMatrixNumNonzeros(A_array[level]);
	 ndigits[2] = hypre_max(hypre_ndigits((HYPRE_BigInt) global_nonzeros / fine_size ), ndigits[2]);
      }

   }
   ndigits[2] = ndigits[2] + 2;
   ndigits[3] = ndigits[0] + ndigits[1] + ndigits[2];

   if(my_id == 0)
   {
      hypre_printf("%*s", (ndigits[0] + 13), "nonzero");
      hypre_printf("%*s", (ndigits[1] + 15), "entries/row");
      hypre_printf("%18s\n", "row sums");
      hypre_printf("%s %*s ", "lev", ndigits[0], "rows");
      hypre_printf("%*s", ndigits[1], "entries");
      hypre_printf("%7s %5s %4s", "sparse", "min", "max");
      hypre_printf("%*s %8s %11s\n", (ndigits[2] + 2), "avg", "min", "max");
      for (i = 0; i < (49 + ndigits[3]); i++) hypre_printf("%s", "=");
      hypre_printf("\n");
   }

   /*-----------------------------------------------------
    *  Enter Statistics Loop
    *-----------------------------------------------------*/

   num_coeffs = hypre_CTAlloc(HYPRE_Real, num_levels, HYPRE_MEMORY_HOST);
   num_mem = hypre_CTAlloc(HYPRE_Real, num_levels, HYPRE_MEMORY_HOST);

   num_variables = hypre_CTAlloc(HYPRE_Real, num_levels, HYPRE_MEMORY_HOST);

   for (level = 0; level < num_levels; level++)
   {

      if (block_mode)
      {
         A_block_diag = hypre_ParCSRBlockMatrixDiag(A_block_array[level]);
         A_diag_data = hypre_CSRBlockMatrixData(A_block_diag);
         A_diag_i = hypre_CSRBlockMatrixI(A_block_diag);

         A_block_offd = hypre_ParCSRBlockMatrixOffd(A_block_array[level]);
         A_offd_data = hypre_CSRMatrixData(A_block_offd);
         A_offd_i = hypre_CSRMatrixI(A_block_offd);

         block_size =  hypre_ParCSRBlockMatrixBlockSize(A_block_array[level]);
         bnnz = block_size*block_size;

         row_starts = hypre_ParCSRBlockMatrixRowStarts(A_block_array[level]);

         fine_size = hypre_ParCSRBlockMatrixGlobalNumRows(A_block_array[level]);
         global_nonzeros = hypre_ParCSRBlockMatrixDNumNonzeros(A_block_array[level]);
         num_coeffs[level] = global_nonzeros;
         num_mem[level] = global_nonzeros;
         num_variables[level] = (HYPRE_Real) fine_size;

         sparse = global_nonzeros /((HYPRE_Real) fine_size * (HYPRE_Real) fine_size);

         min_entries = 0;
         max_entries = 0;
         min_rowsum = 0.0;
         max_rowsum = 0.0;

         if (hypre_CSRBlockMatrixNumRows(A_block_diag))
         {
            min_entries = (A_diag_i[1]-A_diag_i[0])+(A_offd_i[1]-A_offd_i[0]);
            for (j = A_diag_i[0]; j < A_diag_i[1]; j++)
            {
               hypre_CSRBlockMatrixBlockNorm(6, &A_diag_data[j*bnnz], &tmp_norm, block_size);
               min_rowsum += tmp_norm;
            }

            for (j = A_offd_i[0]; j < A_offd_i[1]; j++)
            {
               hypre_CSRBlockMatrixBlockNorm(6, &A_offd_data[j*bnnz], &tmp_norm, block_size);
               min_rowsum += tmp_norm;
            }

            max_rowsum = min_rowsum;

            for (j = 0; j < hypre_CSRBlockMatrixNumRows(A_block_diag); j++)
            {
               entries = (A_diag_i[j+1]-A_diag_i[j])+(A_offd_i[j+1]-A_offd_i[j]);
               min_entries = hypre_min(entries, min_entries);
               max_entries = hypre_max(entries, max_entries);

               rowsum = 0.0;
               for (i = A_diag_i[j]; i < A_diag_i[j+1]; i++)
               {
                  hypre_CSRBlockMatrixBlockNorm(6, &A_diag_data[i*bnnz], &tmp_norm, block_size);
                  rowsum += tmp_norm;
               }
               for (i = A_offd_i[j]; i < A_offd_i[j+1]; i++)
               {
                  hypre_CSRBlockMatrixBlockNorm(6, &A_offd_data[i*bnnz], &tmp_norm, block_size);
                  rowsum += tmp_norm;
               }
               min_rowsum = hypre_min(rowsum, min_rowsum);
               max_rowsum = hypre_max(rowsum, max_rowsum);
            }
         }
         avg_entries = global_nonzeros / ((HYPRE_Real) fine_size);
      }
      else
      {
         A_diag = hypre_ParCSRMatrixDiag(A_array[level]);
         A_diag_data = hypre_CSRMatrixData(A_diag);
         A_diag_i = hypre_CSRMatrixI(A_diag);

         A_offd = hypre_ParCSRMatrixOffd(A_array[level]);
         A_offd_data = hypre_CSRMatrixData(A_offd);
         A_offd_i = hypre_CSRMatrixI(A_offd);

         row_starts = hypre_ParCSRMatrixRowStarts(A_array[level]);

         fine_size = hypre_ParCSRMatrixGlobalNumRows(A_array[level]);
         global_nonzeros = hypre_ParCSRMatrixDNumNonzeros(A_array[level]);
         num_coeffs[level] = global_nonzeros;
         if (level == 0)
            num_mem[level] += global_nonzeros;
         if (level == 0 && (additive == 0 || mult_additive == 0) )
            num_mem[level] += global_nonzeros;
         if (level > 0)
         {
            if (simple > level || simple == -1)
               num_mem[level] += global_nonzeros;
         }
         num_variables[level] = (HYPRE_Real) fine_size;

         sparse = global_nonzeros /((HYPRE_Real) fine_size * (HYPRE_Real) fine_size);

         min_entries = 0;
         max_entries = 0;
         min_rowsum = 0.0;
         max_rowsum = 0.0;

         if (hypre_CSRMatrixNumRows(A_diag))
         {
            min_entries = (A_diag_i[1]-A_diag_i[0])+(A_offd_i[1]-A_offd_i[0]);
            for (j = A_diag_i[0]; j < A_diag_i[1]; j++)
               min_rowsum += A_diag_data[j];
            for (j = A_offd_i[0]; j < A_offd_i[1]; j++)
               min_rowsum += A_offd_data[j];

            max_rowsum = min_rowsum;

            for (j = 0; j < hypre_CSRMatrixNumRows(A_diag); j++)
            {
               entries = (A_diag_i[j+1]-A_diag_i[j])+(A_offd_i[j+1]-A_offd_i[j]);
               min_entries = hypre_min(entries, min_entries);
               max_entries = hypre_max(entries, max_entries);

               rowsum = 0.0;
               for (i = A_diag_i[j]; i < A_diag_i[j+1]; i++)
                  rowsum += A_diag_data[i];

               for (i = A_offd_i[j]; i < A_offd_i[j+1]; i++)
                  rowsum += A_offd_data[i];

               min_rowsum = hypre_min(rowsum, min_rowsum);
               max_rowsum = hypre_max(rowsum, max_rowsum);
            }
         }
         avg_entries = global_nonzeros / ((HYPRE_Real) fine_size);
      }

#ifdef HYPRE_NO_GLOBAL_PARTITION

       numrows = (HYPRE_Int)(row_starts[1]-row_starts[0]);
       if (!numrows) /* if we don't have any rows, then don't have this count toward
                         min row sum or min num entries */
       {
          min_entries = 1000000;
          min_rowsum =  1.0e7;
       }

       send_buff[0] = - (HYPRE_Real) min_entries;
       send_buff[1] = (HYPRE_Real) max_entries;
       send_buff[2] = - min_rowsum;
       send_buff[3] = max_rowsum;

       hypre_MPI_Reduce(send_buff, gather_buff, 4, HYPRE_MPI_REAL, hypre_MPI_MAX, 0, comm);

       if (my_id ==0)
       {
          global_min_e = - (HYPRE_Int)gather_buff[0];
          global_max_e = (HYPRE_Int)gather_buff[1];
          global_min_rsum = - gather_buff[2];
          global_max_rsum = gather_buff[3];

<<<<<<< HEAD
          hypre_printf( "%2d %7b %8.0f  %0.3f  %4d %4d",
                  level, fine_size, global_nonzeros, sparse, global_min_e,
                  global_max_e);
          hypre_printf("  %4.1f  %10.3e  %10.3e\n", avg_entries,
=======
          hypre_printf("%3d %*b %*.0f  %0.3f  %4d %4d",
                  level, ndigits[0], fine_size, ndigits[1], global_nonzeros,
                  sparse, global_min_e, global_max_e);
          hypre_printf("  %*.1f  %10.3e  %10.3e\n", ndigits[2], avg_entries,
>>>>>>> beb01103
                 global_min_rsum, global_max_rsum);
       }

#else

       send_buff[0] = (HYPRE_Real) min_entries;
       send_buff[1] = (HYPRE_Real) max_entries;
       send_buff[2] = min_rowsum;
       send_buff[3] = max_rowsum;

       hypre_MPI_Gather(send_buff,4,HYPRE_MPI_REAL,gather_buff,4,HYPRE_MPI_REAL,0,comm);

       if (my_id == 0)
       {
          global_min_e = 1000000;
          global_max_e = 0;
          global_min_rsum = 1.0e7;
          global_max_rsum = 0.0;
          for (j = 0; j < num_procs; j++)
          {
             numrows = row_starts[j+1]-row_starts[j];
             if (numrows)
             {
                global_min_e = hypre_min(global_min_e, (HYPRE_Int) gather_buff[j*4]);
                global_min_rsum = hypre_min(global_min_rsum, gather_buff[j*4 +2]);
             }
             global_max_e = hypre_max(global_max_e, (HYPRE_Int) gather_buff[j*4 +1]);
             global_max_rsum = hypre_max(global_max_rsum, gather_buff[j*4 +3]);
          }

<<<<<<< HEAD
          hypre_printf( "%2d %7b %8.0f  %0.3f  %4d %4d",
                  level, fine_size, global_nonzeros, sparse, global_min_e,
                  global_max_e);
          hypre_printf("  %4.1f  %10.3e  %10.3e\n", avg_entries,
=======
          hypre_printf("%3d %*b %*.0f  %0.3f  %4d %4d",
                  level, ndigits[0], fine_size, ndigits[1], global_nonzeros,
                  sparse, global_min_e, global_max_e);
          hypre_printf("  %*.1f  %10.3e  %10.3e\n", ndigits[2], avg_entries,
>>>>>>> beb01103
                 global_min_rsum, global_max_rsum);
       }

#endif


<<<<<<< HEAD
   }


=======
   }

   ndigits[0] = 5;
   if ((num_levels - 1))
   {
      if (block_mode)
      {
         ndigits[0] = hypre_max(hypre_ndigits(hypre_ParCSRBlockMatrixGlobalNumRows(P_block_array[0])), ndigits[0]);
      }
      else
      {
         ndigits[0] = hypre_max(hypre_ndigits(hypre_ParCSRMatrixGlobalNumRows(P_array[0])), ndigits[0]);
      }
   }

>>>>>>> beb01103
   if (my_id == 0)
   {
      if (block_mode)
      {
         hypre_printf( "\n\nBlock Interpolation Matrix Information:\n\n");
         hypre_printf( "(Row sums and weights use sum of all elements in the block - keeping signs)\n\n");
      }
      else
      {
         hypre_printf( "\n\nInterpolation Matrix Information:\n");

      }

<<<<<<< HEAD
      hypre_printf("                 entries/row    min     max");
      hypre_printf("         row sums\n");
      hypre_printf("lev  rows cols    min max  ");
      hypre_printf("   weight   weight     min       max \n");
      hypre_printf("=======================================");
      hypre_printf("==========================\n");
=======
      hypre_printf("%*s ", (2*ndigits[0] + 21), "entries/row");
      hypre_printf("%10s %10s %19s\n", "min", "max", "row sums");
      hypre_printf("lev %*s x %-*s min  max  avgW", ndigits[0], "rows", ndigits[0], "cols");
      hypre_printf("%11s %11s %9s %11s\n", "weight", "weight", "min", "max");
      for (i = 0; i < (70 + 2*ndigits[0]); i++) hypre_printf("%s", "=");
      hypre_printf("\n");
>>>>>>> beb01103
   }

   /*-----------------------------------------------------
    *  Enter Statistics Loop
    *-----------------------------------------------------*/

   for (level = 0; level < num_levels-1; level++)
   {

      if (block_mode)
      {
         P_block_diag = hypre_ParCSRBlockMatrixDiag(P_block_array[level]);
         P_diag_data = hypre_CSRBlockMatrixData(P_block_diag);
         P_diag_i = hypre_CSRBlockMatrixI(P_block_diag);

         P_block_offd = hypre_ParCSRBlockMatrixOffd(P_block_array[level]);
         P_offd_data = hypre_CSRBlockMatrixData(P_block_offd);
         P_offd_i = hypre_CSRBlockMatrixI(P_block_offd);

         row_starts = hypre_ParCSRBlockMatrixRowStarts(P_block_array[level]);

         fine_size = hypre_ParCSRBlockMatrixGlobalNumRows(P_block_array[level]);
         coarse_size = hypre_ParCSRBlockMatrixGlobalNumCols(P_block_array[level]);
         global_nonzeros = hypre_ParCSRBlockMatrixDNumNonzeros(P_block_array[level]);
         num_mem[level] += global_nonzeros;

         min_weight = 1.0;
         max_weight = 0.0;
         max_rowsum = 0.0;
         min_rowsum = 0.0;
         min_entries = 0;
         max_entries = 0;

         if (hypre_CSRBlockMatrixNumRows(P_block_diag))
         {
            if (hypre_CSRBlockMatrixNumCols(P_block_diag))
            {
               hypre_CSRBlockMatrixBlockNorm(6, &P_diag_data[0], &tmp_norm, block_size);
               min_weight = tmp_norm;
            }


            for (j = P_diag_i[0]; j < P_diag_i[1]; j++)
            {
               hypre_CSRBlockMatrixBlockNorm(6, &P_diag_data[j*bnnz], &tmp_norm, block_size);
               min_weight = hypre_min(min_weight, tmp_norm);

               if (tmp_norm != 1.0)
                  max_weight = hypre_max(max_weight, tmp_norm);

               min_rowsum += tmp_norm;


            }
            for (j = P_offd_i[0]; j < P_offd_i[1]; j++)
            {
               hypre_CSRBlockMatrixBlockNorm(6, &P_offd_data[j*bnnz], &tmp_norm, block_size);
               min_weight = hypre_min(min_weight, tmp_norm);

              if (tmp_norm != 1.0)
                  max_weight = hypre_max(max_weight, tmp_norm);

               min_rowsum += tmp_norm;
            }

            max_rowsum = min_rowsum;

            min_entries = (P_diag_i[1]-P_diag_i[0])+(P_offd_i[1]-P_offd_i[0]);
            max_entries = 0;

            for (j = 0; j < hypre_CSRBlockMatrixNumRows(P_block_diag); j++)
            {
               entries = (P_diag_i[j+1]-P_diag_i[j])+(P_offd_i[j+1]-P_offd_i[j]);
               min_entries = hypre_min(entries, min_entries);
               max_entries = hypre_max(entries, max_entries);

               rowsum = 0.0;
               for (i = P_diag_i[j]; i < P_diag_i[j+1]; i++)
               {
                  hypre_CSRBlockMatrixBlockNorm(6, &P_diag_data[i*bnnz], &tmp_norm, block_size);
                  min_weight = hypre_min(min_weight, tmp_norm);

                  if (tmp_norm != 1.0)
                     max_weight = hypre_max(max_weight, tmp_norm);

                  rowsum += tmp_norm;
               }

               for (i = P_offd_i[j]; i < P_offd_i[j+1]; i++)
               {
                  hypre_CSRBlockMatrixBlockNorm(6, &P_offd_data[i*bnnz], &tmp_norm, block_size);
                  min_weight = hypre_min(min_weight, tmp_norm);

                  if (tmp_norm != 1.0)
                     max_weight = hypre_max(max_weight, P_offd_data[i]);

                  rowsum += tmp_norm;
               }

               min_rowsum = hypre_min(rowsum, min_rowsum);
               max_rowsum = hypre_max(rowsum, max_rowsum);
            }


         }
         avg_entries = ((HYPRE_Real) (global_nonzeros - coarse_size)) / ((HYPRE_Real) (fine_size - coarse_size));
      }
      else
      {
         P_diag = hypre_ParCSRMatrixDiag(P_array[level]);
         P_diag_data = hypre_CSRMatrixData(P_diag);
         P_diag_i = hypre_CSRMatrixI(P_diag);

         P_offd = hypre_ParCSRMatrixOffd(P_array[level]);
         P_offd_data = hypre_CSRMatrixData(P_offd);
         P_offd_i = hypre_CSRMatrixI(P_offd);

         row_starts = hypre_ParCSRMatrixRowStarts(P_array[level]);

         fine_size = hypre_ParCSRMatrixGlobalNumRows(P_array[level]);
         coarse_size = hypre_ParCSRMatrixGlobalNumCols(P_array[level]);
         hypre_ParCSRMatrixSetDNumNonzeros(P_array[level]);
         global_nonzeros = hypre_ParCSRMatrixDNumNonzeros(P_array[level]);
         num_mem[level] += (HYPRE_Real) global_nonzeros;

         min_weight = 1.0;
         max_weight = 0.0;
         max_rowsum = 0.0;
         min_rowsum = 0.0;
         min_entries = 0;
         max_entries = 0;

         if (hypre_CSRMatrixNumRows(P_diag))
         {
            if (P_diag_data) min_weight = P_diag_data[0];
            for (j = P_diag_i[0]; j < P_diag_i[1]; j++)
            {
               min_weight = hypre_min(min_weight, P_diag_data[j]);
               if (P_diag_data[j] != 1.0)
                  max_weight = hypre_max(max_weight, P_diag_data[j]);
               min_rowsum += P_diag_data[j];
            }
            for (j = P_offd_i[0]; j < P_offd_i[1]; j++)
            {
               min_weight = hypre_min(min_weight, P_offd_data[j]);
               if (P_offd_data[j] != 1.0)
                  max_weight = hypre_max(max_weight, P_offd_data[j]);
               min_rowsum += P_offd_data[j];
            }

            max_rowsum = min_rowsum;

            min_entries = (P_diag_i[1]-P_diag_i[0])+(P_offd_i[1]-P_offd_i[0]);
            max_entries = 0;

            for (j = 0; j < hypre_CSRMatrixNumRows(P_diag); j++)
            {
               entries = (P_diag_i[j+1]-P_diag_i[j])+(P_offd_i[j+1]-P_offd_i[j]);
               min_entries = hypre_min(entries, min_entries);
               max_entries = hypre_max(entries, max_entries);

               rowsum = 0.0;
               for (i = P_diag_i[j]; i < P_diag_i[j+1]; i++)
               {
                  min_weight = hypre_min(min_weight, P_diag_data[i]);
                  if (P_diag_data[i] != 1.0)
                     max_weight = hypre_max(max_weight, P_diag_data[i]);
                  rowsum += P_diag_data[i];
               }

               for (i = P_offd_i[j]; i < P_offd_i[j+1]; i++)
               {
                  min_weight = hypre_min(min_weight, P_offd_data[i]);
                  if (P_offd_data[i] != 1.0)
                     max_weight = hypre_max(max_weight, P_offd_data[i]);
                  rowsum += P_offd_data[i];
               }

               min_rowsum = hypre_min(rowsum, min_rowsum);
               max_rowsum = hypre_max(rowsum, max_rowsum);
            }

         }
         avg_entries = ((HYPRE_Real) (global_nonzeros - coarse_size)) / ((HYPRE_Real) (fine_size - coarse_size));
      }

#ifdef HYPRE_NO_GLOBAL_PARTITION

      numrows = row_starts[1]-row_starts[0];
      if (!numrows) /* if we don't have any rows, then don't have this count toward
                       min row sum or min num entries */
      {
         min_entries = 1000000;
         min_rowsum =  1.0e7;
         min_weight = 1.0e7;
       }

      send_buff[0] = - (HYPRE_Real) min_entries;
      send_buff[1] = (HYPRE_Real) max_entries;
      send_buff[2] = - min_rowsum;
      send_buff[3] = max_rowsum;
      send_buff[4] = - min_weight;
      send_buff[5] = max_weight;

      hypre_MPI_Reduce(send_buff, gather_buff, 6, HYPRE_MPI_REAL, hypre_MPI_MAX, 0, comm);

      if (my_id == 0)
      {
         global_min_e = - (HYPRE_Int)gather_buff[0];
         global_max_e = (HYPRE_Int)gather_buff[1];
         global_min_rsum = -gather_buff[2];
         global_max_rsum = gather_buff[3];
         global_min_wt = -gather_buff[4];
         global_max_wt = gather_buff[5];

<<<<<<< HEAD
          hypre_printf( "%2d %5b x %-5b %3d %3d",
                 level, fine_size, coarse_size,  global_min_e, global_max_e);
         hypre_printf("  %10.3e %9.3e %9.3e %9.3e\n",
                global_min_wt, global_max_wt,
=======
         hypre_printf("%3d %*b x %-*b %3d  %3d",
                level, ndigits[0], fine_size, ndigits[0], coarse_size,
                global_min_e, global_max_e);
         hypre_printf("  %4.1f  %10.3e  %10.3e  %10.3e  %10.3e\n",
                avg_entries, global_min_wt, global_max_wt,
>>>>>>> beb01103
                global_min_rsum, global_max_rsum);
      }


#else

      send_buff[0] = (HYPRE_Real) min_entries;
      send_buff[1] = (HYPRE_Real) max_entries;
      send_buff[2] = min_rowsum;
      send_buff[3] = max_rowsum;
      send_buff[4] = min_weight;
      send_buff[5] = max_weight;

      hypre_MPI_Gather(send_buff,6,HYPRE_MPI_REAL,gather_buff,6,HYPRE_MPI_REAL,0,comm);

      if (my_id == 0)
      {
         global_min_e = 1000000;
         global_max_e = 0;
         global_min_rsum = 1.0e7;
         global_max_rsum = 0.0;
         global_min_wt = 1.0e7;
         global_max_wt = 0.0;

         for (j = 0; j < num_procs; j++)
         {
            numrows = row_starts[j+1] - row_starts[j];
            if (numrows)
            {
               global_min_e = hypre_min(global_min_e, (HYPRE_Int) gather_buff[j*6]);
               global_min_rsum = hypre_min(global_min_rsum, gather_buff[j*6+2]);
               global_min_wt = hypre_min(global_min_wt, gather_buff[j*6+4]);
            }
            global_max_e = hypre_max(global_max_e, (HYPRE_Int) gather_buff[j*6+1]);
            global_max_rsum = hypre_max(global_max_rsum, gather_buff[j*6+3]);
            global_max_wt = hypre_max(global_max_wt, gather_buff[j*6+5]);
         }

<<<<<<< HEAD
         hypre_printf( "%2d %5b x %-5b %3d %3d",
                 level, fine_size, coarse_size,  global_min_e, global_max_e);
         hypre_printf("  %10.3e %9.3e %9.3e %9.3e\n",
                global_min_wt, global_max_wt,
=======
         hypre_printf("%3d %*b x %-*b %3d  %3d",
                level, ndigits[0], fine_size, ndigits[0], coarse_size,
                global_min_e, global_max_e);
         hypre_printf("  %4.1f  %10.3e  %10.3e  %10.3e  %10.3e\n",
                avg_entries, global_min_wt, global_max_wt,
>>>>>>> beb01103
                global_min_rsum, global_max_rsum);
      }

#endif

   }


   total_variables = 0;
   operat_cmplxty = 0;
   for (j=0;j<hypre_ParAMGDataNumLevels(amg_data);j++)
   {
      memory_cmplxty +=  num_mem[j] / num_coeffs[0];
      operat_cmplxty +=  num_coeffs[j] / num_coeffs[0];
      total_variables += num_variables[j];
   }
   if (num_variables[0] != 0)
      grid_cmplxty = total_variables / num_variables[0];

   if (my_id == 0 )
   {
      hypre_printf("\n\n");
      hypre_printf("     Complexity:    grid = %f\n",grid_cmplxty);
      hypre_printf("                operator = %f\n",operat_cmplxty);
      hypre_printf("                  memory = %f\n",memory_cmplxty);
      hypre_printf("\n\n");
   }

   if (my_id == 0)
   {
      hypre_printf("\n\nBoomerAMG SOLVER PARAMETERS:\n\n");
      hypre_printf( "  Maximum number of cycles:         %d \n",max_iter);
      hypre_printf( "  Stopping Tolerance:               %e \n",tol);
<<<<<<< HEAD
      if (fcycle)
      {
         hypre_printf( "  Full Multigrid. Cycle type (1 = V, 2 = W, etc.):  %d\n\n", cycle_type);
      }
      else
      {
         hypre_printf( "  Cycle type (1 = V, 2 = W, etc.):  %d\n\n", cycle_type);
      }
=======
      hypre_printf( "  Cycle type (1 = V, 2 = W, etc.):  %d\n\n", cycle_type);
>>>>>>> beb01103

      if (additive == 0 || mult_additive == 0 || simple == 0)
      {
         HYPRE_Int add_lvl = add_end;
         if (add_end == -1) add_lvl = num_levels-1;
         if (additive > -1)
            hypre_printf( "  Additive V-cycle 1st level %d last level %d: \n", additive, add_lvl);
         if (mult_additive > -1)
            hypre_printf( "  Mult-Additive V-cycle 1st level %d last level %d: \n", mult_additive, add_lvl);
         if (simple > -1)
            hypre_printf( "  Simplified Mult-Additive V-cycle 1st level %d: last level %d \n", simple, add_lvl);
         hypre_printf( "  Relaxation Parameters:\n");
         if (add_lvl == num_levels-1)
         {
            hypre_printf( "   Visiting Grid:                     down   up  coarse\n");
            hypre_printf( "            Number of sweeps:         %4d   %2d  %4d \n",
              num_grid_sweeps[1],
              num_grid_sweeps[1],(2*num_grid_sweeps[1]));
            hypre_printf( "   Type 0=Jac, 3=hGS, 6=hSGS, 9=GE:    %2d   %2d   %2d \n", add_rlx, add_rlx, add_rlx);
         }
         else
         {
            hypre_printf( "   Visiting Grid:                     down   up\n");
            hypre_printf( "            Number of sweeps:         %4d   %2d\n",
              num_grid_sweeps[1], num_grid_sweeps[1]);
            hypre_printf( "   Type 0=Jac, 3=hGS, 6=hSGS, 9=GE:    %2d   %2d\n", add_rlx, add_rlx);
         }
         if (add_lvl < num_levels -1)
         {
            hypre_printf( " \n");
            hypre_printf( "Multiplicative portion: \n");
            hypre_printf( "   Visiting Grid:                     down   up  coarse\n");
            hypre_printf( "            Number of sweeps:         %4d   %2d  %4d\n",
              num_grid_sweeps[1], num_grid_sweeps[2], num_grid_sweeps[3]);
            hypre_printf( "   Type 0=Jac, 3=hGS, 6=hSGS, 9=GE:   %4d   %2d  %4d\n",
              grid_relax_type[1], grid_relax_type[2], grid_relax_type[3]);
         }
         if (add_rlx == 0) hypre_printf( "   Relaxation Weight:   %e \n", add_rlx_wt);
         hypre_printf( "   Point types, partial sweeps (1=C, -1=F):\n");
         hypre_printf( "                  Pre-CG relaxation (down):");
         for (j = 0; j < num_grid_sweeps[1]; j++)
              hypre_printf("  %2d", zero);
         hypre_printf( "\n");
         hypre_printf( "                   Post-CG relaxation (up):");
         for (j = 0; j < num_grid_sweeps[2]; j++)
              hypre_printf("  %2d", zero);
         hypre_printf( "\n");
         hypre_printf( "                             Coarsest grid:");
         for (j = 0; j < num_grid_sweeps[3]; j++)
              hypre_printf("  %2d", zero);
         hypre_printf( "\n\n");
      }
      else if (additive > 0 || mult_additive > 0 || simple > 0)
      {
         HYPRE_Int add_lvl = add_end;
         if (add_end == -1) add_lvl = num_levels-1;
         hypre_printf( "  Relaxation Parameters:\n");
         if (add_lvl < num_levels -1)
         {
            hypre_printf( "   Visiting Grid:                     down   up  coarse\n");
            hypre_printf( "            Number of sweeps:         %4d   %2d  %4d\n",
              num_grid_sweeps[1], num_grid_sweeps[2], num_grid_sweeps[3]);
            hypre_printf( "   Type 0=Jac, 3=hGS, 6=hSGS, 9=GE:   %4d   %2d  %4d\n",
              grid_relax_type[1], grid_relax_type[2], grid_relax_type[3]);
         }
         else
         {
            hypre_printf( "   Visiting Grid:                     down   up  \n");
            hypre_printf( "            Number of sweeps:         %4d   %2d  \n",
              num_grid_sweeps[1], num_grid_sweeps[2]);
            hypre_printf( "   Type 0=Jac, 3=hGS, 6=hSGS, 9=GE:   %4d   %2d  \n",
              grid_relax_type[1], grid_relax_type[2]);
         }
         hypre_printf( "   Point types, partial sweeps (1=C, -1=F):\n");
         if (grid_relax_points && grid_relax_type[1] != 8)
         {
            hypre_printf( "                  Pre-CG relaxation (down):");
            for (j = 0; j < num_grid_sweeps[1]; j++)
              hypre_printf("  %2d", grid_relax_points[1][j]);
            hypre_printf( "\n");
            hypre_printf( "                   Post-CG relaxation (up):");
            for (j = 0; j < num_grid_sweeps[2]; j++)
              hypre_printf("  %2d", grid_relax_points[2][j]);
            hypre_printf( "\n");
         }
         else if (relax_order == 1 && grid_relax_type[1] != 8)
         {
            hypre_printf( "                  Pre-CG relaxation (down):");
            for (j = 0; j < num_grid_sweeps[1]; j++)
              hypre_printf("  %2d  %2d", one, minus_one);
            hypre_printf( "\n");
            hypre_printf( "                   Post-CG relaxation (up):");
            for (j = 0; j < num_grid_sweeps[2]; j++)
              hypre_printf("  %2d  %2d", minus_one, one);
            hypre_printf( "\n");
         }
         else
         {
            hypre_printf( "                  Pre-CG relaxation (down):");
            for (j = 0; j < num_grid_sweeps[1]; j++)
              hypre_printf("  %2d", zero);
            hypre_printf( "\n");
            hypre_printf( "                   Post-CG relaxation (up):");
            for (j = 0; j < num_grid_sweeps[2]; j++)
              hypre_printf("  %2d", zero);
            hypre_printf( "\n");
         }
         hypre_printf( "\n\n");
         if (additive > -1)
            hypre_printf( "  Additive V-cycle 1st level %d last level %d:  \n", additive, add_lvl);
         if (mult_additive > -1)
            hypre_printf( "  Mult-Additive V-cycle 1st level %d last level %d: \n", mult_additive, add_lvl);
         if (simple > -1)
            hypre_printf( "  Simplified Mult-Additive V-cycle 1st level %d: last level %d  \n", simple, add_lvl);
         hypre_printf( "  Relaxation Parameters:\n");
         if (add_lvl == num_levels-1)
         {
            hypre_printf( "   Visiting Grid:                     down   up  coarse\n");
            hypre_printf( "            Number of sweeps:         %4d   %2d  %4d \n",
              num_grid_sweeps[1],
              num_grid_sweeps[1],(2*num_grid_sweeps[1]));
            hypre_printf( "   Type 0=Jac, 3=hGS, 6=hSGS, 9=GE:    %2d   %2d   %2d \n", add_rlx, add_rlx, add_rlx);
         }
         else
         {
            hypre_printf( "   Visiting Grid:                     down   up\n");
            hypre_printf( "            Number of sweeps:         %4d   %2d\n",
              num_grid_sweeps[1], num_grid_sweeps[1]);
            hypre_printf( "   Type 0=Jac, 3=hGS, 6=hSGS, 9=GE:    %2d   %2d\n", add_rlx, add_rlx);
         }
         if (add_rlx == 0) hypre_printf( "   Relaxation Weight:   %e \n", add_rlx_wt);
         hypre_printf( "   Point types, partial sweeps (1=C, -1=F):\n");
         hypre_printf( "                  Pre-CG relaxation (down):");
         for (j = 0; j < num_grid_sweeps[1]; j++)
              hypre_printf("  %2d", zero);
         hypre_printf( "\n");
         hypre_printf( "                   Post-CG relaxation (up):");
         for (j = 0; j < num_grid_sweeps[2]; j++)
              hypre_printf("  %2d", zero);
         hypre_printf( "\n");
         hypre_printf( "                             Coarsest grid:");
         for (j = 0; j < num_grid_sweeps[3]; j++)
              hypre_printf("  %2d", zero);
         hypre_printf( "\n\n");
      }
      else
      {
         hypre_printf( "  Relaxation Parameters:\n");
         hypre_printf( "   Visiting Grid:                     down   up  coarse\n");
         hypre_printf( "            Number of sweeps:         %4d   %2d  %4d \n",
              num_grid_sweeps[1],
              num_grid_sweeps[2],num_grid_sweeps[3]);
         hypre_printf( "   Type 0=Jac, 3=hGS, 6=hSGS, 9=GE:   %4d   %2d  %4d \n",
              grid_relax_type[1],
              grid_relax_type[2],grid_relax_type[3]);
         hypre_printf( "   Point types, partial sweeps (1=C, -1=F):\n");
         if (grid_relax_points && grid_relax_type[1] != 8)
         {
            hypre_printf( "                  Pre-CG relaxation (down):");
            for (j = 0; j < num_grid_sweeps[1]; j++)
              hypre_printf("  %2d", grid_relax_points[1][j]);
            hypre_printf( "\n");
            hypre_printf( "                   Post-CG relaxation (up):");
            for (j = 0; j < num_grid_sweeps[2]; j++)
              hypre_printf("  %2d", grid_relax_points[2][j]);
            hypre_printf( "\n");
            hypre_printf( "                             Coarsest grid:");
            for (j = 0; j < num_grid_sweeps[3]; j++)
              hypre_printf("  %2d", grid_relax_points[3][j]);
            hypre_printf( "\n\n");
         }
         else if (relax_order == 1 && grid_relax_type[1] != 8)
         {
            hypre_printf( "                  Pre-CG relaxation (down):");
            for (j = 0; j < num_grid_sweeps[1]; j++)
              hypre_printf("  %2d  %2d", one, minus_one);
            hypre_printf( "\n");
            hypre_printf( "                   Post-CG relaxation (up):");
            for (j = 0; j < num_grid_sweeps[2]; j++)
              hypre_printf("  %2d  %2d", minus_one, one);
            hypre_printf( "\n");
            hypre_printf( "                             Coarsest grid:");
            for (j = 0; j < num_grid_sweeps[3]; j++)
              hypre_printf("  %2d", zero);
            hypre_printf( "\n\n");
         }
         else
         {
            hypre_printf( "                  Pre-CG relaxation (down):");
            for (j = 0; j < num_grid_sweeps[1]; j++)
              hypre_printf("  %2d", zero);
            hypre_printf( "\n");
            hypre_printf( "                   Post-CG relaxation (up):");
            for (j = 0; j < num_grid_sweeps[2]; j++)
              hypre_printf("  %2d", zero);
            hypre_printf( "\n");
            hypre_printf( "                             Coarsest grid:");
            for (j = 0; j < num_grid_sweeps[3]; j++)
              hypre_printf("  %2d", zero);
            hypre_printf( "\n\n");
         }
      }
      if (smooth_type == 6)
         for (j=0; j < smooth_num_levels; j++)
            hypre_printf( " Schwarz Relaxation Weight %f level %d\n",
                  hypre_ParAMGDataSchwarzRlxWeight(amg_data),j);
      if (smooth_type == 7)
         for (j=0; j < smooth_num_levels; j++)
            hypre_printf( " Pilut smoother level %d\n", j);
      if (smooth_type == 8)
         for (j=0; j < smooth_num_levels; j++)
            hypre_printf( " ParaSails smoother level %d\n", j);
      if (smooth_type == 9)
         for (j=0; j < smooth_num_levels; j++)
            hypre_printf( " Euclid smoother level %d\n", j);
      for (j=0; j < num_levels; j++)
         if (relax_weight[j] != 1)
            hypre_printf( " Relaxation Weight %f level %d\n",relax_weight[j],j);
      for (j=0; j < num_levels; j++)
         if (omega[j] != 1)
               hypre_printf( " Outer relaxation weight %f level %d\n",omega[j],j);
   }

   hypre_TFree(num_coeffs, HYPRE_MEMORY_HOST);
   hypre_TFree(num_mem, HYPRE_MEMORY_HOST);
   hypre_TFree(num_variables, HYPRE_MEMORY_HOST);
   hypre_TFree(send_buff, HYPRE_MEMORY_HOST);
   hypre_TFree(gather_buff, HYPRE_MEMORY_HOST);

   return(0);
}




/*---------------------------------------------------------------
 * hypre_BoomerAMGWriteSolverParams
 *---------------------------------------------------------------*/


HYPRE_Int    hypre_BoomerAMGWriteSolverParams(void* data)
{
   hypre_ParAMGData  *amg_data = (hypre_ParAMGData*) data;

   /* amg solve params */
   HYPRE_Int      num_levels;
   HYPRE_Int      max_iter;
   HYPRE_Int      cycle_type;
<<<<<<< HEAD
   HYPRE_Int      fcycle;
=======
>>>>>>> beb01103
   HYPRE_Int     *num_grid_sweeps;
   HYPRE_Int     *grid_relax_type;
   HYPRE_Int    **grid_relax_points;
   HYPRE_Int      relax_order;
   HYPRE_Real  *relax_weight;
   HYPRE_Real  *omega;
   HYPRE_Real   tol;
   HYPRE_Int      smooth_type;
   HYPRE_Int      smooth_num_levels;
   /* amg output params */
   HYPRE_Int      amg_print_level;

   HYPRE_Int      j;
   HYPRE_Int      one = 1;
   HYPRE_Int      minus_one = -1;
   HYPRE_Int      zero = 0;


   /*----------------------------------------------------------
    * Get the amg_data data
    *----------------------------------------------------------*/

   num_levels = hypre_ParAMGDataNumLevels(amg_data);
   max_iter   = hypre_ParAMGDataMaxIter(amg_data);
   cycle_type = hypre_ParAMGDataCycleType(amg_data);
<<<<<<< HEAD
   fcycle     = hypre_ParAMGDataFCycle(amg_data);
=======
>>>>>>> beb01103
   num_grid_sweeps = hypre_ParAMGDataNumGridSweeps(amg_data);
   grid_relax_type = hypre_ParAMGDataGridRelaxType(amg_data);
   grid_relax_points = hypre_ParAMGDataGridRelaxPoints(amg_data);
   relax_order = hypre_ParAMGDataRelaxOrder(amg_data);
   relax_weight = hypre_ParAMGDataRelaxWeight(amg_data);
   omega = hypre_ParAMGDataOmega(amg_data);
   smooth_type = hypre_ParAMGDataSmoothType(amg_data);
   smooth_num_levels = hypre_ParAMGDataSmoothNumLevels(amg_data);
   tol = hypre_ParAMGDataTol(amg_data);

   amg_print_level = hypre_ParAMGDataPrintLevel(amg_data);

   /*----------------------------------------------------------
    * AMG info
    *----------------------------------------------------------*/

   if (amg_print_level == 1 || amg_print_level == 3)
   {
      hypre_printf("\n\nBoomerAMG SOLVER PARAMETERS:\n\n");
      hypre_printf( "  Maximum number of cycles:         %d \n",max_iter);
      hypre_printf( "  Stopping Tolerance:               %e \n",tol);
<<<<<<< HEAD
      if (fcycle)
      {
         hypre_printf( "  Full Multigrid. Cycle type (1 = V, 2 = W, etc.):  %d\n\n", cycle_type);
      }
      else
      {
         hypre_printf( "  Cycle type (1 = V, 2 = W, etc.):  %d\n\n", cycle_type);
      }
=======
      hypre_printf( "  Cycle type (1 = V, 2 = W, etc.):  %d\n\n", cycle_type);
>>>>>>> beb01103
      hypre_printf( "  Relaxation Parameters:\n");
      hypre_printf( "   Visiting Grid:                     down   up  coarse\n");
      hypre_printf( "            Number of sweeps:         %4d   %2d  %4d \n",
              num_grid_sweeps[1],
              num_grid_sweeps[2],num_grid_sweeps[3]);
      hypre_printf( "   Type 0=Jac, 3=hGS, 6=hSGS, 9=GE:   %4d   %2d  %4d \n",
              grid_relax_type[1],
              grid_relax_type[2],grid_relax_type[3]);
      hypre_printf( "   Point types, partial sweeps (1=C, -1=F):\n");
      if (grid_relax_points)
      {
         hypre_printf( "                  Pre-CG relaxation (down):");
         for (j = 0; j < num_grid_sweeps[1]; j++)
              hypre_printf("  %2d", grid_relax_points[1][j]);
         hypre_printf( "\n");
         hypre_printf( "                   Post-CG relaxation (up):");
         for (j = 0; j < num_grid_sweeps[2]; j++)
              hypre_printf("  %2d", grid_relax_points[2][j]);
         hypre_printf( "\n");
         hypre_printf( "                             Coarsest grid:");
         for (j = 0; j < num_grid_sweeps[3]; j++)
              hypre_printf("  %2d", grid_relax_points[3][j]);
         hypre_printf( "\n\n");
      }
      else if (relax_order == 1)
      {
         hypre_printf( "                  Pre-CG relaxation (down):");
         for (j = 0; j < num_grid_sweeps[1]; j++)
              hypre_printf("  %2d  %2d", one, minus_one);
         hypre_printf( "\n");
         hypre_printf( "                   Post-CG relaxation (up):");
         for (j = 0; j < num_grid_sweeps[2]; j++)
              hypre_printf("  %2d  %2d", minus_one, one);
         hypre_printf( "\n");
         hypre_printf( "                             Coarsest grid:");
         for (j = 0; j < num_grid_sweeps[3]; j++)
              hypre_printf("  %2d", zero);
         hypre_printf( "\n\n");
      }
      else
      {
         hypre_printf( "                  Pre-CG relaxation (down):");
         for (j = 0; j < num_grid_sweeps[1]; j++)
              hypre_printf("  %2d", zero);
         hypre_printf( "\n");
         hypre_printf( "                   Post-CG relaxation (up):");
         for (j = 0; j < num_grid_sweeps[2]; j++)
              hypre_printf("  %2d", zero);
         hypre_printf( "\n");
         hypre_printf( "                             Coarsest grid:");
         for (j = 0; j < num_grid_sweeps[3]; j++)
              hypre_printf("  %2d", zero);
         hypre_printf( "\n\n");
      }
      if (smooth_type == 6)
         for (j=0; j < smooth_num_levels; j++)
            hypre_printf( " Schwarz Relaxation Weight %f level %d\n",
                  hypre_ParAMGDataSchwarzRlxWeight(amg_data),j);
      for (j=0; j < num_levels; j++)
         if (relax_weight[j] != 1)
            hypre_printf( " Relaxation Weight %f level %d\n",relax_weight[j],j);
      for (j=0; j < num_levels; j++)
         if (omega[j] != 1)
               hypre_printf( " Outer relaxation weight %f level %d\n",omega[j],j);

      hypre_printf( " Output flag (print_level): %d \n", amg_print_level);
   }

   return 0;
}<|MERGE_RESOLUTION|>--- conflicted
+++ resolved
@@ -22,11 +22,7 @@
 hypre_BoomerAMGSetupStats( void               *amg_vdata,
                            hypre_ParCSRMatrix *A         )
 {
-<<<<<<< HEAD
    MPI_Comm          comm = hypre_ParCSRMatrixComm(A);
-=======
-   MPI_Comm 	      comm = hypre_ParCSRMatrixComm(A);
->>>>>>> beb01103
 
    hypre_ParAMGData *amg_data = (hypre_ParAMGData*) amg_vdata;
 
@@ -99,11 +95,7 @@
 
 
    HYPRE_Int       i;
-<<<<<<< HEAD
-
-=======
    HYPRE_Int	   ndigits[4];
->>>>>>> beb01103
 
    HYPRE_BigInt    coarse_size;
    HYPRE_Int       entries;
@@ -131,14 +123,9 @@
    HYPRE_Real   memory_cmplxty = 0;
 
    /* amg solve params */
-<<<<<<< HEAD
    HYPRE_Int      max_iter;
    HYPRE_Int      cycle_type;
    HYPRE_Int      fcycle;
-=======
-   HYPRE_Int     max_iter;
-   HYPRE_Int     cycle_type;
->>>>>>> beb01103
    HYPRE_Int     *num_grid_sweeps;
    HYPRE_Int     *grid_relax_type;
    HYPRE_Int      relax_order;
@@ -197,10 +184,7 @@
    num_levels = hypre_ParAMGDataNumLevels(amg_data);
    max_iter   = hypre_ParAMGDataMaxIter(amg_data);
    cycle_type = hypre_ParAMGDataCycleType(amg_data);
-<<<<<<< HEAD
    fcycle     = hypre_ParAMGDataFCycle(amg_data);
-=======
->>>>>>> beb01103
    num_grid_sweeps = hypre_ParAMGDataNumGridSweeps(amg_data);
    grid_relax_type = hypre_ParAMGDataGridRelaxType(amg_data);
    grid_relax_points = hypre_ParAMGDataGridRelaxPoints(amg_data);
@@ -226,11 +210,11 @@
       hypre_printf(" Max levels = %d\n",hypre_ParAMGDataMaxLevels(amg_data));
       hypre_printf(" Num levels = %d\n\n",num_levels);
       hypre_printf(" Strength Threshold = %f\n",
-                         hypre_ParAMGDataStrongThreshold(amg_data));
+            hypre_ParAMGDataStrongThreshold(amg_data));
       hypre_printf(" Interpolation Truncation Factor = %f\n",
-                         hypre_ParAMGDataTruncFactor(amg_data));
+            hypre_ParAMGDataTruncFactor(amg_data));
       hypre_printf(" Maximum Row Sum Threshold for Dependency Weakening = %f\n\n",
-                         hypre_ParAMGDataMaxRowSum(amg_data));
+            hypre_ParAMGDataMaxRowSum(amg_data));
 
       if (coarsen_type == 0)
       {
@@ -282,38 +266,34 @@
       }
       else if (hypre_abs(coarsen_type) == 21) /* BM Aug 29, 2006 */
       {
-        hypre_printf(" Coarsening Type = CGC \n");
+         hypre_printf(" Coarsening Type = CGC \n");
       }
       else if (hypre_abs(coarsen_type) == 22) /* BM Aug 29, 2006 */
       {
-        hypre_printf(" Coarsening Type = CGC-E \n");
+         hypre_printf(" Coarsening Type = CGC-E \n");
       }
       /*if (coarsen_type > 0)
-      {
-      hypre_printf(" Hybrid Coarsening (switch to CLJP when coarsening slows)\n");
-      }*/
+        {
+        hypre_printf(" Hybrid Coarsening (switch to CLJP when coarsening slows)\n");
+        }*/
 
       if (agg_num_levels > 0)
       {
          hypre_printf("\n No. of levels of aggressive coarsening: %d\n\n", agg_num_levels);
-        if (agg_interp_type == 4)
-           hypre_printf(" Interpolation on agg. levels= multipass interpolation\n");
-        else if (agg_interp_type == 1)
-           hypre_printf(" Interpolation on agg. levels = 2-stage extended+i interpolation \n");
-        else if (agg_interp_type == 2)
-           hypre_printf(" Interpolation on agg. levels = 2-stage std interpolation \n");
-        else if (agg_interp_type == 3)
-           hypre_printf(" Interpolation on agg. levels = 2-stage extended interpolation \n");
+         if (agg_interp_type == 4)
+            hypre_printf(" Interpolation on agg. levels= multipass interpolation\n");
+         else if (agg_interp_type == 1)
+            hypre_printf(" Interpolation on agg. levels = 2-stage extended+i interpolation \n");
+         else if (agg_interp_type == 2)
+            hypre_printf(" Interpolation on agg. levels = 2-stage std interpolation \n");
+         else if (agg_interp_type == 3)
+            hypre_printf(" Interpolation on agg. levels = 2-stage extended interpolation \n");
       }
 
 
       if (coarsen_type)
-<<<<<<< HEAD
          hypre_printf(" measures are determined %s\n\n",
-=======
-      	hypre_printf(" measures are determined %s\n\n",
->>>>>>> beb01103
-                  (measure_type ? "globally" : "locally"));
+               (measure_type ? "globally" : "locally"));
 
 #ifdef HYPRE_NO_GLOBAL_PARTITION
       hypre_printf( "\n No global partition option chosen.\n\n");
@@ -394,11 +374,7 @@
       {
          hypre_printf(" Restriction = local approximate ideal restriction (AIR-1)\n");
       }
-<<<<<<< HEAD
       else if (restri_type == 2.0)
-=======
-      else if (restri_type == 2)
->>>>>>> beb01103
       {
          hypre_printf(" Restriction = local approximate ideal restriction (AIR-2)\n");
       }
@@ -414,23 +390,13 @@
       if (block_mode)
       {
          hypre_printf( "\nBlock Operator Matrix Information:\n");
-           hypre_printf( "(Row sums and weights use sum of all elements in the block -keeping signs)\n\n");
+         hypre_printf( "(Row sums and weights use sum of all elements in the block -keeping signs)\n\n");
       }
       else
       {
          hypre_printf( "\nOperator Matrix Information:\n\n");
       }
-<<<<<<< HEAD
-
-      hypre_printf("            nonzero         entries p");
-      hypre_printf("er row        row sums\n");
-      hypre_printf("lev   rows  entries  sparse  min  max   ");
-      hypre_printf("avg       min         max\n");
-      hypre_printf("=======================================");
-      hypre_printf("============================\n");
-=======
    }
->>>>>>> beb01103
 
    if (block_mode)
    {
@@ -452,13 +418,13 @@
       {
          fine_size = hypre_ParCSRBlockMatrixGlobalNumRows(A_block_array[level]);
          global_nonzeros = hypre_ParCSRBlockMatrixNumNonzeros(A_block_array[level]);
-	 ndigits[2] = hypre_max(hypre_ndigits((HYPRE_BigInt) global_nonzeros / fine_size ), ndigits[2]);
+         ndigits[2] = hypre_max(hypre_ndigits((HYPRE_BigInt) global_nonzeros / fine_size ), ndigits[2]);
       }
       else
       {
          fine_size = hypre_ParCSRMatrixGlobalNumRows(A_array[level]);
          global_nonzeros = hypre_ParCSRMatrixNumNonzeros(A_array[level]);
-	 ndigits[2] = hypre_max(hypre_ndigits((HYPRE_BigInt) global_nonzeros / fine_size ), ndigits[2]);
+         ndigits[2] = hypre_max(hypre_ndigits((HYPRE_BigInt) global_nonzeros / fine_size ), ndigits[2]);
       }
 
    }
@@ -623,91 +589,72 @@
 
 #ifdef HYPRE_NO_GLOBAL_PARTITION
 
-       numrows = (HYPRE_Int)(row_starts[1]-row_starts[0]);
-       if (!numrows) /* if we don't have any rows, then don't have this count toward
-                         min row sum or min num entries */
-       {
-          min_entries = 1000000;
-          min_rowsum =  1.0e7;
-       }
-
-       send_buff[0] = - (HYPRE_Real) min_entries;
-       send_buff[1] = (HYPRE_Real) max_entries;
-       send_buff[2] = - min_rowsum;
-       send_buff[3] = max_rowsum;
-
-       hypre_MPI_Reduce(send_buff, gather_buff, 4, HYPRE_MPI_REAL, hypre_MPI_MAX, 0, comm);
-
-       if (my_id ==0)
-       {
-          global_min_e = - (HYPRE_Int)gather_buff[0];
-          global_max_e = (HYPRE_Int)gather_buff[1];
-          global_min_rsum = - gather_buff[2];
-          global_max_rsum = gather_buff[3];
-
-<<<<<<< HEAD
-          hypre_printf( "%2d %7b %8.0f  %0.3f  %4d %4d",
-                  level, fine_size, global_nonzeros, sparse, global_min_e,
-                  global_max_e);
-          hypre_printf("  %4.1f  %10.3e  %10.3e\n", avg_entries,
-=======
-          hypre_printf("%3d %*b %*.0f  %0.3f  %4d %4d",
-                  level, ndigits[0], fine_size, ndigits[1], global_nonzeros,
-                  sparse, global_min_e, global_max_e);
-          hypre_printf("  %*.1f  %10.3e  %10.3e\n", ndigits[2], avg_entries,
->>>>>>> beb01103
-                 global_min_rsum, global_max_rsum);
-       }
+      numrows = (HYPRE_Int)(row_starts[1]-row_starts[0]);
+      if (!numrows) /* if we don't have any rows, then don't have this count toward
+                       min row sum or min num entries */
+      {
+         min_entries = 1000000;
+         min_rowsum =  1.0e7;
+      }
+
+      send_buff[0] = - (HYPRE_Real) min_entries;
+      send_buff[1] = (HYPRE_Real) max_entries;
+      send_buff[2] = - min_rowsum;
+      send_buff[3] = max_rowsum;
+
+      hypre_MPI_Reduce(send_buff, gather_buff, 4, HYPRE_MPI_REAL, hypre_MPI_MAX, 0, comm);
+
+      if (my_id ==0)
+      {
+         global_min_e = - (HYPRE_Int)gather_buff[0];
+         global_max_e = (HYPRE_Int)gather_buff[1];
+         global_min_rsum = - gather_buff[2];
+         global_max_rsum = gather_buff[3];
+
+         hypre_printf("%3d %*b %*.0f  %0.3f  %4d %4d",
+               level, ndigits[0], fine_size, ndigits[1], global_nonzeros,
+               sparse, global_min_e, global_max_e);
+         hypre_printf("  %*.1f  %10.3e  %10.3e\n", ndigits[2], avg_entries,
+               global_min_rsum, global_max_rsum);
+      }
 
 #else
 
-       send_buff[0] = (HYPRE_Real) min_entries;
-       send_buff[1] = (HYPRE_Real) max_entries;
-       send_buff[2] = min_rowsum;
-       send_buff[3] = max_rowsum;
-
-       hypre_MPI_Gather(send_buff,4,HYPRE_MPI_REAL,gather_buff,4,HYPRE_MPI_REAL,0,comm);
-
-       if (my_id == 0)
-       {
-          global_min_e = 1000000;
-          global_max_e = 0;
-          global_min_rsum = 1.0e7;
-          global_max_rsum = 0.0;
-          for (j = 0; j < num_procs; j++)
-          {
-             numrows = row_starts[j+1]-row_starts[j];
-             if (numrows)
-             {
-                global_min_e = hypre_min(global_min_e, (HYPRE_Int) gather_buff[j*4]);
-                global_min_rsum = hypre_min(global_min_rsum, gather_buff[j*4 +2]);
-             }
-             global_max_e = hypre_max(global_max_e, (HYPRE_Int) gather_buff[j*4 +1]);
-             global_max_rsum = hypre_max(global_max_rsum, gather_buff[j*4 +3]);
-          }
-
-<<<<<<< HEAD
-          hypre_printf( "%2d %7b %8.0f  %0.3f  %4d %4d",
-                  level, fine_size, global_nonzeros, sparse, global_min_e,
-                  global_max_e);
-          hypre_printf("  %4.1f  %10.3e  %10.3e\n", avg_entries,
-=======
-          hypre_printf("%3d %*b %*.0f  %0.3f  %4d %4d",
-                  level, ndigits[0], fine_size, ndigits[1], global_nonzeros,
-                  sparse, global_min_e, global_max_e);
-          hypre_printf("  %*.1f  %10.3e  %10.3e\n", ndigits[2], avg_entries,
->>>>>>> beb01103
-                 global_min_rsum, global_max_rsum);
-       }
+      send_buff[0] = (HYPRE_Real) min_entries;
+      send_buff[1] = (HYPRE_Real) max_entries;
+      send_buff[2] = min_rowsum;
+      send_buff[3] = max_rowsum;
+
+      hypre_MPI_Gather(send_buff,4,HYPRE_MPI_REAL,gather_buff,4,HYPRE_MPI_REAL,0,comm);
+
+      if (my_id == 0)
+      {
+         global_min_e = 1000000;
+         global_max_e = 0;
+         global_min_rsum = 1.0e7;
+         global_max_rsum = 0.0;
+         for (j = 0; j < num_procs; j++)
+         {
+            numrows = row_starts[j+1]-row_starts[j];
+            if (numrows)
+            {
+               global_min_e = hypre_min(global_min_e, (HYPRE_Int) gather_buff[j*4]);
+               global_min_rsum = hypre_min(global_min_rsum, gather_buff[j*4 +2]);
+            }
+            global_max_e = hypre_max(global_max_e, (HYPRE_Int) gather_buff[j*4 +1]);
+            global_max_rsum = hypre_max(global_max_rsum, gather_buff[j*4 +3]);
+         }
+
+         hypre_printf("%3d %*b %*.0f  %0.3f  %4d %4d",
+               level, ndigits[0], fine_size, ndigits[1], global_nonzeros,
+               sparse, global_min_e, global_max_e);
+         hypre_printf("  %*.1f  %10.3e  %10.3e\n", ndigits[2], avg_entries,
+               global_min_rsum, global_max_rsum);
+      }
 
 #endif
 
 
-<<<<<<< HEAD
-   }
-
-
-=======
    }
 
    ndigits[0] = 5;
@@ -723,7 +670,6 @@
       }
    }
 
->>>>>>> beb01103
    if (my_id == 0)
    {
       if (block_mode)
@@ -737,21 +683,12 @@
 
       }
 
-<<<<<<< HEAD
-      hypre_printf("                 entries/row    min     max");
-      hypre_printf("         row sums\n");
-      hypre_printf("lev  rows cols    min max  ");
-      hypre_printf("   weight   weight     min       max \n");
-      hypre_printf("=======================================");
-      hypre_printf("==========================\n");
-=======
       hypre_printf("%*s ", (2*ndigits[0] + 21), "entries/row");
       hypre_printf("%10s %10s %19s\n", "min", "max", "row sums");
       hypre_printf("lev %*s x %-*s min  max  avgW", ndigits[0], "rows", ndigits[0], "cols");
       hypre_printf("%11s %11s %9s %11s\n", "weight", "weight", "min", "max");
       for (i = 0; i < (70 + 2*ndigits[0]); i++) hypre_printf("%s", "=");
       hypre_printf("\n");
->>>>>>> beb01103
    }
 
    /*-----------------------------------------------------
@@ -811,7 +748,7 @@
                hypre_CSRBlockMatrixBlockNorm(6, &P_offd_data[j*bnnz], &tmp_norm, block_size);
                min_weight = hypre_min(min_weight, tmp_norm);
 
-              if (tmp_norm != 1.0)
+               if (tmp_norm != 1.0)
                   max_weight = hypre_max(max_weight, tmp_norm);
 
                min_rowsum += tmp_norm;
@@ -947,7 +884,7 @@
          min_entries = 1000000;
          min_rowsum =  1.0e7;
          min_weight = 1.0e7;
-       }
+      }
 
       send_buff[0] = - (HYPRE_Real) min_entries;
       send_buff[1] = (HYPRE_Real) max_entries;
@@ -967,19 +904,12 @@
          global_min_wt = -gather_buff[4];
          global_max_wt = gather_buff[5];
 
-<<<<<<< HEAD
-          hypre_printf( "%2d %5b x %-5b %3d %3d",
-                 level, fine_size, coarse_size,  global_min_e, global_max_e);
-         hypre_printf("  %10.3e %9.3e %9.3e %9.3e\n",
-                global_min_wt, global_max_wt,
-=======
          hypre_printf("%3d %*b x %-*b %3d  %3d",
-                level, ndigits[0], fine_size, ndigits[0], coarse_size,
-                global_min_e, global_max_e);
+               level, ndigits[0], fine_size, ndigits[0], coarse_size,
+               global_min_e, global_max_e);
          hypre_printf("  %4.1f  %10.3e  %10.3e  %10.3e  %10.3e\n",
-                avg_entries, global_min_wt, global_max_wt,
->>>>>>> beb01103
-                global_min_rsum, global_max_rsum);
+               avg_entries, global_min_wt, global_max_wt,
+               global_min_rsum, global_max_rsum);
       }
 
 
@@ -1017,19 +947,12 @@
             global_max_wt = hypre_max(global_max_wt, gather_buff[j*6+5]);
          }
 
-<<<<<<< HEAD
-         hypre_printf( "%2d %5b x %-5b %3d %3d",
-                 level, fine_size, coarse_size,  global_min_e, global_max_e);
-         hypre_printf("  %10.3e %9.3e %9.3e %9.3e\n",
-                global_min_wt, global_max_wt,
-=======
          hypre_printf("%3d %*b x %-*b %3d  %3d",
-                level, ndigits[0], fine_size, ndigits[0], coarse_size,
-                global_min_e, global_max_e);
+               level, ndigits[0], fine_size, ndigits[0], coarse_size,
+               global_min_e, global_max_e);
          hypre_printf("  %4.1f  %10.3e  %10.3e  %10.3e  %10.3e\n",
-                avg_entries, global_min_wt, global_max_wt,
->>>>>>> beb01103
-                global_min_rsum, global_max_rsum);
+               avg_entries, global_min_wt, global_max_wt,
+               global_min_rsum, global_max_rsum);
       }
 
 #endif
@@ -1053,7 +976,7 @@
       hypre_printf("\n\n");
       hypre_printf("     Complexity:    grid = %f\n",grid_cmplxty);
       hypre_printf("                operator = %f\n",operat_cmplxty);
-      hypre_printf("                  memory = %f\n",memory_cmplxty);
+      hypre_printf("                memory = %f\n",memory_cmplxty);
       hypre_printf("\n\n");
    }
 
@@ -1062,7 +985,6 @@
       hypre_printf("\n\nBoomerAMG SOLVER PARAMETERS:\n\n");
       hypre_printf( "  Maximum number of cycles:         %d \n",max_iter);
       hypre_printf( "  Stopping Tolerance:               %e \n",tol);
-<<<<<<< HEAD
       if (fcycle)
       {
          hypre_printf( "  Full Multigrid. Cycle type (1 = V, 2 = W, etc.):  %d\n\n", cycle_type);
@@ -1071,9 +993,6 @@
       {
          hypre_printf( "  Cycle type (1 = V, 2 = W, etc.):  %d\n\n", cycle_type);
       }
-=======
-      hypre_printf( "  Cycle type (1 = V, 2 = W, etc.):  %d\n\n", cycle_type);
->>>>>>> beb01103
 
       if (additive == 0 || mult_additive == 0 || simple == 0)
       {
@@ -1090,15 +1009,15 @@
          {
             hypre_printf( "   Visiting Grid:                     down   up  coarse\n");
             hypre_printf( "            Number of sweeps:         %4d   %2d  %4d \n",
-              num_grid_sweeps[1],
-              num_grid_sweeps[1],(2*num_grid_sweeps[1]));
+                  num_grid_sweeps[1],
+                  num_grid_sweeps[1],(2*num_grid_sweeps[1]));
             hypre_printf( "   Type 0=Jac, 3=hGS, 6=hSGS, 9=GE:    %2d   %2d   %2d \n", add_rlx, add_rlx, add_rlx);
          }
          else
          {
             hypre_printf( "   Visiting Grid:                     down   up\n");
             hypre_printf( "            Number of sweeps:         %4d   %2d\n",
-              num_grid_sweeps[1], num_grid_sweeps[1]);
+                  num_grid_sweeps[1], num_grid_sweeps[1]);
             hypre_printf( "   Type 0=Jac, 3=hGS, 6=hSGS, 9=GE:    %2d   %2d\n", add_rlx, add_rlx);
          }
          if (add_lvl < num_levels -1)
@@ -1107,23 +1026,23 @@
             hypre_printf( "Multiplicative portion: \n");
             hypre_printf( "   Visiting Grid:                     down   up  coarse\n");
             hypre_printf( "            Number of sweeps:         %4d   %2d  %4d\n",
-              num_grid_sweeps[1], num_grid_sweeps[2], num_grid_sweeps[3]);
+                  num_grid_sweeps[1], num_grid_sweeps[2], num_grid_sweeps[3]);
             hypre_printf( "   Type 0=Jac, 3=hGS, 6=hSGS, 9=GE:   %4d   %2d  %4d\n",
-              grid_relax_type[1], grid_relax_type[2], grid_relax_type[3]);
+                  grid_relax_type[1], grid_relax_type[2], grid_relax_type[3]);
          }
          if (add_rlx == 0) hypre_printf( "   Relaxation Weight:   %e \n", add_rlx_wt);
          hypre_printf( "   Point types, partial sweeps (1=C, -1=F):\n");
          hypre_printf( "                  Pre-CG relaxation (down):");
          for (j = 0; j < num_grid_sweeps[1]; j++)
-              hypre_printf("  %2d", zero);
+            hypre_printf("  %2d", zero);
          hypre_printf( "\n");
          hypre_printf( "                   Post-CG relaxation (up):");
          for (j = 0; j < num_grid_sweeps[2]; j++)
-              hypre_printf("  %2d", zero);
+            hypre_printf("  %2d", zero);
          hypre_printf( "\n");
          hypre_printf( "                             Coarsest grid:");
          for (j = 0; j < num_grid_sweeps[3]; j++)
-              hypre_printf("  %2d", zero);
+            hypre_printf("  %2d", zero);
          hypre_printf( "\n\n");
       }
       else if (additive > 0 || mult_additive > 0 || simple > 0)
@@ -1135,50 +1054,50 @@
          {
             hypre_printf( "   Visiting Grid:                     down   up  coarse\n");
             hypre_printf( "            Number of sweeps:         %4d   %2d  %4d\n",
-              num_grid_sweeps[1], num_grid_sweeps[2], num_grid_sweeps[3]);
+                  num_grid_sweeps[1], num_grid_sweeps[2], num_grid_sweeps[3]);
             hypre_printf( "   Type 0=Jac, 3=hGS, 6=hSGS, 9=GE:   %4d   %2d  %4d\n",
-              grid_relax_type[1], grid_relax_type[2], grid_relax_type[3]);
+                  grid_relax_type[1], grid_relax_type[2], grid_relax_type[3]);
          }
          else
          {
             hypre_printf( "   Visiting Grid:                     down   up  \n");
             hypre_printf( "            Number of sweeps:         %4d   %2d  \n",
-              num_grid_sweeps[1], num_grid_sweeps[2]);
+                  num_grid_sweeps[1], num_grid_sweeps[2]);
             hypre_printf( "   Type 0=Jac, 3=hGS, 6=hSGS, 9=GE:   %4d   %2d  \n",
-              grid_relax_type[1], grid_relax_type[2]);
+                  grid_relax_type[1], grid_relax_type[2]);
          }
          hypre_printf( "   Point types, partial sweeps (1=C, -1=F):\n");
          if (grid_relax_points && grid_relax_type[1] != 8)
          {
             hypre_printf( "                  Pre-CG relaxation (down):");
             for (j = 0; j < num_grid_sweeps[1]; j++)
-              hypre_printf("  %2d", grid_relax_points[1][j]);
+               hypre_printf("  %2d", grid_relax_points[1][j]);
             hypre_printf( "\n");
             hypre_printf( "                   Post-CG relaxation (up):");
             for (j = 0; j < num_grid_sweeps[2]; j++)
-              hypre_printf("  %2d", grid_relax_points[2][j]);
+               hypre_printf("  %2d", grid_relax_points[2][j]);
             hypre_printf( "\n");
          }
          else if (relax_order == 1 && grid_relax_type[1] != 8)
          {
             hypre_printf( "                  Pre-CG relaxation (down):");
             for (j = 0; j < num_grid_sweeps[1]; j++)
-              hypre_printf("  %2d  %2d", one, minus_one);
+               hypre_printf("  %2d  %2d", one, minus_one);
             hypre_printf( "\n");
             hypre_printf( "                   Post-CG relaxation (up):");
             for (j = 0; j < num_grid_sweeps[2]; j++)
-              hypre_printf("  %2d  %2d", minus_one, one);
+               hypre_printf("  %2d  %2d", minus_one, one);
             hypre_printf( "\n");
          }
          else
          {
             hypre_printf( "                  Pre-CG relaxation (down):");
             for (j = 0; j < num_grid_sweeps[1]; j++)
-              hypre_printf("  %2d", zero);
+               hypre_printf("  %2d", zero);
             hypre_printf( "\n");
             hypre_printf( "                   Post-CG relaxation (up):");
             for (j = 0; j < num_grid_sweeps[2]; j++)
-              hypre_printf("  %2d", zero);
+               hypre_printf("  %2d", zero);
             hypre_printf( "\n");
          }
          hypre_printf( "\n\n");
@@ -1193,30 +1112,30 @@
          {
             hypre_printf( "   Visiting Grid:                     down   up  coarse\n");
             hypre_printf( "            Number of sweeps:         %4d   %2d  %4d \n",
-              num_grid_sweeps[1],
-              num_grid_sweeps[1],(2*num_grid_sweeps[1]));
+                  num_grid_sweeps[1],
+                  num_grid_sweeps[1],(2*num_grid_sweeps[1]));
             hypre_printf( "   Type 0=Jac, 3=hGS, 6=hSGS, 9=GE:    %2d   %2d   %2d \n", add_rlx, add_rlx, add_rlx);
          }
          else
          {
             hypre_printf( "   Visiting Grid:                     down   up\n");
             hypre_printf( "            Number of sweeps:         %4d   %2d\n",
-              num_grid_sweeps[1], num_grid_sweeps[1]);
+                  num_grid_sweeps[1], num_grid_sweeps[1]);
             hypre_printf( "   Type 0=Jac, 3=hGS, 6=hSGS, 9=GE:    %2d   %2d\n", add_rlx, add_rlx);
          }
          if (add_rlx == 0) hypre_printf( "   Relaxation Weight:   %e \n", add_rlx_wt);
          hypre_printf( "   Point types, partial sweeps (1=C, -1=F):\n");
          hypre_printf( "                  Pre-CG relaxation (down):");
          for (j = 0; j < num_grid_sweeps[1]; j++)
-              hypre_printf("  %2d", zero);
+            hypre_printf("  %2d", zero);
          hypre_printf( "\n");
          hypre_printf( "                   Post-CG relaxation (up):");
          for (j = 0; j < num_grid_sweeps[2]; j++)
-              hypre_printf("  %2d", zero);
+            hypre_printf("  %2d", zero);
          hypre_printf( "\n");
          hypre_printf( "                             Coarsest grid:");
          for (j = 0; j < num_grid_sweeps[3]; j++)
-              hypre_printf("  %2d", zero);
+            hypre_printf("  %2d", zero);
          hypre_printf( "\n\n");
       }
       else
@@ -1224,55 +1143,55 @@
          hypre_printf( "  Relaxation Parameters:\n");
          hypre_printf( "   Visiting Grid:                     down   up  coarse\n");
          hypre_printf( "            Number of sweeps:         %4d   %2d  %4d \n",
-              num_grid_sweeps[1],
-              num_grid_sweeps[2],num_grid_sweeps[3]);
+               num_grid_sweeps[1],
+               num_grid_sweeps[2],num_grid_sweeps[3]);
          hypre_printf( "   Type 0=Jac, 3=hGS, 6=hSGS, 9=GE:   %4d   %2d  %4d \n",
-              grid_relax_type[1],
-              grid_relax_type[2],grid_relax_type[3]);
+               grid_relax_type[1],
+               grid_relax_type[2],grid_relax_type[3]);
          hypre_printf( "   Point types, partial sweeps (1=C, -1=F):\n");
          if (grid_relax_points && grid_relax_type[1] != 8)
          {
             hypre_printf( "                  Pre-CG relaxation (down):");
             for (j = 0; j < num_grid_sweeps[1]; j++)
-              hypre_printf("  %2d", grid_relax_points[1][j]);
+               hypre_printf("  %2d", grid_relax_points[1][j]);
             hypre_printf( "\n");
             hypre_printf( "                   Post-CG relaxation (up):");
             for (j = 0; j < num_grid_sweeps[2]; j++)
-              hypre_printf("  %2d", grid_relax_points[2][j]);
+               hypre_printf("  %2d", grid_relax_points[2][j]);
             hypre_printf( "\n");
             hypre_printf( "                             Coarsest grid:");
             for (j = 0; j < num_grid_sweeps[3]; j++)
-              hypre_printf("  %2d", grid_relax_points[3][j]);
+               hypre_printf("  %2d", grid_relax_points[3][j]);
             hypre_printf( "\n\n");
          }
          else if (relax_order == 1 && grid_relax_type[1] != 8)
          {
             hypre_printf( "                  Pre-CG relaxation (down):");
             for (j = 0; j < num_grid_sweeps[1]; j++)
-              hypre_printf("  %2d  %2d", one, minus_one);
+               hypre_printf("  %2d  %2d", one, minus_one);
             hypre_printf( "\n");
             hypre_printf( "                   Post-CG relaxation (up):");
             for (j = 0; j < num_grid_sweeps[2]; j++)
-              hypre_printf("  %2d  %2d", minus_one, one);
+               hypre_printf("  %2d  %2d", minus_one, one);
             hypre_printf( "\n");
             hypre_printf( "                             Coarsest grid:");
             for (j = 0; j < num_grid_sweeps[3]; j++)
-              hypre_printf("  %2d", zero);
+               hypre_printf("  %2d", zero);
             hypre_printf( "\n\n");
          }
          else
          {
             hypre_printf( "                  Pre-CG relaxation (down):");
             for (j = 0; j < num_grid_sweeps[1]; j++)
-              hypre_printf("  %2d", zero);
+               hypre_printf("  %2d", zero);
             hypre_printf( "\n");
             hypre_printf( "                   Post-CG relaxation (up):");
             for (j = 0; j < num_grid_sweeps[2]; j++)
-              hypre_printf("  %2d", zero);
+               hypre_printf("  %2d", zero);
             hypre_printf( "\n");
             hypre_printf( "                             Coarsest grid:");
             for (j = 0; j < num_grid_sweeps[3]; j++)
-              hypre_printf("  %2d", zero);
+               hypre_printf("  %2d", zero);
             hypre_printf( "\n\n");
          }
       }
@@ -1294,7 +1213,7 @@
             hypre_printf( " Relaxation Weight %f level %d\n",relax_weight[j],j);
       for (j=0; j < num_levels; j++)
          if (omega[j] != 1)
-               hypre_printf( " Outer relaxation weight %f level %d\n",omega[j],j);
+            hypre_printf( " Outer relaxation weight %f level %d\n",omega[j],j);
    }
 
    hypre_TFree(num_coeffs, HYPRE_MEMORY_HOST);
@@ -1322,10 +1241,7 @@
    HYPRE_Int      num_levels;
    HYPRE_Int      max_iter;
    HYPRE_Int      cycle_type;
-<<<<<<< HEAD
    HYPRE_Int      fcycle;
-=======
->>>>>>> beb01103
    HYPRE_Int     *num_grid_sweeps;
    HYPRE_Int     *grid_relax_type;
    HYPRE_Int    **grid_relax_points;
@@ -1351,10 +1267,7 @@
    num_levels = hypre_ParAMGDataNumLevels(amg_data);
    max_iter   = hypre_ParAMGDataMaxIter(amg_data);
    cycle_type = hypre_ParAMGDataCycleType(amg_data);
-<<<<<<< HEAD
    fcycle     = hypre_ParAMGDataFCycle(amg_data);
-=======
->>>>>>> beb01103
    num_grid_sweeps = hypre_ParAMGDataNumGridSweeps(amg_data);
    grid_relax_type = hypre_ParAMGDataGridRelaxType(amg_data);
    grid_relax_points = hypre_ParAMGDataGridRelaxPoints(amg_data);
@@ -1376,7 +1289,6 @@
       hypre_printf("\n\nBoomerAMG SOLVER PARAMETERS:\n\n");
       hypre_printf( "  Maximum number of cycles:         %d \n",max_iter);
       hypre_printf( "  Stopping Tolerance:               %e \n",tol);
-<<<<<<< HEAD
       if (fcycle)
       {
          hypre_printf( "  Full Multigrid. Cycle type (1 = V, 2 = W, etc.):  %d\n\n", cycle_type);
@@ -1385,61 +1297,58 @@
       {
          hypre_printf( "  Cycle type (1 = V, 2 = W, etc.):  %d\n\n", cycle_type);
       }
-=======
-      hypre_printf( "  Cycle type (1 = V, 2 = W, etc.):  %d\n\n", cycle_type);
->>>>>>> beb01103
       hypre_printf( "  Relaxation Parameters:\n");
       hypre_printf( "   Visiting Grid:                     down   up  coarse\n");
       hypre_printf( "            Number of sweeps:         %4d   %2d  %4d \n",
-              num_grid_sweeps[1],
-              num_grid_sweeps[2],num_grid_sweeps[3]);
+            num_grid_sweeps[1],
+            num_grid_sweeps[2],num_grid_sweeps[3]);
       hypre_printf( "   Type 0=Jac, 3=hGS, 6=hSGS, 9=GE:   %4d   %2d  %4d \n",
-              grid_relax_type[1],
-              grid_relax_type[2],grid_relax_type[3]);
+            grid_relax_type[1],
+            grid_relax_type[2],grid_relax_type[3]);
       hypre_printf( "   Point types, partial sweeps (1=C, -1=F):\n");
       if (grid_relax_points)
       {
          hypre_printf( "                  Pre-CG relaxation (down):");
          for (j = 0; j < num_grid_sweeps[1]; j++)
-              hypre_printf("  %2d", grid_relax_points[1][j]);
+            hypre_printf("  %2d", grid_relax_points[1][j]);
          hypre_printf( "\n");
          hypre_printf( "                   Post-CG relaxation (up):");
          for (j = 0; j < num_grid_sweeps[2]; j++)
-              hypre_printf("  %2d", grid_relax_points[2][j]);
+            hypre_printf("  %2d", grid_relax_points[2][j]);
          hypre_printf( "\n");
          hypre_printf( "                             Coarsest grid:");
          for (j = 0; j < num_grid_sweeps[3]; j++)
-              hypre_printf("  %2d", grid_relax_points[3][j]);
+            hypre_printf("  %2d", grid_relax_points[3][j]);
          hypre_printf( "\n\n");
       }
       else if (relax_order == 1)
       {
          hypre_printf( "                  Pre-CG relaxation (down):");
          for (j = 0; j < num_grid_sweeps[1]; j++)
-              hypre_printf("  %2d  %2d", one, minus_one);
+            hypre_printf("  %2d  %2d", one, minus_one);
          hypre_printf( "\n");
          hypre_printf( "                   Post-CG relaxation (up):");
          for (j = 0; j < num_grid_sweeps[2]; j++)
-              hypre_printf("  %2d  %2d", minus_one, one);
+            hypre_printf("  %2d  %2d", minus_one, one);
          hypre_printf( "\n");
          hypre_printf( "                             Coarsest grid:");
          for (j = 0; j < num_grid_sweeps[3]; j++)
-              hypre_printf("  %2d", zero);
+            hypre_printf("  %2d", zero);
          hypre_printf( "\n\n");
       }
       else
       {
          hypre_printf( "                  Pre-CG relaxation (down):");
          for (j = 0; j < num_grid_sweeps[1]; j++)
-              hypre_printf("  %2d", zero);
+            hypre_printf("  %2d", zero);
          hypre_printf( "\n");
          hypre_printf( "                   Post-CG relaxation (up):");
          for (j = 0; j < num_grid_sweeps[2]; j++)
-              hypre_printf("  %2d", zero);
+            hypre_printf("  %2d", zero);
          hypre_printf( "\n");
          hypre_printf( "                             Coarsest grid:");
          for (j = 0; j < num_grid_sweeps[3]; j++)
-              hypre_printf("  %2d", zero);
+            hypre_printf("  %2d", zero);
          hypre_printf( "\n\n");
       }
       if (smooth_type == 6)
@@ -1451,10 +1360,10 @@
             hypre_printf( " Relaxation Weight %f level %d\n",relax_weight[j],j);
       for (j=0; j < num_levels; j++)
          if (omega[j] != 1)
-               hypre_printf( " Outer relaxation weight %f level %d\n",omega[j],j);
+            hypre_printf( " Outer relaxation weight %f level %d\n",omega[j],j);
 
       hypre_printf( " Output flag (print_level): %d \n", amg_print_level);
    }
 
    return 0;
-}+}
