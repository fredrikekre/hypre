--- conflicted
+++ resolved
@@ -14,11 +14,7 @@
 
 #if defined(HYPRE_USING_CUDA) || defined(HYPRE_USING_HIP) || defined(HYPRE_USING_SYCL)
 __global__ void
-<<<<<<< HEAD
-hypreCUDAKernel_IndepSetMain(hypre_Item &item,
-=======
 hypreCUDAKernel_IndepSetMain(hypre_DeviceItem &item,
->>>>>>> 6f3bccb9
                              HYPRE_Int   graph_diag_size,
                              HYPRE_Int  *graph_diag,
                              HYPRE_Real *measure_diag,
@@ -111,11 +107,7 @@
 }
 
 __global__ void
-<<<<<<< HEAD
-hypreCUDAKernel_IndepSetFixMarker(hypre_Item &item,
-=======
 hypreCUDAKernel_IndepSetFixMarker(hypre_DeviceItem &item,
->>>>>>> 6f3bccb9
                                   HYPRE_Int  *IS_marker_diag,
                                   HYPRE_Int   num_elmts_send,
                                   HYPRE_Int  *send_map_elmts,
