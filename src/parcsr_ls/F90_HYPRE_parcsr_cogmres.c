/******************************************************************************
 * Copyright 1998-2019 Lawrence Livermore National Security, LLC and other
 * HYPRE Project Developers. See the top-level COPYRIGHT file for details.
 *
 * SPDX-License-Identifier: (Apache-2.0 OR MIT)
 ******************************************************************************/

/******************************************************************************
 *
 * HYPRE_ParCSRCOGMRES Fortran interface
 *
 *****************************************************************************/

#include "_hypre_parcsr_ls.h"
#include "fortran.h"

#ifdef __cplusplus
extern "C" {
#endif

/*--------------------------------------------------------------------------
 * HYPRE_ParCSRCOGMRESCreate
 *--------------------------------------------------------------------------*/

void
hypre_F90_IFACE(hypre_parcsrcogmrescreate, HYPRE_PARCSRCOGMRESCREATE)
( hypre_F90_Comm *comm,
  hypre_F90_Obj *solver,
  hypre_F90_Int *ierr    )
{
   *ierr = (hypre_F90_Int)
           ( HYPRE_ParCSRCOGMRESCreate(
                hypre_F90_PassComm (comm),
                hypre_F90_PassObjRef (HYPRE_Solver, solver) ) );
}

/*--------------------------------------------------------------------------
 * HYPRE_ParCSRCOGMRESDestroy
 *--------------------------------------------------------------------------*/

void
hypre_F90_IFACE(hypre_parcsrcogmresdestroy, HYPRE_PARCSRCOGMRESDESTROY)
( hypre_F90_Obj *solver,
  hypre_F90_Int *ierr    )
{
   *ierr = (hypre_F90_Int)
           ( HYPRE_ParCSRCOGMRESDestroy(
                hypre_F90_PassObj (HYPRE_Solver, solver) ) );
}

/*--------------------------------------------------------------------------
 * HYPRE_ParCSRCOGMRESSetup
 *--------------------------------------------------------------------------*/

void
hypre_F90_IFACE(hypre_parcsrcogmressetup, HYPRE_PARCSRCOGMRESSETUP)
( hypre_F90_Obj *solver,
  hypre_F90_Obj *A,
  hypre_F90_Obj *b,
  hypre_F90_Obj *x,
  hypre_F90_Int *ierr    )
{
   *ierr = (hypre_F90_Int)
           ( HYPRE_ParCSRCOGMRESSetup(
                hypre_F90_PassObj (HYPRE_Solver, solver),
                hypre_F90_PassObj (HYPRE_ParCSRMatrix, A),
                hypre_F90_PassObj (HYPRE_ParVector, b),
                hypre_F90_PassObj (HYPRE_ParVector, x)       ) );
}

/*--------------------------------------------------------------------------
 * HYPRE_ParCSRCOGMRESSolve
 *--------------------------------------------------------------------------*/

void
hypre_F90_IFACE(hypre_parcsrcogmressolve, HYPRE_PARCSRCOGMRESSOLVE)
( hypre_F90_Obj *solver,
  hypre_F90_Obj *A,
  hypre_F90_Obj *b,
  hypre_F90_Obj *x,
  hypre_F90_Int *ierr    )
{
   *ierr = (hypre_F90_Int)
           ( HYPRE_ParCSRCOGMRESSolve(
                hypre_F90_PassObj (HYPRE_Solver, solver),
                hypre_F90_PassObj (HYPRE_ParCSRMatrix, A),
                hypre_F90_PassObj (HYPRE_ParVector, b),
                hypre_F90_PassObj (HYPRE_ParVector, x)       ) );
}

/*--------------------------------------------------------------------------
 * HYPRE_ParCSRCOGMRESSetKDim
 *--------------------------------------------------------------------------*/

void
hypre_F90_IFACE(hypre_parcsrcogmressetkdim, HYPRE_PARCSRCOGMRESSETKDIM)
( hypre_F90_Obj *solver,
  hypre_F90_Int *kdim,
  hypre_F90_Int *ierr    )
{
   *ierr = (hypre_F90_Int)
           ( HYPRE_ParCSRCOGMRESSetKDim(
                hypre_F90_PassObj (HYPRE_Solver, solver),
                hypre_F90_PassInt (kdim)    ) );
}

/*--------------------------------------------------------------------------
 * HYPRE_ParCSRCOGMRESSetUnroll
 *--------------------------------------------------------------------------*/

void
hypre_F90_IFACE(hypre_parcsrcogmressetunroll, HYPRE_PARCSRCOGMRESSETUNROLL)
( hypre_F90_Obj *solver,
  hypre_F90_Int *unroll,
  hypre_F90_Int *ierr    )
{
   *ierr = (hypre_F90_Int)
           ( HYPRE_ParCSRCOGMRESSetUnroll(
                hypre_F90_PassObj (HYPRE_Solver, solver),
                hypre_F90_PassInt (unroll)    ) );
}

/*--------------------------------------------------------------------------
 * HYPRE_ParCSRCOGMRESSetCGS
 *--------------------------------------------------------------------------*/

void
hypre_F90_IFACE(hypre_parcsrcogmressetcgs, HYPRE_PARCSRCOGMRESSETCGS)
( hypre_F90_Obj *solver,
  hypre_F90_Int *cgs,
  hypre_F90_Int *ierr    )
{
   *ierr = (hypre_F90_Int)
           ( HYPRE_ParCSRCOGMRESSetCGS(
                hypre_F90_PassObj (HYPRE_Solver, solver),
                hypre_F90_PassInt (cgs)    ) );
}

/*--------------------------------------------------------------------------
 * HYPRE_ParCSRCOGMRESSetTol
 *--------------------------------------------------------------------------*/

void
hypre_F90_IFACE(hypre_parcsrcogmressettol, HYPRE_PARCSRCOGMRESSETTOL)
( hypre_F90_Obj *solver,
  hypre_F90_Real *tol,
  hypre_F90_Int *ierr    )
{
   *ierr = (hypre_F90_Int)
           ( HYPRE_ParCSRCOGMRESSetTol(
                hypre_F90_PassObj (HYPRE_Solver, solver),
                hypre_F90_PassReal (tol)     ) );
}
/*--------------------------------------------------------------------------
 * HYPRE_ParCSRCOGMRESSetAbsoluteTol
 *--------------------------------------------------------------------------*/

void
hypre_F90_IFACE(hypre_parcsrcogmressetabsolutet, HYPRE_PARCSRCOGMRESSETABSOLUTET)
( hypre_F90_Obj *solver,
  hypre_F90_Real *tol,
  hypre_F90_Int *ierr    )
{
   *ierr = (hypre_F90_Int)
           ( HYPRE_ParCSRCOGMRESSetAbsoluteTol(
                hypre_F90_PassObj (HYPRE_Solver, solver),
                hypre_F90_PassReal (tol)     ) );
}

/*--------------------------------------------------------------------------
 * HYPRE_ParCSRCOGMRESSetMinIter
 *--------------------------------------------------------------------------*/

void
hypre_F90_IFACE(hypre_parcsrcogmressetminiter, HYPRE_PARCSRCOGMRESSETMINITER)
( hypre_F90_Obj *solver,
  hypre_F90_Int *min_iter,
  hypre_F90_Int *ierr      )
{
   *ierr = (hypre_F90_Int)
           ( HYPRE_ParCSRCOGMRESSetMinIter(
                hypre_F90_PassObj (HYPRE_Solver, solver),
                hypre_F90_PassInt (min_iter) ) );
}

/*--------------------------------------------------------------------------
 * HYPRE_ParCSRCOGMRESSetMaxIter
 *--------------------------------------------------------------------------*/

void
hypre_F90_IFACE(hypre_parcsrcogmressetmaxiter, HYPRE_PARCSRCOGMRESSETMAXITER)
( hypre_F90_Obj *solver,
  hypre_F90_Int *max_iter,
  hypre_F90_Int *ierr      )
{
   *ierr = (hypre_F90_Int)
           ( HYPRE_ParCSRCOGMRESSetMaxIter(
                hypre_F90_PassObj (HYPRE_Solver, solver),
                hypre_F90_PassInt (max_iter) ) );
}
/*--------------------------------------------------------------------------
 * HYPRE_ParCSRCOGMRESSetPrecond
 *--------------------------------------------------------------------------*/

void
hypre_F90_IFACE(hypre_parcsrcogmressetprecond, HYPRE_PARCSRCOGMRESSETPRECOND)
( hypre_F90_Obj *solver,
  hypre_F90_Int *precond_id,
  hypre_F90_Obj *precond_solver,
  hypre_F90_Int *ierr          )
{
   /*------------------------------------------------------------
    * The precond_id flags mean :
    * 0 - no preconditioner
    * 1 - set up a ds preconditioner
    * 2 - set up an amg preconditioner
    * 3 - set up a pilut preconditioner
    * 4 - set up a parasails preconditioner
    * 5 - set up a Euclid preconditioner
<<<<<<< HEAD
=======
    * 6 - set up a ILU preconditioner
    * 7 - set up a MGR preconditioner
>>>>>>> 790e8e78
    *------------------------------------------------------------*/

   if (*precond_id == 0)
   {
      *ierr = 0;
   }
   else if (*precond_id == 1)
   {
      *ierr = (hypre_F90_Int)
              ( HYPRE_ParCSRCOGMRESSetPrecond(
                   hypre_F90_PassObj (HYPRE_Solver, solver),
                   HYPRE_ParCSRDiagScale,
                   HYPRE_ParCSRDiagScaleSetup,
                   NULL                        ) );
   }
   else if (*precond_id == 2)
   {

      *ierr = (hypre_F90_Int)
              ( HYPRE_ParCSRCOGMRESSetPrecond(
                   hypre_F90_PassObj (HYPRE_Solver, solver),
                   HYPRE_BoomerAMGSolve,
                   HYPRE_BoomerAMGSetup,
                   (HYPRE_Solver)       * precond_solver ) );
   }
   else if (*precond_id == 3)
   {
      *ierr = (hypre_F90_Int)
              ( HYPRE_ParCSRCOGMRESSetPrecond(
                   hypre_F90_PassObj (HYPRE_Solver, solver),
                   HYPRE_ParCSRPilutSolve,
                   HYPRE_ParCSRPilutSetup,
                   (HYPRE_Solver)       * precond_solver ) );
   }
   else if (*precond_id == 4)
   {
      *ierr = (hypre_F90_Int)
              ( HYPRE_ParCSRCOGMRESSetPrecond(
                   hypre_F90_PassObj (HYPRE_Solver, solver),
                   HYPRE_ParCSRParaSailsSolve,
                   HYPRE_ParCSRParaSailsSetup,
                   (HYPRE_Solver)       * precond_solver ) );
   }
   else if (*precond_id == 5)
   {
      *ierr = (hypre_F90_Int)
              ( HYPRE_ParCSRCOGMRESSetPrecond(
                   hypre_F90_PassObj (HYPRE_Solver, solver),
                   HYPRE_EuclidSolve,
                   HYPRE_EuclidSetup,
                   (HYPRE_Solver)       * precond_solver ) );
<<<<<<< HEAD
=======
   }
   else if (*precond_id == 6)
   {
      *ierr = (hypre_F90_Int)
              ( HYPRE_ParCSRCOGMRESSetPrecond(
                   hypre_F90_PassObj (HYPRE_Solver, solver),
                   HYPRE_ILUSolve,
                   HYPRE_ILUSetup,
                   (HYPRE_Solver)       * precond_solver ) );
   }
   else if (*precond_id == 7)
   {
      *ierr = (hypre_F90_Int)
              ( HYPRE_ParCSRCOGMRESSetPrecond(
                   hypre_F90_PassObj (HYPRE_Solver, solver),
                   HYPRE_MGRSolve,
                   HYPRE_MGRSetup,
                   (HYPRE_Solver)       * precond_solver ) );
>>>>>>> 790e8e78
   }
   else
   {
      *ierr = -1;
   }
}

/*--------------------------------------------------------------------------
 * HYPRE_ParCSRCOGMRESGetPrecond
 *--------------------------------------------------------------------------*/

void
hypre_F90_IFACE(hypre_parcsrcogmresgetprecond, HYPRE_PARCSRCOGMRESGETPRECOND)
( hypre_F90_Obj *solver,
  hypre_F90_Obj *precond_solver_ptr,
  hypre_F90_Int *ierr                )
{
   *ierr = (hypre_F90_Int)
           ( HYPRE_ParCSRCOGMRESGetPrecond(
                hypre_F90_PassObj (HYPRE_Solver, solver),
                hypre_F90_PassObjRef (HYPRE_Solver, precond_solver_ptr) ) );

}

/*--------------------------------------------------------------------------
 * HYPRE_ParCSRCOGMRESSetLogging
 *--------------------------------------------------------------------------*/

void
hypre_F90_IFACE(hypre_parcsrcogmressetlogging, HYPRE_PARCSRCOGMRESSETLOGGING)
( hypre_F90_Obj *solver,
  hypre_F90_Int *logging,
  hypre_F90_Int *ierr     )
{
   *ierr = (hypre_F90_Int)
           ( HYPRE_ParCSRCOGMRESSetLogging(
                hypre_F90_PassObj (HYPRE_Solver, solver),
                hypre_F90_PassInt (logging) ) );
}

/*--------------------------------------------------------------------------
 * HYPRE_ParCSRCOGMRESSetPrintLevel
 *--------------------------------------------------------------------------*/

void
hypre_F90_IFACE(hypre_parcsrcogmressetprintleve, HYPRE_PARCSRCOGMRESSETPRINTLEVE)
( hypre_F90_Obj *solver,
  hypre_F90_Int *print_level,
  hypre_F90_Int *ierr     )
{
   *ierr = (hypre_F90_Int)
           ( HYPRE_ParCSRCOGMRESSetPrintLevel(
                hypre_F90_PassObj (HYPRE_Solver, solver),
                hypre_F90_PassInt (print_level) ) );
}

/*--------------------------------------------------------------------------
 * HYPRE_ParCSRCOGMRESGetNumIterations
 *--------------------------------------------------------------------------*/

void
hypre_F90_IFACE(hypre_parcsrcogmresgetnumiterat, HYPRE_PARCSRCOGMRESGETNUMITERAT)
( hypre_F90_Obj *solver,
  hypre_F90_Int *num_iterations,
  hypre_F90_Int *ierr            )
{
   *ierr = (hypre_F90_Int)
           ( HYPRE_ParCSRCOGMRESGetNumIterations(
                hypre_F90_PassObj (HYPRE_Solver, solver),
                hypre_F90_PassIntRef (num_iterations) ) );
}

/*--------------------------------------------------------------------------
 * HYPRE_ParCSRCOGMRESGetFinalRelativeResidualNorm
 *--------------------------------------------------------------------------*/

void
hypre_F90_IFACE(hypre_parcsrcogmresgetfinalrela, HYPRE_PARCSRCOGMRESGETFINALRELA)
( hypre_F90_Obj *solver,
  hypre_F90_Real *norm,
  hypre_F90_Int *ierr    )
{
   *ierr = (hypre_F90_Int)
           ( HYPRE_ParCSRCOGMRESGetFinalRelativeResidualNorm(
                hypre_F90_PassObj (HYPRE_Solver, solver),
                hypre_F90_PassRealRef (norm)    ) );
}

#ifdef __cplusplus
}
#endif<|MERGE_RESOLUTION|>--- conflicted
+++ resolved
@@ -217,11 +217,8 @@
     * 3 - set up a pilut preconditioner
     * 4 - set up a parasails preconditioner
     * 5 - set up a Euclid preconditioner
-<<<<<<< HEAD
-=======
     * 6 - set up a ILU preconditioner
     * 7 - set up a MGR preconditioner
->>>>>>> 790e8e78
     *------------------------------------------------------------*/
 
    if (*precond_id == 0)
@@ -273,8 +270,6 @@
                    HYPRE_EuclidSolve,
                    HYPRE_EuclidSetup,
                    (HYPRE_Solver)       * precond_solver ) );
-<<<<<<< HEAD
-=======
    }
    else if (*precond_id == 6)
    {
@@ -293,7 +288,6 @@
                    HYPRE_MGRSolve,
                    HYPRE_MGRSetup,
                    (HYPRE_Solver)       * precond_solver ) );
->>>>>>> 790e8e78
    }
    else
    {
