/******************************************************************************
 * Copyright (c) 1998 Lawrence Livermore National Security, LLC and other
 * HYPRE Project Developers. See the top-level COPYRIGHT file for details.
 *
 * SPDX-License-Identifier: (Apache-2.0 OR MIT)
 ******************************************************************************/

#include "_hypre_parcsr_ls.h"
#include "float.h"
#include "ams.h"
#include "_hypre_utilities.hpp"

/*--------------------------------------------------------------------------
 * hypre_ParCSRRelax
 *
 * Relaxation on the ParCSR matrix A with right-hand side f and
 * initial guess u. Possible values for relax_type are:
 *
 * 1 = l1-scaled (or weighted) Jacobi
 * 2 = l1-scaled block Gauss-Seidel/SSOR
 * 3 = Kaczmarz
 * 4 = truncated version of 2 (Remark 6.2 in smoothers paper)
 * x = BoomerAMG relaxation with relax_type = |x|
 * (16 = Cheby)
 *
 * The default value of relax_type is 2.
 *--------------------------------------------------------------------------*/

HYPRE_Int
hypre_ParCSRRelax( hypre_ParCSRMatrix *A,              /* matrix to relax with */
                   hypre_ParVector    *f,              /* right-hand side */
                   HYPRE_Int           relax_type,     /* relaxation type */
                   HYPRE_Int           relax_times,    /* number of sweeps */
                   HYPRE_Real         *l1_norms,       /* l1 norms of the rows of A */
                   HYPRE_Real          relax_weight,   /* damping coefficient (usually <= 1) */
                   HYPRE_Real          omega,          /* SOR parameter (usually in (0,2) */
                   HYPRE_Real          max_eig_est,    /* for cheby smoothers */
                   HYPRE_Real          min_eig_est,
                   HYPRE_Int           cheby_order,
                   HYPRE_Real          cheby_fraction,
                   hypre_ParVector    *u,              /* initial/updated approximation */
                   hypre_ParVector    *v,              /* temporary vector */
                   hypre_ParVector    *z               /* temporary vector */ )
{
   HYPRE_Int sweep;

   for (sweep = 0; sweep < relax_times; sweep++)
   {
      if (relax_type == 1) /* l1-scaled Jacobi */
      {
         hypre_BoomerAMGRelax(A, f, NULL, 7, 0, relax_weight, 1.0, l1_norms, u, v, z);
      }
      else if (relax_type == 2 || relax_type == 4) /* offd-l1-scaled block GS */
      {
         /* !!! Note: relax_weight and omega flipped !!! */
#if defined(HYPRE_USING_CUDA) || defined(HYPRE_USING_HIP)
         HYPRE_ExecutionPolicy exec = hypre_GetExecPolicy1( hypre_ParCSRMatrixMemoryLocation(A) );
         if (exec == HYPRE_EXEC_DEVICE)
         {
            hypre_BoomerAMGRelaxHybridGaussSeidelDevice(A, f, NULL, 0, omega, relax_weight, l1_norms, u, v, z,
                                                        1,  1 /* symm */);
         }
         else
#endif
         {
            hypre_BoomerAMGRelaxHybridGaussSeidel_core(A, f, NULL, 0, omega, relax_weight, l1_norms, u, v, z,
                                                       1, 1 /* symm */, 0 /* skip diag */, 1, 0);
         }
      }
      else if (relax_type == 3) /* Kaczmarz */
      {
         hypre_BoomerAMGRelax(A, f, NULL, 20, 0, relax_weight, omega, l1_norms, u, v, z);
      }
      else /* call BoomerAMG relaxation */
      {
         if (relax_type == 16)
         {
            hypre_ParCSRRelax_Cheby(A, f, max_eig_est, min_eig_est, cheby_fraction, cheby_order, 1,
                                    0, u, v, z);
         }
         else
         {
            hypre_BoomerAMGRelax(A, f, NULL, hypre_abs(relax_type), 0, relax_weight,
                                 omega, l1_norms, u, v, z);
         }
      }
   }

   return hypre_error_flag;
}

/*--------------------------------------------------------------------------
 * hypre_ParVectorInRangeOf
 *
 * Return a vector that belongs to the range of a given matrix.
 *--------------------------------------------------------------------------*/

hypre_ParVector *hypre_ParVectorInRangeOf(hypre_ParCSRMatrix *A)
{
   hypre_ParVector *x;

   x = hypre_ParVectorCreate(hypre_ParCSRMatrixComm(A),
                             hypre_ParCSRMatrixGlobalNumRows(A),
                             hypre_ParCSRMatrixRowStarts(A));
   hypre_ParVectorInitialize(x);
   hypre_ParVectorOwnsData(x) = 1;

   return x;
}

/*--------------------------------------------------------------------------
 * hypre_ParVectorInDomainOf
 *
 * Return a vector that belongs to the domain of a given matrix.
 *--------------------------------------------------------------------------*/

hypre_ParVector *hypre_ParVectorInDomainOf(hypre_ParCSRMatrix *A)
{
   hypre_ParVector *x;

   x = hypre_ParVectorCreate(hypre_ParCSRMatrixComm(A),
                             hypre_ParCSRMatrixGlobalNumCols(A),
                             hypre_ParCSRMatrixColStarts(A));
   hypre_ParVectorInitialize(x);
   hypre_ParVectorOwnsData(x) = 1;

   return x;
}

/*--------------------------------------------------------------------------
 * hypre_ParVectorBlockSplit
 *
 * Extract the dim sub-vectors x_0,...,x_{dim-1} composing a parallel
 * block vector x. It is assumed that &x[i] = [x_0[i],...,x_{dim-1}[i]].
 *--------------------------------------------------------------------------*/
#if defined(HYPRE_USING_CUDA) || defined(HYPRE_USING_HIP)
template<HYPRE_Int dir>
__global__ void
<<<<<<< HEAD
hypreCUDAKernel_ParVectorBlockSplitGather(hypre_Item &item,
=======
hypreCUDAKernel_ParVectorBlockSplitGather(hypre_DeviceItem &item,
>>>>>>> 6f3bccb9
                                          HYPRE_Int   size,
                                          HYPRE_Int   dim,
                                          HYPRE_Real *x0,
                                          HYPRE_Real *x1,
                                          HYPRE_Real *x2,
                                          HYPRE_Real *x)
{
   const HYPRE_Int i = hypre_gpu_get_grid_thread_id<1, 1>(item);

   if (i >= size * dim)
   {
      return;
   }

   HYPRE_Real *xx[3];

   xx[0] = x0;
   xx[1] = x1;
   xx[2] = x2;

   const HYPRE_Int d = i % dim;
   const HYPRE_Int k = i / dim;

   if (dir == 0)
   {
      xx[d][k] = x[i];
   }
   else if (dir == 1)
   {
      x[i] = xx[d][k];
   }
}
#endif

HYPRE_Int hypre_ParVectorBlockSplit(hypre_ParVector *x,
                                    hypre_ParVector *x_[3],
                                    HYPRE_Int dim)
{
   HYPRE_Int i, d, size_;
   HYPRE_Real *x_data, *x_data_[3];

#if defined(HYPRE_USING_CUDA) || defined(HYPRE_USING_HIP)
   HYPRE_ExecutionPolicy exec = hypre_GetExecPolicy1( hypre_ParVectorMemoryLocation(x) );
#endif

   size_ = hypre_VectorSize(hypre_ParVectorLocalVector(x_[0]));

   x_data = hypre_VectorData(hypre_ParVectorLocalVector(x));
   for (d = 0; d < dim; d++)
   {
      x_data_[d] = hypre_VectorData(hypre_ParVectorLocalVector(x_[d]));
   }

#if defined(HYPRE_USING_CUDA) || defined(HYPRE_USING_HIP)
   if (exec == HYPRE_EXEC_DEVICE)
   {
      dim3 bDim = hypre_GetDefaultDeviceBlockDimension();
      dim3 gDim = hypre_GetDefaultDeviceGridDimension(size_ * dim, "thread", bDim);
      HYPRE_GPU_LAUNCH( hypreCUDAKernel_ParVectorBlockSplitGather<0>, gDim, bDim,
                        size_, dim, x_data_[0], x_data_[1], x_data_[2], x_data);
   }
   else
#endif
   {
      for (i = 0; i < size_; i++)
         for (d = 0; d < dim; d++)
         {
            x_data_[d][i] = x_data[dim * i + d];
         }
   }

   return hypre_error_flag;
}

/*--------------------------------------------------------------------------
 * hypre_ParVectorBlockGather
 *
 * Compose a parallel block vector x from dim given sub-vectors
 * x_0,...,x_{dim-1}, such that &x[i] = [x_0[i],...,x_{dim-1}[i]].
 *--------------------------------------------------------------------------*/

HYPRE_Int hypre_ParVectorBlockGather(hypre_ParVector *x,
                                     hypre_ParVector *x_[3],
                                     HYPRE_Int dim)
{
   HYPRE_Int i, d, size_;
   HYPRE_Real *x_data, *x_data_[3];

#if defined(HYPRE_USING_CUDA) || defined(HYPRE_USING_HIP)
   HYPRE_ExecutionPolicy exec = hypre_GetExecPolicy1( hypre_ParVectorMemoryLocation(x) );
#endif

   size_ = hypre_VectorSize(hypre_ParVectorLocalVector(x_[0]));

   x_data = hypre_VectorData(hypre_ParVectorLocalVector(x));
   for (d = 0; d < dim; d++)
   {
      x_data_[d] = hypre_VectorData(hypre_ParVectorLocalVector(x_[d]));
   }

#if defined(HYPRE_USING_CUDA) || defined(HYPRE_USING_HIP)
   if (exec == HYPRE_EXEC_DEVICE)
   {
      dim3 bDim = hypre_GetDefaultDeviceBlockDimension();
      dim3 gDim = hypre_GetDefaultDeviceGridDimension(size_ * dim, "thread", bDim);
      HYPRE_GPU_LAUNCH( hypreCUDAKernel_ParVectorBlockSplitGather<1>, gDim, bDim,
                        size_, dim, x_data_[0], x_data_[1], x_data_[2], x_data);
   }
   else
#endif
   {
      for (i = 0; i < size_; i++)
         for (d = 0; d < dim; d++)
         {
            x_data[dim * i + d] = x_data_[d][i];
         }
   }

   return hypre_error_flag;
}

/*--------------------------------------------------------------------------
 * hypre_BoomerAMGBlockSolve
 *
 * Apply the block-diagonal solver diag(B) to the system diag(A) x = b.
 * Here B is a given BoomerAMG solver for A, while x and b are "block"
 * parallel vectors.
 *--------------------------------------------------------------------------*/

HYPRE_Int hypre_BoomerAMGBlockSolve(void *B,
                                    hypre_ParCSRMatrix *A,
                                    hypre_ParVector *b,
                                    hypre_ParVector *x)
{
   HYPRE_Int d, dim = 1;

   hypre_ParVector *b_[3];
   hypre_ParVector *x_[3];

   dim = hypre_ParVectorGlobalSize(x) / hypre_ParCSRMatrixGlobalNumRows(A);

   if (dim == 1)
   {
      hypre_BoomerAMGSolve(B, A, b, x);
      return hypre_error_flag;
   }

   for (d = 0; d < dim; d++)
   {
      b_[d] = hypre_ParVectorInRangeOf(A);
      x_[d] = hypre_ParVectorInRangeOf(A);
   }

   hypre_ParVectorBlockSplit(b, b_, dim);
   hypre_ParVectorBlockSplit(x, x_, dim);

   for (d = 0; d < dim; d++)
   {
      hypre_BoomerAMGSolve(B, A, b_[d], x_[d]);
   }

   hypre_ParVectorBlockGather(x, x_, dim);

   for (d = 0; d < dim; d++)
   {
      hypre_ParVectorDestroy(b_[d]);
      hypre_ParVectorDestroy(x_[d]);
   }

   return hypre_error_flag;
}

/*--------------------------------------------------------------------------
 * hypre_ParCSRMatrixFixZeroRows
 *
 * For every zero row in the matrix: set the diagonal element to 1.
 *--------------------------------------------------------------------------*/

HYPRE_Int hypre_ParCSRMatrixFixZeroRowsHost(hypre_ParCSRMatrix *A)
{
   HYPRE_Int i, j;
   HYPRE_Real l1_norm;
   HYPRE_Int num_rows = hypre_ParCSRMatrixNumRows(A);

   hypre_CSRMatrix *A_diag = hypre_ParCSRMatrixDiag(A);
   HYPRE_Int *A_diag_I = hypre_CSRMatrixI(A_diag);
   HYPRE_Int *A_diag_J = hypre_CSRMatrixJ(A_diag);
   HYPRE_Real *A_diag_data = hypre_CSRMatrixData(A_diag);

   hypre_CSRMatrix *A_offd = hypre_ParCSRMatrixOffd(A);
   HYPRE_Int *A_offd_I = hypre_CSRMatrixI(A_offd);
   HYPRE_Real *A_offd_data = hypre_CSRMatrixData(A_offd);
   HYPRE_Int num_cols_offd = hypre_CSRMatrixNumCols(A_offd);

   /* a row will be considered zero if its l1 norm is less than eps */
   HYPRE_Real eps = 0.0; /* DBL_EPSILON * 1e+4; */

   for (i = 0; i < num_rows; i++)
   {
      l1_norm = 0.0;
      for (j = A_diag_I[i]; j < A_diag_I[i + 1]; j++)
      {
         l1_norm += fabs(A_diag_data[j]);
      }
      if (num_cols_offd)
         for (j = A_offd_I[i]; j < A_offd_I[i + 1]; j++)
         {
            l1_norm += fabs(A_offd_data[j]);
         }

      if (l1_norm <= eps)
      {
         for (j = A_diag_I[i]; j < A_diag_I[i + 1]; j++)
            if (A_diag_J[j] == i)
            {
               A_diag_data[j] = 1.0;
            }
            else
            {
               A_diag_data[j] = 0.0;
            }
         if (num_cols_offd)
            for (j = A_offd_I[i]; j < A_offd_I[i + 1]; j++)
            {
               A_offd_data[j] = 0.0;
            }
      }
   }

   return hypre_error_flag;
}

#if defined(HYPRE_USING_CUDA) || defined(HYPRE_USING_HIP)
__global__ void
<<<<<<< HEAD
hypreCUDAKernel_ParCSRMatrixFixZeroRows( hypre_Item    &item,
=======
hypreCUDAKernel_ParCSRMatrixFixZeroRows( hypre_DeviceItem    &item,
>>>>>>> 6f3bccb9
                                         HYPRE_Int      nrows,
                                         HYPRE_Int     *A_diag_i,
                                         HYPRE_Int     *A_diag_j,
                                         HYPRE_Complex *A_diag_data,
                                         HYPRE_Int     *A_offd_i,
                                         HYPRE_Complex *A_offd_data,
                                         HYPRE_Int      num_cols_offd)
{
   HYPRE_Int row_i = hypre_gpu_get_grid_warp_id<1, 1>(item);

   if (row_i >= nrows)
   {
      return;
   }

   HYPRE_Int lane = hypre_gpu_get_lane_id<1>(item);
   HYPRE_Real eps = 0.0; /* DBL_EPSILON * 1e+4; */
   HYPRE_Real l1_norm = 0.0;
   HYPRE_Int p1 = 0, q1, p2 = 0, q2 = 0;

   if (lane < 2)
   {
      p1 = read_only_load(A_diag_i + row_i + lane);
      if (num_cols_offd)
      {
         p2 = read_only_load(A_offd_i + row_i + lane);
      }
   }

   q1 = warp_shuffle_sync(item, HYPRE_WARP_FULL_MASK, p1, 1);
   p1 = warp_shuffle_sync(item, HYPRE_WARP_FULL_MASK, p1, 0);
   if (num_cols_offd)
   {
      q2 = warp_shuffle_sync(item, HYPRE_WARP_FULL_MASK, p2, 1);
      p2 = warp_shuffle_sync(item, HYPRE_WARP_FULL_MASK, p2, 0);
   }

   for (HYPRE_Int j = p1 + lane; j < q1; j += HYPRE_WARP_SIZE)
   {
      l1_norm += fabs(A_diag_data[j]);
   }

   for (HYPRE_Int j = p2 + lane; j < q2; j += HYPRE_WARP_SIZE)
   {
      l1_norm += fabs(A_offd_data[j]);
   }

   l1_norm = warp_allreduce_sum(item, l1_norm);

   if (l1_norm <= eps)
   {
      for (HYPRE_Int j = p1 + lane; j < q1; j += HYPRE_WARP_SIZE)
      {
         if (row_i == read_only_load(&A_diag_j[j]))
         {
            A_diag_data[j] = 1.0;
         }
         else
         {
            A_diag_data[j] = 0.0;
         }
      }

      for (HYPRE_Int j = p2 + lane; j < q2; j += HYPRE_WARP_SIZE)
      {
         A_offd_data[j] = 0.0;
      }
   }
}

HYPRE_Int hypre_ParCSRMatrixFixZeroRowsDevice(hypre_ParCSRMatrix *A)
{
   HYPRE_Int        nrows         = hypre_ParCSRMatrixNumRows(A);
   hypre_CSRMatrix *A_diag        = hypre_ParCSRMatrixDiag(A);
   HYPRE_Real      *A_diag_data   = hypre_CSRMatrixData(A_diag);
   HYPRE_Int       *A_diag_i      = hypre_CSRMatrixI(A_diag);
   HYPRE_Int       *A_diag_j      = hypre_CSRMatrixJ(A_diag);
   hypre_CSRMatrix *A_offd        = hypre_ParCSRMatrixOffd(A);
   HYPRE_Real      *A_offd_data   = hypre_CSRMatrixData(A_offd);
   HYPRE_Int       *A_offd_i      = hypre_CSRMatrixI(A_offd);
   HYPRE_Int        num_cols_offd = hypre_CSRMatrixNumCols(A_offd);
   dim3             bDim, gDim;

   bDim = hypre_GetDefaultDeviceBlockDimension();
   gDim = hypre_GetDefaultDeviceGridDimension(nrows, "warp", bDim);

   HYPRE_GPU_LAUNCH(hypreCUDAKernel_ParCSRMatrixFixZeroRows, gDim, bDim,
                    nrows, A_diag_i, A_diag_j, A_diag_data, A_offd_i, A_offd_data, num_cols_offd);

   //hypre_SyncComputeStream(hypre_handle());

   return hypre_error_flag;
}
#endif

HYPRE_Int hypre_ParCSRMatrixFixZeroRows(hypre_ParCSRMatrix *A)
{
#if defined(HYPRE_USING_CUDA) || defined(HYPRE_USING_HIP)
   HYPRE_ExecutionPolicy exec = hypre_GetExecPolicy1( hypre_ParCSRMatrixMemoryLocation(A) );
   if (exec == HYPRE_EXEC_DEVICE)
   {
      return hypre_ParCSRMatrixFixZeroRowsDevice(A);
   }
   else
#endif
   {
      return hypre_ParCSRMatrixFixZeroRowsHost(A);
   }
}

/*--------------------------------------------------------------------------
 * hypre_ParCSRComputeL1Norms
 *
 * Compute the l1 norms of the rows of a given matrix, depending on
 * the option parameter:
 *
 * option 1 = Compute the l1 norm of the rows
 * option 2 = Compute the l1 norm of the (processor) off-diagonal
 *            part of the rows plus the diagonal of A
 * option 3 = Compute the l2 norm^2 of the rows
 * option 4 = Truncated version of option 2 based on Remark 6.2 in "Multigrid
 *            Smoothers for Ultra-Parallel Computing"
 *
 * The above computations are done in a CF manner, whenever the provided
 * cf_marker is not NULL.
 *--------------------------------------------------------------------------*/

#if defined(HYPRE_USING_CUDA) || defined(HYPRE_USING_HIP)
struct l1_norm_op1 : public thrust::binary_function<HYPRE_Complex, HYPRE_Complex, HYPRE_Complex>
{
   __host__ __device__
   HYPRE_Complex operator()(HYPRE_Complex &x, HYPRE_Complex &y) const
   {
      return x <= 4.0 / 3.0 * y ? y : x;
   }
};
#endif

HYPRE_Int hypre_ParCSRComputeL1Norms(hypre_ParCSRMatrix  *A,
                                     HYPRE_Int            option,
                                     HYPRE_Int           *cf_marker,
                                     HYPRE_Real         **l1_norm_ptr)
{
   HYPRE_Int i;
   HYPRE_Int num_rows = hypre_ParCSRMatrixNumRows(A);
   hypre_CSRMatrix *A_diag = hypre_ParCSRMatrixDiag(A);
   hypre_CSRMatrix *A_offd = hypre_ParCSRMatrixOffd(A);
   HYPRE_Int num_cols_offd = hypre_CSRMatrixNumCols(A_offd);

   HYPRE_MemoryLocation memory_location_l1 = hypre_ParCSRMatrixMemoryLocation(A);

   HYPRE_ExecutionPolicy exec = hypre_GetExecPolicy1( memory_location_l1 );

   if (exec == HYPRE_EXEC_HOST)
   {
      HYPRE_Int num_threads = hypre_NumThreads();
      if (num_threads > 1)
      {
         return hypre_ParCSRComputeL1NormsThreads(A, option, num_threads, cf_marker, l1_norm_ptr);
      }
   }

   HYPRE_Real *l1_norm = hypre_TAlloc(HYPRE_Real, num_rows, memory_location_l1);

   HYPRE_MemoryLocation memory_location_tmp = exec == HYPRE_EXEC_HOST ? HYPRE_MEMORY_HOST :
                                              HYPRE_MEMORY_DEVICE;
   HYPRE_Real *diag_tmp = NULL;

   HYPRE_Int *cf_marker_offd = NULL;

   /* collect the cf marker data from other procs */
   if (cf_marker != NULL)
   {
      HYPRE_Int num_sends;
      HYPRE_Int *int_buf_data = NULL;

      hypre_ParCSRCommPkg  *comm_pkg = hypre_ParCSRMatrixCommPkg(A);
      hypre_ParCSRCommHandle *comm_handle;

      if (num_cols_offd)
      {
         cf_marker_offd = hypre_CTAlloc(HYPRE_Int, num_cols_offd, memory_location_tmp);
      }
      num_sends = hypre_ParCSRCommPkgNumSends(comm_pkg);
      if (hypre_ParCSRCommPkgSendMapStart(comm_pkg, num_sends))
      {
         int_buf_data = hypre_CTAlloc(HYPRE_Int, hypre_ParCSRCommPkgSendMapStart(comm_pkg, num_sends),
                                      memory_location_tmp);
      }
#if defined(HYPRE_USING_CUDA) || defined(HYPRE_USING_HIP)
      if (exec == HYPRE_EXEC_DEVICE)
      {
         hypre_ParCSRCommPkgCopySendMapElmtsToDevice(comm_pkg);
         HYPRE_THRUST_CALL( gather,
                            hypre_ParCSRCommPkgDeviceSendMapElmts(comm_pkg),
                            hypre_ParCSRCommPkgDeviceSendMapElmts(comm_pkg) + hypre_ParCSRCommPkgSendMapStart(comm_pkg,
                                  num_sends),
                            cf_marker,
                            int_buf_data );

#if defined(HYPRE_WITH_GPU_AWARE_MPI) && THRUST_CALL_BLOCKING == 0
         /* RL: make sure int_buf_data is ready before issuing GPU-GPU MPI */
         hypre_ForceSyncComputeStream(hypre_handle());
#endif
      }
      else
#endif
      {
         HYPRE_Int index = 0;
         HYPRE_Int start;
         HYPRE_Int j;
         for (i = 0; i < num_sends; i++)
         {
            start = hypre_ParCSRCommPkgSendMapStart(comm_pkg, i);
            for (j = start; j < hypre_ParCSRCommPkgSendMapStart(comm_pkg, i + 1); j++)
            {
               int_buf_data[index++] = cf_marker[hypre_ParCSRCommPkgSendMapElmt(comm_pkg, j)];
            }
         }
      }

      comm_handle = hypre_ParCSRCommHandleCreate_v2(11, comm_pkg, memory_location_tmp, int_buf_data,
                                                    memory_location_tmp, cf_marker_offd);
      hypre_ParCSRCommHandleDestroy(comm_handle);
      hypre_TFree(int_buf_data, memory_location_tmp);
   }

   if (option == 1)
   {
      /* Set the l1 norm of the diag part */
      hypre_CSRMatrixComputeRowSum(A_diag, cf_marker, cf_marker, l1_norm, 1, 1.0, "set");

      /* Add the l1 norm of the offd part */
      if (num_cols_offd)
      {
         hypre_CSRMatrixComputeRowSum(A_offd, cf_marker, cf_marker_offd, l1_norm, 1, 1.0, "add");
      }
   }
   else if (option == 2)
   {
      /* Set the abs(diag) element */
      hypre_CSRMatrixExtractDiagonal(A_diag, l1_norm, 1);
      /* Add the l1 norm of the offd part */
      if (num_cols_offd)
      {
         hypre_CSRMatrixComputeRowSum(A_offd, cf_marker, cf_marker, l1_norm, 1, 1.0, "add");
      }
   }
   else if (option == 3)
   {
      /* Set the CF l2 norm of the diag part */
      hypre_CSRMatrixComputeRowSum(A_diag, NULL, NULL, l1_norm, 2, 1.0, "set");
      /* Add the CF l2 norm of the offd part */
      if (num_cols_offd)
      {
         hypre_CSRMatrixComputeRowSum(A_offd, NULL, NULL, l1_norm, 2, 1.0, "add");
      }
   }
   else if (option == 4)
   {
      /* Set the abs(diag) element */
      hypre_CSRMatrixExtractDiagonal(A_diag, l1_norm, 1);

      diag_tmp = hypre_TAlloc(HYPRE_Real, num_rows, memory_location_tmp);
      hypre_TMemcpy(diag_tmp, l1_norm, HYPRE_Real, num_rows, memory_location_tmp, memory_location_l1);

      /* Add the scaled l1 norm of the offd part */
      if (num_cols_offd)
      {
         hypre_CSRMatrixComputeRowSum(A_offd, cf_marker, cf_marker_offd, l1_norm, 1, 0.5, "add");
      }

      /* Truncate according to Remark 6.2 */
#if defined(HYPRE_USING_CUDA) || defined(HYPRE_USING_HIP)
      if (exec == HYPRE_EXEC_DEVICE)
      {
         HYPRE_THRUST_CALL( transform, l1_norm, l1_norm + num_rows, diag_tmp, l1_norm, l1_norm_op1() );
      }
      else
#endif
      {
         for (i = 0; i < num_rows; i++)
         {
            if (l1_norm[i] <= 4.0 / 3.0 * diag_tmp[i])
            {
               l1_norm[i] = diag_tmp[i];
            }
         }
      }
   }
   else if (option == 5) /*stores diagonal of A for Jacobi using matvec, rlx 7 */
   {
      /* Set the diag element */
      hypre_CSRMatrixExtractDiagonal(A_diag, l1_norm, 0);

#if defined(HYPRE_USING_CUDA) || defined(HYPRE_USING_HIP)
      if ( exec == HYPRE_EXEC_DEVICE)
      {
         thrust::identity<HYPRE_Complex> identity;
         HYPRE_THRUST_CALL( replace_if, l1_norm, l1_norm + num_rows, thrust::not1(identity), 1.0 );
      }
      else
#endif
      {
         for (i = 0; i < num_rows; i++)
         {
            if (l1_norm[i] == 0.0)
            {
               l1_norm[i] = 1.0;
            }
         }
      }

      *l1_norm_ptr = l1_norm;

      return hypre_error_flag;
   }

   /* Handle negative definite matrices */
   if (!diag_tmp)
   {
      diag_tmp = hypre_TAlloc(HYPRE_Real, num_rows, memory_location_tmp);
   }

   /* Set the diag element */
   hypre_CSRMatrixExtractDiagonal(A_diag, diag_tmp, 0);

#if defined(HYPRE_USING_CUDA) || defined(HYPRE_USING_HIP)
   if (exec == HYPRE_EXEC_DEVICE)
   {
      HYPRE_THRUST_CALL( transform_if, l1_norm, l1_norm + num_rows, diag_tmp, l1_norm,
                         thrust::negate<HYPRE_Real>(),
                         is_negative<HYPRE_Real>() );
      //bool any_zero = HYPRE_THRUST_CALL( any_of, l1_norm, l1_norm + num_rows, thrust::not1(thrust::identity<HYPRE_Complex>()) );
      bool any_zero = 0.0 == HYPRE_THRUST_CALL( reduce, l1_norm, l1_norm + num_rows, 1.0,
                                                thrust::minimum<HYPRE_Real>() );
      if ( any_zero )
      {
         hypre_error_in_arg(1);
      }
   }
   else
#endif
   {
      for (i = 0; i < num_rows; i++)
      {
         if (diag_tmp[i] < 0.0)
         {
            l1_norm[i] = -l1_norm[i];
         }
      }

      for (i = 0; i < num_rows; i++)
      {
         /* if (fabs(l1_norm[i]) < DBL_EPSILON) */
         if (fabs(l1_norm[i]) == 0.0)
         {
            hypre_error_in_arg(1);
            break;
         }
      }
   }

   hypre_TFree(cf_marker_offd, memory_location_tmp);
   hypre_TFree(diag_tmp, memory_location_tmp);

   *l1_norm_ptr = l1_norm;

   return hypre_error_flag;
}

/*--------------------------------------------------------------------------
 * hypre_ParCSRMatrixSetDiagRows
 *
 * For every row containing only a diagonal element: set it to d.
 *--------------------------------------------------------------------------*/
#if defined(HYPRE_USING_CUDA) || defined(HYPRE_USING_HIP)
__global__ void
<<<<<<< HEAD
hypreCUDAKernel_ParCSRMatrixSetDiagRows(hypre_Item    &item,
=======
hypreCUDAKernel_ParCSRMatrixSetDiagRows(hypre_DeviceItem    &item,
>>>>>>> 6f3bccb9
                                        HYPRE_Int      nrows,
                                        HYPRE_Int     *A_diag_I,
                                        HYPRE_Int     *A_diag_J,
                                        HYPRE_Complex *A_diag_data,
                                        HYPRE_Int     *A_offd_I,
                                        HYPRE_Int      num_cols_offd,
                                        HYPRE_Real     d)
{
   const HYPRE_Int i = hypre_gpu_get_grid_thread_id<1, 1>(item);
   if (i >= nrows)
   {
      return;
   }

   HYPRE_Int j = read_only_load(&A_diag_I[i]);

   if ( (read_only_load(&A_diag_I[i + 1]) == j + 1) && (read_only_load(&A_diag_J[j]) == i) &&
        (!num_cols_offd || (read_only_load(&A_offd_I[i + 1]) == read_only_load(&A_offd_I[i]))) )
   {
      A_diag_data[j] = d;
   }
}
#endif

HYPRE_Int hypre_ParCSRMatrixSetDiagRows(hypre_ParCSRMatrix *A, HYPRE_Real d)
{
   HYPRE_Int i, j;
   HYPRE_Int num_rows = hypre_ParCSRMatrixNumRows(A);

   hypre_CSRMatrix *A_diag = hypre_ParCSRMatrixDiag(A);
   HYPRE_Int *A_diag_I = hypre_CSRMatrixI(A_diag);
   HYPRE_Int *A_diag_J = hypre_CSRMatrixJ(A_diag);
   HYPRE_Real *A_diag_data = hypre_CSRMatrixData(A_diag);

   hypre_CSRMatrix *A_offd = hypre_ParCSRMatrixOffd(A);
   HYPRE_Int *A_offd_I = hypre_CSRMatrixI(A_offd);
   HYPRE_Int num_cols_offd = hypre_CSRMatrixNumCols(A_offd);

#if defined(HYPRE_USING_CUDA) || defined(HYPRE_USING_HIP)
   HYPRE_ExecutionPolicy exec = hypre_GetExecPolicy1( hypre_ParCSRMatrixMemoryLocation(A) );
   if (exec == HYPRE_EXEC_DEVICE)
   {
      dim3 bDim = hypre_GetDefaultDeviceBlockDimension();
      dim3 gDim = hypre_GetDefaultDeviceGridDimension(num_rows, "thread", bDim);
      HYPRE_GPU_LAUNCH( hypreCUDAKernel_ParCSRMatrixSetDiagRows, gDim, bDim,
                        num_rows, A_diag_I, A_diag_J, A_diag_data, A_offd_I, num_cols_offd, d);
   }
   else
#endif
   {
      for (i = 0; i < num_rows; i++)
      {
         j = A_diag_I[i];
         if ((A_diag_I[i + 1] == j + 1) && (A_diag_J[j] == i) &&
             (!num_cols_offd || (A_offd_I[i + 1] == A_offd_I[i])))
         {
            A_diag_data[j] = d;
         }
      }
   }

   return hypre_error_flag;
}

/*--------------------------------------------------------------------------
 * hypre_AMSCreate
 *
 * Allocate the AMS solver structure.
 *--------------------------------------------------------------------------*/

void * hypre_AMSCreate()
{
   hypre_AMSData *ams_data;

   ams_data = hypre_CTAlloc(hypre_AMSData,  1, HYPRE_MEMORY_HOST);

   /* Default parameters */

   ams_data -> dim = 3;                /* 3D problem */
   ams_data -> maxit = 20;             /* perform at most 20 iterations */
   ams_data -> tol = 1e-6;             /* convergence tolerance */
   ams_data -> print_level = 1;        /* print residual norm at each step */
   ams_data -> cycle_type = 1;         /* a 3-level multiplicative solver */
   ams_data -> A_relax_type = 2;       /* offd-l1-scaled GS */
   ams_data -> A_relax_times = 1;      /* one relaxation sweep */
   ams_data -> A_relax_weight = 1.0;   /* damping parameter */
   ams_data -> A_omega = 1.0;          /* SSOR coefficient */
   ams_data -> A_cheby_order = 2;      /* Cheby: order (1 -4 are vaild) */
   ams_data -> A_cheby_fraction = .3;  /* Cheby: fraction of spectrum to smooth */

   ams_data -> B_G_coarsen_type = 10;  /* HMIS coarsening */
   ams_data -> B_G_agg_levels = 1;     /* Levels of aggressive coarsening */
   ams_data -> B_G_relax_type = 3;     /* hybrid G-S/Jacobi */
   ams_data -> B_G_theta = 0.25;       /* strength threshold */
   ams_data -> B_G_interp_type = 0;    /* interpolation type */
   ams_data -> B_G_Pmax = 0;           /* max nonzero elements in interp. rows */
   ams_data -> B_Pi_coarsen_type = 10; /* HMIS coarsening */
   ams_data -> B_Pi_agg_levels = 1;    /* Levels of aggressive coarsening */
   ams_data -> B_Pi_relax_type = 3;    /* hybrid G-S/Jacobi */
   ams_data -> B_Pi_theta = 0.25;      /* strength threshold */
   ams_data -> B_Pi_interp_type = 0;   /* interpolation type */
   ams_data -> B_Pi_Pmax = 0;          /* max nonzero elements in interp. rows */
   ams_data -> beta_is_zero = 0;       /* the problem has a mass term */

   /* By default, do l1-GS smoothing on the coarsest grid */
   ams_data -> B_G_coarse_relax_type  = 8;
   ams_data -> B_Pi_coarse_relax_type = 8;

   /* The rest of the fields are initialized using the Set functions */

   ams_data -> A    = NULL;
   ams_data -> G    = NULL;
   ams_data -> A_G  = NULL;
   ams_data -> B_G  = 0;
   ams_data -> Pi   = NULL;
   ams_data -> A_Pi = NULL;
   ams_data -> B_Pi = 0;
   ams_data -> x    = NULL;
   ams_data -> y    = NULL;
   ams_data -> z    = NULL;
   ams_data -> Gx   = NULL;
   ams_data -> Gy   = NULL;
   ams_data -> Gz   = NULL;

   ams_data -> r0  = NULL;
   ams_data -> g0  = NULL;
   ams_data -> r1  = NULL;
   ams_data -> g1  = NULL;
   ams_data -> r2  = NULL;
   ams_data -> g2  = NULL;
   ams_data -> zz  = NULL;

   ams_data -> Pix    = NULL;
   ams_data -> Piy    = NULL;
   ams_data -> Piz    = NULL;
   ams_data -> A_Pix  = NULL;
   ams_data -> A_Piy  = NULL;
   ams_data -> A_Piz  = NULL;
   ams_data -> B_Pix  = 0;
   ams_data -> B_Piy  = 0;
   ams_data -> B_Piz  = 0;

   ams_data -> interior_nodes       = NULL;
   ams_data -> G0                   = NULL;
   ams_data -> A_G0                 = NULL;
   ams_data -> B_G0                 = 0;
   ams_data -> projection_frequency = 5;

   ams_data -> A_l1_norms = NULL;
   ams_data -> A_max_eig_est = 0;
   ams_data -> A_min_eig_est = 0;

   ams_data -> owns_Pi   = 1;
   ams_data -> owns_A_G  = 0;
   ams_data -> owns_A_Pi = 0;

   return (void *) ams_data;
}

/*--------------------------------------------------------------------------
 * hypre_AMSDestroy
 *
 * Deallocate the AMS solver structure. Note that the input data (given
 * through the Set functions) is not destroyed.
 *--------------------------------------------------------------------------*/

HYPRE_Int hypre_AMSDestroy(void *solver)
{
   hypre_AMSData *ams_data = (hypre_AMSData *) solver;

   if (!ams_data)
   {
      hypre_error_in_arg(1);
      return hypre_error_flag;
   }

   if (ams_data -> owns_A_G)
      if (ams_data -> A_G)
      {
         hypre_ParCSRMatrixDestroy(ams_data -> A_G);
      }
   if (!ams_data -> beta_is_zero)
      if (ams_data -> B_G)
      {
         HYPRE_BoomerAMGDestroy(ams_data -> B_G);
      }

   if (ams_data -> owns_Pi && ams_data -> Pi)
   {
      hypre_ParCSRMatrixDestroy(ams_data -> Pi);
   }
   if (ams_data -> owns_A_Pi)
      if (ams_data -> A_Pi)
      {
         hypre_ParCSRMatrixDestroy(ams_data -> A_Pi);
      }
   if (ams_data -> B_Pi)
   {
      HYPRE_BoomerAMGDestroy(ams_data -> B_Pi);
   }

   if (ams_data -> owns_Pi && ams_data -> Pix)
   {
      hypre_ParCSRMatrixDestroy(ams_data -> Pix);
   }
   if (ams_data -> A_Pix)
   {
      hypre_ParCSRMatrixDestroy(ams_data -> A_Pix);
   }
   if (ams_data -> B_Pix)
   {
      HYPRE_BoomerAMGDestroy(ams_data -> B_Pix);
   }
   if (ams_data -> owns_Pi && ams_data -> Piy)
   {
      hypre_ParCSRMatrixDestroy(ams_data -> Piy);
   }
   if (ams_data -> A_Piy)
   {
      hypre_ParCSRMatrixDestroy(ams_data -> A_Piy);
   }
   if (ams_data -> B_Piy)
   {
      HYPRE_BoomerAMGDestroy(ams_data -> B_Piy);
   }
   if (ams_data -> owns_Pi && ams_data -> Piz)
   {
      hypre_ParCSRMatrixDestroy(ams_data -> Piz);
   }
   if (ams_data -> A_Piz)
   {
      hypre_ParCSRMatrixDestroy(ams_data -> A_Piz);
   }
   if (ams_data -> B_Piz)
   {
      HYPRE_BoomerAMGDestroy(ams_data -> B_Piz);
   }

   if (ams_data -> r0)
   {
      hypre_ParVectorDestroy(ams_data -> r0);
   }
   if (ams_data -> g0)
   {
      hypre_ParVectorDestroy(ams_data -> g0);
   }
   if (ams_data -> r1)
   {
      hypre_ParVectorDestroy(ams_data -> r1);
   }
   if (ams_data -> g1)
   {
      hypre_ParVectorDestroy(ams_data -> g1);
   }
   if (ams_data -> r2)
   {
      hypre_ParVectorDestroy(ams_data -> r2);
   }
   if (ams_data -> g2)
   {
      hypre_ParVectorDestroy(ams_data -> g2);
   }
   if (ams_data -> zz)
   {
      hypre_ParVectorDestroy(ams_data -> zz);
   }

   if (ams_data -> G0)
   {
      hypre_ParCSRMatrixDestroy(ams_data -> A);
   }
   if (ams_data -> G0)
   {
      hypre_ParCSRMatrixDestroy(ams_data -> G0);
   }
   if (ams_data -> A_G0)
   {
      hypre_ParCSRMatrixDestroy(ams_data -> A_G0);
   }
   if (ams_data -> B_G0)
   {
      HYPRE_BoomerAMGDestroy(ams_data -> B_G0);
   }

   hypre_SeqVectorDestroy(ams_data -> A_l1_norms);

   /* G, x, y ,z, Gx, Gy and Gz are not destroyed */

   if (ams_data)
   {
      hypre_TFree(ams_data, HYPRE_MEMORY_HOST);
   }

   return hypre_error_flag;
}

/*--------------------------------------------------------------------------
 * hypre_AMSSetDimension
 *
 * Set problem dimension (2 or 3). By default we assume dim = 3.
 *--------------------------------------------------------------------------*/

HYPRE_Int hypre_AMSSetDimension(void *solver,
                                HYPRE_Int dim)
{
   hypre_AMSData *ams_data = (hypre_AMSData *) solver;

   if (dim != 1 && dim != 2 && dim != 3)
   {
      hypre_error_in_arg(2);
   }

   ams_data -> dim = dim;
   return hypre_error_flag;
}

/*--------------------------------------------------------------------------
 * hypre_AMSSetDiscreteGradient
 *
 * Set the discrete gradient matrix G.
 * This function should be called before hypre_AMSSetup()!
 *--------------------------------------------------------------------------*/

HYPRE_Int hypre_AMSSetDiscreteGradient(void *solver,
                                       hypre_ParCSRMatrix *G)
{
   hypre_AMSData *ams_data = (hypre_AMSData *) solver;
   ams_data -> G = G;
   return hypre_error_flag;
}

/*--------------------------------------------------------------------------
 * hypre_AMSSetCoordinateVectors
 *
 * Set the x, y and z coordinates of the vertices in the mesh.
 *
 * Either SetCoordinateVectors or SetEdgeConstantVectors should be
 * called before hypre_AMSSetup()!
 *--------------------------------------------------------------------------*/

HYPRE_Int hypre_AMSSetCoordinateVectors(void *solver,
                                        hypre_ParVector *x,
                                        hypre_ParVector *y,
                                        hypre_ParVector *z)
{
   hypre_AMSData *ams_data = (hypre_AMSData *) solver;
   ams_data -> x = x;
   ams_data -> y = y;
   ams_data -> z = z;
   return hypre_error_flag;
}

/*--------------------------------------------------------------------------
 * hypre_AMSSetEdgeConstantVectors
 *
 * Set the vectors Gx, Gy and Gz which give the representations of
 * the constant vector fields (1,0,0), (0,1,0) and (0,0,1) in the
 * edge element basis.
 *
 * Either SetCoordinateVectors or SetEdgeConstantVectors should be
 * called before hypre_AMSSetup()!
 *--------------------------------------------------------------------------*/

HYPRE_Int hypre_AMSSetEdgeConstantVectors(void *solver,
                                          hypre_ParVector *Gx,
                                          hypre_ParVector *Gy,
                                          hypre_ParVector *Gz)
{
   hypre_AMSData *ams_data = (hypre_AMSData *) solver;
   ams_data -> Gx = Gx;
   ams_data -> Gy = Gy;
   ams_data -> Gz = Gz;
   return hypre_error_flag;
}

/*--------------------------------------------------------------------------
 * hypre_AMSSetInterpolations
 *
 * Set the (components of) the Nedelec interpolation matrix Pi=[Pix,Piy,Piz].
 *
 * This function is generally intended to be used only for high-order Nedelec
 * discretizations (in the lowest order case, Pi is constructed internally in
 * AMS from the discreet gradient matrix and the coordinates of the vertices),
 * though it can also be used in the lowest-order case or for other types of
 * discretizations (e.g. ones based on the second family of Nedelec elements).
 *
 * By definition, Pi is the matrix representation of the linear operator that
 * interpolates (high-order) vector nodal finite elements into the (high-order)
 * Nedelec space. The component matrices are defined as Pix phi = Pi (phi,0,0)
 * and similarly for Piy and Piz. Note that all these operators depend on the
 * choice of the basis and degrees of freedom in the high-order spaces.
 *
 * The column numbering of Pi should be node-based, i.e. the x/y/z components of
 * the first node (vertex or high-order dof) should be listed first, followed by
 * the x/y/z components of the second node and so on (see the documentation of
 * HYPRE_BoomerAMGSetDofFunc).
 *
 * If used, this function should be called before hypre_AMSSetup() and there is
 * no need to provide the vertex coordinates. Furthermore, only one of the sets
 * {Pi} and {Pix,Piy,Piz} needs to be specified (though it is OK to provide
 * both).  If Pix is NULL, then scalar Pi-based AMS cycles, i.e. those with
 * cycle_type > 10, will be unavailable.  Similarly, AMS cycles based on
 * monolithic Pi (cycle_type < 10) require that Pi is not NULL.
 *--------------------------------------------------------------------------*/

HYPRE_Int hypre_AMSSetInterpolations(void *solver,
                                     hypre_ParCSRMatrix *Pi,
                                     hypre_ParCSRMatrix *Pix,
                                     hypre_ParCSRMatrix *Piy,
                                     hypre_ParCSRMatrix *Piz)
{
   hypre_AMSData *ams_data = (hypre_AMSData *) solver;
   ams_data -> Pi = Pi;
   ams_data -> Pix = Pix;
   ams_data -> Piy = Piy;
   ams_data -> Piz = Piz;
   ams_data -> owns_Pi = 0;
   return hypre_error_flag;
}

/*--------------------------------------------------------------------------
 * hypre_AMSSetAlphaPoissonMatrix
 *
 * Set the matrix corresponding to the Poisson problem with coefficient
 * alpha (the curl-curl term coefficient in the Maxwell problem).
 *
 * If this function is called, the coarse space solver on the range
 * of Pi^T is a block-diagonal version of A_Pi. If this function is not
 * called, the coarse space solver on the range of Pi^T is constructed
 * as Pi^T A Pi in hypre_AMSSetup().
 *--------------------------------------------------------------------------*/

HYPRE_Int hypre_AMSSetAlphaPoissonMatrix(void *solver,
                                         hypre_ParCSRMatrix *A_Pi)
{
   hypre_AMSData *ams_data = (hypre_AMSData *) solver;
   ams_data -> A_Pi = A_Pi;

   /* Penalize the eliminated degrees of freedom */
   hypre_ParCSRMatrixSetDiagRows(A_Pi, HYPRE_REAL_MAX);

   /* Make sure that the first entry in each row is the diagonal one. */
   /* hypre_CSRMatrixReorder(hypre_ParCSRMatrixDiag(A_Pi)); */

   return hypre_error_flag;
}

/*--------------------------------------------------------------------------
 * hypre_AMSSetBetaPoissonMatrix
 *
 * Set the matrix corresponding to the Poisson problem with coefficient
 * beta (the mass term coefficient in the Maxwell problem).
 *
 * This function call is optional - if not given, the Poisson matrix will
 * be computed in hypre_AMSSetup(). If the given matrix is NULL, we assume
 * that beta is 0 and use two-level (instead of three-level) methods.
 *--------------------------------------------------------------------------*/

HYPRE_Int hypre_AMSSetBetaPoissonMatrix(void *solver,
                                        hypre_ParCSRMatrix *A_G)
{
   hypre_AMSData *ams_data = (hypre_AMSData *) solver;
   ams_data -> A_G = A_G;
   if (!A_G)
   {
      ams_data -> beta_is_zero = 1;
   }
   else
   {
      /* Penalize the eliminated degrees of freedom */
      hypre_ParCSRMatrixSetDiagRows(A_G, HYPRE_REAL_MAX);

      /* Make sure that the first entry in each row is the diagonal one. */
      /* hypre_CSRMatrixReorder(hypre_ParCSRMatrixDiag(A_G)); */
   }
   return hypre_error_flag;
}

/*--------------------------------------------------------------------------
 * hypre_AMSSetInteriorNodes
 *
 * Set the list of nodes which are interior to the zero-conductivity region.
 * A node is interior if interior_nodes[i] == 1.0.
 *
 * Should be called before hypre_AMSSetup()!
 *--------------------------------------------------------------------------*/

HYPRE_Int hypre_AMSSetInteriorNodes(void *solver,
                                    hypre_ParVector *interior_nodes)
{
   hypre_AMSData *ams_data = (hypre_AMSData *) solver;
   ams_data -> interior_nodes = interior_nodes;
   return hypre_error_flag;
}

/*--------------------------------------------------------------------------
 * hypre_AMSSetProjectionFrequency
 *
 * How often to project the r.h.s. onto the compatible sub-space Ker(G0^T),
 * when iterating with the solver.
 *
 * The default value is every 5th iteration.
 *--------------------------------------------------------------------------*/

HYPRE_Int hypre_AMSSetProjectionFrequency(void *solver,
                                          HYPRE_Int projection_frequency)
{
   hypre_AMSData *ams_data = (hypre_AMSData *) solver;
   ams_data -> projection_frequency = projection_frequency;
   return hypre_error_flag;
}

/*--------------------------------------------------------------------------
 * hypre_AMSSetMaxIter
 *
 * Set the maximum number of iterations in the three-level method.
 * The default value is 20. To use the AMS solver as a preconditioner,
 * set maxit to 1, tol to 0.0 and print_level to 0.
 *--------------------------------------------------------------------------*/

HYPRE_Int hypre_AMSSetMaxIter(void *solver,
                              HYPRE_Int maxit)
{
   hypre_AMSData *ams_data = (hypre_AMSData *) solver;
   ams_data -> maxit = maxit;
   return hypre_error_flag;
}

/*--------------------------------------------------------------------------
 * hypre_AMSSetTol
 *
 * Set the convergence tolerance (if the method is used as a solver).
 * The default value is 1e-6.
 *--------------------------------------------------------------------------*/

HYPRE_Int hypre_AMSSetTol(void *solver,
                          HYPRE_Real tol)
{
   hypre_AMSData *ams_data = (hypre_AMSData *) solver;
   ams_data -> tol = tol;
   return hypre_error_flag;
}

/*--------------------------------------------------------------------------
 * hypre_AMSSetCycleType
 *
 * Choose which three-level solver to use. Possible values are:
 *
 *   1 = 3-level multipl. solver (01210)      <-- small solution time
 *   2 = 3-level additive solver (0+1+2)
 *   3 = 3-level multipl. solver (02120)
 *   4 = 3-level additive solver (010+2)
 *   5 = 3-level multipl. solver (0102010)    <-- small solution time
 *   6 = 3-level additive solver (1+020)
 *   7 = 3-level multipl. solver (0201020)    <-- small number of iterations
 *   8 = 3-level additive solver (0(1+2)0)    <-- small solution time
 *   9 = 3-level multipl. solver (01210) with discrete divergence
 *  11 = 5-level multipl. solver (013454310)  <-- small solution time, memory
 *  12 = 5-level additive solver (0+1+3+4+5)
 *  13 = 5-level multipl. solver (034515430)  <-- small solution time, memory
 *  14 = 5-level additive solver (01(3+4+5)10)
 *  20 = 2-level multipl. solver (0[12]0)
 *
 *   0 = a Hiptmair-like smoother (010)
 *
 * The default value is 1.
 *--------------------------------------------------------------------------*/

HYPRE_Int hypre_AMSSetCycleType(void *solver,
                                HYPRE_Int cycle_type)
{
   hypre_AMSData *ams_data = (hypre_AMSData *) solver;
   ams_data -> cycle_type = cycle_type;
   return hypre_error_flag;
}

/*--------------------------------------------------------------------------
 * hypre_AMSSetPrintLevel
 *
 * Control how much information is printed during the solution iterations.
 * The defaut values is 1 (print residual norm at each step).
 *--------------------------------------------------------------------------*/

HYPRE_Int hypre_AMSSetPrintLevel(void *solver,
                                 HYPRE_Int print_level)
{
   hypre_AMSData *ams_data = (hypre_AMSData *) solver;
   ams_data -> print_level = print_level;
   return hypre_error_flag;
}

/*--------------------------------------------------------------------------
 * hypre_AMSSetSmoothingOptions
 *
 * Set relaxation parameters for A. Default values: 2, 1, 1.0, 1.0.
 *--------------------------------------------------------------------------*/

HYPRE_Int hypre_AMSSetSmoothingOptions(void *solver,
                                       HYPRE_Int A_relax_type,
                                       HYPRE_Int A_relax_times,
                                       HYPRE_Real A_relax_weight,
                                       HYPRE_Real A_omega)
{
   hypre_AMSData *ams_data = (hypre_AMSData *) solver;
   ams_data -> A_relax_type = A_relax_type;
   ams_data -> A_relax_times = A_relax_times;
   ams_data -> A_relax_weight = A_relax_weight;
   ams_data -> A_omega = A_omega;
   return hypre_error_flag;
}
/*--------------------------------------------------------------------------
 * hypre_AMSSetChebySmoothingOptions
 *  AB: note: this could be added to the above,
 *      but I didn't want to change parameter list)
 * Set parameters for chebyshev smoother for A. Default values: 2,.3.
 *--------------------------------------------------------------------------*/

HYPRE_Int hypre_AMSSetChebySmoothingOptions(void *solver,
                                            HYPRE_Int A_cheby_order,
                                            HYPRE_Int A_cheby_fraction)
{
   hypre_AMSData *ams_data = (hypre_AMSData *) solver;
   ams_data -> A_cheby_order =  A_cheby_order;
   ams_data -> A_cheby_fraction =  A_cheby_fraction;

   return hypre_error_flag;
}
/*--------------------------------------------------------------------------
 * hypre_AMSSetAlphaAMGOptions
 *
 * Set AMG parameters for B_Pi. Default values: 10, 1, 3, 0.25, 0, 0.
 *--------------------------------------------------------------------------*/

HYPRE_Int hypre_AMSSetAlphaAMGOptions(void *solver,
                                      HYPRE_Int B_Pi_coarsen_type,
                                      HYPRE_Int B_Pi_agg_levels,
                                      HYPRE_Int B_Pi_relax_type,
                                      HYPRE_Real B_Pi_theta,
                                      HYPRE_Int B_Pi_interp_type,
                                      HYPRE_Int B_Pi_Pmax)
{
   hypre_AMSData *ams_data = (hypre_AMSData *) solver;
   ams_data -> B_Pi_coarsen_type = B_Pi_coarsen_type;
   ams_data -> B_Pi_agg_levels = B_Pi_agg_levels;
   ams_data -> B_Pi_relax_type = B_Pi_relax_type;
   ams_data -> B_Pi_theta = B_Pi_theta;
   ams_data -> B_Pi_interp_type = B_Pi_interp_type;
   ams_data -> B_Pi_Pmax = B_Pi_Pmax;
   return hypre_error_flag;
}

/*--------------------------------------------------------------------------
 * hypre_AMSSetAlphaAMGCoarseRelaxType
 *
 * Set the AMG coarsest level relaxation for B_Pi. Default value: 8.
 *--------------------------------------------------------------------------*/

HYPRE_Int hypre_AMSSetAlphaAMGCoarseRelaxType(void *solver,
                                              HYPRE_Int B_Pi_coarse_relax_type)
{
   hypre_AMSData *ams_data =  (hypre_AMSData *)solver;
   ams_data -> B_Pi_coarse_relax_type = B_Pi_coarse_relax_type;
   return hypre_error_flag;
}

/*--------------------------------------------------------------------------
 * hypre_AMSSetBetaAMGOptions
 *
 * Set AMG parameters for B_G. Default values: 10, 1, 3, 0.25, 0, 0.
 *--------------------------------------------------------------------------*/

HYPRE_Int hypre_AMSSetBetaAMGOptions(void *solver,
                                     HYPRE_Int B_G_coarsen_type,
                                     HYPRE_Int B_G_agg_levels,
                                     HYPRE_Int B_G_relax_type,
                                     HYPRE_Real B_G_theta,
                                     HYPRE_Int B_G_interp_type,
                                     HYPRE_Int B_G_Pmax)
{
   hypre_AMSData *ams_data = (hypre_AMSData *) solver;
   ams_data -> B_G_coarsen_type = B_G_coarsen_type;
   ams_data -> B_G_agg_levels = B_G_agg_levels;
   ams_data -> B_G_relax_type = B_G_relax_type;
   ams_data -> B_G_theta = B_G_theta;
   ams_data -> B_G_interp_type = B_G_interp_type;
   ams_data -> B_G_Pmax = B_G_Pmax;
   return hypre_error_flag;
}

/*--------------------------------------------------------------------------
 * hypre_AMSSetBetaAMGCoarseRelaxType
 *
 * Set the AMG coarsest level relaxation for B_G. Default value: 8.
 *--------------------------------------------------------------------------*/

HYPRE_Int hypre_AMSSetBetaAMGCoarseRelaxType(void *solver,
                                             HYPRE_Int B_G_coarse_relax_type)
{
   hypre_AMSData *ams_data = (hypre_AMSData *) solver;
   ams_data -> B_G_coarse_relax_type = B_G_coarse_relax_type;
   return hypre_error_flag;
}

/*--------------------------------------------------------------------------
 * hypre_AMSComputePi
 *
 * Construct the Pi interpolation matrix, which maps the space of vector
 * linear finite elements to the space of edge finite elements.
 *
 * The construction is based on the fact that Pi = [Pi_x, Pi_y, Pi_z],
 * where each block has the same sparsity structure as G, and the entries
 * can be computed from the vectors Gx, Gy, Gz.
 *--------------------------------------------------------------------------*/

#if defined(HYPRE_USING_CUDA) || defined(HYPRE_USING_HIP)
__global__ void
<<<<<<< HEAD
hypreCUDAKernel_AMSComputePi_copy1(hypre_Item &item,
=======
hypreCUDAKernel_AMSComputePi_copy1(hypre_DeviceItem &item,
>>>>>>> 6f3bccb9
                                   HYPRE_Int  nnz,
                                   HYPRE_Int  dim,
                                   HYPRE_Int *j_in,
                                   HYPRE_Int *j_out)
{
   const HYPRE_Int i = hypre_gpu_get_grid_thread_id<1, 1>(item);

   if (i < nnz)
   {
      const HYPRE_Int j = dim * i;

      for (HYPRE_Int d = 0; d < dim; d++)
      {
         j_out[j + d] = dim * read_only_load(&j_in[i]) + d;
      }
   }
}

__global__ void
<<<<<<< HEAD
hypreCUDAKernel_AMSComputePi_copy2(hypre_Item &item,
=======
hypreCUDAKernel_AMSComputePi_copy2(hypre_DeviceItem &item,
>>>>>>> 6f3bccb9
                                   HYPRE_Int   nrows,
                                   HYPRE_Int   dim,
                                   HYPRE_Int  *i_in,
                                   HYPRE_Real *data_in,
                                   HYPRE_Real *Gx_data,
                                   HYPRE_Real *Gy_data,
                                   HYPRE_Real *Gz_data,
                                   HYPRE_Real *data_out)
{
   const HYPRE_Int i = hypre_gpu_get_grid_warp_id<1, 1>(item);

   if (i >= nrows)
   {
      return;
   }

   const HYPRE_Int lane_id = hypre_gpu_get_lane_id<1>(item);
   HYPRE_Int j = 0, istart, iend;
   HYPRE_Real t, G[3], *Gdata[3];

   Gdata[0] = Gx_data;
   Gdata[1] = Gy_data;
   Gdata[2] = Gz_data;

   if (lane_id < 2)
   {
      j = read_only_load(i_in + i + lane_id);
   }

   istart = warp_shuffle_sync(item, HYPRE_WARP_FULL_MASK, j, 0);
   iend   = warp_shuffle_sync(item, HYPRE_WARP_FULL_MASK, j, 1);

   if (lane_id < dim)
   {
      t = read_only_load(Gdata[lane_id] + i);
   }

   for (HYPRE_Int d = 0; d < dim; d++)
   {
      G[d] = warp_shuffle_sync(item, HYPRE_WARP_FULL_MASK, t, d);
   }

   for (j = istart + lane_id; j < iend; j += HYPRE_WARP_SIZE)
   {
      const HYPRE_Real v = data_in ? fabs(read_only_load(&data_in[j])) * 0.5 : 1.0;
      const HYPRE_Int k = j * dim;

      for (HYPRE_Int d = 0; d < dim; d++)
      {
         data_out[k + d] = v * G[d];
      }
   }
}

#endif

HYPRE_Int hypre_AMSComputePi(hypre_ParCSRMatrix *A,
                             hypre_ParCSRMatrix *G,
                             hypre_ParVector *Gx,
                             hypre_ParVector *Gy,
                             hypre_ParVector *Gz,
                             HYPRE_Int dim,
                             hypre_ParCSRMatrix **Pi_ptr)
{
   hypre_ParCSRMatrix *Pi;

   /* Compute Pi = [Pi_x, Pi_y, Pi_z] */
   {
      HYPRE_Int i, j, d;

      HYPRE_Real *Gx_data, *Gy_data, *Gz_data;

      MPI_Comm comm = hypre_ParCSRMatrixComm(G);
      HYPRE_BigInt global_num_rows = hypre_ParCSRMatrixGlobalNumRows(G);
      HYPRE_BigInt global_num_cols = dim * hypre_ParCSRMatrixGlobalNumCols(G);
      HYPRE_BigInt *row_starts = hypre_ParCSRMatrixRowStarts(G);
      HYPRE_BigInt *col_starts;
      HYPRE_Int col_starts_size;
      HYPRE_Int num_cols_offd = dim * hypre_CSRMatrixNumCols(hypre_ParCSRMatrixOffd(G));
      HYPRE_Int num_nonzeros_diag = dim * hypre_CSRMatrixNumNonzeros(hypre_ParCSRMatrixDiag(G));
      HYPRE_Int num_nonzeros_offd = dim * hypre_CSRMatrixNumNonzeros(hypre_ParCSRMatrixOffd(G));
      HYPRE_BigInt *col_starts_G = hypre_ParCSRMatrixColStarts(G);

      col_starts_size = 2;
      col_starts = hypre_TAlloc(HYPRE_BigInt, col_starts_size, HYPRE_MEMORY_HOST);
      for (i = 0; i < col_starts_size; i++)
      {
         col_starts[i] = (HYPRE_BigInt)dim * col_starts_G[i];
      }

      Pi = hypre_ParCSRMatrixCreate(comm,
                                    global_num_rows,
                                    global_num_cols,
                                    row_starts,
                                    col_starts,
                                    num_cols_offd,
                                    num_nonzeros_diag,
                                    num_nonzeros_offd);

      hypre_ParCSRMatrixOwnsData(Pi) = 1;
      hypre_ParCSRMatrixInitialize(Pi);
      hypre_TFree(col_starts, HYPRE_MEMORY_HOST);

      Gx_data = hypre_VectorData(hypre_ParVectorLocalVector(Gx));
      if (dim >= 2)
      {
         Gy_data = hypre_VectorData(hypre_ParVectorLocalVector(Gy));
      }
      if (dim == 3)
      {
         Gz_data = hypre_VectorData(hypre_ParVectorLocalVector(Gz));
      }

#if defined(HYPRE_USING_CUDA) || defined(HYPRE_USING_HIP)
      HYPRE_ExecutionPolicy exec = hypre_GetExecPolicy2( hypre_ParCSRMatrixMemoryLocation(G),
                                                         hypre_ParCSRMatrixMemoryLocation(Pi) );
#endif

      /* Fill-in the diagonal part */
      {
         hypre_CSRMatrix *G_diag = hypre_ParCSRMatrixDiag(G);
         HYPRE_Int *G_diag_I = hypre_CSRMatrixI(G_diag);
         HYPRE_Int *G_diag_J = hypre_CSRMatrixJ(G_diag);
         HYPRE_Real *G_diag_data = hypre_CSRMatrixData(G_diag);

         HYPRE_Int G_diag_nrows = hypre_CSRMatrixNumRows(G_diag);
         HYPRE_Int G_diag_nnz = hypre_CSRMatrixNumNonzeros(G_diag);

         hypre_CSRMatrix *Pi_diag = hypre_ParCSRMatrixDiag(Pi);
         HYPRE_Int *Pi_diag_I = hypre_CSRMatrixI(Pi_diag);
         HYPRE_Int *Pi_diag_J = hypre_CSRMatrixJ(Pi_diag);
         HYPRE_Real *Pi_diag_data = hypre_CSRMatrixData(Pi_diag);

#if defined(HYPRE_USING_CUDA) || defined(HYPRE_USING_HIP)
         if (exec == HYPRE_EXEC_DEVICE)
         {
            hypreDevice_IntScalen( G_diag_I, G_diag_nrows + 1, Pi_diag_I, dim );

            dim3 bDim = hypre_GetDefaultDeviceBlockDimension();
            dim3 gDim = hypre_GetDefaultDeviceGridDimension(G_diag_nnz, "thread", bDim);

            HYPRE_GPU_LAUNCH( hypreCUDAKernel_AMSComputePi_copy1, gDim, bDim,
                              G_diag_nnz, dim, G_diag_J, Pi_diag_J );

            gDim = hypre_GetDefaultDeviceGridDimension(G_diag_nrows, "warp", bDim);

            HYPRE_GPU_LAUNCH( hypreCUDAKernel_AMSComputePi_copy2, gDim, bDim,
                              G_diag_nrows, dim, G_diag_I, G_diag_data, Gx_data, Gy_data, Gz_data,
                              Pi_diag_data );
         }
         else
#endif
         {
            for (i = 0; i < G_diag_nrows + 1; i++)
            {
               Pi_diag_I[i] = dim * G_diag_I[i];
            }

            for (i = 0; i < G_diag_nnz; i++)
               for (d = 0; d < dim; d++)
               {
                  Pi_diag_J[dim * i + d] = dim * G_diag_J[i] + d;
               }

            for (i = 0; i < G_diag_nrows; i++)
               for (j = G_diag_I[i]; j < G_diag_I[i + 1]; j++)
               {
                  *Pi_diag_data++ = fabs(G_diag_data[j]) * 0.5 * Gx_data[i];
                  if (dim >= 2)
                  {
                     *Pi_diag_data++ = fabs(G_diag_data[j]) * 0.5 * Gy_data[i];
                  }
                  if (dim == 3)
                  {
                     *Pi_diag_data++ = fabs(G_diag_data[j]) * 0.5 * Gz_data[i];
                  }
               }
         }
      }

      /* Fill-in the off-diagonal part */
      {
         hypre_CSRMatrix *G_offd = hypre_ParCSRMatrixOffd(G);
         HYPRE_Int *G_offd_I = hypre_CSRMatrixI(G_offd);
         HYPRE_Int *G_offd_J = hypre_CSRMatrixJ(G_offd);
         HYPRE_Real *G_offd_data = hypre_CSRMatrixData(G_offd);

         HYPRE_Int G_offd_nrows = hypre_CSRMatrixNumRows(G_offd);
         HYPRE_Int G_offd_ncols = hypre_CSRMatrixNumCols(G_offd);
         HYPRE_Int G_offd_nnz = hypre_CSRMatrixNumNonzeros(G_offd);

         hypre_CSRMatrix *Pi_offd = hypre_ParCSRMatrixOffd(Pi);
         HYPRE_Int *Pi_offd_I = hypre_CSRMatrixI(Pi_offd);
         HYPRE_Int *Pi_offd_J = hypre_CSRMatrixJ(Pi_offd);
         HYPRE_Real *Pi_offd_data = hypre_CSRMatrixData(Pi_offd);

         HYPRE_BigInt *G_cmap = hypre_ParCSRMatrixColMapOffd(G);
         HYPRE_BigInt *Pi_cmap = hypre_ParCSRMatrixColMapOffd(Pi);

#if defined(HYPRE_USING_CUDA) || defined(HYPRE_USING_HIP)
         if (exec == HYPRE_EXEC_DEVICE)
         {
            if (G_offd_ncols)
            {
               hypreDevice_IntScalen( G_offd_I, G_offd_nrows + 1, Pi_offd_I, dim );
            }

            dim3 bDim = hypre_GetDefaultDeviceBlockDimension();
            dim3 gDim = hypre_GetDefaultDeviceGridDimension(G_offd_nnz, "thread", bDim);

            HYPRE_GPU_LAUNCH( hypreCUDAKernel_AMSComputePi_copy1, gDim, bDim,
                              G_offd_nnz, dim, G_offd_J, Pi_offd_J );

            gDim = hypre_GetDefaultDeviceGridDimension(G_offd_nrows, "warp", bDim);

            HYPRE_GPU_LAUNCH( hypreCUDAKernel_AMSComputePi_copy2, gDim, bDim,
                              G_offd_nrows, dim, G_offd_I, G_offd_data, Gx_data, Gy_data, Gz_data,
                              Pi_offd_data );
         }
         else
#endif
         {
            if (G_offd_ncols)
               for (i = 0; i < G_offd_nrows + 1; i++)
               {
                  Pi_offd_I[i] = dim * G_offd_I[i];
               }

            for (i = 0; i < G_offd_nnz; i++)
               for (d = 0; d < dim; d++)
               {
                  Pi_offd_J[dim * i + d] = dim * G_offd_J[i] + d;
               }

            for (i = 0; i < G_offd_nrows; i++)
               for (j = G_offd_I[i]; j < G_offd_I[i + 1]; j++)
               {
                  *Pi_offd_data++ = fabs(G_offd_data[j]) * 0.5 * Gx_data[i];
                  if (dim >= 2)
                  {
                     *Pi_offd_data++ = fabs(G_offd_data[j]) * 0.5 * Gy_data[i];
                  }
                  if (dim == 3)
                  {
                     *Pi_offd_data++ = fabs(G_offd_data[j]) * 0.5 * Gz_data[i];
                  }
               }
         }

         for (i = 0; i < G_offd_ncols; i++)
            for (d = 0; d < dim; d++)
            {
               Pi_cmap[dim * i + d] = (HYPRE_BigInt)dim * G_cmap[i] + (HYPRE_BigInt)d;
            }
      }
   }

   *Pi_ptr = Pi;

   return hypre_error_flag;
}

/*--------------------------------------------------------------------------
 * hypre_AMSComputePixyz
 *
 * Construct the components Pix, Piy, Piz of the interpolation matrix Pi,
 * which maps the space of vector linear finite elements to the space of
 * edge finite elements.
 *
 * The construction is based on the fact that each component has the same
 * sparsity structure as G, and the entries can be computed from the vectors
 * Gx, Gy, Gz.
 *--------------------------------------------------------------------------*/

#if defined(HYPRE_USING_CUDA) || defined(HYPRE_USING_HIP)
__global__ void
<<<<<<< HEAD
hypreCUDAKernel_AMSComputePixyz_copy(hypre_Item &item,
=======
hypreCUDAKernel_AMSComputePixyz_copy(hypre_DeviceItem &item,
>>>>>>> 6f3bccb9
                                     HYPRE_Int   nrows,
                                     HYPRE_Int   dim,
                                     HYPRE_Int  *i_in,
                                     HYPRE_Real *data_in,
                                     HYPRE_Real *Gx_data,
                                     HYPRE_Real *Gy_data,
                                     HYPRE_Real *Gz_data,
                                     HYPRE_Real *data_x_out,
                                     HYPRE_Real *data_y_out,
                                     HYPRE_Real *data_z_out )
{
   const HYPRE_Int i = hypre_gpu_get_grid_warp_id<1, 1>(item);

   if (i >= nrows)
   {
      return;
   }

   const HYPRE_Int lane_id = hypre_gpu_get_lane_id<1>(item);
   HYPRE_Int j = 0, istart, iend;
   HYPRE_Real t, G[3], *Gdata[3], *Odata[3];

   Gdata[0] = Gx_data;
   Gdata[1] = Gy_data;
   Gdata[2] = Gz_data;

   Odata[0] = data_x_out;
   Odata[1] = data_y_out;
   Odata[2] = data_z_out;

   if (lane_id < 2)
   {
      j = read_only_load(i_in + i + lane_id);
   }

   istart = warp_shuffle_sync(item, HYPRE_WARP_FULL_MASK, j, 0);
   iend   = warp_shuffle_sync(item, HYPRE_WARP_FULL_MASK, j, 1);

   if (lane_id < dim)
   {
      t = read_only_load(Gdata[lane_id] + i);
   }

   for (HYPRE_Int d = 0; d < dim; d++)
   {
      G[d] = warp_shuffle_sync(item, HYPRE_WARP_FULL_MASK, t, d);
   }

   for (j = istart + lane_id; j < iend; j += HYPRE_WARP_SIZE)
   {
      const HYPRE_Real v = data_in ? fabs(read_only_load(&data_in[j])) * 0.5 : 1.0;

      for (HYPRE_Int d = 0; d < dim; d++)
      {
         Odata[d][j] = v * G[d];
      }
   }
}
#endif

HYPRE_Int hypre_AMSComputePixyz(hypre_ParCSRMatrix *A,
                                hypre_ParCSRMatrix *G,
                                hypre_ParVector *Gx,
                                hypre_ParVector *Gy,
                                hypre_ParVector *Gz,
                                HYPRE_Int dim,
                                hypre_ParCSRMatrix **Pix_ptr,
                                hypre_ParCSRMatrix **Piy_ptr,
                                hypre_ParCSRMatrix **Piz_ptr)
{
   hypre_ParCSRMatrix *Pix, *Piy, *Piz;

#if defined(HYPRE_USING_CUDA) || defined(HYPRE_USING_HIP)
   HYPRE_ExecutionPolicy exec = hypre_GetExecPolicy1( hypre_ParCSRMatrixMemoryLocation(G) );
#endif

   /* Compute Pix, Piy, Piz  */
   {
      HYPRE_Int i, j;

      HYPRE_Real *Gx_data, *Gy_data, *Gz_data;

      MPI_Comm comm = hypre_ParCSRMatrixComm(G);
      HYPRE_BigInt global_num_rows = hypre_ParCSRMatrixGlobalNumRows(G);
      HYPRE_BigInt global_num_cols = hypre_ParCSRMatrixGlobalNumCols(G);
      HYPRE_BigInt *row_starts = hypre_ParCSRMatrixRowStarts(G);
      HYPRE_BigInt *col_starts = hypre_ParCSRMatrixColStarts(G);
      HYPRE_Int num_cols_offd = hypre_CSRMatrixNumCols(hypre_ParCSRMatrixOffd(G));
      HYPRE_Int num_nonzeros_diag = hypre_CSRMatrixNumNonzeros(hypre_ParCSRMatrixDiag(G));
      HYPRE_Int num_nonzeros_offd = hypre_CSRMatrixNumNonzeros(hypre_ParCSRMatrixOffd(G));

      Pix = hypre_ParCSRMatrixCreate(comm,
                                     global_num_rows,
                                     global_num_cols,
                                     row_starts,
                                     col_starts,
                                     num_cols_offd,
                                     num_nonzeros_diag,
                                     num_nonzeros_offd);
      hypre_ParCSRMatrixOwnsData(Pix) = 1;
      hypre_ParCSRMatrixInitialize(Pix);

      if (dim >= 2)
      {
         Piy = hypre_ParCSRMatrixCreate(comm,
                                        global_num_rows,
                                        global_num_cols,
                                        row_starts,
                                        col_starts,
                                        num_cols_offd,
                                        num_nonzeros_diag,
                                        num_nonzeros_offd);
         hypre_ParCSRMatrixOwnsData(Piy) = 1;
         hypre_ParCSRMatrixInitialize(Piy);
      }

      if (dim == 3)
      {
         Piz = hypre_ParCSRMatrixCreate(comm,
                                        global_num_rows,
                                        global_num_cols,
                                        row_starts,
                                        col_starts,
                                        num_cols_offd,
                                        num_nonzeros_diag,
                                        num_nonzeros_offd);
         hypre_ParCSRMatrixOwnsData(Piz) = 1;
         hypre_ParCSRMatrixInitialize(Piz);
      }

      Gx_data = hypre_VectorData(hypre_ParVectorLocalVector(Gx));
      if (dim >= 2)
      {
         Gy_data = hypre_VectorData(hypre_ParVectorLocalVector(Gy));
      }
      if (dim == 3)
      {
         Gz_data = hypre_VectorData(hypre_ParVectorLocalVector(Gz));
      }

      /* Fill-in the diagonal part */
      if (dim == 3)
      {
         hypre_CSRMatrix *G_diag = hypre_ParCSRMatrixDiag(G);
         HYPRE_Int *G_diag_I = hypre_CSRMatrixI(G_diag);
         HYPRE_Int *G_diag_J = hypre_CSRMatrixJ(G_diag);
         HYPRE_Real *G_diag_data = hypre_CSRMatrixData(G_diag);

         HYPRE_Int G_diag_nrows = hypre_CSRMatrixNumRows(G_diag);
         HYPRE_Int G_diag_nnz = hypre_CSRMatrixNumNonzeros(G_diag);

         hypre_CSRMatrix *Pix_diag = hypre_ParCSRMatrixDiag(Pix);
         HYPRE_Int *Pix_diag_I = hypre_CSRMatrixI(Pix_diag);
         HYPRE_Int *Pix_diag_J = hypre_CSRMatrixJ(Pix_diag);
         HYPRE_Real *Pix_diag_data = hypre_CSRMatrixData(Pix_diag);

         hypre_CSRMatrix *Piy_diag = hypre_ParCSRMatrixDiag(Piy);
         HYPRE_Int *Piy_diag_I = hypre_CSRMatrixI(Piy_diag);
         HYPRE_Int *Piy_diag_J = hypre_CSRMatrixJ(Piy_diag);
         HYPRE_Real *Piy_diag_data = hypre_CSRMatrixData(Piy_diag);

         hypre_CSRMatrix *Piz_diag = hypre_ParCSRMatrixDiag(Piz);
         HYPRE_Int *Piz_diag_I = hypre_CSRMatrixI(Piz_diag);
         HYPRE_Int *Piz_diag_J = hypre_CSRMatrixJ(Piz_diag);
         HYPRE_Real *Piz_diag_data = hypre_CSRMatrixData(Piz_diag);

#if defined(HYPRE_USING_CUDA) || defined(HYPRE_USING_HIP)
         if (exec == HYPRE_EXEC_DEVICE)
         {
            HYPRE_THRUST_CALL( copy_n,
                               thrust::make_zip_iterator(thrust::make_tuple(G_diag_I, G_diag_I, G_diag_I)),
                               G_diag_nrows + 1,
                               thrust::make_zip_iterator(thrust::make_tuple(Pix_diag_I, Piy_diag_I, Piz_diag_I)) );

            HYPRE_THRUST_CALL( copy_n,
                               thrust::make_zip_iterator(thrust::make_tuple(G_diag_J, G_diag_J, G_diag_J)),
                               G_diag_nnz,
                               thrust::make_zip_iterator(thrust::make_tuple(Pix_diag_J, Piy_diag_J, Piz_diag_J)) );

            dim3 bDim = hypre_GetDefaultDeviceBlockDimension();
            dim3 gDim = hypre_GetDefaultDeviceGridDimension(G_diag_nrows, "warp", bDim);

            HYPRE_GPU_LAUNCH( hypreCUDAKernel_AMSComputePixyz_copy, gDim, bDim,
                              G_diag_nrows, dim, G_diag_I, G_diag_data, Gx_data, Gy_data, Gz_data,
                              Pix_diag_data, Piy_diag_data, Piz_diag_data );
         }
         else
#endif
         {
            for (i = 0; i < G_diag_nrows + 1; i++)
            {
               Pix_diag_I[i] = G_diag_I[i];
               Piy_diag_I[i] = G_diag_I[i];
               Piz_diag_I[i] = G_diag_I[i];
            }

            for (i = 0; i < G_diag_nnz; i++)
            {
               Pix_diag_J[i] = G_diag_J[i];
               Piy_diag_J[i] = G_diag_J[i];
               Piz_diag_J[i] = G_diag_J[i];
            }

            for (i = 0; i < G_diag_nrows; i++)
               for (j = G_diag_I[i]; j < G_diag_I[i + 1]; j++)
               {
                  *Pix_diag_data++ = fabs(G_diag_data[j]) * 0.5 * Gx_data[i];
                  *Piy_diag_data++ = fabs(G_diag_data[j]) * 0.5 * Gy_data[i];
                  *Piz_diag_data++ = fabs(G_diag_data[j]) * 0.5 * Gz_data[i];
               }
         }
      }
      else if (dim == 2)
      {
         hypre_CSRMatrix *G_diag = hypre_ParCSRMatrixDiag(G);
         HYPRE_Int *G_diag_I = hypre_CSRMatrixI(G_diag);
         HYPRE_Int *G_diag_J = hypre_CSRMatrixJ(G_diag);
         HYPRE_Real *G_diag_data = hypre_CSRMatrixData(G_diag);

         HYPRE_Int G_diag_nrows = hypre_CSRMatrixNumRows(G_diag);
         HYPRE_Int G_diag_nnz = hypre_CSRMatrixNumNonzeros(G_diag);

         hypre_CSRMatrix *Pix_diag = hypre_ParCSRMatrixDiag(Pix);
         HYPRE_Int *Pix_diag_I = hypre_CSRMatrixI(Pix_diag);
         HYPRE_Int *Pix_diag_J = hypre_CSRMatrixJ(Pix_diag);
         HYPRE_Real *Pix_diag_data = hypre_CSRMatrixData(Pix_diag);

         hypre_CSRMatrix *Piy_diag = hypre_ParCSRMatrixDiag(Piy);
         HYPRE_Int *Piy_diag_I = hypre_CSRMatrixI(Piy_diag);
         HYPRE_Int *Piy_diag_J = hypre_CSRMatrixJ(Piy_diag);
         HYPRE_Real *Piy_diag_data = hypre_CSRMatrixData(Piy_diag);

#if defined(HYPRE_USING_CUDA) || defined(HYPRE_USING_HIP)
         if (exec == HYPRE_EXEC_DEVICE)
         {
            HYPRE_THRUST_CALL( copy_n,
                               thrust::make_zip_iterator(thrust::make_tuple(G_diag_I, G_diag_I)),
                               G_diag_nrows + 1,
                               thrust::make_zip_iterator(thrust::make_tuple(Pix_diag_I, Piy_diag_I)) );

            HYPRE_THRUST_CALL( copy_n,
                               thrust::make_zip_iterator(thrust::make_tuple(G_diag_J, G_diag_J)),
                               G_diag_nnz,
                               thrust::make_zip_iterator(thrust::make_tuple(Pix_diag_J, Piy_diag_J)) );

            dim3 bDim = hypre_GetDefaultDeviceBlockDimension();
            dim3 gDim = hypre_GetDefaultDeviceGridDimension(G_diag_nrows, "warp", bDim);

            HYPRE_GPU_LAUNCH( hypreCUDAKernel_AMSComputePixyz_copy, gDim, bDim,
                              G_diag_nrows, dim, G_diag_I, G_diag_data, Gx_data, Gy_data, NULL,
                              Pix_diag_data, Piy_diag_data, NULL );
         }
         else
#endif
         {
            for (i = 0; i < G_diag_nrows + 1; i++)
            {
               Pix_diag_I[i] = G_diag_I[i];
               Piy_diag_I[i] = G_diag_I[i];
            }

            for (i = 0; i < G_diag_nnz; i++)
            {
               Pix_diag_J[i] = G_diag_J[i];
               Piy_diag_J[i] = G_diag_J[i];
            }

            for (i = 0; i < G_diag_nrows; i++)
               for (j = G_diag_I[i]; j < G_diag_I[i + 1]; j++)
               {
                  *Pix_diag_data++ = fabs(G_diag_data[j]) * 0.5 * Gx_data[i];
                  *Piy_diag_data++ = fabs(G_diag_data[j]) * 0.5 * Gy_data[i];
               }
         }
      }
      else
      {
         hypre_CSRMatrix *G_diag = hypre_ParCSRMatrixDiag(G);
         HYPRE_Int *G_diag_I = hypre_CSRMatrixI(G_diag);
         HYPRE_Int *G_diag_J = hypre_CSRMatrixJ(G_diag);
         HYPRE_Real *G_diag_data = hypre_CSRMatrixData(G_diag);

         HYPRE_Int G_diag_nrows = hypre_CSRMatrixNumRows(G_diag);
         HYPRE_Int G_diag_nnz = hypre_CSRMatrixNumNonzeros(G_diag);

         hypre_CSRMatrix *Pix_diag = hypre_ParCSRMatrixDiag(Pix);
         HYPRE_Int *Pix_diag_I = hypre_CSRMatrixI(Pix_diag);
         HYPRE_Int *Pix_diag_J = hypre_CSRMatrixJ(Pix_diag);
         HYPRE_Real *Pix_diag_data = hypre_CSRMatrixData(Pix_diag);

#if defined(HYPRE_USING_CUDA) || defined(HYPRE_USING_HIP)
         if (exec == HYPRE_EXEC_DEVICE)
         {
            HYPRE_THRUST_CALL( copy_n,
                               G_diag_I,
                               G_diag_nrows + 1,
                               Pix_diag_I );

            HYPRE_THRUST_CALL( copy_n,
                               G_diag_J,
                               G_diag_nnz,
                               Pix_diag_J );

            dim3 bDim = hypre_GetDefaultDeviceBlockDimension();
            dim3 gDim = hypre_GetDefaultDeviceGridDimension(G_diag_nrows, "warp", bDim);

            HYPRE_GPU_LAUNCH( hypreCUDAKernel_AMSComputePixyz_copy, gDim, bDim,
                              G_diag_nrows, dim, G_diag_I, G_diag_data, Gx_data, NULL, NULL,
                              Pix_diag_data, NULL, NULL );
         }
         else
#endif
         {
            for (i = 0; i < G_diag_nrows + 1; i++)
            {
               Pix_diag_I[i] = G_diag_I[i];
            }

            for (i = 0; i < G_diag_nnz; i++)
            {
               Pix_diag_J[i] = G_diag_J[i];
            }

            for (i = 0; i < G_diag_nrows; i++)
               for (j = G_diag_I[i]; j < G_diag_I[i + 1]; j++)
               {
                  *Pix_diag_data++ = fabs(G_diag_data[j]) * 0.5 * Gx_data[i];
               }
         }
      }


      /* Fill-in the off-diagonal part */
      if (dim == 3)
      {
         hypre_CSRMatrix *G_offd = hypre_ParCSRMatrixOffd(G);
         HYPRE_Int *G_offd_I = hypre_CSRMatrixI(G_offd);
         HYPRE_Int *G_offd_J = hypre_CSRMatrixJ(G_offd);
         HYPRE_Real *G_offd_data = hypre_CSRMatrixData(G_offd);

         HYPRE_Int G_offd_nrows = hypre_CSRMatrixNumRows(G_offd);
         HYPRE_Int G_offd_ncols = hypre_CSRMatrixNumCols(G_offd);
         HYPRE_Int G_offd_nnz = hypre_CSRMatrixNumNonzeros(G_offd);

         hypre_CSRMatrix *Pix_offd = hypre_ParCSRMatrixOffd(Pix);
         HYPRE_Int *Pix_offd_I = hypre_CSRMatrixI(Pix_offd);
         HYPRE_Int *Pix_offd_J = hypre_CSRMatrixJ(Pix_offd);
         HYPRE_Real *Pix_offd_data = hypre_CSRMatrixData(Pix_offd);

         hypre_CSRMatrix *Piy_offd = hypre_ParCSRMatrixOffd(Piy);
         HYPRE_Int *Piy_offd_I = hypre_CSRMatrixI(Piy_offd);
         HYPRE_Int *Piy_offd_J = hypre_CSRMatrixJ(Piy_offd);
         HYPRE_Real *Piy_offd_data = hypre_CSRMatrixData(Piy_offd);

         hypre_CSRMatrix *Piz_offd = hypre_ParCSRMatrixOffd(Piz);
         HYPRE_Int *Piz_offd_I = hypre_CSRMatrixI(Piz_offd);
         HYPRE_Int *Piz_offd_J = hypre_CSRMatrixJ(Piz_offd);
         HYPRE_Real *Piz_offd_data = hypre_CSRMatrixData(Piz_offd);

         HYPRE_BigInt *G_cmap = hypre_ParCSRMatrixColMapOffd(G);
         HYPRE_BigInt *Pix_cmap = hypre_ParCSRMatrixColMapOffd(Pix);
         HYPRE_BigInt *Piy_cmap = hypre_ParCSRMatrixColMapOffd(Piy);
         HYPRE_BigInt *Piz_cmap = hypre_ParCSRMatrixColMapOffd(Piz);

#if defined(HYPRE_USING_CUDA) || defined(HYPRE_USING_HIP)
         if (exec == HYPRE_EXEC_DEVICE)
         {
            if (G_offd_ncols)
            {
               HYPRE_THRUST_CALL( copy_n,
                                  thrust::make_zip_iterator(thrust::make_tuple(G_offd_I, G_offd_I, G_offd_I)),
                                  G_offd_nrows + 1,
                                  thrust::make_zip_iterator(thrust::make_tuple(Pix_offd_I, Piy_offd_I, Piz_offd_I)) );
            }

            HYPRE_THRUST_CALL( copy_n,
                               thrust::make_zip_iterator(thrust::make_tuple(G_offd_J, G_offd_J, G_offd_J)),
                               G_offd_nnz,
                               thrust::make_zip_iterator(thrust::make_tuple(Pix_offd_J, Piy_offd_J, Piz_offd_J)) );

            dim3 bDim = hypre_GetDefaultDeviceBlockDimension();
            dim3 gDim = hypre_GetDefaultDeviceGridDimension(G_offd_nrows, "warp", bDim);

            HYPRE_GPU_LAUNCH( hypreCUDAKernel_AMSComputePixyz_copy, gDim, bDim,
                              G_offd_nrows, dim, G_offd_I, G_offd_data, Gx_data, Gy_data, Gz_data,
                              Pix_offd_data, Piy_offd_data, Piz_offd_data );
         }
         else
#endif
         {
            if (G_offd_ncols)
               for (i = 0; i < G_offd_nrows + 1; i++)
               {
                  Pix_offd_I[i] = G_offd_I[i];
                  Piy_offd_I[i] = G_offd_I[i];
                  Piz_offd_I[i] = G_offd_I[i];
               }

            for (i = 0; i < G_offd_nnz; i++)
            {
               Pix_offd_J[i] = G_offd_J[i];
               Piy_offd_J[i] = G_offd_J[i];
               Piz_offd_J[i] = G_offd_J[i];
            }

            for (i = 0; i < G_offd_nrows; i++)
               for (j = G_offd_I[i]; j < G_offd_I[i + 1]; j++)
               {
                  *Pix_offd_data++ = fabs(G_offd_data[j]) * 0.5 * Gx_data[i];
                  *Piy_offd_data++ = fabs(G_offd_data[j]) * 0.5 * Gy_data[i];
                  *Piz_offd_data++ = fabs(G_offd_data[j]) * 0.5 * Gz_data[i];
               }
         }

         for (i = 0; i < G_offd_ncols; i++)
         {
            Pix_cmap[i] = G_cmap[i];
            Piy_cmap[i] = G_cmap[i];
            Piz_cmap[i] = G_cmap[i];
         }
      }
      else if (dim == 2)
      {
         hypre_CSRMatrix *G_offd = hypre_ParCSRMatrixOffd(G);
         HYPRE_Int *G_offd_I = hypre_CSRMatrixI(G_offd);
         HYPRE_Int *G_offd_J = hypre_CSRMatrixJ(G_offd);
         HYPRE_Real *G_offd_data = hypre_CSRMatrixData(G_offd);

         HYPRE_Int G_offd_nrows = hypre_CSRMatrixNumRows(G_offd);
         HYPRE_Int G_offd_ncols = hypre_CSRMatrixNumCols(G_offd);
         HYPRE_Int G_offd_nnz = hypre_CSRMatrixNumNonzeros(G_offd);

         hypre_CSRMatrix *Pix_offd = hypre_ParCSRMatrixOffd(Pix);
         HYPRE_Int *Pix_offd_I = hypre_CSRMatrixI(Pix_offd);
         HYPRE_Int *Pix_offd_J = hypre_CSRMatrixJ(Pix_offd);
         HYPRE_Real *Pix_offd_data = hypre_CSRMatrixData(Pix_offd);

         hypre_CSRMatrix *Piy_offd = hypre_ParCSRMatrixOffd(Piy);
         HYPRE_Int *Piy_offd_I = hypre_CSRMatrixI(Piy_offd);
         HYPRE_Int *Piy_offd_J = hypre_CSRMatrixJ(Piy_offd);
         HYPRE_Real *Piy_offd_data = hypre_CSRMatrixData(Piy_offd);

         HYPRE_BigInt *G_cmap = hypre_ParCSRMatrixColMapOffd(G);
         HYPRE_BigInt *Pix_cmap = hypre_ParCSRMatrixColMapOffd(Pix);
         HYPRE_BigInt *Piy_cmap = hypre_ParCSRMatrixColMapOffd(Piy);

#if defined(HYPRE_USING_CUDA) || defined(HYPRE_USING_HIP)
         if (exec == HYPRE_EXEC_DEVICE)
         {
            if (G_offd_ncols)
            {
               HYPRE_THRUST_CALL( copy_n,
                                  thrust::make_zip_iterator(thrust::make_tuple(G_offd_I, G_offd_I)),
                                  G_offd_nrows + 1,
                                  thrust::make_zip_iterator(thrust::make_tuple(Pix_offd_I, Piy_offd_I)) );
            }

            HYPRE_THRUST_CALL( copy_n,
                               thrust::make_zip_iterator(thrust::make_tuple(G_offd_J, G_offd_J)),
                               G_offd_nnz,
                               thrust::make_zip_iterator(thrust::make_tuple(Pix_offd_J, Piy_offd_J)) );

            dim3 bDim = hypre_GetDefaultDeviceBlockDimension();
            dim3 gDim = hypre_GetDefaultDeviceGridDimension(G_offd_nrows, "warp", bDim);

            HYPRE_GPU_LAUNCH( hypreCUDAKernel_AMSComputePixyz_copy, gDim, bDim,
                              G_offd_nrows, dim, G_offd_I, G_offd_data, Gx_data, Gy_data, NULL,
                              Pix_offd_data, Piy_offd_data, NULL );
         }
         else
#endif
         {
            if (G_offd_ncols)
               for (i = 0; i < G_offd_nrows + 1; i++)
               {
                  Pix_offd_I[i] = G_offd_I[i];
                  Piy_offd_I[i] = G_offd_I[i];
               }

            for (i = 0; i < G_offd_nnz; i++)
            {
               Pix_offd_J[i] = G_offd_J[i];
               Piy_offd_J[i] = G_offd_J[i];
            }

            for (i = 0; i < G_offd_nrows; i++)
               for (j = G_offd_I[i]; j < G_offd_I[i + 1]; j++)
               {
                  *Pix_offd_data++ = fabs(G_offd_data[j]) * 0.5 * Gx_data[i];
                  *Piy_offd_data++ = fabs(G_offd_data[j]) * 0.5 * Gy_data[i];
               }
         }

         for (i = 0; i < G_offd_ncols; i++)
         {
            Pix_cmap[i] = G_cmap[i];
            Piy_cmap[i] = G_cmap[i];
         }
      }
      else
      {
         hypre_CSRMatrix *G_offd = hypre_ParCSRMatrixOffd(G);
         HYPRE_Int *G_offd_I = hypre_CSRMatrixI(G_offd);
         HYPRE_Int *G_offd_J = hypre_CSRMatrixJ(G_offd);
         HYPRE_Real *G_offd_data = hypre_CSRMatrixData(G_offd);

         HYPRE_Int G_offd_nrows = hypre_CSRMatrixNumRows(G_offd);
         HYPRE_Int G_offd_ncols = hypre_CSRMatrixNumCols(G_offd);
         HYPRE_Int G_offd_nnz = hypre_CSRMatrixNumNonzeros(G_offd);

         hypre_CSRMatrix *Pix_offd = hypre_ParCSRMatrixOffd(Pix);
         HYPRE_Int *Pix_offd_I = hypre_CSRMatrixI(Pix_offd);
         HYPRE_Int *Pix_offd_J = hypre_CSRMatrixJ(Pix_offd);
         HYPRE_Real *Pix_offd_data = hypre_CSRMatrixData(Pix_offd);

         HYPRE_BigInt *G_cmap = hypre_ParCSRMatrixColMapOffd(G);
         HYPRE_BigInt *Pix_cmap = hypre_ParCSRMatrixColMapOffd(Pix);

#if defined(HYPRE_USING_CUDA) || defined(HYPRE_USING_HIP)
         if (exec == HYPRE_EXEC_DEVICE)
         {
            if (G_offd_ncols)
            {
               HYPRE_THRUST_CALL( copy_n,
                                  G_offd_I,
                                  G_offd_nrows + 1,
                                  Pix_offd_I );
            }

            HYPRE_THRUST_CALL( copy_n,
                               G_offd_J,
                               G_offd_nnz,
                               Pix_offd_J );

            dim3 bDim = hypre_GetDefaultDeviceBlockDimension();
            dim3 gDim = hypre_GetDefaultDeviceGridDimension(G_offd_nrows, "warp", bDim);

            HYPRE_GPU_LAUNCH( hypreCUDAKernel_AMSComputePixyz_copy, gDim, bDim,
                              G_offd_nrows, dim, G_offd_I, G_offd_data, Gx_data, NULL, NULL,
                              Pix_offd_data, NULL, NULL );
         }
         else
#endif
         {
            if (G_offd_ncols)
               for (i = 0; i < G_offd_nrows + 1; i++)
               {
                  Pix_offd_I[i] = G_offd_I[i];
               }

            for (i = 0; i < G_offd_nnz; i++)
            {
               Pix_offd_J[i] = G_offd_J[i];
            }

            for (i = 0; i < G_offd_nrows; i++)
               for (j = G_offd_I[i]; j < G_offd_I[i + 1]; j++)
               {
                  *Pix_offd_data++ = fabs(G_offd_data[j]) * 0.5 * Gx_data[i];
               }
         }

         for (i = 0; i < G_offd_ncols; i++)
         {
            Pix_cmap[i] = G_cmap[i];
         }
      }
   }

   *Pix_ptr = Pix;
   if (dim >= 2)
   {
      *Piy_ptr = Piy;
   }
   if (dim == 3)
   {
      *Piz_ptr = Piz;
   }

   return hypre_error_flag;
}

#if defined(HYPRE_USING_CUDA) || defined(HYPRE_USING_HIP)
__global__ void
<<<<<<< HEAD
hypreCUDAKernel_AMSComputeGPi_copy2(hypre_Item &item,
=======
hypreCUDAKernel_AMSComputeGPi_copy2(hypre_DeviceItem &item,
>>>>>>> 6f3bccb9
                                    HYPRE_Int   nrows,
                                    HYPRE_Int   dim,
                                    HYPRE_Int  *i_in,
                                    HYPRE_Real *data_in,
                                    HYPRE_Real *Gx_data,
                                    HYPRE_Real *Gy_data,
                                    HYPRE_Real *Gz_data,
                                    HYPRE_Real *data_out)
{
   const HYPRE_Int i = hypre_gpu_get_grid_warp_id<1, 1>(item);

   if (i >= nrows)
   {
      return;
   }

   const HYPRE_Int lane_id = hypre_gpu_get_lane_id<1>(item);
   HYPRE_Int j = 0, istart, iend;
   HYPRE_Real t, G[3], *Gdata[3];

   Gdata[0] = Gx_data;
   Gdata[1] = Gy_data;
   Gdata[2] = Gz_data;

   if (lane_id < 2)
   {
      j = read_only_load(i_in + i + lane_id);
   }

   istart = warp_shuffle_sync(item, HYPRE_WARP_FULL_MASK, j, 0);
   iend   = warp_shuffle_sync(item, HYPRE_WARP_FULL_MASK, j, 1);

   if (lane_id < dim - 1)
   {
      t = read_only_load(Gdata[lane_id] + i);
   }

   for (HYPRE_Int d = 0; d < dim - 1; d++)
   {
      G[d] = warp_shuffle_sync(item, HYPRE_WARP_FULL_MASK, t, d);
   }

   for (j = istart + lane_id; j < iend; j += HYPRE_WARP_SIZE)
   {
      const HYPRE_Real u = read_only_load(&data_in[j]);
      const HYPRE_Real v = fabs(u) * 0.5;
      const HYPRE_Int k = j * dim;

      data_out[k] = u;
      for (HYPRE_Int d = 0; d < dim - 1; d++)
      {
         data_out[k + d + 1] = v * G[d];
      }
   }
}
#endif

/*--------------------------------------------------------------------------
 * hypre_AMSComputeGPi
 *
 * Construct the matrix [G,Pi] which can be considered an interpolation
 * matrix from S_h^4 (4 copies of the scalar linear finite element space)
 * to the edge finite elements space.
 *--------------------------------------------------------------------------*/

HYPRE_Int hypre_AMSComputeGPi(hypre_ParCSRMatrix *A,
                              hypre_ParCSRMatrix *G,
                              hypre_ParVector *Gx,
                              hypre_ParVector *Gy,
                              hypre_ParVector *Gz,
                              HYPRE_Int dim,
                              hypre_ParCSRMatrix **GPi_ptr)
{
   hypre_ParCSRMatrix *GPi;

   /* Take into account G */
   dim++;

   /* Compute GPi = [Pi_x, Pi_y, Pi_z, G] */
   {
      HYPRE_Int i, j, d;

      HYPRE_Real *Gx_data, *Gy_data, *Gz_data;

      MPI_Comm comm = hypre_ParCSRMatrixComm(G);
      HYPRE_BigInt global_num_rows = hypre_ParCSRMatrixGlobalNumRows(G);
      HYPRE_BigInt global_num_cols = dim * hypre_ParCSRMatrixGlobalNumCols(G);
      HYPRE_BigInt *row_starts = hypre_ParCSRMatrixRowStarts(G);
      HYPRE_BigInt *col_starts;
      HYPRE_Int col_starts_size;
      HYPRE_Int num_cols_offd = dim * hypre_CSRMatrixNumCols(hypre_ParCSRMatrixOffd(G));
      HYPRE_Int num_nonzeros_diag = dim * hypre_CSRMatrixNumNonzeros(hypre_ParCSRMatrixDiag(G));
      HYPRE_Int num_nonzeros_offd = dim * hypre_CSRMatrixNumNonzeros(hypre_ParCSRMatrixOffd(G));
      HYPRE_BigInt *col_starts_G = hypre_ParCSRMatrixColStarts(G);
      col_starts_size = 2;
      col_starts = hypre_TAlloc(HYPRE_BigInt, col_starts_size, HYPRE_MEMORY_HOST);
      for (i = 0; i < col_starts_size; i++)
      {
         col_starts[i] = (HYPRE_BigInt) dim * col_starts_G[i];
      }

      GPi = hypre_ParCSRMatrixCreate(comm,
                                     global_num_rows,
                                     global_num_cols,
                                     row_starts,
                                     col_starts,
                                     num_cols_offd,
                                     num_nonzeros_diag,
                                     num_nonzeros_offd);

      hypre_ParCSRMatrixOwnsData(GPi) = 1;
      hypre_ParCSRMatrixInitialize(GPi);

      Gx_data = hypre_VectorData(hypre_ParVectorLocalVector(Gx));
      if (dim >= 3)
      {
         Gy_data = hypre_VectorData(hypre_ParVectorLocalVector(Gy));
      }
      if (dim == 4)
      {
         Gz_data = hypre_VectorData(hypre_ParVectorLocalVector(Gz));
      }

#if defined(HYPRE_USING_CUDA) || defined(HYPRE_USING_HIP)
      HYPRE_ExecutionPolicy exec = hypre_GetExecPolicy2( hypre_ParCSRMatrixMemoryLocation(G),
                                                         hypre_ParCSRMatrixMemoryLocation(GPi) );
#endif

      /* Fill-in the diagonal part */
      {
         hypre_CSRMatrix *G_diag = hypre_ParCSRMatrixDiag(G);
         HYPRE_Int *G_diag_I = hypre_CSRMatrixI(G_diag);
         HYPRE_Int *G_diag_J = hypre_CSRMatrixJ(G_diag);
         HYPRE_Real *G_diag_data = hypre_CSRMatrixData(G_diag);

         HYPRE_Int G_diag_nrows = hypre_CSRMatrixNumRows(G_diag);
         HYPRE_Int G_diag_nnz = hypre_CSRMatrixNumNonzeros(G_diag);

         hypre_CSRMatrix *GPi_diag = hypre_ParCSRMatrixDiag(GPi);
         HYPRE_Int *GPi_diag_I = hypre_CSRMatrixI(GPi_diag);
         HYPRE_Int *GPi_diag_J = hypre_CSRMatrixJ(GPi_diag);
         HYPRE_Real *GPi_diag_data = hypre_CSRMatrixData(GPi_diag);

#if defined(HYPRE_USING_CUDA) || defined(HYPRE_USING_HIP)
         if (exec == HYPRE_EXEC_DEVICE)
         {
            hypreDevice_IntScalen( G_diag_I, G_diag_nrows + 1, GPi_diag_I, dim );

            dim3 bDim = hypre_GetDefaultDeviceBlockDimension();
            dim3 gDim = hypre_GetDefaultDeviceGridDimension(G_diag_nnz, "thread", bDim);

            HYPRE_GPU_LAUNCH( hypreCUDAKernel_AMSComputePi_copy1, gDim, bDim,
                              G_diag_nnz, dim, G_diag_J, GPi_diag_J );

            gDim = hypre_GetDefaultDeviceGridDimension(G_diag_nrows, "warp", bDim);

            HYPRE_GPU_LAUNCH( hypreCUDAKernel_AMSComputeGPi_copy2, gDim, bDim,
                              G_diag_nrows, dim, G_diag_I, G_diag_data, Gx_data, Gy_data, Gz_data,
                              GPi_diag_data );
         }
         else
#endif
         {
            for (i = 0; i < G_diag_nrows + 1; i++)
            {
               GPi_diag_I[i] = dim * G_diag_I[i];
            }

            for (i = 0; i < G_diag_nnz; i++)
               for (d = 0; d < dim; d++)
               {
                  GPi_diag_J[dim * i + d] = dim * G_diag_J[i] + d;
               }

            for (i = 0; i < G_diag_nrows; i++)
               for (j = G_diag_I[i]; j < G_diag_I[i + 1]; j++)
               {
                  *GPi_diag_data++ = G_diag_data[j];
                  *GPi_diag_data++ = fabs(G_diag_data[j]) * 0.5 * Gx_data[i];
                  if (dim >= 3)
                  {
                     *GPi_diag_data++ = fabs(G_diag_data[j]) * 0.5 * Gy_data[i];
                  }
                  if (dim == 4)
                  {
                     *GPi_diag_data++ = fabs(G_diag_data[j]) * 0.5 * Gz_data[i];
                  }
               }
         }
      }

      /* Fill-in the off-diagonal part */
      {
         hypre_CSRMatrix *G_offd = hypre_ParCSRMatrixOffd(G);
         HYPRE_Int *G_offd_I = hypre_CSRMatrixI(G_offd);
         HYPRE_Int *G_offd_J = hypre_CSRMatrixJ(G_offd);
         HYPRE_Real *G_offd_data = hypre_CSRMatrixData(G_offd);

         HYPRE_Int G_offd_nrows = hypre_CSRMatrixNumRows(G_offd);
         HYPRE_Int G_offd_ncols = hypre_CSRMatrixNumCols(G_offd);
         HYPRE_Int G_offd_nnz = hypre_CSRMatrixNumNonzeros(G_offd);

         hypre_CSRMatrix *GPi_offd = hypre_ParCSRMatrixOffd(GPi);
         HYPRE_Int *GPi_offd_I = hypre_CSRMatrixI(GPi_offd);
         HYPRE_Int *GPi_offd_J = hypre_CSRMatrixJ(GPi_offd);
         HYPRE_Real *GPi_offd_data = hypre_CSRMatrixData(GPi_offd);

         HYPRE_BigInt *G_cmap = hypre_ParCSRMatrixColMapOffd(G);
         HYPRE_BigInt *GPi_cmap = hypre_ParCSRMatrixColMapOffd(GPi);

#if defined(HYPRE_USING_CUDA) || defined(HYPRE_USING_HIP)
         if (exec == HYPRE_EXEC_DEVICE)
         {
            if (G_offd_ncols)
            {
               hypreDevice_IntScalen( G_offd_I, G_offd_nrows + 1, GPi_offd_I, dim );
            }

            dim3 bDim = hypre_GetDefaultDeviceBlockDimension();
            dim3 gDim = hypre_GetDefaultDeviceGridDimension(G_offd_nnz, "thread", bDim);

            HYPRE_GPU_LAUNCH( hypreCUDAKernel_AMSComputePi_copy1, gDim, bDim,
                              G_offd_nnz, dim, G_offd_J, GPi_offd_J );

            gDim = hypre_GetDefaultDeviceGridDimension(G_offd_nrows, "warp", bDim);

            HYPRE_GPU_LAUNCH( hypreCUDAKernel_AMSComputeGPi_copy2, gDim, bDim,
                              G_offd_nrows, dim, G_offd_I, G_offd_data, Gx_data, Gy_data, Gz_data,
                              GPi_offd_data );
         }
         else
#endif
         {
            if (G_offd_ncols)
               for (i = 0; i < G_offd_nrows + 1; i++)
               {
                  GPi_offd_I[i] = dim * G_offd_I[i];
               }

            for (i = 0; i < G_offd_nnz; i++)
               for (d = 0; d < dim; d++)
               {
                  GPi_offd_J[dim * i + d] = dim * G_offd_J[i] + d;
               }

            for (i = 0; i < G_offd_nrows; i++)
               for (j = G_offd_I[i]; j < G_offd_I[i + 1]; j++)
               {
                  *GPi_offd_data++ = G_offd_data[j];
                  *GPi_offd_data++ = fabs(G_offd_data[j]) * 0.5 * Gx_data[i];
                  if (dim >= 3)
                  {
                     *GPi_offd_data++ = fabs(G_offd_data[j]) * 0.5 * Gy_data[i];
                  }
                  if (dim == 4)
                  {
                     *GPi_offd_data++ = fabs(G_offd_data[j]) * 0.5 * Gz_data[i];
                  }
               }
         }

         for (i = 0; i < G_offd_ncols; i++)
            for (d = 0; d < dim; d++)
            {
               GPi_cmap[dim * i + d] = dim * G_cmap[i] + d;
            }
      }

   }

   *GPi_ptr = GPi;

   return hypre_error_flag;
}

/*--------------------------------------------------------------------------
 * hypre_AMSSetup
 *
 * Construct the AMS solver components.
 *
 * The following functions need to be called before hypre_AMSSetup():
 * - hypre_AMSSetDimension() (if solving a 2D problem)
 * - hypre_AMSSetDiscreteGradient()
 * - hypre_AMSSetCoordinateVectors() or hypre_AMSSetEdgeConstantVectors
 *--------------------------------------------------------------------------*/
#if defined(HYPRE_USING_CUDA) || defined(HYPRE_USING_HIP)
__global__ void
<<<<<<< HEAD
hypreCUDAKernel_FixInterNodes( hypre_Item    &item,
=======
hypreCUDAKernel_FixInterNodes( hypre_DeviceItem    &item,
>>>>>>> 6f3bccb9
                               HYPRE_Int      nrows,
                               HYPRE_Int     *G0t_diag_i,
                               HYPRE_Complex *G0t_diag_data,
                               HYPRE_Int     *G0t_offd_i,
                               HYPRE_Complex *G0t_offd_data,
                               HYPRE_Real    *interior_nodes_data)
{
   HYPRE_Int row_i = hypre_gpu_get_grid_warp_id<1, 1>(item);

   if (row_i >= nrows)
   {
      return;
   }

   HYPRE_Int lane = hypre_gpu_get_lane_id<1>(item);
   HYPRE_Int not1 = 0;

   if (lane == 0)
   {
      not1 = read_only_load(&interior_nodes_data[row_i]) != 1.0;
   }

   not1 = warp_shuffle_sync(item, HYPRE_WARP_FULL_MASK, not1, 0);

   if (!not1)
   {
      return;
   }

   HYPRE_Int p1 = 0, q1, p2 = 0, q2 = 0;
   bool nonempty_offd = G0t_offd_data != NULL;

   if (lane < 2)
   {
      p1 = read_only_load(G0t_diag_i + row_i + lane);
      if (nonempty_offd)
      {
         p2 = read_only_load(G0t_offd_i + row_i + lane);
      }
   }

   q1 = warp_shuffle_sync(item, HYPRE_WARP_FULL_MASK, p1, 1);
   p1 = warp_shuffle_sync(item, HYPRE_WARP_FULL_MASK, p1, 0);
   if (nonempty_offd)
   {
      q2 = warp_shuffle_sync(item, HYPRE_WARP_FULL_MASK, p2, 1);
      p2 = warp_shuffle_sync(item, HYPRE_WARP_FULL_MASK, p2, 0);
   }

   for (HYPRE_Int j = p1 + lane; j < q1; j += HYPRE_WARP_SIZE)
   {
      G0t_diag_data[j] = 0.0;
   }
   for (HYPRE_Int j = p2 + lane; j < q2; j += HYPRE_WARP_SIZE)
   {
      G0t_offd_data[j] = 0.0;
   }
}

__global__ void
<<<<<<< HEAD
hypreCUDAKernel_AMSSetupScaleGGt( hypre_Item &item,
=======
hypreCUDAKernel_AMSSetupScaleGGt( hypre_DeviceItem &item,
>>>>>>> 6f3bccb9
                                  HYPRE_Int   Gt_num_rows,
                                  HYPRE_Int  *Gt_diag_i,
                                  HYPRE_Int  *Gt_diag_j,
                                  HYPRE_Real *Gt_diag_data,
                                  HYPRE_Int  *Gt_offd_i,
                                  HYPRE_Real *Gt_offd_data,
                                  HYPRE_Real *Gx_data,
                                  HYPRE_Real *Gy_data,
                                  HYPRE_Real *Gz_data )
{
   HYPRE_Int row_i = hypre_gpu_get_grid_warp_id<1, 1>(item);

   if (row_i >= Gt_num_rows)
   {
      return;
   }

   HYPRE_Int lane = hypre_gpu_get_lane_id<1>(item);
   HYPRE_Real h2 = 0.0;
   HYPRE_Int ne, p1 = 0, q1, p2 = 0, q2 = 0;

   if (lane < 2)
   {
      p1 = read_only_load(Gt_diag_i + row_i + lane);
   }
   q1 = warp_shuffle_sync(item, HYPRE_WARP_FULL_MASK, p1, 1);
   p1 = warp_shuffle_sync(item, HYPRE_WARP_FULL_MASK, p1, 0);
   ne = q1 - p1;

   if (ne == 0)
   {
      return;
   }

   if (Gt_offd_data != NULL)
   {
      if (lane < 2)
      {
         p2 = read_only_load(Gt_offd_i + row_i + lane);
      }
      q2 = warp_shuffle_sync(item, HYPRE_WARP_FULL_MASK, p2, 1);
      p2 = warp_shuffle_sync(item, HYPRE_WARP_FULL_MASK, p2, 0);
   }

   for (HYPRE_Int j = p1 + lane; j < q1; j += HYPRE_WARP_SIZE)
   {
      const HYPRE_Int k = read_only_load(&Gt_diag_j[j]);
      const HYPRE_Real Gx = read_only_load(&Gx_data[k]);
      const HYPRE_Real Gy = read_only_load(&Gy_data[k]);
      const HYPRE_Real Gz = read_only_load(&Gz_data[k]);

      h2 += Gx * Gx + Gy * Gy + Gz * Gz;
   }

   h2 = warp_allreduce_sum(item, h2) / ne;

   for (HYPRE_Int j = p1 + lane; j < q1; j += HYPRE_WARP_SIZE)
   {
      Gt_diag_data[j] *= h2;
   }

   for (HYPRE_Int j = p2 + lane; j < q2; j += HYPRE_WARP_SIZE)
   {
      Gt_offd_data[j] *= h2;
   }
}
#endif

HYPRE_Int hypre_AMSSetup(void *solver,
                         hypre_ParCSRMatrix *A,
                         hypre_ParVector *b,
                         hypre_ParVector *x)
{
#if defined(HYPRE_USING_CUDA) || defined(HYPRE_USING_HIP)
   HYPRE_ExecutionPolicy exec = hypre_GetExecPolicy1( hypre_ParCSRMatrixMemoryLocation(A) );
#endif

   hypre_AMSData *ams_data = (hypre_AMSData *) solver;

   HYPRE_Int input_info = 0;

   ams_data -> A = A;

   /* Modifications for problems with zero-conductivity regions */
   if (ams_data -> interior_nodes)
   {
      hypre_ParCSRMatrix *G0t, *Aorig = A;

      /* Make sure that multiple Setup()+Solve() give identical results */
      ams_data -> solve_counter = 0;

      /* Construct the discrete gradient matrix for the zero-conductivity region
         by eliminating the zero-conductivity nodes from G^t. The range of G0
         represents the kernel of A, i.e. the gradients of nodal basis functions
         supported in zero-conductivity regions. */
      hypre_ParCSRMatrixTranspose(ams_data -> G, &G0t, 1);

      {
         HYPRE_Int i, j;
         HYPRE_Int nv = hypre_ParCSRMatrixNumCols(ams_data -> G);
         hypre_CSRMatrix *G0td = hypre_ParCSRMatrixDiag(G0t);
         HYPRE_Int *G0tdI = hypre_CSRMatrixI(G0td);
         HYPRE_Real *G0tdA = hypre_CSRMatrixData(G0td);
         hypre_CSRMatrix *G0to = hypre_ParCSRMatrixOffd(G0t);
         HYPRE_Int *G0toI = hypre_CSRMatrixI(G0to);
         HYPRE_Real *G0toA = hypre_CSRMatrixData(G0to);
         HYPRE_Real *interior_nodes_data = hypre_VectorData(
                                              hypre_ParVectorLocalVector((hypre_ParVector*) ams_data -> interior_nodes));

#if defined(HYPRE_USING_CUDA) || defined(HYPRE_USING_HIP)
         if (exec == HYPRE_EXEC_DEVICE)
         {
            dim3 bDim = hypre_GetDefaultDeviceBlockDimension();
            dim3 gDim = hypre_GetDefaultDeviceGridDimension(nv, "warp", bDim);
            HYPRE_GPU_LAUNCH( hypreCUDAKernel_FixInterNodes, gDim, bDim,
                              nv, G0tdI, G0tdA, G0toI, G0toA, interior_nodes_data );
         }
         else
#endif
         {
            for (i = 0; i < nv; i++)
            {
               if (interior_nodes_data[i] != 1)
               {
                  for (j = G0tdI[i]; j < G0tdI[i + 1]; j++)
                  {
                     G0tdA[j] = 0.0;
                  }
                  if (G0toI)
                     for (j = G0toI[i]; j < G0toI[i + 1]; j++)
                     {
                        G0toA[j] = 0.0;
                     }
               }
            }
         }
      }
      hypre_ParCSRMatrixTranspose(G0t, & ams_data -> G0, 1);

      /* Construct the subspace matrix A_G0 = G0^T G0 */
#if defined(HYPRE_USING_CUDA) || defined(HYPRE_USING_HIP)
      if (exec == HYPRE_EXEC_DEVICE)
      {
         ams_data -> A_G0 = hypre_ParCSRMatMat(G0t, ams_data -> G0);
      }
      else
#endif
      {
         ams_data -> A_G0 = hypre_ParMatmul(G0t, ams_data -> G0);
      }
      hypre_ParCSRMatrixFixZeroRows(ams_data -> A_G0);

      /* Create AMG solver for A_G0 */
      HYPRE_BoomerAMGCreate(&ams_data -> B_G0);
      HYPRE_BoomerAMGSetCoarsenType(ams_data -> B_G0, ams_data -> B_G_coarsen_type);
      HYPRE_BoomerAMGSetAggNumLevels(ams_data -> B_G0, ams_data -> B_G_agg_levels);
      HYPRE_BoomerAMGSetRelaxType(ams_data -> B_G0, ams_data -> B_G_relax_type);
      HYPRE_BoomerAMGSetNumSweeps(ams_data -> B_G0, 1);
      HYPRE_BoomerAMGSetMaxLevels(ams_data -> B_G0, 25);
      HYPRE_BoomerAMGSetTol(ams_data -> B_G0, 0.0);
      HYPRE_BoomerAMGSetMaxIter(ams_data -> B_G0, 3); /* use just a few V-cycles */
      HYPRE_BoomerAMGSetStrongThreshold(ams_data -> B_G0, ams_data -> B_G_theta);
      HYPRE_BoomerAMGSetInterpType(ams_data -> B_G0, ams_data -> B_G_interp_type);
      HYPRE_BoomerAMGSetPMaxElmts(ams_data -> B_G0, ams_data -> B_G_Pmax);
      HYPRE_BoomerAMGSetMinCoarseSize(ams_data -> B_G0, 2); /* don't coarsen to 0 */
      /* Generally, don't use exact solve on the coarsest level (matrix may be singular) */
      HYPRE_BoomerAMGSetCycleRelaxType(ams_data -> B_G0, ams_data -> B_G_coarse_relax_type, 3);
      HYPRE_BoomerAMGSetup(ams_data -> B_G0,
                           (HYPRE_ParCSRMatrix)ams_data -> A_G0,
                           0, 0);

      /* Construct the preconditioner for ams_data->A = A + G0 G0^T.
         NOTE: this can be optimized significantly by taking into account that
         the sparsity pattern of A is subset of the sparsity pattern of G0 G0^T */
      {
#if defined(HYPRE_USING_CUDA) || defined(HYPRE_USING_HIP)
         hypre_ParCSRMatrix *A;
         if (exec == HYPRE_EXEC_DEVICE)
         {
            A = hypre_ParCSRMatMat(ams_data -> G0, G0t);
         }
         else
#endif
         {
            A = hypre_ParMatmul(ams_data -> G0, G0t);
         }
         hypre_ParCSRMatrix *B = Aorig;
         hypre_ParCSRMatrix **C_ptr = &ams_data -> A;
         hypre_ParCSRMatrix *C;
         HYPRE_Real factor, lfactor;
         /* scale (penalize) G0 G0^T before adding it to the matrix */
         {
            HYPRE_Int i;
            HYPRE_Int B_num_rows = hypre_CSRMatrixNumRows(hypre_ParCSRMatrixDiag(B));
            HYPRE_Real *B_diag_data = hypre_CSRMatrixData(hypre_ParCSRMatrixDiag(B));
            HYPRE_Real *B_offd_data = hypre_CSRMatrixData(hypre_ParCSRMatrixOffd(B));
            HYPRE_Int *B_diag_i = hypre_CSRMatrixI(hypre_ParCSRMatrixDiag(B));
            HYPRE_Int *B_offd_i = hypre_CSRMatrixI(hypre_ParCSRMatrixOffd(B));
            lfactor = -1;
#if defined(HYPRE_USING_CUDA) || defined(HYPRE_USING_HIP)
            if (exec == HYPRE_EXEC_DEVICE)
            {
               HYPRE_Int nnz_diag = hypre_CSRMatrixNumNonzeros(hypre_ParCSRMatrixDiag(B));
               HYPRE_Int nnz_offd = hypre_CSRMatrixNumNonzeros(hypre_ParCSRMatrixOffd(B));
#if defined(HYPRE_DEBUG)
               HYPRE_Int nnz;
               hypre_TMemcpy(&nnz, &B_diag_i[B_num_rows], HYPRE_Int, 1, HYPRE_MEMORY_HOST, HYPRE_MEMORY_DEVICE);
               hypre_assert(nnz == nnz_diag);
               hypre_TMemcpy(&nnz, &B_offd_i[B_num_rows], HYPRE_Int, 1, HYPRE_MEMORY_HOST, HYPRE_MEMORY_DEVICE);
               hypre_assert(nnz == nnz_offd);
#endif
               if (nnz_diag)
               {
                  lfactor = HYPRE_THRUST_CALL( reduce,
                                               thrust::make_transform_iterator(B_diag_data,            absolute_value<HYPRE_Real>()),
                                               thrust::make_transform_iterator(B_diag_data + nnz_diag, absolute_value<HYPRE_Real>()),
                                               -1.0,
                                               thrust::maximum<HYPRE_Real>() );
               }

               if (nnz_offd)
               {
                  lfactor = HYPRE_THRUST_CALL( reduce,
                                               thrust::make_transform_iterator(B_offd_data,            absolute_value<HYPRE_Real>()),
                                               thrust::make_transform_iterator(B_offd_data + nnz_offd, absolute_value<HYPRE_Real>()),
                                               lfactor,
                                               thrust::maximum<HYPRE_Real>() );

               }
            }
            else
#endif
            {
               for (i = 0; i < B_diag_i[B_num_rows]; i++)
                  if (fabs(B_diag_data[i]) > lfactor)
                  {
                     lfactor = fabs(B_diag_data[i]);
                  }
               for (i = 0; i < B_offd_i[B_num_rows]; i++)
                  if (fabs(B_offd_data[i]) > lfactor)
                  {
                     lfactor = fabs(B_offd_data[i]);
                  }
            }

            lfactor *= 1e-10; /* scaling factor: max|A_ij|*1e-10 */
            hypre_MPI_Allreduce(&lfactor, &factor, 1, HYPRE_MPI_REAL, hypre_MPI_MAX, hypre_ParCSRMatrixComm(A));
         }

         hypre_ParCSRMatrixAdd(factor, A, 1.0, B, &C);

         /*hypre_CSRMatrix *A_local, *B_local, *C_local, *C_tmp;

         MPI_Comm comm = hypre_ParCSRMatrixComm(A);
         HYPRE_BigInt global_num_rows = hypre_ParCSRMatrixGlobalNumRows(A);
         HYPRE_BigInt global_num_cols = hypre_ParCSRMatrixGlobalNumCols(A);
         HYPRE_BigInt *row_starts = hypre_ParCSRMatrixRowStarts(A);
         HYPRE_BigInt *col_starts = hypre_ParCSRMatrixColStarts(A);
         HYPRE_Int A_num_cols_offd = hypre_CSRMatrixNumCols(hypre_ParCSRMatrixOffd(A));
         HYPRE_Int A_num_nonzeros_diag = hypre_CSRMatrixNumNonzeros(hypre_ParCSRMatrixDiag(A));
         HYPRE_Int A_num_nonzeros_offd = hypre_CSRMatrixNumNonzeros(hypre_ParCSRMatrixOffd(A));
         HYPRE_Int B_num_cols_offd = hypre_CSRMatrixNumCols(hypre_ParCSRMatrixOffd(B));
         HYPRE_Int B_num_nonzeros_diag = hypre_CSRMatrixNumNonzeros(hypre_ParCSRMatrixDiag(B));
         HYPRE_Int B_num_nonzeros_offd = hypre_CSRMatrixNumNonzeros(hypre_ParCSRMatrixOffd(B));

         A_local = hypre_MergeDiagAndOffd(A);
         B_local = hypre_MergeDiagAndOffd(B);*/
         /* scale (penalize) G0 G0^T before adding it to the matrix */
         /*{
            HYPRE_Int i, nnz = hypre_CSRMatrixNumNonzeros(A_local);
            HYPRE_Real *data = hypre_CSRMatrixData(A_local);
            HYPRE_Real *dataB = hypre_CSRMatrixData(B_local);
            HYPRE_Int nnzB = hypre_CSRMatrixNumNonzeros(B_local);
            HYPRE_Real factor, lfactor;
            lfactor = -1;
            for (i = 0; i < nnzB; i++)
               if (fabs(dataB[i]) > lfactor)
                  lfactor = fabs(dataB[i]);
            lfactor *= 1e-10;
            hypre_MPI_Allreduce(&lfactor, &factor, 1, HYPRE_MPI_REAL, hypre_MPI_MAX,
                                hypre_ParCSRMatrixComm(A));
            for (i = 0; i < nnz; i++)
               data[i] *= factor;
         }
         C_tmp = hypre_CSRMatrixBigAdd(A_local, B_local);
         C_local = hypre_CSRMatrixBigDeleteZeros(C_tmp,0.0);
         if (C_local)
            hypre_CSRMatrixDestroy(C_tmp);
         else
            C_local = C_tmp;

         C = hypre_ParCSRMatrixCreate (comm,
                                       global_num_rows,
                                       global_num_cols,
                                       row_starts,
                                       col_starts,
                                       A_num_cols_offd + B_num_cols_offd,
                                       A_num_nonzeros_diag + B_num_nonzeros_diag,
                                       A_num_nonzeros_offd + B_num_nonzeros_offd);
         GenerateDiagAndOffd(C_local, C,
                             hypre_ParCSRMatrixFirstColDiag(A),
                             hypre_ParCSRMatrixLastColDiag(A));

         hypre_CSRMatrixDestroy(A_local);
         hypre_CSRMatrixDestroy(B_local);
         hypre_CSRMatrixDestroy(C_local);
         */

         hypre_ParCSRMatrixDestroy(A);

         *C_ptr = C;
      }

      hypre_ParCSRMatrixDestroy(G0t);
   }

   /* Make sure that the first entry in each row is the diagonal one. */
   /* hypre_CSRMatrixReorder(hypre_ParCSRMatrixDiag(ams_data -> A)); */

   /* Compute the l1 norm of the rows of A */
   if (ams_data -> A_relax_type >= 1 && ams_data -> A_relax_type <= 4)
   {
      HYPRE_Real *l1_norm_data = NULL;

      hypre_ParCSRComputeL1Norms(ams_data -> A, ams_data -> A_relax_type, NULL, &l1_norm_data);

      ams_data -> A_l1_norms = hypre_SeqVectorCreate(hypre_ParCSRMatrixNumRows(ams_data -> A));
      hypre_VectorData(ams_data -> A_l1_norms) = l1_norm_data;
      hypre_SeqVectorInitialize_v2(ams_data -> A_l1_norms,
                                   hypre_ParCSRMatrixMemoryLocation(ams_data -> A));
   }

   /* Chebyshev? */
   if (ams_data -> A_relax_type == 16)
   {
      hypre_ParCSRMaxEigEstimateCG(ams_data->A, 1, 10,
                                   &ams_data->A_max_eig_est,
                                   &ams_data->A_min_eig_est);
   }

   /* If not given, compute Gx, Gy and Gz */
   {
      if (ams_data -> x != NULL &&
          (ams_data -> dim == 1 || ams_data -> y != NULL) &&
          (ams_data -> dim <= 2 || ams_data -> z != NULL))
      {
         input_info = 1;
      }

      if (ams_data -> Gx != NULL &&
          (ams_data -> dim == 1 || ams_data -> Gy != NULL) &&
          (ams_data -> dim <= 2 || ams_data -> Gz != NULL))
      {
         input_info = 2;
      }

      if (input_info == 1)
      {
         ams_data -> Gx = hypre_ParVectorInRangeOf(ams_data -> G);
         hypre_ParCSRMatrixMatvec (1.0, ams_data -> G, ams_data -> x, 0.0, ams_data -> Gx);
         if (ams_data -> dim >= 2)
         {
            ams_data -> Gy = hypre_ParVectorInRangeOf(ams_data -> G);
            hypre_ParCSRMatrixMatvec (1.0, ams_data -> G, ams_data -> y, 0.0, ams_data -> Gy);
         }
         if (ams_data -> dim == 3)
         {
            ams_data -> Gz = hypre_ParVectorInRangeOf(ams_data -> G);
            hypre_ParCSRMatrixMatvec (1.0, ams_data -> G, ams_data -> z, 0.0, ams_data -> Gz);
         }
      }
   }

   if (ams_data -> Pi == NULL && ams_data -> Pix == NULL)
   {
      if (ams_data -> cycle_type == 20)
         /* Construct the combined interpolation matrix [G,Pi] */
         hypre_AMSComputeGPi(ams_data -> A,
                             ams_data -> G,
                             ams_data -> Gx,
                             ams_data -> Gy,
                             ams_data -> Gz,
                             ams_data -> dim,
                             &ams_data -> Pi);
      else if (ams_data -> cycle_type > 10)
         /* Construct Pi{x,y,z} instead of Pi = [Pix,Piy,Piz] */
         hypre_AMSComputePixyz(ams_data -> A,
                               ams_data -> G,
                               ams_data -> Gx,
                               ams_data -> Gy,
                               ams_data -> Gz,
                               ams_data -> dim,
                               &ams_data -> Pix,
                               &ams_data -> Piy,
                               &ams_data -> Piz);
      else
         /* Construct the Pi interpolation matrix */
         hypre_AMSComputePi(ams_data -> A,
                            ams_data -> G,
                            ams_data -> Gx,
                            ams_data -> Gy,
                            ams_data -> Gz,
                            ams_data -> dim,
                            &ams_data -> Pi);
   }

   /* Keep Gx, Gy and Gz only if use the method with discrete divergence
      stabilization (where we use them to compute the local mesh size). */
   if (input_info == 1 && ams_data -> cycle_type != 9)
   {
      hypre_ParVectorDestroy(ams_data -> Gx);
      if (ams_data -> dim >= 2)
      {
         hypre_ParVectorDestroy(ams_data -> Gy);
      }
      if (ams_data -> dim == 3)
      {
         hypre_ParVectorDestroy(ams_data -> Gz);
      }
   }

   /* Create the AMG solver on the range of G^T */
   if (!ams_data -> beta_is_zero && ams_data -> cycle_type != 20)
   {
      HYPRE_BoomerAMGCreate(&ams_data -> B_G);
      HYPRE_BoomerAMGSetCoarsenType(ams_data -> B_G, ams_data -> B_G_coarsen_type);
      HYPRE_BoomerAMGSetAggNumLevels(ams_data -> B_G, ams_data -> B_G_agg_levels);
      HYPRE_BoomerAMGSetRelaxType(ams_data -> B_G, ams_data -> B_G_relax_type);
      HYPRE_BoomerAMGSetNumSweeps(ams_data -> B_G, 1);
      HYPRE_BoomerAMGSetMaxLevels(ams_data -> B_G, 25);
      HYPRE_BoomerAMGSetTol(ams_data -> B_G, 0.0);
      HYPRE_BoomerAMGSetMaxIter(ams_data -> B_G, 1);
      HYPRE_BoomerAMGSetStrongThreshold(ams_data -> B_G, ams_data -> B_G_theta);
      HYPRE_BoomerAMGSetInterpType(ams_data -> B_G, ams_data -> B_G_interp_type);
      HYPRE_BoomerAMGSetPMaxElmts(ams_data -> B_G, ams_data -> B_G_Pmax);
      HYPRE_BoomerAMGSetMinCoarseSize(ams_data -> B_G, 2); /* don't coarsen to 0 */

      /* Generally, don't use exact solve on the coarsest level (matrix may be singular) */
      HYPRE_BoomerAMGSetCycleRelaxType(ams_data -> B_G, ams_data -> B_G_coarse_relax_type, 3);

      if (ams_data -> cycle_type == 0)
      {
         HYPRE_BoomerAMGSetMaxLevels(ams_data -> B_G, 2);
      }

      /* If not given, construct the coarse space matrix by RAP */
      if (!ams_data -> A_G)
      {
         if (!hypre_ParCSRMatrixCommPkg(ams_data -> G))
         {
            hypre_MatvecCommPkgCreate(ams_data -> G);
         }

         if (!hypre_ParCSRMatrixCommPkg(ams_data -> A))
         {
            hypre_MatvecCommPkgCreate(ams_data -> A);
         }

#if defined(HYPRE_USING_CUDA) || defined(HYPRE_USING_HIP)
         if (exec == HYPRE_EXEC_DEVICE)
         {
            ams_data -> A_G = hypre_ParCSRMatrixRAPKT(ams_data -> G,
                                                      ams_data -> A,
                                                      ams_data -> G, 1);
         }
         else
#endif
         {
            hypre_BoomerAMGBuildCoarseOperator(ams_data -> G,
                                               ams_data -> A,
                                               ams_data -> G,
                                               &ams_data -> A_G);
         }

         /* Make sure that A_G has no zero rows (this can happen
            if beta is zero in part of the domain). */
         hypre_ParCSRMatrixFixZeroRows(ams_data -> A_G);
         ams_data -> owns_A_G = 1;
      }

      HYPRE_BoomerAMGSetup(ams_data -> B_G,
                           (HYPRE_ParCSRMatrix)ams_data -> A_G,
                           NULL, NULL);
   }

   if (ams_data -> cycle_type > 10 && ams_data -> cycle_type != 20)
      /* Create the AMG solvers on the range of Pi{x,y,z}^T */
   {
      HYPRE_BoomerAMGCreate(&ams_data -> B_Pix);
      HYPRE_BoomerAMGSetCoarsenType(ams_data -> B_Pix, ams_data -> B_Pi_coarsen_type);
      HYPRE_BoomerAMGSetAggNumLevels(ams_data -> B_Pix, ams_data -> B_Pi_agg_levels);
      HYPRE_BoomerAMGSetRelaxType(ams_data -> B_Pix, ams_data -> B_Pi_relax_type);
      HYPRE_BoomerAMGSetNumSweeps(ams_data -> B_Pix, 1);
      HYPRE_BoomerAMGSetMaxLevels(ams_data -> B_Pix, 25);
      HYPRE_BoomerAMGSetTol(ams_data -> B_Pix, 0.0);
      HYPRE_BoomerAMGSetMaxIter(ams_data -> B_Pix, 1);
      HYPRE_BoomerAMGSetStrongThreshold(ams_data -> B_Pix, ams_data -> B_Pi_theta);
      HYPRE_BoomerAMGSetInterpType(ams_data -> B_Pix, ams_data -> B_Pi_interp_type);
      HYPRE_BoomerAMGSetPMaxElmts(ams_data -> B_Pix, ams_data -> B_Pi_Pmax);
      HYPRE_BoomerAMGSetMinCoarseSize(ams_data -> B_Pix, 2);

      HYPRE_BoomerAMGCreate(&ams_data -> B_Piy);
      HYPRE_BoomerAMGSetCoarsenType(ams_data -> B_Piy, ams_data -> B_Pi_coarsen_type);
      HYPRE_BoomerAMGSetAggNumLevels(ams_data -> B_Piy, ams_data -> B_Pi_agg_levels);
      HYPRE_BoomerAMGSetRelaxType(ams_data -> B_Piy, ams_data -> B_Pi_relax_type);
      HYPRE_BoomerAMGSetNumSweeps(ams_data -> B_Piy, 1);
      HYPRE_BoomerAMGSetMaxLevels(ams_data -> B_Piy, 25);
      HYPRE_BoomerAMGSetTol(ams_data -> B_Piy, 0.0);
      HYPRE_BoomerAMGSetMaxIter(ams_data -> B_Piy, 1);
      HYPRE_BoomerAMGSetStrongThreshold(ams_data -> B_Piy, ams_data -> B_Pi_theta);
      HYPRE_BoomerAMGSetInterpType(ams_data -> B_Piy, ams_data -> B_Pi_interp_type);
      HYPRE_BoomerAMGSetPMaxElmts(ams_data -> B_Piy, ams_data -> B_Pi_Pmax);
      HYPRE_BoomerAMGSetMinCoarseSize(ams_data -> B_Piy, 2);

      HYPRE_BoomerAMGCreate(&ams_data -> B_Piz);
      HYPRE_BoomerAMGSetCoarsenType(ams_data -> B_Piz, ams_data -> B_Pi_coarsen_type);
      HYPRE_BoomerAMGSetAggNumLevels(ams_data -> B_Piz, ams_data -> B_Pi_agg_levels);
      HYPRE_BoomerAMGSetRelaxType(ams_data -> B_Piz, ams_data -> B_Pi_relax_type);
      HYPRE_BoomerAMGSetNumSweeps(ams_data -> B_Piz, 1);
      HYPRE_BoomerAMGSetMaxLevels(ams_data -> B_Piz, 25);
      HYPRE_BoomerAMGSetTol(ams_data -> B_Piz, 0.0);
      HYPRE_BoomerAMGSetMaxIter(ams_data -> B_Piz, 1);
      HYPRE_BoomerAMGSetStrongThreshold(ams_data -> B_Piz, ams_data -> B_Pi_theta);
      HYPRE_BoomerAMGSetInterpType(ams_data -> B_Piz, ams_data -> B_Pi_interp_type);
      HYPRE_BoomerAMGSetPMaxElmts(ams_data -> B_Piz, ams_data -> B_Pi_Pmax);
      HYPRE_BoomerAMGSetMinCoarseSize(ams_data -> B_Piz, 2);

      /* Generally, don't use exact solve on the coarsest level (matrices may be singular) */
      HYPRE_BoomerAMGSetCycleRelaxType(ams_data -> B_Pix, ams_data -> B_Pi_coarse_relax_type, 3);
      HYPRE_BoomerAMGSetCycleRelaxType(ams_data -> B_Piy, ams_data -> B_Pi_coarse_relax_type, 3);
      HYPRE_BoomerAMGSetCycleRelaxType(ams_data -> B_Piz, ams_data -> B_Pi_coarse_relax_type, 3);

      if (ams_data -> cycle_type == 0)
      {
         HYPRE_BoomerAMGSetMaxLevels(ams_data -> B_Pix, 2);
         HYPRE_BoomerAMGSetMaxLevels(ams_data -> B_Piy, 2);
         HYPRE_BoomerAMGSetMaxLevels(ams_data -> B_Piz, 2);
      }

      /* Construct the coarse space matrices by RAP */
      if (!hypre_ParCSRMatrixCommPkg(ams_data -> Pix))
      {
         hypre_MatvecCommPkgCreate(ams_data -> Pix);
      }

#if defined(HYPRE_USING_CUDA) || defined(HYPRE_USING_HIP)
      if (exec == HYPRE_EXEC_DEVICE)
      {
         ams_data -> A_Pix = hypre_ParCSRMatrixRAPKT(ams_data -> Pix, ams_data -> A, ams_data -> Pix, 1);
      }
      else
#endif
      {
         hypre_BoomerAMGBuildCoarseOperator(ams_data -> Pix,
                                            ams_data -> A,
                                            ams_data -> Pix,
                                            &ams_data -> A_Pix);
      }

      /* Make sure that A_Pix has no zero rows (this can happen
         for some kinds of boundary conditions with contact). */
      hypre_ParCSRMatrixFixZeroRows(ams_data -> A_Pix);

      HYPRE_BoomerAMGSetup(ams_data -> B_Pix,
                           (HYPRE_ParCSRMatrix)ams_data -> A_Pix,
                           NULL, NULL);

      if (ams_data -> Piy)
      {
         if (!hypre_ParCSRMatrixCommPkg(ams_data -> Piy))
         {
            hypre_MatvecCommPkgCreate(ams_data -> Piy);
         }

#if defined(HYPRE_USING_CUDA) || defined(HYPRE_USING_HIP)
         if (exec == HYPRE_EXEC_DEVICE)
         {
            ams_data -> A_Piy = hypre_ParCSRMatrixRAPKT(ams_data -> Piy,
                                                        ams_data -> A,
                                                        ams_data -> Piy, 1);
         }
         else
#endif
         {
            hypre_BoomerAMGBuildCoarseOperator(ams_data -> Piy,
                                               ams_data -> A,
                                               ams_data -> Piy,
                                               &ams_data -> A_Piy);
         }

         /* Make sure that A_Piy has no zero rows (this can happen
            for some kinds of boundary conditions with contact). */
         hypre_ParCSRMatrixFixZeroRows(ams_data -> A_Piy);

         HYPRE_BoomerAMGSetup(ams_data -> B_Piy,
                              (HYPRE_ParCSRMatrix)ams_data -> A_Piy,
                              NULL, NULL);
      }

      if (ams_data -> Piz)
      {
         if (!hypre_ParCSRMatrixCommPkg(ams_data -> Piz))
         {
            hypre_MatvecCommPkgCreate(ams_data -> Piz);
         }

#if defined(HYPRE_USING_CUDA) || defined(HYPRE_USING_HIP)
         if (exec == HYPRE_EXEC_DEVICE)
         {
            ams_data -> A_Piz = hypre_ParCSRMatrixRAPKT(ams_data -> Piz,
                                                        ams_data -> A,
                                                        ams_data -> Piz, 1);
         }
         else
#endif
         {
            hypre_BoomerAMGBuildCoarseOperator(ams_data -> Piz,
                                               ams_data -> A,
                                               ams_data -> Piz,
                                               &ams_data -> A_Piz);
         }

         /* Make sure that A_Piz has no zero rows (this can happen
            for some kinds of boundary conditions with contact). */
         hypre_ParCSRMatrixFixZeroRows(ams_data -> A_Piz);

         HYPRE_BoomerAMGSetup(ams_data -> B_Piz,
                              (HYPRE_ParCSRMatrix)ams_data -> A_Piz,
                              NULL, NULL);
      }
   }
   else
      /* Create the AMG solver on the range of Pi^T */
   {
      HYPRE_BoomerAMGCreate(&ams_data -> B_Pi);
      HYPRE_BoomerAMGSetCoarsenType(ams_data -> B_Pi, ams_data -> B_Pi_coarsen_type);
      HYPRE_BoomerAMGSetAggNumLevels(ams_data -> B_Pi, ams_data -> B_Pi_agg_levels);
      HYPRE_BoomerAMGSetRelaxType(ams_data -> B_Pi, ams_data -> B_Pi_relax_type);
      HYPRE_BoomerAMGSetNumSweeps(ams_data -> B_Pi, 1);
      HYPRE_BoomerAMGSetMaxLevels(ams_data -> B_Pi, 25);
      HYPRE_BoomerAMGSetTol(ams_data -> B_Pi, 0.0);
      HYPRE_BoomerAMGSetMaxIter(ams_data -> B_Pi, 1);
      HYPRE_BoomerAMGSetStrongThreshold(ams_data -> B_Pi, ams_data -> B_Pi_theta);
      HYPRE_BoomerAMGSetInterpType(ams_data -> B_Pi, ams_data -> B_Pi_interp_type);
      HYPRE_BoomerAMGSetPMaxElmts(ams_data -> B_Pi, ams_data -> B_Pi_Pmax);
      HYPRE_BoomerAMGSetMinCoarseSize(ams_data -> B_Pi, 2); /* don't coarsen to 0 */

      /* Generally, don't use exact solve on the coarsest level (matrix may be singular) */
      HYPRE_BoomerAMGSetCycleRelaxType(ams_data -> B_Pi, ams_data -> B_Pi_coarse_relax_type, 3);

      if (ams_data -> cycle_type == 0)
      {
         HYPRE_BoomerAMGSetMaxLevels(ams_data -> B_Pi, 2);
      }

      /* If not given, construct the coarse space matrix by RAP and
         notify BoomerAMG that this is a dim x dim block system. */
      if (!ams_data -> A_Pi)
      {
         if (!hypre_ParCSRMatrixCommPkg(ams_data -> Pi))
         {
            hypre_MatvecCommPkgCreate(ams_data -> Pi);
         }

         if (!hypre_ParCSRMatrixCommPkg(ams_data -> A))
         {
            hypre_MatvecCommPkgCreate(ams_data -> A);
         }

         if (ams_data -> cycle_type == 9)
         {
            /* Add a discrete divergence term to A before computing  Pi^t A Pi */
            {
               hypre_ParCSRMatrix *Gt, *GGt = NULL, *ApGGt;
               hypre_ParCSRMatrixTranspose(ams_data -> G, &Gt, 1);

               /* scale GGt by h^2 */
               {
                  HYPRE_Real h2;
                  HYPRE_Int i, j, k, ne;

                  hypre_CSRMatrix *Gt_diag = hypre_ParCSRMatrixDiag(Gt);
                  HYPRE_Int Gt_num_rows = hypre_CSRMatrixNumRows(Gt_diag);
                  HYPRE_Int *Gt_diag_I = hypre_CSRMatrixI(Gt_diag);
                  HYPRE_Int *Gt_diag_J = hypre_CSRMatrixJ(Gt_diag);
                  HYPRE_Real *Gt_diag_data = hypre_CSRMatrixData(Gt_diag);

                  hypre_CSRMatrix *Gt_offd = hypre_ParCSRMatrixOffd(Gt);
                  HYPRE_Int *Gt_offd_I = hypre_CSRMatrixI(Gt_offd);
                  HYPRE_Real *Gt_offd_data = hypre_CSRMatrixData(Gt_offd);

                  HYPRE_Real *Gx_data = hypre_VectorData(hypre_ParVectorLocalVector(ams_data -> Gx));
                  HYPRE_Real *Gy_data = hypre_VectorData(hypre_ParVectorLocalVector(ams_data -> Gy));
                  HYPRE_Real *Gz_data = hypre_VectorData(hypre_ParVectorLocalVector(ams_data -> Gz));

#if defined(HYPRE_USING_CUDA) || defined(HYPRE_USING_HIP)
                  if (exec == HYPRE_EXEC_DEVICE)
                  {
                     dim3 bDim = hypre_GetDefaultDeviceBlockDimension();
                     dim3 gDim = hypre_GetDefaultDeviceGridDimension(Gt_num_rows, "warp", bDim);
                     HYPRE_GPU_LAUNCH( hypreCUDAKernel_AMSSetupScaleGGt, gDim, bDim,
                                       Gt_num_rows, Gt_diag_I, Gt_diag_J, Gt_diag_data, Gt_offd_I, Gt_offd_data,
                                       Gx_data, Gy_data, Gz_data );
                  }
                  else
#endif
                  {
                     for (i = 0; i < Gt_num_rows; i++)
                     {
                        /* determine the characteristic mesh size for vertex i */
                        h2 = 0.0;
                        ne = 0;
                        for (j = Gt_diag_I[i]; j < Gt_diag_I[i + 1]; j++)
                        {
                           k = Gt_diag_J[j];
                           h2 += Gx_data[k] * Gx_data[k] + Gy_data[k] * Gy_data[k] + Gz_data[k] * Gz_data[k];
                           ne++;
                        }

                        if (ne != 0)
                        {
                           h2 /= ne;
                           for (j = Gt_diag_I[i]; j < Gt_diag_I[i + 1]; j++)
                           {
                              Gt_diag_data[j] *= h2;
                           }
                           for (j = Gt_offd_I[i]; j < Gt_offd_I[i + 1]; j++)
                           {
                              Gt_offd_data[j] *= h2;
                           }
                        }
                     }
                  }
               }

               /* we only needed Gx, Gy and Gz to compute the local mesh size */
               if (input_info == 1)
               {
                  hypre_ParVectorDestroy(ams_data -> Gx);
                  if (ams_data -> dim >= 2)
                  {
                     hypre_ParVectorDestroy(ams_data -> Gy);
                  }
                  if (ams_data -> dim == 3)
                  {
                     hypre_ParVectorDestroy(ams_data -> Gz);
                  }
               }

#if defined(HYPRE_USING_CUDA) || defined(HYPRE_USING_HIP)
               if (exec == HYPRE_EXEC_DEVICE)
               {
                  GGt = hypre_ParCSRMatMat(ams_data -> G, Gt);
               }
               else
#endif
               {
                  GGt = hypre_ParMatmul(ams_data -> G, Gt);
               }
               hypre_ParCSRMatrixDestroy(Gt);

               /* hypre_ParCSRMatrixAdd(GGt, A, &ams_data -> A); */
               hypre_ParCSRMatrixAdd(1.0, GGt, 1.0, ams_data -> A, &ApGGt);
               /*{
                  hypre_ParCSRMatrix *A = GGt;
                  hypre_ParCSRMatrix *B = ams_data -> A;
                  hypre_ParCSRMatrix **C_ptr = &ApGGt;

                  hypre_ParCSRMatrix *C;
                  hypre_CSRMatrix *A_local, *B_local, *C_local;

                  MPI_Comm comm = hypre_ParCSRMatrixComm(A);
                  HYPRE_BigInt global_num_rows = hypre_ParCSRMatrixGlobalNumRows(A);
                  HYPRE_BigInt global_num_cols = hypre_ParCSRMatrixGlobalNumCols(A);
                  HYPRE_BigInt *row_starts = hypre_ParCSRMatrixRowStarts(A);
                  HYPRE_BigInt *col_starts = hypre_ParCSRMatrixColStarts(A);
                  HYPRE_Int A_num_cols_offd = hypre_CSRMatrixNumCols(hypre_ParCSRMatrixOffd(A));
                  HYPRE_Int A_num_nonzeros_diag = hypre_CSRMatrixNumNonzeros(hypre_ParCSRMatrixDiag(A));
                  HYPRE_Int A_num_nonzeros_offd = hypre_CSRMatrixNumNonzeros(hypre_ParCSRMatrixOffd(A));
                  HYPRE_Int B_num_cols_offd = hypre_CSRMatrixNumCols(hypre_ParCSRMatrixOffd(B));
                  HYPRE_Int B_num_nonzeros_diag = hypre_CSRMatrixNumNonzeros(hypre_ParCSRMatrixDiag(B));
                  HYPRE_Int B_num_nonzeros_offd = hypre_CSRMatrixNumNonzeros(hypre_ParCSRMatrixOffd(B));

                  A_local = hypre_MergeDiagAndOffd(A);
                  B_local = hypre_MergeDiagAndOffd(B);
                  C_local = hypre_CSRMatrixBigAdd(A_local, B_local);
                  hypre_CSRMatrixBigJtoJ(C_local);

                  C = hypre_ParCSRMatrixCreate (comm,
                                                global_num_rows,
                                                global_num_cols,
                                                row_starts,
                                                col_starts,
                                                A_num_cols_offd + B_num_cols_offd,
                                                A_num_nonzeros_diag + B_num_nonzeros_diag,
                                                A_num_nonzeros_offd + B_num_nonzeros_offd);
                  GenerateDiagAndOffd(C_local, C,
                                      hypre_ParCSRMatrixFirstColDiag(A),
                                      hypre_ParCSRMatrixLastColDiag(A));

                  hypre_CSRMatrixDestroy(A_local);
                  hypre_CSRMatrixDestroy(B_local);
                  hypre_CSRMatrixDestroy(C_local);

                  *C_ptr = C;
               }*/

               hypre_ParCSRMatrixDestroy(GGt);

#if defined(HYPRE_USING_CUDA) || defined(HYPRE_USING_HIP)
               if (exec == HYPRE_EXEC_DEVICE)
               {
                  ams_data -> A_Pi = hypre_ParCSRMatrixRAPKT(ams_data -> Pi, ApGGt, ams_data -> Pi, 1);
               }
               else
#endif
               {
                  hypre_BoomerAMGBuildCoarseOperator(ams_data -> Pi,
                                                     ApGGt,
                                                     ams_data -> Pi,
                                                     &ams_data -> A_Pi);
               }
            }
         }
         else
         {
#if defined(HYPRE_USING_CUDA) || defined(HYPRE_USING_HIP)
            if (exec == HYPRE_EXEC_DEVICE)
            {
               ams_data -> A_Pi = hypre_ParCSRMatrixRAPKT(ams_data -> Pi, ams_data -> A, ams_data -> Pi, 1);
            }
            else
#endif
            {
               hypre_BoomerAMGBuildCoarseOperator(ams_data -> Pi,
                                                  ams_data -> A,
                                                  ams_data -> Pi,
                                                  &ams_data -> A_Pi);
            }
         }

         ams_data -> owns_A_Pi = 1;

         if (ams_data -> cycle_type != 20)
         {
            HYPRE_BoomerAMGSetNumFunctions(ams_data -> B_Pi, ams_data -> dim);
         }
         else
         {
            HYPRE_BoomerAMGSetNumFunctions(ams_data -> B_Pi, ams_data -> dim + 1);
         }
         /* HYPRE_BoomerAMGSetNodal(ams_data -> B_Pi, 1); */
      }

      /* Make sure that A_Pi has no zero rows (this can happen for
         some kinds of boundary conditions with contact). */
      hypre_ParCSRMatrixFixZeroRows(ams_data -> A_Pi);

      HYPRE_BoomerAMGSetup(ams_data -> B_Pi,
                           (HYPRE_ParCSRMatrix)ams_data -> A_Pi,
                           0, 0);
   }

   /* Allocate temporary vectors */
   ams_data -> r0 = hypre_ParVectorInRangeOf(ams_data -> A);
   ams_data -> g0 = hypre_ParVectorInRangeOf(ams_data -> A);
   if (ams_data -> A_G)
   {
      ams_data -> r1 = hypre_ParVectorInRangeOf(ams_data -> A_G);
      ams_data -> g1 = hypre_ParVectorInRangeOf(ams_data -> A_G);
   }
   if (ams_data -> r1 == NULL && ams_data -> A_Pix)
   {
      ams_data -> r1 = hypre_ParVectorInRangeOf(ams_data -> A_Pix);
      ams_data -> g1 = hypre_ParVectorInRangeOf(ams_data -> A_Pix);
   }
   if (ams_data -> Pi)
   {
      ams_data -> r2 = hypre_ParVectorInDomainOf(ams_data -> Pi);
      ams_data -> g2 = hypre_ParVectorInDomainOf(ams_data -> Pi);
   }

   return hypre_error_flag;
}

/*--------------------------------------------------------------------------
 * hypre_AMSSolve
 *
 * Solve the system A x = b.
 *--------------------------------------------------------------------------*/

HYPRE_Int hypre_AMSSolve(void *solver,
                         hypre_ParCSRMatrix *A,
                         hypre_ParVector *b,
                         hypre_ParVector *x)
{
   hypre_AMSData *ams_data = (hypre_AMSData *) solver;

   HYPRE_Int i, my_id = -1;
   HYPRE_Real r0_norm, r_norm, b_norm, relative_resid = 0, old_resid;

   char cycle[30];
   hypre_ParCSRMatrix *Ai[5], *Pi[5];
   HYPRE_Solver Bi[5];
   HYPRE_PtrToSolverFcn HBi[5];
   hypre_ParVector *ri[5], *gi[5];
   HYPRE_Int needZ = 0;

   hypre_ParVector *z = ams_data -> zz;

   Ai[0] = ams_data -> A_G;    Pi[0] = ams_data -> G;
   Ai[1] = ams_data -> A_Pi;   Pi[1] = ams_data -> Pi;
   Ai[2] = ams_data -> A_Pix;  Pi[2] = ams_data -> Pix;
   Ai[3] = ams_data -> A_Piy;  Pi[3] = ams_data -> Piy;
   Ai[4] = ams_data -> A_Piz;  Pi[4] = ams_data -> Piz;

   Bi[0] = ams_data -> B_G;    HBi[0] = (HYPRE_PtrToSolverFcn) hypre_BoomerAMGSolve;
   Bi[1] = ams_data -> B_Pi;   HBi[1] = (HYPRE_PtrToSolverFcn) hypre_BoomerAMGBlockSolve;
   Bi[2] = ams_data -> B_Pix;  HBi[2] = (HYPRE_PtrToSolverFcn) hypre_BoomerAMGSolve;
   Bi[3] = ams_data -> B_Piy;  HBi[3] = (HYPRE_PtrToSolverFcn) hypre_BoomerAMGSolve;
   Bi[4] = ams_data -> B_Piz;  HBi[4] = (HYPRE_PtrToSolverFcn) hypre_BoomerAMGSolve;

   ri[0] = ams_data -> r1;     gi[0] = ams_data -> g1;
   ri[1] = ams_data -> r2;     gi[1] = ams_data -> g2;
   ri[2] = ams_data -> r1;     gi[2] = ams_data -> g1;
   ri[3] = ams_data -> r1;     gi[3] = ams_data -> g1;
   ri[4] = ams_data -> r1;     gi[4] = ams_data -> g1;

   /* may need to create an additional temporary vector for relaxation */
#if defined(HYPRE_USING_CUDA) || defined(HYPRE_USING_HIP)
   HYPRE_ExecutionPolicy exec = hypre_GetExecPolicy1( hypre_ParCSRMatrixMemoryLocation(A) );

   if (exec == HYPRE_EXEC_DEVICE)
   {
      needZ = ams_data -> A_relax_type == 2 || ams_data -> A_relax_type == 4 ||
              ams_data -> A_relax_type == 16;
   }
   else
#endif
   {
      needZ = hypre_NumThreads() > 1 || ams_data -> A_relax_type == 16;
   }

   if (needZ && !z)
   {
      z = hypre_ParVectorCreate(hypre_ParCSRMatrixComm(A),
                                hypre_ParCSRMatrixGlobalNumRows(A),
                                hypre_ParCSRMatrixRowStarts(A));
      hypre_ParVectorInitialize(z);
      ams_data -> zz = z;
   }

   if (ams_data -> print_level > 0)
   {
      hypre_MPI_Comm_rank(hypre_ParCSRMatrixComm(A), &my_id);
   }

   /* Compatible subspace projection for problems with zero-conductivity regions.
      Note that this modifies the input (r.h.s.) vector b! */
   if ( (ams_data -> B_G0) &&
        (++ams_data->solve_counter % ( ams_data -> projection_frequency ) == 0) )
   {
      /* hypre_printf("Projecting onto the compatible subspace...\n"); */
      hypre_AMSProjectOutGradients(ams_data, b);
   }

   if (ams_data -> beta_is_zero)
   {
      switch (ams_data -> cycle_type)
      {
         case 0:
            hypre_sprintf(cycle, "%s", "0");
            break;
         case 1:
         case 3:
         case 5:
         case 7:
         default:
            hypre_sprintf(cycle, "%s", "020");
            break;
         case 2:
         case 4:
         case 6:
         case 8:
            hypre_sprintf(cycle, "%s", "(0+2)");
            break;
         case 11:
         case 13:
            hypre_sprintf(cycle, "%s", "0345430");
            break;
         case 12:
            hypre_sprintf(cycle, "%s", "(0+3+4+5)");
            break;
         case 14:
            hypre_sprintf(cycle, "%s", "0(+3+4+5)0");
            break;
      }
   }
   else
   {
      switch (ams_data -> cycle_type)
      {
         case 0:
            hypre_sprintf(cycle, "%s", "010");
            break;
         case 1:
         default:
            hypre_sprintf(cycle, "%s", "01210");
            break;
         case 2:
            hypre_sprintf(cycle, "%s", "(0+1+2)");
            break;
         case 3:
            hypre_sprintf(cycle, "%s", "02120");
            break;
         case 4:
            hypre_sprintf(cycle, "%s", "(010+2)");
            break;
         case 5:
            hypre_sprintf(cycle, "%s", "0102010");
            break;
         case 6:
            hypre_sprintf(cycle, "%s", "(020+1)");
            break;
         case 7:
            hypre_sprintf(cycle, "%s", "0201020");
            break;
         case 8:
            hypre_sprintf(cycle, "%s", "0(+1+2)0");
            break;
         case 9:
            hypre_sprintf(cycle, "%s", "01210");
            break;
         case 11:
            hypre_sprintf(cycle, "%s", "013454310");
            break;
         case 12:
            hypre_sprintf(cycle, "%s", "(0+1+3+4+5)");
            break;
         case 13:
            hypre_sprintf(cycle, "%s", "034515430");
            break;
         case 14:
            hypre_sprintf(cycle, "%s", "01(+3+4+5)10");
            break;
         case 20:
            hypre_sprintf(cycle, "%s", "020");
            break;
      }
   }

   for (i = 0; i < ams_data -> maxit; i++)
   {
      /* Compute initial residual norms */
      if (ams_data -> maxit > 1 && i == 0)
      {
         hypre_ParVectorCopy(b, ams_data -> r0);
         hypre_ParCSRMatrixMatvec(-1.0, ams_data -> A, x, 1.0, ams_data -> r0);
         r_norm = sqrt(hypre_ParVectorInnerProd(ams_data -> r0, ams_data -> r0));
         r0_norm = r_norm;
         b_norm = sqrt(hypre_ParVectorInnerProd(b, b));
         if (b_norm)
         {
            relative_resid = r_norm / b_norm;
         }
         else
         {
            relative_resid = r_norm;
         }
         if (my_id == 0 && ams_data -> print_level > 0)
         {
            hypre_printf("                                            relative\n");
            hypre_printf("               residual        factor       residual\n");
            hypre_printf("               --------        ------       --------\n");
            hypre_printf("    Initial    %e                 %e\n",
                         r_norm, relative_resid);
         }
      }

      /* Apply the preconditioner */
      hypre_ParCSRSubspacePrec(ams_data -> A,
                               ams_data -> A_relax_type,
                               ams_data -> A_relax_times,
                               ams_data -> A_l1_norms ? hypre_VectorData(ams_data -> A_l1_norms) : NULL,
                               ams_data -> A_relax_weight,
                               ams_data -> A_omega,
                               ams_data -> A_max_eig_est,
                               ams_data -> A_min_eig_est,
                               ams_data -> A_cheby_order,
                               ams_data -> A_cheby_fraction,
                               Ai, Bi, HBi, Pi, ri, gi,
                               b, x,
                               ams_data -> r0,
                               ams_data -> g0,
                               cycle,
                               z);

      /* Compute new residual norms */
      if (ams_data -> maxit > 1)
      {
         old_resid = r_norm;
         hypre_ParVectorCopy(b, ams_data -> r0);
         hypre_ParCSRMatrixMatvec(-1.0, ams_data -> A, x, 1.0, ams_data -> r0);
         r_norm = sqrt(hypre_ParVectorInnerProd(ams_data -> r0, ams_data -> r0));
         if (b_norm)
         {
            relative_resid = r_norm / b_norm;
         }
         else
         {
            relative_resid = r_norm;
         }
         if (my_id == 0 && ams_data -> print_level > 0)
            hypre_printf("    Cycle %2d   %e    %f     %e \n",
                         i + 1, r_norm, r_norm / old_resid, relative_resid);
      }

      if (relative_resid < ams_data -> tol)
      {
         i++;
         break;
      }
   }

   if (my_id == 0 && ams_data -> print_level > 0 && ams_data -> maxit > 1)
      hypre_printf("\n\n Average Convergence Factor = %f\n\n",
                   pow((r_norm / r0_norm), (1.0 / (HYPRE_Real) i)));

   ams_data -> num_iterations = i;
   ams_data -> rel_resid_norm = relative_resid;

   if (ams_data -> num_iterations == ams_data -> maxit && ams_data -> tol > 0.0)
   {
      hypre_error(HYPRE_ERROR_CONV);
   }

   return hypre_error_flag;
}

/*--------------------------------------------------------------------------
 * hypre_ParCSRSubspacePrec
 *
 * General subspace preconditioner for A0 y = x, based on ParCSR storage.
 *
 * P[i] and A[i] are the interpolation and coarse grid matrices for
 * the (i+1)'th subspace. B[i] is an AMG solver for A[i]. r[i] and g[i]
 * are temporary vectors. A0_* are the fine grid smoothing parameters.
 *
 * The default mode is multiplicative, '+' changes the next correction
 * to additive, based on residual computed at '('.
 *--------------------------------------------------------------------------*/

HYPRE_Int hypre_ParCSRSubspacePrec(/* fine space matrix */
   hypre_ParCSRMatrix *A0,
   /* relaxation parameters */
   HYPRE_Int A0_relax_type,
   HYPRE_Int A0_relax_times,
   HYPRE_Real *A0_l1_norms,
   HYPRE_Real A0_relax_weight,
   HYPRE_Real A0_omega,
   HYPRE_Real A0_max_eig_est,
   HYPRE_Real A0_min_eig_est,
   HYPRE_Int A0_cheby_order,
   HYPRE_Real A0_cheby_fraction,
   /* subspace matrices */
   hypre_ParCSRMatrix **A,
   /* subspace preconditioners */
   HYPRE_Solver *B,
   /* hypre solver functions for B */
   HYPRE_PtrToSolverFcn *HB,
   /* subspace interpolations */
   hypre_ParCSRMatrix **P,
   /* temporary subspace vectors */
   hypre_ParVector **r,
   hypre_ParVector **g,
   /* right-hand side */
   hypre_ParVector *x,
   /* current approximation */
   hypre_ParVector *y,
   /* current residual */
   hypre_ParVector *r0,
   /* temporary vector */
   hypre_ParVector *g0,
   char *cycle,
   /* temporary vector */
   hypre_ParVector *z)
{
   char *op;
   HYPRE_Int use_saved_residual = 0;

   for (op = cycle; *op != '\0'; op++)
   {
      /* do nothing */
      if (*op == ')')
      {
         continue;
      }

      /* compute the residual: r = x - Ay */
      else if (*op == '(')
      {
         hypre_ParVectorCopy(x, r0);
         hypre_ParCSRMatrixMatvec(-1.0, A0, y, 1.0, r0);
      }

      /* switch to additive correction */
      else if (*op == '+')
      {
         use_saved_residual = 1;
         continue;
      }

      /* smooth: y += S (x - Ay) */
      else if (*op == '0')
      {
         hypre_ParCSRRelax(A0, x,
                           A0_relax_type,
                           A0_relax_times,
                           A0_l1_norms,
                           A0_relax_weight,
                           A0_omega,
                           A0_max_eig_est,
                           A0_min_eig_est,
                           A0_cheby_order,
                           A0_cheby_fraction,
                           y, g0, z);
      }

      /* subspace correction: y += P B^{-1} P^t r */
      else
      {
         HYPRE_Int i = *op - '1';
         if (i < 0)
         {
            hypre_error_in_arg(16);
         }

         /* skip empty subspaces */
         if (!A[i]) { continue; }

         /* compute the residual? */
         if (use_saved_residual)
         {
            use_saved_residual = 0;
            hypre_ParCSRMatrixMatvecT(1.0, P[i], r0, 0.0, r[i]);
         }
         else
         {
            hypre_ParVectorCopy(x, g0);
            hypre_ParCSRMatrixMatvec(-1.0, A0, y, 1.0, g0);
            hypre_ParCSRMatrixMatvecT(1.0, P[i], g0, 0.0, r[i]);
         }

         hypre_ParVectorSetConstantValues(g[i], 0.0);
         (*HB[i]) (B[i], (HYPRE_Matrix)A[i],
                   (HYPRE_Vector)r[i], (HYPRE_Vector)g[i]);
         hypre_ParCSRMatrixMatvec(1.0, P[i], g[i], 0.0, g0);
         hypre_ParVectorAxpy(1.0, g0, y);
      }
   }

   return hypre_error_flag;
}

/*--------------------------------------------------------------------------
 * hypre_AMSGetNumIterations
 *
 * Get the number of AMS iterations.
 *--------------------------------------------------------------------------*/

HYPRE_Int hypre_AMSGetNumIterations(void *solver,
                                    HYPRE_Int *num_iterations)
{
   hypre_AMSData *ams_data = (hypre_AMSData *) solver;
   *num_iterations = ams_data -> num_iterations;
   return hypre_error_flag;
}

/*--------------------------------------------------------------------------
 * hypre_AMSGetFinalRelativeResidualNorm
 *
 * Get the final relative residual norm in AMS.
 *--------------------------------------------------------------------------*/

HYPRE_Int hypre_AMSGetFinalRelativeResidualNorm(void *solver,
                                                HYPRE_Real *rel_resid_norm)
{
   hypre_AMSData *ams_data = (hypre_AMSData *) solver;
   *rel_resid_norm = ams_data -> rel_resid_norm;
   return hypre_error_flag;
}

/*--------------------------------------------------------------------------
 * hypre_AMSProjectOutGradients
 *
 * For problems with zero-conductivity regions, project the vector onto the
 * compatible subspace: x = (I - G0 (G0^t G0)^{-1} G0^T) x, where G0 is the
 * discrete gradient restricted to the interior nodes of the regions with
 * zero conductivity. This ensures that x is orthogonal to the gradients in
 * the range of G0.
 *
 * This function is typically called after the solution iteration is complete,
 * in order to facilitate the visualization of the computed field. Without it
 * the values in the zero-conductivity regions contain kernel components.
 *--------------------------------------------------------------------------*/

HYPRE_Int hypre_AMSProjectOutGradients(void *solver,
                                       hypre_ParVector *x)
{
   hypre_AMSData *ams_data = (hypre_AMSData *) solver;

   if (ams_data -> B_G0)
   {
      hypre_ParCSRMatrixMatvecT(1.0, ams_data -> G0, x, 0.0, ams_data -> r1);
      hypre_ParVectorSetConstantValues(ams_data -> g1, 0.0);
      hypre_BoomerAMGSolve(ams_data -> B_G0, ams_data -> A_G0, ams_data -> r1, ams_data -> g1);
      hypre_ParCSRMatrixMatvec(1.0, ams_data -> G0, ams_data -> g1, 0.0, ams_data -> g0);
      hypre_ParVectorAxpy(-1.0, ams_data -> g0, x);
   }

   return hypre_error_flag;
}

/*--------------------------------------------------------------------------
 * hypre_AMSConstructDiscreteGradient
 *
 * Construct and return the lowest-order discrete gradient matrix G, based on:
 * - a matrix on the egdes (e.g. the stiffness matrix A)
 * - a vector on the vertices (e.g. the x coordinates)
 * - the array edge_vertex, which lists the global indexes of the
 *   vertices of the local edges.
 *
 * We assume that edge_vertex lists the edge vertices consecutively,
 * and that the orientation of all edges is consistent. More specificaly:
 * If edge_orientation = 1, the edges are already oriented.
 * If edge_orientation = 2, the orientation of edge i depends only on the
 *                          sign of edge_vertex[2*i+1] - edge_vertex[2*i].
 *--------------------------------------------------------------------------*/

HYPRE_Int hypre_AMSConstructDiscreteGradient(hypre_ParCSRMatrix *A,
                                             hypre_ParVector *x_coord,
                                             HYPRE_BigInt *edge_vertex,
                                             HYPRE_Int edge_orientation,
                                             hypre_ParCSRMatrix **G_ptr)
{
   hypre_ParCSRMatrix *G;

   HYPRE_Int nedges;

   nedges = hypre_ParCSRMatrixNumRows(A);

   /* Construct the local part of G based on edge_vertex and the edge
      and vertex partitionings from A and x_coord */
   {
      HYPRE_Int i, *I = hypre_CTAlloc(HYPRE_Int,  nedges + 1, HYPRE_MEMORY_HOST);
      HYPRE_Real *data = hypre_CTAlloc(HYPRE_Real,  2 * nedges, HYPRE_MEMORY_HOST);
      hypre_CSRMatrix *local = hypre_CSRMatrixCreate (nedges,
                                                      hypre_ParVectorGlobalSize(x_coord),
                                                      2 * nedges);

      for (i = 0; i <= nedges; i++)
      {
         I[i] = 2 * i;
      }

      if (edge_orientation == 1)
      {
         /* Assume that the edges are already oriented */
         for (i = 0; i < 2 * nedges; i += 2)
         {
            data[i]   = -1.0;
            data[i + 1] =  1.0;
         }
      }
      else if (edge_orientation == 2)
      {
         /* Assume that the edge orientation is based on the vertex indexes */
         for (i = 0; i < 2 * nedges; i += 2)
         {
            if (edge_vertex[i] < edge_vertex[i + 1])
            {
               data[i]   = -1.0;
               data[i + 1] =  1.0;
            }
            else
            {
               data[i]   =  1.0;
               data[i + 1] = -1.0;
            }
         }
      }
      else
      {
         hypre_error_in_arg(4);
      }

      hypre_CSRMatrixI(local) = I;
      hypre_CSRMatrixBigJ(local) = edge_vertex;
      hypre_CSRMatrixData(local) = data;

      hypre_CSRMatrixRownnz(local) = NULL;
      hypre_CSRMatrixOwnsData(local) = 1;
      hypre_CSRMatrixNumRownnz(local) = nedges;

      /* Generate the discrete gradient matrix */
      G = hypre_ParCSRMatrixCreate(hypre_ParCSRMatrixComm(A),
                                   hypre_ParCSRMatrixGlobalNumRows(A),
                                   hypre_ParVectorGlobalSize(x_coord),
                                   hypre_ParCSRMatrixRowStarts(A),
                                   hypre_ParVectorPartitioning(x_coord),
                                   0, 0, 0);
      hypre_CSRMatrixBigJtoJ(local);
      GenerateDiagAndOffd(local, G,
                          hypre_ParVectorFirstIndex(x_coord),
                          hypre_ParVectorLastIndex(x_coord));


      /* Account for empty rows in G. These may appear when A includes only
         the interior (non-Dirichlet b.c.) edges. */
      {
         hypre_CSRMatrix *G_diag = hypre_ParCSRMatrixDiag(G);
         G_diag->num_cols = hypre_VectorSize(hypre_ParVectorLocalVector(x_coord));
      }

      /* Free the local matrix */
      hypre_CSRMatrixDestroy(local);
   }

   *G_ptr = G;

   return hypre_error_flag;
}

/*--------------------------------------------------------------------------
 * hypre_AMSFEISetup
 *
 * Construct an AMS solver object based on the following data:
 *
 *    A              - the edge element stiffness matrix
 *    num_vert       - number of vertices (nodes) in the processor
 *    num_local_vert - number of vertices owned by the processor
 *    vert_number    - global indexes of the vertices in the processor
 *    vert_coord     - coordinates of the vertices in the processor
 *    num_edges      - number of edges owned by the processor
 *    edge_vertex    - the vertices of the edges owned by the processor.
 *                     Vertices are in local numbering (the same as in
 *                     vert_number), and edge orientation is always from
 *                     the first to the second vertex.
 *
 * Here we distinguish between vertices that belong to elements in the
 * current processor, and the subset of these vertices that is owned by
 * the processor.
 *
 * This function is written specifically for input from the FEI and should
 * be called before hypre_AMSSetup().
 *--------------------------------------------------------------------------*/

HYPRE_Int hypre_AMSFEISetup(void *solver,
                            hypre_ParCSRMatrix *A,
                            hypre_ParVector *b,
                            hypre_ParVector *x,
                            HYPRE_Int num_vert,
                            HYPRE_Int num_local_vert,
                            HYPRE_BigInt *vert_number,
                            HYPRE_Real *vert_coord,
                            HYPRE_Int num_edges,
                            HYPRE_BigInt *edge_vertex)
{
   hypre_AMSData *ams_data = (hypre_AMSData *) solver;

   HYPRE_Int i, j;

   hypre_ParCSRMatrix *G;
   hypre_ParVector *x_coord, *y_coord, *z_coord;
   HYPRE_Real *x_data, *y_data, *z_data;

   MPI_Comm comm = hypre_ParCSRMatrixComm(A);
   HYPRE_BigInt vert_part[2], num_global_vert;
   HYPRE_BigInt vert_start, vert_end;
   HYPRE_BigInt big_local_vert = (HYPRE_BigInt) num_local_vert;

   /* Find the processor partitioning of the vertices */
   hypre_MPI_Scan(&big_local_vert, &vert_part[1], 1, HYPRE_MPI_BIG_INT, hypre_MPI_SUM, comm);
   vert_part[0] = vert_part[1] - big_local_vert;
   hypre_MPI_Allreduce(&big_local_vert, &num_global_vert, 1, HYPRE_MPI_BIG_INT, hypre_MPI_SUM, comm);

   /* Construct hypre parallel vectors for the vertex coordinates */
   x_coord = hypre_ParVectorCreate(comm, num_global_vert, vert_part);
   hypre_ParVectorInitialize(x_coord);
   hypre_ParVectorOwnsData(x_coord) = 1;
   x_data = hypre_VectorData(hypre_ParVectorLocalVector(x_coord));

   y_coord = hypre_ParVectorCreate(comm, num_global_vert, vert_part);
   hypre_ParVectorInitialize(y_coord);
   hypre_ParVectorOwnsData(y_coord) = 1;
   y_data = hypre_VectorData(hypre_ParVectorLocalVector(y_coord));

   z_coord = hypre_ParVectorCreate(comm, num_global_vert, vert_part);
   hypre_ParVectorInitialize(z_coord);
   hypre_ParVectorOwnsData(z_coord) = 1;
   z_data = hypre_VectorData(hypre_ParVectorLocalVector(z_coord));

   vert_start = hypre_ParVectorFirstIndex(x_coord);
   vert_end   = hypre_ParVectorLastIndex(x_coord);

   /* Save coordinates of locally owned vertices */
   for (i = 0; i < num_vert; i++)
   {
      if (vert_number[i] >= vert_start && vert_number[i] <= vert_end)
      {
         j = (HYPRE_Int)(vert_number[i] - vert_start);
         x_data[j] = vert_coord[3 * i];
         y_data[j] = vert_coord[3 * i + 1];
         z_data[j] = vert_coord[3 * i + 2];
      }
   }

   /* Change vertex numbers from local to global */
   for (i = 0; i < 2 * num_edges; i++)
   {
      edge_vertex[i] = vert_number[edge_vertex[i]];
   }

   /* Construct the local part of G based on edge_vertex */
   {
      /* HYPRE_Int num_edges = hypre_ParCSRMatrixNumRows(A); */
      HYPRE_Int *I = hypre_CTAlloc(HYPRE_Int,  num_edges + 1, HYPRE_MEMORY_HOST);
      HYPRE_Real *data = hypre_CTAlloc(HYPRE_Real,  2 * num_edges, HYPRE_MEMORY_HOST);
      hypre_CSRMatrix *local = hypre_CSRMatrixCreate (num_edges,
                                                      num_global_vert,
                                                      2 * num_edges);

      for (i = 0; i <= num_edges; i++)
      {
         I[i] = 2 * i;
      }

      /* Assume that the edge orientation is based on the vertex indexes */
      for (i = 0; i < 2 * num_edges; i += 2)
      {
         data[i]   =  1.0;
         data[i + 1] = -1.0;
      }

      hypre_CSRMatrixI(local) = I;
      hypre_CSRMatrixBigJ(local) = edge_vertex;
      hypre_CSRMatrixData(local) = data;

      hypre_CSRMatrixRownnz(local) = NULL;
      hypre_CSRMatrixOwnsData(local) = 1;
      hypre_CSRMatrixNumRownnz(local) = num_edges;

      G = hypre_ParCSRMatrixCreate(comm,
                                   hypre_ParCSRMatrixGlobalNumRows(A),
                                   num_global_vert,
                                   hypre_ParCSRMatrixRowStarts(A),
                                   vert_part,
                                   0, 0, 0);
      hypre_CSRMatrixBigJtoJ(local);
      GenerateDiagAndOffd(local, G, vert_start, vert_end);

      //hypre_CSRMatrixJ(local) = NULL;
      hypre_CSRMatrixDestroy(local);
   }

   ams_data -> G = G;

   ams_data -> x = x_coord;
   ams_data -> y = y_coord;
   ams_data -> z = z_coord;

   return hypre_error_flag;
}

/*--------------------------------------------------------------------------
 * hypre_AMSFEIDestroy
 *
 * Free the additional memory allocated in hypre_AMSFEISetup().
 *
 * This function is written specifically for input from the FEI and should
 * be called before hypre_AMSDestroy().
 *--------------------------------------------------------------------------*/

HYPRE_Int hypre_AMSFEIDestroy(void *solver)
{
   hypre_AMSData *ams_data = (hypre_AMSData *) solver;

   if (ams_data -> G)
   {
      hypre_ParCSRMatrixDestroy(ams_data -> G);
   }

   if (ams_data -> x)
   {
      hypre_ParVectorDestroy(ams_data -> x);
   }
   if (ams_data -> y)
   {
      hypre_ParVectorDestroy(ams_data -> y);
   }
   if (ams_data -> z)
   {
      hypre_ParVectorDestroy(ams_data -> z);
   }

   return hypre_error_flag;
}

/*--------------------------------------------------------------------------
 * hypre_ParCSRComputeL1Norms Threads
 *
 * Compute the l1 norms of the rows of a given matrix, depending on
 * the option parameter:
 *
 * option 1 = Compute the l1 norm of the rows
 * option 2 = Compute the l1 norm of the (processor) off-diagonal
 *            part of the rows plus the diagonal of A
 * option 3 = Compute the l2 norm^2 of the rows
 * option 4 = Truncated version of option 2 based on Remark 6.2 in "Multigrid
 *            Smoothers for Ultra-Parallel Computing"
 *
 * The above computations are done in a CF manner, whenever the provided
 * cf_marker is not NULL.
 *--------------------------------------------------------------------------*/

HYPRE_Int hypre_ParCSRComputeL1NormsThreads(hypre_ParCSRMatrix *A,
                                            HYPRE_Int           option,
                                            HYPRE_Int           num_threads,
                                            HYPRE_Int          *cf_marker,
                                            HYPRE_Real        **l1_norm_ptr)
{
   HYPRE_Int i, j, k;
   HYPRE_Int num_rows = hypre_ParCSRMatrixNumRows(A);

   hypre_CSRMatrix *A_diag = hypre_ParCSRMatrixDiag(A);
   HYPRE_Int *A_diag_I = hypre_CSRMatrixI(A_diag);
   HYPRE_Int *A_diag_J = hypre_CSRMatrixJ(A_diag);
   HYPRE_Real *A_diag_data = hypre_CSRMatrixData(A_diag);

   hypre_CSRMatrix *A_offd = hypre_ParCSRMatrixOffd(A);
   HYPRE_Int *A_offd_I = hypre_CSRMatrixI(A_offd);
   HYPRE_Int *A_offd_J = hypre_CSRMatrixJ(A_offd);
   HYPRE_Real *A_offd_data = hypre_CSRMatrixData(A_offd);
   HYPRE_Int num_cols_offd = hypre_CSRMatrixNumCols(A_offd);

   HYPRE_Real diag;
   HYPRE_Real *l1_norm = hypre_TAlloc(HYPRE_Real, num_rows, hypre_ParCSRMatrixMemoryLocation(A));
   HYPRE_Int ii, ns, ne, rest, size;

   HYPRE_Int *cf_marker_offd = NULL;
   HYPRE_Int cf_diag;

   /* collect the cf marker data from other procs */
   if (cf_marker != NULL)
   {
      HYPRE_Int index;
      HYPRE_Int num_sends;
      HYPRE_Int start;
      HYPRE_Int *int_buf_data = NULL;

      hypre_ParCSRCommPkg  *comm_pkg = hypre_ParCSRMatrixCommPkg(A);
      hypre_ParCSRCommHandle *comm_handle;

      if (num_cols_offd)
      {
         cf_marker_offd = hypre_CTAlloc(HYPRE_Int,  num_cols_offd, HYPRE_MEMORY_HOST);
      }
      num_sends = hypre_ParCSRCommPkgNumSends(comm_pkg);
      if (hypre_ParCSRCommPkgSendMapStart(comm_pkg, num_sends))
         int_buf_data = hypre_CTAlloc(HYPRE_Int,
                                      hypre_ParCSRCommPkgSendMapStart(comm_pkg,  num_sends), HYPRE_MEMORY_HOST);
      index = 0;
      for (i = 0; i < num_sends; i++)
      {
         start = hypre_ParCSRCommPkgSendMapStart(comm_pkg, i);
         for (j = start; j < hypre_ParCSRCommPkgSendMapStart(comm_pkg, i + 1); j++)
         {
            int_buf_data[index++] = cf_marker[hypre_ParCSRCommPkgSendMapElmt(comm_pkg, j)];
         }
      }
      comm_handle = hypre_ParCSRCommHandleCreate(11, comm_pkg, int_buf_data,
                                                 cf_marker_offd);
      hypre_ParCSRCommHandleDestroy(comm_handle);
      hypre_TFree(int_buf_data, HYPRE_MEMORY_HOST);
   }

#ifdef HYPRE_USING_OPENMP
   #pragma omp parallel for private(i,ii,j,k,ns,ne,rest,size,diag,cf_diag) HYPRE_SMP_SCHEDULE
#endif
   for (k = 0; k < num_threads; k++)
   {
      size = num_rows / num_threads;
      rest = num_rows - size * num_threads;
      if (k < rest)
      {
         ns = k * size + k;
         ne = (k + 1) * size + k + 1;
      }
      else
      {
         ns = k * size + rest;
         ne = (k + 1) * size + rest;
      }

      if (option == 1)
      {
         for (i = ns; i < ne; i++)
         {
            l1_norm[i] = 0.0;
            if (cf_marker == NULL)
            {
               /* Add the l1 norm of the diag part of the ith row */
               for (j = A_diag_I[i]; j < A_diag_I[i + 1]; j++)
               {
                  l1_norm[i] += fabs(A_diag_data[j]);
               }
               /* Add the l1 norm of the offd part of the ith row */
               if (num_cols_offd)
               {
                  for (j = A_offd_I[i]; j < A_offd_I[i + 1]; j++)
                  {
                     l1_norm[i] += fabs(A_offd_data[j]);
                  }
               }
            }
            else
            {
               cf_diag = cf_marker[i];
               /* Add the CF l1 norm of the diag part of the ith row */
               for (j = A_diag_I[i]; j < A_diag_I[i + 1]; j++)
                  if (cf_diag == cf_marker[A_diag_J[j]])
                  {
                     l1_norm[i] += fabs(A_diag_data[j]);
                  }
               /* Add the CF l1 norm of the offd part of the ith row */
               if (num_cols_offd)
               {
                  for (j = A_offd_I[i]; j < A_offd_I[i + 1]; j++)
                     if (cf_diag == cf_marker_offd[A_offd_J[j]])
                     {
                        l1_norm[i] += fabs(A_offd_data[j]);
                     }
               }
            }
         }
      }
      else if (option == 2)
      {
         for (i = ns; i < ne; i++)
         {
            l1_norm[i] = 0.0;
            if (cf_marker == NULL)
            {
               /* Add the diagonal and the local off-thread part of the ith row */
               for (j = A_diag_I[i]; j < A_diag_I[i + 1]; j++)
               {
                  ii = A_diag_J[j];
                  if (ii == i || ii < ns || ii >= ne)
                  {
                     l1_norm[i] += fabs(A_diag_data[j]);
                  }
               }
               /* Add the l1 norm of the offd part of the ith row */
               if (num_cols_offd)
               {
                  for (j = A_offd_I[i]; j < A_offd_I[i + 1]; j++)
                  {
                     l1_norm[i] += fabs(A_offd_data[j]);
                  }
               }
            }
            else
            {
               cf_diag = cf_marker[i];
               /* Add the diagonal and the local off-thread part of the ith row */
               for (j = A_diag_I[i]; j < A_diag_I[i + 1]; j++)
               {
                  ii = A_diag_J[j];
                  if ((ii == i || ii < ns || ii >= ne) &&
                      (cf_diag == cf_marker[A_diag_J[j]]))
                  {
                     l1_norm[i] += fabs(A_diag_data[j]);
                  }
               }
               /* Add the CF l1 norm of the offd part of the ith row */
               if (num_cols_offd)
               {
                  for (j = A_offd_I[i]; j < A_offd_I[i + 1]; j++)
                     if (cf_diag == cf_marker_offd[A_offd_J[j]])
                     {
                        l1_norm[i] += fabs(A_offd_data[j]);
                     }
               }
            }
         }
      }
      else if (option == 3)
      {
         for (i = ns; i < ne; i++)
         {
            l1_norm[i] = 0.0;
            for (j = A_diag_I[i]; j < A_diag_I[i + 1]; j++)
            {
               l1_norm[i] += A_diag_data[j] * A_diag_data[j];
            }
            if (num_cols_offd)
               for (j = A_offd_I[i]; j < A_offd_I[i + 1]; j++)
               {
                  l1_norm[i] += A_offd_data[j] * A_offd_data[j];
               }
         }
      }
      else if (option == 4)
      {
         for (i = ns; i < ne; i++)
         {
            l1_norm[i] = 0.0;
            if (cf_marker == NULL)
            {
               /* Add the diagonal and the local off-thread part of the ith row */
               for (j = A_diag_I[i]; j < A_diag_I[i + 1]; j++)
               {
                  ii = A_diag_J[j];
                  if (ii == i || ii < ns || ii >= ne)
                  {
                     if (ii == i)
                     {
                        diag = fabs(A_diag_data[j]);
                        l1_norm[i] += fabs(A_diag_data[j]);
                     }
                     else
                     {
                        l1_norm[i] += 0.5 * fabs(A_diag_data[j]);
                     }
                  }
               }
               /* Add the l1 norm of the offd part of the ith row */
               if (num_cols_offd)
               {
                  for (j = A_offd_I[i]; j < A_offd_I[i + 1]; j++)
                  {
                     l1_norm[i] += 0.5 * fabs(A_offd_data[j]);
                  }
               }
            }
            else
            {
               cf_diag = cf_marker[i];
               /* Add the diagonal and the local off-thread part of the ith row */
               for (j = A_diag_I[i]; j < A_diag_I[i + 1]; j++)
               {
                  ii = A_diag_J[j];
                  if ((ii == i || ii < ns || ii >= ne) &&
                      (cf_diag == cf_marker[A_diag_J[j]]))
                  {
                     if (ii == i)
                     {
                        diag = fabs(A_diag_data[j]);
                        l1_norm[i] += fabs(A_diag_data[j]);
                     }
                     else
                     {
                        l1_norm[i] += 0.5 * fabs(A_diag_data[j]);
                     }
                  }
               }
               /* Add the CF l1 norm of the offd part of the ith row */
               if (num_cols_offd)
               {
                  for (j = A_offd_I[i]; j < A_offd_I[i + 1]; j++)
                     if (cf_diag == cf_marker_offd[A_offd_J[j]])
                     {
                        l1_norm[i] += 0.5 * fabs(A_offd_data[j]);
                     }
               }
            }

            /* Truncate according to Remark 6.2 */
            if (l1_norm[i] <= 4.0 / 3.0 * diag)
            {
               l1_norm[i] = diag;
            }
         }
      }

      else if (option == 5) /*stores diagonal of A for Jacobi using matvec, rlx 7 */
      {
         /* Set the diag element */
         for (i = ns; i < ne; i++)
         {
            l1_norm[i] =  A_diag_data[A_diag_I[i]];
            if (l1_norm[i] == 0) { l1_norm[i] = 1.0; }
         }
      }

      if (option < 5)
      {
         /* Handle negative definite matrices */
         for (i = ns; i < ne; i++)
            if (A_diag_data[A_diag_I[i]] < 0)
            {
               l1_norm[i] = -l1_norm[i];
            }

         for (i = ns; i < ne; i++)
            /* if (fabs(l1_norm[i]) < DBL_EPSILON) */
            if (fabs(l1_norm[i]) == 0.0)
            {
               hypre_error_in_arg(1);
               break;
            }
      }

   }

   hypre_TFree(cf_marker_offd, HYPRE_MEMORY_HOST);

   *l1_norm_ptr = l1_norm;

   return hypre_error_flag;
}<|MERGE_RESOLUTION|>--- conflicted
+++ resolved
@@ -136,11 +136,7 @@
 #if defined(HYPRE_USING_CUDA) || defined(HYPRE_USING_HIP)
 template<HYPRE_Int dir>
 __global__ void
-<<<<<<< HEAD
-hypreCUDAKernel_ParVectorBlockSplitGather(hypre_Item &item,
-=======
 hypreCUDAKernel_ParVectorBlockSplitGather(hypre_DeviceItem &item,
->>>>>>> 6f3bccb9
                                           HYPRE_Int   size,
                                           HYPRE_Int   dim,
                                           HYPRE_Real *x0,
@@ -375,11 +371,7 @@
 
 #if defined(HYPRE_USING_CUDA) || defined(HYPRE_USING_HIP)
 __global__ void
-<<<<<<< HEAD
-hypreCUDAKernel_ParCSRMatrixFixZeroRows( hypre_Item    &item,
-=======
 hypreCUDAKernel_ParCSRMatrixFixZeroRows( hypre_DeviceItem    &item,
->>>>>>> 6f3bccb9
                                          HYPRE_Int      nrows,
                                          HYPRE_Int     *A_diag_i,
                                          HYPRE_Int     *A_diag_j,
@@ -758,11 +750,7 @@
  *--------------------------------------------------------------------------*/
 #if defined(HYPRE_USING_CUDA) || defined(HYPRE_USING_HIP)
 __global__ void
-<<<<<<< HEAD
-hypreCUDAKernel_ParCSRMatrixSetDiagRows(hypre_Item    &item,
-=======
 hypreCUDAKernel_ParCSRMatrixSetDiagRows(hypre_DeviceItem    &item,
->>>>>>> 6f3bccb9
                                         HYPRE_Int      nrows,
                                         HYPRE_Int     *A_diag_I,
                                         HYPRE_Int     *A_diag_J,
@@ -1479,11 +1467,7 @@
 
 #if defined(HYPRE_USING_CUDA) || defined(HYPRE_USING_HIP)
 __global__ void
-<<<<<<< HEAD
-hypreCUDAKernel_AMSComputePi_copy1(hypre_Item &item,
-=======
 hypreCUDAKernel_AMSComputePi_copy1(hypre_DeviceItem &item,
->>>>>>> 6f3bccb9
                                    HYPRE_Int  nnz,
                                    HYPRE_Int  dim,
                                    HYPRE_Int *j_in,
@@ -1503,11 +1487,7 @@
 }
 
 __global__ void
-<<<<<<< HEAD
-hypreCUDAKernel_AMSComputePi_copy2(hypre_Item &item,
-=======
 hypreCUDAKernel_AMSComputePi_copy2(hypre_DeviceItem &item,
->>>>>>> 6f3bccb9
                                    HYPRE_Int   nrows,
                                    HYPRE_Int   dim,
                                    HYPRE_Int  *i_in,
@@ -1784,11 +1764,7 @@
 
 #if defined(HYPRE_USING_CUDA) || defined(HYPRE_USING_HIP)
 __global__ void
-<<<<<<< HEAD
-hypreCUDAKernel_AMSComputePixyz_copy(hypre_Item &item,
-=======
 hypreCUDAKernel_AMSComputePixyz_copy(hypre_DeviceItem &item,
->>>>>>> 6f3bccb9
                                      HYPRE_Int   nrows,
                                      HYPRE_Int   dim,
                                      HYPRE_Int  *i_in,
@@ -2373,11 +2349,7 @@
 
 #if defined(HYPRE_USING_CUDA) || defined(HYPRE_USING_HIP)
 __global__ void
-<<<<<<< HEAD
-hypreCUDAKernel_AMSComputeGPi_copy2(hypre_Item &item,
-=======
 hypreCUDAKernel_AMSComputeGPi_copy2(hypre_DeviceItem &item,
->>>>>>> 6f3bccb9
                                     HYPRE_Int   nrows,
                                     HYPRE_Int   dim,
                                     HYPRE_Int  *i_in,
@@ -2665,11 +2637,7 @@
  *--------------------------------------------------------------------------*/
 #if defined(HYPRE_USING_CUDA) || defined(HYPRE_USING_HIP)
 __global__ void
-<<<<<<< HEAD
-hypreCUDAKernel_FixInterNodes( hypre_Item    &item,
-=======
 hypreCUDAKernel_FixInterNodes( hypre_DeviceItem    &item,
->>>>>>> 6f3bccb9
                                HYPRE_Int      nrows,
                                HYPRE_Int     *G0t_diag_i,
                                HYPRE_Complex *G0t_diag_data,
@@ -2730,11 +2698,7 @@
 }
 
 __global__ void
-<<<<<<< HEAD
-hypreCUDAKernel_AMSSetupScaleGGt( hypre_Item &item,
-=======
 hypreCUDAKernel_AMSSetupScaleGGt( hypre_DeviceItem &item,
->>>>>>> 6f3bccb9
                                   HYPRE_Int   Gt_num_rows,
                                   HYPRE_Int  *Gt_diag_i,
                                   HYPRE_Int  *Gt_diag_j,
