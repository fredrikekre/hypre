--- conflicted
+++ resolved
@@ -855,6 +855,8 @@
    ams_data -> r2  = NULL;
    ams_data -> g2  = NULL;
    ams_data -> zz  = NULL;
+   ams_data -> p  = NULL;
+   ams_data -> rtmp  = NULL;
 
    ams_data -> Pix    = NULL;
    ams_data -> Piy    = NULL;
@@ -954,6 +956,10 @@
       hypre_ParVectorDestroy(ams_data -> g2);
    if (ams_data -> zz)
       hypre_ParVectorDestroy(ams_data -> zz);
+   if (ams_data -> p)
+      hypre_ParVectorDestroy(ams_data -> p);
+   if (ams_data -> rtmp)
+      hypre_ParVectorDestroy(ams_data -> rtmp);
 
    if (ams_data -> G0)
       hypre_ParCSRMatrixDestroy(ams_data -> A);
@@ -3464,9 +3470,11 @@
    HYPRE_PtrToSolverFcn HBi[5];
    hypre_ParVector *ri[5], *gi[5];
    HYPRE_Int needZ = 0;
-
-   hypre_ParVector *p = NULL;
-   hypre_ParVector *rtmp = NULL;
+   HYPRE_Int needR = 0;
+   HYPRE_Int needP = 0;
+
+   hypre_ParVector *p = ams_data -> p;
+   hypre_ParVector *rtmp = ams_data -> rtmp;
    hypre_ParVector *z = ams_data -> zz;
 
    Ai[0] = ams_data -> A_G;    Pi[0] = ams_data -> G;
@@ -3501,30 +3509,33 @@
       needZ = hypre_NumThreads() > 1 || ams_data -> A_relax_type == 16;
    }
 
+   needP =  ams_data -> A_relax_type == 16;
+   needR =  ams_data -> A_relax_type == 16;
+
    if (needZ && !z)
    {
       z = hypre_ParVectorCreate(hypre_ParCSRMatrixComm(A),
                                 hypre_ParCSRMatrixGlobalNumRows(A),
                                 hypre_ParCSRMatrixRowStarts(A));
       hypre_ParVectorInitialize(z);
-<<<<<<< HEAD
-      hypre_ParVectorSetPartitioningOwner(z,0);
+      ams_data -> zz = z;
+   }
+   if (needP && !p)
+   {
 
       p = hypre_ParVectorCreate(hypre_ParCSRMatrixComm(A),
                                 hypre_ParCSRMatrixGlobalNumRows(A),
                                 hypre_ParCSRMatrixRowStarts(A));
       hypre_ParVectorInitialize(p);
-      hypre_ParVectorSetPartitioningOwner(p,0);
-
+      ams_data -> p = p;
+   }
+   if (needR && !rtmp)
+   {
       rtmp = hypre_ParVectorCreate(hypre_ParCSRMatrixComm(A),
                                 hypre_ParCSRMatrixGlobalNumRows(A),
                                 hypre_ParCSRMatrixRowStarts(A));
       hypre_ParVectorInitialize(rtmp);
-      hypre_ParVectorSetPartitioningOwner(rtmp,0);
-
-=======
->>>>>>> ffe4f738
-      ams_data -> zz = z;
+      ams_data -> rtmp = rtmp;
    }
 
    if (ams_data -> print_level > 0)
@@ -3701,12 +3712,6 @@
    if (ams_data -> num_iterations == ams_data -> maxit && ams_data -> tol > 0.0)
       hypre_error(HYPRE_ERROR_CONV);
 
-
-   if (p)
-      hypre_ParVectorDestroy(p);
-
-   if (rtmp)
-      hypre_ParVectorDestroy(rtmp);
 
    return hypre_error_flag;
 }
