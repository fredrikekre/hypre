--- conflicted
+++ resolved
@@ -70,13 +70,6 @@
       } else {
          row_sum_i += fabs(aij);
       }
-<<<<<<< HEAD
-=======
-      else
-      {
-         row_sum_i += fabs(aij);
-      }
->>>>>>> 4346579e
    }
 
    if (lane < 2)
@@ -107,11 +100,7 @@
       lower = diag_value - row_sum_i;
       upper = diag_value + row_sum_i;
 
-<<<<<<< HEAD
-      if(scale)
-=======
       if (scale)
->>>>>>> 4346579e
       {
         lower /= hypre_abs(diag_value);
         upper /= hypre_abs(diag_value);
@@ -130,14 +119,10 @@
  * @param[out] Maximum eigenvalue
  */
 HYPRE_Int
-<<<<<<< HEAD
-hypre_ParCSRMaxEigEstimateDevice(hypre_ParCSRMatrix *A, HYPRE_Int scale, HYPRE_Real *max_eig, HYPRE_Real *min_eig)
-=======
 hypre_ParCSRMaxEigEstimateDevice( hypre_ParCSRMatrix *A,
                                   HYPRE_Int           scale,
                                   HYPRE_Real         *max_eig,
                                   HYPRE_Real         *min_eig )
->>>>>>> 4346579e
 {
    HYPRE_Real e_max;
    HYPRE_Real e_min;
@@ -154,13 +139,8 @@
 
    A_num_rows = hypre_CSRMatrixNumRows(hypre_ParCSRMatrixDiag(A));
 
-<<<<<<< HEAD
-   HYPRE_Real *rowsums_lower = hypre_CTAlloc(HYPRE_Real, A_num_rows, hypre_ParCSRMatrixMemoryLocation(A));
-   HYPRE_Real *rowsums_upper = hypre_CTAlloc(HYPRE_Real, A_num_rows, hypre_ParCSRMatrixMemoryLocation(A));
-=======
    HYPRE_Real *rowsums_lower = hypre_TAlloc(HYPRE_Real, A_num_rows, hypre_ParCSRMatrixMemoryLocation(A));
    HYPRE_Real *rowsums_upper = hypre_TAlloc(HYPRE_Real, A_num_rows, hypre_ParCSRMatrixMemoryLocation(A));
->>>>>>> 4346579e
 
    A_diag_i    = hypre_CSRMatrixI(hypre_ParCSRMatrixDiag(A));
    A_diag_j    = hypre_CSRMatrixJ(hypre_ParCSRMatrixDiag(A));
