--- conflicted
+++ resolved
@@ -41,13 +41,8 @@
       return;
    }
 
-<<<<<<< HEAD
    HYPRE_Int lane = hypre_gpu_get_lane_id<1>(item);
-   HYPRE_Int p, q;
-=======
-   HYPRE_Int lane = hypre_cuda_get_lane_id<1>();
    HYPRE_Int p = 0, q;
->>>>>>> 6b34e985
 
    HYPRE_Complex diag_value = 0.0;
    HYPRE_Complex row_sum_i  = 0.0;
