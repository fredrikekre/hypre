--- conflicted
+++ resolved
@@ -22,11 +22,7 @@
  * to be used for the MaxEigEstimate
  */
 __global__ void
-<<<<<<< HEAD
-hypreCUDAKernel_CSRMaxEigEstimate(hypre_Item    &item,
-=======
 hypreCUDAKernel_CSRMaxEigEstimate(hypre_DeviceItem    &item,
->>>>>>> 6f3bccb9
                                   HYPRE_Int      nrows,
                                   HYPRE_Int     *diag_ia,
                                   HYPRE_Int     *diag_ja,
@@ -59,11 +55,7 @@
    q = warp_shuffle_sync(item, HYPRE_WARP_FULL_MASK, p, 1);
    p = warp_shuffle_sync(item, HYPRE_WARP_FULL_MASK, p, 0);
 
-<<<<<<< HEAD
-   for (HYPRE_Int j = p + lane; warp_any_sync(item, HYPRE_WARP_FULL_MASK, j < q); j += HYPRE_WARP_SIZE)
-=======
    for (HYPRE_Int j = p + lane; j < q; j += HYPRE_WARP_SIZE)
->>>>>>> 6f3bccb9
    {
       HYPRE_Complex aij = read_only_load(&diag_aa[j]);
       if ( read_only_load(&diag_ja[j]) == row_i )
@@ -83,11 +75,7 @@
    q = warp_shuffle_sync(item, HYPRE_WARP_FULL_MASK, p, 1);
    p = warp_shuffle_sync(item, HYPRE_WARP_FULL_MASK, p, 0);
 
-<<<<<<< HEAD
-   for (HYPRE_Int j = p + lane; warp_any_sync(item, HYPRE_WARP_FULL_MASK, j < q); j += HYPRE_WARP_SIZE)
-=======
    for (HYPRE_Int j = p + lane; j < q; j += HYPRE_WARP_SIZE)
->>>>>>> 6f3bccb9
    {
       HYPRE_Complex aij = read_only_load(&offd_aa[j]);
       row_sum_i += fabs(aij);
