--- conflicted
+++ resolved
@@ -323,11 +323,7 @@
    /* set residual to random */
    hypre_CurandUniform(local_size, r_data, 0, 0, 0, 0);
 
-<<<<<<< HEAD
-   hypre_SyncCudaComputeStream(hypre_handle());
-=======
    hypre_SyncComputeStream(hypre_handle());
->>>>>>> 790e8e78
 
    HYPRE_THRUST_CALL(transform,
                      r_data, r_data + local_size, r_data,
