/******************************************************************************
 * Copyright 1998-2019 Lawrence Livermore National Security, LLC and other
 * HYPRE Project Developers. See the top-level COPYRIGHT file for details.
 *
 * SPDX-License-Identifier: (Apache-2.0 OR MIT)
 ******************************************************************************/

#include "_hypre_parcsr_ls.h"
#include "par_amg.h"
#include "../parcsr_block_mv/par_csr_block_matrix.h"

#define DEBUG 0
#define PRINT_CF 0

#define DEBUG_SAVE_ALL_OPS 0
/*****************************************************************************
 *
 * Routine for driving the setup phase of AMG
 *
 *****************************************************************************/

/*****************************************************************************
 * hypre_BoomerAMGSetup
 *****************************************************************************/

HYPRE_Int
hypre_BoomerAMGSetup( void               *amg_vdata,
                      hypre_ParCSRMatrix *A,
                      hypre_ParVector    *f,
                      hypre_ParVector    *u )
{
   MPI_Comm            comm = hypre_ParCSRMatrixComm(A);
   hypre_ParAMGData   *amg_data = (hypre_ParAMGData*) amg_vdata;

   /* Data Structure variables */
   hypre_ParCSRMatrix **A_array;
   hypre_ParVector    **F_array;
   hypre_ParVector    **U_array;
   hypre_ParVector     *Vtemp = NULL;
   hypre_ParVector     *Rtemp = NULL;
   hypre_ParVector     *Ptemp = NULL;
   hypre_ParVector     *Ztemp = NULL;
   hypre_ParCSRMatrix **P_array;
   hypre_ParCSRMatrix **R_array;
   hypre_ParVector     *Residual_array;
   hypre_IntArray     **CF_marker_array;
   hypre_IntArray     **dof_func_array;
   hypre_IntArray      *dof_func;
   HYPRE_Int           *dof_func_data;
   HYPRE_Real          *relax_weight;
   HYPRE_Real          *omega;
   HYPRE_Real           schwarz_relax_wt = 1;
   HYPRE_Real           strong_threshold;
   HYPRE_Int            coarsen_cut_factor;
   HYPRE_Int            useSabs;
   HYPRE_Real           CR_strong_th;
   HYPRE_Real           max_row_sum;
   HYPRE_Real           trunc_factor, jacobi_trunc_threshold;
   HYPRE_Real           agg_trunc_factor, agg_P12_trunc_factor;
   HYPRE_Real           CR_rate;
   HYPRE_Int            relax_order;
   HYPRE_Int            max_levels;
   HYPRE_Int            amg_logging;
   HYPRE_Int            amg_print_level;
   HYPRE_Int            debug_flag;
   HYPRE_Int            dbg_flg;
   HYPRE_Int            local_num_vars;
   HYPRE_Int            P_max_elmts;
   HYPRE_Int            agg_P_max_elmts;
   HYPRE_Int            agg_P12_max_elmts;
   HYPRE_Int            IS_type;
   HYPRE_Int            num_CR_relax_steps;
   HYPRE_Int            CR_use_CG;
   HYPRE_Int            cgc_its; /* BM Aug 25, 2006 */
   HYPRE_Int            mult_additive = hypre_ParAMGDataMultAdditive(amg_data);
   HYPRE_Int            additive = hypre_ParAMGDataAdditive(amg_data);
   HYPRE_Int            simple = hypre_ParAMGDataSimple(amg_data);
   HYPRE_Int            add_last_lvl = hypre_ParAMGDataAddLastLvl(amg_data);
   HYPRE_Int            add_P_max_elmts = hypre_ParAMGDataMultAddPMaxElmts(amg_data);
   HYPRE_Int            keep_same_sign = hypre_ParAMGDataKeepSameSign(amg_data);
   HYPRE_Real           add_trunc_factor = hypre_ParAMGDataMultAddTruncFactor(amg_data);
   HYPRE_Int            add_rlx = hypre_ParAMGDataAddRelaxType(amg_data);
   HYPRE_Real           add_rlx_wt = hypre_ParAMGDataAddRelaxWt(amg_data);

   hypre_ParCSRBlockMatrix **A_block_array, **P_block_array, **R_block_array;

   HYPRE_MemoryLocation memory_location = hypre_ParCSRMatrixMemoryLocation(A);

   /* Local variables */
   HYPRE_Int           *CF_marker;
   hypre_IntArray      *CF_marker_host;
   hypre_IntArray      *CFN_marker = NULL;
   hypre_IntArray      *CF2_marker = NULL;
   hypre_IntArray      *CF3_marker = NULL;
   hypre_ParCSRMatrix  *S = NULL, *Sabs = NULL;
   hypre_ParCSRMatrix  *S2;
   hypre_ParCSRMatrix  *SN = NULL;
   hypre_ParCSRMatrix  *SCR;
   hypre_ParCSRMatrix  *P = NULL;
   hypre_ParCSRMatrix  *R = NULL;
   hypre_ParCSRMatrix  *A_H;
   hypre_ParCSRMatrix  *AN = NULL;
   hypre_ParCSRMatrix  *P1;
   hypre_ParCSRMatrix  *P2;
   hypre_ParCSRMatrix  *Pnew = NULL;
   HYPRE_Real          *SmoothVecs = NULL;
   hypre_Vector       **l1_norms = NULL;
   hypre_Vector       **cheby_ds = NULL;
   HYPRE_Real         **cheby_coefs = NULL;

   HYPRE_Int       old_num_levels, num_levels;
   HYPRE_Int       level;
   HYPRE_Int       local_size, i, row;
   HYPRE_BigInt    first_local_row;
   HYPRE_BigInt    coarse_size;
   HYPRE_Int       coarsen_type;
   HYPRE_Int       measure_type;
   HYPRE_Int       setup_type;
   HYPRE_BigInt    fine_size;
   HYPRE_Int       offset;
   HYPRE_Real      size;
   HYPRE_Int       not_finished_coarsening = 1;
   HYPRE_Int       coarse_threshold = hypre_ParAMGDataMaxCoarseSize(amg_data);
   HYPRE_Int       min_coarse_size = hypre_ParAMGDataMinCoarseSize(amg_data);
   HYPRE_Int       seq_threshold = hypre_ParAMGDataSeqThreshold(amg_data);
   HYPRE_Int       j, k;
   HYPRE_Int       num_procs, my_id;
#if !defined(HYPRE_USING_CUDA) && !defined(HYPRE_USING_HIP)
   HYPRE_Int       num_threads = hypre_NumThreads();
#endif
   HYPRE_Int      *grid_relax_type = hypre_ParAMGDataGridRelaxType(amg_data);
   HYPRE_Int       num_functions = hypre_ParAMGDataNumFunctions(amg_data);
   HYPRE_Int       nodal = hypre_ParAMGDataNodal(amg_data);
   HYPRE_Int       nodal_levels = hypre_ParAMGDataNodalLevels(amg_data);
   HYPRE_Int       nodal_diag = hypre_ParAMGDataNodalDiag(amg_data);
   HYPRE_Int       num_paths = hypre_ParAMGDataNumPaths(amg_data);
   HYPRE_Int       agg_num_levels = hypre_ParAMGDataAggNumLevels(amg_data);
   HYPRE_Int       agg_interp_type = hypre_ParAMGDataAggInterpType(amg_data);
   HYPRE_Int       sep_weight = hypre_ParAMGDataSepWeight(amg_data);
   hypre_IntArray *coarse_dof_func = NULL;
   HYPRE_BigInt    coarse_pnts_global[2];
   HYPRE_BigInt    coarse_pnts_global1[2];
   HYPRE_Int       num_cg_sweeps;

   HYPRE_Real *max_eig_est = NULL;
   HYPRE_Real *min_eig_est = NULL;

   HYPRE_Solver *smoother = NULL;
   HYPRE_Int     smooth_type = hypre_ParAMGDataSmoothType(amg_data);
   HYPRE_Int     smooth_num_levels = hypre_ParAMGDataSmoothNumLevels(amg_data);
   HYPRE_Int     sym;
   HYPRE_Int     nlevel;
   HYPRE_Real    thresh;
   HYPRE_Real    filter;
   HYPRE_Real    drop_tol;
   HYPRE_Int     max_nz_per_row;
   char         *euclidfile;
   HYPRE_Int     eu_level;
   HYPRE_Int     eu_bj;
   HYPRE_Real    eu_sparse_A;
   HYPRE_Int     ilu_type;
   HYPRE_Int     ilu_lfil;
   HYPRE_Int     ilu_max_row_nnz;
   HYPRE_Int     ilu_max_iter;
   HYPRE_Real    ilu_droptol;
   HYPRE_Int     ilu_reordering_type;
   HYPRE_Int     needZ = 0;

   HYPRE_Int interp_type, restri_type;
   HYPRE_Int post_interp_type;  /* what to do after computing the interpolation matrix
                                   0 for nothing, 1 for a Jacobi step */

   /*for fittting interp vectors */
   /*HYPRE_Int                smooth_interp_vectors= hypre_ParAMGSmoothInterpVectors(amg_data); */
   HYPRE_Real         abs_q_trunc = hypre_ParAMGInterpVecAbsQTrunc(amg_data);
   HYPRE_Int                q_max = hypre_ParAMGInterpVecQMax(amg_data);
   HYPRE_Int                num_interp_vectors = hypre_ParAMGNumInterpVectors(amg_data);
   HYPRE_Int                num_levels_interp_vectors = hypre_ParAMGNumLevelsInterpVectors(amg_data);
   hypre_ParVector  **interp_vectors = hypre_ParAMGInterpVectors(amg_data);
   hypre_ParVector ***interp_vectors_array = hypre_ParAMGInterpVectorsArray(amg_data);
   HYPRE_Int                interp_vec_variant = hypre_ParAMGInterpVecVariant(amg_data);
   HYPRE_Int                interp_refine = hypre_ParAMGInterpRefine(amg_data);
   HYPRE_Int                interp_vec_first_level = hypre_ParAMGInterpVecFirstLevel(amg_data);
   HYPRE_Real        *expandp_weights =  hypre_ParAMGDataExpandPWeights(amg_data);

   /* parameters for non-Galerkin stuff */
   HYPRE_Int nongalerk_num_tol = hypre_ParAMGDataNonGalerkNumTol (amg_data);
   HYPRE_Real *nongalerk_tol = hypre_ParAMGDataNonGalerkTol (amg_data);
   HYPRE_Real nongalerk_tol_l = 0.0;
   HYPRE_Real *nongal_tol_array = hypre_ParAMGDataNonGalTolArray (amg_data);

   hypre_ParCSRBlockMatrix *A_H_block;

   HYPRE_Int       block_mode = 0;

   HYPRE_Int       mult_addlvl = hypre_max(mult_additive, simple);
   HYPRE_Int       addlvl = hypre_max(mult_addlvl, additive);
   HYPRE_Int       rap2 = hypre_ParAMGDataRAP2(amg_data);
   HYPRE_Int       keepTranspose = hypre_ParAMGDataKeepTranspose(amg_data);

   HYPRE_Int       local_coarse_size;
   HYPRE_Int       num_C_points_coarse      = hypre_ParAMGDataNumCPoints(amg_data);
   HYPRE_Int      *C_points_local_marker    = hypre_ParAMGDataCPointsLocalMarker(amg_data);
   HYPRE_BigInt   *C_points_marker          = hypre_ParAMGDataCPointsMarker(amg_data);
   HYPRE_Int       num_F_points             = hypre_ParAMGDataNumFPoints(amg_data);
   HYPRE_BigInt   *F_points_marker          = hypre_ParAMGDataFPointsMarker(amg_data);
   HYPRE_Int       num_isolated_F_points    = hypre_ParAMGDataNumIsolatedFPoints(amg_data);
   HYPRE_BigInt   *isolated_F_points_marker = hypre_ParAMGDataIsolatedFPointsMarker(amg_data);

   HYPRE_Int      *num_grid_sweeps = hypre_ParAMGDataNumGridSweeps(amg_data);
   HYPRE_Int       ns = num_grid_sweeps[1];
   HYPRE_Real      wall_time;   /* for debugging instrumentation */
   HYPRE_Int       add_end;

#ifdef HYPRE_USING_DSUPERLU
   HYPRE_Int       dslu_threshold = hypre_ParAMGDataDSLUThreshold(amg_data);
#endif

   hypre_MPI_Comm_size(comm, &num_procs);
   hypre_MPI_Comm_rank(comm, &my_id);

   /*A_new = hypre_CSRMatrixDeleteZeros(hypre_ParCSRMatrixDiag(A), 1.e-16);
   hypre_CSRMatrixPrint(A_new, "Atestnew"); */
   old_num_levels = hypre_ParAMGDataNumLevels(amg_data);
   max_levels = hypre_ParAMGDataMaxLevels(amg_data);
   add_end = hypre_min(add_last_lvl, max_levels - 1);
   if (add_end == -1) { add_end = max_levels - 1; }
   amg_logging = hypre_ParAMGDataLogging(amg_data);
   amg_print_level = hypre_ParAMGDataPrintLevel(amg_data);
   coarsen_type = hypre_ParAMGDataCoarsenType(amg_data);
   measure_type = hypre_ParAMGDataMeasureType(amg_data);
   setup_type = hypre_ParAMGDataSetupType(amg_data);
   debug_flag = hypre_ParAMGDataDebugFlag(amg_data);
   relax_weight = hypre_ParAMGDataRelaxWeight(amg_data);
   omega = hypre_ParAMGDataOmega(amg_data);
   sym = hypre_ParAMGDataSym(amg_data);
   nlevel = hypre_ParAMGDataLevel(amg_data);
   filter = hypre_ParAMGDataFilter(amg_data);
   thresh = hypre_ParAMGDataThreshold(amg_data);
   drop_tol = hypre_ParAMGDataDropTol(amg_data);
   max_nz_per_row = hypre_ParAMGDataMaxNzPerRow(amg_data);
   euclidfile = hypre_ParAMGDataEuclidFile(amg_data);
   eu_level = hypre_ParAMGDataEuLevel(amg_data);
   eu_sparse_A = hypre_ParAMGDataEuSparseA(amg_data);
   eu_bj = hypre_ParAMGDataEuBJ(amg_data);
   ilu_type = hypre_ParAMGDataILUType(amg_data);
   ilu_lfil = hypre_ParAMGDataILULevel(amg_data);
   ilu_max_row_nnz = hypre_ParAMGDataILUMaxRowNnz(amg_data);
   ilu_droptol = hypre_ParAMGDataILUDroptol(amg_data);
   ilu_max_iter = hypre_ParAMGDataILUMaxIter(amg_data);
   ilu_reordering_type = hypre_ParAMGDataILULocalReordering(amg_data);
   interp_type = hypre_ParAMGDataInterpType(amg_data);
   restri_type = hypre_ParAMGDataRestriction(amg_data); /* RL */
   post_interp_type = hypre_ParAMGDataPostInterpType(amg_data);
   IS_type = hypre_ParAMGDataISType(amg_data);
   num_CR_relax_steps = hypre_ParAMGDataNumCRRelaxSteps(amg_data);
   CR_rate = hypre_ParAMGDataCRRate(amg_data);
   CR_use_CG = hypre_ParAMGDataCRUseCG(amg_data);
   cgc_its = hypre_ParAMGDataCGCIts(amg_data);

   relax_order = hypre_ParAMGDataRelaxOrder(amg_data);

   hypre_ParCSRMatrixSetNumNonzeros(A);
   hypre_ParCSRMatrixSetDNumNonzeros(A);
   hypre_ParAMGDataNumVariables(amg_data) = hypre_ParCSRMatrixNumRows(A);

   if (num_procs == 1) { seq_threshold = 0; }
   if (setup_type == 0) { return hypre_error_flag; }

   S = NULL;

   A_array = hypre_ParAMGDataAArray(amg_data);
   P_array = hypre_ParAMGDataPArray(amg_data);
   R_array = hypre_ParAMGDataRArray(amg_data);
   CF_marker_array = hypre_ParAMGDataCFMarkerArray(amg_data);
   dof_func_array = hypre_ParAMGDataDofFuncArray(amg_data);
   dof_func = hypre_ParAMGDataDofFunc(amg_data);
   local_size = hypre_CSRMatrixNumRows(hypre_ParCSRMatrixDiag(A));
   first_local_row = hypre_ParCSRMatrixFirstRowIndex(A);

   /* set size of dof_func hypre_IntArray if necessary */
   if (dof_func && hypre_IntArraySize(dof_func) < 0)
   {
      hypre_IntArraySize(dof_func) = local_size;
   }

   A_block_array = hypre_ParAMGDataABlockArray(amg_data);
   P_block_array = hypre_ParAMGDataPBlockArray(amg_data);
   R_block_array = hypre_ParAMGDataRBlockArray(amg_data);

   grid_relax_type[3] = hypre_ParAMGDataUserCoarseRelaxType(amg_data);

   HYPRE_ANNOTATE_FUNC_BEGIN;

   /* change in definition of standard and multipass interpolation, by
      eliminating interp_type 9 and 5 and setting sep_weight instead
      when using separation of weights option */
   if (interp_type == 9)
   {
      interp_type = 8;
      sep_weight = 1;
   }
   else if (interp_type == 5)
   {
      interp_type = 4;
      sep_weight = 1;
   }

   /* Verify that if the user has selected the interp_vec_variant > 0
      (so GM or LN interpolation) then they have nodal coarsening
      selected also */
   if (interp_vec_variant > 0 && nodal < 1)
   {
      nodal = 1;
      hypre_error_w_msg(HYPRE_ERROR_GENERIC,
                        "WARNING: Changing to node-based coarsening because LN of GM interpolation has been specified via HYPRE_BoomerAMGSetInterpVecVariant.\n");
   }

   /* Verify that settings are correct for solving systmes */
   /* If the user has specified either a block interpolation or a block relaxation then
      we need to make sure the other has been choosen as well  - so we can be
      in "block mode" - storing only block matrices on the coarse levels*/
   /* Furthermore, if we are using systems and nodal = 0, then
      we will change nodal to 1 */
   /* probably should disable stuff like smooth num levels at some point */


   if (grid_relax_type[0] >= 20) /* block relaxation choosen */
   {

      if (!((interp_type >= 20 && interp_type != 100) || interp_type == 11 || interp_type == 10 ) )
      {
         hypre_ParAMGDataInterpType(amg_data) = 20;
         interp_type = hypre_ParAMGDataInterpType(amg_data) ;
      }

      for (i = 1; i < 3; i++)
      {
         if (grid_relax_type[i] < 20)
         {
            grid_relax_type[i] = 23;
         }

      }
      if (grid_relax_type[3] < 20) { grid_relax_type[3] = 29; }  /* GE */

      block_mode = 1;
   }

   if ((interp_type >= 20 && interp_type != 100) || interp_type == 11 ||
       interp_type == 10 ) /* block interp choosen */
   {
      if (!(nodal))
      {
         hypre_ParAMGDataNodal(amg_data) = 1;
         nodal = hypre_ParAMGDataNodal(amg_data);
      }
      for (i = 0; i < 3; i++)
      {
         if (grid_relax_type[i] < 20)
         {
            grid_relax_type[i] = 23;
         }
      }

      if (grid_relax_type[3] < 20) { grid_relax_type[3] = 29; } /* GE */

      block_mode = 1;

   }

   hypre_ParAMGDataBlockMode(amg_data) = block_mode;


   /* end of systems checks */

   /* free up storage in case of new setup without previous destroy */

   if (A_array || A_block_array || P_array || P_block_array || CF_marker_array ||
       dof_func_array || R_array || R_block_array)
   {
      for (j = 1; j < old_num_levels; j++)
      {
         if (A_array[j])
         {
            hypre_ParCSRMatrixDestroy(A_array[j]);
            A_array[j] = NULL;
         }

         if (A_block_array[j])
         {
            hypre_ParCSRBlockMatrixDestroy(A_block_array[j]);
            A_block_array[j] = NULL;
         }

         hypre_IntArrayDestroy(dof_func_array[j]);
         dof_func_array[j] = NULL;
      }

      for (j = 0; j < old_num_levels - 1; j++)
      {
         if (P_array[j])
         {
            hypre_ParCSRMatrixDestroy(P_array[j]);
            P_array[j] = NULL;
         }

         if (P_block_array[j])
         {
            hypre_ParCSRBlockMatrixDestroy(P_block_array[j]);
            P_block_array[j] = NULL;
         }
         /* RL */
         if (R_array[j])
         {
            hypre_ParCSRMatrixDestroy(R_array[j]);
            R_array[j] = NULL;
         }

         if (R_block_array[j])
         {
            hypre_ParCSRBlockMatrixDestroy(R_block_array[j]);
            R_block_array[j] = NULL;
         }
      }

      /* Special case use of CF_marker_array when old_num_levels == 1
         requires us to attempt this deallocation every time */
      hypre_IntArrayDestroy(CF_marker_array[0]);
      CF_marker_array[0] = NULL;

      for (j = 1; j < old_num_levels - 1; j++)
      {
         hypre_IntArrayDestroy(CF_marker_array[j]);
         CF_marker_array[j] = NULL;
      }
   }

   {
      MPI_Comm new_comm = hypre_ParAMGDataNewComm(amg_data);
      void *amg = hypre_ParAMGDataCoarseSolver(amg_data);
      if (hypre_ParAMGDataRtemp(amg_data))
      {
         hypre_ParVectorDestroy(hypre_ParAMGDataRtemp(amg_data));
         hypre_ParAMGDataRtemp(amg_data) = NULL;
      }
      if (hypre_ParAMGDataPtemp(amg_data))
      {
         hypre_ParVectorDestroy(hypre_ParAMGDataPtemp(amg_data));
         hypre_ParAMGDataPtemp(amg_data) = NULL;
      }
      if (hypre_ParAMGDataZtemp(amg_data))
      {
         hypre_ParVectorDestroy(hypre_ParAMGDataZtemp(amg_data));
         hypre_ParAMGDataZtemp(amg_data) = NULL;
      }

      if (hypre_ParAMGDataACoarse(amg_data))
      {
         hypre_ParCSRMatrixDestroy(hypre_ParAMGDataACoarse(amg_data));
         hypre_ParAMGDataACoarse(amg_data) = NULL;
      }

      if (hypre_ParAMGDataUCoarse(amg_data))
      {
         hypre_ParVectorDestroy(hypre_ParAMGDataUCoarse(amg_data));
         hypre_ParAMGDataUCoarse(amg_data) = NULL;
      }

      if (hypre_ParAMGDataFCoarse(amg_data))
      {
         hypre_ParVectorDestroy(hypre_ParAMGDataFCoarse(amg_data));
         hypre_ParAMGDataFCoarse(amg_data) = NULL;
      }

      hypre_TFree(hypre_ParAMGDataAMat(amg_data), HYPRE_MEMORY_HOST);
      hypre_TFree(hypre_ParAMGDataAInv(amg_data), HYPRE_MEMORY_HOST);
      hypre_TFree(hypre_ParAMGDataBVec(amg_data), HYPRE_MEMORY_HOST);
      hypre_TFree(hypre_ParAMGDataCommInfo(amg_data), HYPRE_MEMORY_HOST);

      if (new_comm != hypre_MPI_COMM_NULL)
      {
         hypre_MPI_Comm_free (&new_comm);
         hypre_ParAMGDataNewComm(amg_data) = hypre_MPI_COMM_NULL;
      }

      if (amg)
      {
         hypre_BoomerAMGDestroy (amg);
         hypre_ParAMGDataCoarseSolver(amg_data) = NULL;
      }

      hypre_TFree(hypre_ParAMGDataMaxEigEst(amg_data), HYPRE_MEMORY_HOST);
      hypre_TFree(hypre_ParAMGDataMinEigEst(amg_data), HYPRE_MEMORY_HOST);

      if (hypre_ParAMGDataL1Norms(amg_data))
      {
         for (i = 0; i < old_num_levels; i++)
         {
            hypre_SeqVectorDestroy(hypre_ParAMGDataL1Norms(amg_data)[i]);
         }
         hypre_TFree(hypre_ParAMGDataL1Norms(amg_data), HYPRE_MEMORY_HOST);
      }
      if (smooth_num_levels && smoother)
      {
         if (smooth_num_levels > old_num_levels - 1)
         {
            smooth_num_levels = old_num_levels - 1;
         }
         if (hypre_ParAMGDataSmoothType(amg_data) == 7)
         {
            for (i = 0; i < smooth_num_levels; i++)
            {
               if (smoother[i])
               {
                  HYPRE_ParCSRPilutDestroy(smoother[i]);
                  smoother[i] = NULL;
               }
            }
         }
         else if (hypre_ParAMGDataSmoothType(amg_data) == 8)
         {
            for (i = 0; i < smooth_num_levels; i++)
            {
               if (smoother[i])
               {
                  HYPRE_ParCSRParaSailsDestroy(smoother[i]);
                  smoother[i] = NULL;
               }
            }
         }
         else if (hypre_ParAMGDataSmoothType(amg_data) == 9)
         {
            for (i = 0; i < smooth_num_levels; i++)
            {
               if (smoother[i])
               {
                  HYPRE_EuclidDestroy(smoother[i]);
                  smoother[i] = NULL;
               }
            }
         }
         else if (hypre_ParAMGDataSmoothType(amg_data) == 5)
         {
            for (i = 0; i < smooth_num_levels; i++)
            {
               if (smoother[i])
               {
                  HYPRE_ILUDestroy(smoother[i]);
                  smoother[i] = NULL;
               }
            }
         }
         else if (hypre_ParAMGDataSmoothType(amg_data) == 6)
         {
            for (i = 0; i < smooth_num_levels; i++)
            {
               if (smoother[i])
               {
                  HYPRE_SchwarzDestroy(smoother[i]);
                  smoother[i] = NULL;
               }
            }
         }
         hypre_TFree(hypre_ParAMGDataSmoother(amg_data), HYPRE_MEMORY_HOST);
      }
      if ( hypre_ParAMGDataResidual(amg_data) )
      {
         hypre_ParVectorDestroy( hypre_ParAMGDataResidual(amg_data) );
         hypre_ParAMGDataResidual(amg_data) = NULL;
      }
   }

   if (A_array == NULL)
   {
      A_array = hypre_CTAlloc(hypre_ParCSRMatrix*, max_levels, HYPRE_MEMORY_HOST);
   }
   if (A_block_array == NULL)
   {
      A_block_array = hypre_CTAlloc(hypre_ParCSRBlockMatrix*, max_levels, HYPRE_MEMORY_HOST);
   }

   if (P_array == NULL && max_levels > 1)
   {
      P_array = hypre_CTAlloc(hypre_ParCSRMatrix*, max_levels - 1, HYPRE_MEMORY_HOST);
   }
   if (P_block_array == NULL && max_levels > 1)
   {
      P_block_array = hypre_CTAlloc(hypre_ParCSRBlockMatrix*, max_levels - 1, HYPRE_MEMORY_HOST);
   }

   /* RL: if retri_type != 0, R != P^T, allocate R matrices */
   if (restri_type)
   {
      if (R_array == NULL && max_levels > 1)
      {
         R_array = hypre_CTAlloc(hypre_ParCSRMatrix*, max_levels - 1, HYPRE_MEMORY_HOST);
      }
      if (R_block_array == NULL && max_levels > 1)
      {
         R_block_array = hypre_CTAlloc(hypre_ParCSRBlockMatrix*, max_levels - 1, HYPRE_MEMORY_HOST);
      }
   }

   if (CF_marker_array == NULL)
   {
      CF_marker_array = hypre_CTAlloc(hypre_IntArray*, max_levels, HYPRE_MEMORY_HOST);
   }

   if (num_C_points_coarse > 0)
   {
      k = 0;
      for (j = 0; j < num_C_points_coarse; j++)
      {
         row = (HYPRE_Int) (C_points_marker[j] - first_local_row);
         if ((row >= 0) && (row < local_size))
         {
            C_points_local_marker[k++] = row;
         }
      }
      num_C_points_coarse = k;
   }

   if (dof_func_array == NULL)
   {
      dof_func_array = hypre_CTAlloc(hypre_IntArray*, max_levels, HYPRE_MEMORY_HOST);
   }

   if (num_functions > 1 && dof_func == NULL)
   {
      dof_func = hypre_IntArrayCreate(local_size);
      hypre_IntArrayInitialize(dof_func);

      offset = (HYPRE_Int) ( first_local_row % ((HYPRE_BigInt) num_functions) );

#if defined(HYPRE_USING_CUDA) || defined(HYPRE_USING_HIP)
      hypre_BoomerAMGInitDofFuncDevice(hypre_IntArrayData(dof_func), local_size, offset, num_functions);
#else
      for (i = 0; i < local_size; i++)
      {
         hypre_IntArrayData(dof_func)[i] = (i + offset) % num_functions;
      }
#endif /* defined(HYPRE_USING_CUDA) || defined(HYPRE_USING_HIP) */
   }

   A_array[0] = A;

   /* interp vectors setup */
   if (interp_vec_variant == 1)
   {
      num_levels_interp_vectors = interp_vec_first_level + 1;
      hypre_ParAMGNumLevelsInterpVectors(amg_data) = num_levels_interp_vectors;
   }
   if ( interp_vec_variant > 0 &&  num_interp_vectors > 0)
   {
      interp_vectors_array =  hypre_CTAlloc(hypre_ParVector**, num_levels_interp_vectors,
                                            HYPRE_MEMORY_HOST);
      interp_vectors_array[0] = interp_vectors;
      hypre_ParAMGInterpVectorsArray(amg_data) = interp_vectors_array;
   }

   if (block_mode)
   {
      A_block_array[0] = hypre_ParCSRBlockMatrixConvertFromParCSRMatrix(A_array[0],
                                                                        num_functions);
      hypre_ParCSRBlockMatrixSetNumNonzeros(A_block_array[0]);
      hypre_ParCSRBlockMatrixSetDNumNonzeros(A_block_array[0]);
   }

   dof_func_array[0] = dof_func;
   hypre_ParAMGDataCFMarkerArray(amg_data) = CF_marker_array;
   hypre_ParAMGDataNumCPoints(amg_data) = num_C_points_coarse;
   hypre_ParAMGDataDofFunc(amg_data) = dof_func;
   hypre_ParAMGDataDofFuncArray(amg_data) = dof_func_array;
   hypre_ParAMGDataAArray(amg_data) = A_array;
   hypre_ParAMGDataPArray(amg_data) = P_array;

   /* RL: if R != P^T */
   if (restri_type)
   {
      hypre_ParAMGDataRArray(amg_data) = R_array;
   }
   else
   {
      hypre_ParAMGDataRArray(amg_data) = P_array;
   }

   hypre_ParAMGDataABlockArray(amg_data) = A_block_array;
   hypre_ParAMGDataPBlockArray(amg_data) = P_block_array;

   /* RL: if R != P^T */
   if (restri_type)
   {
      hypre_ParAMGDataRBlockArray(amg_data) = R_block_array;
   }
   else
   {
      hypre_ParAMGDataRBlockArray(amg_data) = P_block_array;
   }

   Vtemp = hypre_ParAMGDataVtemp(amg_data);

   if (Vtemp != NULL)
   {
      hypre_ParVectorDestroy(Vtemp);
      Vtemp = NULL;
   }

   Vtemp = hypre_ParVectorCreate(hypre_ParCSRMatrixComm(A_array[0]),
                                 hypre_ParCSRMatrixGlobalNumRows(A_array[0]),
                                 hypre_ParCSRMatrixRowStarts(A_array[0]));
   hypre_ParVectorInitialize_v2(Vtemp, memory_location);
   hypre_ParAMGDataVtemp(amg_data) = Vtemp;

   /* If we are doing Cheby relaxation, we also need up two more temp vectors.
    * If cheby_scale is false, only need one, otherwise need two */
   if ((smooth_num_levels > 0 && smooth_type > 9) || relax_weight[0] < 0 || omega[0] < 0 ||
       hypre_ParAMGDataSchwarzRlxWeight(amg_data) < 0 ||
       (grid_relax_type[0] == 16 || grid_relax_type[1] == 16 || grid_relax_type[2] == 16 ||
        grid_relax_type[3] == 16))
   {
      Ptemp = hypre_ParVectorCreate(hypre_ParCSRMatrixComm(A_array[0]),
                                    hypre_ParCSRMatrixGlobalNumRows(A_array[0]),
                                    hypre_ParCSRMatrixRowStarts(A_array[0]));
      hypre_ParVectorInitialize_v2(Ptemp, memory_location);
      hypre_ParAMGDataPtemp(amg_data) = Ptemp;

      /* If not doing chebyshev relaxation, or (doing chebyshev relaxation and scaling) */
      if (!(grid_relax_type[0] == 16 || grid_relax_type[1] == 16 || grid_relax_type[2] == 16 ||
            grid_relax_type[3] == 16) ||
          (hypre_ParAMGDataChebyScale(amg_data)))
      {
         Rtemp = hypre_ParVectorCreate(hypre_ParCSRMatrixComm(A_array[0]),
                                       hypre_ParCSRMatrixGlobalNumRows(A_array[0]),
                                       hypre_ParCSRMatrixRowStarts(A_array[0]));
         hypre_ParVectorInitialize_v2(Rtemp, memory_location);
         hypre_ParAMGDataRtemp(amg_data) = Rtemp;
      }
   }

   /* See if we need the Ztemp vector */
   if ( (smooth_num_levels > 0 && smooth_type > 6) || relax_weight[0] < 0 || omega[0] < 0 ||
        hypre_ParAMGDataSchwarzRlxWeight(amg_data) < 0 )
   {
      needZ = hypre_max(needZ, 1);
   }

   if ( grid_relax_type[0] == 16 || grid_relax_type[1] == 16 || grid_relax_type[2] == 16 ||
        grid_relax_type[3] == 16 )
   {
      /* Chebyshev */
      needZ = hypre_max(needZ, 1);
   }

#if !defined(HYPRE_USING_CUDA) && !defined(HYPRE_USING_HIP)
   /* GPU impl. needs Z */
   if (num_threads > 1)
#endif
   {
      /* we need the temp Z vector for relaxation 3 and 6 now if we are using threading */
      for (j = 0; j < 4; j++)
      {
         if (grid_relax_type[j] ==  3 || grid_relax_type[j] ==  4 || grid_relax_type[j] ==  6 ||
             grid_relax_type[j] ==  8 || grid_relax_type[j] == 13 || grid_relax_type[j] == 14 ||
             grid_relax_type[j] == 11 || grid_relax_type[j] == 12)
         {
            needZ = hypre_max(needZ, 1);
            break;
         }
      }
   }

   if (needZ)
   {
      Ztemp = hypre_ParMultiVectorCreate(hypre_ParCSRMatrixComm(A_array[0]),
                                         hypre_ParCSRMatrixGlobalNumRows(A_array[0]),
                                         hypre_ParCSRMatrixRowStarts(A_array[0]),
                                         needZ);
      hypre_ParVectorInitialize_v2(Ztemp, memory_location);
      hypre_ParAMGDataZtemp(amg_data) = Ztemp;
   }

   F_array = hypre_ParAMGDataFArray(amg_data);
   U_array = hypre_ParAMGDataUArray(amg_data);

   if (F_array != NULL || U_array != NULL)
   {
      for (j = 1; j < old_num_levels; j++)
      {
         if (F_array[j] != NULL)
         {
            hypre_ParVectorDestroy(F_array[j]);
            F_array[j] = NULL;
         }
         if (U_array[j] != NULL)
         {
            hypre_ParVectorDestroy(U_array[j]);
            U_array[j] = NULL;
         }
      }
   }

   if (F_array == NULL)
   {
      F_array = hypre_CTAlloc(hypre_ParVector*, max_levels, HYPRE_MEMORY_HOST);
   }
   if (U_array == NULL)
   {
      U_array = hypre_CTAlloc(hypre_ParVector*, max_levels, HYPRE_MEMORY_HOST);
   }

   F_array[0] = f;
   U_array[0] = u;

   hypre_ParAMGDataFArray(amg_data) = F_array;
   hypre_ParAMGDataUArray(amg_data) = U_array;

   /*----------------------------------------------------------
    * Initialize hypre_ParAMGData
    *----------------------------------------------------------*/

   not_finished_coarsening = 1;
   level = 0;
   HYPRE_ANNOTATE_MGLEVEL_BEGIN(level);

   strong_threshold = hypre_ParAMGDataStrongThreshold(amg_data);
   coarsen_cut_factor = hypre_ParAMGDataCoarsenCutFactor(amg_data);
   useSabs = hypre_ParAMGDataSabs(amg_data);
   CR_strong_th = hypre_ParAMGDataCRStrongTh(amg_data);
   max_row_sum = hypre_ParAMGDataMaxRowSum(amg_data);
   trunc_factor = hypre_ParAMGDataTruncFactor(amg_data);
   agg_trunc_factor = hypre_ParAMGDataAggTruncFactor(amg_data);
   agg_P12_trunc_factor = hypre_ParAMGDataAggP12TruncFactor(amg_data);
   P_max_elmts = hypre_ParAMGDataPMaxElmts(amg_data);
   agg_P_max_elmts = hypre_ParAMGDataAggPMaxElmts(amg_data);
   agg_P12_max_elmts = hypre_ParAMGDataAggP12MaxElmts(amg_data);
   jacobi_trunc_threshold = hypre_ParAMGDataJacobiTruncThreshold(amg_data);
   if (smooth_num_levels > level)
   {
      smoother = hypre_CTAlloc(HYPRE_Solver, smooth_num_levels, HYPRE_MEMORY_HOST);
      hypre_ParAMGDataSmoother(amg_data) = smoother;
   }

   /*-----------------------------------------------------
    *  Enter Coarsening Loop
    *-----------------------------------------------------*/

   while (not_finished_coarsening)
   {
      /* only do nodal coarsening on a fixed number of levels */
      if (level >= nodal_levels)
      {
         nodal = 0;
      }

      if (block_mode)
      {
         fine_size = hypre_ParCSRBlockMatrixGlobalNumRows(A_block_array[level]);
      }
      else
      {
         fine_size = hypre_ParCSRMatrixGlobalNumRows(A_array[level]);
      }

      if (level > 0)
      {

         if (block_mode)
         {
            F_array[level] =
               hypre_ParVectorCreateFromBlock(hypre_ParCSRBlockMatrixComm(A_block_array[level]),
                                              hypre_ParCSRMatrixGlobalNumRows(A_block_array[level]),
                                              hypre_ParCSRBlockMatrixRowStarts(A_block_array[level]),
                                              hypre_ParCSRBlockMatrixBlockSize(A_block_array[level]));
            hypre_ParVectorInitialize(F_array[level]);

            U_array[level] =
               hypre_ParVectorCreateFromBlock(hypre_ParCSRBlockMatrixComm(A_block_array[level]),
                                              hypre_ParCSRMatrixGlobalNumRows(A_block_array[level]),
                                              hypre_ParCSRBlockMatrixRowStarts(A_block_array[level]),
                                              hypre_ParCSRBlockMatrixBlockSize(A_block_array[level]));

            hypre_ParVectorInitialize(U_array[level]);
         }
         else
         {
            F_array[level] =
               hypre_ParVectorCreate(hypre_ParCSRMatrixComm(A_array[level]),
                                     hypre_ParCSRMatrixGlobalNumRows(A_array[level]),
                                     hypre_ParCSRMatrixRowStarts(A_array[level]));
            hypre_ParVectorInitialize_v2(F_array[level], memory_location);

            U_array[level] =
               hypre_ParVectorCreate(hypre_ParCSRMatrixComm(A_array[level]),
                                     hypre_ParCSRMatrixGlobalNumRows(A_array[level]),
                                     hypre_ParCSRMatrixRowStarts(A_array[level]));
            hypre_ParVectorInitialize_v2(U_array[level], memory_location);
         }
      }

      /*-------------------------------------------------------------
       * Select coarse-grid points on 'level' : returns CF_marker
       * for the level.  Returns strength matrix, S
       *--------------------------------------------------------------*/

      dof_func_data = NULL;
      if (dof_func_array[level] != NULL)
      {
         dof_func_data = hypre_IntArrayData(dof_func_array[level]);
      }

      if (debug_flag == 1) { wall_time = time_getWallclockSeconds(); }
      if (debug_flag == 3)
      {
         hypre_printf("\n ===== Proc = %d     Level = %d  =====\n",
                      my_id, level);
         fflush(NULL);
      }

      if (max_levels == 1)
      {
         S = NULL;
         CF_marker_array[level] = hypre_IntArrayCreate(local_size);
         hypre_IntArrayInitialize(CF_marker_array[level]);
         hypre_IntArraySetConstantValues(CF_marker_array[level], 1);
         coarse_size = fine_size;
      }
      else /* max_levels > 1 */
      {
         if (block_mode)
         {
            local_num_vars =
               hypre_CSRBlockMatrixNumRows(hypre_ParCSRBlockMatrixDiag(A_block_array[level]));
         }
         else
         {
            local_num_vars =
               hypre_CSRMatrixNumRows(hypre_ParCSRMatrixDiag(A_array[level]));
         }
         if (hypre_ParAMGDataGSMG(amg_data) ||
             hypre_ParAMGDataInterpType(amg_data) == 1)
         {
            hypre_BoomerAMGCreateSmoothVecs(amg_data, A_array[level],
                                            hypre_ParAMGDataNumGridSweeps(amg_data)[1],
                                            level, &SmoothVecs);
         }

         /**** Get the Strength Matrix ****/
         if (hypre_ParAMGDataGSMG(amg_data) == 0)
         {
            if (nodal) /* if we are solving systems and
                          not using the unknown approach then we need to
                          convert A to a nodal matrix - values that represent the
                          blocks  - before getting the strength matrix*/
            {

               if (block_mode)
               {
                  hypre_BoomerAMGBlockCreateNodalA(A_block_array[level], hypre_abs(nodal), nodal_diag, &AN);
               }
               else
               {
                  hypre_BoomerAMGCreateNodalA(A_array[level], num_functions,
                                              dof_func_data, hypre_abs(nodal), nodal_diag, &AN);
               }

               /* dof array not needed for creating S because we pass in that
                  the number of functions is 1 */
               /* creat s two different ways - depending on if any entries in AN are negative: */

               /* first: positive and negative entries */
               if (nodal == 3 || nodal == 6 || nodal_diag > 0)
               {
                  hypre_BoomerAMGCreateS(AN, strong_threshold, max_row_sum,
                                         1, NULL, &SN);
               }
               else /* all entries are positive */
               {
                  hypre_BoomerAMGCreateSabs(AN, strong_threshold, max_row_sum,
                                            1, NULL, &SN);
               }
            }
            else /* standard AMG or unknown approach */
            {
               if (!useSabs)
               {
                  hypre_BoomerAMGCreateS(A_array[level], strong_threshold, max_row_sum,
                                         num_functions, dof_func_data, &S);
               }
               else
               {
                  /*
                  hypre_BoomerAMGCreateSabs(A_array[level], strong_threshold, max_row_sum,
                                            num_functions, dof_func_array[level], &S);
                                            */
                  hypre_BoomerAMGCreateSabs(A_array[level], strong_threshold, 1.0,
                                            1, NULL, &S);
               }
            }

            /* for AIR, need absolute value SOC: use a different threshold */
            if (restri_type == 1 || restri_type == 2 || restri_type == 15)
            {
               HYPRE_Real           strong_thresholdR;
               strong_thresholdR = hypre_ParAMGDataStrongThresholdR(amg_data);
               hypre_BoomerAMGCreateSabs(A_array[level], strong_thresholdR, 1.0,
                                         1, NULL, &Sabs);
            }
         }
         else
         {
            hypre_BoomerAMGCreateSmoothDirs(amg_data, A_array[level],
                                            SmoothVecs, strong_threshold,
                                            num_functions, dof_func_data, &S);
         }

         /* Allocate CF_marker for the current level */
         CF_marker_array[level] = hypre_IntArrayCreate(local_num_vars);
         hypre_IntArrayInitialize(CF_marker_array[level]);
         CF_marker = hypre_IntArrayData(CF_marker_array[level]);

         /* Set isolated fine points (SF_PT) given by the user */
         if ((num_isolated_F_points > 0) && (level == 0))
         {
            if (block_mode)
            {
               first_local_row = hypre_ParCSRBlockMatrixFirstRowIndex(A_block_array[level]);
            }
            else
            {
               first_local_row = hypre_ParCSRMatrixFirstRowIndex(A_array[level]);
            }

            /* copy CF_marker to the host if needed */
            if (hypre_GetActualMemLocation(hypre_IntArrayMemoryLocation(CF_marker_array[level])) ==
                hypre_MEMORY_DEVICE)
            {
               CF_marker_host = hypre_IntArrayCloneDeep_v2(CF_marker_array[level], HYPRE_MEMORY_HOST);
            }
            else
            {
               CF_marker_host = CF_marker_array[level];
            }

            for (j = 0; j < num_isolated_F_points; j++)
            {
               row = (HYPRE_Int) (isolated_F_points_marker[j] - first_local_row);
               if ((row >= 0) && (row < local_size))
               {
                  hypre_IntArrayData(CF_marker_host)[row] = -3; // Assumes SF_PT == -3
               }
            }

            /* copy back to device and destroy host copy */
            if (hypre_GetActualMemLocation(hypre_IntArrayMemoryLocation(CF_marker_array[level])) ==
                hypre_MEMORY_DEVICE)
            {
               hypre_IntArrayCopy(CF_marker_host, CF_marker_array[level]);
               hypre_IntArrayDestroy(CF_marker_host);
            }


         }

         /**** Do the appropriate coarsening ****/
         HYPRE_ANNOTATE_REGION_BEGIN("%s", "Coarsening");

         if (nodal == 0) /* no nodal coarsening */
         {
            if (coarsen_type == 6)
               hypre_BoomerAMGCoarsenFalgout(S, A_array[level], measure_type,
                                             coarsen_cut_factor, debug_flag, &(CF_marker_array[level]));
            else if (coarsen_type == 7)
               hypre_BoomerAMGCoarsen(S, A_array[level], 2,
                                      debug_flag, &(CF_marker_array[level]));
            else if (coarsen_type == 8)
               hypre_BoomerAMGCoarsenPMIS(S, A_array[level], 0,
                                          debug_flag, &(CF_marker_array[level]));
            else if (coarsen_type == 9)
               hypre_BoomerAMGCoarsenPMIS(S, A_array[level], 2,
                                          debug_flag, &(CF_marker_array[level]));
            else if (coarsen_type == 10)
               hypre_BoomerAMGCoarsenHMIS(S, A_array[level], measure_type,
                                          coarsen_cut_factor, debug_flag, &(CF_marker_array[level]));
            else if (coarsen_type == 21 || coarsen_type == 22)
            {
#ifdef HYPRE_MIXEDINT
               hypre_error_w_msg(HYPRE_ERROR_GENERIC, "CGC coarsening is not available in mixedint mode!");
               return hypre_error_flag;
#endif
               hypre_BoomerAMGCoarsenCGCb(S, A_array[level], measure_type, coarsen_type,
                                          cgc_its, debug_flag, &(CF_marker_array[level]));
            }
            else if (coarsen_type == 98)
               hypre_BoomerAMGCoarsenCR1(A_array[level], &(CF_marker_array[level]),
                                         &coarse_size, num_CR_relax_steps, IS_type, 0);
            else if (coarsen_type == 99)
            {
               hypre_BoomerAMGCreateS(A_array[level],
                                      CR_strong_th, 1,
                                      num_functions, dof_func_data, &SCR);
               hypre_BoomerAMGCoarsenCR(A_array[level], &(CF_marker_array[level]),
                                        &coarse_size,
                                        num_CR_relax_steps, IS_type, 1, grid_relax_type[0],
                                        relax_weight[level], omega[level], CR_rate,
                                        NULL, NULL, CR_use_CG, SCR);
               hypre_ParCSRMatrixDestroy(SCR);
            }
#if DEBUG
            else if (coarsen_type == 999)
            {
               /* RL_DEBUG: read C/F splitting from files */
               /* read from file */
               HYPRE_Int my_id;
               MPI_Comm comm = hypre_ParCSRMatrixComm(A_array[level]);
               hypre_MPI_Comm_rank(comm, &my_id);
               HYPRE_Int first_local_row = hypre_ParCSRMatrixFirstRowIndex(A_array[level]);
               HYPRE_Int local_size = hypre_CSRMatrixNumRows(hypre_ParCSRMatrixDiag(A_array[level]));
               char CFfile[256], line[1024];
               hypre_sprintf(CFfile, "CF_%d.txt", level);
               hypre_printf("myid %d: level %d, read C/F from file %s, first_row %d, local_size %d\n",
                            my_id, level, CFfile, first_local_row, local_size);
               FILE *fp;
               if ((fp = fopen(CFfile, "r")) == NULL)
               {
                  hypre_printf("cannot open file %s\n", CFfile);
                  exit(0);
               }
               HYPRE_Int i;
               for (i = 0; i < first_local_row; i++)
               {
                  if (fgets(line, 1024, fp) == NULL)
                  {
                     exit(-1);
                  }
                  /*HYPRE_Real tmp; fscanf(fp, "%le\n", &tmp);*/
               }

               /* copy CF_marker to the host if needed */
               if (hypre_GetActualMemLocation(hypre_IntArrayMemoryLocation(CF_marker_array[level])) ==
                   hypre_MEMORY_DEVICE)
               {
                  CF_marker_host = hypre_IntArrayCloneDeep_v2(CF_marker_array[level], HYPRE_MEMORY_HOST);
               }
               else
               {
                  CF_marker_host = CF_marker_array[level];
               }

               for (i = 0; i < local_size; i++)
               {
                  HYPRE_Real dj;
                  HYPRE_Int j;
                  if (fgets(line, 1024, fp) == NULL)
                  {
                     hypre_printf("CF file read error\n");
                     exit(0);
                  }
                  dj = atof(line);
                  j = (HYPRE_Int) dj;
                  /* 1: C, 0: F*/
                  if (j == 1)
                  {
                     hypre_IntArrayData(CF_marker_host)[i] = 1;
                  }
                  else if (j == 0)
                  {
                     hypre_IntArrayData(CF_marker_host)[i] = -1;
                  }
                  else
                  {
                     hypre_printf("CF Error: %d\n", j);
                     exit(0);
                  }
               }

               /* copy back to device and destroy host copy */
               if (hypre_GetActualMemLocation(hypre_IntArrayMemoryLocation(CF_marker_array[level])) ==
                   hypre_MEMORY_DEVICE)
               {
                  hypre_IntArrayCopy(CF_marker_host, CF_marker_array[level]);
                  hypre_IntArrayDestroy(CF_marker_host);
               }

               fclose(fp);
            }
#endif
            else if (coarsen_type)
            {
               hypre_BoomerAMGCoarsenRuge(S, A_array[level], measure_type, coarsen_type,
                                          coarsen_cut_factor, debug_flag, &(CF_marker_array[level]));
               /* DEBUG: SAVE CF the splitting
               HYPRE_Int my_id;
               MPI_Comm comm = hypre_ParCSRMatrixComm(A_array[level]);
               hypre_MPI_Comm_rank(comm, &my_id);
               char CFfile[256];
               hypre_sprintf(CFfile, "hypreCF_%d.txt.%d", level, my_id);
               FILE *fp = fopen(CFfile, "w");
               for (i=0; i<local_size; i++)
               {
                  HYPRE_Int k = CF_marker[i];
                  HYPRE_Real j;
                  if (k == 1) {
                    j = 1.0;
                  } else if (k == -1) {
                    j = 0.0;
                  } else {
                    if (k < 0) {
                      CF_marker[i] = -1;
                    }
                    j = (HYPRE_Real) k;
                  }
                  hypre_fprintf(fp, "%.18e\n", j);
               }
               fclose(fp);
               */
            }
            else
            {
               hypre_BoomerAMGCoarsen(S, A_array[level], 0,
                                      debug_flag, &(CF_marker_array[level]));
            }

            if (level < agg_num_levels)
            {
               hypre_BoomerAMGCoarseParms(comm, local_num_vars,
                                          1, dof_func_array[level], CF_marker_array[level],
<<<<<<< HEAD
                                          &coarse_dof_func, &coarse_pnts_global1);
=======
                                          &coarse_dof_func, coarse_pnts_global1);
>>>>>>> 805ee77b
               hypre_BoomerAMGCreate2ndS(S, CF_marker, num_paths,
                                         coarse_pnts_global1, &S2);
               if (coarsen_type == 10)
               {
                  hypre_BoomerAMGCoarsenHMIS(S2, S2, measure_type + 3, coarsen_cut_factor,
                                             debug_flag, &CFN_marker);
               }
               else if (coarsen_type == 8)
               {
                  hypre_BoomerAMGCoarsenPMIS(S2, S2, 3,
                                             debug_flag, &CFN_marker);
               }
               else if (coarsen_type == 9)
               {
                  hypre_BoomerAMGCoarsenPMIS(S2, S2, 4,
                                             debug_flag, &CFN_marker);
               }
               else if (coarsen_type == 6)
               {
                  hypre_BoomerAMGCoarsenFalgout(S2, S2, measure_type, coarsen_cut_factor,
                                                debug_flag, &CFN_marker);
               }
               else if (coarsen_type == 21 || coarsen_type == 22)
               {
                  hypre_BoomerAMGCoarsenCGCb(S2, S2, measure_type,
                                             coarsen_type, cgc_its, debug_flag, &CFN_marker);
               }
               else if (coarsen_type == 7)
               {
                  hypre_BoomerAMGCoarsen(S2, S2, 2, debug_flag, &CFN_marker);
               }
               else if (coarsen_type)
               {
                  hypre_BoomerAMGCoarsenRuge(S2, S2, measure_type, coarsen_type,
                                             coarsen_cut_factor, debug_flag, &CFN_marker);
               }
               else
               {
                  hypre_BoomerAMGCoarsen(S2, S2, 0, debug_flag, &CFN_marker);
               }

               hypre_ParCSRMatrixDestroy(S2);
            }
         }
         else if (block_mode)
         {
            if (coarsen_type == 6)
               hypre_BoomerAMGCoarsenFalgout(SN, SN, measure_type, coarsen_cut_factor,
                                             debug_flag, &(CF_marker_array[level]));
            else if (coarsen_type == 7)
               hypre_BoomerAMGCoarsen(SN, SN, 2,
                                      debug_flag, &(CF_marker_array[level]));
            else if (coarsen_type == 8)
               hypre_BoomerAMGCoarsenPMIS(SN, SN, 0,
                                          debug_flag, &(CF_marker_array[level]));
            else if (coarsen_type == 9)
               hypre_BoomerAMGCoarsenPMIS(SN, SN, 2,
                                          debug_flag, &(CF_marker_array[level]));
            else if (coarsen_type == 10)
               hypre_BoomerAMGCoarsenHMIS(SN, SN, measure_type, coarsen_cut_factor,
                                          debug_flag, &(CF_marker_array[level]));
            else if (coarsen_type == 21 || coarsen_type == 22)
               hypre_BoomerAMGCoarsenCGCb(SN, SN, measure_type,
                                          coarsen_type, cgc_its, debug_flag, &(CF_marker_array[level]));
            else if (coarsen_type)
               hypre_BoomerAMGCoarsenRuge(SN, SN, measure_type, coarsen_type,
                                          coarsen_cut_factor, debug_flag, &(CF_marker_array[level]));
            else
            {
               hypre_BoomerAMGCoarsen(SN, SN, 0, debug_flag, &(CF_marker_array[level]));
            }
         }
         else if (nodal > 0)
         {
            if (coarsen_type == 6)
               hypre_BoomerAMGCoarsenFalgout(SN, SN, measure_type, coarsen_cut_factor,
                                             debug_flag, &CFN_marker);
            else if (coarsen_type == 7)
            {
               hypre_BoomerAMGCoarsen(SN, SN, 2, debug_flag, &CFN_marker);
            }
            else if (coarsen_type == 8)
            {
               hypre_BoomerAMGCoarsenPMIS(SN, SN, 0, debug_flag, &CFN_marker);
            }
            else if (coarsen_type == 9)
            {
               hypre_BoomerAMGCoarsenPMIS(SN, SN, 2, debug_flag, &CFN_marker);
            }
            else if (coarsen_type == 10)
               hypre_BoomerAMGCoarsenHMIS(SN, SN, measure_type, coarsen_cut_factor,
                                          debug_flag, &CFN_marker);
            else if (coarsen_type == 21 || coarsen_type == 22)
               hypre_BoomerAMGCoarsenCGCb(SN, SN, measure_type,
                                          coarsen_type, cgc_its, debug_flag, &CFN_marker);
            else if (coarsen_type)
               hypre_BoomerAMGCoarsenRuge(SN, SN, measure_type, coarsen_type,
                                          coarsen_cut_factor, debug_flag, &CFN_marker);
            else
               hypre_BoomerAMGCoarsen(SN, SN, 0,
                                      debug_flag, &CFN_marker);
            if (level < agg_num_levels)
            {
               hypre_BoomerAMGCoarseParms(comm, local_num_vars / num_functions,
                                          1, dof_func_array[level], CFN_marker,
<<<<<<< HEAD
                                          &coarse_dof_func, &coarse_pnts_global1);
=======
                                          &coarse_dof_func, coarse_pnts_global1);
>>>>>>> 805ee77b
               hypre_BoomerAMGCreate2ndS(SN, hypre_IntArrayData(CFN_marker), num_paths,
                                         coarse_pnts_global1, &S2);
               if (coarsen_type == 10)
               {
                  hypre_BoomerAMGCoarsenHMIS(S2, S2, measure_type + 3, coarsen_cut_factor,
                                             debug_flag, &CF2_marker);
               }
               else if (coarsen_type == 8)
               {
                  hypre_BoomerAMGCoarsenPMIS(S2, S2, 3,
                                             debug_flag, &CF2_marker);
               }
               else if (coarsen_type == 9)
               {
                  hypre_BoomerAMGCoarsenPMIS(S2, S2, 4,
                                             debug_flag, &CF2_marker);
               }
               else if (coarsen_type == 6)
               {
                  hypre_BoomerAMGCoarsenFalgout(S2, S2, measure_type, coarsen_cut_factor,
                                                debug_flag, &CF2_marker);
               }
               else if (coarsen_type == 21 || coarsen_type == 22)
               {
                  hypre_BoomerAMGCoarsenCGCb(S2, S2, measure_type,
                                             coarsen_type, cgc_its, debug_flag, &CF2_marker);
               }
               else if (coarsen_type == 7)
               {
                  hypre_BoomerAMGCoarsen(S2, S2, 2, debug_flag, &CF2_marker);
               }
               else if (coarsen_type)
               {
                  hypre_BoomerAMGCoarsenRuge(S2, S2, measure_type, coarsen_type,
                                             coarsen_cut_factor, debug_flag, &CF2_marker);
               }
               else
               {
                  hypre_BoomerAMGCoarsen(S2, S2, 0, debug_flag, &CF2_marker);
               }

               hypre_ParCSRMatrixDestroy(S2);
               S2 = NULL;
            }
            else
            {
               hypre_BoomerAMGCreateScalarCFS(SN, A_array[level], hypre_IntArrayData(CFN_marker),
                                              num_functions, nodal, keep_same_sign,
                                              &dof_func,  &(CF_marker_array[level]),
                                              &S);
               hypre_IntArrayDestroy(CFN_marker);
               CFN_marker = NULL;
               hypre_ParCSRMatrixDestroy(SN);
               SN = NULL;
               hypre_ParCSRMatrixDestroy(AN);
               AN = NULL;
            }
         }

         /**************************************************/
         /*********Set the fixed index to CF_marker*********/
         /* copy CF_marker to the host if needed */
         if (hypre_GetActualMemLocation(hypre_IntArrayMemoryLocation(CF_marker_array[level])) ==
             hypre_MEMORY_DEVICE)
         {
            CF_marker_host = hypre_IntArrayCloneDeep_v2(CF_marker_array[level], HYPRE_MEMORY_HOST);
         }
         else
         {
            CF_marker_host = CF_marker_array[level];
         }

         /* Set fine points (F_PT) given by the user */
         if ((num_F_points > 0) && (level == 0))
         {
            for (j = 0; j < num_F_points; j++)
            {
               row = (HYPRE_Int) (F_points_marker[j] - first_local_row);
               if ((row >= 0) && (row < local_size))
               {
                  hypre_IntArrayData(CF_marker_host)[row] = -1; // Assumes F_PT == -1
               }
            }
         }


         if (num_C_points_coarse > 0)
         {
            if (block_mode)
            {
               hypre_error_w_msg(HYPRE_ERROR_GENERIC, "Keeping coarse nodes in block mode is not implemented\n");
            }
            else if (level < hypre_ParAMGDataCPointsLevel(amg_data))
            {
               for (j = 0; j < num_C_points_coarse; j++)
               {
                  hypre_IntArrayData(CF_marker_host)[C_points_local_marker[j]] = 2;
               }

               local_coarse_size = 0;
               k = 0;
               for (j = 0; j < local_num_vars; j ++)
               {
                  if (hypre_IntArrayData(CF_marker_host)[j] == 1)
                  {
                     local_coarse_size++;
                  }
                  else if (hypre_IntArrayData(CF_marker_host)[j] == 2)
                  {
                     if ((level + 1) < hypre_ParAMGDataCPointsLevel(amg_data))
                     {
                        C_points_local_marker[k++] = local_coarse_size;
                     }
                     local_coarse_size++;
                     hypre_IntArrayData(CF_marker_host)[j] = 1;
                  }
               }
            }
         }

         /* copy back to device and destroy host copy */
         if (hypre_GetActualMemLocation(hypre_IntArrayMemoryLocation(CF_marker_array[level])) ==
             hypre_MEMORY_DEVICE)
         {
            hypre_IntArrayCopy(CF_marker_host, CF_marker_array[level]);
            hypre_IntArrayDestroy(CF_marker_host);
         }

         /*****xxxxxxxxxxxxx changes for min_coarse_size */
         /* here we will determine the coarse grid size to be able to
            determine if it is not smaller than requested minimal size */

         if (level >= agg_num_levels)
         {
            if (block_mode)
            {
               hypre_BoomerAMGCoarseParms(comm,
                                          hypre_CSRMatrixNumRows(hypre_ParCSRMatrixDiag(AN)),
                                          1, NULL, CF_marker_array[level], NULL, coarse_pnts_global);
            }
            else
            {
               hypre_BoomerAMGCoarseParms(comm, local_num_vars,
                                          num_functions, dof_func_array[level], CF_marker_array[level],
                                          &coarse_dof_func, coarse_pnts_global);
            }
            if (my_id == (num_procs - 1))
            {
               coarse_size = coarse_pnts_global[1];
            }
<<<<<<< HEAD
            if (my_id == (num_procs - 1)) { coarse_size = coarse_pnts_global[1]; }
=======
>>>>>>> 805ee77b
            hypre_MPI_Bcast(&coarse_size, 1, HYPRE_MPI_BIG_INT, num_procs - 1, comm);
            /* if no coarse-grid, stop coarsening, and set the
             * coarsest solve to be a single sweep of default smoother or smoother set by user */
            if ((coarse_size == 0) || (coarse_size == fine_size))
            {
               HYPRE_Int *num_grid_sweeps = hypre_ParAMGDataNumGridSweeps(amg_data);
               HYPRE_Int **grid_relax_points = hypre_ParAMGDataGridRelaxPoints(amg_data);
               if (grid_relax_type[3] ==  9 || grid_relax_type[3] == 99 ||
                   grid_relax_type[3] == 19 || grid_relax_type[3] == 98)
               {
                  grid_relax_type[3] = grid_relax_type[0];
                  num_grid_sweeps[3] = 1;
                  if (grid_relax_points) { grid_relax_points[3][0] = 0; }
               }
               if (S) { hypre_ParCSRMatrixDestroy(S); }
               if (SN) { hypre_ParCSRMatrixDestroy(SN); }
               if (AN) { hypre_ParCSRMatrixDestroy(AN); }
               //hypre_TFree(CF_marker, HYPRE_MEMORY_HOST);
               if (level > 0)
               {
                  /* note special case treatment of CF_marker is necessary
                   * to do CF relaxation correctly when num_levels = 1 */
                  hypre_IntArrayDestroy(CF_marker_array[level]);
                  CF_marker_array[level] = NULL;
                  hypre_ParVectorDestroy(F_array[level]);
                  hypre_ParVectorDestroy(U_array[level]);
               }
               coarse_size = fine_size;

               if (Sabs)
               {
                  hypre_ParCSRMatrixDestroy(Sabs);
                  Sabs = NULL;
               }

               HYPRE_ANNOTATE_REGION_END("%s", "Coarsening");
               break;
            }

            if (coarse_size < min_coarse_size)
            {
               if (S) { hypre_ParCSRMatrixDestroy(S); }
               if (SN) { hypre_ParCSRMatrixDestroy(SN); }
               if (AN) { hypre_ParCSRMatrixDestroy(AN); }
<<<<<<< HEAD
               if (num_functions > 1) { hypre_IntArrayDestroy(coarse_dof_func); }
=======
               if (num_functions > 1)
               {
                  hypre_IntArrayDestroy(coarse_dof_func);
               }
>>>>>>> 805ee77b
               hypre_IntArrayDestroy(CF_marker_array[level]);
               CF_marker_array[level] = NULL;
               if (level > 0)
               {
                  hypre_ParVectorDestroy(F_array[level]);
                  hypre_ParVectorDestroy(U_array[level]);
               }
               coarse_size = fine_size;

               if (Sabs)
               {
                  hypre_ParCSRMatrixDestroy(Sabs);
                  Sabs = NULL;
               }

               HYPRE_ANNOTATE_REGION_END("%s", "Coarsening");
               break;
            }
         }

         /*****xxxxxxxxxxxxx changes for min_coarse_size  end */
         HYPRE_ANNOTATE_REGION_END("%s", "Coarsening");
         HYPRE_ANNOTATE_REGION_BEGIN("%s", "Interpolation");

         if (level < agg_num_levels)
         {
            if (nodal == 0)
            {
               if (agg_interp_type == 1)
               {
                  hypre_BoomerAMGBuildExtPIInterp(A_array[level],
                                                  CF_marker, S, coarse_pnts_global1,
                                                  num_functions, dof_func_data, debug_flag,
                                                  agg_P12_trunc_factor, agg_P12_max_elmts, &P1);
               }
               else if (agg_interp_type == 2)
               {
                  hypre_BoomerAMGBuildStdInterp(A_array[level],
                                                CF_marker, S, coarse_pnts_global1,
                                                num_functions, dof_func_data, debug_flag,
                                                agg_P12_trunc_factor, agg_P12_max_elmts, 0, &P1);
               }
               else if (agg_interp_type == 3)
               {
                  hypre_BoomerAMGBuildExtInterp(A_array[level],
                                                CF_marker, S, coarse_pnts_global1,
                                                num_functions, dof_func_data, debug_flag,
                                                agg_P12_trunc_factor, agg_P12_max_elmts, &P1);
               }
               else if (agg_interp_type == 5)
               {
                  hypre_BoomerAMGBuildModExtInterp(A_array[level],
                                                   CF_marker, S, coarse_pnts_global1,
                                                   num_functions, dof_func_data,
                                                   debug_flag,
                                                   agg_P12_trunc_factor, agg_P12_max_elmts, &P1);
               }
               else if (agg_interp_type == 6)
               {
                  hypre_BoomerAMGBuildModExtPIInterp(A_array[level],
                                                     CF_marker, S, coarse_pnts_global1,
                                                     num_functions, dof_func_data,
                                                     debug_flag,
                                                     agg_P12_trunc_factor, agg_P12_max_elmts, &P1);
               }
               else if (agg_interp_type == 7)
               {
                  hypre_BoomerAMGBuildModExtPEInterp(A_array[level],
                                                     CF_marker, S, coarse_pnts_global1,
                                                     num_functions, dof_func_data,
                                                     debug_flag,
                                                     agg_P12_trunc_factor, agg_P12_max_elmts, &P1);
               }

               if (agg_interp_type == 4)
               {
                  hypre_BoomerAMGCorrectCFMarker(CF_marker_array[level], CFN_marker);
                  hypre_IntArrayDestroy(CFN_marker);
                  CFN_marker = NULL;
                  hypre_BoomerAMGCoarseParms(comm, local_num_vars,
                                             num_functions, dof_func_array[level], CF_marker_array[level],
<<<<<<< HEAD
                                             &coarse_dof_func, &coarse_pnts_global);
=======
                                             &coarse_dof_func, coarse_pnts_global);
>>>>>>> 805ee77b
                  hypre_BoomerAMGBuildMultipass(A_array[level],
                                                CF_marker, S, coarse_pnts_global,
                                                num_functions, dof_func_data, debug_flag,
                                                agg_trunc_factor, agg_P_max_elmts, sep_weight,
                                                &P);
               }
               else if (agg_interp_type == 8)
               {
                  hypre_BoomerAMGCorrectCFMarker(CF_marker_array[level], CFN_marker);
                  hypre_IntArrayDestroy(CFN_marker);
                  CFN_marker = NULL;
                  hypre_BoomerAMGCoarseParms(comm, local_num_vars,
                                             num_functions, dof_func_array[level], CF_marker_array[level],
                                             &coarse_dof_func, coarse_pnts_global);
                  hypre_BoomerAMGBuildModMultipass(A_array[level],
                                                   CF_marker, S, coarse_pnts_global,
                                                   agg_trunc_factor, agg_P_max_elmts, 8,
                                                   num_functions, dof_func_data, &P);
               }
               else if (agg_interp_type == 9)
               {
                  hypre_BoomerAMGCorrectCFMarker(CF_marker_array[level], CFN_marker);
                  hypre_IntArrayDestroy(CFN_marker);
                  CFN_marker = NULL;
                  hypre_BoomerAMGCoarseParms(comm, local_num_vars,
                                             num_functions, dof_func_array[level], CF_marker_array[level],
                                             &coarse_dof_func, coarse_pnts_global);
                  hypre_BoomerAMGBuildModMultipass(A_array[level],
                                                   CF_marker, S, coarse_pnts_global,
                                                   agg_trunc_factor, agg_P_max_elmts, 9,
                                                   num_functions, dof_func_data, &P);
               }
               else
               {
                  hypre_BoomerAMGCorrectCFMarker2 (CF_marker_array[level], (CFN_marker));
                  hypre_IntArrayDestroy(CFN_marker);
                  CFN_marker = NULL;
                  hypre_BoomerAMGCoarseParms(comm, local_num_vars,
                                             num_functions, dof_func_array[level], CF_marker_array[level],
<<<<<<< HEAD
                                             &coarse_dof_func, &coarse_pnts_global);
                  /*if (num_functions > 1 && nodal > -1 && (!block_mode) )
                     dof_func_array[level+1] = coarse_dof_func;*/
=======
                                             &coarse_dof_func, coarse_pnts_global);
>>>>>>> 805ee77b
                  if (agg_interp_type == 1 || agg_interp_type == 6 )
                  {
                     hypre_BoomerAMGBuildPartialExtPIInterp(A_array[level],
                                                            CF_marker, S, coarse_pnts_global,
                                                            coarse_pnts_global1, num_functions,
                                                            dof_func_data, debug_flag, agg_P12_trunc_factor,
                                                            agg_P12_max_elmts, &P2);
                  }
                  else if (agg_interp_type == 2)
                  {
                     hypre_BoomerAMGBuildPartialStdInterp(A_array[level],
                                                          CF_marker, S, coarse_pnts_global,
                                                          coarse_pnts_global1, num_functions,
                                                          dof_func_data, debug_flag, agg_P12_trunc_factor,
                                                          agg_P12_max_elmts, sep_weight, &P2);
                  }
                  else if (agg_interp_type == 3)
                  {
                     hypre_BoomerAMGBuildPartialExtInterp(A_array[level],
                                                          CF_marker, S, coarse_pnts_global,
                                                          coarse_pnts_global1, num_functions,
                                                          dof_func_data, debug_flag, agg_P12_trunc_factor,
                                                          agg_P12_max_elmts, &P2);
                  }
                  else if (agg_interp_type == 5)
                  {
                     hypre_BoomerAMGBuildModPartialExtInterp(A_array[level],
                                                             CF_marker, S, coarse_pnts_global,
                                                             coarse_pnts_global1,
                                                             num_functions, dof_func_data,
                                                             debug_flag,
                                                             agg_P12_trunc_factor, agg_P12_max_elmts, &P2);
                  }
                  else if (agg_interp_type == 7)
                  {
                     hypre_BoomerAMGBuildModPartialExtPEInterp(A_array[level],
                                                               CF_marker, S, coarse_pnts_global,
                                                               coarse_pnts_global1,
                                                               num_functions, dof_func_data,
                                                               debug_flag,
                                                               agg_P12_trunc_factor, agg_P12_max_elmts, &P2);
                  }

                  if (hypre_ParAMGDataModularizedMatMat(amg_data))
                  {
                     P = hypre_ParCSRMatMat(P1, P2);
                  }
                  else
                  {
                     P = hypre_ParMatmul(P1, P2);
                  }

                  hypre_BoomerAMGInterpTruncation(P, agg_trunc_factor, agg_P_max_elmts);

                  hypre_MatvecCommPkgCreate(P);
                  hypre_ParCSRMatrixDestroy(P1);
                  hypre_ParCSRMatrixDestroy(P2);
               }
            }
            else if (nodal > 0)
            {
               if (agg_interp_type == 4)
               {
                  hypre_BoomerAMGCorrectCFMarker(CFN_marker, CF2_marker);
                  hypre_IntArrayDestroy(CF2_marker);
                  CF2_marker = NULL;

                  hypre_BoomerAMGCreateScalarCFS(SN, A_array[level], hypre_IntArrayData(CFN_marker),
                                                 num_functions, nodal, keep_same_sign,
                                                 &dof_func, &(CF_marker_array[level]), &S);
                  hypre_IntArrayDestroy(CFN_marker);
                  CFN_marker = NULL;
                  hypre_BoomerAMGCoarseParms(comm, local_num_vars,
                                             num_functions, dof_func_array[level], CF_marker_array[level],
<<<<<<< HEAD
                                             &coarse_dof_func, &coarse_pnts_global);
=======
                                             &coarse_dof_func, coarse_pnts_global);
>>>>>>> 805ee77b
                  hypre_BoomerAMGBuildMultipass(A_array[level],
                                                CF_marker, S, coarse_pnts_global,
                                                num_functions, dof_func_data, debug_flag,
                                                agg_trunc_factor, agg_P_max_elmts, sep_weight,
                                                &P);
               }
               else if (agg_interp_type == 8)
               {
                  hypre_BoomerAMGCorrectCFMarker(CFN_marker, CF2_marker);
                  hypre_IntArrayDestroy(CF2_marker);
                  CF2_marker = NULL;

                  hypre_BoomerAMGCreateScalarCFS(SN, A_array[level], hypre_IntArrayData(CFN_marker),
                                                 num_functions, nodal, keep_same_sign,
                                                 &dof_func, &(CF_marker_array[level]), &S);
                  hypre_IntArrayDestroy(CFN_marker);
                  CFN_marker = NULL;
                  hypre_BoomerAMGCoarseParms(comm, local_num_vars,
                                             num_functions, dof_func_array[level], CF_marker_array[level],
                                             &coarse_dof_func, coarse_pnts_global);
                  hypre_BoomerAMGBuildModMultipass(A_array[level],
                                                   CF_marker, S, coarse_pnts_global,
                                                   agg_trunc_factor, agg_P_max_elmts, 8,
                                                   num_functions, dof_func_data, &P);
               }
               else if (agg_interp_type == 9)
               {
                  hypre_BoomerAMGCorrectCFMarker(CFN_marker, CF2_marker);
                  hypre_IntArrayDestroy(CF2_marker);
                  CF2_marker = NULL;

                  hypre_BoomerAMGCreateScalarCFS(SN, A_array[level], hypre_IntArrayData(CFN_marker),
                                                 num_functions, nodal, keep_same_sign,
                                                 &dof_func, &(CF_marker_array[level]), &S);
                  hypre_IntArrayDestroy(CFN_marker);
                  CFN_marker = NULL;
                  hypre_BoomerAMGCoarseParms(comm, local_num_vars,
                                             num_functions, dof_func_array[level], CF_marker_array[level],
                                             &coarse_dof_func, coarse_pnts_global);
                  hypre_BoomerAMGBuildModMultipass(A_array[level],
                                                   CF_marker, S, coarse_pnts_global,
                                                   agg_trunc_factor, agg_P_max_elmts, 9,
                                                   num_functions, dof_func_data, &P);
               }
               else
               {
                  hypre_BoomerAMGCreateScalarCFS(SN, A_array[level], hypre_IntArrayData(CFN_marker),
                                                 num_functions, nodal, keep_same_sign,
                                                 &dof_func, &CF3_marker, &S);
                  for (i = 0; i < 2; i++)
                  {
                     coarse_pnts_global1[i] *= num_functions;
                  }
                  if (agg_interp_type == 1)
                  {
                     hypre_BoomerAMGBuildExtPIInterp(A_array[level],
                                                     hypre_IntArrayData(CF3_marker), S, coarse_pnts_global1,
                                                     num_functions, dof_func_data, debug_flag,
                                                     agg_P12_trunc_factor, agg_P12_max_elmts, &P1);
                  }
                  else if (agg_interp_type == 2)
                  {
                     hypre_BoomerAMGBuildStdInterp(A_array[level],
                                                   hypre_IntArrayData(CF3_marker), S, coarse_pnts_global1,
                                                   num_functions, dof_func_data, debug_flag,
                                                   agg_P12_trunc_factor, agg_P12_max_elmts, 0, &P1);
                  }
                  else if (agg_interp_type == 3)
                  {
                     hypre_BoomerAMGBuildExtInterp(A_array[level],
                                                   hypre_IntArrayData(CF3_marker), S, coarse_pnts_global1,
                                                   num_functions, dof_func_data, debug_flag,
                                                   agg_P12_trunc_factor, agg_P12_max_elmts, &P1);
                  }
                  else if (agg_interp_type == 5)
                  {
                     hypre_BoomerAMGBuildModExtInterp(A_array[level],
                                                      hypre_IntArrayData(CF3_marker), S, coarse_pnts_global1,
                                                      num_functions, dof_func_data,
                                                      debug_flag,
                                                      agg_P12_trunc_factor, agg_P12_max_elmts, &P1);
                  }
                  else if (agg_interp_type == 6)
                  {
                     hypre_BoomerAMGBuildModExtPIInterp(A_array[level],
                                                        hypre_IntArrayData(CF3_marker), S, coarse_pnts_global1,
                                                        num_functions, dof_func_data,
                                                        debug_flag,
                                                        agg_P12_trunc_factor, agg_P12_max_elmts, &P1);
                  }
                  else if (agg_interp_type == 7 )
                  {
                     hypre_BoomerAMGBuildModExtPEInterp(A_array[level],
                                                        hypre_IntArrayData(CF3_marker), S, coarse_pnts_global1,
                                                        num_functions, dof_func_data,
                                                        debug_flag,
                                                        agg_P12_trunc_factor, agg_P12_max_elmts, &P1);
                  }

                  hypre_BoomerAMGCorrectCFMarker2 (CFN_marker, CF2_marker);
                  hypre_IntArrayDestroy(CF2_marker);
                  CF2_marker = NULL;
                  hypre_IntArrayDestroy(CF3_marker);
                  CF3_marker = NULL;
                  hypre_ParCSRMatrixDestroy(S);
                  hypre_BoomerAMGCreateScalarCFS(SN, A_array[level], hypre_IntArrayData(CFN_marker),
                                                 num_functions, nodal, keep_same_sign,
                                                 &dof_func, &(CF_marker_array[level]), &S);

                  hypre_IntArrayDestroy(CFN_marker);
                  CFN_marker = NULL;
                  hypre_BoomerAMGCoarseParms(comm, local_num_vars,
                                             num_functions, dof_func_array[level], CF_marker_array[level],
<<<<<<< HEAD
                                             &coarse_dof_func, &coarse_pnts_global);
                  /*if (num_functions > 1 && nodal > -1 && (!block_mode) )
                     dof_func_array[level+1] = coarse_dof_func;*/
=======
                                             &coarse_dof_func, coarse_pnts_global);
>>>>>>> 805ee77b
                  if (agg_interp_type == 1 || agg_interp_type == 6)
                  {
                     hypre_BoomerAMGBuildPartialExtPIInterp(A_array[level],
                                                            CF_marker, S, coarse_pnts_global,
                                                            coarse_pnts_global1, num_functions,
                                                            dof_func_data, debug_flag, agg_P12_trunc_factor,
                                                            agg_P12_max_elmts, &P2);
                  }
                  else if (agg_interp_type == 2)
                  {
                     hypre_BoomerAMGBuildPartialStdInterp(A_array[level],
                                                          CF_marker, S, coarse_pnts_global,
                                                          coarse_pnts_global1, num_functions,
                                                          dof_func_data, debug_flag, agg_P12_trunc_factor,
                                                          agg_P12_max_elmts, sep_weight, &P2);
                  }
                  else if (agg_interp_type == 3)
                  {
                     hypre_BoomerAMGBuildPartialExtInterp(A_array[level],
                                                          CF_marker, S, coarse_pnts_global,
                                                          coarse_pnts_global1, num_functions,
                                                          dof_func_data, debug_flag, agg_P12_trunc_factor,
                                                          agg_P12_max_elmts, &P2);
                  }
                  else if (agg_interp_type == 5)
                  {
                     hypre_BoomerAMGBuildModPartialExtInterp(A_array[level],
                                                             CF_marker, S, coarse_pnts_global, coarse_pnts_global1,
                                                             num_functions, dof_func_data,
                                                             debug_flag,
                                                             agg_P12_trunc_factor, agg_P12_max_elmts, &P2);
                  }
                  else if (agg_interp_type == 7)
                  {
                     hypre_BoomerAMGBuildModPartialExtPEInterp(A_array[level],
                                                               CF_marker, S, coarse_pnts_global, coarse_pnts_global1,
                                                               num_functions, dof_func_data,
                                                               debug_flag,
                                                               agg_P12_trunc_factor, agg_P12_max_elmts, &P2);
                  }

                  if (hypre_ParAMGDataModularizedMatMat(amg_data))
                  {
                     P = hypre_ParCSRMatMat(P1, P2);
                  }
                  else
                  {
                     P = hypre_ParMatmul(P1, P2);
                  }
                  hypre_BoomerAMGInterpTruncation(P, agg_trunc_factor,
                                                  agg_P_max_elmts);
                  hypre_MatvecCommPkgCreate(P);
                  hypre_ParCSRMatrixDestroy(P1);
                  hypre_ParCSRMatrixDestroy(P2);
               }
               if (SN)
               {
                  hypre_ParCSRMatrixDestroy(SN);
               }
               SN = NULL;
               if (AN)
               {
                  hypre_ParCSRMatrixDestroy(AN);
               }
               AN = NULL;
            }
<<<<<<< HEAD
            if (my_id == (num_procs - 1)) { coarse_size = coarse_pnts_global[1]; }
=======
            if (my_id == (num_procs - 1))
            {
               coarse_size = coarse_pnts_global[1];
            }
>>>>>>> 805ee77b
            hypre_MPI_Bcast(&coarse_size, 1, HYPRE_MPI_BIG_INT, num_procs - 1, comm);
         }
         else /* no aggressive coarsening */
         {
            /**** Get the coarse parameters ****/
            /* xxxxxxxxxxxxxxxxxxxxxxxxx change for min_coarse_size
                        if (block_mode )
                        {
                           hypre_BoomerAMGCoarseParms(comm,
                                                      hypre_CSRMatrixNumRows(hypre_ParCSRMatrixDiag(AN)),
<<<<<<< HEAD
                                                      1, NULL, CF_marker, NULL, &coarse_pnts_global);
=======
                                                      1, NULL, CF_marker, NULL, coarse_pnts_global);
>>>>>>> 805ee77b
                        }
                        else
                        {
                           hypre_BoomerAMGCoarseParms(comm, local_num_vars,
                                                      num_functions, dof_func_array[level], CF_marker,
<<<<<<< HEAD
                                                      &coarse_dof_func,&coarse_pnts_global);
=======
                                                      &coarse_dof_func, coarse_pnts_global);
>>>>>>> 805ee77b
                        }
                        if (my_id == (num_procs -1)) coarse_size = coarse_pnts_global[1];
                        hypre_MPI_Bcast(&coarse_size, 1, HYPRE_MPI_BIG_INT, num_procs-1, comm);
             xxxxxxxxxxxxxxxxxxxxxxxxx change for min_coarse_size */
            if (debug_flag == 1)
            {
               wall_time = time_getWallclockSeconds() - wall_time;
               hypre_printf("Proc = %d    Level = %d    Coarsen Time = %f\n",
                            my_id, level, wall_time);
               fflush(NULL);
            }

            /* RL: build restriction */
            if (restri_type)
            {
               HYPRE_Real filter_thresholdR;
               filter_thresholdR = hypre_ParAMGDataFilterThresholdR(amg_data);
               HYPRE_Int is_triangular = hypre_ParAMGDataIsTriangular(amg_data);
               HYPRE_Int gmres_switch = hypre_ParAMGDataGMRESSwitchR(amg_data);
               /* !!! RL: ensure that CF_marker contains -1 or 1 !!! */
#if defined(HYPRE_USING_CUDA) || defined(HYPRE_USING_HIP)
               if (hypre_IntArrayMemoryLocation(CF_marker_array[level]) == HYPRE_MEMORY_DEVICE)
               {
                  hypre_BoomerAMGCFMarkerTo1minus1Device(CF_marker,
                                                         hypre_CSRMatrixNumRows(hypre_ParCSRMatrixDiag(A_array[level])));
               }
               else
#endif
               {
                  for (i = 0; i < hypre_CSRMatrixNumRows(hypre_ParCSRMatrixDiag(A_array[level])); i++)
                  {
                     CF_marker[i] = CF_marker[i] > 0 ? 1 : -1;
                  }
               }

               if (restri_type == 1) /* distance-1 AIR */
               {
                  hypre_BoomerAMGBuildRestrAIR(A_array[level], CF_marker,
                                               Sabs, coarse_pnts_global, 1, NULL,
                                               filter_thresholdR, debug_flag,
                                               &R,
                                               is_triangular, gmres_switch );
               }
               else if (restri_type == 2 || restri_type == 15) /* distance-2, 1.5 AIR */
               {
                  hypre_BoomerAMGBuildRestrDist2AIR(A_array[level], CF_marker,
                                                    Sabs, coarse_pnts_global, 1, NULL,
                                                    filter_thresholdR, debug_flag,
                                                    &R, restri_type == 15,
                                                    is_triangular, gmres_switch);
               }
               else
               {
                  HYPRE_Int NeumannAIRDeg = restri_type - 3;
                  hypre_assert(NeumannAIRDeg >= 0);
                  HYPRE_Real strong_thresholdR;
                  strong_thresholdR = hypre_ParAMGDataStrongThresholdR(amg_data);
                  hypre_BoomerAMGBuildRestrNeumannAIR(A_array[level], CF_marker,
                                                      coarse_pnts_global, 1, NULL,
                                                      NeumannAIRDeg, strong_thresholdR,
                                                      filter_thresholdR, debug_flag,
                                                      &R );
               }

#if DEBUG_SAVE_ALL_OPS
               char file[256];
               hypre_sprintf(file, "R_%d.mtx", level);
               hypre_ParCSRMatrixPrintIJ(R, 1, 1, file);
#endif
               if (Sabs)
               {
                  hypre_ParCSRMatrixDestroy(Sabs);
                  Sabs = NULL;
               }
            }

            if (debug_flag == 1) { wall_time = time_getWallclockSeconds(); }

            if (interp_type == 4)
            {
               hypre_BoomerAMGBuildMultipass(A_array[level], CF_marker,
                                             S, coarse_pnts_global, num_functions, dof_func_data,
                                             debug_flag, trunc_factor, P_max_elmts, sep_weight, &P);
            }
            else if (interp_type == 1)
            {
               hypre_BoomerAMGNormalizeVecs(
                  hypre_CSRMatrixNumRows(hypre_ParCSRMatrixDiag(A_array[level])),
                  hypre_ParAMGDataNumSamples(amg_data), SmoothVecs);

               hypre_BoomerAMGBuildInterpLS(NULL, CF_marker, S,
                                            coarse_pnts_global, num_functions, dof_func_data,
                                            debug_flag, trunc_factor,
                                            hypre_ParAMGDataNumSamples(amg_data), SmoothVecs, &P);
            }
            else if (interp_type == 2)
            {
               hypre_BoomerAMGBuildInterpHE(A_array[level], CF_marker,
                                            S, coarse_pnts_global, num_functions, dof_func_data,
                                            debug_flag, trunc_factor, P_max_elmts, &P);
            }
            else if (interp_type == 3 || interp_type == 15)
            {
               hypre_BoomerAMGBuildDirInterp(A_array[level], CF_marker,
                                             S, coarse_pnts_global, num_functions, dof_func_data,
                                             debug_flag, trunc_factor, P_max_elmts,
                                             interp_type, &P);
            }
            else if (interp_type == 6) /*Extended+i classical interpolation */
            {
               hypre_BoomerAMGBuildExtPIInterp(A_array[level], CF_marker,
                                               S, coarse_pnts_global, num_functions, dof_func_data,
                                               debug_flag, trunc_factor, P_max_elmts, &P);
            }
            else if (interp_type == 14) /*Extended classical interpolation */
            {
               hypre_BoomerAMGBuildExtInterp(A_array[level], CF_marker,
                                             S, coarse_pnts_global, num_functions, dof_func_data,
                                             debug_flag, trunc_factor, P_max_elmts, &P);
            }
            else if (interp_type == 16) /*Extended classical MM interpolation */
            {
               hypre_BoomerAMGBuildModExtInterp(A_array[level], CF_marker,
                                                S, coarse_pnts_global,
                                                num_functions, dof_func_data,
                                                debug_flag,
                                                trunc_factor, P_max_elmts, &P);
            }
            else if (interp_type == 17) /*Extended+i MM interpolation */
            {
               hypre_BoomerAMGBuildModExtPIInterp(A_array[level], CF_marker,
                                                  S, coarse_pnts_global,
                                                  num_functions, dof_func_data,
                                                  debug_flag, trunc_factor, P_max_elmts, &P);
            }
            else if (interp_type == 18) /*Extended+e MM interpolation */
            {
               hypre_BoomerAMGBuildModExtPEInterp(A_array[level], CF_marker,
                                                  S, coarse_pnts_global,
                                                  num_functions, dof_func_data,
                                                  debug_flag, trunc_factor, P_max_elmts, &P);
            }

            else if (interp_type == 7) /*Extended+i (if no common C) interpolation */
            {
               hypre_BoomerAMGBuildExtPICCInterp(A_array[level], CF_marker,
                                                 S, coarse_pnts_global, num_functions, dof_func_data,
                                                 debug_flag, trunc_factor, P_max_elmts, &P);
            }
            else if (interp_type == 12) /*FF interpolation */
            {
               hypre_BoomerAMGBuildFFInterp(A_array[level], CF_marker,
                                            S, coarse_pnts_global, num_functions, dof_func_data,
                                            debug_flag, trunc_factor, P_max_elmts, &P);
            }
            else if (interp_type == 13) /*FF1 interpolation */
            {
               hypre_BoomerAMGBuildFF1Interp(A_array[level], CF_marker,
                                             S, coarse_pnts_global, num_functions, dof_func_data,
                                             debug_flag, trunc_factor, P_max_elmts, &P);
            }
            else if (interp_type == 8) /*Standard interpolation */
            {
               hypre_BoomerAMGBuildStdInterp(A_array[level], CF_marker,
                                             S, coarse_pnts_global, num_functions, dof_func_data,
                                             debug_flag, trunc_factor, P_max_elmts, sep_weight, &P);
            }
            else if (interp_type == 100) /* 1pt interpolation */
            {
               hypre_BoomerAMGBuildInterpOnePnt(A_array[level], CF_marker, S,
                                                coarse_pnts_global, 1, NULL,
                                                debug_flag, &P);

#if DEBUG_SAVE_ALL_OPS
               char file[256];
               hypre_sprintf(file, "P_%d.mtx", level);
               hypre_ParCSRMatrixPrintIJ(P, 1, 1, file);
#endif
            }
            else if (hypre_ParAMGDataGSMG(amg_data) == 0) /* none of above choosen and not GMSMG */
            {
               if (block_mode) /* nodal interpolation */
               {

                  /* convert A to a block matrix if there isn't already a block
                    matrix - there should be one already*/
                  if (!(A_block_array[level]))
                  {
                     A_block_array[level] =  hypre_ParCSRBlockMatrixConvertFromParCSRMatrix(
                                                A_array[level], num_functions);
                  }

                  /* note that the current CF_marker is nodal */
                  if (interp_type == 11)
                  {
                     hypre_BoomerAMGBuildBlockInterpDiag( A_block_array[level], CF_marker,
                                                          SN,
                                                          coarse_pnts_global, 1,
                                                          NULL,
                                                          debug_flag,
                                                          trunc_factor, P_max_elmts, 1,
                                                          &P_block_array[level]);


                  }
                  else if (interp_type == 22)
                  {
                     hypre_BoomerAMGBuildBlockInterpRV( A_block_array[level], CF_marker,
<<<<<<< HEAD
=======
                                                        SN,
                                                        coarse_pnts_global, 1,
                                                        NULL,
                                                        debug_flag,
                                                        trunc_factor, P_max_elmts,
                                                        &P_block_array[level]);
                  }
                  else if (interp_type == 23)
                  {
                     hypre_BoomerAMGBuildBlockInterpRV( A_block_array[level], CF_marker,
>>>>>>> 805ee77b
                                                        SN,
                                                        coarse_pnts_global, 1,
                                                        NULL,
                                                        debug_flag,
                                                        trunc_factor, P_max_elmts,
                                                        &P_block_array[level]);
                  }
<<<<<<< HEAD
                  else if (interp_type == 23)
                  {
                     hypre_BoomerAMGBuildBlockInterpRV( A_block_array[level], CF_marker,
                                                        SN,
                                                        coarse_pnts_global, 1,
                                                        NULL,
                                                        debug_flag,
                                                        trunc_factor, P_max_elmts,
                                                        &P_block_array[level]);
                  }
=======
>>>>>>> 805ee77b
                  else if (interp_type == 20)
                  {
                     hypre_BoomerAMGBuildBlockInterp( A_block_array[level], CF_marker,
                                                      SN,
                                                      coarse_pnts_global, 1,
                                                      NULL,
                                                      debug_flag,
                                                      trunc_factor, P_max_elmts, 0,
                                                      &P_block_array[level]);
<<<<<<< HEAD

                  }
                  else if (interp_type == 21)
                  {
                     hypre_BoomerAMGBuildBlockInterpDiag( A_block_array[level], CF_marker,
                                                          SN,
                                                          coarse_pnts_global, 1,
                                                          NULL,
                                                          debug_flag,
                                                          trunc_factor, P_max_elmts, 0,
                                                          &P_block_array[level]);
                  }
                  else if (interp_type == 24)
                  {
                     hypre_BoomerAMGBuildBlockDirInterp( A_block_array[level], CF_marker,
                                                         SN,
                                                         coarse_pnts_global, 1,
                                                         NULL,
                                                         debug_flag,
                                                         trunc_factor, P_max_elmts,
                                                         &P_block_array[level]);
                  }

                  else /* interp_type ==10 */
                  {

=======

                  }
                  else if (interp_type == 21)
                  {
                     hypre_BoomerAMGBuildBlockInterpDiag( A_block_array[level], CF_marker,
                                                          SN,
                                                          coarse_pnts_global, 1,
                                                          NULL,
                                                          debug_flag,
                                                          trunc_factor, P_max_elmts, 0,
                                                          &P_block_array[level]);
                  }
                  else if (interp_type == 24)
                  {
                     hypre_BoomerAMGBuildBlockDirInterp( A_block_array[level], CF_marker,
                                                         SN,
                                                         coarse_pnts_global, 1,
                                                         NULL,
                                                         debug_flag,
                                                         trunc_factor, P_max_elmts,
                                                         &P_block_array[level]);
                  }

                  else /* interp_type ==10 */
                  {

>>>>>>> 805ee77b
                     hypre_BoomerAMGBuildBlockInterp( A_block_array[level], CF_marker,
                                                      SN,
                                                      coarse_pnts_global, 1,
                                                      NULL,
                                                      debug_flag,
                                                      trunc_factor, P_max_elmts, 1,
                                                      &P_block_array[level]);

                  }

                  /* we need to set the global number of cols in P, as this was
                     not done in the interp
                     (which calls the matrix create) since we didn't
                     have the global partition */
                  /*  this has to be done before converting from block to non-block*/
                  hypre_ParCSRBlockMatrixGlobalNumCols(P_block_array[level]) = coarse_size;

                  /* if we don't do nodal relaxation, we need a CF_array that is
                     not nodal - right now we don't allow this to happen though*/
                  /*
                    if (grid_relax_type[0] < 20  )
                    {
                    hypre_BoomerAMGCreateScalarCF(CFN_marker, num_functions,
                    hypre_CSRMatrixNumRows(hypre_ParCSRMatrixDiag(AN)),
                    &dof_func1, &CF_marker);

                    dof_func_array[level+1] = dof_func1;
                    hypre_TFree(CFN_marker, HYPRE_MEMORY_HOST);
                    CF_marker_array[level] = CF_marker;
                    }
                  */

                  /* clean up other things */
                  hypre_ParCSRMatrixDestroy(AN);
                  hypre_ParCSRMatrixDestroy(SN);

               }
               else /* not block mode - use default interp (interp_type = 0) */
               {
                  if (nodal > -1) /* non-systems, or systems with unknown approach interpolation*/
                  {
                     /* if systems, do we want to use an interp. that uses the full strength matrix?*/

                     if ( (num_functions > 1) && (interp_type == 19 || interp_type == 18 || interp_type == 17 ||
                                                  interp_type == 16))
                     {
                        /* so create a second strength matrix and build interp with with num_functions = 1 */
                        hypre_BoomerAMGCreateS(A_array[level],
                                               strong_threshold, max_row_sum,
                                               1, dof_func_data, &S2);
                        switch (interp_type)
                        {

                           case 19:
                              dbg_flg = debug_flag;
                              if (amg_print_level) { dbg_flg = -debug_flag; }
                              hypre_BoomerAMGBuildInterp(A_array[level], CF_marker,
                                                         S2, coarse_pnts_global, 1,
                                                         dof_func_data,
                                                         dbg_flg, trunc_factor, P_max_elmts, &P);
                              break;

                           case 18:
                              hypre_BoomerAMGBuildStdInterp(A_array[level], CF_marker,
                                                            S2, coarse_pnts_global, 1, dof_func_data,
                                                            debug_flag, trunc_factor, P_max_elmts, 0, &P);

                              break;

                           case 17:
                              hypre_BoomerAMGBuildExtPIInterp(A_array[level], CF_marker,
                                                              S2, coarse_pnts_global, 1, dof_func_data,
                                                              debug_flag, trunc_factor, P_max_elmts, &P);
                              break;
                           case 16:
                              dbg_flg = debug_flag;
                              if (amg_print_level) { dbg_flg = -debug_flag; }
                              hypre_BoomerAMGBuildInterpModUnk(A_array[level], CF_marker,
                                                               S2, coarse_pnts_global, num_functions, dof_func_data,
                                                               dbg_flg, trunc_factor, P_max_elmts, &P);
                              break;

                        }


                        hypre_ParCSRMatrixDestroy(S2);
<<<<<<< HEAD

                     }
                     else /* one function only or unknown-based interpolation- */
                     {
                        dbg_flg = debug_flag;
                        if (amg_print_level) { dbg_flg = -debug_flag; }

                        hypre_BoomerAMGBuildInterp(A_array[level], CF_marker,
                                                   S, coarse_pnts_global, num_functions,
                                                   dof_func_data,
                                                   dbg_flg, trunc_factor, P_max_elmts, &P);


                     }
                  }
               }
            }
            else
            {
               hypre_BoomerAMGBuildInterpGSMG(NULL, CF_marker, S,
                                              coarse_pnts_global, num_functions, dof_func_data,
                                              debug_flag, trunc_factor, &P);
            }
         } /* end of no aggressive coarsening */
=======
>>>>>>> 805ee77b

                     }
                     else /* one function only or unknown-based interpolation- */
                     {
                        dbg_flg = debug_flag;
                        if (amg_print_level) { dbg_flg = -debug_flag; }

<<<<<<< HEAD
         dof_func_array[level + 1] = NULL;
         if (num_functions > 1 && nodal > -1 && (!block_mode) )
         {
            dof_func_array[level + 1] = coarse_dof_func;
         }
=======
                        hypre_BoomerAMGBuildInterp(A_array[level], CF_marker,
                                                   S, coarse_pnts_global, num_functions,
                                                   dof_func_data,
                                                   dbg_flg, trunc_factor, P_max_elmts, &P);
>>>>>>> 805ee77b


                     }
                  }
               }
            }
            else
            {
               hypre_BoomerAMGBuildInterpGSMG(NULL, CF_marker, S,
                                              coarse_pnts_global, num_functions, dof_func_data,
                                              debug_flag, trunc_factor, &P);
            }
         } /* end of no aggressive coarsening */

         dof_func_array[level + 1] = NULL;
         if (num_functions > 1 && nodal > -1 && (!block_mode) )
         {
            dof_func_array[level + 1] = coarse_dof_func;
         }
         HYPRE_ANNOTATE_REGION_END("%s", "Interpolation");
      } /* end of if max_levels > 1 */

      /* if no coarse-grid, stop coarsening, and set the
       * coarsest solve to be a single sweep of Jacobi */
      if ( (coarse_size == 0) || (coarse_size == fine_size) )
      {
         HYPRE_Int     *num_grid_sweeps =
            hypre_ParAMGDataNumGridSweeps(amg_data);
         HYPRE_Int    **grid_relax_points =
            hypre_ParAMGDataGridRelaxPoints(amg_data);
         if (grid_relax_type[3] == 9 || grid_relax_type[3] == 99
             || grid_relax_type[3] == 19 || grid_relax_type[3] == 98)
         {
            grid_relax_type[3] = grid_relax_type[0];
            num_grid_sweeps[3] = 1;
            if (grid_relax_points) { grid_relax_points[3][0] = 0; }
         }
         if (S)
         {
            hypre_ParCSRMatrixDestroy(S);
         }
         if (P)
         {
            hypre_ParCSRMatrixDestroy(P);
         }
         if (level > 0)
         {
            /* note special case treatment of CF_marker is necessary
             * to do CF relaxation correctly when num_levels = 1 */
            hypre_IntArrayDestroy(CF_marker_array[level]);
            CF_marker_array[level] = NULL;
            hypre_ParVectorDestroy(F_array[level]);
            hypre_ParVectorDestroy(U_array[level]);
         }
         hypre_IntArrayDestroy(dof_func_array[level + 1]);
         dof_func_array[level + 1] = NULL;

         break;
      }
      if (level < agg_num_levels && coarse_size < min_coarse_size)
      {
         if (S)
         {
            hypre_ParCSRMatrixDestroy(S);
         }
         if (P)
         {
            hypre_ParCSRMatrixDestroy(P);
         }
         if (level > 0)
         {
            hypre_IntArrayDestroy(CF_marker_array[level]);
            CF_marker_array[level] = NULL;
            hypre_ParVectorDestroy(F_array[level]);
            hypre_ParVectorDestroy(U_array[level]);
         }
         hypre_IntArrayDestroy(dof_func_array[level + 1]);
         dof_func_array[level + 1] = NULL;
         coarse_size = fine_size;

         break;
      }

      /*-------------------------------------------------------------
       * Build prolongation matrix, P, and place in P_array[level]
       *--------------------------------------------------------------*/

      if (interp_refine > 0)
      {
         for (k = 0; k < interp_refine; k++)
            hypre_BoomerAMGRefineInterp(A_array[level],
                                        P,
                                        coarse_pnts_global,
                                        &num_functions,
                                        dof_func_data,
                                        hypre_IntArrayData(CF_marker_array[level]),
                                        level);
      }

      /*  Post processing of interpolation operators to incorporate
          smooth vectors NOTE: must pick nodal coarsening !!!
          (nodal is changed above to 1 if it is 0)  */
      if (interp_vec_variant && nodal && num_interp_vectors)
      {
         /* TO DO: add option of smoothing the vectors at
          * coarser levels?*/

         if (level < interp_vec_first_level)
         {
            /* coarsen the smooth vecs */
            hypre_BoomerAMGCoarsenInterpVectors( P,
                                                 num_interp_vectors,
                                                 interp_vectors_array[level],
                                                 hypre_IntArrayData(CF_marker_array[level]),
                                                 &interp_vectors_array[level + 1],
                                                 0, num_functions);

         }
         /* do  GM 2 and LN (3) at all levels and GM 1 only on first level */
         if (( interp_vec_variant > 1  && level >= interp_vec_first_level) ||
             (interp_vec_variant == 1 && interp_vec_first_level == level))

         {
            /*if (level == 0)
            {
               hypre_ParCSRMatrixPrintIJ(A_array[0], 0, 0, "A");
               hypre_ParVectorPrintIJ(interp_vectors_array[0][0], 0, "rbm");
            }*/
            if (interp_vec_variant < 3) /* GM */
            {
               hypre_BoomerAMG_GMExpandInterp( A_array[level],
                                               &P,
                                               num_interp_vectors,
                                               interp_vectors_array[level],
                                               &num_functions,
                                               dof_func_data,
                                               &dof_func_array[level + 1],
                                               interp_vec_variant, level,
                                               abs_q_trunc,
                                               expandp_weights,
                                               q_max,
                                               hypre_IntArrayData(CF_marker_array[level]),
                                               interp_vec_first_level);
            }
            else /* LN */
            {
               hypre_BoomerAMG_LNExpandInterp( A_array[level],
                                               &P,
                                               coarse_pnts_global,
                                               &num_functions,
                                               dof_func_data,
                                               &dof_func_array[level + 1],
                                               hypre_IntArrayData(CF_marker_array[level]),
                                               level,
                                               expandp_weights,
                                               num_interp_vectors,
                                               interp_vectors_array[level],
                                               abs_q_trunc,
                                               q_max,
                                               interp_vec_first_level);
            }

            if (level == interp_vec_first_level)
            {
               /* check to see if we made A bigger - this can happen
                * in 3D with certain coarsenings   - if so, need to fix vtemp*/

               HYPRE_Int local_sz = hypre_ParVectorActualLocalSize(Vtemp);
               HYPRE_Int local_P_sz = hypre_CSRMatrixNumCols(hypre_ParCSRMatrixDiag(P));
               if (local_sz < local_P_sz)
               {
                  hypre_Vector *Vtemp_local = hypre_ParVectorLocalVector(Vtemp);
                  hypre_TFree(hypre_VectorData(Vtemp_local), memory_location);
                  hypre_VectorSize(Vtemp_local) = local_P_sz;
                  hypre_VectorData(Vtemp_local) = hypre_CTAlloc(HYPRE_Complex, local_P_sz, memory_location);
                  if (Ztemp)
                  {
                     hypre_Vector *Ztemp_local = hypre_ParVectorLocalVector(Ztemp);
                     hypre_TFree(hypre_VectorData(Ztemp_local), memory_location);
                     hypre_VectorSize(Ztemp_local) = local_P_sz;
                     hypre_VectorData(Ztemp_local) = hypre_CTAlloc(HYPRE_Complex, local_P_sz, memory_location);
                  }
                  if (Ptemp)
                  {
                     hypre_Vector *Ptemp_local = hypre_ParVectorLocalVector(Ptemp);
                     hypre_TFree(hypre_VectorData(Ptemp_local), memory_location);
                     hypre_VectorSize(Ptemp_local) = local_P_sz;
                     hypre_VectorData(Ptemp_local) = hypre_CTAlloc(HYPRE_Complex, local_P_sz, memory_location);
                  }
                  if (Rtemp)
                  {
                     hypre_Vector *Rtemp_local = hypre_ParVectorLocalVector(Rtemp);
                     hypre_TFree(hypre_VectorData(Rtemp_local), memory_location);
                     hypre_VectorSize(Rtemp_local) = local_P_sz;
                     hypre_VectorData(Rtemp_local) = hypre_CTAlloc(HYPRE_Complex, local_P_sz, memory_location);
                  }
               }
               /*if (hypre_ParCSRMatrixGlobalNumRows(A_array[0]) < hypre_ParCSRMatrixGlobalNumCols(P))
               {

                  hypre_ParVectorDestroy(Vtemp);
                  Vtemp = NULL;

                  Vtemp = hypre_ParVectorCreate(hypre_ParCSRMatrixComm(P),
                                                hypre_ParCSRMatrixGlobalNumCols(P),
                                                hypre_ParCSRMatrixColStarts(P));
                  hypre_ParVectorInitialize(Vtemp);
                  hypre_ParAMGDataVtemp(amg_data) = Vtemp;
               }*/
            }
            /* at the first level we have to add space for the new
             * unknowns in the smooth vectors */
            if (interp_vec_variant > 1 && level < max_levels)
            {
               HYPRE_Int expand_level = 0;

               if (level == interp_vec_first_level)
               {
                  expand_level = 1;
               }

               hypre_BoomerAMGCoarsenInterpVectors( P,
                                                    num_interp_vectors,
                                                    interp_vectors_array[level],
                                                    hypre_IntArrayData(CF_marker_array[level]),
                                                    &interp_vectors_array[level + 1],
                                                    expand_level, num_functions);
            }
         } /* end apply variant */
      }/* end interp_vec_variant > 0 */

      /* Improve on P with Jacobi interpolation */
      for (i = 0; i < post_interp_type; i++)
      {
         hypre_BoomerAMGJacobiInterp( A_array[level], &P, S,
                                      num_functions, dof_func_data,
                                      hypre_IntArrayData(CF_marker_array[level]),
                                      level, jacobi_trunc_threshold, 0.5 * jacobi_trunc_threshold );
      }

      dof_func_data = NULL;
      if (dof_func_array[level + 1])
      {
         dof_func_data = hypre_IntArrayData(dof_func_array[level + 1]);

      }

      if (!block_mode)
      {
         if (mult_addlvl > -1 && level >= mult_addlvl && level <= add_end)
         {
            hypre_Vector *d_diag = NULL;

            if (ns == 1)
            {
               d_diag = hypre_SeqVectorCreate(hypre_ParCSRMatrixNumRows(A_array[level]));

               if (add_rlx == 0)
               {
                  hypre_CSRMatrix *lvl_Adiag = hypre_ParCSRMatrixDiag(A_array[level]);
                  HYPRE_Int lvl_nrows = hypre_CSRMatrixNumRows(lvl_Adiag);
                  HYPRE_Int *lvl_i = hypre_CSRMatrixI(lvl_Adiag);
                  HYPRE_Real *lvl_data = hypre_CSRMatrixData(lvl_Adiag);
                  HYPRE_Real w_inv = 1.0 / add_rlx_wt;
                  /*HYPRE_Real w_inv = 1.0/hypre_ParAMGDataRelaxWeight(amg_data)[level];*/
                  hypre_SeqVectorInitialize_v2(d_diag, HYPRE_MEMORY_HOST);
                  for (i = 0; i < lvl_nrows; i++)
                  {
                     hypre_VectorData(d_diag)[i] = lvl_data[lvl_i[i]] * w_inv;
                  }
               }
               else
               {
                  HYPRE_Real *d_diag_data = NULL;

                  hypre_ParCSRComputeL1Norms(A_array[level], 1, NULL, &d_diag_data);

                  hypre_VectorData(d_diag) = d_diag_data;
                  hypre_SeqVectorInitialize_v2(d_diag, hypre_ParCSRMatrixMemoryLocation(A_array[level]));
               }
            }

            HYPRE_ANNOTATE_REGION_BEGIN("%s", "RAP");
            if (ns == 1)
            {
               hypre_ParCSRMatrix *Q = NULL;
               if (hypre_ParAMGDataModularizedMatMat(amg_data))
               {
                  Q = hypre_ParCSRMatMat(A_array[level], P);
                  hypre_ParCSRMatrixAminvDB(P, Q, hypre_VectorData(d_diag), &P_array[level]);
                  A_H = hypre_ParCSRTMatMat(P, Q);
               }
               else
               {
                  Q = hypre_ParMatmul(A_array[level], P);
                  hypre_ParCSRMatrixAminvDB(P, Q, hypre_VectorData(d_diag), &P_array[level]);
                  A_H = hypre_ParTMatmul(P, Q);
               }
               if (num_procs > 1)
               {
                  hypre_MatvecCommPkgCreate(A_H);
               }
               /*hypre_ParCSRMatrixDestroy(P); */
               hypre_SeqVectorDestroy(d_diag);
               /* Set NonGalerkin drop tol on each level */
               if (level < nongalerk_num_tol) { nongalerk_tol_l = nongalerk_tol[level]; }
               if (nongal_tol_array) { nongalerk_tol_l = nongal_tol_array[level]; }
               if (nongalerk_tol_l > 0.0)
               {
                  /* Build Non-Galerkin Coarse Grid */
                  hypre_ParCSRMatrix *Q = NULL;
                  hypre_BoomerAMGBuildNonGalerkinCoarseOperator(&A_H, Q,
                                                                0.333 * strong_threshold, max_row_sum, num_functions,
                                                                dof_func_data, hypre_IntArrayData(CF_marker_array[level]),
                                                                /* nongalerk_tol, sym_collapse, lump_percent, beta );*/
                                                                nongalerk_tol_l,      1,            0.5,    1.0 );

                  hypre_ParCSRMatrixColStarts(P_array[level])[0] = hypre_ParCSRMatrixRowStarts(A_H)[0];
                  hypre_ParCSRMatrixColStarts(P_array[level])[1] = hypre_ParCSRMatrixRowStarts(A_H)[1];
                  if (!hypre_ParCSRMatrixCommPkg(A_H))
                  {
                     hypre_MatvecCommPkgCreate(A_H);
                  }
               }
               hypre_ParCSRMatrixDestroy(Q);
            }
            else
            {
               HYPRE_Int ns_tmp = ns;
               hypre_ParCSRMatrix *C = NULL;
               hypre_ParCSRMatrix *Ptmp = NULL;
               /* Set NonGalerkin drop tol on each level */
               if (level < nongalerk_num_tol)
               {
                  nongalerk_tol_l = nongalerk_tol[level];
               }
               if (nongal_tol_array) { nongalerk_tol_l = nongal_tol_array[level]; }

               if (nongalerk_tol_l > 0.0)
               {
                  /* Construct AP, and then RAP */
                  hypre_ParCSRMatrix *Q = NULL;
                  if (hypre_ParAMGDataModularizedMatMat(amg_data))
                  {
                     Q = hypre_ParCSRMatMat(A_array[level], P);
                     A_H = hypre_ParCSRTMatMatKT(P, Q, keepTranspose);
                  }
                  else
                  {
                     Q = hypre_ParMatmul(A_array[level], P);
                     A_H = hypre_ParTMatmul(P, Q);
                  }
                  if (num_procs > 1)
                  {
                     hypre_MatvecCommPkgCreate(A_H);
                  }

                  /* Build Non-Galerkin Coarse Grid */
                  hypre_BoomerAMGBuildNonGalerkinCoarseOperator(&A_H, Q,
                                                                0.333 * strong_threshold, max_row_sum, num_functions,
                                                                dof_func_data, hypre_IntArrayData(CF_marker_array[level]),
                                                                /* nongalerk_tol, sym_collapse, lump_percent, beta );*/
                                                                nongalerk_tol_l,      1,            0.5,    1.0 );

                  if (!hypre_ParCSRMatrixCommPkg(A_H))
                  {
                     hypre_MatvecCommPkgCreate(A_H);
                  }

                  /* Delete AP */
                  hypre_ParCSRMatrixDestroy(Q);
               }
               else if (rap2)
               {
                  /* Use two matrix products to generate A_H */
                  hypre_ParCSRMatrix *Q = NULL;
                  if (hypre_ParAMGDataModularizedMatMat(amg_data))
                  {
                     Q = hypre_ParCSRMatMat(A_array[level], P);
                     A_H = hypre_ParCSRTMatMatKT(P, Q, keepTranspose);
                  }
                  else
                  {
                     Q = hypre_ParMatmul(A_array[level], P);
                     A_H = hypre_ParTMatmul(P, Q);
                  }

                  if (num_procs > 1)
                  {
                     hypre_MatvecCommPkgCreate(A_H);
                  }
                  /* Delete AP */
                  hypre_ParCSRMatrixDestroy(Q);
               }
               else
               {
                  if (hypre_ParAMGDataModularizedMatMat(amg_data))
                  {
                     A_H = hypre_ParCSRMatrixRAPKT(P, A_array[level],
                                                   P, keepTranspose);
                  }
                  else
                  {
                     hypre_BoomerAMGBuildCoarseOperatorKT(P, A_array[level], P,
                                                          keepTranspose, &A_H);
                  }
               }

               if (add_rlx == 18)
               {
                  C = hypre_CreateC(A_array[level], 0.0);
               }
               else
               {
                  C = hypre_CreateC(A_array[level], add_rlx_wt);
               }

               Ptmp = P;
               while (ns_tmp > 0)
               {
                  Pnew = Ptmp;
                  Ptmp = NULL;
                  if (hypre_ParAMGDataModularizedMatMat(amg_data))
                  {
                     Ptmp = hypre_ParCSRMatMat(C, Pnew);
                  }
                  else
                  {
                     Ptmp = hypre_ParMatmul(C, Pnew);
                  }
                  if (ns_tmp < ns)
                  {
                     hypre_ParCSRMatrixDestroy(Pnew);
                  }
                  ns_tmp--;
               }
               Pnew = Ptmp;
               P_array[level] = Pnew;
               hypre_ParCSRMatrixDestroy(C);
            } /* if (ns == 1) */
            HYPRE_ANNOTATE_REGION_END("%s", "RAP");

            if (add_P_max_elmts || add_trunc_factor)
            {
               hypre_BoomerAMGTruncandBuild(P_array[level], add_trunc_factor, add_P_max_elmts);
            }
            /*else
                hypre_MatvecCommPkgCreate(P_array[level]);  */
            hypre_ParCSRMatrixDestroy(P);
         }
         else
         {
            P_array[level] = P;
            /* RL: save R matrix */
            if (restri_type)
            {
               R_array[level] = R;
            }
         }
      }

      if (S)
      {
         hypre_ParCSRMatrixDestroy(S);
      }
      S = NULL;

      hypre_TFree(SmoothVecs, HYPRE_MEMORY_HOST);

      if (debug_flag == 1)
      {
         wall_time = time_getWallclockSeconds() - wall_time;
         hypre_printf("Proc = %d    Level = %d    Build Interp Time = %f\n",
                      my_id, level, wall_time);
         fflush(NULL);
      }

      /*-------------------------------------------------------------
       * Build coarse-grid operator, A_array[level+1] by R*A*P
       *--------------------------------------------------------------*/

      HYPRE_ANNOTATE_REGION_BEGIN("%s", "RAP");
      if (debug_flag == 1) { wall_time = time_getWallclockSeconds(); }

      if (block_mode)
      {
         hypre_ParCSRBlockMatrixRAP(P_block_array[level],
                                    A_block_array[level],
                                    P_block_array[level], &A_H_block);

         hypre_ParCSRBlockMatrixSetNumNonzeros(A_H_block);
         hypre_ParCSRBlockMatrixSetDNumNonzeros(A_H_block);
         A_block_array[level + 1] = A_H_block;
      }
      else if (mult_addlvl == -1 || level < mult_addlvl || level > add_end)
      {
         /* Set NonGalerkin drop tol on each level */
         if (level < nongalerk_num_tol)
         {
            nongalerk_tol_l = nongalerk_tol[level];
         }
         if (nongal_tol_array)
         {
            nongalerk_tol_l = nongal_tol_array[level];
         }

         if (nongalerk_tol_l > 0.0)
         {
            /* Construct AP, and then RAP */
            hypre_ParCSRMatrix *Q = NULL;
            if (hypre_ParAMGDataModularizedMatMat(amg_data))
            {
               Q = hypre_ParCSRMatMat(A_array[level], P_array[level]);
               A_H = hypre_ParCSRTMatMatKT(P_array[level], Q, keepTranspose);
            }
            else
            {
               Q = hypre_ParMatmul(A_array[level], P_array[level]);
               A_H = hypre_ParTMatmul(P_array[level], Q);
            }
            if (num_procs > 1) { hypre_MatvecCommPkgCreate(A_H); }

            /* Build Non-Galerkin Coarse Grid */
            hypre_BoomerAMGBuildNonGalerkinCoarseOperator(&A_H, Q,
                                                          0.333 * strong_threshold, max_row_sum, num_functions,
                                                          dof_func_data, hypre_IntArrayData(CF_marker_array[level]),
                                                          /* nongalerk_tol, sym_collapse, lump_percent, beta );*/
                                                          nongalerk_tol_l,      1,            0.5,    1.0 );

            if (!hypre_ParCSRMatrixCommPkg(A_H))
            {
               hypre_MatvecCommPkgCreate(A_H);
            }
            /* Delete AP */
            hypre_ParCSRMatrixDestroy(Q);
         }
         else if (restri_type) /* RL: */
         {
            /* Use two matrix products to generate A_H */
            hypre_ParCSRMatrix *AP = NULL;
            if (hypre_ParAMGDataModularizedMatMat(amg_data))
            {
               AP  = hypre_ParCSRMatMat(A_array[level], P_array[level]);
               A_H = hypre_ParCSRMatMat(R_array[level], AP);
               hypre_CSRMatrixReorder(hypre_ParCSRMatrixDiag(A_H));
            }
            else
            {
               AP  = hypre_ParMatmul(A_array[level], P_array[level]);
               A_H = hypre_ParMatmul(R_array[level], AP);
            }
            if (num_procs > 1)
            {
               hypre_MatvecCommPkgCreate(A_H);
            }
            /* Delete AP */
            hypre_ParCSRMatrixDestroy(AP);

#if DEBUG_SAVE_ALL_OPS
            if (level == 0)
            {
               hypre_ParCSRMatrixPrintIJ(A_array[0], 1, 1, "A_0.mtx");
            }
            char file[256];
            hypre_sprintf(file, "A_%d.mtx", level + 1);
            hypre_ParCSRMatrixPrintIJ(A_H, 1, 1, file);
#endif
         }
         else if (rap2)
         {
            /* Use two matrix products to generate A_H */
            hypre_ParCSRMatrix *Q = NULL;
            if (hypre_ParAMGDataModularizedMatMat(amg_data))
            {
               Q = hypre_ParCSRMatMat(A_array[level], P_array[level]);
               A_H = hypre_ParCSRTMatMatKT(P_array[level], Q, keepTranspose);
            }
            else
            {
               Q = hypre_ParMatmul(A_array[level], P_array[level]);
               A_H = hypre_ParTMatmul(P_array[level], Q);
            }
            if (num_procs > 1)
            {
               hypre_MatvecCommPkgCreate(A_H);
            }
            /* Delete AP */
            hypre_ParCSRMatrixDestroy(Q);
         }
         else
         {
            /* Compute standard Galerkin coarse-grid product */
            if (hypre_ParAMGDataModularizedMatMat(amg_data))
            {
               A_H = hypre_ParCSRMatrixRAPKT(P_array[level], A_array[level],
                                             P_array[level], keepTranspose);
            }
            else
            {
               hypre_BoomerAMGBuildCoarseOperatorKT(P_array[level], A_array[level],
                                                    P_array[level], keepTranspose, &A_H);
            }

            if (Pnew && ns == 1)
            {
               hypre_ParCSRMatrixDestroy(P);
               P_array[level] = Pnew;
            }
         }
      }

      HYPRE_ANNOTATE_REGION_END("%s", "RAP");
      if (debug_flag == 1)
      {
         wall_time = time_getWallclockSeconds() - wall_time;
         hypre_printf("Proc = %d    Level = %d    Build Coarse Operator Time = %f\n",
                      my_id, level, wall_time);
         fflush(NULL);
      }

      HYPRE_ANNOTATE_MGLEVEL_END(level);
      ++level;
      HYPRE_ANNOTATE_MGLEVEL_BEGIN(level);

      if (!block_mode)
      {
         /* dropping in A_H */
         hypre_ParCSRMatrixDropSmallEntries(A_H, hypre_ParAMGDataADropTol(amg_data),
                                            hypre_ParAMGDataADropType(amg_data));
         /* if CommPkg for A_H was not built */
         if (num_procs > 1 && hypre_ParCSRMatrixCommPkg(A_H) == NULL)
         {
            hypre_MatvecCommPkgCreate(A_H);
         }
         /* NumNonzeros was set in hypre_ParCSRMatrixDropSmallEntries */
         if (hypre_ParAMGDataADropTol(amg_data) <= 0.0)
         {
            hypre_ParCSRMatrixSetNumNonzeros(A_H);
            hypre_ParCSRMatrixSetDNumNonzeros(A_H);
         }
         A_array[level] = A_H;
      }

      size = ((HYPRE_Real) fine_size ) * .75;
      if (coarsen_type > 0 && coarse_size >= (HYPRE_BigInt) size)
      {
         coarsen_type = 0;
      }

      {
         HYPRE_Int max_thresh = hypre_max(coarse_threshold, seq_threshold);
#ifdef HYPRE_USING_DSUPERLU
         max_thresh = hypre_max(max_thresh, dslu_threshold);
#endif
         if ( (level == max_levels - 1) || (coarse_size <= (HYPRE_BigInt) max_thresh) )
         {
            not_finished_coarsening = 0;
         }
      }
   }  /* end of coarsening loop: while (not_finished_coarsening) */
   HYPRE_ANNOTATE_REGION_BEGIN("%s", "Coarse solve");

   /* redundant coarse grid solve */
   if ((seq_threshold >= coarse_threshold) &&
       (coarse_size > (HYPRE_BigInt) coarse_threshold) &&
       (level != max_levels - 1))
   {
      hypre_seqAMGSetup(amg_data, level, coarse_threshold);
   }
#ifdef HYPRE_USING_DSUPERLU
   else if ((dslu_threshold >= coarse_threshold) &&
            (coarse_size > (HYPRE_BigInt)coarse_threshold) &&
            (level != max_levels - 1))
   {
      HYPRE_Solver dslu_solver;
      hypre_SLUDistSetup(&dslu_solver, A_array[level], amg_print_level);
      hypre_ParAMGDataDSLUSolver(amg_data) = dslu_solver;
   }
#endif
   else if (grid_relax_type[3] == 9  ||
            grid_relax_type[3] == 99 ||
            grid_relax_type[3] == 199 ) /*use of Gaussian elimination on coarsest level */
   {
      if (coarse_size <= coarse_threshold)
      {
         hypre_GaussElimSetup(amg_data, level, grid_relax_type[3]);
      }
      else
      {
         grid_relax_type[3] = grid_relax_type[1];
      }
   }
   else if (grid_relax_type[3] == 19 ||
            grid_relax_type[3] == 98)  /*use of Gaussian elimination on coarsest level */
   {
      if (coarse_size > coarse_threshold)
      {
         grid_relax_type[3] = grid_relax_type[1];
      }
   }
   HYPRE_ANNOTATE_REGION_END("%s", "Coarse solve");
   HYPRE_ANNOTATE_MGLEVEL_END(level);

   if (level > 0)
   {
      if (block_mode)
      {
         F_array[level] =
            hypre_ParVectorCreateFromBlock(hypre_ParCSRBlockMatrixComm(A_block_array[level]),
                                           hypre_ParCSRMatrixGlobalNumRows(A_block_array[level]),
                                           hypre_ParCSRBlockMatrixRowStarts(A_block_array[level]),
                                           hypre_ParCSRBlockMatrixBlockSize(A_block_array[level]));
         hypre_ParVectorInitialize(F_array[level]);

         U_array[level] =
            hypre_ParVectorCreateFromBlock(hypre_ParCSRBlockMatrixComm(A_block_array[level]),
                                           hypre_ParCSRMatrixGlobalNumRows(A_block_array[level]),
                                           hypre_ParCSRBlockMatrixRowStarts(A_block_array[level]),
                                           hypre_ParCSRBlockMatrixBlockSize(A_block_array[level]));

         hypre_ParVectorInitialize(U_array[level]);
      }
      else
      {
         F_array[level] =
            hypre_ParVectorCreate(hypre_ParCSRMatrixComm(A_array[level]),
                                  hypre_ParCSRMatrixGlobalNumRows(A_array[level]),
                                  hypre_ParCSRMatrixRowStarts(A_array[level]));
         hypre_ParVectorInitialize_v2(F_array[level], memory_location);

         U_array[level] =
            hypre_ParVectorCreate(hypre_ParCSRMatrixComm(A_array[level]),
                                  hypre_ParCSRMatrixGlobalNumRows(A_array[level]),
                                  hypre_ParCSRMatrixRowStarts(A_array[level]));
         hypre_ParVectorInitialize_v2(U_array[level], memory_location);
      }
   }

   /*-----------------------------------------------------------------------
    * enter all the stuff created, A[level], P[level], CF_marker[level],
    * for levels 1 through coarsest, into amg_data data structure
    *-----------------------------------------------------------------------*/

   num_levels = level + 1;
   hypre_ParAMGDataNumLevels(amg_data) = num_levels;
   if (hypre_ParAMGDataSmoothNumLevels(amg_data) > num_levels - 1)
   {
      hypre_ParAMGDataSmoothNumLevels(amg_data) = num_levels;
   }
   smooth_num_levels = hypre_ParAMGDataSmoothNumLevels(amg_data);

   /*-----------------------------------------------------------------------
    * Setup of special smoothers when needed
    *-----------------------------------------------------------------------*/

   if (addlvl > -1 ||
       grid_relax_type[1] ==  7 || grid_relax_type[2] ==  7 || grid_relax_type[3] ==  7 ||
       grid_relax_type[1] ==  8 || grid_relax_type[2] ==  8 || grid_relax_type[3] ==  8 ||
       grid_relax_type[1] == 13 || grid_relax_type[2] == 13 || grid_relax_type[3] == 13 ||
       grid_relax_type[1] == 14 || grid_relax_type[2] == 14 || grid_relax_type[3] == 14 ||
       grid_relax_type[1] == 18 || grid_relax_type[2] == 18 || grid_relax_type[3] == 18)
   {
      l1_norms = hypre_CTAlloc(hypre_Vector*, num_levels, HYPRE_MEMORY_HOST);
      hypre_ParAMGDataL1Norms(amg_data) = l1_norms;
   }

   /* Chebyshev */
   if (grid_relax_type[0] == 16 || grid_relax_type[1] == 16 ||
       grid_relax_type[2] == 16 || grid_relax_type[3] == 16)
   {
      max_eig_est = hypre_CTAlloc(HYPRE_Real, num_levels, HYPRE_MEMORY_HOST);
      min_eig_est = hypre_CTAlloc(HYPRE_Real, num_levels, HYPRE_MEMORY_HOST);
      hypre_ParAMGDataMaxEigEst(amg_data) = max_eig_est;
      hypre_ParAMGDataMinEigEst(amg_data) = min_eig_est;
      cheby_ds = hypre_CTAlloc(hypre_Vector *, num_levels, HYPRE_MEMORY_HOST);
      cheby_coefs = hypre_CTAlloc(HYPRE_Real *, num_levels, HYPRE_MEMORY_HOST);
      hypre_ParAMGDataChebyDS(amg_data) = cheby_ds;
      hypre_ParAMGDataChebyCoefs(amg_data) = cheby_coefs;
   }

   /* CG */
   if (grid_relax_type[0] == 15 || grid_relax_type[1] == 15 ||
       grid_relax_type[2] == 15 || grid_relax_type[3] == 15)
   {
      smoother = hypre_CTAlloc(HYPRE_Solver, num_levels, HYPRE_MEMORY_HOST);
      hypre_ParAMGDataSmoother(amg_data) = smoother;
   }

   if (addlvl == -1)
   {
      addlvl = num_levels;
   }

   for (j = 0; j < addlvl; j++)
   {
      HYPRE_Real *l1_norm_data = NULL;

      HYPRE_ANNOTATE_MGLEVEL_BEGIN(j);
      HYPRE_ANNOTATE_REGION_BEGIN("%s", "Relaxation");

      if (j < num_levels - 1 &&
          (grid_relax_type[1] == 8 || grid_relax_type[1] == 13 || grid_relax_type[1] == 14 ||
           grid_relax_type[2] == 8 || grid_relax_type[2] == 13 || grid_relax_type[2] == 14))
      {
         if (relax_order)
         {
            hypre_ParCSRComputeL1Norms(A_array[j], 4, hypre_IntArrayData(CF_marker_array[j]), &l1_norm_data);
         }
         else
         {
            hypre_ParCSRComputeL1Norms(A_array[j], 4, NULL, &l1_norm_data);
         }
      }
      else if (j == num_levels - 1 &&
               (grid_relax_type[3] == 8 || grid_relax_type[3] == 13 || grid_relax_type[3] == 14))
      {
         hypre_ParCSRComputeL1Norms(A_array[j], 4, NULL, &l1_norm_data);
      }

      if (j < num_levels - 1 && (grid_relax_type[1] == 18 || grid_relax_type[2] == 18))
      {
         if (relax_order)
         {
            hypre_ParCSRComputeL1Norms(A_array[j], 1, hypre_IntArrayData(CF_marker_array[j]), &l1_norm_data);
         }
         else
         {
            hypre_ParCSRComputeL1Norms(A_array[j], 1, NULL, &l1_norm_data);
         }
      }
      else if (j == num_levels - 1 && grid_relax_type[3] == 18)
      {
         hypre_ParCSRComputeL1Norms(A_array[j], 1, NULL, &l1_norm_data);
      }

      if (l1_norm_data)
      {
         l1_norms[j] = hypre_SeqVectorCreate(hypre_ParCSRMatrixNumRows(A_array[j]));
         hypre_VectorData(l1_norms[j]) = l1_norm_data;
         hypre_SeqVectorInitialize_v2(l1_norms[j], hypre_ParCSRMatrixMemoryLocation(A_array[j]));
      }

      HYPRE_ANNOTATE_REGION_END("%s", "Relaxation");
      HYPRE_ANNOTATE_MGLEVEL_END(j);
   }

   for (j = addlvl; j < hypre_min(add_end + 1, num_levels) ; j++)
   {
      if (add_rlx == 18 )
      {
         HYPRE_Real *l1_norm_data = NULL;

         HYPRE_ANNOTATE_MGLEVEL_BEGIN(j);
         HYPRE_ANNOTATE_REGION_BEGIN("%s", "Relaxation");

         hypre_ParCSRComputeL1Norms(A_array[j], 1, NULL, &l1_norm_data);

         l1_norms[j] = hypre_SeqVectorCreate(hypre_ParCSRMatrixNumRows(A_array[j]));
         hypre_VectorData(l1_norms[j]) = l1_norm_data;
         hypre_SeqVectorInitialize_v2(l1_norms[j], hypre_ParCSRMatrixMemoryLocation(A_array[j]));

         HYPRE_ANNOTATE_REGION_END("%s", "Relaxation");
         HYPRE_ANNOTATE_MGLEVEL_END(j);
      }
   }

   for (j = add_end + 1; j < num_levels; j++)
   {
      HYPRE_Real *l1_norm_data = NULL;

      HYPRE_ANNOTATE_MGLEVEL_BEGIN(j);
      HYPRE_ANNOTATE_REGION_BEGIN("%s", "Relaxation");

      if (j < num_levels - 1 && (grid_relax_type[1] == 8 || grid_relax_type[1] == 13 ||
                                 grid_relax_type[1] == 14 ||
                                 grid_relax_type[2] == 8 || grid_relax_type[2] == 13 || grid_relax_type[2] == 14))
      {
         if (relax_order)
         {
            hypre_ParCSRComputeL1Norms(A_array[j], 4, hypre_IntArrayData(CF_marker_array[j]), &l1_norm_data);
         }
         else
         {
            hypre_ParCSRComputeL1Norms(A_array[j], 4, NULL, &l1_norm_data);
         }
      }
      else if ((grid_relax_type[3] == 8 || grid_relax_type[3] == 13 || grid_relax_type[3] == 14) &&
               j == num_levels - 1)
      {
         hypre_ParCSRComputeL1Norms(A_array[j], 4, NULL, &l1_norm_data);
      }
      if ((grid_relax_type[1] == 18 || grid_relax_type[2] == 18) && j < num_levels - 1)
      {
         if (relax_order)
         {
            hypre_ParCSRComputeL1Norms(A_array[j], 1, hypre_IntArrayData(CF_marker_array[j]), &l1_norm_data);
         }
         else
         {
            hypre_ParCSRComputeL1Norms(A_array[j], 1, NULL, &l1_norm_data);
         }
      }
      else if (grid_relax_type[3] == 18 && j == num_levels - 1)
      {
         hypre_ParCSRComputeL1Norms(A_array[j], 1, NULL, &l1_norm_data);
      }

      if (l1_norm_data)
      {
         l1_norms[j] = hypre_SeqVectorCreate(hypre_ParCSRMatrixNumRows(A_array[j]));
         hypre_VectorData(l1_norms[j]) = l1_norm_data;
         hypre_SeqVectorInitialize_v2(l1_norms[j], hypre_ParCSRMatrixMemoryLocation(A_array[j]));
      }

      HYPRE_ANNOTATE_REGION_END("%s", "Relaxation");
      HYPRE_ANNOTATE_MGLEVEL_END(j);
   }

   for (j = 0; j < num_levels; j++)
   {
      HYPRE_ANNOTATE_MGLEVEL_BEGIN(j);
      HYPRE_ANNOTATE_REGION_BEGIN("%s", "Relaxation");

      if (grid_relax_type[1] == 7 || grid_relax_type[2] == 7 || (grid_relax_type[3] == 7 &&
                                                                 j == (num_levels - 1)))
      {
         HYPRE_Real *l1_norm_data = NULL;

         hypre_ParCSRComputeL1Norms(A_array[j], 5, NULL, &l1_norm_data);

         l1_norms[j] = hypre_SeqVectorCreate(hypre_ParCSRMatrixNumRows(A_array[j]));
         hypre_VectorData(l1_norms[j]) = l1_norm_data;
         hypre_SeqVectorInitialize_v2(l1_norms[j], hypre_ParCSRMatrixMemoryLocation(A_array[j]));
      }
      else if (grid_relax_type[1] == 16 || grid_relax_type[2] == 16 || (grid_relax_type[3] == 16 &&
                                                                        j == (num_levels - 1)))
      {
         HYPRE_Int scale = hypre_ParAMGDataChebyScale(amg_data);
         /* If the full array is being considered, create the relevant temp vectors */

         HYPRE_Int variant = hypre_ParAMGDataChebyVariant(amg_data);
         HYPRE_Real max_eig, min_eig = 0;
         HYPRE_Real *coefs = NULL;
         HYPRE_Int cheby_order = hypre_ParAMGDataChebyOrder(amg_data);
         HYPRE_Int cheby_eig_est = hypre_ParAMGDataChebyEigEst(amg_data);
         HYPRE_Real cheby_fraction = hypre_ParAMGDataChebyFraction(amg_data);
         if (cheby_eig_est)
         {
            hypre_ParCSRMaxEigEstimateCG(A_array[j], scale, cheby_eig_est,
                                         &max_eig, &min_eig);
         }
         else
         {
            hypre_ParCSRMaxEigEstimate(A_array[j], scale, &max_eig, &min_eig);
         }
         max_eig_est[j] = max_eig;
         min_eig_est[j] = min_eig;

         cheby_ds[j]                             = hypre_SeqVectorCreate(hypre_ParCSRMatrixNumRows(
                                                                            A_array[j]));
         hypre_VectorVectorStride(cheby_ds[j])   = hypre_ParCSRMatrixNumRows(A_array[j]);
         hypre_VectorIndexStride(cheby_ds[j])    = 1;
         hypre_VectorMemoryLocation(cheby_ds[j]) = hypre_ParCSRMatrixMemoryLocation(A_array[j]);

         hypre_ParCSRRelax_Cheby_Setup(A_array[j],
                                       max_eig,
                                       min_eig,
                                       cheby_fraction,
                                       cheby_order,
                                       scale,
                                       variant,
                                       &coefs,
                                       &hypre_VectorData(cheby_ds[j]));
         cheby_coefs[j] = coefs;
      }
      else if (grid_relax_type[1] == 15 || (grid_relax_type[3] == 15 && j == (num_levels - 1))  )
      {

         HYPRE_ParCSRPCGCreate(comm, &smoother[j]);
         /*HYPRE_ParCSRPCGSetup(smoother[j],
                             (HYPRE_ParCSRMatrix) A_array[j],
                             (HYPRE_ParVector) F_array[j],
                             (HYPRE_ParVector) U_array[j]);*/

         HYPRE_PCGSetTol(smoother[j], 1e-12); /* make small */
         HYPRE_PCGSetTwoNorm(smoother[j], 1); /* use 2-norm*/

         HYPRE_ParCSRPCGSetup(smoother[j],
                              (HYPRE_ParCSRMatrix) A_array[j],
                              (HYPRE_ParVector) F_array[j],
                              (HYPRE_ParVector) U_array[j]);


      }
      if (relax_weight[j] == 0.0)
      {
         hypre_ParCSRMatrixScaledNorm(A_array[j], &relax_weight[j]);
         if (relax_weight[j] != 0.0)
         {
            relax_weight[j] = 4.0 / 3.0 / relax_weight[j];
         }
         else
         {
            hypre_error_w_msg(HYPRE_ERROR_GENERIC, " Warning ! Matrix norm is zero !!!");
         }
      }
      if ((smooth_type == 6 || smooth_type == 16) && smooth_num_levels > j)
      {
         schwarz_relax_wt = hypre_ParAMGDataSchwarzRlxWeight(amg_data);

         HYPRE_SchwarzCreate(&smoother[j]);
         HYPRE_SchwarzSetNumFunctions(smoother[j], num_functions);
         HYPRE_SchwarzSetVariant(smoother[j],
                                 hypre_ParAMGDataVariant(amg_data));
         HYPRE_SchwarzSetOverlap(smoother[j],
                                 hypre_ParAMGDataOverlap(amg_data));
         HYPRE_SchwarzSetDomainType(smoother[j],
                                    hypre_ParAMGDataDomainType(amg_data));
         HYPRE_SchwarzSetNonSymm(smoother[j],
                                 hypre_ParAMGDataSchwarzUseNonSymm(amg_data));
         if (schwarz_relax_wt > 0)
         {
            HYPRE_SchwarzSetRelaxWeight(smoother[j], schwarz_relax_wt);
         }
         HYPRE_SchwarzSetup(smoother[j],
                            (HYPRE_ParCSRMatrix) A_array[j],
                            (HYPRE_ParVector) f,
                            (HYPRE_ParVector) u);
         if (schwarz_relax_wt < 0 )
         {
            num_cg_sweeps = (HYPRE_Int) (-schwarz_relax_wt);
            hypre_BoomerAMGCGRelaxWt(amg_data, j, num_cg_sweeps,
                                     &schwarz_relax_wt);
            /*hypre_printf (" schwarz weight %f \n", schwarz_relax_wt);*/
            HYPRE_SchwarzSetRelaxWeight(smoother[j], schwarz_relax_wt);
            if (hypre_ParAMGDataVariant(amg_data) > 0)
            {
               local_size = hypre_CSRMatrixNumRows(hypre_ParCSRMatrixDiag(A_array[j]));
               hypre_SchwarzReScale(smoother[j], local_size, schwarz_relax_wt);
            }
            schwarz_relax_wt = 1;
         }
      }
      else if ((smooth_type == 9 || smooth_type == 19) && smooth_num_levels > j)
      {
#ifdef HYPRE_MIXEDINT
         hypre_error_w_msg(HYPRE_ERROR_GENERIC, "Euclid smoothing is not available in mixedint mode!");
         return hypre_error_flag;
#endif
         HYPRE_EuclidCreate(comm, &smoother[j]);
         if (euclidfile)
         {
            HYPRE_EuclidSetParamsFromFile(smoother[j], euclidfile);
         }
         HYPRE_EuclidSetLevel(smoother[j], eu_level);
         if (eu_bj)
         {
            HYPRE_EuclidSetBJ(smoother[j], eu_bj);
         }
         if (eu_sparse_A)
         {
            HYPRE_EuclidSetSparseA(smoother[j], eu_sparse_A);
         }
         HYPRE_EuclidSetup(smoother[j],
                           (HYPRE_ParCSRMatrix) A_array[j],
                           (HYPRE_ParVector) F_array[j],
                           (HYPRE_ParVector) U_array[j]);
      }
      else if ((smooth_type == 5 || smooth_type == 15) && smooth_num_levels > j)
      {
         HYPRE_ILUCreate( &smoother[j]);
         HYPRE_ILUSetType( smoother[j], ilu_type);
         HYPRE_ILUSetLocalReordering( smoother[j], ilu_reordering_type);
         HYPRE_ILUSetMaxIter(smoother[j], ilu_max_iter);
         HYPRE_ILUSetTol(smoother[j], 0.);
         HYPRE_ILUSetDropThreshold(smoother[j], ilu_droptol);
         HYPRE_ILUSetLogging(smoother[j], 0);
         HYPRE_ILUSetPrintLevel(smoother[j], 0);
         HYPRE_ILUSetLevelOfFill(smoother[j], ilu_lfil);
         HYPRE_ILUSetMaxNnzPerRow(smoother[j], ilu_max_row_nnz);
         HYPRE_ILUSetup(smoother[j],
                        (HYPRE_ParCSRMatrix) A_array[j],
                        (HYPRE_ParVector) F_array[j],
                        (HYPRE_ParVector) U_array[j]);
      }
      else if ((smooth_type == 8 || smooth_type == 18) && smooth_num_levels > j)
      {
#ifdef HYPRE_MIXEDINT
         hypre_error_w_msg(HYPRE_ERROR_GENERIC, "ParaSails smoothing is not available in mixedint mode!");
         return hypre_error_flag;
#endif
         HYPRE_ParCSRParaSailsCreate(comm, &smoother[j]);
         HYPRE_ParCSRParaSailsSetParams(smoother[j], thresh, nlevel);
         HYPRE_ParCSRParaSailsSetFilter(smoother[j], filter);
         HYPRE_ParCSRParaSailsSetSym(smoother[j], sym);
         HYPRE_ParCSRParaSailsSetup(smoother[j],
                                    (HYPRE_ParCSRMatrix) A_array[j],
                                    (HYPRE_ParVector) F_array[j],
                                    (HYPRE_ParVector) U_array[j]);
      }
      else if ((smooth_type == 7 || smooth_type == 17) && smooth_num_levels > j)
      {
#ifdef HYPRE_MIXEDINT
         hypre_error_w_msg(HYPRE_ERROR_GENERIC, "pilut smoothing is not available in mixedint mode!");
         return hypre_error_flag;
#endif
         HYPRE_ParCSRPilutCreate(comm, &smoother[j]);
         HYPRE_ParCSRPilutSetup(smoother[j],
                                (HYPRE_ParCSRMatrix) A_array[j],
                                (HYPRE_ParVector) F_array[j],
                                (HYPRE_ParVector) U_array[j]);
         HYPRE_ParCSRPilutSetDropTolerance(smoother[j], drop_tol);
         HYPRE_ParCSRPilutSetFactorRowSize(smoother[j], max_nz_per_row);
      }
      else if ( (j < num_levels - 1) || ((j == num_levels - 1) &&
                                         (grid_relax_type[3] !=  9 && grid_relax_type[3] != 99  &&
                                          grid_relax_type[3] != 19 && grid_relax_type[3] != 98) && coarse_size > 9) )
      {
         if (relax_weight[j] < 0)
         {
            num_cg_sweeps = (HYPRE_Int) (-relax_weight[j]);
            hypre_BoomerAMGCGRelaxWt(amg_data, j, num_cg_sweeps, &relax_weight[j]);
         }
         if (omega[j] < 0)
         {
            num_cg_sweeps = (HYPRE_Int) (-omega[j]);
            hypre_BoomerAMGCGRelaxWt(amg_data, j, num_cg_sweeps, &omega[j]);
         }
      }

      HYPRE_ANNOTATE_REGION_END("%s", "Relaxation");
      HYPRE_ANNOTATE_MGLEVEL_END(j);
   } /* end of levels loop */

   if (amg_logging > 1)
   {
      Residual_array = hypre_ParVectorCreate(hypre_ParCSRMatrixComm(A_array[0]),
                                             hypre_ParCSRMatrixGlobalNumRows(A_array[0]),
                                             hypre_ParCSRMatrixRowStarts(A_array[0]) );
      hypre_ParVectorInitialize_v2(Residual_array, memory_location);
      hypre_ParAMGDataResidual(amg_data) = Residual_array;
   }
   else
   {
      hypre_ParAMGDataResidual(amg_data) = NULL;
   }

   if (simple > -1 && simple < num_levels)
   {
      hypre_CreateDinv(amg_data);
   }
   else if ( (mult_additive > -1 && mult_additive < num_levels) ||
             (additive > -1 && additive < num_levels) )
   {
      hypre_CreateLambda(amg_data);
   }

   /*-----------------------------------------------------------------------
    * Print some stuff
    *-----------------------------------------------------------------------*/

   if (amg_print_level == 1 || amg_print_level == 3)
   {
      hypre_BoomerAMGSetupStats(amg_data, A);
   }

   /* print out CF info to plot grids in matlab (see 'tools/AMGgrids.m') */

   if (hypre_ParAMGDataPlotGrids(amg_data))
   {
      HYPRE_Int *CF, *CFc, *itemp;
      FILE* fp;
      char filename[256];
      HYPRE_Int coorddim = hypre_ParAMGDataCoordDim (amg_data);
      float *coordinates = hypre_ParAMGDataCoordinates (amg_data);

      if (!coordinates) { coorddim = 0; }

      if (block_mode)
      {
         local_size = hypre_CSRMatrixNumRows(hypre_ParCSRBlockMatrixDiag(A_block_array[0]));
      }
      else
      {
         local_size = hypre_CSRMatrixNumRows(hypre_ParCSRMatrixDiag(A));
      }

      CF  = hypre_CTAlloc(HYPRE_Int, local_size, HYPRE_MEMORY_HOST);
      CFc = hypre_CTAlloc(HYPRE_Int, local_size, HYPRE_MEMORY_HOST);

      for (level = (num_levels - 2); level >= 0; level--)
      {
         /* swap pointers */
         itemp = CFc;
         CFc = CF;
         CF = itemp;
         if (block_mode)
         {
            local_size = hypre_CSRMatrixNumRows(hypre_ParCSRBlockMatrixDiag(A_block_array[level]));
         }
         else
         {
            local_size = hypre_CSRMatrixNumRows(hypre_ParCSRMatrixDiag(A_array[level]));
         }

         /* copy CF_marker to the host if needed */
         hypre_IntArray *CF_marker_host;
         if (hypre_GetActualMemLocation(hypre_IntArrayMemoryLocation(CF_marker_array[level])) ==
             hypre_MEMORY_DEVICE)
         {
            CF_marker_host = hypre_IntArrayCloneDeep_v2(CF_marker_array[level], HYPRE_MEMORY_HOST);
         }
         else
         {
            CF_marker_host = CF_marker_array[level];
         }
         CF_marker = hypre_IntArrayData(CF_marker_host);

         for (i = 0, j = 0; i < local_size; i++)
         {
            /* if a C-point */
            CF[i] = 0;
            if (CF_marker[i] > -1)
            {
               CF[i] = CFc[j] + 1;
               j++;
            }
         }

         /* copy back to device and destroy host copy */
         if (hypre_GetActualMemLocation(hypre_IntArrayMemoryLocation(CF_marker_array[level])) ==
             hypre_MEMORY_DEVICE)
         {
            hypre_IntArrayCopy(CF_marker_host, CF_marker_array[level]);
            hypre_IntArrayDestroy(CF_marker_host);
         }
      }
      if (block_mode)
      {
         local_size = hypre_CSRMatrixNumRows(hypre_ParCSRBlockMatrixDiag(A_block_array[0]));
      }
      else
      {
         local_size = hypre_CSRMatrixNumRows(hypre_ParCSRMatrixDiag(A));
      }
      hypre_sprintf (filename, "%s.%05d", hypre_ParAMGDataPlotFileName (amg_data), my_id);
      fp = fopen(filename, "w");

      for (i = 0; i < local_size; i++)
      {
         for (j = 0; j < coorddim; j++)
         {
            hypre_fprintf (fp, "% f ", coordinates[coorddim * i + j]);
         }
         hypre_fprintf(fp, "%d\n", CF[i]);
      }
      fclose(fp);

      hypre_TFree(CF, HYPRE_MEMORY_HOST);
      hypre_TFree(CFc, HYPRE_MEMORY_HOST);
   }

   /* print out matrices on all levels  */
#if DEBUG
   {
      char  filename[256];

      if (block_mode)
      {
         hypre_ParCSRMatrix *temp_A;

         for (level = 0; level < num_levels; level++)
         {
            hypre_sprintf(filename, "BoomerAMG.out.A_blk.%02d.ij", level);
            temp_A =  hypre_ParCSRBlockMatrixConvertToParCSRMatrix(
                         A_block_array[level]);
            hypre_ParCSRMatrixPrintIJ(temp_A, 0, 0, filename);
            hypre_ParCSRMatrixDestroy(temp_A);
         }

      }
      else
      {
         for (level = 0; level < num_levels; level++)
         {
            hypre_sprintf(filename, "BoomerAMG.out.A.%02d.ij", level);
            hypre_ParCSRMatrixPrintIJ(A_array[level], 0, 0, filename);
         }
         for (level = 0; level < (num_levels - 1); level++)
         {
            hypre_sprintf(filename, "BoomerAMG.out.P.%02d.ij", level);
            hypre_ParCSRMatrixPrintIJ(P_array[level], 0, 0, filename);
         }
      }
   }
#endif

   /* run compatible relaxation on all levels and print results */
#if 0
   {
      hypre_ParVector *u_vec, *f_vec;
      HYPRE_Real      *u, rho0, rho1, rho;
      HYPRE_Int              n;

      for (level = 0; level < (num_levels - 1); level++)
      {
         u_vec = hypre_ParVectorCreate(hypre_ParCSRMatrixComm(A_array[level]),
                                       hypre_ParCSRMatrixGlobalNumRows(A_array[level]),
                                       hypre_ParCSRMatrixRowStarts(A_array[level]));
         hypre_ParVectorInitialize(u_vec);
         f_vec = hypre_ParVectorCreate(hypre_ParCSRMatrixComm(A_array[level]),
                                       hypre_ParCSRMatrixGlobalNumRows(A_array[level]),
                                       hypre_ParCSRMatrixRowStarts(A_array[level]));
         hypre_ParVectorInitialize(f_vec);

         hypre_ParVectorSetRandomValues(u_vec, 99);
         hypre_ParVectorSetConstantValues(f_vec, 0.0);

         /* set C-pt values to zero */
         n = hypre_VectorSize(hypre_ParVectorLocalVector(u_vec));
         u = hypre_VectorData(hypre_ParVectorLocalVector(u_vec));
         for (i = 0; i < n; i++)
         {
            if (CF_marker_array[level][i] == 1)
            {
               u[i] = 0.0;
            }
         }

         rho1 = hypre_ParVectorInnerProd(u_vec, u_vec);
         for (i = 0; i < 5; i++)
         {
            rho0 = rho1;
            hypre_BoomerAMGRelax(A_array[level], f_vec, CF_marker_array[level],
                                 grid_relax_type[0], -1,
                                 relax_weight[level], omega[level], l1_norms[level],
                                 u_vec, Vtemp, Ztemp);
            rho1 = hypre_ParVectorInnerProd(u_vec, u_vec);
            rho = sqrt(rho1 / rho0);
            if (rho < 0.01)
            {
               break;
            }
         }

         hypre_ParVectorDestroy(u_vec);
         hypre_ParVectorDestroy(f_vec);

         if (my_id == 0)
         {
            hypre_printf("level = %d, rhocr = %f\n", level, rho);
         }
      }
   }
#endif

   HYPRE_ANNOTATE_FUNC_END;

   return (hypre_error_flag);
}<|MERGE_RESOLUTION|>--- conflicted
+++ resolved
@@ -1225,11 +1225,7 @@
             {
                hypre_BoomerAMGCoarseParms(comm, local_num_vars,
                                           1, dof_func_array[level], CF_marker_array[level],
-<<<<<<< HEAD
-                                          &coarse_dof_func, &coarse_pnts_global1);
-=======
                                           &coarse_dof_func, coarse_pnts_global1);
->>>>>>> 805ee77b
                hypre_BoomerAMGCreate2ndS(S, CF_marker, num_paths,
                                          coarse_pnts_global1, &S2);
                if (coarsen_type == 10)
@@ -1335,11 +1331,7 @@
             {
                hypre_BoomerAMGCoarseParms(comm, local_num_vars / num_functions,
                                           1, dof_func_array[level], CFN_marker,
-<<<<<<< HEAD
-                                          &coarse_dof_func, &coarse_pnts_global1);
-=======
                                           &coarse_dof_func, coarse_pnts_global1);
->>>>>>> 805ee77b
                hypre_BoomerAMGCreate2ndS(SN, hypre_IntArrayData(CFN_marker), num_paths,
                                          coarse_pnts_global1, &S2);
                if (coarsen_type == 10)
@@ -1490,10 +1482,6 @@
             {
                coarse_size = coarse_pnts_global[1];
             }
-<<<<<<< HEAD
-            if (my_id == (num_procs - 1)) { coarse_size = coarse_pnts_global[1]; }
-=======
->>>>>>> 805ee77b
             hypre_MPI_Bcast(&coarse_size, 1, HYPRE_MPI_BIG_INT, num_procs - 1, comm);
             /* if no coarse-grid, stop coarsening, and set the
              * coarsest solve to be a single sweep of default smoother or smoother set by user */
@@ -1538,14 +1526,10 @@
                if (S) { hypre_ParCSRMatrixDestroy(S); }
                if (SN) { hypre_ParCSRMatrixDestroy(SN); }
                if (AN) { hypre_ParCSRMatrixDestroy(AN); }
-<<<<<<< HEAD
-               if (num_functions > 1) { hypre_IntArrayDestroy(coarse_dof_func); }
-=======
                if (num_functions > 1)
                {
                   hypre_IntArrayDestroy(coarse_dof_func);
                }
->>>>>>> 805ee77b
                hypre_IntArrayDestroy(CF_marker_array[level]);
                CF_marker_array[level] = NULL;
                if (level > 0)
@@ -1627,11 +1611,7 @@
                   CFN_marker = NULL;
                   hypre_BoomerAMGCoarseParms(comm, local_num_vars,
                                              num_functions, dof_func_array[level], CF_marker_array[level],
-<<<<<<< HEAD
-                                             &coarse_dof_func, &coarse_pnts_global);
-=======
                                              &coarse_dof_func, coarse_pnts_global);
->>>>>>> 805ee77b
                   hypre_BoomerAMGBuildMultipass(A_array[level],
                                                 CF_marker, S, coarse_pnts_global,
                                                 num_functions, dof_func_data, debug_flag,
@@ -1671,13 +1651,7 @@
                   CFN_marker = NULL;
                   hypre_BoomerAMGCoarseParms(comm, local_num_vars,
                                              num_functions, dof_func_array[level], CF_marker_array[level],
-<<<<<<< HEAD
-                                             &coarse_dof_func, &coarse_pnts_global);
-                  /*if (num_functions > 1 && nodal > -1 && (!block_mode) )
-                     dof_func_array[level+1] = coarse_dof_func;*/
-=======
                                              &coarse_dof_func, coarse_pnts_global);
->>>>>>> 805ee77b
                   if (agg_interp_type == 1 || agg_interp_type == 6 )
                   {
                      hypre_BoomerAMGBuildPartialExtPIInterp(A_array[level],
@@ -1752,11 +1726,7 @@
                   CFN_marker = NULL;
                   hypre_BoomerAMGCoarseParms(comm, local_num_vars,
                                              num_functions, dof_func_array[level], CF_marker_array[level],
-<<<<<<< HEAD
-                                             &coarse_dof_func, &coarse_pnts_global);
-=======
                                              &coarse_dof_func, coarse_pnts_global);
->>>>>>> 805ee77b
                   hypre_BoomerAMGBuildMultipass(A_array[level],
                                                 CF_marker, S, coarse_pnts_global,
                                                 num_functions, dof_func_data, debug_flag,
@@ -1870,13 +1840,7 @@
                   CFN_marker = NULL;
                   hypre_BoomerAMGCoarseParms(comm, local_num_vars,
                                              num_functions, dof_func_array[level], CF_marker_array[level],
-<<<<<<< HEAD
-                                             &coarse_dof_func, &coarse_pnts_global);
-                  /*if (num_functions > 1 && nodal > -1 && (!block_mode) )
-                     dof_func_array[level+1] = coarse_dof_func;*/
-=======
                                              &coarse_dof_func, coarse_pnts_global);
->>>>>>> 805ee77b
                   if (agg_interp_type == 1 || agg_interp_type == 6)
                   {
                      hypre_BoomerAMGBuildPartialExtPIInterp(A_array[level],
@@ -1943,14 +1907,10 @@
                }
                AN = NULL;
             }
-<<<<<<< HEAD
-            if (my_id == (num_procs - 1)) { coarse_size = coarse_pnts_global[1]; }
-=======
             if (my_id == (num_procs - 1))
             {
                coarse_size = coarse_pnts_global[1];
             }
->>>>>>> 805ee77b
             hypre_MPI_Bcast(&coarse_size, 1, HYPRE_MPI_BIG_INT, num_procs - 1, comm);
          }
          else /* no aggressive coarsening */
@@ -1961,21 +1921,13 @@
                         {
                            hypre_BoomerAMGCoarseParms(comm,
                                                       hypre_CSRMatrixNumRows(hypre_ParCSRMatrixDiag(AN)),
-<<<<<<< HEAD
-                                                      1, NULL, CF_marker, NULL, &coarse_pnts_global);
-=======
                                                       1, NULL, CF_marker, NULL, coarse_pnts_global);
->>>>>>> 805ee77b
                         }
                         else
                         {
                            hypre_BoomerAMGCoarseParms(comm, local_num_vars,
                                                       num_functions, dof_func_array[level], CF_marker,
-<<<<<<< HEAD
-                                                      &coarse_dof_func,&coarse_pnts_global);
-=======
                                                       &coarse_dof_func, coarse_pnts_global);
->>>>>>> 805ee77b
                         }
                         if (my_id == (num_procs -1)) coarse_size = coarse_pnts_global[1];
                         hypre_MPI_Bcast(&coarse_size, 1, HYPRE_MPI_BIG_INT, num_procs-1, comm);
@@ -2184,8 +2136,6 @@
                   else if (interp_type == 22)
                   {
                      hypre_BoomerAMGBuildBlockInterpRV( A_block_array[level], CF_marker,
-<<<<<<< HEAD
-=======
                                                         SN,
                                                         coarse_pnts_global, 1,
                                                         NULL,
@@ -2193,18 +2143,6 @@
                                                         trunc_factor, P_max_elmts,
                                                         &P_block_array[level]);
                   }
-                  else if (interp_type == 23)
-                  {
-                     hypre_BoomerAMGBuildBlockInterpRV( A_block_array[level], CF_marker,
->>>>>>> 805ee77b
-                                                        SN,
-                                                        coarse_pnts_global, 1,
-                                                        NULL,
-                                                        debug_flag,
-                                                        trunc_factor, P_max_elmts,
-                                                        &P_block_array[level]);
-                  }
-<<<<<<< HEAD
                   else if (interp_type == 23)
                   {
                      hypre_BoomerAMGBuildBlockInterpRV( A_block_array[level], CF_marker,
@@ -2215,8 +2153,6 @@
                                                         trunc_factor, P_max_elmts,
                                                         &P_block_array[level]);
                   }
-=======
->>>>>>> 805ee77b
                   else if (interp_type == 20)
                   {
                      hypre_BoomerAMGBuildBlockInterp( A_block_array[level], CF_marker,
@@ -2226,7 +2162,6 @@
                                                       debug_flag,
                                                       trunc_factor, P_max_elmts, 0,
                                                       &P_block_array[level]);
-<<<<<<< HEAD
 
                   }
                   else if (interp_type == 21)
@@ -2253,34 +2188,6 @@
                   else /* interp_type ==10 */
                   {
 
-=======
-
-                  }
-                  else if (interp_type == 21)
-                  {
-                     hypre_BoomerAMGBuildBlockInterpDiag( A_block_array[level], CF_marker,
-                                                          SN,
-                                                          coarse_pnts_global, 1,
-                                                          NULL,
-                                                          debug_flag,
-                                                          trunc_factor, P_max_elmts, 0,
-                                                          &P_block_array[level]);
-                  }
-                  else if (interp_type == 24)
-                  {
-                     hypre_BoomerAMGBuildBlockDirInterp( A_block_array[level], CF_marker,
-                                                         SN,
-                                                         coarse_pnts_global, 1,
-                                                         NULL,
-                                                         debug_flag,
-                                                         trunc_factor, P_max_elmts,
-                                                         &P_block_array[level]);
-                  }
-
-                  else /* interp_type ==10 */
-                  {
-
->>>>>>> 805ee77b
                      hypre_BoomerAMGBuildBlockInterp( A_block_array[level], CF_marker,
                                                       SN,
                                                       coarse_pnts_global, 1,
@@ -2367,7 +2274,6 @@
 
 
                         hypre_ParCSRMatrixDestroy(S2);
-<<<<<<< HEAD
 
                      }
                      else /* one function only or unknown-based interpolation- */
@@ -2392,46 +2298,13 @@
                                               debug_flag, trunc_factor, &P);
             }
          } /* end of no aggressive coarsening */
-=======
->>>>>>> 805ee77b
-
-                     }
-                     else /* one function only or unknown-based interpolation- */
-                     {
-                        dbg_flg = debug_flag;
-                        if (amg_print_level) { dbg_flg = -debug_flag; }
-
-<<<<<<< HEAD
+
          dof_func_array[level + 1] = NULL;
          if (num_functions > 1 && nodal > -1 && (!block_mode) )
          {
             dof_func_array[level + 1] = coarse_dof_func;
          }
-=======
-                        hypre_BoomerAMGBuildInterp(A_array[level], CF_marker,
-                                                   S, coarse_pnts_global, num_functions,
-                                                   dof_func_data,
-                                                   dbg_flg, trunc_factor, P_max_elmts, &P);
->>>>>>> 805ee77b
-
-
-                     }
-                  }
-               }
-            }
-            else
-            {
-               hypre_BoomerAMGBuildInterpGSMG(NULL, CF_marker, S,
-                                              coarse_pnts_global, num_functions, dof_func_data,
-                                              debug_flag, trunc_factor, &P);
-            }
-         } /* end of no aggressive coarsening */
-
-         dof_func_array[level + 1] = NULL;
-         if (num_functions > 1 && nodal > -1 && (!block_mode) )
-         {
-            dof_func_array[level + 1] = coarse_dof_func;
-         }
+
          HYPRE_ANNOTATE_REGION_END("%s", "Interpolation");
       } /* end of if max_levels > 1 */
 
