/******************************************************************************
 * Copyright 1998-2019 Lawrence Livermore National Security, LLC and other
 * HYPRE Project Developers. See the top-level COPYRIGHT file for details.
 *
 * SPDX-License-Identifier: (Apache-2.0 OR MIT)
 ******************************************************************************/

#include "_hypre_parcsr_ls.h"
#include "par_amg.h"
#include "../parcsr_block_mv/par_csr_block_matrix.h"

#define DEBUG 0
#define PRINT_CF 0

#define DEBUG_SAVE_ALL_OPS 0
/*****************************************************************************
 *
 * Routine for driving the setup phase of AMG
 *
 *****************************************************************************/

/*****************************************************************************
 * hypre_BoomerAMGSetup
 *****************************************************************************/

HYPRE_Int
hypre_BoomerAMGSetup( void               *amg_vdata,
                      hypre_ParCSRMatrix *A,
                      hypre_ParVector    *f,
                      hypre_ParVector    *u )
{
   MPI_Comm            comm = hypre_ParCSRMatrixComm(A);
   hypre_ParAMGData   *amg_data = (hypre_ParAMGData*) amg_vdata;

   /* Data Structure variables */

   hypre_ParCSRMatrix **A_array;
   hypre_ParVector    **F_array;
   hypre_ParVector    **U_array;
   hypre_ParVector     *Vtemp = NULL;
   hypre_ParVector     *Rtemp = NULL;
   hypre_ParVector     *Ptemp = NULL;
   hypre_ParVector     *Ztemp = NULL;
   hypre_ParCSRMatrix **P_array;
   hypre_ParCSRMatrix **R_array;
   hypre_ParVector     *Residual_array;
   HYPRE_Int          **CF_marker_array;
   HYPRE_Int          **dof_func_array;
   HYPRE_Int           *dof_func;
   HYPRE_Real          *relax_weight;
   HYPRE_Real          *omega;
   HYPRE_Real           schwarz_relax_wt = 1;
   HYPRE_Real           strong_threshold;
   HYPRE_Int            coarsen_cut_factor;
   HYPRE_Int            useSabs;
   HYPRE_Real           CR_strong_th;
   HYPRE_Real           max_row_sum;
   HYPRE_Real           trunc_factor, jacobi_trunc_threshold;
   HYPRE_Real           agg_trunc_factor, agg_P12_trunc_factor;
   HYPRE_Real           CR_rate;
   HYPRE_Int            relax_order;
   HYPRE_Int            max_levels;
   HYPRE_Int            amg_logging;
   HYPRE_Int            amg_print_level;
   HYPRE_Int            debug_flag;
   HYPRE_Int            dbg_flg;
   HYPRE_Int            local_num_vars;
   HYPRE_Int            P_max_elmts;
   HYPRE_Int            agg_P_max_elmts;
   HYPRE_Int            agg_P12_max_elmts;
   HYPRE_Int            IS_type;
   HYPRE_Int            num_CR_relax_steps;
   HYPRE_Int            CR_use_CG;
   HYPRE_Int            cgc_its; /* BM Aug 25, 2006 */
   HYPRE_Int            mult_additive = hypre_ParAMGDataMultAdditive(amg_data);
   HYPRE_Int            additive = hypre_ParAMGDataAdditive(amg_data);
   HYPRE_Int            simple = hypre_ParAMGDataSimple(amg_data);
   HYPRE_Int            add_last_lvl = hypre_ParAMGDataAddLastLvl(amg_data);
   HYPRE_Int            add_P_max_elmts = hypre_ParAMGDataMultAddPMaxElmts(amg_data);
   HYPRE_Int            keep_same_sign = hypre_ParAMGDataKeepSameSign(amg_data);
   HYPRE_Real           add_trunc_factor = hypre_ParAMGDataMultAddTruncFactor(amg_data);
   HYPRE_Int            add_rlx = hypre_ParAMGDataAddRelaxType(amg_data);
   HYPRE_Real           add_rlx_wt = hypre_ParAMGDataAddRelaxWt(amg_data);

   hypre_ParCSRBlockMatrix **A_block_array, **P_block_array, **R_block_array;

   HYPRE_MemoryLocation memory_location = hypre_ParCSRMatrixMemoryLocation(A);

   /* Local variables */
   HYPRE_Int           *CF_marker;
   HYPRE_Int           *CFN_marker = NULL;
   HYPRE_Int           *CF2_marker = NULL;
   HYPRE_Int           *CF3_marker = NULL;
   hypre_ParCSRMatrix  *S = NULL, *Sabs = NULL;
   hypre_ParCSRMatrix  *S2;
   hypre_ParCSRMatrix  *SN = NULL;
   hypre_ParCSRMatrix  *SCR;
   hypre_ParCSRMatrix  *P = NULL;
   hypre_ParCSRMatrix  *R = NULL;
   hypre_ParCSRMatrix  *A_H;
   hypre_ParCSRMatrix  *AN = NULL;
   hypre_ParCSRMatrix  *P1;
   hypre_ParCSRMatrix  *P2;
   hypre_ParCSRMatrix  *Pnew = NULL;
   HYPRE_Real          *SmoothVecs = NULL;
   hypre_Vector       **l1_norms = NULL;
   hypre_Vector       **cheby_ds = NULL;
   HYPRE_Real         **cheby_coefs = NULL;
   HYPRE_Real         **gmres_coefs_real = NULL;
   HYPRE_Real         **gmres_coefs_imag = NULL;

   HYPRE_Int       old_num_levels, num_levels;
   HYPRE_Int       level;
   HYPRE_Int       local_size, i, row;
   HYPRE_BigInt    first_local_row;
   HYPRE_BigInt    coarse_size;
   HYPRE_Int       coarsen_type;
   HYPRE_Int       measure_type;
   HYPRE_Int       setup_type;
   HYPRE_BigInt    fine_size;
   HYPRE_Int       rest, tms, indx;
   HYPRE_Real      size;
   HYPRE_Int       not_finished_coarsening = 1;
   HYPRE_Int       coarse_threshold = hypre_ParAMGDataMaxCoarseSize(amg_data);
   HYPRE_Int       min_coarse_size = hypre_ParAMGDataMinCoarseSize(amg_data);
   HYPRE_Int       seq_threshold = hypre_ParAMGDataSeqThreshold(amg_data);
   HYPRE_Int       j, k;
   HYPRE_Int       num_procs,my_id,num_threads;
   HYPRE_Int      *grid_relax_type = hypre_ParAMGDataGridRelaxType(amg_data);
   HYPRE_Int       num_functions = hypre_ParAMGDataNumFunctions(amg_data);
   HYPRE_Int       nodal = hypre_ParAMGDataNodal(amg_data);
   HYPRE_Int       nodal_levels = hypre_ParAMGDataNodalLevels(amg_data);
   HYPRE_Int       nodal_diag = hypre_ParAMGDataNodalDiag(amg_data);
   HYPRE_Int       num_paths = hypre_ParAMGDataNumPaths(amg_data);
   HYPRE_Int       agg_num_levels = hypre_ParAMGDataAggNumLevels(amg_data);
   HYPRE_Int       agg_interp_type = hypre_ParAMGDataAggInterpType(amg_data);
   HYPRE_Int       sep_weight = hypre_ParAMGDataSepWeight(amg_data);
   HYPRE_Int      *coarse_dof_func = NULL;
   HYPRE_BigInt   *coarse_pnts_global;
   HYPRE_BigInt   *coarse_pnts_global1;
   HYPRE_Int       num_cg_sweeps;

   HYPRE_Real *max_eig_est = NULL;
   HYPRE_Real *min_eig_est = NULL;

   HYPRE_Solver *smoother = NULL;
   HYPRE_Int     smooth_type = hypre_ParAMGDataSmoothType(amg_data);
   HYPRE_Int     smooth_num_levels = hypre_ParAMGDataSmoothNumLevels(amg_data);
   HYPRE_Int     sym;
   HYPRE_Int     nlevel;
   HYPRE_Real    thresh;
   HYPRE_Real    filter;
   HYPRE_Real    drop_tol;
   HYPRE_Int     max_nz_per_row;
   char         *euclidfile;
   HYPRE_Int     eu_level;
   HYPRE_Int     eu_bj;
   HYPRE_Real    eu_sparse_A;
   HYPRE_Int     ilu_type;
   HYPRE_Int     ilu_lfil;
   HYPRE_Int     ilu_max_row_nnz;
   HYPRE_Int     ilu_max_iter;
   HYPRE_Real    ilu_droptol;
   HYPRE_Int     ilu_reordering_type;
   HYPRE_Int     needZ = 0;

   HYPRE_Int interp_type, restri_type;
   HYPRE_Int post_interp_type;  /* what to do after computing the interpolation matrix
                                   0 for nothing, 1 for a Jacobi step */

   /*for fittting interp vectors */
   /*HYPRE_Int                smooth_interp_vectors= hypre_ParAMGSmoothInterpVectors(amg_data); */
   HYPRE_Real         abs_q_trunc= hypre_ParAMGInterpVecAbsQTrunc(amg_data);
   HYPRE_Int                q_max = hypre_ParAMGInterpVecQMax(amg_data);
   HYPRE_Int                num_interp_vectors= hypre_ParAMGNumInterpVectors(amg_data);
   HYPRE_Int                num_levels_interp_vectors = hypre_ParAMGNumLevelsInterpVectors(amg_data);
   hypre_ParVector  **interp_vectors = hypre_ParAMGInterpVectors(amg_data);
   hypre_ParVector ***interp_vectors_array= hypre_ParAMGInterpVectorsArray(amg_data);
   HYPRE_Int                interp_vec_variant= hypre_ParAMGInterpVecVariant(amg_data);
   HYPRE_Int                interp_refine= hypre_ParAMGInterpRefine(amg_data);
   HYPRE_Int                interp_vec_first_level= hypre_ParAMGInterpVecFirstLevel(amg_data);
   HYPRE_Real        *expandp_weights =  hypre_ParAMGDataExpandPWeights(amg_data);

   /* parameters for non-Galerkin stuff */
   HYPRE_Int nongalerk_num_tol = hypre_ParAMGDataNonGalerkNumTol (amg_data);
   HYPRE_Real *nongalerk_tol = hypre_ParAMGDataNonGalerkTol (amg_data);
   HYPRE_Real nongalerk_tol_l = 0.0;
   HYPRE_Real *nongal_tol_array = hypre_ParAMGDataNonGalTolArray (amg_data);

   hypre_ParCSRBlockMatrix *A_H_block;

   HYPRE_Int       block_mode = 0;

   HYPRE_Int       mult_addlvl = hypre_max(mult_additive, simple);
   HYPRE_Int       addlvl = hypre_max(mult_addlvl, additive);
   HYPRE_Int       rap2 = hypre_ParAMGDataRAP2(amg_data);
   HYPRE_Int       keepTranspose = hypre_ParAMGDataKeepTranspose(amg_data);

   HYPRE_Int       local_coarse_size;
   HYPRE_Int       num_C_points_coarse      = hypre_ParAMGDataNumCPoints(amg_data);
   HYPRE_Int      *C_points_local_marker    = hypre_ParAMGDataCPointsLocalMarker(amg_data);
   HYPRE_BigInt   *C_points_marker          = hypre_ParAMGDataCPointsMarker(amg_data);
   HYPRE_Int       num_F_points             = hypre_ParAMGDataNumFPoints(amg_data);
   HYPRE_BigInt   *F_points_marker          = hypre_ParAMGDataFPointsMarker(amg_data);
   HYPRE_Int       num_isolated_F_points    = hypre_ParAMGDataNumIsolatedFPoints(amg_data);
   HYPRE_BigInt   *isolated_F_points_marker = hypre_ParAMGDataIsolatedFPointsMarker(amg_data);

   HYPRE_Int      *num_grid_sweeps = hypre_ParAMGDataNumGridSweeps(amg_data);
   HYPRE_Int       ns = num_grid_sweeps[1];
   HYPRE_Real      wall_time;   /* for debugging instrumentation */
   HYPRE_Int       add_end;

#ifdef HYPRE_USING_DSUPERLU
   HYPRE_Int       dslu_threshold = hypre_ParAMGDataDSLUThreshold(amg_data);
#endif

   hypre_MPI_Comm_size(comm, &num_procs);
   hypre_MPI_Comm_rank(comm,&my_id);

   num_threads = hypre_NumThreads();

   /*A_new = hypre_CSRMatrixDeleteZeros(hypre_ParCSRMatrixDiag(A), 1.e-16);
   hypre_CSRMatrixPrint(A_new, "Atestnew"); */
   old_num_levels = hypre_ParAMGDataNumLevels(amg_data);
   max_levels = hypre_ParAMGDataMaxLevels(amg_data);
   add_end = hypre_min(add_last_lvl, max_levels-1);
   if (add_end == -1) add_end = max_levels-1;
   amg_logging = hypre_ParAMGDataLogging(amg_data);
   amg_print_level = hypre_ParAMGDataPrintLevel(amg_data);
   coarsen_type = hypre_ParAMGDataCoarsenType(amg_data);
   measure_type = hypre_ParAMGDataMeasureType(amg_data);
   setup_type = hypre_ParAMGDataSetupType(amg_data);
   debug_flag = hypre_ParAMGDataDebugFlag(amg_data);
   relax_weight = hypre_ParAMGDataRelaxWeight(amg_data);
   omega = hypre_ParAMGDataOmega(amg_data);
   dof_func = hypre_ParAMGDataDofFunc(amg_data);
   sym = hypre_ParAMGDataSym(amg_data);
   nlevel = hypre_ParAMGDataLevel(amg_data);
   filter = hypre_ParAMGDataFilter(amg_data);
   thresh = hypre_ParAMGDataThreshold(amg_data);
   drop_tol = hypre_ParAMGDataDropTol(amg_data);
   max_nz_per_row = hypre_ParAMGDataMaxNzPerRow(amg_data);
   euclidfile = hypre_ParAMGDataEuclidFile(amg_data);
   eu_level = hypre_ParAMGDataEuLevel(amg_data);
   eu_sparse_A = hypre_ParAMGDataEuSparseA(amg_data);
   eu_bj = hypre_ParAMGDataEuBJ(amg_data);
   ilu_type = hypre_ParAMGDataILUType(amg_data);
   ilu_lfil = hypre_ParAMGDataILULevel(amg_data);
   ilu_max_row_nnz = hypre_ParAMGDataILUMaxRowNnz(amg_data);
   ilu_droptol = hypre_ParAMGDataILUDroptol(amg_data);
   ilu_max_iter = hypre_ParAMGDataILUMaxIter(amg_data);
   ilu_reordering_type = hypre_ParAMGDataILULocalReordering(amg_data);
   interp_type = hypre_ParAMGDataInterpType(amg_data);
   restri_type = hypre_ParAMGDataRestriction(amg_data); /* RL */
   post_interp_type = hypre_ParAMGDataPostInterpType(amg_data);
   IS_type = hypre_ParAMGDataISType(amg_data);
   num_CR_relax_steps = hypre_ParAMGDataNumCRRelaxSteps(amg_data);
   CR_rate = hypre_ParAMGDataCRRate(amg_data);
   CR_use_CG = hypre_ParAMGDataCRUseCG(amg_data);
   cgc_its = hypre_ParAMGDataCGCIts(amg_data);

   relax_order = hypre_ParAMGDataRelaxOrder(amg_data);

   hypre_ParCSRMatrixSetNumNonzeros(A);
   hypre_ParCSRMatrixSetDNumNonzeros(A);
   hypre_ParAMGDataNumVariables(amg_data) = hypre_ParCSRMatrixNumRows(A);

   if (num_procs == 1) seq_threshold = 0;
   if (setup_type == 0) return hypre_error_flag;

   S = NULL;

   A_array = hypre_ParAMGDataAArray(amg_data);
   P_array = hypre_ParAMGDataPArray(amg_data);
   R_array = hypre_ParAMGDataRArray(amg_data);
   CF_marker_array = hypre_ParAMGDataCFMarkerArray(amg_data);
   dof_func_array = hypre_ParAMGDataDofFuncArray(amg_data);
   local_size = hypre_CSRMatrixNumRows(hypre_ParCSRMatrixDiag(A));
   first_local_row = hypre_ParCSRMatrixFirstRowIndex(A);


   A_block_array = hypre_ParAMGDataABlockArray(amg_data);
   P_block_array = hypre_ParAMGDataPBlockArray(amg_data);
   R_block_array = hypre_ParAMGDataRBlockArray(amg_data);

   grid_relax_type[3] = hypre_ParAMGDataUserCoarseRelaxType(amg_data);

   HYPRE_ANNOTATE_FUNC_BEGIN;

   /* change in definition of standard and multipass interpolation, by
      eliminating interp_type 9 and 5 and setting sep_weight instead
      when using separation of weights option */
   if (interp_type == 9)
   {
      interp_type = 8;
      sep_weight = 1;
   }
   else if (interp_type == 5)
   {
      interp_type = 4;
      sep_weight = 1;
   }


   /* Verify that if the user has selected the interp_vec_variant > 0
      (so GM or LN interpolation) then they have nodal coarsening
      selected also */
   if (interp_vec_variant > 0 && nodal < 1)
   {
      nodal = 1;
      hypre_error_w_msg(HYPRE_ERROR_GENERIC,"WARNING: Changing to node-based coarsening because LN of GM interpolation has been specified via HYPRE_BoomerAMGSetInterpVecVariant.\n");
   }

   /* Verify that settings are correct for solving systmes */
   /* If the user has specified either a block interpolation or a block relaxation then
      we need to make sure the other has been choosen as well  - so we can be
      in "block mode" - storing only block matrices on the coarse levels*/
   /* Furthermore, if we are using systems and nodal = 0, then
      we will change nodal to 1 */
   /* probably should disable stuff like smooth num levels at some point */


   if (grid_relax_type[0] >= 20) /* block relaxation choosen */
   {

      if (!((interp_type >= 20 && interp_type != 100) || interp_type == 11 || interp_type == 10 ) )
      {
         hypre_ParAMGDataInterpType(amg_data) = 20;
         interp_type = hypre_ParAMGDataInterpType(amg_data) ;
      }

      for (i=1; i < 3; i++)
      {
         if (grid_relax_type[i] < 20)
         {
            grid_relax_type[i] = 23;
         }

      }
      if (grid_relax_type[3] < 20) grid_relax_type[3] = 29;  /* GE */

      block_mode = 1;
   }

   if ((interp_type >= 20 && interp_type != 100) || interp_type == 11 || interp_type == 10 ) /* block interp choosen */
   {
      if (!(nodal))
      {
         hypre_ParAMGDataNodal(amg_data) = 1;
         nodal = hypre_ParAMGDataNodal(amg_data);
      }
      for (i=0; i < 3; i++)
      {
         if (grid_relax_type[i] < 20)
            grid_relax_type[i] = 23;
      }

      if (grid_relax_type[3] < 20) grid_relax_type[3] = 29; /* GE */

      block_mode = 1;

   }

   hypre_ParAMGDataBlockMode(amg_data) = block_mode;


   /* end of systems checks */

   /* free up storage in case of new setup without previous destroy */

   if (A_array || A_block_array || P_array || P_block_array || CF_marker_array ||
       dof_func_array || R_array || R_block_array)
   {
      for (j = 1; j < old_num_levels; j++)
      {
         if (A_array[j])
         {
            hypre_ParCSRMatrixDestroy(A_array[j]);
            A_array[j] = NULL;
         }

         if (A_block_array[j])
         {
            hypre_ParCSRBlockMatrixDestroy(A_block_array[j]);
            A_block_array[j] = NULL;
         }

         hypre_TFree(dof_func_array[j], HYPRE_MEMORY_HOST);
      }

      for (j = 0; j < old_num_levels-1; j++)
      {
         if (P_array[j])
         {
            hypre_ParCSRMatrixDestroy(P_array[j]);
            P_array[j] = NULL;
         }

         if (P_block_array[j])
         {
            hypre_ParCSRBlockMatrixDestroy(P_block_array[j]);
            P_block_array[j] = NULL;
         }
         /* RL */
         if (R_array[j])
         {
            hypre_ParCSRMatrixDestroy(R_array[j]);
            R_array[j] = NULL;
         }

         if (R_block_array[j])
         {
            hypre_ParCSRBlockMatrixDestroy(R_block_array[j]);
            R_block_array[j] = NULL;
         }
      }

      /* Special case use of CF_marker_array when old_num_levels == 1
         requires us to attempt this deallocation every time */
      hypre_TFree(CF_marker_array[0], HYPRE_MEMORY_HOST);

      for (j = 1; j < old_num_levels-1; j++)
      {
         hypre_TFree(CF_marker_array[j], HYPRE_MEMORY_HOST);
      }
   }

   {
      MPI_Comm new_comm = hypre_ParAMGDataNewComm(amg_data);
      void *amg = hypre_ParAMGDataCoarseSolver(amg_data);
      if (hypre_ParAMGDataRtemp(amg_data))
      {
         hypre_ParVectorDestroy(hypre_ParAMGDataRtemp(amg_data));
         hypre_ParAMGDataRtemp(amg_data) = NULL;
      }
      if (hypre_ParAMGDataPtemp(amg_data))
      {
         hypre_ParVectorDestroy(hypre_ParAMGDataPtemp(amg_data));
         hypre_ParAMGDataPtemp(amg_data) = NULL;
      }
      if (hypre_ParAMGDataZtemp(amg_data))
      {
         hypre_ParVectorDestroy(hypre_ParAMGDataZtemp(amg_data));
         hypre_ParAMGDataZtemp(amg_data) = NULL;
      }

      if (hypre_ParAMGDataACoarse(amg_data))
      {
         hypre_ParCSRMatrixDestroy(hypre_ParAMGDataACoarse(amg_data));
         hypre_ParAMGDataACoarse(amg_data) = NULL;
      }

      if (hypre_ParAMGDataUCoarse(amg_data))
      {
         hypre_ParVectorDestroy(hypre_ParAMGDataUCoarse(amg_data));
         hypre_ParAMGDataUCoarse(amg_data) = NULL;
      }

      if (hypre_ParAMGDataFCoarse(amg_data))
      {
         hypre_ParVectorDestroy(hypre_ParAMGDataFCoarse(amg_data));
         hypre_ParAMGDataFCoarse(amg_data) = NULL;
      }

      hypre_TFree(hypre_ParAMGDataAMat(amg_data), HYPRE_MEMORY_HOST);
      hypre_TFree(hypre_ParAMGDataAInv(amg_data), HYPRE_MEMORY_HOST);
      hypre_TFree(hypre_ParAMGDataBVec(amg_data), HYPRE_MEMORY_HOST);
      hypre_TFree(hypre_ParAMGDataCommInfo(amg_data), HYPRE_MEMORY_HOST);

      if (new_comm != hypre_MPI_COMM_NULL)
      {
         hypre_MPI_Comm_free (&new_comm);
         hypre_ParAMGDataNewComm(amg_data) = hypre_MPI_COMM_NULL;
      }

      if (amg)
      {
         hypre_BoomerAMGDestroy (amg);
         hypre_ParAMGDataCoarseSolver(amg_data) = NULL;
      }

      hypre_TFree(hypre_ParAMGDataMaxEigEst(amg_data), HYPRE_MEMORY_HOST);
      hypre_TFree(hypre_ParAMGDataMinEigEst(amg_data), HYPRE_MEMORY_HOST);

      if (hypre_ParAMGDataL1Norms(amg_data))
      {
         for (i = 0; i < old_num_levels; i++)
         {
            hypre_SeqVectorDestroy(hypre_ParAMGDataL1Norms(amg_data)[i]);
         }
         hypre_TFree(hypre_ParAMGDataL1Norms(amg_data), HYPRE_MEMORY_HOST);
      }
      if (smooth_num_levels && smoother)
      {
         if (smooth_num_levels > old_num_levels-1)
         {
           smooth_num_levels = old_num_levels -1;
         }
         if (hypre_ParAMGDataSmoothType(amg_data) == 7)
         {
            for (i=0; i < smooth_num_levels; i++)
            {
               if (smoother[i])
               {
                  HYPRE_ParCSRPilutDestroy(smoother[i]);
                  smoother[i] = NULL;
               }
            }
         }
         else if (hypre_ParAMGDataSmoothType(amg_data) == 8)
         {
            for (i=0; i < smooth_num_levels; i++)
            {
               if (smoother[i])
               {
                  HYPRE_ParCSRParaSailsDestroy(smoother[i]);
                  smoother[i] = NULL;
               }
            }
         }
         else if (hypre_ParAMGDataSmoothType(amg_data) == 9)
         {
            for (i=0; i < smooth_num_levels; i++)
            {
               if (smoother[i])
               {
                  HYPRE_EuclidDestroy(smoother[i]);
                  smoother[i] = NULL;
               }
            }
         }
         else if (hypre_ParAMGDataSmoothType(amg_data) == 5)
         {
            for (i=0; i < smooth_num_levels; i++)
            {
               if (smoother[i])
               {
                  HYPRE_ILUDestroy(smoother[i]);
                  smoother[i] = NULL;
               }
            }
         }
         else if (hypre_ParAMGDataSmoothType(amg_data) == 6)
         {
            for (i=0; i < smooth_num_levels; i++)
            {
               if (smoother[i])
               {
                  HYPRE_SchwarzDestroy(smoother[i]);
                  smoother[i] = NULL;
               }
            }
         }
         hypre_TFree(hypre_ParAMGDataSmoother(amg_data), HYPRE_MEMORY_HOST);
      }
      if ( hypre_ParAMGDataResidual(amg_data) )
      {
         hypre_ParVectorDestroy( hypre_ParAMGDataResidual(amg_data) );
         hypre_ParAMGDataResidual(amg_data) = NULL;
      }
   }

   if (A_array == NULL)
   {
      A_array = hypre_CTAlloc(hypre_ParCSRMatrix*, max_levels, HYPRE_MEMORY_HOST);
   }
   if (A_block_array == NULL)
   {
      A_block_array = hypre_CTAlloc(hypre_ParCSRBlockMatrix*, max_levels, HYPRE_MEMORY_HOST);
   }

   if (P_array == NULL && max_levels > 1)
   {
      P_array = hypre_CTAlloc(hypre_ParCSRMatrix*, max_levels-1, HYPRE_MEMORY_HOST);
   }
   if (P_block_array == NULL && max_levels > 1)
   {
      P_block_array = hypre_CTAlloc(hypre_ParCSRBlockMatrix*, max_levels-1, HYPRE_MEMORY_HOST);
   }

   /* RL: if retri_type != 0, R != P^T, allocate R matrices */
   if (restri_type)
   {
      if (R_array == NULL && max_levels > 1)
      {
         R_array = hypre_CTAlloc(hypre_ParCSRMatrix*, max_levels-1, HYPRE_MEMORY_HOST);
      }
      if (R_block_array == NULL && max_levels > 1)
      {
         R_block_array = hypre_CTAlloc(hypre_ParCSRBlockMatrix*, max_levels-1, HYPRE_MEMORY_HOST);
      }
   }

   if (CF_marker_array == NULL)
   {
      CF_marker_array = hypre_CTAlloc(HYPRE_Int*, max_levels, HYPRE_MEMORY_HOST);
   }

   if (num_C_points_coarse > 0)
   {
      k = 0;
      for (j = 0; j < num_C_points_coarse; j++)
      {
         row = (HYPRE_Int) (C_points_marker[j] - first_local_row);
         if ((row >= 0) && (row < local_size))
         {
            C_points_local_marker[k++] = row;
         }
      }
      num_C_points_coarse = k;
   }

   if (dof_func_array == NULL)
   {
      dof_func_array = hypre_CTAlloc(HYPRE_Int*, max_levels, HYPRE_MEMORY_HOST);
   }

   if (num_functions > 1 && dof_func == NULL)
   {
      HYPRE_BigInt num_fun = (HYPRE_BigInt) num_functions;

      dof_func = hypre_CTAlloc(HYPRE_Int, local_size, HYPRE_MEMORY_HOST);
      rest = first_local_row-((first_local_row/num_fun)*num_fun);
      indx = num_functions-rest;
      if (rest == 0)
      {
         indx = 0;
      }
      k = num_functions - 1;
      for (j = indx-1; j > -1; j--)
      {
         dof_func[j] = k--;
      }
      tms = local_size/num_functions;
      if (tms*num_functions+indx > local_size)
      {
         tms--;
      }
      for (j=0; j < tms; j++)
      {
         for (k=0; k < num_functions; k++)
         {
            dof_func[indx++] = k;
         }
      }
      k = 0;
      while (indx < local_size)
      {
         dof_func[indx++] = k++;
      }
      hypre_ParAMGDataDofFunc(amg_data) = dof_func;
   }

   A_array[0] = A;

   /* interp vectors setup */
   if (interp_vec_variant == 1)
   {
      num_levels_interp_vectors = interp_vec_first_level + 1;
      hypre_ParAMGNumLevelsInterpVectors(amg_data) = num_levels_interp_vectors;
   }
   if ( interp_vec_variant > 0 &&  num_interp_vectors > 0)
   {
      interp_vectors_array =  hypre_CTAlloc(hypre_ParVector**, num_levels_interp_vectors, HYPRE_MEMORY_HOST);
      interp_vectors_array[0] = interp_vectors;
      hypre_ParAMGInterpVectorsArray(amg_data)= interp_vectors_array;
   }

   if (block_mode)
   {
      A_block_array[0] = hypre_ParCSRBlockMatrixConvertFromParCSRMatrix(A_array[0],
                                                                        num_functions);
      hypre_ParCSRBlockMatrixSetNumNonzeros(A_block_array[0]);
      hypre_ParCSRBlockMatrixSetDNumNonzeros(A_block_array[0]);
   }

   dof_func_array[0] = dof_func;
   hypre_ParAMGDataCFMarkerArray(amg_data) = CF_marker_array;
   hypre_ParAMGDataNumCPoints(amg_data) = num_C_points_coarse;
   hypre_ParAMGDataDofFuncArray(amg_data) = dof_func_array;
   hypre_ParAMGDataAArray(amg_data) = A_array;
   hypre_ParAMGDataPArray(amg_data) = P_array;

   /* RL: if R != P^T */
   if (restri_type)
   {
      hypre_ParAMGDataRArray(amg_data) = R_array;
   }
   else
   {
      hypre_ParAMGDataRArray(amg_data) = P_array;
   }

   hypre_ParAMGDataABlockArray(amg_data) = A_block_array;
   hypre_ParAMGDataPBlockArray(amg_data) = P_block_array;

   /* RL: if R != P^T */
   if (restri_type)
   {
      hypre_ParAMGDataRBlockArray(amg_data) = R_block_array;
   }
   else
   {
      hypre_ParAMGDataRBlockArray(amg_data) = P_block_array;
   }

   Vtemp = hypre_ParAMGDataVtemp(amg_data);

   if (Vtemp != NULL)
   {
      hypre_ParVectorDestroy(Vtemp);
      Vtemp = NULL;
   }

   Vtemp = hypre_ParVectorCreate(hypre_ParCSRMatrixComm(A_array[0]),
                                 hypre_ParCSRMatrixGlobalNumRows(A_array[0]),
                                 hypre_ParCSRMatrixRowStarts(A_array[0]));
   hypre_ParVectorInitialize_v2(Vtemp, memory_location);
   hypre_ParVectorSetPartitioningOwner(Vtemp, 0);
   hypre_ParAMGDataVtemp(amg_data) = Vtemp;

   /* If we are doing Cheby relaxation, we also need up two more temp vectors.
    * If cheby_scale is false, only need one, otherwise need two */
   if ((smooth_num_levels > 0 && smooth_type > 9) || relax_weight[0] < 0 || omega[0] < 0 ||
       hypre_ParAMGDataSchwarzRlxWeight(amg_data) < 0 ||
       (grid_relax_type[0] == 16 || grid_relax_type[1] == 16 || grid_relax_type[2] == 16 || grid_relax_type[3] == 16) ||
       (grid_relax_type[0] == 19 || grid_relax_type[1] == 19 || grid_relax_type[2] == 19 || grid_relax_type[3] == 19)
       )
   {
      Ptemp = hypre_ParVectorCreate(hypre_ParCSRMatrixComm(A_array[0]),
                                    hypre_ParCSRMatrixGlobalNumRows(A_array[0]),
                                    hypre_ParCSRMatrixRowStarts(A_array[0]));
      hypre_ParVectorInitialize_v2(Ptemp, memory_location);
      hypre_ParVectorSetPartitioningOwner(Ptemp, 0);
      hypre_ParAMGDataPtemp(amg_data) = Ptemp;

      /* If not doing chebyshev relaxation, or (doing chebyshev relaxation and scaling) */
      if (!(grid_relax_type[0] == 16 || grid_relax_type[1] == 16 || grid_relax_type[2] == 16 ||
            grid_relax_type[3] == 16) ||
          (hypre_ParAMGDataChebyScale(amg_data)))
      {
         Rtemp = hypre_ParVectorCreate(hypre_ParCSRMatrixComm(A_array[0]),
                                       hypre_ParCSRMatrixGlobalNumRows(A_array[0]),
                                       hypre_ParCSRMatrixRowStarts(A_array[0]));
         hypre_ParVectorInitialize_v2(Rtemp, memory_location);
         hypre_ParVectorSetPartitioningOwner(Rtemp, 0);
         hypre_ParAMGDataRtemp(amg_data) = Rtemp;
      }
   }

   /* See if we need the Ztemp vector */
   if ( (smooth_num_levels > 0 && smooth_type > 6) || relax_weight[0] < 0 || omega[0] < 0 || hypre_ParAMGDataSchwarzRlxWeight(amg_data) < 0 )
   {
      needZ = hypre_max(needZ, 1);
   }

   if ( grid_relax_type[0] == 16 || grid_relax_type[1] == 16 || grid_relax_type[2] == 16 || grid_relax_type[3] == 16 )
   {
      /* Chebyshev */
      needZ = hypre_max(needZ, 1);
   }

   if ( grid_relax_type[0] == 19 || grid_relax_type[1] == 19 || grid_relax_type[2] == 19 || grid_relax_type[3] == 19 )
   {
      /* Chebyshev */
      needZ = hypre_max(needZ, 1);
   }

#if !defined(HYPRE_USING_CUDA) && !defined(HYPRE_USING_HIP)
   /* GPU impl. needs Z */
   if (num_threads > 1)
#endif
   {
      /* we need the temp Z vector for relaxation 3 and 6 now if we are using threading */
      for (j = 0; j < 4; j++)
      {
         if (grid_relax_type[j] ==  3 || grid_relax_type[j] ==  4 || grid_relax_type[j] ==  6 ||
             grid_relax_type[j] ==  8 || grid_relax_type[j] == 13 || grid_relax_type[j] == 14 ||
             grid_relax_type[j] == 11 || grid_relax_type[j] == 12)
         {
            needZ = hypre_max(needZ, 1);
            break;
         }
      }
   }

   if (needZ)
   {
      Ztemp = hypre_ParMultiVectorCreate(hypre_ParCSRMatrixComm(A_array[0]),
                                         hypre_ParCSRMatrixGlobalNumRows(A_array[0]),
                                         hypre_ParCSRMatrixRowStarts(A_array[0]),
                                         needZ);
      hypre_ParVectorInitialize_v2(Ztemp, memory_location);
      hypre_ParVectorSetPartitioningOwner(Ztemp, 0);
      hypre_ParAMGDataZtemp(amg_data) = Ztemp;
   }

   F_array = hypre_ParAMGDataFArray(amg_data);
   U_array = hypre_ParAMGDataUArray(amg_data);

   if (F_array != NULL || U_array != NULL)
   {
      for (j = 1; j < old_num_levels; j++)
      {
         if (F_array[j] != NULL)
         {
            hypre_ParVectorDestroy(F_array[j]);
            F_array[j] = NULL;
         }
         if (U_array[j] != NULL)
         {
            hypre_ParVectorDestroy(U_array[j]);
            U_array[j] = NULL;
         }
      }
   }

   if (F_array == NULL)
   {
      F_array = hypre_CTAlloc(hypre_ParVector*, max_levels, HYPRE_MEMORY_HOST);
   }
   if (U_array == NULL)
   {
      U_array = hypre_CTAlloc(hypre_ParVector*, max_levels, HYPRE_MEMORY_HOST);
   }

   F_array[0] = f;
   U_array[0] = u;

   hypre_ParAMGDataFArray(amg_data) = F_array;
   hypre_ParAMGDataUArray(amg_data) = U_array;

   /*----------------------------------------------------------
    * Initialize hypre_ParAMGData
    *----------------------------------------------------------*/

   not_finished_coarsening = 1;
   level = 0;
   HYPRE_ANNOTATE_MGLEVEL_BEGIN(level);

   strong_threshold = hypre_ParAMGDataStrongThreshold(amg_data);
   coarsen_cut_factor = hypre_ParAMGDataCoarsenCutFactor(amg_data);
   useSabs = hypre_ParAMGDataSabs(amg_data);
   CR_strong_th = hypre_ParAMGDataCRStrongTh(amg_data);
   max_row_sum = hypre_ParAMGDataMaxRowSum(amg_data);
   trunc_factor = hypre_ParAMGDataTruncFactor(amg_data);
   agg_trunc_factor = hypre_ParAMGDataAggTruncFactor(amg_data);
   agg_P12_trunc_factor = hypre_ParAMGDataAggP12TruncFactor(amg_data);
   P_max_elmts = hypre_ParAMGDataPMaxElmts(amg_data);
   agg_P_max_elmts = hypre_ParAMGDataAggPMaxElmts(amg_data);
   agg_P12_max_elmts = hypre_ParAMGDataAggP12MaxElmts(amg_data);
   jacobi_trunc_threshold = hypre_ParAMGDataJacobiTruncThreshold(amg_data);
   if (smooth_num_levels > level)
   {
      smoother = hypre_CTAlloc(HYPRE_Solver, smooth_num_levels, HYPRE_MEMORY_HOST);
      hypre_ParAMGDataSmoother(amg_data) = smoother;
   }

   /*-----------------------------------------------------
    *  Enter Coarsening Loop
    *-----------------------------------------------------*/

   while (not_finished_coarsening)
   {
      /* only do nodal coarsening on a fixed number of levels */
      if (level >= nodal_levels)
      {
         nodal = 0;
      }

      if (block_mode)
      {
         fine_size = hypre_ParCSRBlockMatrixGlobalNumRows(A_block_array[level]);
      }
      else
      {
         fine_size = hypre_ParCSRMatrixGlobalNumRows(A_array[level]);
      }

      if (level > 0)
      {

         if (block_mode)
         {
            F_array[level] =
               hypre_ParVectorCreateFromBlock(hypre_ParCSRBlockMatrixComm(A_block_array[level]),
                                              hypre_ParCSRMatrixGlobalNumRows(A_block_array[level]),
                                              hypre_ParCSRBlockMatrixRowStarts(A_block_array[level]),
                                              hypre_ParCSRBlockMatrixBlockSize(A_block_array[level]));
            hypre_ParVectorInitialize(F_array[level]);

            U_array[level] =
               hypre_ParVectorCreateFromBlock(hypre_ParCSRBlockMatrixComm(A_block_array[level]),
                                              hypre_ParCSRMatrixGlobalNumRows(A_block_array[level]),
                                              hypre_ParCSRBlockMatrixRowStarts(A_block_array[level]),
                                              hypre_ParCSRBlockMatrixBlockSize(A_block_array[level]));

            hypre_ParVectorInitialize(U_array[level]);
         }
         else
         {
            F_array[level] =
               hypre_ParVectorCreate(hypre_ParCSRMatrixComm(A_array[level]),
                                     hypre_ParCSRMatrixGlobalNumRows(A_array[level]),
                                     hypre_ParCSRMatrixRowStarts(A_array[level]));
            hypre_ParVectorInitialize_v2(F_array[level], memory_location);
            hypre_ParVectorSetPartitioningOwner(F_array[level],0);

            U_array[level] =
               hypre_ParVectorCreate(hypre_ParCSRMatrixComm(A_array[level]),
                                     hypre_ParCSRMatrixGlobalNumRows(A_array[level]),
                                     hypre_ParCSRMatrixRowStarts(A_array[level]));
            hypre_ParVectorInitialize_v2(U_array[level], memory_location);
            hypre_ParVectorSetPartitioningOwner(U_array[level],0);
         }
      }

      /*-------------------------------------------------------------
       * Select coarse-grid points on 'level' : returns CF_marker
       * for the level.  Returns strength matrix, S
       *--------------------------------------------------------------*/

      if (debug_flag==1) wall_time = time_getWallclockSeconds();
      if (debug_flag==3)
      {
          hypre_printf("\n ===== Proc = %d     Level = %d  =====\n",
                        my_id, level);
          fflush(NULL);
      }

      if (max_levels == 1)
      {
         S = NULL;
         coarse_pnts_global = NULL;
         CF_marker = hypre_CTAlloc(HYPRE_Int, local_size , HYPRE_MEMORY_HOST);
         for (i = 0; i < local_size; i++)
         {
            CF_marker[i] = 1;
         }
         /* AB removed below - already allocated */
         /* CF_marker_array = hypre_CTAlloc(HYPRE_Int*, 1);*/
         CF_marker_array[level] = CF_marker;
         coarse_size = fine_size;
      }
      else /* max_levels > 1 */
      {
         if (block_mode)
         {
            local_num_vars =
               hypre_CSRBlockMatrixNumRows(hypre_ParCSRBlockMatrixDiag(A_block_array[level]));
         }
         else
         {
            local_num_vars =
               hypre_CSRMatrixNumRows(hypre_ParCSRMatrixDiag(A_array[level]));
         }
         if (hypre_ParAMGDataGSMG(amg_data) ||
             hypre_ParAMGDataInterpType(amg_data) == 1)
         {
            hypre_BoomerAMGCreateSmoothVecs(amg_data, A_array[level],
                  hypre_ParAMGDataNumGridSweeps(amg_data)[1],
                  level, &SmoothVecs);
         }


         /**** Get the Strength Matrix ****/

         if (hypre_ParAMGDataGSMG(amg_data) == 0)
         {
            if (nodal) /* if we are solving systems and
                          not using the unknown approach then we need to
                          convert A to a nodal matrix - values that represent the
                          blocks  - before getting the strength matrix*/
            {

               if (block_mode)
               {
                  hypre_BoomerAMGBlockCreateNodalA(A_block_array[level], hypre_abs(nodal), nodal_diag, &AN);
               }
               else
               {
                  hypre_BoomerAMGCreateNodalA(A_array[level],num_functions,
                                              dof_func_array[level], hypre_abs(nodal), nodal_diag, &AN);
               }

               /* dof array not needed for creating S because we pass in that
                  the number of functions is 1 */
               /* creat s two different ways - depending on if any entries in AN are negative: */

               /* first: positive and negative entries */
               if (nodal == 3 || nodal == 6 || nodal_diag > 0)
               {
                  hypre_BoomerAMGCreateS(AN, strong_threshold, max_row_sum,
                                         1, NULL, &SN);
               }
               else /* all entries are positive */
               {
                  hypre_BoomerAMGCreateSabs(AN, strong_threshold, max_row_sum,
                                            1, NULL, &SN);
               }
            }
            else /* standard AMG or unknown approach */
            {
               if (!useSabs)
               {
                  hypre_BoomerAMGCreateS(A_array[level], strong_threshold, max_row_sum,
                                         num_functions, dof_func_array[level], &S);
               }
               else
               {
                  /*
                  hypre_BoomerAMGCreateSabs(A_array[level], strong_threshold, max_row_sum,
                                            num_functions, dof_func_array[level], &S);
                                            */
                  hypre_BoomerAMGCreateSabs(A_array[level], strong_threshold, 1.0,
                                            1, NULL, &S);
               }
            }

            /* for AIR, need absolute value SOC: use a different threshold */
            if (restri_type)
            {
               HYPRE_Real           strong_thresholdR;
               strong_thresholdR = hypre_ParAMGDataStrongThresholdR(amg_data);
               hypre_BoomerAMGCreateSabs(A_array[level], strong_thresholdR, 1.0,
                                         1, NULL, &Sabs);
            }
         }
         else
         {
            hypre_BoomerAMGCreateSmoothDirs(amg_data, A_array[level],
                                            SmoothVecs, strong_threshold,
                                            num_functions, dof_func_array[level], &S);
         }

         /* Allocate CF_marker for the current level */
         CF_marker_array[level] = hypre_CTAlloc(HYPRE_Int, local_num_vars, HYPRE_MEMORY_HOST);
         CF_marker = CF_marker_array[level];

         /* Set isolated fine points (SF_PT) given by the user */
         if ((num_isolated_F_points > 0) && (level == 0))
         {
            if (block_mode)
            {
               first_local_row = hypre_ParCSRBlockMatrixFirstRowIndex(A_block_array[level]);
            }
            else
            {
               first_local_row = hypre_ParCSRMatrixFirstRowIndex(A_array[level]);
            }

            for (j = 0; j < num_isolated_F_points; j++)
            {
               row = (HYPRE_Int) (isolated_F_points_marker[j] - first_local_row);
               if ((row >= 0) && (row < local_size))
               {
                  CF_marker[row] = -3; // Assumes SF_PT == -3
               }
            }
         }

         /**** Do the appropriate coarsening ****/

         if (nodal == 0) /* no nodal coarsening */
         {
            if (coarsen_type == 6)
               hypre_BoomerAMGCoarsenFalgout(S, A_array[level], measure_type,
                                             coarsen_cut_factor, debug_flag, &CF_marker);
            else if (coarsen_type == 7)
               hypre_BoomerAMGCoarsen(S, A_array[level], 2,
                                      debug_flag, &CF_marker);
            else if (coarsen_type == 8)
               hypre_BoomerAMGCoarsenPMIS(S, A_array[level], 0,
                                          debug_flag, &CF_marker);
            else if (coarsen_type == 9)
               hypre_BoomerAMGCoarsenPMIS(S, A_array[level], 2,
                                          debug_flag, &CF_marker);
            else if (coarsen_type == 10)
               hypre_BoomerAMGCoarsenHMIS(S, A_array[level], measure_type,
                                          coarsen_cut_factor, debug_flag, &CF_marker);
            else if (coarsen_type == 21 || coarsen_type == 22)
           {
#ifdef HYPRE_MIXEDINT
              hypre_error_w_msg(HYPRE_ERROR_GENERIC,"CGC coarsening is not available in mixedint mode!");
              return hypre_error_flag;
#endif
              hypre_BoomerAMGCoarsenCGCb(S, A_array[level], measure_type, coarsen_type,
                                         cgc_its, debug_flag, &CF_marker);
           }
            else if (coarsen_type == 98)
              hypre_BoomerAMGCoarsenCR1(A_array[level], &CF_marker,
                                        &coarse_size, num_CR_relax_steps, IS_type, 0);
            else if (coarsen_type == 99)
            {
               hypre_BoomerAMGCreateS(A_array[level],
                                      CR_strong_th, 1,
                                      num_functions, dof_func_array[level],&SCR);
               hypre_BoomerAMGCoarsenCR(A_array[level], &CF_marker,
                                        &coarse_size,
                                        num_CR_relax_steps, IS_type, 1, grid_relax_type[0],
                                        relax_weight[level], omega[level], CR_rate,
                                        NULL,NULL,CR_use_CG,SCR);
               hypre_ParCSRMatrixDestroy(SCR);
            }
#if DEBUG
            else if (coarsen_type == 999)
            {
               /* RL_DEBUG: read C/F splitting from files */
               /* read from file */
               HYPRE_Int my_id;
               MPI_Comm comm = hypre_ParCSRMatrixComm(A_array[level]);
               hypre_MPI_Comm_rank(comm, &my_id);
               HYPRE_Int first_local_row = hypre_ParCSRMatrixFirstRowIndex(A_array[level]);
               HYPRE_Int local_size = hypre_CSRMatrixNumRows(hypre_ParCSRMatrixDiag(A_array[level]));
               char CFfile[256], line[1024];
               hypre_sprintf(CFfile, "CF_%d.txt", level);
               hypre_printf("myid %d: level %d, read C/F from file %s, first_row %d, local_size %d\n",
                             my_id, level, CFfile, first_local_row, local_size);
               FILE *fp;
               if ((fp = fopen(CFfile, "r")) == NULL)
               {
                  hypre_printf("cannot open file %s\n", CFfile);
                  exit(0);
               }
               HYPRE_Int i;
               for (i=0; i<first_local_row; i++)
               {
                  if (fgets(line, 1024, fp) == NULL)
                  {
                     exit(-1);
                  }
                  /*HYPRE_Real tmp; fscanf(fp, "%le\n", &tmp);*/
               }
               for (i=0; i<local_size; i++)
               {
                  HYPRE_Real dj;
                  HYPRE_Int j;
                  if (fgets(line, 1024, fp) == NULL)
                  {
                     hypre_printf("CF file read error\n");
                     exit(0);
                  }
                  dj = atof(line);
                  j = (HYPRE_Int) dj;
                  /* 1: C, 0: F*/
                  if (j == 1)
                  {
                     CF_marker[i] = 1;
                  } else if (j == 0)
                  {
                     CF_marker[i] = -1;
                  }
                  else
                  {
                     hypre_printf("CF Error: %d\n", j);
                     exit(0);
                  }
               }
               fclose(fp);
            }
#endif
            else if (coarsen_type)
            {
               hypre_BoomerAMGCoarsenRuge(S, A_array[level], measure_type, coarsen_type,
                                          coarsen_cut_factor, debug_flag, &CF_marker);
                  /* DEBUG: SAVE CF the splitting
                  HYPRE_Int my_id;
                  MPI_Comm comm = hypre_ParCSRMatrixComm(A_array[level]);
                  hypre_MPI_Comm_rank(comm, &my_id);
                  char CFfile[256];
                  hypre_sprintf(CFfile, "hypreCF_%d.txt.%d", level, my_id);
                  FILE *fp = fopen(CFfile, "w");
                  for (i=0; i<local_size; i++)
                  {
                     HYPRE_Int k = CF_marker[i];
                     HYPRE_Real j;
                     if (k == 1) {
                       j = 1.0;
                     } else if (k == -1) {
                       j = 0.0;
                     } else {
                       if (k < 0) {
                         CF_marker[i] = -1;
                       }
                       j = (HYPRE_Real) k;
                     }
                     hypre_fprintf(fp, "%.18e\n", j);
                  }
                  fclose(fp);
                  */
            }
            else
            {
               hypre_BoomerAMGCoarsen(S, A_array[level], 0,
                                      debug_flag, &CF_marker);
            }

            if (level < agg_num_levels)
            {
               hypre_BoomerAMGCoarseParms(comm, local_num_vars,
                                          1, dof_func_array[level], CF_marker,
                                          &coarse_dof_func,&coarse_pnts_global1);
               hypre_BoomerAMGCreate2ndS(S, CF_marker, num_paths,
                                         coarse_pnts_global1, &S2);
               if (coarsen_type == 10)
               {
                  hypre_BoomerAMGCoarsenHMIS(S2, S2, measure_type+3, coarsen_cut_factor,
                                             debug_flag, &CFN_marker);
               }
               else if (coarsen_type == 8)
               {
                  hypre_BoomerAMGCoarsenPMIS(S2, S2, 3,
                                             debug_flag, &CFN_marker);
               }
               else if (coarsen_type == 9)
               {
                  hypre_BoomerAMGCoarsenPMIS(S2, S2, 4,
                                             debug_flag, &CFN_marker);
               }
               else if (coarsen_type == 6)
               {
                  hypre_BoomerAMGCoarsenFalgout(S2, S2, measure_type, coarsen_cut_factor,
                                                debug_flag, &CFN_marker);
               }
               else if (coarsen_type == 21 || coarsen_type == 22)
               {
                  hypre_BoomerAMGCoarsenCGCb(S2, S2, measure_type,
                                             coarsen_type, cgc_its, debug_flag, &CFN_marker);
               }
               else if (coarsen_type == 7)
               {
                  hypre_BoomerAMGCoarsen(S2, S2, 2, debug_flag, &CFN_marker);
               }
               else if (coarsen_type)
               {
                  hypre_BoomerAMGCoarsenRuge(S2, S2, measure_type, coarsen_type,
                                             coarsen_cut_factor, debug_flag, &CFN_marker);
               }
               else
               {
                  hypre_BoomerAMGCoarsen(S2, S2, 0, debug_flag, &CFN_marker);
               }

               hypre_ParCSRMatrixDestroy(S2);
            }
         }
         else if (block_mode)
         {
            if (coarsen_type == 6)
               hypre_BoomerAMGCoarsenFalgout(SN, SN, measure_type, coarsen_cut_factor,
                                             debug_flag, &CF_marker);
            else if (coarsen_type == 7)
               hypre_BoomerAMGCoarsen(SN, SN, 2,
                                      debug_flag, &CF_marker);
            else if (coarsen_type == 8)
               hypre_BoomerAMGCoarsenPMIS(SN, SN, 0,
                                          debug_flag, &CF_marker);
            else if (coarsen_type == 9)
               hypre_BoomerAMGCoarsenPMIS(SN, SN, 2,
                                          debug_flag, &CF_marker);
            else if (coarsen_type == 10)
               hypre_BoomerAMGCoarsenHMIS(SN, SN, measure_type, coarsen_cut_factor,
                                          debug_flag, &CF_marker);
            else if (coarsen_type == 21 || coarsen_type == 22)
               hypre_BoomerAMGCoarsenCGCb(SN, SN, measure_type,
                                          coarsen_type, cgc_its, debug_flag, &CF_marker);
            else if (coarsen_type)
               hypre_BoomerAMGCoarsenRuge(SN, SN, measure_type, coarsen_type,
                                          coarsen_cut_factor, debug_flag, &CF_marker);
            else
               hypre_BoomerAMGCoarsen(SN, SN, 0, debug_flag, &CF_marker);
         }
         else if (nodal > 0)
         {
            if (coarsen_type == 6)
               hypre_BoomerAMGCoarsenFalgout(SN, SN, measure_type, coarsen_cut_factor,
                                             debug_flag, &CFN_marker);
            else if (coarsen_type == 7)
               hypre_BoomerAMGCoarsen(SN, SN, 2, debug_flag, &CFN_marker);
            else if (coarsen_type == 8)
               hypre_BoomerAMGCoarsenPMIS(SN, SN, 0, debug_flag, &CFN_marker);
            else if (coarsen_type == 9)
               hypre_BoomerAMGCoarsenPMIS(SN, SN, 2, debug_flag, &CFN_marker);
            else if (coarsen_type == 10)
               hypre_BoomerAMGCoarsenHMIS(SN, SN, measure_type, coarsen_cut_factor,
                                          debug_flag, &CFN_marker);
            else if (coarsen_type == 21 || coarsen_type == 22)
               hypre_BoomerAMGCoarsenCGCb(SN, SN, measure_type,
                                          coarsen_type, cgc_its, debug_flag, &CFN_marker);
            else if (coarsen_type)
               hypre_BoomerAMGCoarsenRuge(SN, SN, measure_type, coarsen_type,
                                          coarsen_cut_factor, debug_flag, &CFN_marker);
            else
               hypre_BoomerAMGCoarsen(SN, SN, 0,
                                      debug_flag, &CFN_marker);
            if (level < agg_num_levels)
            {
               hypre_BoomerAMGCoarseParms(comm, local_num_vars/num_functions,
                                          1, dof_func_array[level], CFN_marker,
                                          &coarse_dof_func,&coarse_pnts_global1);
               hypre_BoomerAMGCreate2ndS(SN, CFN_marker, num_paths,
                                         coarse_pnts_global1, &S2);
               if (coarsen_type == 10)
               {
                  hypre_BoomerAMGCoarsenHMIS(S2, S2, measure_type+3, coarsen_cut_factor,
                                             debug_flag, &CF2_marker);
               }
               else if (coarsen_type == 8)
               {
                  hypre_BoomerAMGCoarsenPMIS(S2, S2, 3,
                                             debug_flag, &CF2_marker);
               }
               else if (coarsen_type == 9)
               {
                  hypre_BoomerAMGCoarsenPMIS(S2, S2, 4,
                                             debug_flag, &CF2_marker);
               }
               else if (coarsen_type == 6)
               {
                  hypre_BoomerAMGCoarsenFalgout(S2, S2, measure_type, coarsen_cut_factor,
                                                debug_flag, &CF2_marker);
               }
               else if (coarsen_type == 21 || coarsen_type == 22)
               {
                  hypre_BoomerAMGCoarsenCGCb(S2, S2, measure_type,
                                             coarsen_type, cgc_its, debug_flag, &CF2_marker);
               }
               else if (coarsen_type == 7)
               {
                  hypre_BoomerAMGCoarsen(S2, S2, 2, debug_flag, &CF2_marker);
               }
               else if (coarsen_type)
               {
                  hypre_BoomerAMGCoarsenRuge(S2, S2, measure_type, coarsen_type,
                                             coarsen_cut_factor, debug_flag, &CF2_marker);
               }
               else
               {
                  hypre_BoomerAMGCoarsen(S2, S2, 0, debug_flag, &CF2_marker);
               }

               hypre_ParCSRMatrixDestroy(S2);
               S2 = NULL;
            }
            else
            {
               hypre_BoomerAMGCreateScalarCFS(SN, A_array[level], CFN_marker, 
                                              num_functions, nodal, keep_same_sign, 
                                              &dof_func,  &CF_marker,
                                              &S);
               hypre_TFree(CFN_marker, HYPRE_MEMORY_HOST);
               hypre_ParCSRMatrixDestroy(SN);
               SN = NULL;
               hypre_ParCSRMatrixDestroy(AN);
               AN = NULL;
            }
         }

         /**************************************************/
         /*********Set the fixed index to CF_marker*********/

         /* Set fine points (F_PT) given by the user */
         if ((num_F_points > 0) && (level == 0))
         {
            for (j = 0; j < num_F_points; j++)
            {
               row = (HYPRE_Int) (F_points_marker[j] - first_local_row);
               if ((row >= 0) && (row < local_size))
               {
                  CF_marker[row] = -1; // Assumes F_PT == -1
               }
            }
         }

         if (num_C_points_coarse > 0)
         {
            if (block_mode)
            {
               hypre_error_w_msg(HYPRE_ERROR_GENERIC, "Keeping coarse nodes in block mode is not implemented\n");
            }
            else if (level < hypre_ParAMGDataCPointsLevel(amg_data))
            {
               for (j = 0; j < num_C_points_coarse; j++)
               {
                  CF_marker[C_points_local_marker[j]] = 2;
               }

               local_coarse_size = 0;
               k = 0;
               for (j = 0; j < local_num_vars; j ++)
               {
                  if (CF_marker[j] == 1)
                  {
                     local_coarse_size++;
                  }
                  else if (CF_marker[j] == 2)
                  {
                     if ((level + 1) < hypre_ParAMGDataCPointsLevel(amg_data))
                     {
                        C_points_local_marker[k++] = local_coarse_size;
                     }
                     local_coarse_size++;
                     CF_marker[j] = 1;
                  }
               }
            }
         }

         /*****xxxxxxxxxxxxx changes for min_coarse_size */
         /* here we will determine the coarse grid size to be able to
            determine if it is not smaller than requested minimal size */

         if (level >= agg_num_levels)
         {
            if (block_mode )
            {
               hypre_BoomerAMGCoarseParms(comm,
                                          hypre_CSRMatrixNumRows(hypre_ParCSRMatrixDiag(AN)),
                                          1, NULL, CF_marker, NULL, &coarse_pnts_global);
            }
            else
            {
               hypre_BoomerAMGCoarseParms(comm, local_num_vars,
                                          num_functions, dof_func_array[level], CF_marker,
                                          &coarse_dof_func,&coarse_pnts_global);
            }
            if (my_id == (num_procs -1)) coarse_size = coarse_pnts_global[1];
            hypre_MPI_Bcast(&coarse_size, 1, HYPRE_MPI_BIG_INT, num_procs-1, comm);
            /* if no coarse-grid, stop coarsening, and set the
             * coarsest solve to be a single sweep of default smoother or smoother set by user */
            if ((coarse_size == 0) || (coarse_size == fine_size))
            {
               HYPRE_Int *num_grid_sweeps = hypre_ParAMGDataNumGridSweeps(amg_data);
               HYPRE_Int **grid_relax_points = hypre_ParAMGDataGridRelaxPoints(amg_data);
               if (grid_relax_type[3] ==  9 || grid_relax_type[3] == 99 ||
                   grid_relax_type[3] == 19 || grid_relax_type[3] == 98)
               {
                  grid_relax_type[3] = grid_relax_type[0];
                  num_grid_sweeps[3] = 1;
                  if (grid_relax_points) grid_relax_points[3][0] = 0;
               }
               if (S) hypre_ParCSRMatrixDestroy(S);
               if (SN) hypre_ParCSRMatrixDestroy(SN);
               if (AN) hypre_ParCSRMatrixDestroy(AN);
               //hypre_TFree(CF_marker, HYPRE_MEMORY_HOST);
               hypre_TFree(coarse_pnts_global, HYPRE_MEMORY_HOST);
               if (level > 0)
               {
                  /* note special case treatment of CF_marker is necessary
                   * to do CF relaxation correctly when num_levels = 1 */
                  hypre_TFree(CF_marker_array[level], HYPRE_MEMORY_HOST);
                  hypre_ParVectorDestroy(F_array[level]);
                  hypre_ParVectorDestroy(U_array[level]);
               }
               coarse_size = fine_size;

               if (Sabs)
               {
                  hypre_ParCSRMatrixDestroy(Sabs);
                  Sabs = NULL;
               }

               break;
            }

            if (coarse_size < min_coarse_size)
            {
               if (S) hypre_ParCSRMatrixDestroy(S);
               if (SN) hypre_ParCSRMatrixDestroy(SN);
               if (AN) hypre_ParCSRMatrixDestroy(AN);
               if (num_functions > 1) hypre_TFree(coarse_dof_func, HYPRE_MEMORY_HOST);
               hypre_TFree(CF_marker, HYPRE_MEMORY_HOST);
               hypre_TFree(coarse_pnts_global, HYPRE_MEMORY_HOST);
               if (level > 0)
               {
                  hypre_ParVectorDestroy(F_array[level]);
                  hypre_ParVectorDestroy(U_array[level]);
               }
               coarse_size = fine_size;

               if (Sabs)
               {
                  hypre_ParCSRMatrixDestroy(Sabs);
                  Sabs = NULL;
               }

               break;
            }
         }

         /*****xxxxxxxxxxxxx changes for min_coarse_size  end */
         if (level < agg_num_levels)
         {
            if (nodal == 0)
            {
               if (agg_interp_type == 1)
               {
                  hypre_BoomerAMGBuildExtPIInterp(A_array[level],
                                                  CF_marker, S, coarse_pnts_global1,
                                                  num_functions, dof_func_array[level], debug_flag,
                                                  agg_P12_trunc_factor, agg_P12_max_elmts, &P1);
               }
               else if (agg_interp_type == 2)
               {
                  hypre_BoomerAMGBuildStdInterp(A_array[level],
                                                CF_marker, S, coarse_pnts_global1,
                                                num_functions, dof_func_array[level], debug_flag,
                                                agg_P12_trunc_factor, agg_P12_max_elmts, 0, &P1);
               }
               else if (agg_interp_type == 3)
               {
                  hypre_BoomerAMGBuildExtInterp(A_array[level],
                                                CF_marker, S, coarse_pnts_global1,
                                                num_functions, dof_func_array[level], debug_flag,
                                                agg_P12_trunc_factor, agg_P12_max_elmts, &P1);
               }

               else if (agg_interp_type == 5)
                  hypre_BoomerAMGBuildModExtInterp(A_array[level],
                                                   CF_marker, S, coarse_pnts_global1,
                                                   num_functions, dof_func_array[level], 
                                                   debug_flag,
                                                   agg_P12_trunc_factor, agg_P12_max_elmts, &P1);
               else if (agg_interp_type == 6)
                  hypre_BoomerAMGBuildModExtPIInterp(A_array[level],
                                                   CF_marker, S, coarse_pnts_global1,
                                                   num_functions, dof_func_array[level], 
                                                   debug_flag,
                                                   agg_P12_trunc_factor, agg_P12_max_elmts, &P1);
               else if (agg_interp_type == 7)
                  hypre_BoomerAMGBuildModExtPEInterp(A_array[level],
                                                   CF_marker, S, coarse_pnts_global1,
                                                   num_functions, dof_func_array[level], 
                                                   debug_flag,
                                                   agg_P12_trunc_factor, agg_P12_max_elmts, &P1);
               if (agg_interp_type == 4)
               {
                  hypre_BoomerAMGCorrectCFMarker (CF_marker, local_num_vars,
                                                  CFN_marker);
                  hypre_TFree(coarse_pnts_global1, HYPRE_MEMORY_HOST);
                  /*hypre_TFree(coarse_dof_func);
                  coarse_dof_func = NULL;*/
                  hypre_TFree(CFN_marker, HYPRE_MEMORY_HOST);
                  hypre_BoomerAMGCoarseParms(comm, local_num_vars,
                                             num_functions, dof_func_array[level], CF_marker,
                                             &coarse_dof_func,&coarse_pnts_global);
                  hypre_BoomerAMGBuildMultipass(A_array[level],
                                                CF_marker, S, coarse_pnts_global,
                                                num_functions, dof_func_array[level], debug_flag,
                                                agg_trunc_factor, agg_P_max_elmts, sep_weight,
                                                &P);
               }
               else
               {
                  hypre_BoomerAMGCorrectCFMarker2 (CF_marker, local_num_vars,
                                                   CFN_marker);
                  hypre_TFree(CFN_marker, HYPRE_MEMORY_HOST);
                  /*hypre_TFree(coarse_dof_func);
                  coarse_dof_func = NULL;*/
                  hypre_BoomerAMGCoarseParms(comm, local_num_vars,
                                             num_functions, dof_func_array[level], CF_marker,
                                             &coarse_dof_func,&coarse_pnts_global);
                  /*if (num_functions > 1 && nodal > -1 && (!block_mode) )
                     dof_func_array[level+1] = coarse_dof_func;*/
                  if (agg_interp_type == 1 || agg_interp_type == 6 )
                  {
                     hypre_BoomerAMGBuildPartialExtPIInterp(A_array[level],
                                                            CF_marker, S, coarse_pnts_global,
                                                            coarse_pnts_global1, num_functions,
                                                            dof_func_array[level], debug_flag, agg_P12_trunc_factor,
                                                            agg_P12_max_elmts, &P2);
                  }
                  else if (agg_interp_type == 2)
                  {
                     hypre_BoomerAMGBuildPartialStdInterp(A_array[level],
                                                          CF_marker, S, coarse_pnts_global,
                                                          coarse_pnts_global1, num_functions,
                                                          dof_func_array[level], debug_flag, agg_P12_trunc_factor,
                                                          agg_P12_max_elmts, sep_weight, &P2);
                  }
                  else if (agg_interp_type == 3)
                  {
                     hypre_BoomerAMGBuildPartialExtInterp(A_array[level],
                                                          CF_marker, S, coarse_pnts_global,
                                                          coarse_pnts_global1, num_functions,
                                                          dof_func_array[level], debug_flag, agg_P12_trunc_factor,
                                                          agg_P12_max_elmts, &P2);
                  }
                  else if (agg_interp_type == 5)
                  {
                     hypre_BoomerAMGBuildModPartialExtInterp(A_array[level],
                                                             CF_marker, S, coarse_pnts_global,
                                                             coarse_pnts_global1,
                                                             num_functions, dof_func_array[level],
                                                             debug_flag,
                                                             agg_P12_trunc_factor, agg_P12_max_elmts, &P2);
                  }
                  else if (agg_interp_type == 7)
                  {
                     hypre_BoomerAMGBuildModPartialExtPEInterp(A_array[level],
                                                               CF_marker, S, coarse_pnts_global,
                                                               coarse_pnts_global1,
                                                               num_functions, dof_func_array[level],
                                                               debug_flag,
                                                               agg_P12_trunc_factor, agg_P12_max_elmts, &P2);
                  }


                  if (hypre_ParAMGDataModularizedMatMat(amg_data))
                  {
                     P = hypre_ParCSRMatMat(P1, P2);
                  }
                  else
                  {
                     P = hypre_ParMatmul(P1, P2);
                  }

                  hypre_BoomerAMGInterpTruncation(P, agg_trunc_factor, agg_P_max_elmts);

                  hypre_MatvecCommPkgCreate(P);
                  hypre_ParCSRMatrixDestroy(P1);
                  hypre_ParCSRMatrixOwnsColStarts(P2) = 0;
                  hypre_ParCSRMatrixDestroy(P2);
                  hypre_ParCSRMatrixOwnsColStarts(P) = 1;
               }
            }
            else if (nodal > 0)
            {
               if (agg_interp_type == 4)
               {
                  hypre_BoomerAMGCorrectCFMarker (CFN_marker,
                                                  local_num_vars/num_functions, CF2_marker);
                  hypre_TFree(CF2_marker, HYPRE_MEMORY_HOST);
                  hypre_TFree(coarse_pnts_global1, HYPRE_MEMORY_HOST);

                  hypre_BoomerAMGCreateScalarCFS(SN, A_array[level], CFN_marker,
                                                 num_functions, nodal, keep_same_sign, 
                                                 &dof_func, &CF_marker, &S);
                  hypre_TFree(CFN_marker, HYPRE_MEMORY_HOST);
                  hypre_BoomerAMGCoarseParms(comm, local_num_vars,
                                             num_functions, dof_func_array[level], CF_marker,
                                             &coarse_dof_func,&coarse_pnts_global);
                  hypre_BoomerAMGBuildMultipass(A_array[level],
                                                CF_marker, S, coarse_pnts_global,
                                                num_functions, dof_func_array[level], debug_flag,
                                                agg_trunc_factor, agg_P_max_elmts, sep_weight,
                                                &P);
               }
               else
               {
                  hypre_BoomerAMGCreateScalarCFS(SN, A_array[level], CFN_marker,
                                                 num_functions, nodal, keep_same_sign, 
                                                 &dof_func, &CF3_marker, &S);
                  for (i=0; i < 2; i++)
                  {
                     coarse_pnts_global1[i] *= num_functions;
                  }
                  if (agg_interp_type == 1)
                  {
                     hypre_BoomerAMGBuildExtPIInterp(A_array[level],
                                                     CF3_marker, S, coarse_pnts_global1,
                                                     num_functions, dof_func_array[level], debug_flag,
                                                     agg_P12_trunc_factor, agg_P12_max_elmts, &P1);
                  }
                  else if (agg_interp_type == 2)
                  {
                     hypre_BoomerAMGBuildStdInterp(A_array[level],
                                                   CF3_marker, S, coarse_pnts_global1,
                                                   num_functions, dof_func_array[level], debug_flag,
                                                   agg_P12_trunc_factor, agg_P12_max_elmts, 0, &P1);
                  }
                  else if (agg_interp_type == 3)
                  {
                     hypre_BoomerAMGBuildExtInterp(A_array[level],
                                                   CF3_marker, S, coarse_pnts_global1,
                                                   num_functions, dof_func_array[level], debug_flag,
                                                   agg_P12_trunc_factor, agg_P12_max_elmts, &P1);
                  }
                  else if (agg_interp_type == 5)
                  {
                     hypre_BoomerAMGBuildModExtInterp(A_array[level],
                                                   CF3_marker, S, coarse_pnts_global1,
                                                   num_functions, dof_func_array[level], 
                                                   debug_flag,
                                                   agg_P12_trunc_factor, agg_P12_max_elmts, &P1);
                  }
                  else if (agg_interp_type == 6)
                  {
                     hypre_BoomerAMGBuildModExtPIInterp(A_array[level],
                                                   CF3_marker, S, coarse_pnts_global1,
                                                   num_functions, dof_func_array[level], 
                                                   debug_flag,
                                                   agg_P12_trunc_factor, agg_P12_max_elmts, &P1);
                  }
                  else if (agg_interp_type == 7 )
                  {
                     hypre_BoomerAMGBuildModExtPEInterp(A_array[level],
                                                   CF3_marker, S, coarse_pnts_global1,
                                                   num_functions, dof_func_array[level], 
                                                   debug_flag,
                                                   agg_P12_trunc_factor, agg_P12_max_elmts, &P1);
                  }

                  hypre_BoomerAMGCorrectCFMarker2 (CFN_marker,
                                                   local_num_vars/num_functions, CF2_marker);
                  hypre_TFree(CF2_marker, HYPRE_MEMORY_HOST);
                  hypre_TFree(CF3_marker, HYPRE_MEMORY_HOST);
                  hypre_ParCSRMatrixDestroy(S);
                  hypre_BoomerAMGCreateScalarCFS(SN, A_array[level], CFN_marker,
                                                 num_functions, nodal, keep_same_sign, 
                                                 &dof_func, &CF_marker, &S);

                  hypre_TFree(CFN_marker, HYPRE_MEMORY_HOST);
                  hypre_BoomerAMGCoarseParms(comm, local_num_vars,
                                             num_functions, dof_func_array[level], CF_marker,
                                             &coarse_dof_func,&coarse_pnts_global);
                  /*if (num_functions > 1 && nodal > -1 && (!block_mode) )
                     dof_func_array[level+1] = coarse_dof_func;*/
                  if (agg_interp_type == 1 || agg_interp_type == 6)
                  {
                     hypre_BoomerAMGBuildPartialExtPIInterp(A_array[level],
                                                            CF_marker, S, coarse_pnts_global,
                                                            coarse_pnts_global1, num_functions,
                                                            dof_func_array[level], debug_flag, agg_P12_trunc_factor,
                                                            agg_P12_max_elmts, &P2);
                  }
                  else if (agg_interp_type == 2)
                  {
                     hypre_BoomerAMGBuildPartialStdInterp(A_array[level],
                                                          CF_marker, S, coarse_pnts_global,
                                                          coarse_pnts_global1, num_functions,
                                                          dof_func_array[level], debug_flag, agg_P12_trunc_factor,
                                                          agg_P12_max_elmts, sep_weight, &P2);
                  }
                  else if (agg_interp_type == 3)
                  {
                     hypre_BoomerAMGBuildPartialExtInterp(A_array[level],
                                                          CF_marker, S, coarse_pnts_global,
                                                          coarse_pnts_global1, num_functions,
                                                          dof_func_array[level], debug_flag, agg_P12_trunc_factor,
                                                          agg_P12_max_elmts, &P2);
                  }
                  else if (agg_interp_type == 5)
                  {
                     hypre_BoomerAMGBuildModPartialExtInterp(A_array[level],
                                                CF_marker, S, coarse_pnts_global, coarse_pnts_global1,
                                                num_functions, dof_func_array[level],
                                                debug_flag,
                                                agg_P12_trunc_factor, agg_P12_max_elmts, &P2);
                  }
                  else if (agg_interp_type == 7)
                  {
                     hypre_BoomerAMGBuildModPartialExtPEInterp(A_array[level],
                                                CF_marker, S, coarse_pnts_global, coarse_pnts_global1,
                                                num_functions, dof_func_array[level],
                                                debug_flag,
                                                agg_P12_trunc_factor, agg_P12_max_elmts, &P2);
                  }

                  if (hypre_ParAMGDataModularizedMatMat(amg_data))
                  {
                     P = hypre_ParCSRMatMat(P1, P2);
                  }
                  else
                  {
                     P = hypre_ParMatmul(P1, P2);
                  }
                  hypre_BoomerAMGInterpTruncation(P, agg_trunc_factor,
                                                  agg_P_max_elmts);
                  hypre_MatvecCommPkgCreate(P);
                  hypre_ParCSRMatrixDestroy(P1);
                  hypre_ParCSRMatrixOwnsColStarts(P2) = 0;
                  hypre_ParCSRMatrixDestroy(P2);
                  hypre_ParCSRMatrixOwnsColStarts(P) = 1;
               }
               if (SN)
               {
                  hypre_ParCSRMatrixDestroy(SN);
               }
               SN = NULL;
               if (AN)
               {
                  hypre_ParCSRMatrixDestroy(AN);
               }
               AN = NULL;
            }
            if (my_id == (num_procs -1)) coarse_size = coarse_pnts_global[1];
            hypre_MPI_Bcast(&coarse_size, 1, HYPRE_MPI_BIG_INT, num_procs-1, comm);
         }
         else /* no aggressive coarsening */
         {
            /**** Get the coarse parameters ****/
/* xxxxxxxxxxxxxxxxxxxxxxxxx change for min_coarse_size
            if (block_mode )
            {
               hypre_BoomerAMGCoarseParms(comm,
                                          hypre_CSRMatrixNumRows(hypre_ParCSRMatrixDiag(AN)),
                                          1, NULL, CF_marker, NULL, &coarse_pnts_global);
            }
            else
            {
               hypre_BoomerAMGCoarseParms(comm, local_num_vars,
                                          num_functions, dof_func_array[level], CF_marker,
                                          &coarse_dof_func,&coarse_pnts_global);
            }
            if (my_id == (num_procs -1)) coarse_size = coarse_pnts_global[1];
            hypre_MPI_Bcast(&coarse_size, 1, HYPRE_MPI_BIG_INT, num_procs-1, comm);
 xxxxxxxxxxxxxxxxxxxxxxxxx change for min_coarse_size */
            if (debug_flag==1)
            {
               wall_time = time_getWallclockSeconds() - wall_time;
               hypre_printf("Proc = %d    Level = %d    Coarsen Time = %f\n",
                            my_id,level, wall_time);
               fflush(NULL);
            }

            /* RL: build restriction */
            if (restri_type)
            {
               HYPRE_Real filter_thresholdR;
               filter_thresholdR = hypre_ParAMGDataFilterThresholdR(amg_data);
               HYPRE_Int is_triangular = hypre_ParAMGDataIsTriangular(amg_data);
               HYPRE_Int gmres_switch = hypre_ParAMGDataGMRESSwitchR(amg_data);
               /* !!! RL: ensure that CF_marker contains -1 or 1 !!! */
               for (i = 0; i < hypre_CSRMatrixNumRows(hypre_ParCSRMatrixDiag(A_array[level])); i++)
               {
                  CF_marker[i] = CF_marker[i] > 0 ? 1 : -1;
               }

               if (restri_type == 1) /* distance-1 AIR */
               {
                  hypre_BoomerAMGBuildRestrAIR(A_array[level], CF_marker,
                                               Sabs, coarse_pnts_global, 1, NULL,
                                               filter_thresholdR, debug_flag,
                                               &R,
                                               is_triangular, gmres_switch );
               }
               else if (restri_type == 2 || restri_type == 15) /* distance-2, 1.5 AIR */
               {
                  hypre_BoomerAMGBuildRestrDist2AIR(A_array[level], CF_marker,
                                                    Sabs, coarse_pnts_global, 1, NULL,
                                                    filter_thresholdR, debug_flag,
                                                    &R, restri_type == 15,
                                                    is_triangular, gmres_switch);
               }
               else
               {
                  HYPRE_Int NeumannAIRDeg = restri_type - 3;
                  hypre_assert(NeumannAIRDeg >= 0);
                  HYPRE_Real strong_thresholdR;
                  strong_thresholdR = hypre_ParAMGDataStrongThresholdR(amg_data);
                  hypre_BoomerAMGBuildRestrNeumannAIR(A_array[level], CF_marker,
                                                      coarse_pnts_global, 1, NULL,
                                                      NeumannAIRDeg, strong_thresholdR,
                                                      filter_thresholdR, debug_flag,
                                                      &R );
               }

#if DEBUG_SAVE_ALL_OPS
               char file[256];
               hypre_sprintf(file, "R_%d.mtx", level);
               hypre_ParCSRMatrixPrintIJ(R, 1, 1, file);
#endif
               if (Sabs)
               {
                  hypre_ParCSRMatrixDestroy(Sabs);
                  Sabs = NULL;
               }
            }

            if (debug_flag==1) wall_time = time_getWallclockSeconds();

            if (interp_type == 4)
            {
               hypre_BoomerAMGBuildMultipass(A_array[level], CF_marker,
                                             S, coarse_pnts_global, num_functions, dof_func_array[level],
                                             debug_flag, trunc_factor, P_max_elmts, sep_weight, &P);
            }
            else if (interp_type == 1)
            {
               hypre_BoomerAMGNormalizeVecs(
                  hypre_CSRMatrixNumRows(hypre_ParCSRMatrixDiag(A_array[level])),
                  hypre_ParAMGDataNumSamples(amg_data), SmoothVecs);

               hypre_BoomerAMGBuildInterpLS(NULL, CF_marker, S,
                                            coarse_pnts_global, num_functions, dof_func_array[level],
                                            debug_flag, trunc_factor,
                                            hypre_ParAMGDataNumSamples(amg_data), SmoothVecs, &P);
            }
            else if (interp_type == 2)
            {
               hypre_BoomerAMGBuildInterpHE(A_array[level], CF_marker,
                                            S, coarse_pnts_global, num_functions, dof_func_array[level],
                                            debug_flag, trunc_factor, P_max_elmts, &P);
            }
            else if (interp_type == 3 || interp_type == 15)
            {
               hypre_BoomerAMGBuildDirInterp(A_array[level], CF_marker,
                                             S, coarse_pnts_global, num_functions, dof_func_array[level],
                                             debug_flag, trunc_factor, P_max_elmts,
                                             interp_type, &P);
            }
            else if (interp_type == 6) /*Extended+i classical interpolation */
            {
               hypre_BoomerAMGBuildExtPIInterp(A_array[level], CF_marker,
                                               S, coarse_pnts_global, num_functions, dof_func_array[level],
                                               debug_flag, trunc_factor, P_max_elmts, &P);
            }
            else if (interp_type == 14) /*Extended classical interpolation */
            {
               hypre_BoomerAMGBuildExtInterp(A_array[level], CF_marker,
                                             S, coarse_pnts_global, num_functions, dof_func_array[level],
                                             debug_flag, trunc_factor, P_max_elmts, &P);
            }
            else if (interp_type == 16) /*Extended classical MM interpolation */
            {
               hypre_BoomerAMGBuildModExtInterp(A_array[level], CF_marker,
                                                S, coarse_pnts_global,
                                                num_functions, dof_func_array[level], 
                                                debug_flag,
                                                trunc_factor, P_max_elmts, &P);
            }
            else if (interp_type == 17) /*Extended+i MM interpolation */
            {
               hypre_BoomerAMGBuildModExtPIInterp(A_array[level], CF_marker,
                                             S, coarse_pnts_global,
                                             num_functions, dof_func_array[level], 
                                             debug_flag, trunc_factor, P_max_elmts, &P);
            }
            else if (interp_type == 18) /*Extended+e MM interpolation */
            {
               hypre_BoomerAMGBuildModExtPEInterp(A_array[level], CF_marker,
                                             S, coarse_pnts_global,
                                             num_functions, dof_func_array[level], 
                                             debug_flag, trunc_factor, P_max_elmts, &P);
            }

            else if (interp_type == 7) /*Extended+i (if no common C) interpolation */
            {
               hypre_BoomerAMGBuildExtPICCInterp(A_array[level], CF_marker,
                                                 S, coarse_pnts_global, num_functions, dof_func_array[level],
                                                 debug_flag, trunc_factor, P_max_elmts, &P);
            }
            else if (interp_type == 12) /*FF interpolation */
            {
               hypre_BoomerAMGBuildFFInterp(A_array[level], CF_marker,
                                            S, coarse_pnts_global, num_functions, dof_func_array[level],
                                            debug_flag, trunc_factor, P_max_elmts, &P);
            }
            else if (interp_type == 13) /*FF1 interpolation */
            {
               hypre_BoomerAMGBuildFF1Interp(A_array[level], CF_marker,
                                             S, coarse_pnts_global, num_functions, dof_func_array[level],
                                             debug_flag, trunc_factor, P_max_elmts, &P);
            }
            else if (interp_type == 8) /*Standard interpolation */
            {
               hypre_BoomerAMGBuildStdInterp(A_array[level], CF_marker,
                                             S, coarse_pnts_global, num_functions, dof_func_array[level],
                                             debug_flag, trunc_factor, P_max_elmts, sep_weight, &P);
            }
            else if (interp_type == 100) /* 1pt interpolation */
            {
               hypre_BoomerAMGBuildInterpOnePnt(A_array[level], CF_marker, S,
                                                coarse_pnts_global, 1, NULL,
                                                debug_flag, &P);

#if DEBUG_SAVE_ALL_OPS
               char file[256];
               hypre_sprintf(file, "P_%d.mtx", level);
               hypre_ParCSRMatrixPrintIJ(P, 1, 1, file);
#endif
            }
            else if (hypre_ParAMGDataGSMG(amg_data) == 0) /* none of above choosen and not GMSMG */
            {
               if (block_mode) /* nodal interpolation */
               {

                  /* convert A to a block matrix if there isn't already a block
                    matrix - there should be one already*/
                 if (!(A_block_array[level]))
                 {
                    A_block_array[level] =  hypre_ParCSRBlockMatrixConvertFromParCSRMatrix(
                             A_array[level], num_functions);
                 }

                 /* note that the current CF_marker is nodal */
                 if (interp_type == 11)
                 {
                    hypre_BoomerAMGBuildBlockInterpDiag( A_block_array[level], CF_marker,
                                                         SN,
                                                         coarse_pnts_global, 1,
                                                         NULL,
                                                         debug_flag,
                                                         trunc_factor, P_max_elmts,1,
                                                         &P_block_array[level]);


                 }
                 else if (interp_type == 22)
                 {
                    hypre_BoomerAMGBuildBlockInterpRV( A_block_array[level], CF_marker,
                                                       SN,
                                                       coarse_pnts_global, 1,
                                                       NULL,
                                                       debug_flag,
                                                       trunc_factor, P_max_elmts,
                                                       &P_block_array[level]);
                 }
                 else if (interp_type == 23)
                 {
                    hypre_BoomerAMGBuildBlockInterpRV( A_block_array[level], CF_marker,
                                                       SN,
                                                       coarse_pnts_global, 1,
                                                       NULL,
                                                       debug_flag,
                                                       trunc_factor, P_max_elmts,
                                                       &P_block_array[level]);
                 }
                 else if (interp_type == 20)
                 {
                    hypre_BoomerAMGBuildBlockInterp( A_block_array[level], CF_marker,
                                                     SN,
                                                     coarse_pnts_global, 1,
                                                     NULL,
                                                     debug_flag,
                                                     trunc_factor, P_max_elmts, 0,
                                                     &P_block_array[level]);

                 }
                 else if (interp_type == 21)
                 {
                    hypre_BoomerAMGBuildBlockInterpDiag( A_block_array[level], CF_marker,
                                                         SN,
                                                         coarse_pnts_global, 1,
                                                         NULL,
                                                         debug_flag,
                                                         trunc_factor, P_max_elmts, 0,
                                                         &P_block_array[level]);
                 }
                 else if (interp_type == 24)
                 {
                    hypre_BoomerAMGBuildBlockDirInterp( A_block_array[level], CF_marker,
                                                        SN,
                                                        coarse_pnts_global, 1,
                                                        NULL,
                                                        debug_flag,
                                                        trunc_factor, P_max_elmts,
                                                        &P_block_array[level]);
                 }

                 else /* interp_type ==10 */
                 {

                    hypre_BoomerAMGBuildBlockInterp( A_block_array[level], CF_marker,
                                                     SN,
                                                     coarse_pnts_global, 1,
                                                     NULL,
                                                     debug_flag,
                                                     trunc_factor, P_max_elmts, 1,
                                                     &P_block_array[level]);

                 }

                 /* we need to set the global number of cols in P, as this was
                    not done in the interp
                    (which calls the matrix create) since we didn't
                    have the global partition */
                 /*  this has to be done before converting from block to non-block*/
                 hypre_ParCSRBlockMatrixGlobalNumCols(P_block_array[level]) = coarse_size;

                 /* if we don't do nodal relaxation, we need a CF_array that is
                    not nodal - right now we don't allow this to happen though*/
                 /*
                   if (grid_relax_type[0] < 20  )
                   {
                   hypre_BoomerAMGCreateScalarCF(CFN_marker, num_functions,
                   hypre_CSRMatrixNumRows(hypre_ParCSRMatrixDiag(AN)),
                   &dof_func1, &CF_marker);

                   dof_func_array[level+1] = dof_func1;
                   hypre_TFree(CFN_marker, HYPRE_MEMORY_HOST);
                   CF_marker_array[level] = CF_marker;
                   }
                 */

                 /* clean up other things */
                 hypre_ParCSRMatrixDestroy(AN);
                 hypre_ParCSRMatrixDestroy(SN);

              }
              else /* not block mode - use default interp (interp_type = 0) */
              {
                 if (nodal > -1) /* non-systems, or systems with unknown approach interpolation*/
                 {
                    /* if systems, do we want to use an interp. that uses the full strength matrix?*/

                    if ( (num_functions > 1) && (interp_type == 19 || interp_type == 18 || interp_type == 17 || interp_type == 16))
                    {
                       /* so create a second strength matrix and build interp with with num_functions = 1 */
                       hypre_BoomerAMGCreateS(A_array[level],
                                              strong_threshold, max_row_sum,
                                              1, dof_func_array[level],&S2);
                       switch (interp_type)
                       {

                          case 19:
                             dbg_flg = debug_flag;
                             if (amg_print_level) dbg_flg = -debug_flag;
                             hypre_BoomerAMGBuildInterp(A_array[level], CF_marker,
                                                        S2, coarse_pnts_global, 1,
                                                        dof_func_array[level],
                                                        dbg_flg, trunc_factor, P_max_elmts, &P);
                             break;

                          case 18:
                             hypre_BoomerAMGBuildStdInterp(A_array[level], CF_marker,
                                                           S2, coarse_pnts_global, 1, dof_func_array[level],
                                                           debug_flag, trunc_factor, P_max_elmts, 0, &P);

                             break;

                          case 17:
                             hypre_BoomerAMGBuildExtPIInterp(A_array[level], CF_marker,
                                                             S2, coarse_pnts_global, 1, dof_func_array[level],
                                                             debug_flag, trunc_factor, P_max_elmts, &P);
                             break;
                          case 16:
                             dbg_flg = debug_flag;
                             if (amg_print_level) dbg_flg = -debug_flag;
                             hypre_BoomerAMGBuildInterpModUnk(A_array[level], CF_marker,
                                                              S2, coarse_pnts_global, num_functions, dof_func_array[level],
                                                              dbg_flg, trunc_factor, P_max_elmts, &P);
                             break;

                       }


                       hypre_ParCSRMatrixDestroy(S2);

                    }
                    else /* one function only or unknown-based interpolation- */
                    {
                       dbg_flg = debug_flag;
                       if (amg_print_level) dbg_flg = -debug_flag;

                       hypre_BoomerAMGBuildInterp(A_array[level], CF_marker,
                                                  S, coarse_pnts_global, num_functions,
                                                  dof_func_array[level],
                                                  dbg_flg, trunc_factor, P_max_elmts, &P);


                    }
                 }
              }
           }
           else
           {
              hypre_BoomerAMGBuildInterpGSMG(NULL, CF_marker, S,
                                             coarse_pnts_global, num_functions, dof_func_array[level],
                                             debug_flag, trunc_factor, &P);


           }


         } /* end of no aggressive coarsening */

         /*dof_func_array[level+1] = NULL;
           if (num_functions > 1 && nodal > -1 && (!block_mode) )
            dof_func_array[level+1] = coarse_dof_func;*/

         dof_func_array[level+1] = NULL;
         if (num_functions > 1 && nodal > -1 && (!block_mode) )
            dof_func_array[level+1] = coarse_dof_func;

      } /* end of if max_levels > 1 */

      /* if no coarse-grid, stop coarsening, and set the
       * coarsest solve to be a single sweep of Jacobi */
      if ( (coarse_size == 0) || (coarse_size == fine_size) )
      {
         HYPRE_Int     *num_grid_sweeps =
               hypre_ParAMGDataNumGridSweeps(amg_data);
         HYPRE_Int    **grid_relax_points =
               hypre_ParAMGDataGridRelaxPoints(amg_data);
         if (grid_relax_type[3] == 9 || grid_relax_type[3] == 99
             || grid_relax_type[3] == 19 || grid_relax_type[3] == 98)
         {
            grid_relax_type[3] = grid_relax_type[0];
            num_grid_sweeps[3] = 1;
            if (grid_relax_points) grid_relax_points[3][0] = 0;
         }
         if (S)
            hypre_ParCSRMatrixDestroy(S);
         if (P)
            hypre_ParCSRMatrixDestroy(P);
         if (level > 0)
         {
            /* note special case treatment of CF_marker is necessary
             * to do CF relaxation correctly when num_levels = 1 */
            hypre_TFree(CF_marker_array[level], HYPRE_MEMORY_HOST);
            hypre_ParVectorDestroy(F_array[level]);
            hypre_ParVectorDestroy(U_array[level]);
         }

         break;
      }
      if (level < agg_num_levels && coarse_size < min_coarse_size)
      {
         if (S)
            hypre_ParCSRMatrixDestroy(S);
         if (P)
            hypre_ParCSRMatrixDestroy(P);
         if (level > 0)
         {
            hypre_TFree(CF_marker_array[level], HYPRE_MEMORY_HOST);
            hypre_ParVectorDestroy(F_array[level]);
            hypre_ParVectorDestroy(U_array[level]);
         }
         coarse_size = fine_size;

         break;
      }

      /*-------------------------------------------------------------
       * Build prolongation matrix, P, and place in P_array[level]
       *--------------------------------------------------------------*/

      if (interp_refine > 0 )
      {
         for (k = 0; k < interp_refine; k++)
            hypre_BoomerAMGRefineInterp(A_array[level],
                                        P,
                                        coarse_pnts_global,
                                        &num_functions,
                                        dof_func_array[level],
                                        CF_marker_array[level], level);
      }


      /*  Post processing of interpolation operators to incorporate
          smooth vectors NOTE: must pick nodal coarsening !!!
          (nodal is changed above to 1 if it is 0)  */
      if (interp_vec_variant && nodal && num_interp_vectors)
      {
         /* TO DO: add option of smoothing the vectors at
          * coarser levels?*/

         if (level < interp_vec_first_level)
         {

            /* coarsen the smooth vecs */
            hypre_BoomerAMGCoarsenInterpVectors( P,
                                                 num_interp_vectors,
                                                 interp_vectors_array[level],
                                                 CF_marker_array[level],
                                                 &interp_vectors_array[level+1],
                                                 0, num_functions);

         }
         /* do  GM 2 and LN (3) at all levels and GM 1 only on first level */
         if (( interp_vec_variant > 1  && level >= interp_vec_first_level) ||
             (interp_vec_variant == 1 && interp_vec_first_level == level))

         {
            /*if (level == 0)
            {
               hypre_ParCSRMatrixPrintIJ(A_array[0], 0, 0, "A");
               hypre_ParVectorPrintIJ(interp_vectors_array[0][0], 0, "rbm");
            }*/
            if (interp_vec_variant < 3) /* GM */
            {
               hypre_BoomerAMG_GMExpandInterp( A_array[level],
                                               &P,
                                               num_interp_vectors,
                                               interp_vectors_array[level],
                                               &num_functions,
                                               dof_func_array[level],
                                               &dof_func_array[level+1],
                                               interp_vec_variant, level,
                                               abs_q_trunc,
                                               expandp_weights,
                                               q_max,
                                               CF_marker_array[level], interp_vec_first_level);
            }
            else /* LN */
            {
               hypre_BoomerAMG_LNExpandInterp( A_array[level],
                                               &P,
                                               coarse_pnts_global,
                                               &num_functions,
                                               dof_func_array[level],
                                               &dof_func_array[level+1],
                                               CF_marker_array[level],
                                               level,
                                               expandp_weights,
                                               num_interp_vectors,
                                               interp_vectors_array[level],
                                               abs_q_trunc,
                                               q_max,
                                               interp_vec_first_level);
            }

            if (level == interp_vec_first_level)
            {
               /* check to see if we made A bigger - this can happen
                * in 3D with certain coarsenings   - if so, need to fix vtemp*/

               HYPRE_Int local_sz = hypre_ParVectorActualLocalSize(Vtemp);
               HYPRE_Int local_P_sz = hypre_CSRMatrixNumCols(hypre_ParCSRMatrixDiag(P));
               if (local_sz < local_P_sz)
               {
                  hypre_Vector *Vtemp_local = hypre_ParVectorLocalVector(Vtemp);
                  hypre_TFree(hypre_VectorData(Vtemp_local), memory_location);
                  hypre_VectorSize(Vtemp_local) = local_P_sz;
                  hypre_VectorData(Vtemp_local) = hypre_CTAlloc(HYPRE_Complex, local_P_sz, memory_location);
                  if (Ztemp)
                  {
                     hypre_Vector *Ztemp_local = hypre_ParVectorLocalVector(Ztemp);
                     hypre_TFree(hypre_VectorData(Ztemp_local), memory_location);
                     hypre_VectorSize(Ztemp_local) = local_P_sz;
                     hypre_VectorData(Ztemp_local) = hypre_CTAlloc(HYPRE_Complex, local_P_sz, memory_location);
                  }
                  if (Ptemp)
                  {
                     hypre_Vector *Ptemp_local = hypre_ParVectorLocalVector(Ptemp);
                     hypre_TFree(hypre_VectorData(Ptemp_local), memory_location);
                     hypre_VectorSize(Ptemp_local) = local_P_sz;
                     hypre_VectorData(Ptemp_local) = hypre_CTAlloc(HYPRE_Complex, local_P_sz, memory_location);
                  }
                  if (Rtemp)
                  {
                     hypre_Vector *Rtemp_local = hypre_ParVectorLocalVector(Rtemp);
                     hypre_TFree(hypre_VectorData(Rtemp_local), memory_location);
                     hypre_VectorSize(Rtemp_local) = local_P_sz;
                     hypre_VectorData(Rtemp_local) = hypre_CTAlloc(HYPRE_Complex, local_P_sz, memory_location);
                  }
               }
               /*if (hypre_ParCSRMatrixGlobalNumRows(A_array[0]) < hypre_ParCSRMatrixGlobalNumCols(P))
               {

                  hypre_ParVectorDestroy(Vtemp);
                  Vtemp = NULL;

                  Vtemp = hypre_ParVectorCreate(hypre_ParCSRMatrixComm(P),
                                                hypre_ParCSRMatrixGlobalNumCols(P),
                                                hypre_ParCSRMatrixColStarts(P));
                  hypre_ParVectorInitialize(Vtemp);
                  hypre_ParVectorSetPartitioningOwner(Vtemp,0);
                  hypre_ParAMGDataVtemp(amg_data) = Vtemp;
               }*/
            }
            /* at the first level we have to add space for the new
             * unknowns in the smooth vectors */
            if (interp_vec_variant > 1 && level < max_levels)
            {
               HYPRE_Int expand_level = 0;

               if (level == interp_vec_first_level)
                  expand_level = 1;

               hypre_BoomerAMGCoarsenInterpVectors( P,
                                                    num_interp_vectors,
                                                    interp_vectors_array[level],
                                                    CF_marker_array[level],
                                                    &interp_vectors_array[level+1],
                                                    expand_level, num_functions);
            }
         } /* end apply variant */
      }/* end interp_vec_variant > 0 */

      for (i=0; i < post_interp_type; i++)
         /* Improve on P with Jacobi interpolation */
         hypre_BoomerAMGJacobiInterp( A_array[level], &P, S,
                                      num_functions, dof_func,
                                      CF_marker_array[level],
                                      level, jacobi_trunc_threshold, 0.5*jacobi_trunc_threshold );


      if (!block_mode)
      {
         if (mult_addlvl > -1 && level >= mult_addlvl && level <= add_end)
         {
            hypre_Vector *d_diag = hypre_SeqVectorCreate(hypre_ParCSRMatrixNumRows(A_array[level]));

            if (add_rlx == 0)
            {
               hypre_CSRMatrix *lvl_Adiag = hypre_ParCSRMatrixDiag(A_array[level]);
               HYPRE_Int lvl_nrows = hypre_CSRMatrixNumRows(lvl_Adiag);
               HYPRE_Int *lvl_i = hypre_CSRMatrixI(lvl_Adiag);
               HYPRE_Real *lvl_data = hypre_CSRMatrixData(lvl_Adiag);
               HYPRE_Real w_inv = 1.0 / add_rlx_wt;
               /*HYPRE_Real w_inv = 1.0/hypre_ParAMGDataRelaxWeight(amg_data)[level];*/
               hypre_SeqVectorInitialize_v2(d_diag, HYPRE_MEMORY_HOST);
               for (i=0; i < lvl_nrows; i++)
               {
                  hypre_VectorData(d_diag)[i] = lvl_data[lvl_i[i]] * w_inv;
               }
            }
            else
            {
               HYPRE_Real *d_diag_data = NULL;

               hypre_ParCSRComputeL1Norms(A_array[level], 1, NULL, &d_diag_data);

               hypre_VectorData(d_diag) = d_diag_data;
               hypre_SeqVectorInitialize_v2(d_diag, hypre_ParCSRMatrixMemoryLocation(A_array[level]));
            }

            if (ns == 1)
            {
               hypre_ParCSRMatrix *Q = NULL;
               if (hypre_ParAMGDataModularizedMatMat(amg_data))
               {
                  Q = hypre_ParCSRMatMat(A_array[level], P);
                  hypre_ParCSRMatrixAminvDB(P, Q, hypre_VectorData(d_diag), &P_array[level]);
                  A_H = hypre_ParCSRTMatMat(P, Q);
               }
               else
               {
                  Q = hypre_ParMatmul(A_array[level], P);
                  hypre_ParCSRMatrixAminvDB(P, Q, hypre_VectorData(d_diag), &P_array[level]);
                  A_H = hypre_ParTMatmul(P, Q);
               }
               hypre_ParCSRMatrixRowStarts(A_H) = hypre_ParCSRMatrixColStarts(A_H);
               hypre_ParCSRMatrixOwnsRowStarts(A_H) = 1;
               hypre_ParCSRMatrixOwnsColStarts(A_H) = 0;
               hypre_ParCSRMatrixOwnsColStarts(P) = 0;
               if (num_procs > 1)
               {
                  hypre_MatvecCommPkgCreate(A_H);
               }
               /*hypre_ParCSRMatrixDestroy(P); */
               hypre_SeqVectorDestroy(d_diag);
               /* Set NonGalerkin drop tol on each level */
               if (level < nongalerk_num_tol) nongalerk_tol_l = nongalerk_tol[level];
               if (nongal_tol_array) nongalerk_tol_l = nongal_tol_array[level];
               if (nongalerk_tol_l > 0.0)
               {
               /* Build Non-Galerkin Coarse Grid */
                  hypre_ParCSRMatrix *Q = NULL;
                  hypre_BoomerAMGBuildNonGalerkinCoarseOperator(&A_H, Q,
                    0.333*strong_threshold, max_row_sum, num_functions,
                    dof_func_array[level+1], CF_marker_array[level],
                    /* nongalerk_tol, sym_collapse, lump_percent, beta );*/
                      nongalerk_tol_l,      1,            0.5,    1.0 );

                  hypre_ParCSRMatrixColStarts(P_array[level]) = hypre_ParCSRMatrixRowStarts(A_H);
                  if (!hypre_ParCSRMatrixCommPkg(A_H))
                     hypre_MatvecCommPkgCreate(A_H);
               }
               hypre_ParCSRMatrixDestroy(Q);
            }
            else
            {
               HYPRE_Int ns_tmp = ns;
               hypre_ParCSRMatrix *C = NULL;
               hypre_ParCSRMatrix *Ptmp = NULL;
               /* Set NonGalerkin drop tol on each level */
               if (level < nongalerk_num_tol)
                   nongalerk_tol_l = nongalerk_tol[level];
               if (nongal_tol_array) nongalerk_tol_l = nongal_tol_array[level];

               if (nongalerk_tol_l > 0.0)
               {
                  /* Construct AP, and then RAP */
                  hypre_ParCSRMatrix *Q = NULL;
                  if (hypre_ParAMGDataModularizedMatMat(amg_data))
                  {
                     Q = hypre_ParCSRMatMat(A_array[level],P_array[level]);
                     A_H = hypre_ParCSRTMatMatKT(P_array[level],Q,keepTranspose);
                  }
                  else
                  {
                     Q = hypre_ParMatmul(A_array[level],P_array[level]);
                     A_H = hypre_ParTMatmul(P_array[level],Q);
                  }
                  hypre_ParCSRMatrixRowStarts(A_H) = hypre_ParCSRMatrixColStarts(A_H);
                  hypre_ParCSRMatrixOwnsRowStarts(A_H) = 1;
                  hypre_ParCSRMatrixOwnsColStarts(A_H) = 0;
                  hypre_ParCSRMatrixOwnsColStarts(P_array[level]) = 0;
                  if (num_procs > 1) hypre_MatvecCommPkgCreate(A_H);

                  /* Build Non-Galerkin Coarse Grid */
                  hypre_BoomerAMGBuildNonGalerkinCoarseOperator(&A_H, Q,
                    0.333*strong_threshold, max_row_sum, num_functions,
                    dof_func_array[level+1], CF_marker_array[level],
                    /* nongalerk_tol, sym_collapse, lump_percent, beta );*/
                      nongalerk_tol_l,      1,            0.5,    1.0 );

                  if (!hypre_ParCSRMatrixCommPkg(A_H))
                     hypre_MatvecCommPkgCreate(A_H);

                  /* Delete AP */
                  hypre_ParCSRMatrixDestroy(Q);
               }
               else if (rap2)
               {
                  /* Use two matrix products to generate A_H */
                  hypre_ParCSRMatrix *Q = NULL;
                  if (hypre_ParAMGDataModularizedMatMat(amg_data))
                  {
                     Q = hypre_ParCSRMatMat(A_array[level],P_array[level]);
                     A_H = hypre_ParCSRTMatMatKT(P_array[level],Q,keepTranspose);
                  }
                  else
                  {
                     Q = hypre_ParMatmul(A_array[level],P_array[level]);
                     A_H = hypre_ParTMatmul(P_array[level],Q);
                  }
                  hypre_ParCSRMatrixOwnsRowStarts(A_H) = 1;
                  hypre_ParCSRMatrixOwnsColStarts(A_H) = 0;
                  hypre_ParCSRMatrixOwnsColStarts(P_array[level]) = 0;
                  if (num_procs > 1) hypre_MatvecCommPkgCreate(A_H);
                  /* Delete AP */
                  hypre_ParCSRMatrixDestroy(Q);
               }
               else
               {
                  if (hypre_ParAMGDataModularizedMatMat(amg_data))
                  {
                     A_H = hypre_ParCSRMatrixRAPKT(P, A_array[level],
                                                   P, keepTranspose);
                  }
                  else
                  {
                     hypre_BoomerAMGBuildCoarseOperatorKT(P, A_array[level] , P,
                                                          keepTranspose, &A_H);
                  }
               }

               if (add_rlx == 18)
                  C = hypre_CreateC(A_array[level], 0.0);
               else
                  C = hypre_CreateC(A_array[level], add_rlx_wt);
               Ptmp = P;
               while (ns_tmp > 0)
               {
                  Pnew = Ptmp;
                  Ptmp = NULL;
                  if (hypre_ParAMGDataModularizedMatMat(amg_data))
                  {
                     Ptmp = hypre_ParCSRMatMat(C,Pnew);
                  }
                  else
                  {
                     Ptmp = hypre_ParMatmul(C,Pnew);
                  }
                  if (ns_tmp < ns)
                  {
                     hypre_ParCSRMatrixDestroy(Pnew);
                  }
                  ns_tmp--;
               }
               Pnew = Ptmp;
               P_array[level] = Pnew;
               hypre_ParCSRMatrixDestroy(C);
            }

            if (add_P_max_elmts || add_trunc_factor)
            {
               hypre_BoomerAMGTruncandBuild(P_array[level], add_trunc_factor,add_P_max_elmts);
            }
            /*else
                hypre_MatvecCommPkgCreate(P_array[level]);  */
            hypre_ParCSRMatrixDestroy(P);
         }
         else
         {
            P_array[level] = P;
            /* RL: save R matrix */
            if (restri_type)
            {
               R_array[level] = R;
            }
         }
      }

      if (S)
      {
         hypre_ParCSRMatrixDestroy(S);
      }
      S = NULL;

      hypre_TFree(SmoothVecs, HYPRE_MEMORY_HOST);

      if (debug_flag==1)
      {
         wall_time = time_getWallclockSeconds() - wall_time;
         hypre_printf("Proc = %d    Level = %d    Build Interp Time = %f\n",
                     my_id,level, wall_time);
         fflush(NULL);
      }

      /*-------------------------------------------------------------
       * Build coarse-grid operator, A_array[level+1] by R*A*P
       *--------------------------------------------------------------*/

      if (debug_flag==1) wall_time = time_getWallclockSeconds();

      if (block_mode)
      {

         hypre_ParCSRBlockMatrixRAP(P_block_array[level],
                                    A_block_array[level],
                                    P_block_array[level], &A_H_block);

         hypre_ParCSRBlockMatrixSetNumNonzeros(A_H_block);
         hypre_ParCSRBlockMatrixSetDNumNonzeros(A_H_block);
         A_block_array[level+1] = A_H_block;

      }
      else if (mult_addlvl == -1 || level < mult_addlvl || level > add_end)
      {
         /* Set NonGalerkin drop tol on each level */
         if (level < nongalerk_num_tol)
            nongalerk_tol_l = nongalerk_tol[level];
         if (nongal_tol_array) nongalerk_tol_l = nongal_tol_array[level];

         if (nongalerk_tol_l > 0.0)
         {
            /* Construct AP, and then RAP */
            hypre_ParCSRMatrix *Q = NULL;
            if (hypre_ParAMGDataModularizedMatMat(amg_data))
            {
               Q = hypre_ParCSRMatMat(A_array[level],P_array[level]);
               A_H = hypre_ParCSRTMatMatKT(P_array[level],Q,keepTranspose);
            }
            else
            {
               Q = hypre_ParMatmul(A_array[level],P_array[level]);
               A_H = hypre_ParTMatmul(P_array[level],Q);
            }
            hypre_ParCSRMatrixRowStarts(A_H) = hypre_ParCSRMatrixColStarts(A_H);
            hypre_ParCSRMatrixOwnsRowStarts(A_H) = 1;
            hypre_ParCSRMatrixOwnsColStarts(A_H) = 0;
            hypre_ParCSRMatrixOwnsColStarts(P_array[level]) = 0;
            if (num_procs > 1) hypre_MatvecCommPkgCreate(A_H);

            /* Build Non-Galerkin Coarse Grid */
            hypre_BoomerAMGBuildNonGalerkinCoarseOperator(&A_H, Q,
                                                          0.333*strong_threshold, max_row_sum, num_functions,
                                                          dof_func_array[level+1], CF_marker_array[level],
                                                          /* nongalerk_tol, sym_collapse, lump_percent, beta );*/
                                                          nongalerk_tol_l,      1,            0.5,    1.0 );

            if (!hypre_ParCSRMatrixCommPkg(A_H))
            {
               hypre_MatvecCommPkgCreate(A_H);
            }
            /* Delete AP */
            hypre_ParCSRMatrixDestroy(Q);
         }
         else if (restri_type) /* RL: */
         {
            /* Use two matrix products to generate A_H */
            hypre_ParCSRMatrix *AP = NULL;
            if (hypre_ParAMGDataModularizedMatMat(amg_data))
            {
               AP  = hypre_ParCSRMatMat(A_array[level], P_array[level]);
               A_H = hypre_ParCSRMatMat(R_array[level], AP);
               hypre_CSRMatrixReorder(hypre_ParCSRMatrixDiag(A_H));
            }
            else
            {
               AP  = hypre_ParMatmul(A_array[level], P_array[level]);
               A_H = hypre_ParMatmul(R_array[level], AP);
            }
            /* RL: XXX NEED TO CHECK THIS WITH UMY */
            hypre_ParCSRMatrixOwnsRowStarts(A_H) = 1;
            hypre_ParCSRMatrixOwnsColStarts(A_H) = 0;
            /* P gives up her ColStarts */
            hypre_ParCSRMatrixOwnsColStarts(P_array[level]) = 0;
            /* R gives up her RowStarts */
            hypre_ParCSRMatrixOwnsRowStarts(R_array[level]) = 0;
            if (num_procs > 1)
            {
               hypre_MatvecCommPkgCreate(A_H);
            }
            /* Delete AP */
            hypre_ParCSRMatrixDestroy(AP);

#if DEBUG_SAVE_ALL_OPS
            if (level == 0)
            {
               hypre_ParCSRMatrixPrintIJ(A_array[0], 1, 1, "A_0.mtx");
            }
            char file[256];
            hypre_sprintf(file, "A_%d.mtx", level+1);
            hypre_ParCSRMatrixPrintIJ(A_H, 1, 1, file);
#endif
         }
         else if (rap2)
         {
            /* Use two matrix products to generate A_H */
            hypre_ParCSRMatrix *Q = NULL;
            if (hypre_ParAMGDataModularizedMatMat(amg_data))
            {
               Q = hypre_ParCSRMatMat(A_array[level], P_array[level]);
               A_H = hypre_ParCSRTMatMatKT(P_array[level], Q, keepTranspose);
            }
            else
            {
               Q = hypre_ParMatmul(A_array[level],P_array[level]);
               A_H = hypre_ParTMatmul(P_array[level],Q);
            }
            hypre_ParCSRMatrixOwnsRowStarts(A_H) = 1;
            hypre_ParCSRMatrixOwnsColStarts(A_H) = 0;
            hypre_ParCSRMatrixOwnsColStarts(P_array[level]) = 0;
            if (num_procs > 1)
            {
               hypre_MatvecCommPkgCreate(A_H);
            }
            /* Delete AP */
            hypre_ParCSRMatrixDestroy(Q);
         }
         else
         {
            /* Compute standard Galerkin coarse-grid product */
            if (hypre_ParAMGDataModularizedMatMat(amg_data))
            {
               A_H = hypre_ParCSRMatrixRAPKT(P_array[level], A_array[level],
                                             P_array[level], keepTranspose);
            }
            else
            {
               hypre_BoomerAMGBuildCoarseOperatorKT(P_array[level], A_array[level] ,
                                                    P_array[level], keepTranspose, &A_H);
            }

            if (Pnew && ns==1)
            {
               hypre_ParCSRMatrixDestroy(P);
               P_array[level] = Pnew;
            }
         }
      }

      if (debug_flag==1)
      {
         wall_time = time_getWallclockSeconds() - wall_time;
         hypre_printf("Proc = %d    Level = %d    Build Coarse Operator Time = %f\n",
                       my_id,level, wall_time);
         fflush(NULL);
      }

      HYPRE_ANNOTATE_MGLEVEL_END(level);
      ++level;
      HYPRE_ANNOTATE_MGLEVEL_BEGIN(level);

      if (!block_mode)
      {
         /* dropping in A_H */
         hypre_ParCSRMatrixDropSmallEntries(A_H, hypre_ParAMGDataADropTol(amg_data),
                                            hypre_ParAMGDataADropType(amg_data));
         /* if CommPkg for A_H was not built */
         if (num_procs > 1 && hypre_ParCSRMatrixCommPkg(A_H) == NULL)
         {
            hypre_MatvecCommPkgCreate(A_H);
         }
         /* NumNonzeros was set in hypre_ParCSRMatrixDropSmallEntries */
         if (hypre_ParAMGDataADropTol(amg_data) <= 0.0)
         {
            hypre_ParCSRMatrixSetNumNonzeros(A_H);
            hypre_ParCSRMatrixSetDNumNonzeros(A_H);
         }
         A_array[level] = A_H;
      }

      size = ((HYPRE_Real) fine_size )*.75;
      if (coarsen_type > 0 && coarse_size >= (HYPRE_BigInt) size)
      {
         coarsen_type = 0;
      }

      {
         HYPRE_Int max_thresh = hypre_max(coarse_threshold, seq_threshold);
#ifdef HYPRE_USING_DSUPERLU
         max_thresh = hypre_max(max_thresh, dslu_threshold);
#endif
         if ( (level == max_levels-1) || (coarse_size <= (HYPRE_BigInt) max_thresh) )
         {
            HYPRE_ANNOTATE_MGLEVEL_END(level);
            not_finished_coarsening = 0;
         }
      }
   }  /* end of coarsening loop: while (not_finished_coarsening) */

   /* redundant coarse grid solve */
   if ((seq_threshold >= coarse_threshold) &&
       (coarse_size > (HYPRE_BigInt) coarse_threshold) &&
       (level != max_levels-1))
   {
      hypre_seqAMGSetup(amg_data, level, coarse_threshold);
   }
#ifdef HYPRE_USING_DSUPERLU
   else if ((dslu_threshold >= coarse_threshold) &&
            (coarse_size > (HYPRE_BigInt)coarse_threshold) &&
            (level != max_levels-1))
   {
      HYPRE_Solver dslu_solver;
      hypre_SLUDistSetup(&dslu_solver, A_array[level], amg_print_level);
      hypre_ParAMGDataDSLUSolver(amg_data) = dslu_solver;
   }
#endif
   else if (grid_relax_type[3] == 9  ||
            grid_relax_type[3] == 99 ||
            grid_relax_type[3] == 199 ) /*use of Gaussian elimination on coarsest level */
   {
      if (coarse_size <= coarse_threshold)
      {
         hypre_GaussElimSetup(amg_data, level, grid_relax_type[3]);
      }
      else
      {
         grid_relax_type[3] = grid_relax_type[1];
      }
   }
   else if (grid_relax_type[3] == 19 || grid_relax_type[3] == 98)  /*use of Gaussian elimination on coarsest level */
   {
      if (coarse_size > coarse_threshold)
      {
         grid_relax_type[3] = grid_relax_type[1];
      }
   }

   if (level > 0)
   {
      if (block_mode)
      {
         F_array[level] =
            hypre_ParVectorCreateFromBlock(hypre_ParCSRBlockMatrixComm(A_block_array[level]),
                                           hypre_ParCSRMatrixGlobalNumRows(A_block_array[level]),
                                           hypre_ParCSRBlockMatrixRowStarts(A_block_array[level]),
                                           hypre_ParCSRBlockMatrixBlockSize(A_block_array[level]));
         hypre_ParVectorInitialize(F_array[level]);

         U_array[level] =
            hypre_ParVectorCreateFromBlock(hypre_ParCSRBlockMatrixComm(A_block_array[level]),
                                           hypre_ParCSRMatrixGlobalNumRows(A_block_array[level]),
                                           hypre_ParCSRBlockMatrixRowStarts(A_block_array[level]),
                                           hypre_ParCSRBlockMatrixBlockSize(A_block_array[level]));

         hypre_ParVectorInitialize(U_array[level]);
      }
      else
      {
         F_array[level] =
            hypre_ParVectorCreate(hypre_ParCSRMatrixComm(A_array[level]),
                                  hypre_ParCSRMatrixGlobalNumRows(A_array[level]),
                                  hypre_ParCSRMatrixRowStarts(A_array[level]));
         hypre_ParVectorInitialize_v2(F_array[level], memory_location);
         hypre_ParVectorSetPartitioningOwner(F_array[level],0);

         U_array[level] =
            hypre_ParVectorCreate(hypre_ParCSRMatrixComm(A_array[level]),
                                  hypre_ParCSRMatrixGlobalNumRows(A_array[level]),
                                  hypre_ParCSRMatrixRowStarts(A_array[level]));
         hypre_ParVectorInitialize_v2(U_array[level], memory_location);
         hypre_ParVectorSetPartitioningOwner(U_array[level],0);
      }
   }

   /*-----------------------------------------------------------------------
    * enter all the stuff created, A[level], P[level], CF_marker[level],
    * for levels 1 through coarsest, into amg_data data structure
    *-----------------------------------------------------------------------*/

   num_levels = level+1;
   hypre_ParAMGDataNumLevels(amg_data) = num_levels;
   if (hypre_ParAMGDataSmoothNumLevels(amg_data) > num_levels-1)
   {
      hypre_ParAMGDataSmoothNumLevels(amg_data) = num_levels;
   }
   smooth_num_levels = hypre_ParAMGDataSmoothNumLevels(amg_data);

   /*-----------------------------------------------------------------------
    * Setup of special smoothers when needed
    *-----------------------------------------------------------------------*/

   if (addlvl > -1 ||
       grid_relax_type[1] ==  7 || grid_relax_type[2] ==  7 || grid_relax_type[3] ==  7 ||
       grid_relax_type[1] ==  8 || grid_relax_type[2] ==  8 || grid_relax_type[3] ==  8 ||
       grid_relax_type[1] == 13 || grid_relax_type[2] == 13 || grid_relax_type[3] == 13 ||
       grid_relax_type[1] == 14 || grid_relax_type[2] == 14 || grid_relax_type[3] == 14 ||
       grid_relax_type[1] == 18 || grid_relax_type[2] == 18 || grid_relax_type[3] == 18)
   {
      l1_norms = hypre_CTAlloc(hypre_Vector*, num_levels, HYPRE_MEMORY_HOST);
      hypre_ParAMGDataL1Norms(amg_data) = l1_norms;
   }

   /* Chebyshev */
   if (grid_relax_type[0] == 16 || grid_relax_type[1] == 16 ||
       grid_relax_type[2] == 16 || grid_relax_type[3] == 16)
   {
      max_eig_est = hypre_CTAlloc(HYPRE_Real, num_levels, HYPRE_MEMORY_HOST);
      min_eig_est = hypre_CTAlloc(HYPRE_Real, num_levels, HYPRE_MEMORY_HOST);
      hypre_ParAMGDataMaxEigEst(amg_data) = max_eig_est;
      hypre_ParAMGDataMinEigEst(amg_data) = min_eig_est;
      cheby_ds = hypre_CTAlloc(hypre_Vector *, num_levels, HYPRE_MEMORY_HOST);
      cheby_coefs = hypre_CTAlloc(HYPRE_Real *, num_levels, HYPRE_MEMORY_HOST);
      hypre_ParAMGDataChebyDS(amg_data) = cheby_ds;
      hypre_ParAMGDataChebyCoefs(amg_data) = cheby_coefs;
   }

   if (grid_relax_type[0] == 19 || grid_relax_type[1] == 19 ||
       grid_relax_type[2] == 19 || grid_relax_type[3] == 19)
   {
      gmres_coefs_real = hypre_CTAlloc(HYPRE_Real *, num_levels, HYPRE_MEMORY_HOST);
      gmres_coefs_imag = hypre_CTAlloc(HYPRE_Real *, num_levels, HYPRE_MEMORY_HOST);
      hypre_ParAMGDataGMRESCoefsReal(amg_data) = gmres_coefs_real;
      hypre_ParAMGDataGMRESCoefsImag(amg_data) = gmres_coefs_imag;
   }

   /* CG */
   if (grid_relax_type[0] == 15 || grid_relax_type[1] == 15 ||
       grid_relax_type[2] == 15 || grid_relax_type[3] == 15)
   {
      smoother = hypre_CTAlloc(HYPRE_Solver, num_levels, HYPRE_MEMORY_HOST);
      hypre_ParAMGDataSmoother(amg_data) = smoother;
   }

   if (addlvl == -1)
   {
      addlvl = num_levels;
   }

   for (j = 0; j < addlvl; j++)
   {
      HYPRE_Real *l1_norm_data = NULL;

      if (j < num_levels-1 &&
          (grid_relax_type[1] == 8 || grid_relax_type[1] == 13 || grid_relax_type[1] == 14 ||
           grid_relax_type[2] == 8 || grid_relax_type[2] == 13 || grid_relax_type[2] == 14))
      {
         if (relax_order)
         {
            hypre_ParCSRComputeL1Norms(A_array[j], 4, CF_marker_array[j], &l1_norm_data);
         }
         else
         {
            hypre_ParCSRComputeL1Norms(A_array[j], 4, NULL, &l1_norm_data);
         }
      }
      else if (j == num_levels-1 &&
               (grid_relax_type[3] == 8 || grid_relax_type[3] == 13 || grid_relax_type[3] == 14))
      {
         hypre_ParCSRComputeL1Norms(A_array[j], 4, NULL, &l1_norm_data);
      }

      if (j < num_levels-1 && (grid_relax_type[1] == 18 || grid_relax_type[2] == 18))
      {
         if (relax_order)
         {
            hypre_ParCSRComputeL1Norms(A_array[j], 1, CF_marker_array[j], &l1_norm_data);
         }
         else
         {
            hypre_ParCSRComputeL1Norms(A_array[j], 1, NULL, &l1_norm_data);
         }
      }
      else if (j == num_levels-1 && grid_relax_type[3] == 18)
      {
         hypre_ParCSRComputeL1Norms(A_array[j], 1, NULL, &l1_norm_data);
      }

      if (l1_norm_data)
      {
         l1_norms[j] = hypre_SeqVectorCreate(hypre_ParCSRMatrixNumRows(A_array[j]));
         hypre_VectorData(l1_norms[j]) = l1_norm_data;
         hypre_SeqVectorInitialize_v2(l1_norms[j], hypre_ParCSRMatrixMemoryLocation(A_array[j]));
      }
   }

   for (j = addlvl; j < hypre_min(add_end+1, num_levels) ; j++)
   {
      if (add_rlx == 18 )
      {
         HYPRE_Real *l1_norm_data = NULL;

         hypre_ParCSRComputeL1Norms(A_array[j], 1, NULL, &l1_norm_data);

         l1_norms[j] = hypre_SeqVectorCreate(hypre_ParCSRMatrixNumRows(A_array[j]));
         hypre_VectorData(l1_norms[j]) = l1_norm_data;
         hypre_SeqVectorInitialize_v2(l1_norms[j], hypre_ParCSRMatrixMemoryLocation(A_array[j]));
      }
   }

   for (j = add_end+1; j < num_levels; j++)
   {
      HYPRE_Real *l1_norm_data = NULL;

      if (j < num_levels-1 && (grid_relax_type[1] == 8 || grid_relax_type[1] == 13 || grid_relax_type[1] == 14 ||
                               grid_relax_type[2] == 8 || grid_relax_type[2] == 13 || grid_relax_type[2] == 14))
      {
         if (relax_order)
         {
            hypre_ParCSRComputeL1Norms(A_array[j], 4, CF_marker_array[j], &l1_norm_data);
         }
         else
         {
            hypre_ParCSRComputeL1Norms(A_array[j], 4, NULL, &l1_norm_data);
         }
      }
      else if ((grid_relax_type[3] == 8 || grid_relax_type[3] == 13 || grid_relax_type[3] == 14) && j == num_levels-1)
      {
         hypre_ParCSRComputeL1Norms(A_array[j], 4, NULL, &l1_norm_data);
      }
      if ((grid_relax_type[1] == 18 || grid_relax_type[2] == 18) && j < num_levels-1)
      {
         if (relax_order)
         {
            hypre_ParCSRComputeL1Norms(A_array[j], 1, CF_marker_array[j], &l1_norm_data);
         }
         else
         {
            hypre_ParCSRComputeL1Norms(A_array[j], 1, NULL, &l1_norm_data);
         }
      }
      else if (grid_relax_type[3] == 18 && j == num_levels-1)
      {
         hypre_ParCSRComputeL1Norms(A_array[j], 1, NULL, &l1_norm_data);
      }

      if (l1_norm_data)
      {
         l1_norms[j] = hypre_SeqVectorCreate(hypre_ParCSRMatrixNumRows(A_array[j]));
         hypre_VectorData(l1_norms[j]) = l1_norm_data;
         hypre_SeqVectorInitialize_v2(l1_norms[j], hypre_ParCSRMatrixMemoryLocation(A_array[j]));
      }
   }

   for (j = 0; j < num_levels; j++)
   {
<<<<<<< HEAD
      printf("j: %i / %i\n", j, num_levels);
=======
      //printf("j: %i / %i\n", j, num_levels);
>>>>>>> 0bb7910a
      if (grid_relax_type[1] == 7 || grid_relax_type[2] == 7 || (grid_relax_type[3] == 7 && j == (num_levels-1)))
      {
         HYPRE_Real *l1_norm_data = NULL;

         hypre_ParCSRComputeL1Norms(A_array[j], 5, NULL, &l1_norm_data);

         l1_norms[j] = hypre_SeqVectorCreate(hypre_ParCSRMatrixNumRows(A_array[j]));
         hypre_VectorData(l1_norms[j]) = l1_norm_data;
         hypre_SeqVectorInitialize_v2(l1_norms[j], hypre_ParCSRMatrixMemoryLocation(A_array[j]));
      }
      else if (grid_relax_type[1] == 16 || grid_relax_type[2] == 16 || (grid_relax_type[3] == 16 && j== (num_levels-1)))
      {
<<<<<<< HEAD
        printf("Relax: %i %i %i %i\n", grid_relax_type[0], grid_relax_type[1],grid_relax_type[2],grid_relax_type[3]);
        printf("j: %i, num_levels: %i, num_levels-1: %i \n", j, num_levels, num_levels-1);
        printf("SETUP\n");
=======
        //printf("Relax: %i %i %i %i\n", grid_relax_type[0], grid_relax_type[1],grid_relax_type[2],grid_relax_type[3]);
        //printf("j: %i, num_levels: %i, num_levels-1: %i \n", j, num_levels, num_levels-1);
        //printf("SETUP\n");
>>>>>>> 0bb7910a
         HYPRE_Int scale = hypre_ParAMGDataChebyScale(amg_data);
         /* If the full array is being considered, create the relevant temp vectors */

         HYPRE_Int variant = hypre_ParAMGDataChebyVariant(amg_data);
         HYPRE_Real max_eig, min_eig = 0;
         HYPRE_Real *coefs = NULL;
         HYPRE_Int cheby_order = hypre_ParAMGDataChebyOrder(amg_data);
         HYPRE_Int cheby_eig_est = hypre_ParAMGDataChebyEigEst(amg_data);
         HYPRE_Real cheby_fraction = hypre_ParAMGDataChebyFraction(amg_data);
         assert(A_array[j] != NULL);
         if (cheby_eig_est)
         {
            hypre_ParCSRMaxEigEstimateCG(A_array[j], scale, cheby_eig_est,
                                         &max_eig, &min_eig);
         }
         else
         {
            hypre_ParCSRMaxEigEstimate(A_array[j], scale, &max_eig);
         }
         max_eig_est[j] = max_eig;
         min_eig_est[j] = min_eig;

         cheby_ds[j]                             = hypre_SeqVectorCreate(hypre_ParCSRMatrixNumRows(A_array[j]));
         hypre_VectorVectorStride(cheby_ds[j])   = hypre_ParCSRMatrixNumRows(A_array[j]);
         hypre_VectorIndexStride(cheby_ds[j])    = 1;
         hypre_VectorMemoryLocation(cheby_ds[j]) = hypre_ParCSRMatrixMemoryLocation(A_array[j]);

         hypre_ParCSRRelax_Cheby_Setup(A_array[j],
                                       max_eig,
                                       min_eig,
                                       cheby_fraction,
                                       cheby_order,
                                       scale,
                                       variant,
                                       &coefs,
                                       &hypre_VectorData(cheby_ds[j]));
         cheby_coefs[j] = coefs;
      }
      //else if ((grid_relax_type[1] == 19 || grid_relax_type[2] == 19 || (grid_relax_type[3] == 19)) && (j== (num_levels-1)))
      else if (grid_relax_type[1] == 19 || grid_relax_type[2] == 19 || (grid_relax_type[3] == 19 && j== (num_levels-1)))
      {
        printf("Relax: %i %i %i %i\n", grid_relax_type[0], grid_relax_type[1],grid_relax_type[2],grid_relax_type[3]);
          printf("j: %i, num_levels: %i, num_levels-1: %i \n", j, num_levels, num_levels-1);
          printf("SETUP\n");
         HYPRE_Real *coefs_real = NULL;
         HYPRE_Real *coefs_imag = NULL;
         HYPRE_Int gmres_order = hypre_ParAMGDataGMRESOrder(amg_data);
<<<<<<< HEAD
         hypre_ParCSRRelax_GMRES_Setup(A_array[j], gmres_order, &coefs_real, &coefs_imag);
=======
         hypre_ParCSRRelax_GMRES_Setup(A_array[j], gmres_order, NULL, &coefs_real, &coefs_imag);
>>>>>>> 0bb7910a
         gmres_coefs_real[j] = coefs_real;
         gmres_coefs_imag[j] = coefs_imag;
      }
      else if (grid_relax_type[1] == 15 || (grid_relax_type[3] == 15 && j == (num_levels-1))  )
      {

         HYPRE_ParCSRPCGCreate(comm, &smoother[j]);
         /*HYPRE_ParCSRPCGSetup(smoother[j],
                             (HYPRE_ParCSRMatrix) A_array[j],
                             (HYPRE_ParVector) F_array[j],
                             (HYPRE_ParVector) U_array[j]);*/

         HYPRE_PCGSetTol(smoother[j], 1e-12); /* make small */
         HYPRE_PCGSetTwoNorm(smoother[j], 1); /* use 2-norm*/

         HYPRE_ParCSRPCGSetup(smoother[j],
                              (HYPRE_ParCSRMatrix) A_array[j],
                              (HYPRE_ParVector) F_array[j],
                              (HYPRE_ParVector) U_array[j]);


      }
      if (relax_weight[j] == 0.0)
      {
         hypre_ParCSRMatrixScaledNorm(A_array[j], &relax_weight[j]);
         if (relax_weight[j] != 0.0)
            relax_weight[j] = 4.0/3.0/relax_weight[j];
         else
            hypre_error_w_msg(HYPRE_ERROR_GENERIC," Warning ! Matrix norm is zero !!!");
      }
      if ((smooth_type == 6 || smooth_type == 16) && smooth_num_levels > j)
      {
         schwarz_relax_wt = hypre_ParAMGDataSchwarzRlxWeight(amg_data);

         HYPRE_SchwarzCreate(&smoother[j]);
         HYPRE_SchwarzSetNumFunctions(smoother[j],num_functions);
         HYPRE_SchwarzSetVariant(smoother[j],
                                 hypre_ParAMGDataVariant(amg_data));
         HYPRE_SchwarzSetOverlap(smoother[j],
                                 hypre_ParAMGDataOverlap(amg_data));
         HYPRE_SchwarzSetDomainType(smoother[j],
                                    hypre_ParAMGDataDomainType(amg_data));
         HYPRE_SchwarzSetNonSymm(smoother[j],
                                 hypre_ParAMGDataSchwarzUseNonSymm(amg_data));
         if (schwarz_relax_wt > 0)
            HYPRE_SchwarzSetRelaxWeight(smoother[j],schwarz_relax_wt);
         HYPRE_SchwarzSetup(smoother[j],
                            (HYPRE_ParCSRMatrix) A_array[j],
                            (HYPRE_ParVector) f,
                            (HYPRE_ParVector) u);
         if (schwarz_relax_wt < 0 )
         {
            num_cg_sweeps = (HYPRE_Int) (-schwarz_relax_wt);
            hypre_BoomerAMGCGRelaxWt(amg_data, j, num_cg_sweeps,
                                     &schwarz_relax_wt);
            /*hypre_printf (" schwarz weight %f \n", schwarz_relax_wt);*/
            HYPRE_SchwarzSetRelaxWeight(smoother[j], schwarz_relax_wt);
            if (hypre_ParAMGDataVariant(amg_data) > 0)
            {
               local_size = hypre_CSRMatrixNumRows(hypre_ParCSRMatrixDiag(A_array[j]));
               hypre_SchwarzReScale(smoother[j], local_size, schwarz_relax_wt);
            }
            schwarz_relax_wt = 1;
         }
      }
      else if ((smooth_type == 9 || smooth_type == 19) && smooth_num_levels > j)
      {
#ifdef HYPRE_MIXEDINT
         hypre_error_w_msg(HYPRE_ERROR_GENERIC,"Euclid smoothing is not available in mixedint mode!");
         return hypre_error_flag;
#endif
         HYPRE_EuclidCreate(comm, &smoother[j]);
         if (euclidfile)
            HYPRE_EuclidSetParamsFromFile(smoother[j],euclidfile);
         HYPRE_EuclidSetLevel(smoother[j],eu_level);
         if (eu_bj)
            HYPRE_EuclidSetBJ(smoother[j],eu_bj);
         if (eu_sparse_A)
            HYPRE_EuclidSetSparseA(smoother[j],eu_sparse_A);
         HYPRE_EuclidSetup(smoother[j],
                           (HYPRE_ParCSRMatrix) A_array[j],
                           (HYPRE_ParVector) F_array[j],
                           (HYPRE_ParVector) U_array[j]);
      }
      else if ((smooth_type == 5 || smooth_type == 15) && smooth_num_levels > j)
      {
         HYPRE_ILUCreate( &smoother[j]);
         HYPRE_ILUSetType( smoother[j], ilu_type);
         HYPRE_ILUSetLocalReordering( smoother[j], ilu_reordering_type);
         HYPRE_ILUSetMaxIter(smoother[j], ilu_max_iter);
         HYPRE_ILUSetTol(smoother[j], 0.);
         HYPRE_ILUSetDropThreshold(smoother[j], ilu_droptol);
         HYPRE_ILUSetLogging(smoother[j], 0);
         HYPRE_ILUSetPrintLevel(smoother[j], 0);
         HYPRE_ILUSetLevelOfFill(smoother[j], ilu_lfil);
         HYPRE_ILUSetMaxNnzPerRow(smoother[j],ilu_max_row_nnz);
         HYPRE_ILUSetup(smoother[j],
                        (HYPRE_ParCSRMatrix) A_array[j],
                        (HYPRE_ParVector) F_array[j],
                        (HYPRE_ParVector) U_array[j]);
      }
      else if ((smooth_type == 8 || smooth_type == 18) && smooth_num_levels > j)
      {
#ifdef HYPRE_MIXEDINT
         hypre_error_w_msg(HYPRE_ERROR_GENERIC,"ParaSails smoothing is not available in mixedint mode!");
         return hypre_error_flag;
#endif
         HYPRE_ParCSRParaSailsCreate(comm, &smoother[j]);
         HYPRE_ParCSRParaSailsSetParams(smoother[j],thresh,nlevel);
         HYPRE_ParCSRParaSailsSetFilter(smoother[j],filter);
         HYPRE_ParCSRParaSailsSetSym(smoother[j],sym);
         HYPRE_ParCSRParaSailsSetup(smoother[j],
                                    (HYPRE_ParCSRMatrix) A_array[j],
                                    (HYPRE_ParVector) F_array[j],
                                    (HYPRE_ParVector) U_array[j]);
      }
      else if ((smooth_type == 7 || smooth_type == 17) && smooth_num_levels > j)
      {
#ifdef HYPRE_MIXEDINT
         hypre_error_w_msg(HYPRE_ERROR_GENERIC,"pilut smoothing is not available in mixedint mode!");
         return hypre_error_flag;
#endif
         HYPRE_ParCSRPilutCreate(comm, &smoother[j]);
         HYPRE_ParCSRPilutSetup(smoother[j],
                                (HYPRE_ParCSRMatrix) A_array[j],
                                (HYPRE_ParVector) F_array[j],
                                (HYPRE_ParVector) U_array[j]);
         HYPRE_ParCSRPilutSetDropTolerance(smoother[j],drop_tol);
         HYPRE_ParCSRPilutSetFactorRowSize(smoother[j],max_nz_per_row);
      }
      else if ( (j < num_levels-1) || ((j == num_levels-1) &&
                (grid_relax_type[3] !=  9 && grid_relax_type[3] != 99  &&
                 grid_relax_type[3] != 19 && grid_relax_type[3] != 98) && coarse_size > 9) )
      {
         if (relax_weight[j] < 0 )
         {
            num_cg_sweeps = (HYPRE_Int) (-relax_weight[j]);
            hypre_BoomerAMGCGRelaxWt(amg_data, j, num_cg_sweeps, &relax_weight[j]);
         }
         if (omega[j] < 0 )
         {
            num_cg_sweeps = (HYPRE_Int) (-omega[j]);
            hypre_BoomerAMGCGRelaxWt(amg_data, j, num_cg_sweeps, &omega[j]);
         }
      }
   } /* end of levels loop */

   if ( amg_logging > 1 ) {

      Residual_array = hypre_ParVectorCreate(hypre_ParCSRMatrixComm(A_array[0]),
                                             hypre_ParCSRMatrixGlobalNumRows(A_array[0]),
                                             hypre_ParCSRMatrixRowStarts(A_array[0]) );
      hypre_ParVectorInitialize_v2(Residual_array, memory_location);
      hypre_ParVectorSetPartitioningOwner(Residual_array, 0);
      hypre_ParAMGDataResidual(amg_data) = Residual_array;
   }
   else
   {
      hypre_ParAMGDataResidual(amg_data) = NULL;
   }

   if (simple > -1 && simple < num_levels)
   {
      hypre_CreateDinv(amg_data);
   }
   else if ( (mult_additive > -1 && mult_additive < num_levels) ||
             (additive > -1 && additive < num_levels) )
   {
      hypre_CreateLambda(amg_data);
   }

   /*-----------------------------------------------------------------------
    * Print some stuff
    *-----------------------------------------------------------------------*/

   if (amg_print_level == 1 || amg_print_level == 3)
   {
      hypre_BoomerAMGSetupStats(amg_data,A);
   }

   /* print out CF info to plot grids in matlab (see 'tools/AMGgrids.m') */

   if (hypre_ParAMGDataPlotGrids(amg_data))
   {
      HYPRE_Int *CF, *CFc, *itemp;
      FILE* fp;
      char filename[256];
      HYPRE_Int coorddim = hypre_ParAMGDataCoordDim (amg_data);
      float *coordinates = hypre_ParAMGDataCoordinates (amg_data);

      if (!coordinates) coorddim=0;


      if (block_mode)
      {
         local_size = hypre_CSRMatrixNumRows(hypre_ParCSRBlockMatrixDiag(A_block_array[0]));
      }
      else
      {
         local_size = hypre_CSRMatrixNumRows(hypre_ParCSRMatrixDiag(A));
      }

      CF  = hypre_CTAlloc(HYPRE_Int, local_size, HYPRE_MEMORY_HOST);
      CFc = hypre_CTAlloc(HYPRE_Int, local_size, HYPRE_MEMORY_HOST);

      for (level = (num_levels - 2); level >= 0; level--)
      {
         /* swap pointers */
         itemp = CFc;
         CFc = CF;
         CF = itemp;
         if (block_mode)
         {
            local_size = hypre_CSRMatrixNumRows(hypre_ParCSRBlockMatrixDiag(A_block_array[level]));
         }
         else
         {
            local_size = hypre_CSRMatrixNumRows(hypre_ParCSRMatrixDiag(A_array[level]));
         }

         for (i = 0, j = 0; i < local_size; i++)
         {
            /* if a C-point */
            CF[i] = 0;
            if (CF_marker_array[level][i] > -1)
            {
               CF[i] = CFc[j] + 1;
               j++;
            }
         }
      }
      if (block_mode)
      {
         local_size = hypre_CSRMatrixNumRows(hypre_ParCSRBlockMatrixDiag(A_block_array[0]));
      }
      else
      {
         local_size = hypre_CSRMatrixNumRows(hypre_ParCSRMatrixDiag(A));
      }
      hypre_sprintf (filename,"%s.%05d",hypre_ParAMGDataPlotFileName (amg_data),my_id);
      fp = fopen(filename, "w");

      for (i = 0; i < local_size; i++)
      {
         for (j = 0; j < coorddim; j++)
         {
            hypre_fprintf (fp,"% f ",coordinates[coorddim*i+j]);
         }
         hypre_fprintf(fp, "%d\n", CF[i]);
      }
      fclose(fp);

      hypre_TFree(CF, HYPRE_MEMORY_HOST);
      hypre_TFree(CFc, HYPRE_MEMORY_HOST);
   }

   /* print out matrices on all levels  */
#if DEBUG
{
   char  filename[256];

   if (block_mode)
   {
      hypre_ParCSRMatrix *temp_A;

      for (level = 0; level < num_levels; level++)
      {
         hypre_sprintf(filename, "BoomerAMG.out.A_blk.%02d.ij", level);
         temp_A =  hypre_ParCSRBlockMatrixConvertToParCSRMatrix(
            A_block_array[level]);
         hypre_ParCSRMatrixPrintIJ(temp_A, 0, 0, filename);
         hypre_ParCSRMatrixDestroy(temp_A);
      }

   }
   else
   {

      for (level = 0; level < num_levels; level++)
      {
         hypre_sprintf(filename, "BoomerAMG.out.A.%02d.ij", level);
         hypre_ParCSRMatrixPrintIJ(A_array[level], 0, 0, filename);
      }
      for (level = 0; level < (num_levels-1); level++)
      {
         hypre_sprintf(filename, "BoomerAMG.out.P.%02d.ij", level);
         hypre_ParCSRMatrixPrintIJ(P_array[level], 0, 0, filename);
      }
   }
}
#endif

/* run compatible relaxation on all levels and print results */
#if 0
{
   hypre_ParVector *u_vec, *f_vec;
   HYPRE_Real      *u, rho0, rho1, rho;
   HYPRE_Int              n;

   for (level = 0; level < (num_levels-1); level++)
   {
      u_vec = hypre_ParVectorCreate(hypre_ParCSRMatrixComm(A_array[level]),
                                    hypre_ParCSRMatrixGlobalNumRows(A_array[level]),
                                    hypre_ParCSRMatrixRowStarts(A_array[level]));
      hypre_ParVectorInitialize(u_vec);
      hypre_ParVectorSetPartitioningOwner(u_vec,0);
      f_vec = hypre_ParVectorCreate(hypre_ParCSRMatrixComm(A_array[level]),
                                    hypre_ParCSRMatrixGlobalNumRows(A_array[level]),
                                    hypre_ParCSRMatrixRowStarts(A_array[level]));
      hypre_ParVectorInitialize(f_vec);
      hypre_ParVectorSetPartitioningOwner(f_vec,0);

      hypre_ParVectorSetRandomValues(u_vec, 99);
      hypre_ParVectorSetConstantValues(f_vec, 0.0);

      /* set C-pt values to zero */
      n = hypre_VectorSize(hypre_ParVectorLocalVector(u_vec));
      u = hypre_VectorData(hypre_ParVectorLocalVector(u_vec));
      for (i = 0; i < n; i++)
      {
         if (CF_marker_array[level][i] == 1)
         {
            u[i] = 0.0;
         }
      }

      rho1 = hypre_ParVectorInnerProd(u_vec, u_vec);
      for (i = 0; i < 5; i++)
      {
         rho0 = rho1;
         hypre_BoomerAMGRelax(A_array[level], f_vec, CF_marker_array[level],
                              grid_relax_type[0], -1,
                              relax_weight[level], omega[level], l1_norms[level],
                              u_vec, Vtemp, Ztemp);
         rho1 = hypre_ParVectorInnerProd(u_vec,u_vec);
         rho = sqrt(rho1/rho0);
         if (rho < 0.01)
         {
            break;
         }
      }

      hypre_ParVectorDestroy(u_vec);
      hypre_ParVectorDestroy(f_vec);

      if (my_id == 0)
      {
         hypre_printf("level = %d, rhocr = %f\n", level, rho);
      }
   }
}
#endif

   HYPRE_ANNOTATE_FUNC_END;

   return(hypre_error_flag);
}<|MERGE_RESOLUTION|>--- conflicted
+++ resolved
@@ -3033,11 +3033,7 @@
 
    for (j = 0; j < num_levels; j++)
    {
-<<<<<<< HEAD
-      printf("j: %i / %i\n", j, num_levels);
-=======
       //printf("j: %i / %i\n", j, num_levels);
->>>>>>> 0bb7910a
       if (grid_relax_type[1] == 7 || grid_relax_type[2] == 7 || (grid_relax_type[3] == 7 && j == (num_levels-1)))
       {
          HYPRE_Real *l1_norm_data = NULL;
@@ -3050,15 +3046,9 @@
       }
       else if (grid_relax_type[1] == 16 || grid_relax_type[2] == 16 || (grid_relax_type[3] == 16 && j== (num_levels-1)))
       {
-<<<<<<< HEAD
-        printf("Relax: %i %i %i %i\n", grid_relax_type[0], grid_relax_type[1],grid_relax_type[2],grid_relax_type[3]);
-        printf("j: %i, num_levels: %i, num_levels-1: %i \n", j, num_levels, num_levels-1);
-        printf("SETUP\n");
-=======
         //printf("Relax: %i %i %i %i\n", grid_relax_type[0], grid_relax_type[1],grid_relax_type[2],grid_relax_type[3]);
         //printf("j: %i, num_levels: %i, num_levels-1: %i \n", j, num_levels, num_levels-1);
         //printf("SETUP\n");
->>>>>>> 0bb7910a
          HYPRE_Int scale = hypre_ParAMGDataChebyScale(amg_data);
          /* If the full array is being considered, create the relevant temp vectors */
 
@@ -3106,11 +3096,7 @@
          HYPRE_Real *coefs_real = NULL;
          HYPRE_Real *coefs_imag = NULL;
          HYPRE_Int gmres_order = hypre_ParAMGDataGMRESOrder(amg_data);
-<<<<<<< HEAD
-         hypre_ParCSRRelax_GMRES_Setup(A_array[j], gmres_order, &coefs_real, &coefs_imag);
-=======
          hypre_ParCSRRelax_GMRES_Setup(A_array[j], gmres_order, NULL, &coefs_real, &coefs_imag);
->>>>>>> 0bb7910a
          gmres_coefs_real[j] = coefs_real;
          gmres_coefs_imag[j] = coefs_imag;
       }
