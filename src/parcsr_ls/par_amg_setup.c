/******************************************************************************
 * Copyright 1998-2019 Lawrence Livermore National Security, LLC and other
 * HYPRE Project Developers. See the top-level COPYRIGHT file for details.
 *
 * SPDX-License-Identifier: (Apache-2.0 OR MIT)
 ******************************************************************************/

#include "_hypre_parcsr_ls.h"
#include "par_amg.h"
#include "../parcsr_block_mv/par_csr_block_matrix.h"
#include "_hypre_utilities.hpp"

#define DEBUG 0
#define PRINT_CF 0

#define DEBUG_SAVE_ALL_OPS 0
/*****************************************************************************
 *
 * Routine for driving the setup phase of AMG
 *
 *****************************************************************************/

/*****************************************************************************
 * hypre_BoomerAMGSetup
 *****************************************************************************/

HYPRE_Int
hypre_BoomerAMGSetup( void               *amg_vdata,
                      hypre_ParCSRMatrix *A,
                      hypre_ParVector    *f,
                      hypre_ParVector    *u )
{
   MPI_Comm            comm = hypre_ParCSRMatrixComm(A);
   hypre_ParAMGData   *amg_data = (hypre_ParAMGData*) amg_vdata;

   /* Data Structure variables */
   hypre_ParCSRMatrix **A_array;
   hypre_ParVector    **F_array;
   hypre_ParVector    **U_array;
   hypre_ParVector     *Vtemp = NULL;
   hypre_ParVector     *Rtemp = NULL;
   hypre_ParVector     *Ptemp = NULL;
   hypre_ParVector     *Ztemp = NULL;
   hypre_ParCSRMatrix **P_array;
   hypre_ParCSRMatrix **R_array;
   hypre_ParVector     *Residual_array;
   hypre_IntArray     **CF_marker_array;
   hypre_IntArray     **dof_func_array;
   hypre_IntArray      *dof_func;
   HYPRE_Int           *dof_func_data;
   HYPRE_Real          *relax_weight;
   HYPRE_Real          *omega;
   HYPRE_Real           schwarz_relax_wt = 1;
   HYPRE_Real           strong_threshold;
   HYPRE_Int            coarsen_cut_factor;
   HYPRE_Int            useSabs;
   HYPRE_Real           CR_strong_th;
   HYPRE_Real           max_row_sum;
   HYPRE_Real           trunc_factor, jacobi_trunc_threshold;
   HYPRE_Real           agg_trunc_factor, agg_P12_trunc_factor;
   HYPRE_Real           CR_rate;
   HYPRE_Int            relax_order;
   HYPRE_Int            max_levels;
   HYPRE_Int            amg_logging;
   HYPRE_Int            amg_print_level;
   HYPRE_Int            debug_flag;
   HYPRE_Int            dbg_flg;
   HYPRE_Int            local_num_vars;
   HYPRE_Int            P_max_elmts;
   HYPRE_Int            agg_P_max_elmts;
   HYPRE_Int            agg_P12_max_elmts;
   HYPRE_Int            IS_type;
   HYPRE_Int            num_CR_relax_steps;
   HYPRE_Int            CR_use_CG;
   HYPRE_Int            cgc_its; /* BM Aug 25, 2006 */
   HYPRE_Int            mult_additive = hypre_ParAMGDataMultAdditive(amg_data);
   HYPRE_Int            additive = hypre_ParAMGDataAdditive(amg_data);
   HYPRE_Int            simple = hypre_ParAMGDataSimple(amg_data);
   HYPRE_Int            add_last_lvl = hypre_ParAMGDataAddLastLvl(amg_data);
   HYPRE_Int            add_P_max_elmts = hypre_ParAMGDataMultAddPMaxElmts(amg_data);
   HYPRE_Int            keep_same_sign = hypre_ParAMGDataKeepSameSign(amg_data);
   HYPRE_Real           add_trunc_factor = hypre_ParAMGDataMultAddTruncFactor(amg_data);
   HYPRE_Int            add_rlx = hypre_ParAMGDataAddRelaxType(amg_data);
   HYPRE_Real           add_rlx_wt = hypre_ParAMGDataAddRelaxWt(amg_data);

   hypre_ParCSRBlockMatrix **A_block_array, **P_block_array, **R_block_array;

   HYPRE_MemoryLocation memory_location = hypre_ParCSRMatrixMemoryLocation(A);

   /* Local variables */
   HYPRE_Int           *CF_marker;
   hypre_IntArray      *CFN_marker = NULL;
   hypre_IntArray      *CF2_marker = NULL;
   hypre_IntArray      *CF3_marker = NULL;
   hypre_ParCSRMatrix  *S = NULL, *Sabs = NULL;
   hypre_ParCSRMatrix  *S2;
   hypre_ParCSRMatrix  *SN = NULL;
   hypre_ParCSRMatrix  *SCR;
   hypre_ParCSRMatrix  *P = NULL;
   hypre_ParCSRMatrix  *R = NULL;
   hypre_ParCSRMatrix  *A_H;
   hypre_ParCSRMatrix  *AN = NULL;
   hypre_ParCSRMatrix  *P1;
   hypre_ParCSRMatrix  *P2;
   hypre_ParCSRMatrix  *Pnew = NULL;
   HYPRE_Real          *SmoothVecs = NULL;
   hypre_Vector       **l1_norms = NULL;
   hypre_Vector       **cheby_ds = NULL;
   HYPRE_Real         **cheby_coefs = NULL;

   HYPRE_Int       old_num_levels, num_levels;
   HYPRE_Int       level;
   HYPRE_Int       local_size, i, row;
   HYPRE_BigInt    first_local_row;
   HYPRE_BigInt    coarse_size;
   HYPRE_Int       coarsen_type;
   HYPRE_Int       measure_type;
   HYPRE_Int       setup_type;
   HYPRE_BigInt    fine_size;
   HYPRE_Int       offset;
   HYPRE_Real      size;
   HYPRE_Int       not_finished_coarsening = 1;
   HYPRE_Int       coarse_threshold = hypre_ParAMGDataMaxCoarseSize(amg_data);
   HYPRE_Int       min_coarse_size = hypre_ParAMGDataMinCoarseSize(amg_data);
   HYPRE_Int       seq_threshold = hypre_ParAMGDataSeqThreshold(amg_data);
   HYPRE_Int       j, k;
   HYPRE_Int       num_procs, my_id;
#if !defined(HYPRE_USING_CUDA) && !defined(HYPRE_USING_HIP)
   HYPRE_Int       num_threads = hypre_NumThreads();
#endif
   HYPRE_Int      *grid_relax_type = hypre_ParAMGDataGridRelaxType(amg_data);
   HYPRE_Int       num_functions = hypre_ParAMGDataNumFunctions(amg_data);
   HYPRE_Int       nodal = hypre_ParAMGDataNodal(amg_data);
   HYPRE_Int       nodal_levels = hypre_ParAMGDataNodalLevels(amg_data);
   HYPRE_Int       nodal_diag = hypre_ParAMGDataNodalDiag(amg_data);
   HYPRE_Int       num_paths = hypre_ParAMGDataNumPaths(amg_data);
   HYPRE_Int       agg_num_levels = hypre_ParAMGDataAggNumLevels(amg_data);
   HYPRE_Int       agg_interp_type = hypre_ParAMGDataAggInterpType(amg_data);
   HYPRE_Int       sep_weight = hypre_ParAMGDataSepWeight(amg_data);
   hypre_IntArray *coarse_dof_func = NULL;
   HYPRE_BigInt    coarse_pnts_global[2];
   HYPRE_BigInt    coarse_pnts_global1[2];
   HYPRE_Int       num_cg_sweeps;

   HYPRE_Real *max_eig_est = NULL;
   HYPRE_Real *min_eig_est = NULL;

   HYPRE_Solver *smoother = NULL;
   HYPRE_Int     smooth_type = hypre_ParAMGDataSmoothType(amg_data);
   HYPRE_Int     smooth_num_levels = hypre_ParAMGDataSmoothNumLevels(amg_data);
   HYPRE_Int     sym;
   HYPRE_Int     nlevel;
   HYPRE_Real    thresh;
   HYPRE_Real    filter;
   HYPRE_Real    drop_tol;
   HYPRE_Int     max_nz_per_row;
   char         *euclidfile;
   HYPRE_Int     eu_level;
   HYPRE_Int     eu_bj;
   HYPRE_Real    eu_sparse_A;
   HYPRE_Int     ilu_type;
   HYPRE_Int     ilu_lfil;
   HYPRE_Int     ilu_max_row_nnz;
   HYPRE_Int     ilu_max_iter;
   HYPRE_Real    ilu_droptol;
   HYPRE_Int     ilu_reordering_type;
   HYPRE_Int     needZ = 0;

   HYPRE_Int interp_type, restri_type;
   HYPRE_Int post_interp_type;  /* what to do after computing the interpolation matrix
                                   0 for nothing, 1 for a Jacobi step */

   /*for fittting interp vectors */
   /*HYPRE_Int                smooth_interp_vectors= hypre_ParAMGSmoothInterpVectors(amg_data); */
   HYPRE_Real         abs_q_trunc = hypre_ParAMGInterpVecAbsQTrunc(amg_data);
   HYPRE_Int                q_max = hypre_ParAMGInterpVecQMax(amg_data);
   HYPRE_Int                num_interp_vectors = hypre_ParAMGNumInterpVectors(amg_data);
   HYPRE_Int                num_levels_interp_vectors = hypre_ParAMGNumLevelsInterpVectors(amg_data);
   hypre_ParVector  **interp_vectors = hypre_ParAMGInterpVectors(amg_data);
   hypre_ParVector ***interp_vectors_array = hypre_ParAMGInterpVectorsArray(amg_data);
   HYPRE_Int                interp_vec_variant = hypre_ParAMGInterpVecVariant(amg_data);
   HYPRE_Int                interp_refine = hypre_ParAMGInterpRefine(amg_data);
   HYPRE_Int                interp_vec_first_level = hypre_ParAMGInterpVecFirstLevel(amg_data);
   HYPRE_Real        *expandp_weights =  hypre_ParAMGDataExpandPWeights(amg_data);

   /* parameters for non-Galerkin stuff */
   HYPRE_Int nongalerk_num_tol = hypre_ParAMGDataNonGalerkNumTol (amg_data);
   HYPRE_Real *nongalerk_tol = hypre_ParAMGDataNonGalerkTol (amg_data);
   HYPRE_Real nongalerk_tol_l = 0.0;
   HYPRE_Real *nongal_tol_array = hypre_ParAMGDataNonGalTolArray (amg_data);

   hypre_ParCSRBlockMatrix *A_H_block;

   HYPRE_Int       block_mode = 0;

   HYPRE_Int       mult_addlvl = hypre_max(mult_additive, simple);
   HYPRE_Int       addlvl = hypre_max(mult_addlvl, additive);
   HYPRE_Int       rap2 = hypre_ParAMGDataRAP2(amg_data);
   HYPRE_Int       keepTranspose = hypre_ParAMGDataKeepTranspose(amg_data);

   HYPRE_Int       local_coarse_size;
   HYPRE_Int       num_C_points_coarse      = hypre_ParAMGDataNumCPoints(amg_data);
   HYPRE_Int      *C_points_local_marker    = hypre_ParAMGDataCPointsLocalMarker(amg_data);
   HYPRE_BigInt   *C_points_marker          = hypre_ParAMGDataCPointsMarker(amg_data);
   HYPRE_Int       num_F_points             = hypre_ParAMGDataNumFPoints(amg_data);
   HYPRE_BigInt   *F_points_marker          = hypre_ParAMGDataFPointsMarker(amg_data);
   HYPRE_Int       num_isolated_F_points    = hypre_ParAMGDataNumIsolatedFPoints(amg_data);
   HYPRE_BigInt   *isolated_F_points_marker = hypre_ParAMGDataIsolatedFPointsMarker(amg_data);

   HYPRE_Int      *num_grid_sweeps = hypre_ParAMGDataNumGridSweeps(amg_data);
   HYPRE_Int       ns = num_grid_sweeps[1];
   HYPRE_Real      wall_time;   /* for debugging instrumentation */
   HYPRE_Int       add_end;

#ifdef HYPRE_USING_DSUPERLU
   HYPRE_Int       dslu_threshold = hypre_ParAMGDataDSLUThreshold(amg_data);
#endif

#if defined(HYPRE_USING_NVTX)
   char            nvtx_name[1024];
#endif

   hypre_MPI_Comm_size(comm, &num_procs);
   hypre_MPI_Comm_rank(comm, &my_id);

   /*A_new = hypre_CSRMatrixDeleteZeros(hypre_ParCSRMatrixDiag(A), 1.e-16);
   hypre_CSRMatrixPrint(A_new, "Atestnew"); */
   old_num_levels = hypre_ParAMGDataNumLevels(amg_data);
   max_levels = hypre_ParAMGDataMaxLevels(amg_data);
   add_end = hypre_min(add_last_lvl, max_levels - 1);
   if (add_end == -1) { add_end = max_levels - 1; }
   amg_logging = hypre_ParAMGDataLogging(amg_data);
   amg_print_level = hypre_ParAMGDataPrintLevel(amg_data);
   coarsen_type = hypre_ParAMGDataCoarsenType(amg_data);
   measure_type = hypre_ParAMGDataMeasureType(amg_data);
   setup_type = hypre_ParAMGDataSetupType(amg_data);
   debug_flag = hypre_ParAMGDataDebugFlag(amg_data);
   relax_weight = hypre_ParAMGDataRelaxWeight(amg_data);
   omega = hypre_ParAMGDataOmega(amg_data);
   sym = hypre_ParAMGDataSym(amg_data);
   nlevel = hypre_ParAMGDataLevel(amg_data);
   filter = hypre_ParAMGDataFilter(amg_data);
   thresh = hypre_ParAMGDataThreshold(amg_data);
   drop_tol = hypre_ParAMGDataDropTol(amg_data);
   max_nz_per_row = hypre_ParAMGDataMaxNzPerRow(amg_data);
   euclidfile = hypre_ParAMGDataEuclidFile(amg_data);
   eu_level = hypre_ParAMGDataEuLevel(amg_data);
   eu_sparse_A = hypre_ParAMGDataEuSparseA(amg_data);
   eu_bj = hypre_ParAMGDataEuBJ(amg_data);
   ilu_type = hypre_ParAMGDataILUType(amg_data);
   ilu_lfil = hypre_ParAMGDataILULevel(amg_data);
   ilu_max_row_nnz = hypre_ParAMGDataILUMaxRowNnz(amg_data);
   ilu_droptol = hypre_ParAMGDataILUDroptol(amg_data);
   ilu_max_iter = hypre_ParAMGDataILUMaxIter(amg_data);
   ilu_reordering_type = hypre_ParAMGDataILULocalReordering(amg_data);
   interp_type = hypre_ParAMGDataInterpType(amg_data);
   restri_type = hypre_ParAMGDataRestriction(amg_data); /* RL */
   post_interp_type = hypre_ParAMGDataPostInterpType(amg_data);
   IS_type = hypre_ParAMGDataISType(amg_data);
   num_CR_relax_steps = hypre_ParAMGDataNumCRRelaxSteps(amg_data);
   CR_rate = hypre_ParAMGDataCRRate(amg_data);
   CR_use_CG = hypre_ParAMGDataCRUseCG(amg_data);
   cgc_its = hypre_ParAMGDataCGCIts(amg_data);

   relax_order = hypre_ParAMGDataRelaxOrder(amg_data);

   hypre_ParCSRMatrixSetNumNonzeros(A);
   hypre_ParCSRMatrixSetDNumNonzeros(A);
   hypre_ParAMGDataNumVariables(amg_data) = hypre_ParCSRMatrixNumRows(A);

   if (num_procs == 1) { seq_threshold = 0; }
   if (setup_type == 0) { return hypre_error_flag; }

   S = NULL;

   A_array = hypre_ParAMGDataAArray(amg_data);
   P_array = hypre_ParAMGDataPArray(amg_data);
   R_array = hypre_ParAMGDataRArray(amg_data);
   CF_marker_array = hypre_ParAMGDataCFMarkerArray(amg_data);
   dof_func_array = hypre_ParAMGDataDofFuncArray(amg_data);
   dof_func = hypre_ParAMGDataDofFunc(amg_data);
   local_size = hypre_CSRMatrixNumRows(hypre_ParCSRMatrixDiag(A));
   first_local_row = hypre_ParCSRMatrixFirstRowIndex(A);

   /* set size of dof_func hypre_IntArray if necessary */
   if (dof_func && hypre_IntArraySize(dof_func) < 0)
   {
      hypre_IntArraySize(dof_func) = local_size;
   }

   A_block_array = hypre_ParAMGDataABlockArray(amg_data);
   P_block_array = hypre_ParAMGDataPBlockArray(amg_data);
   R_block_array = hypre_ParAMGDataRBlockArray(amg_data);

   grid_relax_type[3] = hypre_ParAMGDataUserCoarseRelaxType(amg_data);

   HYPRE_ANNOTATE_FUNC_BEGIN;

   /* change in definition of standard and multipass interpolation, by
      eliminating interp_type 9 and 5 and setting sep_weight instead
      when using separation of weights option */
   if (interp_type == 9)
   {
      interp_type = 8;
      sep_weight = 1;
   }
   else if (interp_type == 5)
   {
      interp_type = 4;
      sep_weight = 1;
   }

   /* Verify that if the user has selected the interp_vec_variant > 0
      (so GM or LN interpolation) then they have nodal coarsening
      selected also */
   if (interp_vec_variant > 0 && nodal < 1)
   {
      nodal = 1;
      hypre_error_w_msg(HYPRE_ERROR_GENERIC,
                        "WARNING: Changing to node-based coarsening because LN of GM interpolation has been specified via HYPRE_BoomerAMGSetInterpVecVariant.\n");
   }

   /* Verify that settings are correct for solving systmes */
   /* If the user has specified either a block interpolation or a block relaxation then
      we need to make sure the other has been choosen as well  - so we can be
      in "block mode" - storing only block matrices on the coarse levels*/
   /* Furthermore, if we are using systems and nodal = 0, then
      we will change nodal to 1 */
   /* probably should disable stuff like smooth num levels at some point */


   if (grid_relax_type[0] >= 20) /* block relaxation choosen */
   {

      if (!((interp_type >= 20 && interp_type != 100) || interp_type == 11 || interp_type == 10 ) )
      {
         hypre_ParAMGDataInterpType(amg_data) = 20;
         interp_type = hypre_ParAMGDataInterpType(amg_data) ;
      }

      for (i = 1; i < 3; i++)
      {
         if (grid_relax_type[i] < 20)
         {
            grid_relax_type[i] = 23;
         }

      }
      if (grid_relax_type[3] < 20) { grid_relax_type[3] = 29; }  /* GE */

      block_mode = 1;
   }

   if ((interp_type >= 20 && interp_type != 100) || interp_type == 11 ||
       interp_type == 10 ) /* block interp choosen */
   {
      if (!(nodal))
      {
         hypre_ParAMGDataNodal(amg_data) = 1;
         nodal = hypre_ParAMGDataNodal(amg_data);
      }
      for (i = 0; i < 3; i++)
      {
         if (grid_relax_type[i] < 20)
         {
            grid_relax_type[i] = 23;
         }
      }

      if (grid_relax_type[3] < 20) { grid_relax_type[3] = 29; } /* GE */

      block_mode = 1;

   }

   hypre_ParAMGDataBlockMode(amg_data) = block_mode;


   /* end of systems checks */

   /* free up storage in case of new setup without previous destroy */

   if (A_array || A_block_array || P_array || P_block_array || CF_marker_array ||
       dof_func_array || R_array || R_block_array)
   {
      for (j = 1; j < old_num_levels; j++)
      {
         if (A_array[j])
         {
            hypre_ParCSRMatrixDestroy(A_array[j]);
            A_array[j] = NULL;
         }

         if (A_block_array[j])
         {
            hypre_ParCSRBlockMatrixDestroy(A_block_array[j]);
            A_block_array[j] = NULL;
         }

         hypre_IntArrayDestroy(dof_func_array[j]);
         dof_func_array[j] = NULL;
      }

      for (j = 0; j < old_num_levels - 1; j++)
      {
         if (P_array[j])
         {
            hypre_ParCSRMatrixDestroy(P_array[j]);
            P_array[j] = NULL;
         }

         if (P_block_array[j])
         {
            hypre_ParCSRBlockMatrixDestroy(P_block_array[j]);
            P_block_array[j] = NULL;
         }
         /* RL */
         if (R_array[j])
         {
            hypre_ParCSRMatrixDestroy(R_array[j]);
            R_array[j] = NULL;
         }

         if (R_block_array[j])
         {
            hypre_ParCSRBlockMatrixDestroy(R_block_array[j]);
            R_block_array[j] = NULL;
         }
      }

      /* Special case use of CF_marker_array when old_num_levels == 1
         requires us to attempt this deallocation every time */
      hypre_IntArrayDestroy(CF_marker_array[0]);
      CF_marker_array[0] = NULL;

      for (j = 1; j < old_num_levels - 1; j++)
      {
         hypre_IntArrayDestroy(CF_marker_array[j]);
         CF_marker_array[j] = NULL;
      }
   }

   {
      MPI_Comm new_comm = hypre_ParAMGDataNewComm(amg_data);
      void *amg = hypre_ParAMGDataCoarseSolver(amg_data);
      if (hypre_ParAMGDataRtemp(amg_data))
      {
         hypre_ParVectorDestroy(hypre_ParAMGDataRtemp(amg_data));
         hypre_ParAMGDataRtemp(amg_data) = NULL;
      }
      if (hypre_ParAMGDataPtemp(amg_data))
      {
         hypre_ParVectorDestroy(hypre_ParAMGDataPtemp(amg_data));
         hypre_ParAMGDataPtemp(amg_data) = NULL;
      }
      if (hypre_ParAMGDataZtemp(amg_data))
      {
         hypre_ParVectorDestroy(hypre_ParAMGDataZtemp(amg_data));
         hypre_ParAMGDataZtemp(amg_data) = NULL;
      }

      if (hypre_ParAMGDataACoarse(amg_data))
      {
         hypre_ParCSRMatrixDestroy(hypre_ParAMGDataACoarse(amg_data));
         hypre_ParAMGDataACoarse(amg_data) = NULL;
      }

      if (hypre_ParAMGDataUCoarse(amg_data))
      {
         hypre_ParVectorDestroy(hypre_ParAMGDataUCoarse(amg_data));
         hypre_ParAMGDataUCoarse(amg_data) = NULL;
      }

      if (hypre_ParAMGDataFCoarse(amg_data))
      {
         hypre_ParVectorDestroy(hypre_ParAMGDataFCoarse(amg_data));
         hypre_ParAMGDataFCoarse(amg_data) = NULL;
      }

      hypre_TFree(hypre_ParAMGDataAMat(amg_data), HYPRE_MEMORY_HOST);
      hypre_TFree(hypre_ParAMGDataAInv(amg_data), HYPRE_MEMORY_HOST);
      hypre_TFree(hypre_ParAMGDataBVec(amg_data), HYPRE_MEMORY_HOST);
      hypre_TFree(hypre_ParAMGDataCommInfo(amg_data), HYPRE_MEMORY_HOST);

      if (new_comm != hypre_MPI_COMM_NULL)
      {
         hypre_MPI_Comm_free (&new_comm);
         hypre_ParAMGDataNewComm(amg_data) = hypre_MPI_COMM_NULL;
      }

      if (amg)
      {
         hypre_BoomerAMGDestroy (amg);
         hypre_ParAMGDataCoarseSolver(amg_data) = NULL;
      }

      hypre_TFree(hypre_ParAMGDataMaxEigEst(amg_data), HYPRE_MEMORY_HOST);
      hypre_TFree(hypre_ParAMGDataMinEigEst(amg_data), HYPRE_MEMORY_HOST);

      if (hypre_ParAMGDataL1Norms(amg_data))
      {
         for (i = 0; i < old_num_levels; i++)
         {
            hypre_SeqVectorDestroy(hypre_ParAMGDataL1Norms(amg_data)[i]);
         }
         hypre_TFree(hypre_ParAMGDataL1Norms(amg_data), HYPRE_MEMORY_HOST);
      }
      if (smooth_num_levels && smoother)
      {
         if (smooth_num_levels > old_num_levels - 1)
         {
            smooth_num_levels = old_num_levels - 1;
         }
         if (hypre_ParAMGDataSmoothType(amg_data) == 7)
         {
            for (i = 0; i < smooth_num_levels; i++)
            {
               if (smoother[i])
               {
                  HYPRE_ParCSRPilutDestroy(smoother[i]);
                  smoother[i] = NULL;
               }
            }
         }
         else if (hypre_ParAMGDataSmoothType(amg_data) == 8)
         {
            for (i = 0; i < smooth_num_levels; i++)
            {
               if (smoother[i])
               {
                  HYPRE_ParCSRParaSailsDestroy(smoother[i]);
                  smoother[i] = NULL;
               }
            }
         }
         else if (hypre_ParAMGDataSmoothType(amg_data) == 9)
         {
            for (i = 0; i < smooth_num_levels; i++)
            {
               if (smoother[i])
               {
                  HYPRE_EuclidDestroy(smoother[i]);
                  smoother[i] = NULL;
               }
            }
         }
         else if (hypre_ParAMGDataSmoothType(amg_data) == 5)
         {
            for (i = 0; i < smooth_num_levels; i++)
            {
               if (smoother[i])
               {
                  HYPRE_ILUDestroy(smoother[i]);
                  smoother[i] = NULL;
               }
            }
         }
         else if (hypre_ParAMGDataSmoothType(amg_data) == 6)
         {
            for (i = 0; i < smooth_num_levels; i++)
            {
               if (smoother[i])
               {
                  HYPRE_SchwarzDestroy(smoother[i]);
                  smoother[i] = NULL;
               }
            }
         }
         hypre_TFree(hypre_ParAMGDataSmoother(amg_data), HYPRE_MEMORY_HOST);
      }
      if ( hypre_ParAMGDataResidual(amg_data) )
      {
         hypre_ParVectorDestroy( hypre_ParAMGDataResidual(amg_data) );
         hypre_ParAMGDataResidual(amg_data) = NULL;
      }
   }

   if (A_array == NULL)
   {
      A_array = hypre_CTAlloc(hypre_ParCSRMatrix*, max_levels, HYPRE_MEMORY_HOST);
   }
   if (A_block_array == NULL)
   {
      A_block_array = hypre_CTAlloc(hypre_ParCSRBlockMatrix*, max_levels, HYPRE_MEMORY_HOST);
   }

   if (P_array == NULL && max_levels > 1)
   {
      P_array = hypre_CTAlloc(hypre_ParCSRMatrix*, max_levels - 1, HYPRE_MEMORY_HOST);
   }
   if (P_block_array == NULL && max_levels > 1)
   {
      P_block_array = hypre_CTAlloc(hypre_ParCSRBlockMatrix*, max_levels - 1, HYPRE_MEMORY_HOST);
   }

   /* RL: if retri_type != 0, R != P^T, allocate R matrices */
   if (restri_type)
   {
      if (R_array == NULL && max_levels > 1)
      {
         R_array = hypre_CTAlloc(hypre_ParCSRMatrix*, max_levels - 1, HYPRE_MEMORY_HOST);
      }
      if (R_block_array == NULL && max_levels > 1)
      {
         R_block_array = hypre_CTAlloc(hypre_ParCSRBlockMatrix*, max_levels - 1, HYPRE_MEMORY_HOST);
      }
   }

   if (CF_marker_array == NULL)
   {
      CF_marker_array = hypre_CTAlloc(hypre_IntArray*, max_levels, HYPRE_MEMORY_HOST);
   }

   if (num_C_points_coarse > 0)
   {
#if defined(HYPRE_USING_CUDA) || defined(HYPRE_USING_HIP)
      HYPRE_ExecutionPolicy exec = hypre_GetExecPolicy1( HYPRE_MEMORY_DEVICE );
      if (exec == HYPRE_EXEC_DEVICE)
      {
         HYPRE_Int *new_end =
            HYPRE_THRUST_CALL( copy_if,
                               thrust::make_transform_iterator(C_points_marker,                       _1 - first_local_row),
                               thrust::make_transform_iterator(C_points_marker + num_C_points_coarse, _1 - first_local_row),
                               C_points_marker,
                               C_points_local_marker,
                               in_range<HYPRE_BigInt>(first_local_row, first_local_row + local_size - 1) );

         num_C_points_coarse = new_end - C_points_local_marker;
      }
      else
#endif
      {
         k = 0;
         for (j = 0; j < num_C_points_coarse; j++)
         {
            row = (HYPRE_Int) (C_points_marker[j] - first_local_row);
            if ((row >= 0) && (row < local_size))
            {
               C_points_local_marker[k++] = row;
            }
         }
         num_C_points_coarse = k;
      }
   }

   if (dof_func_array == NULL)
   {
      dof_func_array = hypre_CTAlloc(hypre_IntArray*, max_levels, HYPRE_MEMORY_HOST);
   }

   if (num_functions > 1 && dof_func == NULL)
   {
      dof_func = hypre_IntArrayCreate(local_size);
      hypre_IntArrayInitialize(dof_func);

      offset = (HYPRE_Int) ( first_local_row % ((HYPRE_BigInt) num_functions) );

#if defined(HYPRE_USING_CUDA) || defined(HYPRE_USING_HIP)
      hypre_BoomerAMGInitDofFuncDevice(hypre_IntArrayData(dof_func), local_size, offset, num_functions);
#else
      for (i = 0; i < local_size; i++)
      {
         hypre_IntArrayData(dof_func)[i] = (i + offset) % num_functions;
      }
#endif /* defined(HYPRE_USING_CUDA) || defined(HYPRE_USING_HIP) */
   }

   A_array[0] = A;

   /* interp vectors setup */
   if (interp_vec_variant == 1)
   {
      num_levels_interp_vectors = interp_vec_first_level + 1;
      hypre_ParAMGNumLevelsInterpVectors(amg_data) = num_levels_interp_vectors;
   }
   if ( interp_vec_variant > 0 &&  num_interp_vectors > 0)
   {
      interp_vectors_array =  hypre_CTAlloc(hypre_ParVector**, num_levels_interp_vectors,
                                            HYPRE_MEMORY_HOST);
      interp_vectors_array[0] = interp_vectors;
      hypre_ParAMGInterpVectorsArray(amg_data) = interp_vectors_array;
   }

   if (block_mode)
   {
      A_block_array[0] = hypre_ParCSRBlockMatrixConvertFromParCSRMatrix(A_array[0],
                                                                        num_functions);
      hypre_ParCSRBlockMatrixSetNumNonzeros(A_block_array[0]);
      hypre_ParCSRBlockMatrixSetDNumNonzeros(A_block_array[0]);
   }

   dof_func_array[0] = dof_func;
   hypre_ParAMGDataCFMarkerArray(amg_data) = CF_marker_array;
   hypre_ParAMGDataNumCPoints(amg_data) = num_C_points_coarse;
   hypre_ParAMGDataDofFunc(amg_data) = dof_func;
   hypre_ParAMGDataDofFuncArray(amg_data) = dof_func_array;
   hypre_ParAMGDataAArray(amg_data) = A_array;
   hypre_ParAMGDataPArray(amg_data) = P_array;

   /* RL: if R != P^T */
   if (restri_type)
   {
      hypre_ParAMGDataRArray(amg_data) = R_array;
   }
   else
   {
      hypre_ParAMGDataRArray(amg_data) = P_array;
   }

   hypre_ParAMGDataABlockArray(amg_data) = A_block_array;
   hypre_ParAMGDataPBlockArray(amg_data) = P_block_array;

   /* RL: if R != P^T */
   if (restri_type)
   {
      hypre_ParAMGDataRBlockArray(amg_data) = R_block_array;
   }
   else
   {
      hypre_ParAMGDataRBlockArray(amg_data) = P_block_array;
   }

   Vtemp = hypre_ParAMGDataVtemp(amg_data);

   if (Vtemp != NULL)
   {
      hypre_ParVectorDestroy(Vtemp);
      Vtemp = NULL;
   }

   Vtemp = hypre_ParVectorCreate(hypre_ParCSRMatrixComm(A_array[0]),
                                 hypre_ParCSRMatrixGlobalNumRows(A_array[0]),
                                 hypre_ParCSRMatrixRowStarts(A_array[0]));
   hypre_ParVectorInitialize_v2(Vtemp, memory_location);
   hypre_ParAMGDataVtemp(amg_data) = Vtemp;

   /* If we are doing Cheby relaxation, we also need up two more temp vectors.
    * If cheby_scale is false, only need one, otherwise need two */
   if ((smooth_num_levels > 0 && smooth_type > 9) || relax_weight[0] < 0 || omega[0] < 0 ||
       hypre_ParAMGDataSchwarzRlxWeight(amg_data) < 0 ||
       (grid_relax_type[0] == 16 || grid_relax_type[1] == 16 || grid_relax_type[2] == 16 ||
        grid_relax_type[3] == 16))
   {
      Ptemp = hypre_ParVectorCreate(hypre_ParCSRMatrixComm(A_array[0]),
                                    hypre_ParCSRMatrixGlobalNumRows(A_array[0]),
                                    hypre_ParCSRMatrixRowStarts(A_array[0]));
      hypre_ParVectorInitialize_v2(Ptemp, memory_location);
      hypre_ParAMGDataPtemp(amg_data) = Ptemp;

      /* If not doing chebyshev relaxation, or (doing chebyshev relaxation and scaling) */
      if (!(grid_relax_type[0] == 16 || grid_relax_type[1] == 16 || grid_relax_type[2] == 16 ||
            grid_relax_type[3] == 16) ||
          (hypre_ParAMGDataChebyScale(amg_data)))
      {
         Rtemp = hypre_ParVectorCreate(hypre_ParCSRMatrixComm(A_array[0]),
                                       hypre_ParCSRMatrixGlobalNumRows(A_array[0]),
                                       hypre_ParCSRMatrixRowStarts(A_array[0]));
         hypre_ParVectorInitialize_v2(Rtemp, memory_location);
         hypre_ParAMGDataRtemp(amg_data) = Rtemp;
      }
   }

   /* See if we need the Ztemp vector */
   if ( (smooth_num_levels > 0 && smooth_type > 6) || relax_weight[0] < 0 || omega[0] < 0 ||
        hypre_ParAMGDataSchwarzRlxWeight(amg_data) < 0 )
   {
      needZ = hypre_max(needZ, 1);
   }

   if ( grid_relax_type[0] == 16 || grid_relax_type[1] == 16 || grid_relax_type[2] == 16 ||
        grid_relax_type[3] == 16 )
   {
      /* Chebyshev */
      needZ = hypre_max(needZ, 1);
   }

#if !defined(HYPRE_USING_CUDA) && !defined(HYPRE_USING_HIP)
   /* GPU impl. needs Z */
   if (num_threads > 1)
#endif
   {
      /* we need the temp Z vector for relaxation 3 and 6 now if we are using threading */
      for (j = 0; j < 4; j++)
      {
         if (grid_relax_type[j] ==  3 || grid_relax_type[j] ==  4 || grid_relax_type[j] ==  6 ||
             grid_relax_type[j] ==  8 || grid_relax_type[j] == 13 || grid_relax_type[j] == 14 ||
             grid_relax_type[j] == 11 || grid_relax_type[j] == 12)
         {
            needZ = hypre_max(needZ, 1);
            break;
         }
      }
   }

   if (needZ)
   {
      Ztemp = hypre_ParMultiVectorCreate(hypre_ParCSRMatrixComm(A_array[0]),
                                         hypre_ParCSRMatrixGlobalNumRows(A_array[0]),
                                         hypre_ParCSRMatrixRowStarts(A_array[0]),
                                         needZ);
      hypre_ParVectorInitialize_v2(Ztemp, memory_location);
      hypre_ParAMGDataZtemp(amg_data) = Ztemp;
   }

   F_array = hypre_ParAMGDataFArray(amg_data);
   U_array = hypre_ParAMGDataUArray(amg_data);

   if (F_array != NULL || U_array != NULL)
   {
      for (j = 1; j < old_num_levels; j++)
      {
         if (F_array[j] != NULL)
         {
            hypre_ParVectorDestroy(F_array[j]);
            F_array[j] = NULL;
         }
         if (U_array[j] != NULL)
         {
            hypre_ParVectorDestroy(U_array[j]);
            U_array[j] = NULL;
         }
      }
   }

   if (F_array == NULL)
   {
      F_array = hypre_CTAlloc(hypre_ParVector*, max_levels, HYPRE_MEMORY_HOST);
   }
   if (U_array == NULL)
   {
      U_array = hypre_CTAlloc(hypre_ParVector*, max_levels, HYPRE_MEMORY_HOST);
   }

   F_array[0] = f;
   U_array[0] = u;

   hypre_ParAMGDataFArray(amg_data) = F_array;
   hypre_ParAMGDataUArray(amg_data) = U_array;

   /*----------------------------------------------------------
    * Initialize hypre_ParAMGData
    *----------------------------------------------------------*/

   not_finished_coarsening = 1;
   level = 0;
   HYPRE_ANNOTATE_MGLEVEL_BEGIN(level);
#if defined(HYPRE_USING_NVTX)
   hypre_sprintf(nvtx_name, "%s-%d", "AMG Level", level);
   hypre_GpuProfilingPushRange(nvtx_name);
#endif

   strong_threshold = hypre_ParAMGDataStrongThreshold(amg_data);
   coarsen_cut_factor = hypre_ParAMGDataCoarsenCutFactor(amg_data);
   useSabs = hypre_ParAMGDataSabs(amg_data);
   CR_strong_th = hypre_ParAMGDataCRStrongTh(amg_data);
   max_row_sum = hypre_ParAMGDataMaxRowSum(amg_data);
   trunc_factor = hypre_ParAMGDataTruncFactor(amg_data);
   agg_trunc_factor = hypre_ParAMGDataAggTruncFactor(amg_data);
   agg_P12_trunc_factor = hypre_ParAMGDataAggP12TruncFactor(amg_data);
   P_max_elmts = hypre_ParAMGDataPMaxElmts(amg_data);
   agg_P_max_elmts = hypre_ParAMGDataAggPMaxElmts(amg_data);
   agg_P12_max_elmts = hypre_ParAMGDataAggP12MaxElmts(amg_data);
   jacobi_trunc_threshold = hypre_ParAMGDataJacobiTruncThreshold(amg_data);
   if (smooth_num_levels > level)
   {
      smoother = hypre_CTAlloc(HYPRE_Solver, smooth_num_levels, HYPRE_MEMORY_HOST);
      hypre_ParAMGDataSmoother(amg_data) = smoother;
   }

   /*-----------------------------------------------------
    *  Enter Coarsening Loop
    *-----------------------------------------------------*/

   while (not_finished_coarsening)
   {
      /* only do nodal coarsening on a fixed number of levels */
      if (level >= nodal_levels)
      {
         nodal = 0;
      }

      if (block_mode)
      {
         fine_size = hypre_ParCSRBlockMatrixGlobalNumRows(A_block_array[level]);
      }
      else
      {
         fine_size = hypre_ParCSRMatrixGlobalNumRows(A_array[level]);
      }

      if (level > 0)
      {

         if (block_mode)
         {
            F_array[level] =
               hypre_ParVectorCreateFromBlock(hypre_ParCSRBlockMatrixComm(A_block_array[level]),
                                              hypre_ParCSRMatrixGlobalNumRows(A_block_array[level]),
                                              hypre_ParCSRBlockMatrixRowStarts(A_block_array[level]),
                                              hypre_ParCSRBlockMatrixBlockSize(A_block_array[level]));
            hypre_ParVectorInitialize(F_array[level]);

            U_array[level] =
               hypre_ParVectorCreateFromBlock(hypre_ParCSRBlockMatrixComm(A_block_array[level]),
                                              hypre_ParCSRMatrixGlobalNumRows(A_block_array[level]),
                                              hypre_ParCSRBlockMatrixRowStarts(A_block_array[level]),
                                              hypre_ParCSRBlockMatrixBlockSize(A_block_array[level]));

            hypre_ParVectorInitialize(U_array[level]);
         }
         else
         {
            F_array[level] =
               hypre_ParVectorCreate(hypre_ParCSRMatrixComm(A_array[level]),
                                     hypre_ParCSRMatrixGlobalNumRows(A_array[level]),
                                     hypre_ParCSRMatrixRowStarts(A_array[level]));
            hypre_ParVectorInitialize_v2(F_array[level], memory_location);

            U_array[level] =
               hypre_ParVectorCreate(hypre_ParCSRMatrixComm(A_array[level]),
                                     hypre_ParCSRMatrixGlobalNumRows(A_array[level]),
                                     hypre_ParCSRMatrixRowStarts(A_array[level]));
            hypre_ParVectorInitialize_v2(U_array[level], memory_location);
         }
      }

      /*-------------------------------------------------------------
       * Select coarse-grid points on 'level' : returns CF_marker
       * for the level.  Returns strength matrix, S
       *--------------------------------------------------------------*/

      dof_func_data = NULL;
      if (dof_func_array[level] != NULL)
      {
         dof_func_data = hypre_IntArrayData(dof_func_array[level]);
      }

      if (debug_flag == 1) { wall_time = time_getWallclockSeconds(); }
      if (debug_flag == 3)
      {
         hypre_printf("\n ===== Proc = %d     Level = %d  =====\n",
                      my_id, level);
         fflush(NULL);
      }

      if (max_levels == 1)
      {
         S = NULL;
         CF_marker_array[level] = hypre_IntArrayCreate(local_size);
         hypre_IntArrayInitialize(CF_marker_array[level]);
         hypre_IntArraySetConstantValues(CF_marker_array[level], 1);
         coarse_size = fine_size;
      }
      else /* max_levels > 1 */
      {
         if (block_mode)
         {
            local_num_vars =
               hypre_CSRBlockMatrixNumRows(hypre_ParCSRBlockMatrixDiag(A_block_array[level]));
         }
         else
         {
            local_num_vars =
               hypre_CSRMatrixNumRows(hypre_ParCSRMatrixDiag(A_array[level]));
         }
         if (hypre_ParAMGDataGSMG(amg_data) ||
             hypre_ParAMGDataInterpType(amg_data) == 1)
         {
            hypre_BoomerAMGCreateSmoothVecs(amg_data, A_array[level],
                                            hypre_ParAMGDataNumGridSweeps(amg_data)[1],
                                            level, &SmoothVecs);
         }

         /**** Get the Strength Matrix ****/
         if (hypre_ParAMGDataGSMG(amg_data) == 0)
         {
            if (nodal) /* if we are solving systems and
                          not using the unknown approach then we need to
                          convert A to a nodal matrix - values that represent the
                          blocks  - before getting the strength matrix*/
            {

               if (block_mode)
               {
                  hypre_BoomerAMGBlockCreateNodalA(A_block_array[level], hypre_abs(nodal), nodal_diag, &AN);
               }
               else
               {
                  hypre_BoomerAMGCreateNodalA(A_array[level], num_functions,
                                              dof_func_data, hypre_abs(nodal), nodal_diag, &AN);
               }

               /* dof array not needed for creating S because we pass in that
                  the number of functions is 1 */
               /* creat s two different ways - depending on if any entries in AN are negative: */

               /* first: positive and negative entries */
               if (nodal == 3 || nodal == 6 || nodal_diag > 0)
               {
                  hypre_BoomerAMGCreateS(AN, strong_threshold, max_row_sum,
                                         1, NULL, &SN);
               }
               else /* all entries are positive */
               {
                  hypre_BoomerAMGCreateSabs(AN, strong_threshold, max_row_sum,
                                            1, NULL, &SN);
               }
            }
            else /* standard AMG or unknown approach */
            {
               if (!useSabs)
               {
                  hypre_BoomerAMGCreateS(A_array[level], strong_threshold, max_row_sum,
                                         num_functions, dof_func_data, &S);
               }
               else
               {
                  /*
                  hypre_BoomerAMGCreateSabs(A_array[level], strong_threshold, max_row_sum,
                                            num_functions, dof_func_array[level], &S);
                                            */
                  hypre_BoomerAMGCreateSabs(A_array[level], strong_threshold, 1.0,
                                            1, NULL, &S);
               }
            }

            /* for AIR, need absolute value SOC: use a different threshold */
            if (restri_type == 1 || restri_type == 2 || restri_type == 15)
            {
               HYPRE_Real           strong_thresholdR;
               strong_thresholdR = hypre_ParAMGDataStrongThresholdR(amg_data);
               hypre_BoomerAMGCreateSabs(A_array[level], strong_thresholdR, 1.0,
                                         1, NULL, &Sabs);
            }
         }
         else
         {
            hypre_BoomerAMGCreateSmoothDirs(amg_data, A_array[level],
                                            SmoothVecs, strong_threshold,
                                            num_functions, dof_func_data, &S);
         }

         /* Allocate CF_marker for the current level */
         CF_marker_array[level] = hypre_IntArrayCreate(local_num_vars);
         hypre_IntArrayInitialize(CF_marker_array[level]);
         CF_marker = hypre_IntArrayData(CF_marker_array[level]);

         /* Set isolated fine points (SF_PT) given by the user */
         if ((num_isolated_F_points > 0) && (level == 0))
         {
            if (block_mode)
            {
               first_local_row = hypre_ParCSRBlockMatrixFirstRowIndex(A_block_array[level]);
            }
            else
            {
               first_local_row = hypre_ParCSRMatrixFirstRowIndex(A_array[level]);
            }

<<<<<<< HEAD
#if defined(HYPRE_USING_CUDA) || defined(HYPRE_USING_HIP)
            HYPRE_ExecutionPolicy exec = hypre_GetExecPolicy1( hypre_IntArrayMemoryLocation(CF_marker_array[level]) );

            if (exec == HYPRE_EXEC_DEVICE)
=======
            /* copy CF_marker to the host if needed */
            if (hypre_GetActualMemLocation(hypre_IntArrayMemoryLocation(CF_marker_array[level])) ==
                hypre_MEMORY_DEVICE)
>>>>>>> 66e1f2df
            {
               HYPRE_THRUST_CALL( scatter_if,
                                  thrust::make_constant_iterator(-3),
                                  thrust::make_constant_iterator(-3) + num_isolated_F_points,
                                  thrust::make_transform_iterator(isolated_F_points_marker, _1 - first_local_row),
                                  isolated_F_points_marker,
                                  hypre_IntArrayData(CF_marker_array[level]),
                                  in_range<HYPRE_BigInt>(first_local_row, first_local_row + local_size - 1) );
            }
            else
#endif
            {
               for (j = 0; j < num_isolated_F_points; j++)
               {
                  row = (HYPRE_Int) (isolated_F_points_marker[j] - first_local_row);
                  if ((row >= 0) && (row < local_size))
                  {
                     hypre_IntArrayData(CF_marker_array[level])[row] = -3; // Assumes SF_PT == -3
                  }
               }
            }
<<<<<<< HEAD
=======

            /* copy back to device and destroy host copy */
            if (hypre_GetActualMemLocation(hypre_IntArrayMemoryLocation(CF_marker_array[level])) ==
                hypre_MEMORY_DEVICE)
            {
               hypre_IntArrayCopy(CF_marker_host, CF_marker_array[level]);
               hypre_IntArrayDestroy(CF_marker_host);
            }


>>>>>>> 66e1f2df
         }

         /**** Do the appropriate coarsening ****/
         HYPRE_ANNOTATE_REGION_BEGIN("%s", "Coarsening");

         if (nodal == 0) /* no nodal coarsening */
         {
            if (coarsen_type == 6)
               hypre_BoomerAMGCoarsenFalgout(S, A_array[level], measure_type,
                                             coarsen_cut_factor, debug_flag, &(CF_marker_array[level]));
            else if (coarsen_type == 7)
               hypre_BoomerAMGCoarsen(S, A_array[level], 2,
                                      debug_flag, &(CF_marker_array[level]));
            else if (coarsen_type == 8)
               hypre_BoomerAMGCoarsenPMIS(S, A_array[level], 0,
                                          debug_flag, &(CF_marker_array[level]));
            else if (coarsen_type == 9)
               hypre_BoomerAMGCoarsenPMIS(S, A_array[level], 2,
                                          debug_flag, &(CF_marker_array[level]));
            else if (coarsen_type == 10)
               hypre_BoomerAMGCoarsenHMIS(S, A_array[level], measure_type,
                                          coarsen_cut_factor, debug_flag, &(CF_marker_array[level]));
            else if (coarsen_type == 21 || coarsen_type == 22)
            {
#ifdef HYPRE_MIXEDINT
               hypre_error_w_msg(HYPRE_ERROR_GENERIC, "CGC coarsening is not available in mixedint mode!");
               return hypre_error_flag;
#endif
               hypre_BoomerAMGCoarsenCGCb(S, A_array[level], measure_type, coarsen_type,
                                          cgc_its, debug_flag, &(CF_marker_array[level]));
            }
            else if (coarsen_type == 98)
               hypre_BoomerAMGCoarsenCR1(A_array[level], &(CF_marker_array[level]),
                                         &coarse_size, num_CR_relax_steps, IS_type, 0);
            else if (coarsen_type == 99)
            {
               hypre_BoomerAMGCreateS(A_array[level],
                                      CR_strong_th, 1,
                                      num_functions, dof_func_data, &SCR);
               hypre_BoomerAMGCoarsenCR(A_array[level], &(CF_marker_array[level]),
                                        &coarse_size,
                                        num_CR_relax_steps, IS_type, 1, grid_relax_type[0],
                                        relax_weight[level], omega[level], CR_rate,
                                        NULL, NULL, CR_use_CG, SCR);
               hypre_ParCSRMatrixDestroy(SCR);
            }
<<<<<<< HEAD
=======
#if DEBUG
            else if (coarsen_type == 999)
            {
               /* RL_DEBUG: read C/F splitting from files */
               /* read from file */
               HYPRE_Int my_id;
               MPI_Comm comm = hypre_ParCSRMatrixComm(A_array[level]);
               hypre_MPI_Comm_rank(comm, &my_id);
               HYPRE_Int first_local_row = hypre_ParCSRMatrixFirstRowIndex(A_array[level]);
               HYPRE_Int local_size = hypre_CSRMatrixNumRows(hypre_ParCSRMatrixDiag(A_array[level]));
               char CFfile[256], line[1024];
               hypre_sprintf(CFfile, "CF_%d.txt", level);
               hypre_printf("myid %d: level %d, read C/F from file %s, first_row %d, local_size %d\n",
                            my_id, level, CFfile, first_local_row, local_size);
               FILE *fp;
               if ((fp = fopen(CFfile, "r")) == NULL)
               {
                  hypre_printf("cannot open file %s\n", CFfile);
                  exit(0);
               }
               HYPRE_Int i;
               for (i = 0; i < first_local_row; i++)
               {
                  if (fgets(line, 1024, fp) == NULL)
                  {
                     exit(-1);
                  }
                  /*HYPRE_Real tmp; fscanf(fp, "%le\n", &tmp);*/
               }

               /* copy CF_marker to the host if needed */
               if (hypre_GetActualMemLocation(hypre_IntArrayMemoryLocation(CF_marker_array[level])) ==
                   hypre_MEMORY_DEVICE)
               {
                  CF_marker_host = hypre_IntArrayCloneDeep_v2(CF_marker_array[level], HYPRE_MEMORY_HOST);
               }
               else
               {
                  CF_marker_host = CF_marker_array[level];
               }

               for (i = 0; i < local_size; i++)
               {
                  HYPRE_Real dj;
                  HYPRE_Int j;
                  if (fgets(line, 1024, fp) == NULL)
                  {
                     hypre_printf("CF file read error\n");
                     exit(0);
                  }
                  dj = atof(line);
                  j = (HYPRE_Int) dj;
                  /* 1: C, 0: F*/
                  if (j == 1)
                  {
                     hypre_IntArrayData(CF_marker_host)[i] = 1;
                  }
                  else if (j == 0)
                  {
                     hypre_IntArrayData(CF_marker_host)[i] = -1;
                  }
                  else
                  {
                     hypre_printf("CF Error: %d\n", j);
                     exit(0);
                  }
               }

               /* copy back to device and destroy host copy */
               if (hypre_GetActualMemLocation(hypre_IntArrayMemoryLocation(CF_marker_array[level])) ==
                   hypre_MEMORY_DEVICE)
               {
                  hypre_IntArrayCopy(CF_marker_host, CF_marker_array[level]);
                  hypre_IntArrayDestroy(CF_marker_host);
               }

               fclose(fp);
            }
#endif
>>>>>>> 66e1f2df
            else if (coarsen_type)
            {
               hypre_BoomerAMGCoarsenRuge(S, A_array[level], measure_type, coarsen_type,
                                          coarsen_cut_factor, debug_flag, &(CF_marker_array[level]));
               /* DEBUG: SAVE CF the splitting
               HYPRE_Int my_id;
               MPI_Comm comm = hypre_ParCSRMatrixComm(A_array[level]);
               hypre_MPI_Comm_rank(comm, &my_id);
               char CFfile[256];
               hypre_sprintf(CFfile, "hypreCF_%d.txt.%d", level, my_id);
               FILE *fp = fopen(CFfile, "w");
               for (i=0; i<local_size; i++)
               {
                  HYPRE_Int k = CF_marker[i];
                  HYPRE_Real j;
                  if (k == 1) {
                    j = 1.0;
                  } else if (k == -1) {
                    j = 0.0;
                  } else {
                    if (k < 0) {
                      CF_marker[i] = -1;
                    }
                    j = (HYPRE_Real) k;
                  }
                  hypre_fprintf(fp, "%.18e\n", j);
               }
               fclose(fp);
               */
            }
            else
            {
               hypre_BoomerAMGCoarsen(S, A_array[level], 0,
                                      debug_flag, &(CF_marker_array[level]));
            }

            if (level < agg_num_levels)
            {
               hypre_BoomerAMGCoarseParms(comm, local_num_vars,
                                          1, dof_func_array[level], CF_marker_array[level],
                                          &coarse_dof_func, coarse_pnts_global1);
               hypre_BoomerAMGCreate2ndS(S, CF_marker, num_paths,
                                         coarse_pnts_global1, &S2);
               if (coarsen_type == 10)
               {
                  hypre_BoomerAMGCoarsenHMIS(S2, S2, measure_type + 3, coarsen_cut_factor,
                                             debug_flag, &CFN_marker);
               }
               else if (coarsen_type == 8)
               {
                  hypre_BoomerAMGCoarsenPMIS(S2, S2, 3,
                                             debug_flag, &CFN_marker);
               }
               else if (coarsen_type == 9)
               {
                  hypre_BoomerAMGCoarsenPMIS(S2, S2, 4,
                                             debug_flag, &CFN_marker);
               }
               else if (coarsen_type == 6)
               {
                  hypre_BoomerAMGCoarsenFalgout(S2, S2, measure_type, coarsen_cut_factor,
                                                debug_flag, &CFN_marker);
               }
               else if (coarsen_type == 21 || coarsen_type == 22)
               {
                  hypre_BoomerAMGCoarsenCGCb(S2, S2, measure_type,
                                             coarsen_type, cgc_its, debug_flag, &CFN_marker);
               }
               else if (coarsen_type == 7)
               {
                  hypre_BoomerAMGCoarsen(S2, S2, 2, debug_flag, &CFN_marker);
               }
               else if (coarsen_type)
               {
                  hypre_BoomerAMGCoarsenRuge(S2, S2, measure_type, coarsen_type,
                                             coarsen_cut_factor, debug_flag, &CFN_marker);
               }
               else
               {
                  hypre_BoomerAMGCoarsen(S2, S2, 0, debug_flag, &CFN_marker);
               }

               hypre_ParCSRMatrixDestroy(S2);
            }
         }
         else if (block_mode)
         {
            if (coarsen_type == 6)
               hypre_BoomerAMGCoarsenFalgout(SN, SN, measure_type, coarsen_cut_factor,
                                             debug_flag, &(CF_marker_array[level]));
            else if (coarsen_type == 7)
               hypre_BoomerAMGCoarsen(SN, SN, 2,
                                      debug_flag, &(CF_marker_array[level]));
            else if (coarsen_type == 8)
               hypre_BoomerAMGCoarsenPMIS(SN, SN, 0,
                                          debug_flag, &(CF_marker_array[level]));
            else if (coarsen_type == 9)
               hypre_BoomerAMGCoarsenPMIS(SN, SN, 2,
                                          debug_flag, &(CF_marker_array[level]));
            else if (coarsen_type == 10)
               hypre_BoomerAMGCoarsenHMIS(SN, SN, measure_type, coarsen_cut_factor,
                                          debug_flag, &(CF_marker_array[level]));
            else if (coarsen_type == 21 || coarsen_type == 22)
               hypre_BoomerAMGCoarsenCGCb(SN, SN, measure_type,
                                          coarsen_type, cgc_its, debug_flag, &(CF_marker_array[level]));
            else if (coarsen_type)
               hypre_BoomerAMGCoarsenRuge(SN, SN, measure_type, coarsen_type,
                                          coarsen_cut_factor, debug_flag, &(CF_marker_array[level]));
            else
            {
               hypre_BoomerAMGCoarsen(SN, SN, 0, debug_flag, &(CF_marker_array[level]));
            }
         }
         else if (nodal > 0)
         {
            if (coarsen_type == 6)
               hypre_BoomerAMGCoarsenFalgout(SN, SN, measure_type, coarsen_cut_factor,
                                             debug_flag, &CFN_marker);
            else if (coarsen_type == 7)
            {
               hypre_BoomerAMGCoarsen(SN, SN, 2, debug_flag, &CFN_marker);
            }
            else if (coarsen_type == 8)
            {
               hypre_BoomerAMGCoarsenPMIS(SN, SN, 0, debug_flag, &CFN_marker);
            }
            else if (coarsen_type == 9)
            {
               hypre_BoomerAMGCoarsenPMIS(SN, SN, 2, debug_flag, &CFN_marker);
            }
            else if (coarsen_type == 10)
               hypre_BoomerAMGCoarsenHMIS(SN, SN, measure_type, coarsen_cut_factor,
                                          debug_flag, &CFN_marker);
            else if (coarsen_type == 21 || coarsen_type == 22)
               hypre_BoomerAMGCoarsenCGCb(SN, SN, measure_type,
                                          coarsen_type, cgc_its, debug_flag, &CFN_marker);
            else if (coarsen_type)
               hypre_BoomerAMGCoarsenRuge(SN, SN, measure_type, coarsen_type,
                                          coarsen_cut_factor, debug_flag, &CFN_marker);
            else
               hypre_BoomerAMGCoarsen(SN, SN, 0,
                                      debug_flag, &CFN_marker);
            if (level < agg_num_levels)
            {
               hypre_BoomerAMGCoarseParms(comm, local_num_vars / num_functions,
                                          1, dof_func_array[level], CFN_marker,
                                          &coarse_dof_func, coarse_pnts_global1);
               hypre_BoomerAMGCreate2ndS(SN, hypre_IntArrayData(CFN_marker), num_paths,
                                         coarse_pnts_global1, &S2);
               if (coarsen_type == 10)
               {
                  hypre_BoomerAMGCoarsenHMIS(S2, S2, measure_type + 3, coarsen_cut_factor,
                                             debug_flag, &CF2_marker);
               }
               else if (coarsen_type == 8)
               {
                  hypre_BoomerAMGCoarsenPMIS(S2, S2, 3,
                                             debug_flag, &CF2_marker);
               }
               else if (coarsen_type == 9)
               {
                  hypre_BoomerAMGCoarsenPMIS(S2, S2, 4,
                                             debug_flag, &CF2_marker);
               }
               else if (coarsen_type == 6)
               {
                  hypre_BoomerAMGCoarsenFalgout(S2, S2, measure_type, coarsen_cut_factor,
                                                debug_flag, &CF2_marker);
               }
               else if (coarsen_type == 21 || coarsen_type == 22)
               {
                  hypre_BoomerAMGCoarsenCGCb(S2, S2, measure_type,
                                             coarsen_type, cgc_its, debug_flag, &CF2_marker);
               }
               else if (coarsen_type == 7)
               {
                  hypre_BoomerAMGCoarsen(S2, S2, 2, debug_flag, &CF2_marker);
               }
               else if (coarsen_type)
               {
                  hypre_BoomerAMGCoarsenRuge(S2, S2, measure_type, coarsen_type,
                                             coarsen_cut_factor, debug_flag, &CF2_marker);
               }
               else
               {
                  hypre_BoomerAMGCoarsen(S2, S2, 0, debug_flag, &CF2_marker);
               }

               hypre_ParCSRMatrixDestroy(S2);
               S2 = NULL;
            }
            else
            {
               hypre_BoomerAMGCreateScalarCFS(SN, A_array[level], hypre_IntArrayData(CFN_marker),
                                              num_functions, nodal, keep_same_sign,
                                              &dof_func,  &(CF_marker_array[level]),
                                              &S);
               hypre_IntArrayDestroy(CFN_marker);
               CFN_marker = NULL;
               hypre_ParCSRMatrixDestroy(SN);
               SN = NULL;
               hypre_ParCSRMatrixDestroy(AN);
               AN = NULL;
            }
         }

         /**************************************************/
         /*********Set the fixed index to CF_marker*********/
         /* copy CF_marker to the host if needed */
<<<<<<< HEAD
=======
         if (hypre_GetActualMemLocation(hypre_IntArrayMemoryLocation(CF_marker_array[level])) ==
             hypre_MEMORY_DEVICE)
         {
            CF_marker_host = hypre_IntArrayCloneDeep_v2(CF_marker_array[level], HYPRE_MEMORY_HOST);
         }
         else
         {
            CF_marker_host = CF_marker_array[level];
         }

>>>>>>> 66e1f2df
         /* Set fine points (F_PT) given by the user */
         if ( (num_F_points > 0) && (level == 0) )
         {
#if defined(HYPRE_USING_CUDA) || defined(HYPRE_USING_HIP)
            HYPRE_ExecutionPolicy exec = hypre_GetExecPolicy1( hypre_IntArrayMemoryLocation(CF_marker_array[level]) );
            if (exec == HYPRE_EXEC_DEVICE)
            {
               HYPRE_THRUST_CALL( scatter_if,
                                  thrust::make_constant_iterator(-1),
                                  thrust::make_constant_iterator(-1) + num_F_points,
                                  thrust::make_transform_iterator(F_points_marker, _1 - first_local_row),
                                  F_points_marker,
                                  hypre_IntArrayData(CF_marker_array[level]),
                                  in_range<HYPRE_BigInt>(first_local_row, first_local_row + local_size - 1) );
            }
            else
#endif
            {
               for (j = 0; j < num_F_points; j++)
               {
                  row = (HYPRE_Int) (F_points_marker[j] - first_local_row);
                  if ((row >= 0) && (row < local_size))
                  {
                     hypre_IntArrayData(CF_marker_array[level])[row] = -1; // Assumes F_PT == -1
                  }
               }
            }
         }


         if (num_C_points_coarse > 0)
         {
            if (block_mode)
            {
               hypre_error_w_msg(HYPRE_ERROR_GENERIC, "Keeping coarse nodes in block mode is not implemented\n");
            }
            else if (level < hypre_ParAMGDataCPointsLevel(amg_data))
            {
#if defined(HYPRE_USING_CUDA) || defined(HYPRE_USING_HIP)
               HYPRE_ExecutionPolicy exec = hypre_GetExecPolicy1( hypre_IntArrayMemoryLocation(CF_marker_array[level]) );
               if (exec == HYPRE_EXEC_DEVICE)
               {
                  HYPRE_THRUST_CALL( scatter,
                                     thrust::make_constant_iterator(2),
                                     thrust::make_constant_iterator(2) + num_C_points_coarse,
                                     C_points_local_marker,
                                     hypre_IntArrayData(CF_marker_array[level]) );

                  if ( level + 1 < hypre_ParAMGDataCPointsLevel(amg_data) )
                  {

                     HYPRE_Int *tmp = hypre_TAlloc(HYPRE_Int, local_num_vars, HYPRE_MEMORY_DEVICE);
                     HYPRE_THRUST_CALL( exclusive_scan,
                                        thrust::make_transform_iterator(hypre_IntArrayData(CF_marker_array[level]),                  in_range<HYPRE_Int>(1, 2)),
                                        thrust::make_transform_iterator(hypre_IntArrayData(CF_marker_array[level]) + local_num_vars, in_range<HYPRE_Int>(1, 2)),
                                        tmp,
                                        HYPRE_Int(0) );

                     /* RL: total local_coarse_size is not computed. I don't think it's needed */
                     HYPRE_THRUST_CALL( copy_if,
                                        tmp,
                                        tmp + local_num_vars,
                                        hypre_IntArrayData(CF_marker_array[level]),
                                        C_points_local_marker,
                                        equal<HYPRE_Int>(2) );

                     hypre_TFree(tmp, HYPRE_MEMORY_DEVICE);
                  }

                  HYPRE_THRUST_CALL( replace,
                                     hypre_IntArrayData(CF_marker_array[level]),
                                     hypre_IntArrayData(CF_marker_array[level]) + local_num_vars,
                                     2,
                                     1 );
               }
               else
#endif
               {
                  for (j = 0; j < num_C_points_coarse; j++)
                  {
                     hypre_IntArrayData(CF_marker_array[level])[C_points_local_marker[j]] = 2;
                  }

                  local_coarse_size = 0;
                  k = 0;
                  for (j = 0; j < local_num_vars; j ++)
                  {
                     if (hypre_IntArrayData(CF_marker_array[level])[j] == 1)
                     {
                        local_coarse_size++;
                     }
                     else if (hypre_IntArrayData(CF_marker_array[level])[j] == 2)
                     {
                        if ((level + 1) < hypre_ParAMGDataCPointsLevel(amg_data))
                        {
                           C_points_local_marker[k++] = local_coarse_size;
                        }
                        local_coarse_size++;
                        hypre_IntArrayData(CF_marker_array[level])[j] = 1;
                     }
                  }
                  // RL: so k is not used after this? update num_C_points_coarse?
               }
            }
         }

<<<<<<< HEAD
=======
         /* copy back to device and destroy host copy */
         if (hypre_GetActualMemLocation(hypre_IntArrayMemoryLocation(CF_marker_array[level])) ==
             hypre_MEMORY_DEVICE)
         {
            hypre_IntArrayCopy(CF_marker_host, CF_marker_array[level]);
            hypre_IntArrayDestroy(CF_marker_host);
         }

>>>>>>> 66e1f2df
         /*****xxxxxxxxxxxxx changes for min_coarse_size */
         /* here we will determine the coarse grid size to be able to
            determine if it is not smaller than requested minimal size */

         hypre_GpuProfilingPushRange("CheckMinSize");

         if (level >= agg_num_levels)
         {
            if (block_mode)
            {
               hypre_BoomerAMGCoarseParms(comm,
                                          hypre_CSRMatrixNumRows(hypre_ParCSRMatrixDiag(AN)),
                                          1, NULL, CF_marker_array[level], NULL, coarse_pnts_global);
            }
            else
            {
               hypre_BoomerAMGCoarseParms(comm, local_num_vars,
                                          num_functions, dof_func_array[level], CF_marker_array[level],
                                          &coarse_dof_func, coarse_pnts_global);
            }
<<<<<<< HEAD
            if (my_id == num_procs - 1)
            {
               coarse_size = coarse_pnts_global[1];
            }
            hypre_MPI_Bcast(&coarse_size, 1, HYPRE_MPI_BIG_INT, num_procs-1, comm);

=======
            if (my_id == (num_procs - 1))
            {
               coarse_size = coarse_pnts_global[1];
            }
            hypre_MPI_Bcast(&coarse_size, 1, HYPRE_MPI_BIG_INT, num_procs - 1, comm);
>>>>>>> 66e1f2df
            /* if no coarse-grid, stop coarsening, and set the
             * coarsest solve to be a single sweep of default smoother or smoother set by user */
            if ((coarse_size == 0) || (coarse_size == fine_size))
            {
               HYPRE_Int *num_grid_sweeps = hypre_ParAMGDataNumGridSweeps(amg_data);
               HYPRE_Int **grid_relax_points = hypre_ParAMGDataGridRelaxPoints(amg_data);
               if (grid_relax_type[3] ==  9 || grid_relax_type[3] == 99 ||
                   grid_relax_type[3] == 19 || grid_relax_type[3] == 98)
               {
                  grid_relax_type[3] = grid_relax_type[0];
                  num_grid_sweeps[3] = 1;
                  if (grid_relax_points) { grid_relax_points[3][0] = 0; }
               }
               if (S) { hypre_ParCSRMatrixDestroy(S); }
               if (SN) { hypre_ParCSRMatrixDestroy(SN); }
               if (AN) { hypre_ParCSRMatrixDestroy(AN); }
               //hypre_TFree(CF_marker, HYPRE_MEMORY_HOST);
               if (level > 0)
               {
                  /* note special case treatment of CF_marker is necessary
                   * to do CF relaxation correctly when num_levels = 1 */
                  hypre_IntArrayDestroy(CF_marker_array[level]);
                  CF_marker_array[level] = NULL;
                  hypre_ParVectorDestroy(F_array[level]);
                  hypre_ParVectorDestroy(U_array[level]);
               }
               coarse_size = fine_size;

               if (Sabs)
               {
                  hypre_ParCSRMatrixDestroy(Sabs);
                  Sabs = NULL;
               }

               HYPRE_ANNOTATE_REGION_END("%s", "Coarsening");
               break;
            }

            if (coarse_size < min_coarse_size)
            {
               if (S) { hypre_ParCSRMatrixDestroy(S); }
               if (SN) { hypre_ParCSRMatrixDestroy(SN); }
               if (AN) { hypre_ParCSRMatrixDestroy(AN); }
               if (num_functions > 1)
               {
                  hypre_IntArrayDestroy(coarse_dof_func);
               }
               hypre_IntArrayDestroy(CF_marker_array[level]);
               CF_marker_array[level] = NULL;
               if (level > 0)
               {
                  hypre_ParVectorDestroy(F_array[level]);
                  hypre_ParVectorDestroy(U_array[level]);
               }
               coarse_size = fine_size;

               if (Sabs)
               {
                  hypre_ParCSRMatrixDestroy(Sabs);
                  Sabs = NULL;
               }

               HYPRE_ANNOTATE_REGION_END("%s", "Coarsening");
               break;
            }
         }

         hypre_GpuProfilingPopRange();

         /*****xxxxxxxxxxxxx changes for min_coarse_size  end */
         HYPRE_ANNOTATE_REGION_END("%s", "Coarsening");
         HYPRE_ANNOTATE_REGION_BEGIN("%s", "Interpolation");

         if (level < agg_num_levels)
         {
            if (nodal == 0)
            {
               if (agg_interp_type == 1)
               {
                  hypre_BoomerAMGBuildExtPIInterp(A_array[level],
                                                  CF_marker, S, coarse_pnts_global1,
                                                  num_functions, dof_func_data, debug_flag,
                                                  agg_P12_trunc_factor, agg_P12_max_elmts, &P1);
               }
               else if (agg_interp_type == 2)
               {
                  hypre_BoomerAMGBuildStdInterp(A_array[level],
                                                CF_marker, S, coarse_pnts_global1,
                                                num_functions, dof_func_data, debug_flag,
                                                agg_P12_trunc_factor, agg_P12_max_elmts, 0, &P1);
               }
               else if (agg_interp_type == 3)
               {
                  hypre_BoomerAMGBuildExtInterp(A_array[level],
                                                CF_marker, S, coarse_pnts_global1,
                                                num_functions, dof_func_data, debug_flag,
                                                agg_P12_trunc_factor, agg_P12_max_elmts, &P1);
               }
               else if (agg_interp_type == 5)
               {
                  hypre_BoomerAMGBuildModExtInterp(A_array[level],
                                                   CF_marker, S, coarse_pnts_global1,
                                                   num_functions, dof_func_data,
                                                   debug_flag,
                                                   agg_P12_trunc_factor, agg_P12_max_elmts, &P1);
               }
               else if (agg_interp_type == 6)
               {
                  hypre_BoomerAMGBuildModExtPIInterp(A_array[level],
                                                     CF_marker, S, coarse_pnts_global1,
                                                     num_functions, dof_func_data,
                                                     debug_flag,
                                                     agg_P12_trunc_factor, agg_P12_max_elmts, &P1);
               }
               else if (agg_interp_type == 7)
               {
                  hypre_BoomerAMGBuildModExtPEInterp(A_array[level],
                                                     CF_marker, S, coarse_pnts_global1,
                                                     num_functions, dof_func_data,
                                                     debug_flag,
                                                     agg_P12_trunc_factor, agg_P12_max_elmts, &P1);
               }

               if (agg_interp_type == 4)
               {
                  hypre_BoomerAMGCorrectCFMarker(CF_marker_array[level], CFN_marker);
                  hypre_IntArrayDestroy(CFN_marker);
                  CFN_marker = NULL;
                  hypre_BoomerAMGCoarseParms(comm, local_num_vars,
                                             num_functions, dof_func_array[level], CF_marker_array[level],
                                             &coarse_dof_func, coarse_pnts_global);
                  hypre_BoomerAMGBuildMultipass(A_array[level],
                                                CF_marker, S, coarse_pnts_global,
                                                num_functions, dof_func_data, debug_flag,
                                                agg_trunc_factor, agg_P_max_elmts, sep_weight,
                                                &P);
               }
               else if (agg_interp_type == 8)
               {
                  hypre_BoomerAMGCorrectCFMarker(CF_marker_array[level], CFN_marker);
                  hypre_IntArrayDestroy(CFN_marker);
                  CFN_marker = NULL;
                  hypre_BoomerAMGCoarseParms(comm, local_num_vars,
                                             num_functions, dof_func_array[level], CF_marker_array[level],
                                             &coarse_dof_func, coarse_pnts_global);
                  hypre_BoomerAMGBuildModMultipass(A_array[level],
                                                   CF_marker, S, coarse_pnts_global,
                                                   agg_trunc_factor, agg_P_max_elmts, 8,
                                                   num_functions, dof_func_data, &P);
               }
               else if (agg_interp_type == 9)
               {
                  hypre_BoomerAMGCorrectCFMarker(CF_marker_array[level], CFN_marker);
                  hypre_IntArrayDestroy(CFN_marker);
                  CFN_marker = NULL;
                  hypre_BoomerAMGCoarseParms(comm, local_num_vars,
                                             num_functions, dof_func_array[level], CF_marker_array[level],
                                             &coarse_dof_func, coarse_pnts_global);
                  hypre_BoomerAMGBuildModMultipass(A_array[level],
                                                   CF_marker, S, coarse_pnts_global,
                                                   agg_trunc_factor, agg_P_max_elmts, 9,
                                                   num_functions, dof_func_data, &P);
               }
               else
               {
                  hypre_BoomerAMGCorrectCFMarker2 (CF_marker_array[level], (CFN_marker));
                  hypre_IntArrayDestroy(CFN_marker);
                  CFN_marker = NULL;
                  hypre_BoomerAMGCoarseParms(comm, local_num_vars,
                                             num_functions, dof_func_array[level], CF_marker_array[level],
                                             &coarse_dof_func, coarse_pnts_global);
                  if (agg_interp_type == 1 || agg_interp_type == 6 )
                  {
                     hypre_BoomerAMGBuildPartialExtPIInterp(A_array[level],
                                                            CF_marker, S, coarse_pnts_global,
                                                            coarse_pnts_global1, num_functions,
                                                            dof_func_data, debug_flag, agg_P12_trunc_factor,
                                                            agg_P12_max_elmts, &P2);
                  }
                  else if (agg_interp_type == 2)
                  {
                     hypre_BoomerAMGBuildPartialStdInterp(A_array[level],
                                                          CF_marker, S, coarse_pnts_global,
                                                          coarse_pnts_global1, num_functions,
                                                          dof_func_data, debug_flag, agg_P12_trunc_factor,
                                                          agg_P12_max_elmts, sep_weight, &P2);
                  }
                  else if (agg_interp_type == 3)
                  {
                     hypre_BoomerAMGBuildPartialExtInterp(A_array[level],
                                                          CF_marker, S, coarse_pnts_global,
                                                          coarse_pnts_global1, num_functions,
                                                          dof_func_data, debug_flag, agg_P12_trunc_factor,
                                                          agg_P12_max_elmts, &P2);
                  }
                  else if (agg_interp_type == 5)
                  {
                     hypre_BoomerAMGBuildModPartialExtInterp(A_array[level],
                                                             CF_marker, S, coarse_pnts_global,
                                                             coarse_pnts_global1,
                                                             num_functions, dof_func_data,
                                                             debug_flag,
                                                             agg_P12_trunc_factor, agg_P12_max_elmts, &P2);
                  }
                  else if (agg_interp_type == 7)
                  {
                     hypre_BoomerAMGBuildModPartialExtPEInterp(A_array[level],
                                                               CF_marker, S, coarse_pnts_global,
                                                               coarse_pnts_global1,
                                                               num_functions, dof_func_data,
                                                               debug_flag,
                                                               agg_P12_trunc_factor, agg_P12_max_elmts, &P2);
                  }

                  if (hypre_ParAMGDataModularizedMatMat(amg_data))
                  {
                     P = hypre_ParCSRMatMat(P1, P2);
                  }
                  else
                  {
                     P = hypre_ParMatmul(P1, P2);
                  }

                  hypre_BoomerAMGInterpTruncation(P, agg_trunc_factor, agg_P_max_elmts);

                  hypre_MatvecCommPkgCreate(P);
                  hypre_ParCSRMatrixDestroy(P1);
                  hypre_ParCSRMatrixDestroy(P2);
               }
            }
            else if (nodal > 0)
            {
               if (agg_interp_type == 4)
               {
                  hypre_BoomerAMGCorrectCFMarker(CFN_marker, CF2_marker);
                  hypre_IntArrayDestroy(CF2_marker);
                  CF2_marker = NULL;

                  hypre_BoomerAMGCreateScalarCFS(SN, A_array[level], hypre_IntArrayData(CFN_marker),
                                                 num_functions, nodal, keep_same_sign,
                                                 &dof_func, &(CF_marker_array[level]), &S);
                  hypre_IntArrayDestroy(CFN_marker);
                  CFN_marker = NULL;
                  hypre_BoomerAMGCoarseParms(comm, local_num_vars,
                                             num_functions, dof_func_array[level], CF_marker_array[level],
                                             &coarse_dof_func, coarse_pnts_global);
                  hypre_BoomerAMGBuildMultipass(A_array[level],
                                                CF_marker, S, coarse_pnts_global,
                                                num_functions, dof_func_data, debug_flag,
                                                agg_trunc_factor, agg_P_max_elmts, sep_weight,
                                                &P);
               }
               else if (agg_interp_type == 8)
               {
                  hypre_BoomerAMGCorrectCFMarker(CFN_marker, CF2_marker);
                  hypre_IntArrayDestroy(CF2_marker);
                  CF2_marker = NULL;

                  hypre_BoomerAMGCreateScalarCFS(SN, A_array[level], hypre_IntArrayData(CFN_marker),
                                                 num_functions, nodal, keep_same_sign,
                                                 &dof_func, &(CF_marker_array[level]), &S);
                  hypre_IntArrayDestroy(CFN_marker);
                  CFN_marker = NULL;
                  hypre_BoomerAMGCoarseParms(comm, local_num_vars,
                                             num_functions, dof_func_array[level], CF_marker_array[level],
                                             &coarse_dof_func, coarse_pnts_global);
                  hypre_BoomerAMGBuildModMultipass(A_array[level],
                                                   CF_marker, S, coarse_pnts_global,
                                                   agg_trunc_factor, agg_P_max_elmts, 8,
                                                   num_functions, dof_func_data, &P);
               }
               else if (agg_interp_type == 9)
               {
                  hypre_BoomerAMGCorrectCFMarker(CFN_marker, CF2_marker);
                  hypre_IntArrayDestroy(CF2_marker);
                  CF2_marker = NULL;

                  hypre_BoomerAMGCreateScalarCFS(SN, A_array[level], hypre_IntArrayData(CFN_marker),
                                                 num_functions, nodal, keep_same_sign,
                                                 &dof_func, &(CF_marker_array[level]), &S);
                  hypre_IntArrayDestroy(CFN_marker);
                  CFN_marker = NULL;
                  hypre_BoomerAMGCoarseParms(comm, local_num_vars,
                                             num_functions, dof_func_array[level], CF_marker_array[level],
                                             &coarse_dof_func, coarse_pnts_global);
                  hypre_BoomerAMGBuildModMultipass(A_array[level],
                                                   CF_marker, S, coarse_pnts_global,
                                                   agg_trunc_factor, agg_P_max_elmts, 9,
                                                   num_functions, dof_func_data, &P);
               }
               else
               {
                  hypre_BoomerAMGCreateScalarCFS(SN, A_array[level], hypre_IntArrayData(CFN_marker),
                                                 num_functions, nodal, keep_same_sign,
                                                 &dof_func, &CF3_marker, &S);
                  for (i = 0; i < 2; i++)
                  {
                     coarse_pnts_global1[i] *= num_functions;
                  }
                  if (agg_interp_type == 1)
                  {
                     hypre_BoomerAMGBuildExtPIInterp(A_array[level],
                                                     hypre_IntArrayData(CF3_marker), S, coarse_pnts_global1,
                                                     num_functions, dof_func_data, debug_flag,
                                                     agg_P12_trunc_factor, agg_P12_max_elmts, &P1);
                  }
                  else if (agg_interp_type == 2)
                  {
                     hypre_BoomerAMGBuildStdInterp(A_array[level],
                                                   hypre_IntArrayData(CF3_marker), S, coarse_pnts_global1,
                                                   num_functions, dof_func_data, debug_flag,
                                                   agg_P12_trunc_factor, agg_P12_max_elmts, 0, &P1);
                  }
                  else if (agg_interp_type == 3)
                  {
                     hypre_BoomerAMGBuildExtInterp(A_array[level],
                                                   hypre_IntArrayData(CF3_marker), S, coarse_pnts_global1,
                                                   num_functions, dof_func_data, debug_flag,
                                                   agg_P12_trunc_factor, agg_P12_max_elmts, &P1);
                  }
                  else if (agg_interp_type == 5)
                  {
                     hypre_BoomerAMGBuildModExtInterp(A_array[level],
                                                      hypre_IntArrayData(CF3_marker), S, coarse_pnts_global1,
                                                      num_functions, dof_func_data,
                                                      debug_flag,
                                                      agg_P12_trunc_factor, agg_P12_max_elmts, &P1);
                  }
                  else if (agg_interp_type == 6)
                  {
                     hypre_BoomerAMGBuildModExtPIInterp(A_array[level],
                                                        hypre_IntArrayData(CF3_marker), S, coarse_pnts_global1,
                                                        num_functions, dof_func_data,
                                                        debug_flag,
                                                        agg_P12_trunc_factor, agg_P12_max_elmts, &P1);
                  }
                  else if (agg_interp_type == 7 )
                  {
                     hypre_BoomerAMGBuildModExtPEInterp(A_array[level],
                                                        hypre_IntArrayData(CF3_marker), S, coarse_pnts_global1,
                                                        num_functions, dof_func_data,
                                                        debug_flag,
                                                        agg_P12_trunc_factor, agg_P12_max_elmts, &P1);
                  }

                  hypre_BoomerAMGCorrectCFMarker2 (CFN_marker, CF2_marker);
                  hypre_IntArrayDestroy(CF2_marker);
                  CF2_marker = NULL;
                  hypre_IntArrayDestroy(CF3_marker);
                  CF3_marker = NULL;
                  hypre_ParCSRMatrixDestroy(S);
                  hypre_BoomerAMGCreateScalarCFS(SN, A_array[level], hypre_IntArrayData(CFN_marker),
                                                 num_functions, nodal, keep_same_sign,
                                                 &dof_func, &(CF_marker_array[level]), &S);

                  hypre_IntArrayDestroy(CFN_marker);
                  CFN_marker = NULL;
                  hypre_BoomerAMGCoarseParms(comm, local_num_vars,
                                             num_functions, dof_func_array[level], CF_marker_array[level],
                                             &coarse_dof_func, coarse_pnts_global);
                  if (agg_interp_type == 1 || agg_interp_type == 6)
                  {
                     hypre_BoomerAMGBuildPartialExtPIInterp(A_array[level],
                                                            CF_marker, S, coarse_pnts_global,
                                                            coarse_pnts_global1, num_functions,
                                                            dof_func_data, debug_flag, agg_P12_trunc_factor,
                                                            agg_P12_max_elmts, &P2);
                  }
                  else if (agg_interp_type == 2)
                  {
                     hypre_BoomerAMGBuildPartialStdInterp(A_array[level],
                                                          CF_marker, S, coarse_pnts_global,
                                                          coarse_pnts_global1, num_functions,
                                                          dof_func_data, debug_flag, agg_P12_trunc_factor,
                                                          agg_P12_max_elmts, sep_weight, &P2);
                  }
                  else if (agg_interp_type == 3)
                  {
                     hypre_BoomerAMGBuildPartialExtInterp(A_array[level],
                                                          CF_marker, S, coarse_pnts_global,
                                                          coarse_pnts_global1, num_functions,
                                                          dof_func_data, debug_flag, agg_P12_trunc_factor,
                                                          agg_P12_max_elmts, &P2);
                  }
                  else if (agg_interp_type == 5)
                  {
                     hypre_BoomerAMGBuildModPartialExtInterp(A_array[level],
                                                             CF_marker, S, coarse_pnts_global, coarse_pnts_global1,
                                                             num_functions, dof_func_data,
                                                             debug_flag,
                                                             agg_P12_trunc_factor, agg_P12_max_elmts, &P2);
                  }
                  else if (agg_interp_type == 7)
                  {
                     hypre_BoomerAMGBuildModPartialExtPEInterp(A_array[level],
                                                               CF_marker, S, coarse_pnts_global, coarse_pnts_global1,
                                                               num_functions, dof_func_data,
                                                               debug_flag,
                                                               agg_P12_trunc_factor, agg_P12_max_elmts, &P2);
                  }

                  if (hypre_ParAMGDataModularizedMatMat(amg_data))
                  {
                     P = hypre_ParCSRMatMat(P1, P2);
                  }
                  else
                  {
                     P = hypre_ParMatmul(P1, P2);
                  }
                  hypre_BoomerAMGInterpTruncation(P, agg_trunc_factor,
                                                  agg_P_max_elmts);
                  hypre_MatvecCommPkgCreate(P);
                  hypre_ParCSRMatrixDestroy(P1);
                  hypre_ParCSRMatrixDestroy(P2);
               }
               if (SN)
               {
                  hypre_ParCSRMatrixDestroy(SN);
               }
               SN = NULL;
               if (AN)
               {
                  hypre_ParCSRMatrixDestroy(AN);
               }
               AN = NULL;
            }
            if (my_id == (num_procs - 1))
            {
               coarse_size = coarse_pnts_global[1];
            }
            hypre_MPI_Bcast(&coarse_size, 1, HYPRE_MPI_BIG_INT, num_procs - 1, comm);
         }
         else /* no aggressive coarsening */
         {
            /**** Get the coarse parameters ****/
            /* xxxxxxxxxxxxxxxxxxxxxxxxx change for min_coarse_size
                        if (block_mode )
                        {
                           hypre_BoomerAMGCoarseParms(comm,
                                                      hypre_CSRMatrixNumRows(hypre_ParCSRMatrixDiag(AN)),
                                                      1, NULL, CF_marker, NULL, coarse_pnts_global);
                        }
                        else
                        {
                           hypre_BoomerAMGCoarseParms(comm, local_num_vars,
                                                      num_functions, dof_func_array[level], CF_marker,
                                                      &coarse_dof_func, coarse_pnts_global);
                        }
                        if (my_id == (num_procs -1)) coarse_size = coarse_pnts_global[1];
                        hypre_MPI_Bcast(&coarse_size, 1, HYPRE_MPI_BIG_INT, num_procs-1, comm);
             xxxxxxxxxxxxxxxxxxxxxxxxx change for min_coarse_size */
            if (debug_flag == 1)
            {
               wall_time = time_getWallclockSeconds() - wall_time;
               hypre_printf("Proc = %d    Level = %d    Coarsen Time = %f\n",
                            my_id, level, wall_time);
               fflush(NULL);
            }

            /* RL: build restriction */
            if (restri_type)
            {
               HYPRE_Real filter_thresholdR;
               filter_thresholdR = hypre_ParAMGDataFilterThresholdR(amg_data);
               HYPRE_Int is_triangular = hypre_ParAMGDataIsTriangular(amg_data);
               HYPRE_Int gmres_switch = hypre_ParAMGDataGMRESSwitchR(amg_data);
               /* !!! RL: ensure that CF_marker contains -1 or 1 !!! */
#if defined(HYPRE_USING_CUDA) || defined(HYPRE_USING_HIP)
               if (hypre_IntArrayMemoryLocation(CF_marker_array[level]) == HYPRE_MEMORY_DEVICE)
               {
                  hypre_BoomerAMGCFMarkerTo1minus1Device(CF_marker,
                                                         hypre_CSRMatrixNumRows(hypre_ParCSRMatrixDiag(A_array[level])));
               }
               else
#endif
               {
                  for (i = 0; i < hypre_CSRMatrixNumRows(hypre_ParCSRMatrixDiag(A_array[level])); i++)
                  {
                     CF_marker[i] = CF_marker[i] > 0 ? 1 : -1;
                  }
               }

               if (restri_type == 1) /* distance-1 AIR */
               {
                  hypre_BoomerAMGBuildRestrAIR(A_array[level], CF_marker,
                                               Sabs, coarse_pnts_global, 1, NULL,
                                               filter_thresholdR, debug_flag,
                                               &R,
                                               is_triangular, gmres_switch );
               }
               else if (restri_type == 2 || restri_type == 15) /* distance-2, 1.5 AIR */
               {
                  hypre_BoomerAMGBuildRestrDist2AIR(A_array[level], CF_marker,
                                                    Sabs, coarse_pnts_global, 1, NULL,
                                                    filter_thresholdR, debug_flag,
                                                    &R, restri_type == 15,
                                                    is_triangular, gmres_switch);
               }
               else
               {
                  HYPRE_Int NeumannAIRDeg = restri_type - 3;
                  hypre_assert(NeumannAIRDeg >= 0);
                  HYPRE_Real strong_thresholdR;
                  strong_thresholdR = hypre_ParAMGDataStrongThresholdR(amg_data);
                  hypre_BoomerAMGBuildRestrNeumannAIR(A_array[level], CF_marker,
                                                      coarse_pnts_global, 1, NULL,
                                                      NeumannAIRDeg, strong_thresholdR,
                                                      filter_thresholdR, debug_flag,
                                                      &R );
               }

#if DEBUG_SAVE_ALL_OPS
               char file[256];
               hypre_sprintf(file, "R_%d.mtx", level);
               hypre_ParCSRMatrixPrintIJ(R, 1, 1, file);
#endif
               if (Sabs)
               {
                  hypre_ParCSRMatrixDestroy(Sabs);
                  Sabs = NULL;
               }
            }

            if (debug_flag == 1) { wall_time = time_getWallclockSeconds(); }

            if (interp_type == 4)
            {
               hypre_BoomerAMGBuildMultipass(A_array[level], CF_marker,
                                             S, coarse_pnts_global, num_functions, dof_func_data,
                                             debug_flag, trunc_factor, P_max_elmts, sep_weight, &P);
            }
            else if (interp_type == 1)
            {
               hypre_BoomerAMGNormalizeVecs(
                  hypre_CSRMatrixNumRows(hypre_ParCSRMatrixDiag(A_array[level])),
                  hypre_ParAMGDataNumSamples(amg_data), SmoothVecs);

               hypre_BoomerAMGBuildInterpLS(NULL, CF_marker, S,
                                            coarse_pnts_global, num_functions, dof_func_data,
                                            debug_flag, trunc_factor,
                                            hypre_ParAMGDataNumSamples(amg_data), SmoothVecs, &P);
            }
            else if (interp_type == 2)
            {
               hypre_BoomerAMGBuildInterpHE(A_array[level], CF_marker,
                                            S, coarse_pnts_global, num_functions, dof_func_data,
                                            debug_flag, trunc_factor, P_max_elmts, &P);
            }
            else if (interp_type == 3 || interp_type == 15)
            {
               hypre_BoomerAMGBuildDirInterp(A_array[level], CF_marker,
                                             S, coarse_pnts_global, num_functions, dof_func_data,
                                             debug_flag, trunc_factor, P_max_elmts,
                                             interp_type, &P);
            }
            else if (interp_type == 6) /*Extended+i classical interpolation */
            {
               hypre_BoomerAMGBuildExtPIInterp(A_array[level], CF_marker,
                                               S, coarse_pnts_global, num_functions, dof_func_data,
                                               debug_flag, trunc_factor, P_max_elmts, &P);
            }
            else if (interp_type == 14) /*Extended classical interpolation */
            {
               hypre_BoomerAMGBuildExtInterp(A_array[level], CF_marker,
                                             S, coarse_pnts_global, num_functions, dof_func_data,
                                             debug_flag, trunc_factor, P_max_elmts, &P);
            }
            else if (interp_type == 16) /*Extended classical MM interpolation */
            {
               hypre_BoomerAMGBuildModExtInterp(A_array[level], CF_marker,
                                                S, coarse_pnts_global,
                                                num_functions, dof_func_data,
                                                debug_flag,
                                                trunc_factor, P_max_elmts, &P);
            }
            else if (interp_type == 17) /*Extended+i MM interpolation */
            {
               hypre_BoomerAMGBuildModExtPIInterp(A_array[level], CF_marker,
                                                  S, coarse_pnts_global,
                                                  num_functions, dof_func_data,
                                                  debug_flag, trunc_factor, P_max_elmts, &P);
            }
            else if (interp_type == 18) /*Extended+e MM interpolation */
            {
               hypre_BoomerAMGBuildModExtPEInterp(A_array[level], CF_marker,
                                                  S, coarse_pnts_global,
                                                  num_functions, dof_func_data,
                                                  debug_flag, trunc_factor, P_max_elmts, &P);
            }

            else if (interp_type == 7) /*Extended+i (if no common C) interpolation */
            {
               hypre_BoomerAMGBuildExtPICCInterp(A_array[level], CF_marker,
                                                 S, coarse_pnts_global, num_functions, dof_func_data,
                                                 debug_flag, trunc_factor, P_max_elmts, &P);
            }
            else if (interp_type == 12) /*FF interpolation */
            {
               hypre_BoomerAMGBuildFFInterp(A_array[level], CF_marker,
                                            S, coarse_pnts_global, num_functions, dof_func_data,
                                            debug_flag, trunc_factor, P_max_elmts, &P);
            }
            else if (interp_type == 13) /*FF1 interpolation */
            {
               hypre_BoomerAMGBuildFF1Interp(A_array[level], CF_marker,
                                             S, coarse_pnts_global, num_functions, dof_func_data,
                                             debug_flag, trunc_factor, P_max_elmts, &P);
            }
            else if (interp_type == 8) /*Standard interpolation */
            {
               hypre_BoomerAMGBuildStdInterp(A_array[level], CF_marker,
                                             S, coarse_pnts_global, num_functions, dof_func_data,
                                             debug_flag, trunc_factor, P_max_elmts, sep_weight, &P);
            }
            else if (interp_type == 100) /* 1pt interpolation */
            {
               hypre_BoomerAMGBuildInterpOnePnt(A_array[level], CF_marker, S,
                                                coarse_pnts_global, 1, NULL,
                                                debug_flag, &P);

#if DEBUG_SAVE_ALL_OPS
               char file[256];
               hypre_sprintf(file, "P_%d.mtx", level);
               hypre_ParCSRMatrixPrintIJ(P, 1, 1, file);
#endif
            }
            else if (hypre_ParAMGDataGSMG(amg_data) == 0) /* none of above choosen and not GMSMG */
            {
               if (block_mode) /* nodal interpolation */
               {

                  /* convert A to a block matrix if there isn't already a block
                    matrix - there should be one already*/
                  if (!(A_block_array[level]))
                  {
                     A_block_array[level] =  hypre_ParCSRBlockMatrixConvertFromParCSRMatrix(
                                                A_array[level], num_functions);
                  }

                  /* note that the current CF_marker is nodal */
                  if (interp_type == 11)
                  {
                     hypre_BoomerAMGBuildBlockInterpDiag( A_block_array[level], CF_marker,
                                                          SN,
                                                          coarse_pnts_global, 1,
                                                          NULL,
                                                          debug_flag,
                                                          trunc_factor, P_max_elmts, 1,
                                                          &P_block_array[level]);


                  }
                  else if (interp_type == 22)
                  {
                     hypre_BoomerAMGBuildBlockInterpRV( A_block_array[level], CF_marker,
                                                        SN,
                                                        coarse_pnts_global, 1,
                                                        NULL,
                                                        debug_flag,
                                                        trunc_factor, P_max_elmts,
                                                        &P_block_array[level]);
                  }
                  else if (interp_type == 23)
                  {
                     hypre_BoomerAMGBuildBlockInterpRV( A_block_array[level], CF_marker,
                                                        SN,
                                                        coarse_pnts_global, 1,
                                                        NULL,
                                                        debug_flag,
                                                        trunc_factor, P_max_elmts,
                                                        &P_block_array[level]);
                  }
                  else if (interp_type == 20)
                  {
                     hypre_BoomerAMGBuildBlockInterp( A_block_array[level], CF_marker,
                                                      SN,
                                                      coarse_pnts_global, 1,
                                                      NULL,
                                                      debug_flag,
                                                      trunc_factor, P_max_elmts, 0,
                                                      &P_block_array[level]);

                  }
                  else if (interp_type == 21)
                  {
                     hypre_BoomerAMGBuildBlockInterpDiag( A_block_array[level], CF_marker,
                                                          SN,
                                                          coarse_pnts_global, 1,
                                                          NULL,
                                                          debug_flag,
                                                          trunc_factor, P_max_elmts, 0,
                                                          &P_block_array[level]);
                  }
                  else if (interp_type == 24)
                  {
                     hypre_BoomerAMGBuildBlockDirInterp( A_block_array[level], CF_marker,
                                                         SN,
                                                         coarse_pnts_global, 1,
                                                         NULL,
                                                         debug_flag,
                                                         trunc_factor, P_max_elmts,
                                                         &P_block_array[level]);
                  }

                  else /* interp_type ==10 */
                  {

                     hypre_BoomerAMGBuildBlockInterp( A_block_array[level], CF_marker,
                                                      SN,
                                                      coarse_pnts_global, 1,
                                                      NULL,
                                                      debug_flag,
                                                      trunc_factor, P_max_elmts, 1,
                                                      &P_block_array[level]);

                  }

                  /* we need to set the global number of cols in P, as this was
                     not done in the interp
                     (which calls the matrix create) since we didn't
                     have the global partition */
                  /*  this has to be done before converting from block to non-block*/
                  hypre_ParCSRBlockMatrixGlobalNumCols(P_block_array[level]) = coarse_size;

                  /* if we don't do nodal relaxation, we need a CF_array that is
                     not nodal - right now we don't allow this to happen though*/
                  /*
                    if (grid_relax_type[0] < 20  )
                    {
                    hypre_BoomerAMGCreateScalarCF(CFN_marker, num_functions,
                    hypre_CSRMatrixNumRows(hypre_ParCSRMatrixDiag(AN)),
                    &dof_func1, &CF_marker);

                    dof_func_array[level+1] = dof_func1;
                    hypre_TFree(CFN_marker, HYPRE_MEMORY_HOST);
                    CF_marker_array[level] = CF_marker;
                    }
                  */

                  /* clean up other things */
                  hypre_ParCSRMatrixDestroy(AN);
                  hypre_ParCSRMatrixDestroy(SN);

               }
               else /* not block mode - use default interp (interp_type = 0) */
               {
                  if (nodal > -1) /* non-systems, or systems with unknown approach interpolation*/
                  {
                     /* if systems, do we want to use an interp. that uses the full strength matrix?*/

                     if ( (num_functions > 1) && (interp_type == 19 || interp_type == 18 || interp_type == 17 ||
                                                  interp_type == 16))
                     {
                        /* so create a second strength matrix and build interp with with num_functions = 1 */
                        hypre_BoomerAMGCreateS(A_array[level],
                                               strong_threshold, max_row_sum,
                                               1, dof_func_data, &S2);
                        switch (interp_type)
                        {

                           case 19:
                              dbg_flg = debug_flag;
                              if (amg_print_level) { dbg_flg = -debug_flag; }
                              hypre_BoomerAMGBuildInterp(A_array[level], CF_marker,
                                                         S2, coarse_pnts_global, 1,
                                                         dof_func_data,
                                                         dbg_flg, trunc_factor, P_max_elmts, &P);
                              break;

                           case 18:
                              hypre_BoomerAMGBuildStdInterp(A_array[level], CF_marker,
                                                            S2, coarse_pnts_global, 1, dof_func_data,
                                                            debug_flag, trunc_factor, P_max_elmts, 0, &P);

                              break;

                           case 17:
                              hypre_BoomerAMGBuildExtPIInterp(A_array[level], CF_marker,
                                                              S2, coarse_pnts_global, 1, dof_func_data,
                                                              debug_flag, trunc_factor, P_max_elmts, &P);
                              break;
                           case 16:
                              dbg_flg = debug_flag;
                              if (amg_print_level) { dbg_flg = -debug_flag; }
                              hypre_BoomerAMGBuildInterpModUnk(A_array[level], CF_marker,
                                                               S2, coarse_pnts_global, num_functions, dof_func_data,
                                                               dbg_flg, trunc_factor, P_max_elmts, &P);
                              break;

                        }


                        hypre_ParCSRMatrixDestroy(S2);

                     }
                     else /* one function only or unknown-based interpolation- */
                     {
                        dbg_flg = debug_flag;
                        if (amg_print_level) { dbg_flg = -debug_flag; }

                        hypre_BoomerAMGBuildInterp(A_array[level], CF_marker,
                                                   S, coarse_pnts_global, num_functions,
                                                   dof_func_data,
                                                   dbg_flg, trunc_factor, P_max_elmts, &P);


                     }
                  }
               }
            }
            else
            {
               hypre_BoomerAMGBuildInterpGSMG(NULL, CF_marker, S,
                                              coarse_pnts_global, num_functions, dof_func_data,
                                              debug_flag, trunc_factor, &P);
            }
         } /* end of no aggressive coarsening */

         dof_func_array[level + 1] = NULL;
         if (num_functions > 1 && nodal > -1 && (!block_mode) )
         {
            dof_func_array[level + 1] = coarse_dof_func;
         }
         HYPRE_ANNOTATE_REGION_END("%s", "Interpolation");
      } /* end of if max_levels > 1 */

      /* if no coarse-grid, stop coarsening, and set the
       * coarsest solve to be a single sweep of Jacobi */
      if ( (coarse_size == 0) || (coarse_size == fine_size) )
      {
         HYPRE_Int     *num_grid_sweeps =
            hypre_ParAMGDataNumGridSweeps(amg_data);
         HYPRE_Int    **grid_relax_points =
            hypre_ParAMGDataGridRelaxPoints(amg_data);
         if (grid_relax_type[3] == 9 || grid_relax_type[3] == 99
             || grid_relax_type[3] == 19 || grid_relax_type[3] == 98)
         {
            grid_relax_type[3] = grid_relax_type[0];
            num_grid_sweeps[3] = 1;
            if (grid_relax_points) { grid_relax_points[3][0] = 0; }
         }
         if (S)
         {
            hypre_ParCSRMatrixDestroy(S);
         }
         if (P)
         {
            hypre_ParCSRMatrixDestroy(P);
         }
         if (level > 0)
         {
            /* note special case treatment of CF_marker is necessary
             * to do CF relaxation correctly when num_levels = 1 */
            hypre_IntArrayDestroy(CF_marker_array[level]);
            CF_marker_array[level] = NULL;
            hypre_ParVectorDestroy(F_array[level]);
            hypre_ParVectorDestroy(U_array[level]);
         }
         hypre_IntArrayDestroy(dof_func_array[level + 1]);
         dof_func_array[level + 1] = NULL;

         break;
      }
      if (level < agg_num_levels && coarse_size < min_coarse_size)
      {
         if (S)
         {
            hypre_ParCSRMatrixDestroy(S);
         }
         if (P)
         {
            hypre_ParCSRMatrixDestroy(P);
         }
         if (level > 0)
         {
            hypre_IntArrayDestroy(CF_marker_array[level]);
            CF_marker_array[level] = NULL;
            hypre_ParVectorDestroy(F_array[level]);
            hypre_ParVectorDestroy(U_array[level]);
         }
         hypre_IntArrayDestroy(dof_func_array[level + 1]);
         dof_func_array[level + 1] = NULL;
         coarse_size = fine_size;

         break;
      }

      /*-------------------------------------------------------------
       * Build prolongation matrix, P, and place in P_array[level]
       *--------------------------------------------------------------*/

      if (interp_refine > 0)
      {
         for (k = 0; k < interp_refine; k++)
            hypre_BoomerAMGRefineInterp(A_array[level],
                                        P,
                                        coarse_pnts_global,
                                        &num_functions,
                                        dof_func_data,
                                        hypre_IntArrayData(CF_marker_array[level]),
                                        level);
      }

      /*  Post processing of interpolation operators to incorporate
          smooth vectors NOTE: must pick nodal coarsening !!!
          (nodal is changed above to 1 if it is 0)  */
      if (interp_vec_variant && nodal && num_interp_vectors)
      {
         /* TO DO: add option of smoothing the vectors at
          * coarser levels?*/

         if (level < interp_vec_first_level)
         {
            /* coarsen the smooth vecs */
            hypre_BoomerAMGCoarsenInterpVectors( P,
                                                 num_interp_vectors,
                                                 interp_vectors_array[level],
                                                 hypre_IntArrayData(CF_marker_array[level]),
                                                 &interp_vectors_array[level + 1],
                                                 0, num_functions);

         }
         /* do  GM 2 and LN (3) at all levels and GM 1 only on first level */
         if (( interp_vec_variant > 1  && level >= interp_vec_first_level) ||
             (interp_vec_variant == 1 && interp_vec_first_level == level))

         {
            /*if (level == 0)
            {
               hypre_ParCSRMatrixPrintIJ(A_array[0], 0, 0, "A");
               hypre_ParVectorPrintIJ(interp_vectors_array[0][0], 0, "rbm");
            }*/
            if (interp_vec_variant < 3) /* GM */
            {
               hypre_BoomerAMG_GMExpandInterp( A_array[level],
                                               &P,
                                               num_interp_vectors,
                                               interp_vectors_array[level],
                                               &num_functions,
                                               dof_func_data,
                                               &dof_func_array[level + 1],
                                               interp_vec_variant, level,
                                               abs_q_trunc,
                                               expandp_weights,
                                               q_max,
                                               hypre_IntArrayData(CF_marker_array[level]),
                                               interp_vec_first_level);
            }
            else /* LN */
            {
               hypre_BoomerAMG_LNExpandInterp( A_array[level],
                                               &P,
                                               coarse_pnts_global,
                                               &num_functions,
                                               dof_func_data,
                                               &dof_func_array[level + 1],
                                               hypre_IntArrayData(CF_marker_array[level]),
                                               level,
                                               expandp_weights,
                                               num_interp_vectors,
                                               interp_vectors_array[level],
                                               abs_q_trunc,
                                               q_max,
                                               interp_vec_first_level);
            }

            if (level == interp_vec_first_level)
            {
               /* check to see if we made A bigger - this can happen
                * in 3D with certain coarsenings   - if so, need to fix vtemp*/

               HYPRE_Int local_sz = hypre_ParVectorActualLocalSize(Vtemp);
               HYPRE_Int local_P_sz = hypre_CSRMatrixNumCols(hypre_ParCSRMatrixDiag(P));
               if (local_sz < local_P_sz)
               {
                  hypre_Vector *Vtemp_local = hypre_ParVectorLocalVector(Vtemp);
                  hypre_TFree(hypre_VectorData(Vtemp_local), memory_location);
                  hypre_VectorSize(Vtemp_local) = local_P_sz;
                  hypre_VectorData(Vtemp_local) = hypre_CTAlloc(HYPRE_Complex, local_P_sz, memory_location);
                  if (Ztemp)
                  {
                     hypre_Vector *Ztemp_local = hypre_ParVectorLocalVector(Ztemp);
                     hypre_TFree(hypre_VectorData(Ztemp_local), memory_location);
                     hypre_VectorSize(Ztemp_local) = local_P_sz;
                     hypre_VectorData(Ztemp_local) = hypre_CTAlloc(HYPRE_Complex, local_P_sz, memory_location);
                  }
                  if (Ptemp)
                  {
                     hypre_Vector *Ptemp_local = hypre_ParVectorLocalVector(Ptemp);
                     hypre_TFree(hypre_VectorData(Ptemp_local), memory_location);
                     hypre_VectorSize(Ptemp_local) = local_P_sz;
                     hypre_VectorData(Ptemp_local) = hypre_CTAlloc(HYPRE_Complex, local_P_sz, memory_location);
                  }
                  if (Rtemp)
                  {
                     hypre_Vector *Rtemp_local = hypre_ParVectorLocalVector(Rtemp);
                     hypre_TFree(hypre_VectorData(Rtemp_local), memory_location);
                     hypre_VectorSize(Rtemp_local) = local_P_sz;
                     hypre_VectorData(Rtemp_local) = hypre_CTAlloc(HYPRE_Complex, local_P_sz, memory_location);
                  }
               }
               /*if (hypre_ParCSRMatrixGlobalNumRows(A_array[0]) < hypre_ParCSRMatrixGlobalNumCols(P))
               {

                  hypre_ParVectorDestroy(Vtemp);
                  Vtemp = NULL;

                  Vtemp = hypre_ParVectorCreate(hypre_ParCSRMatrixComm(P),
                                                hypre_ParCSRMatrixGlobalNumCols(P),
                                                hypre_ParCSRMatrixColStarts(P));
                  hypre_ParVectorInitialize(Vtemp);
                  hypre_ParAMGDataVtemp(amg_data) = Vtemp;
               }*/
            }
            /* at the first level we have to add space for the new
             * unknowns in the smooth vectors */
            if (interp_vec_variant > 1 && level < max_levels)
            {
               HYPRE_Int expand_level = 0;

               if (level == interp_vec_first_level)
               {
                  expand_level = 1;
               }

               hypre_BoomerAMGCoarsenInterpVectors( P,
                                                    num_interp_vectors,
                                                    interp_vectors_array[level],
                                                    hypre_IntArrayData(CF_marker_array[level]),
                                                    &interp_vectors_array[level + 1],
                                                    expand_level, num_functions);
            }
         } /* end apply variant */
      }/* end interp_vec_variant > 0 */

      /* Improve on P with Jacobi interpolation */
      for (i = 0; i < post_interp_type; i++)
      {
         hypre_BoomerAMGJacobiInterp( A_array[level], &P, S,
                                      num_functions, dof_func_data,
                                      hypre_IntArrayData(CF_marker_array[level]),
                                      level, jacobi_trunc_threshold, 0.5 * jacobi_trunc_threshold );
      }

      dof_func_data = NULL;
      if (dof_func_array[level + 1])
      {
         dof_func_data = hypre_IntArrayData(dof_func_array[level + 1]);

      }

      if (!block_mode)
      {
         if (mult_addlvl > -1 && level >= mult_addlvl && level <= add_end)
         {
            hypre_Vector *d_diag = NULL;

            if (ns == 1)
            {
               d_diag = hypre_SeqVectorCreate(hypre_ParCSRMatrixNumRows(A_array[level]));

               if (add_rlx == 0)
               {
                  hypre_CSRMatrix *lvl_Adiag = hypre_ParCSRMatrixDiag(A_array[level]);
                  HYPRE_Int lvl_nrows = hypre_CSRMatrixNumRows(lvl_Adiag);
                  HYPRE_Int *lvl_i = hypre_CSRMatrixI(lvl_Adiag);
                  HYPRE_Real *lvl_data = hypre_CSRMatrixData(lvl_Adiag);
                  HYPRE_Real w_inv = 1.0 / add_rlx_wt;
                  /*HYPRE_Real w_inv = 1.0/hypre_ParAMGDataRelaxWeight(amg_data)[level];*/
                  hypre_SeqVectorInitialize_v2(d_diag, HYPRE_MEMORY_HOST);
                  for (i = 0; i < lvl_nrows; i++)
                  {
                     hypre_VectorData(d_diag)[i] = lvl_data[lvl_i[i]] * w_inv;
                  }
               }
               else
               {
                  HYPRE_Real *d_diag_data = NULL;

                  hypre_ParCSRComputeL1Norms(A_array[level], 1, NULL, &d_diag_data);

                  hypre_VectorData(d_diag) = d_diag_data;
                  hypre_SeqVectorInitialize_v2(d_diag, hypre_ParCSRMatrixMemoryLocation(A_array[level]));
               }
            }

            HYPRE_ANNOTATE_REGION_BEGIN("%s", "RAP");
            if (ns == 1)
            {
               hypre_ParCSRMatrix *Q = NULL;
               if (hypre_ParAMGDataModularizedMatMat(amg_data))
               {
                  Q = hypre_ParCSRMatMat(A_array[level], P);
                  hypre_ParCSRMatrixAminvDB(P, Q, hypre_VectorData(d_diag), &P_array[level]);
                  A_H = hypre_ParCSRTMatMat(P, Q);
               }
               else
               {
                  Q = hypre_ParMatmul(A_array[level], P);
                  hypre_ParCSRMatrixAminvDB(P, Q, hypre_VectorData(d_diag), &P_array[level]);
                  A_H = hypre_ParTMatmul(P, Q);
               }
               if (num_procs > 1)
               {
                  hypre_MatvecCommPkgCreate(A_H);
               }
               /*hypre_ParCSRMatrixDestroy(P); */
               hypre_SeqVectorDestroy(d_diag);
               /* Set NonGalerkin drop tol on each level */
               if (level < nongalerk_num_tol) { nongalerk_tol_l = nongalerk_tol[level]; }
               if (nongal_tol_array) { nongalerk_tol_l = nongal_tol_array[level]; }
               if (nongalerk_tol_l > 0.0)
               {
                  /* Build Non-Galerkin Coarse Grid */
                  hypre_ParCSRMatrix *Q = NULL;
                  hypre_BoomerAMGBuildNonGalerkinCoarseOperator(&A_H, Q,
                                                                0.333 * strong_threshold, max_row_sum, num_functions,
                                                                dof_func_data, hypre_IntArrayData(CF_marker_array[level]),
                                                                /* nongalerk_tol, sym_collapse, lump_percent, beta );*/
                                                                nongalerk_tol_l,      1,            0.5,    1.0 );

                  hypre_ParCSRMatrixColStarts(P_array[level])[0] = hypre_ParCSRMatrixRowStarts(A_H)[0];
                  hypre_ParCSRMatrixColStarts(P_array[level])[1] = hypre_ParCSRMatrixRowStarts(A_H)[1];
                  if (!hypre_ParCSRMatrixCommPkg(A_H))
                  {
                     hypre_MatvecCommPkgCreate(A_H);
                  }
               }
               hypre_ParCSRMatrixDestroy(Q);
            }
            else
            {
               HYPRE_Int ns_tmp = ns;
               hypre_ParCSRMatrix *C = NULL;
               hypre_ParCSRMatrix *Ptmp = NULL;
               /* Set NonGalerkin drop tol on each level */
               if (level < nongalerk_num_tol)
               {
                  nongalerk_tol_l = nongalerk_tol[level];
               }
               if (nongal_tol_array) { nongalerk_tol_l = nongal_tol_array[level]; }

               if (nongalerk_tol_l > 0.0)
               {
                  /* Construct AP, and then RAP */
                  hypre_ParCSRMatrix *Q = NULL;
                  if (hypre_ParAMGDataModularizedMatMat(amg_data))
                  {
                     Q = hypre_ParCSRMatMat(A_array[level], P);
                     A_H = hypre_ParCSRTMatMatKT(P, Q, keepTranspose);
                  }
                  else
                  {
                     Q = hypre_ParMatmul(A_array[level], P);
                     A_H = hypre_ParTMatmul(P, Q);
                  }
                  if (num_procs > 1)
                  {
                     hypre_MatvecCommPkgCreate(A_H);
                  }

                  /* Build Non-Galerkin Coarse Grid */
                  hypre_BoomerAMGBuildNonGalerkinCoarseOperator(&A_H, Q,
                                                                0.333 * strong_threshold, max_row_sum, num_functions,
                                                                dof_func_data, hypre_IntArrayData(CF_marker_array[level]),
                                                                /* nongalerk_tol, sym_collapse, lump_percent, beta );*/
                                                                nongalerk_tol_l,      1,            0.5,    1.0 );

                  if (!hypre_ParCSRMatrixCommPkg(A_H))
                  {
                     hypre_MatvecCommPkgCreate(A_H);
                  }

                  /* Delete AP */
                  hypre_ParCSRMatrixDestroy(Q);
               }
               else if (rap2)
               {
                  /* Use two matrix products to generate A_H */
                  hypre_ParCSRMatrix *Q = NULL;
                  if (hypre_ParAMGDataModularizedMatMat(amg_data))
                  {
                     Q = hypre_ParCSRMatMat(A_array[level], P);
                     A_H = hypre_ParCSRTMatMatKT(P, Q, keepTranspose);
                  }
                  else
                  {
                     Q = hypre_ParMatmul(A_array[level], P);
                     A_H = hypre_ParTMatmul(P, Q);
                  }

                  if (num_procs > 1)
                  {
                     hypre_MatvecCommPkgCreate(A_H);
                  }
                  /* Delete AP */
                  hypre_ParCSRMatrixDestroy(Q);
               }
               else
               {
                  if (hypre_ParAMGDataModularizedMatMat(amg_data))
                  {
                     A_H = hypre_ParCSRMatrixRAPKT(P, A_array[level],
                                                   P, keepTranspose);
                  }
                  else
                  {
                     hypre_BoomerAMGBuildCoarseOperatorKT(P, A_array[level], P,
                                                          keepTranspose, &A_H);
                  }
               }

               if (add_rlx == 18)
               {
                  C = hypre_CreateC(A_array[level], 0.0);
               }
               else
               {
                  C = hypre_CreateC(A_array[level], add_rlx_wt);
               }

               Ptmp = P;
               while (ns_tmp > 0)
               {
                  Pnew = Ptmp;
                  Ptmp = NULL;
                  if (hypre_ParAMGDataModularizedMatMat(amg_data))
                  {
                     Ptmp = hypre_ParCSRMatMat(C, Pnew);
                  }
                  else
                  {
                     Ptmp = hypre_ParMatmul(C, Pnew);
                  }
                  if (ns_tmp < ns)
                  {
                     hypre_ParCSRMatrixDestroy(Pnew);
                  }
                  ns_tmp--;
               }
               Pnew = Ptmp;
               P_array[level] = Pnew;
               hypre_ParCSRMatrixDestroy(C);
            } /* if (ns == 1) */
            HYPRE_ANNOTATE_REGION_END("%s", "RAP");

            if (add_P_max_elmts || add_trunc_factor)
            {
               hypre_BoomerAMGTruncandBuild(P_array[level], add_trunc_factor, add_P_max_elmts);
            }
            /*else
                hypre_MatvecCommPkgCreate(P_array[level]);  */
            hypre_ParCSRMatrixDestroy(P);
         }
         else
         {
            P_array[level] = P;
            /* RL: save R matrix */
            if (restri_type)
            {
               R_array[level] = R;
            }
         }
      }

      if (S)
      {
         hypre_ParCSRMatrixDestroy(S);
      }
      S = NULL;

      hypre_TFree(SmoothVecs, HYPRE_MEMORY_HOST);

      if (debug_flag == 1)
      {
         wall_time = time_getWallclockSeconds() - wall_time;
         hypre_printf("Proc = %d    Level = %d    Build Interp Time = %f\n",
                      my_id, level, wall_time);
         fflush(NULL);
      }

      /*-------------------------------------------------------------
       * Build coarse-grid operator, A_array[level+1] by R*A*P
       *--------------------------------------------------------------*/

      HYPRE_ANNOTATE_REGION_BEGIN("%s", "RAP");
      if (debug_flag == 1) { wall_time = time_getWallclockSeconds(); }

      if (block_mode)
      {
         hypre_ParCSRBlockMatrixRAP(P_block_array[level],
                                    A_block_array[level],
                                    P_block_array[level], &A_H_block);

         hypre_ParCSRBlockMatrixSetNumNonzeros(A_H_block);
         hypre_ParCSRBlockMatrixSetDNumNonzeros(A_H_block);
         A_block_array[level + 1] = A_H_block;
      }
      else if (mult_addlvl == -1 || level < mult_addlvl || level > add_end)
      {
         /* Set NonGalerkin drop tol on each level */
         if (level < nongalerk_num_tol)
         {
            nongalerk_tol_l = nongalerk_tol[level];
         }
         if (nongal_tol_array)
         {
            nongalerk_tol_l = nongal_tol_array[level];
         }

         if (nongalerk_tol_l > 0.0)
         {
            /* Construct AP, and then RAP */
            hypre_ParCSRMatrix *Q = NULL;
            if (hypre_ParAMGDataModularizedMatMat(amg_data))
            {
               Q = hypre_ParCSRMatMat(A_array[level], P_array[level]);
               A_H = hypre_ParCSRTMatMatKT(P_array[level], Q, keepTranspose);
            }
            else
            {
               Q = hypre_ParMatmul(A_array[level], P_array[level]);
               A_H = hypre_ParTMatmul(P_array[level], Q);
            }
            if (num_procs > 1) { hypre_MatvecCommPkgCreate(A_H); }

            /* Build Non-Galerkin Coarse Grid */
            hypre_BoomerAMGBuildNonGalerkinCoarseOperator(&A_H, Q,
                                                          0.333 * strong_threshold, max_row_sum, num_functions,
                                                          dof_func_data, hypre_IntArrayData(CF_marker_array[level]),
                                                          /* nongalerk_tol, sym_collapse, lump_percent, beta );*/
                                                          nongalerk_tol_l,      1,            0.5,    1.0 );

            if (!hypre_ParCSRMatrixCommPkg(A_H))
            {
               hypre_MatvecCommPkgCreate(A_H);
            }
            /* Delete AP */
            hypre_ParCSRMatrixDestroy(Q);
         }
         else if (restri_type) /* RL: */
         {
            /* Use two matrix products to generate A_H */
            hypre_ParCSRMatrix *AP = NULL;
            if (hypre_ParAMGDataModularizedMatMat(amg_data))
            {
               AP  = hypre_ParCSRMatMat(A_array[level], P_array[level]);
               A_H = hypre_ParCSRMatMat(R_array[level], AP);
               hypre_CSRMatrixReorder(hypre_ParCSRMatrixDiag(A_H));
            }
            else
            {
               AP  = hypre_ParMatmul(A_array[level], P_array[level]);
               A_H = hypre_ParMatmul(R_array[level], AP);
            }
            if (num_procs > 1)
            {
               hypre_MatvecCommPkgCreate(A_H);
            }
            /* Delete AP */
            hypre_ParCSRMatrixDestroy(AP);

#if DEBUG_SAVE_ALL_OPS
            if (level == 0)
            {
               hypre_ParCSRMatrixPrintIJ(A_array[0], 1, 1, "A_0.mtx");
            }
            char file[256];
            hypre_sprintf(file, "A_%d.mtx", level + 1);
            hypre_ParCSRMatrixPrintIJ(A_H, 1, 1, file);
#endif
         }
         else if (rap2)
         {
            /* Use two matrix products to generate A_H */
            hypre_ParCSRMatrix *Q = NULL;
            if (hypre_ParAMGDataModularizedMatMat(amg_data))
            {
               Q = hypre_ParCSRMatMat(A_array[level], P_array[level]);
               A_H = hypre_ParCSRTMatMatKT(P_array[level], Q, keepTranspose);
            }
            else
            {
               Q = hypre_ParMatmul(A_array[level], P_array[level]);
               A_H = hypre_ParTMatmul(P_array[level], Q);
            }
            if (num_procs > 1)
            {
               hypre_MatvecCommPkgCreate(A_H);
            }
            /* Delete AP */
            hypre_ParCSRMatrixDestroy(Q);
         }
         else
         {
            /* Compute standard Galerkin coarse-grid product */
            if (hypre_ParAMGDataModularizedMatMat(amg_data))
            {
               A_H = hypre_ParCSRMatrixRAPKT(P_array[level], A_array[level],
                                             P_array[level], keepTranspose);
            }
            else
            {
               hypre_BoomerAMGBuildCoarseOperatorKT(P_array[level], A_array[level],
                                                    P_array[level], keepTranspose, &A_H);
            }

            if (Pnew && ns == 1)
            {
               hypre_ParCSRMatrixDestroy(P);
               P_array[level] = Pnew;
            }
         }
      }

      HYPRE_ANNOTATE_REGION_END("%s", "RAP");
      if (debug_flag == 1)
      {
         wall_time = time_getWallclockSeconds() - wall_time;
         hypre_printf("Proc = %d    Level = %d    Build Coarse Operator Time = %f\n",
                      my_id, level, wall_time);
         fflush(NULL);
      }

      HYPRE_ANNOTATE_MGLEVEL_END(level);
#if defined(HYPRE_USING_NVTX)
      hypre_GpuProfilingPopRange();
#endif
      ++level;
      HYPRE_ANNOTATE_MGLEVEL_BEGIN(level);
#if defined(HYPRE_USING_NVTX)
      hypre_sprintf(nvtx_name, "%s-%d", "AMG Level", level);
      hypre_GpuProfilingPushRange(nvtx_name);
#endif

      if (!block_mode)
      {
         /* dropping in A_H */
         hypre_ParCSRMatrixDropSmallEntries(A_H, hypre_ParAMGDataADropTol(amg_data),
                                            hypre_ParAMGDataADropType(amg_data));
         /* if CommPkg for A_H was not built */
         if (num_procs > 1 && hypre_ParCSRMatrixCommPkg(A_H) == NULL)
         {
            hypre_MatvecCommPkgCreate(A_H);
         }
         /* NumNonzeros was set in hypre_ParCSRMatrixDropSmallEntries */
         if (hypre_ParAMGDataADropTol(amg_data) <= 0.0)
         {
            hypre_ParCSRMatrixSetNumNonzeros(A_H);
            hypre_ParCSRMatrixSetDNumNonzeros(A_H);
         }
         A_array[level] = A_H;
      }

      size = ((HYPRE_Real) fine_size ) * .75;
      if (coarsen_type > 0 && coarse_size >= (HYPRE_BigInt) size)
      {
         coarsen_type = 0;
      }

      {
         HYPRE_Int max_thresh = hypre_max(coarse_threshold, seq_threshold);
#ifdef HYPRE_USING_DSUPERLU
         max_thresh = hypre_max(max_thresh, dslu_threshold);
#endif
         if ( (level == max_levels - 1) || (coarse_size <= (HYPRE_BigInt) max_thresh) )
         {
            not_finished_coarsening = 0;
         }
      }
   }  /* end of coarsening loop: while (not_finished_coarsening) */

   HYPRE_ANNOTATE_REGION_BEGIN("%s", "Coarse solve");

   /* redundant coarse grid solve */
   if ((seq_threshold >= coarse_threshold) &&
       (coarse_size > (HYPRE_BigInt) coarse_threshold) &&
       (level != max_levels - 1))
   {
      hypre_seqAMGSetup(amg_data, level, coarse_threshold);
   }
#ifdef HYPRE_USING_DSUPERLU
   else if ((dslu_threshold >= coarse_threshold) &&
            (coarse_size > (HYPRE_BigInt)coarse_threshold) &&
            (level != max_levels - 1))
   {
      HYPRE_Solver dslu_solver;
      hypre_SLUDistSetup(&dslu_solver, A_array[level], amg_print_level);
      hypre_ParAMGDataDSLUSolver(amg_data) = dslu_solver;
   }
#endif
   else if (grid_relax_type[3] == 9  ||
            grid_relax_type[3] == 99 ||
            grid_relax_type[3] == 199 ) /*use of Gaussian elimination on coarsest level */
   {
      if (coarse_size <= coarse_threshold)
      {
         hypre_GaussElimSetup(amg_data, level, grid_relax_type[3]);
      }
      else
      {
         grid_relax_type[3] = grid_relax_type[1];
      }
   }
   else if (grid_relax_type[3] == 19 ||
            grid_relax_type[3] == 98)  /*use of Gaussian elimination on coarsest level */
   {
      if (coarse_size > coarse_threshold)
      {
         grid_relax_type[3] = grid_relax_type[1];
      }
   }
   HYPRE_ANNOTATE_REGION_END("%s", "Coarse solve");
   HYPRE_ANNOTATE_MGLEVEL_END(level);
#if defined(HYPRE_USING_NVTX)
   hypre_GpuProfilingPopRange();
#endif

   if (level > 0)
   {
      if (block_mode)
      {
         F_array[level] =
            hypre_ParVectorCreateFromBlock(hypre_ParCSRBlockMatrixComm(A_block_array[level]),
                                           hypre_ParCSRMatrixGlobalNumRows(A_block_array[level]),
                                           hypre_ParCSRBlockMatrixRowStarts(A_block_array[level]),
                                           hypre_ParCSRBlockMatrixBlockSize(A_block_array[level]));
         hypre_ParVectorInitialize(F_array[level]);

         U_array[level] =
            hypre_ParVectorCreateFromBlock(hypre_ParCSRBlockMatrixComm(A_block_array[level]),
                                           hypre_ParCSRMatrixGlobalNumRows(A_block_array[level]),
                                           hypre_ParCSRBlockMatrixRowStarts(A_block_array[level]),
                                           hypre_ParCSRBlockMatrixBlockSize(A_block_array[level]));

         hypre_ParVectorInitialize(U_array[level]);
      }
      else
      {
         F_array[level] =
            hypre_ParVectorCreate(hypre_ParCSRMatrixComm(A_array[level]),
                                  hypre_ParCSRMatrixGlobalNumRows(A_array[level]),
                                  hypre_ParCSRMatrixRowStarts(A_array[level]));
         hypre_ParVectorInitialize_v2(F_array[level], memory_location);

         U_array[level] =
            hypre_ParVectorCreate(hypre_ParCSRMatrixComm(A_array[level]),
                                  hypre_ParCSRMatrixGlobalNumRows(A_array[level]),
                                  hypre_ParCSRMatrixRowStarts(A_array[level]));
         hypre_ParVectorInitialize_v2(U_array[level], memory_location);
      }
   }

   /*-----------------------------------------------------------------------
    * enter all the stuff created, A[level], P[level], CF_marker[level],
    * for levels 1 through coarsest, into amg_data data structure
    *-----------------------------------------------------------------------*/

   num_levels = level + 1;
   hypre_ParAMGDataNumLevels(amg_data) = num_levels;
   if (hypre_ParAMGDataSmoothNumLevels(amg_data) > num_levels - 1)
   {
      hypre_ParAMGDataSmoothNumLevels(amg_data) = num_levels;
   }
   smooth_num_levels = hypre_ParAMGDataSmoothNumLevels(amg_data);

   /*-----------------------------------------------------------------------
    * Setup of special smoothers when needed
    *-----------------------------------------------------------------------*/

   if (addlvl > -1 ||
       grid_relax_type[1] ==  7 || grid_relax_type[2] ==  7 || grid_relax_type[3] ==  7 ||
       grid_relax_type[1] ==  8 || grid_relax_type[2] ==  8 || grid_relax_type[3] ==  8 ||
       grid_relax_type[1] == 13 || grid_relax_type[2] == 13 || grid_relax_type[3] == 13 ||
       grid_relax_type[1] == 14 || grid_relax_type[2] == 14 || grid_relax_type[3] == 14 ||
       grid_relax_type[1] == 18 || grid_relax_type[2] == 18 || grid_relax_type[3] == 18)
   {
      l1_norms = hypre_CTAlloc(hypre_Vector*, num_levels, HYPRE_MEMORY_HOST);
      hypre_ParAMGDataL1Norms(amg_data) = l1_norms;
   }

   /* Chebyshev */
   if (grid_relax_type[0] == 16 || grid_relax_type[1] == 16 ||
       grid_relax_type[2] == 16 || grid_relax_type[3] == 16)
   {
      max_eig_est = hypre_CTAlloc(HYPRE_Real, num_levels, HYPRE_MEMORY_HOST);
      min_eig_est = hypre_CTAlloc(HYPRE_Real, num_levels, HYPRE_MEMORY_HOST);
      hypre_ParAMGDataMaxEigEst(amg_data) = max_eig_est;
      hypre_ParAMGDataMinEigEst(amg_data) = min_eig_est;
      cheby_ds = hypre_CTAlloc(hypre_Vector *, num_levels, HYPRE_MEMORY_HOST);
      cheby_coefs = hypre_CTAlloc(HYPRE_Real *, num_levels, HYPRE_MEMORY_HOST);
      hypre_ParAMGDataChebyDS(amg_data) = cheby_ds;
      hypre_ParAMGDataChebyCoefs(amg_data) = cheby_coefs;
   }

   /* CG */
   if (grid_relax_type[0] == 15 || grid_relax_type[1] == 15 ||
       grid_relax_type[2] == 15 || grid_relax_type[3] == 15)
   {
      smoother = hypre_CTAlloc(HYPRE_Solver, num_levels, HYPRE_MEMORY_HOST);
      hypre_ParAMGDataSmoother(amg_data) = smoother;
   }

   if (addlvl == -1)
   {
      addlvl = num_levels;
   }

   for (j = 0; j < addlvl; j++)
   {
      HYPRE_Real *l1_norm_data = NULL;

      HYPRE_ANNOTATE_MGLEVEL_BEGIN(j);
#if defined(HYPRE_USING_NVTX)
      hypre_sprintf(nvtx_name, "%s-%d", "AMG Level", j);
      hypre_GpuProfilingPushRange(nvtx_name);
#endif
      HYPRE_ANNOTATE_REGION_BEGIN("%s", "Relaxation");

      if (j < num_levels - 1 &&
          (grid_relax_type[1] == 8 || grid_relax_type[1] == 13 || grid_relax_type[1] == 14 ||
           grid_relax_type[2] == 8 || grid_relax_type[2] == 13 || grid_relax_type[2] == 14))
      {
         if (relax_order)
         {
            hypre_ParCSRComputeL1Norms(A_array[j], 4, hypre_IntArrayData(CF_marker_array[j]), &l1_norm_data);
         }
         else
         {
            hypre_ParCSRComputeL1Norms(A_array[j], 4, NULL, &l1_norm_data);
         }
      }
      else if (j == num_levels - 1 &&
               (grid_relax_type[3] == 8 || grid_relax_type[3] == 13 || grid_relax_type[3] == 14))
      {
         hypre_ParCSRComputeL1Norms(A_array[j], 4, NULL, &l1_norm_data);
      }

      if (j < num_levels - 1 && (grid_relax_type[1] == 18 || grid_relax_type[2] == 18))
      {
         if (relax_order)
         {
            hypre_ParCSRComputeL1Norms(A_array[j], 1, hypre_IntArrayData(CF_marker_array[j]), &l1_norm_data);
         }
         else
         {
            hypre_ParCSRComputeL1Norms(A_array[j], 1, NULL, &l1_norm_data);
         }
      }
      else if (j == num_levels - 1 && grid_relax_type[3] == 18)
      {
         hypre_ParCSRComputeL1Norms(A_array[j], 1, NULL, &l1_norm_data);
      }

      if (l1_norm_data)
      {
         l1_norms[j] = hypre_SeqVectorCreate(hypre_ParCSRMatrixNumRows(A_array[j]));
         hypre_VectorData(l1_norms[j]) = l1_norm_data;
         hypre_SeqVectorInitialize_v2(l1_norms[j], hypre_ParCSRMatrixMemoryLocation(A_array[j]));
      }

      HYPRE_ANNOTATE_REGION_END("%s", "Relaxation");
      HYPRE_ANNOTATE_MGLEVEL_END(j);
#if defined(HYPRE_USING_NVTX)
      hypre_GpuProfilingPopRange();
#endif
   }

   for (j = addlvl; j < hypre_min(add_end + 1, num_levels) ; j++)
   {
      if (add_rlx == 18 )
      {
         HYPRE_Real *l1_norm_data = NULL;

         HYPRE_ANNOTATE_MGLEVEL_BEGIN(j);
#if defined(HYPRE_USING_NVTX)
         hypre_sprintf(nvtx_name, "%s-%d", "AMG Level", j);
         hypre_GpuProfilingPushRange(nvtx_name);
#endif
         HYPRE_ANNOTATE_REGION_BEGIN("%s", "Relaxation");

         hypre_ParCSRComputeL1Norms(A_array[j], 1, NULL, &l1_norm_data);

         l1_norms[j] = hypre_SeqVectorCreate(hypre_ParCSRMatrixNumRows(A_array[j]));
         hypre_VectorData(l1_norms[j]) = l1_norm_data;
         hypre_SeqVectorInitialize_v2(l1_norms[j], hypre_ParCSRMatrixMemoryLocation(A_array[j]));

         HYPRE_ANNOTATE_REGION_END("%s", "Relaxation");
         HYPRE_ANNOTATE_MGLEVEL_END(j);
#if defined(HYPRE_USING_NVTX)
         hypre_GpuProfilingPopRange();
#endif
      }
   }

   for (j = add_end + 1; j < num_levels; j++)
   {
      HYPRE_Real *l1_norm_data = NULL;

      HYPRE_ANNOTATE_MGLEVEL_BEGIN(j);
#if defined(HYPRE_USING_NVTX)
      hypre_sprintf(nvtx_name, "%s-%d", "AMG Level", j);
      hypre_GpuProfilingPushRange(nvtx_name);
#endif
      HYPRE_ANNOTATE_REGION_BEGIN("%s", "Relaxation");

      if (j < num_levels - 1 && (grid_relax_type[1] == 8 || grid_relax_type[1] == 13 ||
                                 grid_relax_type[1] == 14 ||
                                 grid_relax_type[2] == 8 || grid_relax_type[2] == 13 || grid_relax_type[2] == 14))
      {
         if (relax_order)
         {
            hypre_ParCSRComputeL1Norms(A_array[j], 4, hypre_IntArrayData(CF_marker_array[j]), &l1_norm_data);
         }
         else
         {
            hypre_ParCSRComputeL1Norms(A_array[j], 4, NULL, &l1_norm_data);
         }
      }
      else if ((grid_relax_type[3] == 8 || grid_relax_type[3] == 13 || grid_relax_type[3] == 14) &&
               j == num_levels - 1)
      {
         hypre_ParCSRComputeL1Norms(A_array[j], 4, NULL, &l1_norm_data);
      }
      if ((grid_relax_type[1] == 18 || grid_relax_type[2] == 18) && j < num_levels - 1)
      {
         if (relax_order)
         {
            hypre_ParCSRComputeL1Norms(A_array[j], 1, hypre_IntArrayData(CF_marker_array[j]), &l1_norm_data);
         }
         else
         {
            hypre_ParCSRComputeL1Norms(A_array[j], 1, NULL, &l1_norm_data);
         }
      }
      else if (grid_relax_type[3] == 18 && j == num_levels - 1)
      {
         hypre_ParCSRComputeL1Norms(A_array[j], 1, NULL, &l1_norm_data);
      }

      if (l1_norm_data)
      {
         l1_norms[j] = hypre_SeqVectorCreate(hypre_ParCSRMatrixNumRows(A_array[j]));
         hypre_VectorData(l1_norms[j]) = l1_norm_data;
         hypre_SeqVectorInitialize_v2(l1_norms[j], hypre_ParCSRMatrixMemoryLocation(A_array[j]));
      }

      HYPRE_ANNOTATE_REGION_END("%s", "Relaxation");
      HYPRE_ANNOTATE_MGLEVEL_END(j);
#if defined(HYPRE_USING_NVTX)
      hypre_GpuProfilingPopRange();
#endif
   }

   for (j = 0; j < num_levels; j++)
   {
      HYPRE_ANNOTATE_MGLEVEL_BEGIN(j);
#if defined(HYPRE_USING_NVTX)
      hypre_sprintf(nvtx_name, "%s-%d", "AMG Level", j);
      hypre_GpuProfilingPushRange(nvtx_name);
#endif
      HYPRE_ANNOTATE_REGION_BEGIN("%s", "Relaxation");

      if (grid_relax_type[1] == 7 || grid_relax_type[2] == 7 || (grid_relax_type[3] == 7 &&
                                                                 j == (num_levels - 1)))
      {
         HYPRE_Real *l1_norm_data = NULL;

         hypre_ParCSRComputeL1Norms(A_array[j], 5, NULL, &l1_norm_data);

         l1_norms[j] = hypre_SeqVectorCreate(hypre_ParCSRMatrixNumRows(A_array[j]));
         hypre_VectorData(l1_norms[j]) = l1_norm_data;
         hypre_SeqVectorInitialize_v2(l1_norms[j], hypre_ParCSRMatrixMemoryLocation(A_array[j]));
      }
      else if (grid_relax_type[1] == 16 || grid_relax_type[2] == 16 || (grid_relax_type[3] == 16 &&
                                                                        j == (num_levels - 1)))
      {
         HYPRE_Int scale = hypre_ParAMGDataChebyScale(amg_data);
         /* If the full array is being considered, create the relevant temp vectors */

         HYPRE_Int variant = hypre_ParAMGDataChebyVariant(amg_data);
         HYPRE_Real max_eig, min_eig = 0;
         HYPRE_Real *coefs = NULL;
         HYPRE_Int cheby_order = hypre_ParAMGDataChebyOrder(amg_data);
         HYPRE_Int cheby_eig_est = hypre_ParAMGDataChebyEigEst(amg_data);
         HYPRE_Real cheby_fraction = hypre_ParAMGDataChebyFraction(amg_data);
         if (cheby_eig_est)
         {
            hypre_ParCSRMaxEigEstimateCG(A_array[j], scale, cheby_eig_est,
                                         &max_eig, &min_eig);
         }
         else
         {
            hypre_ParCSRMaxEigEstimate(A_array[j], scale, &max_eig, &min_eig);
         }
         max_eig_est[j] = max_eig;
         min_eig_est[j] = min_eig;

         cheby_ds[j]                             = hypre_SeqVectorCreate(hypre_ParCSRMatrixNumRows(
                                                                            A_array[j]));
         hypre_VectorVectorStride(cheby_ds[j])   = hypre_ParCSRMatrixNumRows(A_array[j]);
         hypre_VectorIndexStride(cheby_ds[j])    = 1;
         hypre_VectorMemoryLocation(cheby_ds[j]) = hypre_ParCSRMatrixMemoryLocation(A_array[j]);

         hypre_ParCSRRelax_Cheby_Setup(A_array[j],
                                       max_eig,
                                       min_eig,
                                       cheby_fraction,
                                       cheby_order,
                                       scale,
                                       variant,
                                       &coefs,
                                       &hypre_VectorData(cheby_ds[j]));
         cheby_coefs[j] = coefs;
      }
      else if (grid_relax_type[1] == 15 || (grid_relax_type[3] == 15 && j == (num_levels - 1))  )
      {

         HYPRE_ParCSRPCGCreate(comm, &smoother[j]);
         /*HYPRE_ParCSRPCGSetup(smoother[j],
                             (HYPRE_ParCSRMatrix) A_array[j],
                             (HYPRE_ParVector) F_array[j],
                             (HYPRE_ParVector) U_array[j]);*/

         HYPRE_PCGSetTol(smoother[j], 1e-12); /* make small */
         HYPRE_PCGSetTwoNorm(smoother[j], 1); /* use 2-norm*/

         HYPRE_ParCSRPCGSetup(smoother[j],
                              (HYPRE_ParCSRMatrix) A_array[j],
                              (HYPRE_ParVector) F_array[j],
                              (HYPRE_ParVector) U_array[j]);


      }
      if (relax_weight[j] == 0.0)
      {
         hypre_ParCSRMatrixScaledNorm(A_array[j], &relax_weight[j]);
         if (relax_weight[j] != 0.0)
         {
            relax_weight[j] = 4.0 / 3.0 / relax_weight[j];
         }
         else
         {
            hypre_error_w_msg(HYPRE_ERROR_GENERIC, " Warning ! Matrix norm is zero !!!");
         }
      }
      if ((smooth_type == 6 || smooth_type == 16) && smooth_num_levels > j)
      {
         schwarz_relax_wt = hypre_ParAMGDataSchwarzRlxWeight(amg_data);

         HYPRE_SchwarzCreate(&smoother[j]);
         HYPRE_SchwarzSetNumFunctions(smoother[j], num_functions);
         HYPRE_SchwarzSetVariant(smoother[j],
                                 hypre_ParAMGDataVariant(amg_data));
         HYPRE_SchwarzSetOverlap(smoother[j],
                                 hypre_ParAMGDataOverlap(amg_data));
         HYPRE_SchwarzSetDomainType(smoother[j],
                                    hypre_ParAMGDataDomainType(amg_data));
         HYPRE_SchwarzSetNonSymm(smoother[j],
                                 hypre_ParAMGDataSchwarzUseNonSymm(amg_data));
         if (schwarz_relax_wt > 0)
         {
            HYPRE_SchwarzSetRelaxWeight(smoother[j], schwarz_relax_wt);
         }
         HYPRE_SchwarzSetup(smoother[j],
                            (HYPRE_ParCSRMatrix) A_array[j],
                            (HYPRE_ParVector) f,
                            (HYPRE_ParVector) u);
         if (schwarz_relax_wt < 0 )
         {
            num_cg_sweeps = (HYPRE_Int) (-schwarz_relax_wt);
            hypre_BoomerAMGCGRelaxWt(amg_data, j, num_cg_sweeps,
                                     &schwarz_relax_wt);
            /*hypre_printf (" schwarz weight %f \n", schwarz_relax_wt);*/
            HYPRE_SchwarzSetRelaxWeight(smoother[j], schwarz_relax_wt);
            if (hypre_ParAMGDataVariant(amg_data) > 0)
            {
               local_size = hypre_CSRMatrixNumRows(hypre_ParCSRMatrixDiag(A_array[j]));
               hypre_SchwarzReScale(smoother[j], local_size, schwarz_relax_wt);
            }
            schwarz_relax_wt = 1;
         }
      }
      else if ((smooth_type == 9 || smooth_type == 19) && smooth_num_levels > j)
      {
#ifdef HYPRE_MIXEDINT
         hypre_error_w_msg(HYPRE_ERROR_GENERIC, "Euclid smoothing is not available in mixedint mode!");
         return hypre_error_flag;
#endif
         HYPRE_EuclidCreate(comm, &smoother[j]);
         if (euclidfile)
         {
            HYPRE_EuclidSetParamsFromFile(smoother[j], euclidfile);
         }
         HYPRE_EuclidSetLevel(smoother[j], eu_level);
         if (eu_bj)
         {
            HYPRE_EuclidSetBJ(smoother[j], eu_bj);
         }
         if (eu_sparse_A)
         {
            HYPRE_EuclidSetSparseA(smoother[j], eu_sparse_A);
         }
         HYPRE_EuclidSetup(smoother[j],
                           (HYPRE_ParCSRMatrix) A_array[j],
                           (HYPRE_ParVector) F_array[j],
                           (HYPRE_ParVector) U_array[j]);
      }
      else if ((smooth_type == 5 || smooth_type == 15) && smooth_num_levels > j)
      {
         HYPRE_ILUCreate( &smoother[j]);
         HYPRE_ILUSetType( smoother[j], ilu_type);
         HYPRE_ILUSetLocalReordering( smoother[j], ilu_reordering_type);
         HYPRE_ILUSetMaxIter(smoother[j], ilu_max_iter);
         HYPRE_ILUSetTol(smoother[j], 0.);
         HYPRE_ILUSetDropThreshold(smoother[j], ilu_droptol);
         HYPRE_ILUSetLogging(smoother[j], 0);
         HYPRE_ILUSetPrintLevel(smoother[j], 0);
         HYPRE_ILUSetLevelOfFill(smoother[j], ilu_lfil);
         HYPRE_ILUSetMaxNnzPerRow(smoother[j], ilu_max_row_nnz);
         HYPRE_ILUSetup(smoother[j],
                        (HYPRE_ParCSRMatrix) A_array[j],
                        (HYPRE_ParVector) F_array[j],
                        (HYPRE_ParVector) U_array[j]);
      }
      else if ((smooth_type == 8 || smooth_type == 18) && smooth_num_levels > j)
      {
#ifdef HYPRE_MIXEDINT
         hypre_error_w_msg(HYPRE_ERROR_GENERIC, "ParaSails smoothing is not available in mixedint mode!");
         return hypre_error_flag;
#endif
         HYPRE_ParCSRParaSailsCreate(comm, &smoother[j]);
         HYPRE_ParCSRParaSailsSetParams(smoother[j], thresh, nlevel);
         HYPRE_ParCSRParaSailsSetFilter(smoother[j], filter);
         HYPRE_ParCSRParaSailsSetSym(smoother[j], sym);
         HYPRE_ParCSRParaSailsSetup(smoother[j],
                                    (HYPRE_ParCSRMatrix) A_array[j],
                                    (HYPRE_ParVector) F_array[j],
                                    (HYPRE_ParVector) U_array[j]);
      }
      else if ((smooth_type == 7 || smooth_type == 17) && smooth_num_levels > j)
      {
#ifdef HYPRE_MIXEDINT
         hypre_error_w_msg(HYPRE_ERROR_GENERIC, "pilut smoothing is not available in mixedint mode!");
         return hypre_error_flag;
#endif
         HYPRE_ParCSRPilutCreate(comm, &smoother[j]);
         HYPRE_ParCSRPilutSetup(smoother[j],
                                (HYPRE_ParCSRMatrix) A_array[j],
                                (HYPRE_ParVector) F_array[j],
                                (HYPRE_ParVector) U_array[j]);
         HYPRE_ParCSRPilutSetDropTolerance(smoother[j], drop_tol);
         HYPRE_ParCSRPilutSetFactorRowSize(smoother[j], max_nz_per_row);
      }
      else if ( (j < num_levels - 1) || ((j == num_levels - 1) &&
                                         (grid_relax_type[3] !=  9 && grid_relax_type[3] != 99  &&
                                          grid_relax_type[3] != 19 && grid_relax_type[3] != 98) && coarse_size > 9) )
      {
         if (relax_weight[j] < 0)
         {
            num_cg_sweeps = (HYPRE_Int) (-relax_weight[j]);
            hypre_BoomerAMGCGRelaxWt(amg_data, j, num_cg_sweeps, &relax_weight[j]);
         }
         if (omega[j] < 0)
         {
            num_cg_sweeps = (HYPRE_Int) (-omega[j]);
            hypre_BoomerAMGCGRelaxWt(amg_data, j, num_cg_sweeps, &omega[j]);
         }
      }

      HYPRE_ANNOTATE_REGION_END("%s", "Relaxation");
      HYPRE_ANNOTATE_MGLEVEL_END(j);
#if defined(HYPRE_USING_NVTX)
      hypre_GpuProfilingPopRange();
#endif
   } /* end of levels loop */

   if (amg_logging > 1)
   {
      Residual_array = hypre_ParVectorCreate(hypre_ParCSRMatrixComm(A_array[0]),
                                             hypre_ParCSRMatrixGlobalNumRows(A_array[0]),
                                             hypre_ParCSRMatrixRowStarts(A_array[0]) );
      hypre_ParVectorInitialize_v2(Residual_array, memory_location);
      hypre_ParAMGDataResidual(amg_data) = Residual_array;
   }
   else
   {
      hypre_ParAMGDataResidual(amg_data) = NULL;
   }

   if (simple > -1 && simple < num_levels)
   {
      hypre_CreateDinv(amg_data);
   }
   else if ( (mult_additive > -1 && mult_additive < num_levels) ||
             (additive > -1 && additive < num_levels) )
   {
      hypre_CreateLambda(amg_data);
   }

   /*-----------------------------------------------------------------------
    * Print some stuff
    *-----------------------------------------------------------------------*/

   if (amg_print_level == 1 || amg_print_level == 3)
   {
      hypre_BoomerAMGSetupStats(amg_data, A);
   }

   /* print out CF info to plot grids in matlab (see 'tools/AMGgrids.m') */

   if (hypre_ParAMGDataPlotGrids(amg_data))
   {
      HYPRE_Int *CF, *CFc, *itemp;
      FILE* fp;
      char filename[256];
      HYPRE_Int coorddim = hypre_ParAMGDataCoordDim (amg_data);
      float *coordinates = hypre_ParAMGDataCoordinates (amg_data);

      if (!coordinates) { coorddim = 0; }

      if (block_mode)
      {
         local_size = hypre_CSRMatrixNumRows(hypre_ParCSRBlockMatrixDiag(A_block_array[0]));
      }
      else
      {
         local_size = hypre_CSRMatrixNumRows(hypre_ParCSRMatrixDiag(A));
      }

      CF  = hypre_CTAlloc(HYPRE_Int, local_size, HYPRE_MEMORY_HOST);
      CFc = hypre_CTAlloc(HYPRE_Int, local_size, HYPRE_MEMORY_HOST);

      for (level = (num_levels - 2); level >= 0; level--)
      {
         /* swap pointers */
         itemp = CFc;
         CFc = CF;
         CF = itemp;
         if (block_mode)
         {
            local_size = hypre_CSRMatrixNumRows(hypre_ParCSRBlockMatrixDiag(A_block_array[level]));
         }
         else
         {
            local_size = hypre_CSRMatrixNumRows(hypre_ParCSRMatrixDiag(A_array[level]));
         }

         /* copy CF_marker to the host if needed */
         hypre_IntArray *CF_marker_host;
         if (hypre_GetActualMemLocation(hypre_IntArrayMemoryLocation(CF_marker_array[level])) ==
             hypre_MEMORY_DEVICE)
         {
            CF_marker_host = hypre_IntArrayCloneDeep_v2(CF_marker_array[level], HYPRE_MEMORY_HOST);
         }
         else
         {
            CF_marker_host = CF_marker_array[level];
         }
         CF_marker = hypre_IntArrayData(CF_marker_host);

         for (i = 0, j = 0; i < local_size; i++)
         {
            /* if a C-point */
            CF[i] = 0;
            if (CF_marker[i] > -1)
            {
               CF[i] = CFc[j] + 1;
               j++;
            }
         }

         /* copy back to device and destroy host copy */
         if (hypre_GetActualMemLocation(hypre_IntArrayMemoryLocation(CF_marker_array[level])) ==
             hypre_MEMORY_DEVICE)
         {
            hypre_IntArrayCopy(CF_marker_host, CF_marker_array[level]);
            hypre_IntArrayDestroy(CF_marker_host);
         }
      }
      if (block_mode)
      {
         local_size = hypre_CSRMatrixNumRows(hypre_ParCSRBlockMatrixDiag(A_block_array[0]));
      }
      else
      {
         local_size = hypre_CSRMatrixNumRows(hypre_ParCSRMatrixDiag(A));
      }
      hypre_sprintf (filename, "%s.%05d", hypre_ParAMGDataPlotFileName (amg_data), my_id);
      fp = fopen(filename, "w");

      for (i = 0; i < local_size; i++)
      {
         for (j = 0; j < coorddim; j++)
         {
            hypre_fprintf (fp, "% f ", coordinates[coorddim * i + j]);
         }
         hypre_fprintf(fp, "%d\n", CF[i]);
      }
      fclose(fp);

      hypre_TFree(CF, HYPRE_MEMORY_HOST);
      hypre_TFree(CFc, HYPRE_MEMORY_HOST);
   }

   /* print out matrices on all levels  */
#if DEBUG
   {
      char  filename[256];

      if (block_mode)
      {
         hypre_ParCSRMatrix *temp_A;

         for (level = 0; level < num_levels; level++)
         {
            hypre_sprintf(filename, "BoomerAMG.out.A_blk.%02d.ij", level);
            temp_A =  hypre_ParCSRBlockMatrixConvertToParCSRMatrix(
                         A_block_array[level]);
            hypre_ParCSRMatrixPrintIJ(temp_A, 0, 0, filename);
            hypre_ParCSRMatrixDestroy(temp_A);
         }

      }
      else
      {
         for (level = 0; level < num_levels; level++)
         {
            hypre_sprintf(filename, "BoomerAMG.out.A.%02d.ij", level);
            hypre_ParCSRMatrixPrintIJ(A_array[level], 0, 0, filename);
         }
         for (level = 0; level < (num_levels - 1); level++)
         {
            hypre_sprintf(filename, "BoomerAMG.out.P.%02d.ij", level);
            hypre_ParCSRMatrixPrintIJ(P_array[level], 0, 0, filename);
         }
      }
   }
#endif

   /* run compatible relaxation on all levels and print results */
#if 0
   {
      hypre_ParVector *u_vec, *f_vec;
      HYPRE_Real      *u, rho0, rho1, rho;
      HYPRE_Int              n;

      for (level = 0; level < (num_levels - 1); level++)
      {
         u_vec = hypre_ParVectorCreate(hypre_ParCSRMatrixComm(A_array[level]),
                                       hypre_ParCSRMatrixGlobalNumRows(A_array[level]),
                                       hypre_ParCSRMatrixRowStarts(A_array[level]));
         hypre_ParVectorInitialize(u_vec);
         f_vec = hypre_ParVectorCreate(hypre_ParCSRMatrixComm(A_array[level]),
                                       hypre_ParCSRMatrixGlobalNumRows(A_array[level]),
                                       hypre_ParCSRMatrixRowStarts(A_array[level]));
         hypre_ParVectorInitialize(f_vec);

         hypre_ParVectorSetRandomValues(u_vec, 99);
         hypre_ParVectorSetConstantValues(f_vec, 0.0);

         /* set C-pt values to zero */
         n = hypre_VectorSize(hypre_ParVectorLocalVector(u_vec));
         u = hypre_VectorData(hypre_ParVectorLocalVector(u_vec));
         for (i = 0; i < n; i++)
         {
            if (CF_marker_array[level][i] == 1)
            {
               u[i] = 0.0;
            }
         }

         rho1 = hypre_ParVectorInnerProd(u_vec, u_vec);
         for (i = 0; i < 5; i++)
         {
            rho0 = rho1;
            hypre_BoomerAMGRelax(A_array[level], f_vec, CF_marker_array[level],
                                 grid_relax_type[0], -1,
                                 relax_weight[level], omega[level], l1_norms[level],
                                 u_vec, Vtemp, Ztemp);
            rho1 = hypre_ParVectorInnerProd(u_vec, u_vec);
            rho = sqrt(rho1 / rho0);
            if (rho < 0.01)
            {
               break;
            }
         }

         hypre_ParVectorDestroy(u_vec);
         hypre_ParVectorDestroy(f_vec);

         if (my_id == 0)
         {
            hypre_printf("level = %d, rhocr = %f\n", level, rho);
         }
      }
   }
#endif

   HYPRE_ANNOTATE_FUNC_END;

   return (hypre_error_flag);
}<|MERGE_RESOLUTION|>--- conflicted
+++ resolved
@@ -1057,16 +1057,11 @@
                first_local_row = hypre_ParCSRMatrixFirstRowIndex(A_array[level]);
             }
 
-<<<<<<< HEAD
 #if defined(HYPRE_USING_CUDA) || defined(HYPRE_USING_HIP)
-            HYPRE_ExecutionPolicy exec = hypre_GetExecPolicy1( hypre_IntArrayMemoryLocation(CF_marker_array[level]) );
+            HYPRE_ExecutionPolicy exec = hypre_GetExecPolicy1( hypre_IntArrayMemoryLocation(
+                                                                  CF_marker_array[level]) );
 
             if (exec == HYPRE_EXEC_DEVICE)
-=======
-            /* copy CF_marker to the host if needed */
-            if (hypre_GetActualMemLocation(hypre_IntArrayMemoryLocation(CF_marker_array[level])) ==
-                hypre_MEMORY_DEVICE)
->>>>>>> 66e1f2df
             {
                HYPRE_THRUST_CALL( scatter_if,
                                   thrust::make_constant_iterator(-3),
@@ -1088,19 +1083,6 @@
                   }
                }
             }
-<<<<<<< HEAD
-=======
-
-            /* copy back to device and destroy host copy */
-            if (hypre_GetActualMemLocation(hypre_IntArrayMemoryLocation(CF_marker_array[level])) ==
-                hypre_MEMORY_DEVICE)
-            {
-               hypre_IntArrayCopy(CF_marker_host, CF_marker_array[level]);
-               hypre_IntArrayDestroy(CF_marker_host);
-            }
-
-
->>>>>>> 66e1f2df
          }
 
          /**** Do the appropriate coarsening ****/
@@ -1147,88 +1129,6 @@
                                         NULL, NULL, CR_use_CG, SCR);
                hypre_ParCSRMatrixDestroy(SCR);
             }
-<<<<<<< HEAD
-=======
-#if DEBUG
-            else if (coarsen_type == 999)
-            {
-               /* RL_DEBUG: read C/F splitting from files */
-               /* read from file */
-               HYPRE_Int my_id;
-               MPI_Comm comm = hypre_ParCSRMatrixComm(A_array[level]);
-               hypre_MPI_Comm_rank(comm, &my_id);
-               HYPRE_Int first_local_row = hypre_ParCSRMatrixFirstRowIndex(A_array[level]);
-               HYPRE_Int local_size = hypre_CSRMatrixNumRows(hypre_ParCSRMatrixDiag(A_array[level]));
-               char CFfile[256], line[1024];
-               hypre_sprintf(CFfile, "CF_%d.txt", level);
-               hypre_printf("myid %d: level %d, read C/F from file %s, first_row %d, local_size %d\n",
-                            my_id, level, CFfile, first_local_row, local_size);
-               FILE *fp;
-               if ((fp = fopen(CFfile, "r")) == NULL)
-               {
-                  hypre_printf("cannot open file %s\n", CFfile);
-                  exit(0);
-               }
-               HYPRE_Int i;
-               for (i = 0; i < first_local_row; i++)
-               {
-                  if (fgets(line, 1024, fp) == NULL)
-                  {
-                     exit(-1);
-                  }
-                  /*HYPRE_Real tmp; fscanf(fp, "%le\n", &tmp);*/
-               }
-
-               /* copy CF_marker to the host if needed */
-               if (hypre_GetActualMemLocation(hypre_IntArrayMemoryLocation(CF_marker_array[level])) ==
-                   hypre_MEMORY_DEVICE)
-               {
-                  CF_marker_host = hypre_IntArrayCloneDeep_v2(CF_marker_array[level], HYPRE_MEMORY_HOST);
-               }
-               else
-               {
-                  CF_marker_host = CF_marker_array[level];
-               }
-
-               for (i = 0; i < local_size; i++)
-               {
-                  HYPRE_Real dj;
-                  HYPRE_Int j;
-                  if (fgets(line, 1024, fp) == NULL)
-                  {
-                     hypre_printf("CF file read error\n");
-                     exit(0);
-                  }
-                  dj = atof(line);
-                  j = (HYPRE_Int) dj;
-                  /* 1: C, 0: F*/
-                  if (j == 1)
-                  {
-                     hypre_IntArrayData(CF_marker_host)[i] = 1;
-                  }
-                  else if (j == 0)
-                  {
-                     hypre_IntArrayData(CF_marker_host)[i] = -1;
-                  }
-                  else
-                  {
-                     hypre_printf("CF Error: %d\n", j);
-                     exit(0);
-                  }
-               }
-
-               /* copy back to device and destroy host copy */
-               if (hypre_GetActualMemLocation(hypre_IntArrayMemoryLocation(CF_marker_array[level])) ==
-                   hypre_MEMORY_DEVICE)
-               {
-                  hypre_IntArrayCopy(CF_marker_host, CF_marker_array[level]);
-                  hypre_IntArrayDestroy(CF_marker_host);
-               }
-
-               fclose(fp);
-            }
-#endif
->>>>>>> 66e1f2df
             else if (coarsen_type)
             {
                hypre_BoomerAMGCoarsenRuge(S, A_array[level], measure_type, coarsen_type,
@@ -1438,24 +1338,12 @@
          /**************************************************/
          /*********Set the fixed index to CF_marker*********/
          /* copy CF_marker to the host if needed */
-<<<<<<< HEAD
-=======
-         if (hypre_GetActualMemLocation(hypre_IntArrayMemoryLocation(CF_marker_array[level])) ==
-             hypre_MEMORY_DEVICE)
-         {
-            CF_marker_host = hypre_IntArrayCloneDeep_v2(CF_marker_array[level], HYPRE_MEMORY_HOST);
-         }
-         else
-         {
-            CF_marker_host = CF_marker_array[level];
-         }
-
->>>>>>> 66e1f2df
          /* Set fine points (F_PT) given by the user */
          if ( (num_F_points > 0) && (level == 0) )
          {
 #if defined(HYPRE_USING_CUDA) || defined(HYPRE_USING_HIP)
-            HYPRE_ExecutionPolicy exec = hypre_GetExecPolicy1( hypre_IntArrayMemoryLocation(CF_marker_array[level]) );
+            HYPRE_ExecutionPolicy exec = hypre_GetExecPolicy1( hypre_IntArrayMemoryLocation(
+                                                                  CF_marker_array[level]) );
             if (exec == HYPRE_EXEC_DEVICE)
             {
                HYPRE_THRUST_CALL( scatter_if,
@@ -1490,7 +1378,8 @@
             else if (level < hypre_ParAMGDataCPointsLevel(amg_data))
             {
 #if defined(HYPRE_USING_CUDA) || defined(HYPRE_USING_HIP)
-               HYPRE_ExecutionPolicy exec = hypre_GetExecPolicy1( hypre_IntArrayMemoryLocation(CF_marker_array[level]) );
+               HYPRE_ExecutionPolicy exec = hypre_GetExecPolicy1( hypre_IntArrayMemoryLocation(
+                                                                     CF_marker_array[level]) );
                if (exec == HYPRE_EXEC_DEVICE)
                {
                   HYPRE_THRUST_CALL( scatter,
@@ -1504,8 +1393,10 @@
 
                      HYPRE_Int *tmp = hypre_TAlloc(HYPRE_Int, local_num_vars, HYPRE_MEMORY_DEVICE);
                      HYPRE_THRUST_CALL( exclusive_scan,
-                                        thrust::make_transform_iterator(hypre_IntArrayData(CF_marker_array[level]),                  in_range<HYPRE_Int>(1, 2)),
-                                        thrust::make_transform_iterator(hypre_IntArrayData(CF_marker_array[level]) + local_num_vars, in_range<HYPRE_Int>(1, 2)),
+                                        thrust::make_transform_iterator(hypre_IntArrayData(CF_marker_array[level]),
+                                                                        in_range<HYPRE_Int>(1, 2)),
+                                        thrust::make_transform_iterator(hypre_IntArrayData(CF_marker_array[level]) + local_num_vars,
+                                                                        in_range<HYPRE_Int>(1, 2)),
                                         tmp,
                                         HYPRE_Int(0) );
 
@@ -1557,17 +1448,6 @@
             }
          }
 
-<<<<<<< HEAD
-=======
-         /* copy back to device and destroy host copy */
-         if (hypre_GetActualMemLocation(hypre_IntArrayMemoryLocation(CF_marker_array[level])) ==
-             hypre_MEMORY_DEVICE)
-         {
-            hypre_IntArrayCopy(CF_marker_host, CF_marker_array[level]);
-            hypre_IntArrayDestroy(CF_marker_host);
-         }
-
->>>>>>> 66e1f2df
          /*****xxxxxxxxxxxxx changes for min_coarse_size */
          /* here we will determine the coarse grid size to be able to
             determine if it is not smaller than requested minimal size */
@@ -1588,20 +1468,12 @@
                                           num_functions, dof_func_array[level], CF_marker_array[level],
                                           &coarse_dof_func, coarse_pnts_global);
             }
-<<<<<<< HEAD
             if (my_id == num_procs - 1)
             {
                coarse_size = coarse_pnts_global[1];
             }
-            hypre_MPI_Bcast(&coarse_size, 1, HYPRE_MPI_BIG_INT, num_procs-1, comm);
-
-=======
-            if (my_id == (num_procs - 1))
-            {
-               coarse_size = coarse_pnts_global[1];
-            }
             hypre_MPI_Bcast(&coarse_size, 1, HYPRE_MPI_BIG_INT, num_procs - 1, comm);
->>>>>>> 66e1f2df
+
             /* if no coarse-grid, stop coarsening, and set the
              * coarsest solve to be a single sweep of default smoother or smoother set by user */
             if ((coarse_size == 0) || (coarse_size == fine_size))
