--- conflicted
+++ resolved
@@ -580,33 +580,33 @@
    }
 
    if (A_array == NULL)
-      A_array = hypre_CTAlloc(hypre_ParCSRMatrix*,  max_levels, HYPRE_MEMORY_HOST);
+      A_array = hypre_CTAlloc(hypre_ParCSRMatrix*, max_levels, HYPRE_MEMORY_HOST);
    if (A_block_array == NULL)
-      A_block_array = hypre_CTAlloc(hypre_ParCSRBlockMatrix*,  max_levels, HYPRE_MEMORY_HOST);
+      A_block_array = hypre_CTAlloc(hypre_ParCSRBlockMatrix*, max_levels, HYPRE_MEMORY_HOST);
 
 
    if (P_array == NULL && max_levels > 1)
-      P_array = hypre_CTAlloc(hypre_ParCSRMatrix*,  max_levels-1, HYPRE_MEMORY_HOST);
+      P_array = hypre_CTAlloc(hypre_ParCSRMatrix*, max_levels-1, HYPRE_MEMORY_HOST);
    if (P_block_array == NULL && max_levels > 1)
-      P_block_array = hypre_CTAlloc(hypre_ParCSRBlockMatrix*,  max_levels-1, HYPRE_MEMORY_HOST);
+      P_block_array = hypre_CTAlloc(hypre_ParCSRBlockMatrix*, max_levels-1, HYPRE_MEMORY_HOST);
 
    /* RL: if retri_type != 0, R != P^T, allocate R matrices */
    if (restri_type)
    {
       if (R_array == NULL && max_levels > 1)
       {
-	 R_array = hypre_CTAlloc(hypre_ParCSRMatrix*, max_levels-1,HYPRE_MEMORY_HOST);
+         R_array = hypre_CTAlloc(hypre_ParCSRMatrix*, max_levels-1, HYPRE_MEMORY_HOST);
       }
       if (R_block_array == NULL && max_levels > 1)
       {
-	 R_block_array = hypre_CTAlloc(hypre_ParCSRBlockMatrix*, max_levels-1,HYPRE_MEMORY_HOST);
+         R_block_array = hypre_CTAlloc(hypre_ParCSRBlockMatrix*, max_levels-1, HYPRE_MEMORY_HOST);
       }
    }
 
    if (CF_marker_array == NULL)
-      CF_marker_array = hypre_CTAlloc(HYPRE_Int*,  max_levels, HYPRE_MEMORY_HOST);
+      CF_marker_array = hypre_CTAlloc(HYPRE_Int*, max_levels, HYPRE_MEMORY_HOST);
    if (dof_func_array == NULL)
-      dof_func_array = hypre_CTAlloc(HYPRE_Int*,  max_levels, HYPRE_MEMORY_HOST);
+      dof_func_array = hypre_CTAlloc(HYPRE_Int*, max_levels, HYPRE_MEMORY_HOST);
    if (num_functions > 1 && dof_func == NULL)
    {
       first_local_row = hypre_ParCSRMatrixFirstRowIndex(A);
@@ -641,7 +641,7 @@
    }
    if ( interp_vec_variant > 0 &&  num_interp_vectors > 0)
    {
-      interp_vectors_array =  hypre_CTAlloc(hypre_ParVector**,  num_levels_interp_vectors, HYPRE_MEMORY_HOST);
+      interp_vectors_array =  hypre_CTAlloc(hypre_ParVector**, num_levels_interp_vectors, HYPRE_MEMORY_HOST);
       interp_vectors_array[0] = interp_vectors;
       hypre_ParAMGInterpVectorsArray(amg_data)= interp_vectors_array;
    }
@@ -786,9 +786,9 @@
    }
 
    if (F_array == NULL)
-      F_array = hypre_CTAlloc(hypre_ParVector*,  max_levels, HYPRE_MEMORY_HOST);
+      F_array = hypre_CTAlloc(hypre_ParVector*, max_levels, HYPRE_MEMORY_HOST);
    if (U_array == NULL)
-      U_array = hypre_CTAlloc(hypre_ParVector*,  max_levels, HYPRE_MEMORY_HOST);
+      U_array = hypre_CTAlloc(hypre_ParVector*, max_levels, HYPRE_MEMORY_HOST);
 
    F_array[0] = f;
    U_array[0] = u;
@@ -816,7 +816,7 @@
    S_commpkg_switch = hypre_ParAMGDataSCommPkgSwitch(amg_data);
    if (smooth_num_levels > level)
    {
-      smoother = hypre_CTAlloc(HYPRE_Solver,  smooth_num_levels, HYPRE_MEMORY_HOST);
+      smoother = hypre_CTAlloc(HYPRE_Solver, smooth_num_levels, HYPRE_MEMORY_HOST);
       hypre_ParAMGDataSmoother(amg_data) = smoother;
    }
 
@@ -898,7 +898,7 @@
       {
 	 S = NULL;
 	 coarse_pnts_global = NULL;
-         CF_marker = hypre_CTAlloc(HYPRE_Int,  local_size , HYPRE_MEMORY_HOST);
+         CF_marker = hypre_CTAlloc(HYPRE_Int, local_size , HYPRE_MEMORY_HOST);
 	 for (i=0; i < local_size ; i++)
 	    CF_marker[i] = 1;
          /* AB removed below - already allocated */
@@ -1049,7 +1049,7 @@
              hypre_sprintf(CFfile, "CF_%d.txt", level);
              hypre_printf("myid %d: level %d, read C/F from file %s, first_row %d, local_size %d\n", 
                           my_id, level, CFfile, first_local_row, local_size);
-             CF_marker = hypre_CTAlloc(HYPRE_Int, local_size,HYPRE_MEMORY_HOST);
+             CF_marker = hypre_CTAlloc(HYPRE_Int, local_size, HYPRE_MEMORY_HOST);
              FILE *fp;
              if ((fp = fopen(CFfile, "r")) == NULL) { 
                hypre_printf("cannot open file %s\n", CFfile);
@@ -1252,45 +1252,6 @@
            }
          }
 
-<<<<<<< HEAD
-		 		 /**************************************************/
-		 /*********Set the fixed index to CF_marker*********/
-		 //num_C_point_coarse
-
-		 if (hypre_ParAMGDataCPointKeepLevel(amg_data) > 0)
-		 {
-			 if (block_mode)
-			 {
-				 hypre_printf("Keeping coarse nodes in block mode is not implemented\n");
-			 }
-			 else if  (level < hypre_ParAMGDataCPointKeepLevel(amg_data))
-			 {
-				 C_point_keep = C_point_marker_array[level];
-				 if (level < hypre_ParAMGDataCPointKeepLevel(amg_data)-1)
-					 C_point_marker_array[level+1] = hypre_CTAlloc(HYPRE_Int,  num_C_point_coarse, HYPRE_MEMORY_HOST);
-				 
-				 for(j = 0;j < num_C_point_coarse;j++)
-				 {
-					 CF_marker[C_point_keep[j]] = 2;
-				 }
-				 
-				 local_coarse_size = 0;
-				 k = 0;
-				 for (j = 0; j < local_num_vars; j ++)
-				 {
-					 if (CF_marker[j] == 1) local_coarse_size++;
-					 if (CF_marker[j] == 2) {
-						 if (level < hypre_ParAMGDataCPointKeepLevel(amg_data)-1)
-							 C_point_marker_array[level+1][k++] = local_coarse_size;
-						 local_coarse_size++;
-						 CF_marker[j] = 1;					 
-					 }
-				 }
-			 }
-		 }
-		 
-   /*****xxxxxxxxxxxxx changes for min_coarse_size */
-=======
          /**************************************************/
          /*********Set the fixed index to CF_marker*********/
          //num_C_point_coarse
@@ -1305,7 +1266,7 @@
             {
                C_point_keep = C_point_marker_array[level];
                if (level < hypre_ParAMGDataCPointKeepLevel(amg_data)-1)
-                  C_point_marker_array[level+1] = hypre_CTAlloc(HYPRE_Int, num_C_point_coarse);
+                  C_point_marker_array[level+1] = hypre_CTAlloc(HYPRE_Int, num_C_point_coarse, HYPRE_MEMORY_HOST);
 
                for(j = 0;j < num_C_point_coarse;j++)
                {
@@ -1328,7 +1289,6 @@
          }
 
          /*****xxxxxxxxxxxxx changes for min_coarse_size */
->>>>>>> 91153c33
          /* here we will determine the coarse grid size to be able to determine if it is not smaller 
 	    than requested minimal size */
          if (level >= agg_num_levels)
@@ -1336,14 +1296,14 @@
             if (block_mode )
             {
                hypre_BoomerAMGCoarseParms(comm,
-                     hypre_CSRMatrixNumRows(hypre_ParCSRMatrixDiag(AN)),
-                     1, NULL, CF_marker, NULL, &coarse_pnts_global);
+                                          hypre_CSRMatrixNumRows(hypre_ParCSRMatrixDiag(AN)),
+                                          1, NULL, CF_marker, NULL, &coarse_pnts_global);
             }
             else
             {
                hypre_BoomerAMGCoarseParms(comm, local_num_vars,
-                     num_functions, dof_func_array[level], CF_marker,
-                     &coarse_dof_func,&coarse_pnts_global);
+                                          num_functions, dof_func_array[level], CF_marker,
+                                          &coarse_dof_func,&coarse_pnts_global);
             }
 #ifdef HYPRE_NO_GLOBAL_PARTITION
             if (my_id == (num_procs -1)) coarse_size = coarse_pnts_global[1];
@@ -1351,47 +1311,6 @@
 #else
             coarse_size = coarse_pnts_global[num_procs];
 #endif
-<<<<<<< HEAD
-          /* if no coarse-grid, stop coarsening, and set the
-           * coarsest solve to be a single sweep of default smoother or smoother set by user */
-          if ((coarse_size == 0) || (coarse_size == fine_size))
-          {
-             HYPRE_Int *num_grid_sweeps = hypre_ParAMGDataNumGridSweeps(amg_data);
-             HYPRE_Int **grid_relax_points = hypre_ParAMGDataGridRelaxPoints(amg_data);
-             if (grid_relax_type[3] == 9 || grid_relax_type[3] == 99
-                 || grid_relax_type[3] == 19 || grid_relax_type[3] == 98)
-	     {
-	        grid_relax_type[3] = grid_relax_type[0];
-	        num_grid_sweeps[3] = 1;
-	        if (grid_relax_points) grid_relax_points[3][0] = 0; 
-	     }
-	     if (S) hypre_ParCSRMatrixDestroy(S);
-	     if (SN) hypre_ParCSRMatrixDestroy(SN);
-	     if (AN) hypre_ParCSRMatrixDestroy(AN);
-             hypre_TFree(CF_marker, HYPRE_MEMORY_HOST);
-             hypre_TFree(coarse_pnts_global, HYPRE_MEMORY_HOST);
-             if (level > 0)
-             {
-                /* note special case treatment of CF_marker is necessary
-                 * to do CF relaxation correctly when num_levels = 1 */
-                hypre_TFree(CF_marker_array[level], HYPRE_MEMORY_HOST);
-                hypre_ParVectorDestroy(F_array[level]);
-                hypre_ParVectorDestroy(U_array[level]);
-             }
-             coarse_size = fine_size;
-             break; 
-          }
-
-          if (coarse_size < min_coarse_size)
-          {
-	    if (S) hypre_ParCSRMatrixDestroy(S);
-	    if (SN) hypre_ParCSRMatrixDestroy(SN);
-	    if (AN) hypre_ParCSRMatrixDestroy(AN);
-	    if (num_functions > 1) hypre_TFree(coarse_dof_func, HYPRE_MEMORY_HOST);
-	    hypre_TFree(CF_marker, HYPRE_MEMORY_HOST);
-            hypre_TFree(coarse_pnts_global, HYPRE_MEMORY_HOST);
-            if (level > 0)
-=======
             /* if no coarse-grid, stop coarsening, and set the
              * coarsest solve to be a single sweep of default smoother or smoother set by user */
             if ((coarse_size == 0) || (coarse_size == fine_size))
@@ -1408,13 +1327,13 @@
                if (S) hypre_ParCSRMatrixDestroy(S);
                if (SN) hypre_ParCSRMatrixDestroy(SN);
                if (AN) hypre_ParCSRMatrixDestroy(AN);
-               hypre_TFree(CF_marker);
-               hypre_TFree(coarse_pnts_global);
+               hypre_TFree(CF_marker, HYPRE_MEMORY_HOST);
+               hypre_TFree(coarse_pnts_global, HYPRE_MEMORY_HOST);
                if (level > 0)
                {
                   /* note special case treatment of CF_marker is necessary
                    * to do CF relaxation correctly when num_levels = 1 */
-                  hypre_TFree(CF_marker_array[level]);
+                  hypre_TFree(CF_marker_array[level], HYPRE_MEMORY_HOST);
                   hypre_ParVectorDestroy(F_array[level]);
                   hypre_ParVectorDestroy(U_array[level]);
                }
@@ -1425,20 +1344,19 @@
                   hypre_ParCSRMatrixDestroy(Sabs);
                   Sabs = NULL;
                }
-               hypre_TFree(col_offd_Sabs_to_A);
+               hypre_TFree(col_offd_Sabs_to_A, HYPRE_MEMORY_HOST);
                
                break;
             }
 
             if (coarse_size < min_coarse_size)
->>>>>>> 91153c33
             {
                if (S) hypre_ParCSRMatrixDestroy(S);
                if (SN) hypre_ParCSRMatrixDestroy(SN);
                if (AN) hypre_ParCSRMatrixDestroy(AN);
-               if (num_functions > 1) hypre_TFree(coarse_dof_func);
-               hypre_TFree(CF_marker);
-               hypre_TFree(coarse_pnts_global);
+               if (num_functions > 1) hypre_TFree(coarse_dof_func, HYPRE_MEMORY_HOST);
+               hypre_TFree(CF_marker, HYPRE_MEMORY_HOST);
+               hypre_TFree(coarse_pnts_global, HYPRE_MEMORY_HOST);
                if (level > 0)
                {
                   hypre_ParVectorDestroy(F_array[level]);
@@ -1451,7 +1369,7 @@
                   hypre_ParCSRMatrixDestroy(Sabs);
                   Sabs = NULL;
                }
-               hypre_TFree(col_offd_Sabs_to_A);
+               hypre_TFree(col_offd_Sabs_to_A, HYPRE_MEMORY_HOST);
 
                break; 
             }
@@ -1727,7 +1645,7 @@
                   hypre_ParCSRMatrixDestroy(Sabs);
                   Sabs = NULL;
                }
-               hypre_TFree(col_offd_Sabs_to_A,HYPRE_MEMORY_HOST);
+               hypre_TFree(col_offd_Sabs_to_A, HYPRE_MEMORY_HOST);
             }
 
             if (debug_flag==1) wall_time = time_getWallclockSeconds();
@@ -1811,7 +1729,7 @@
               hypre_BoomerAMGBuildInterpOnePnt(A_array[level], CF_marker, S,
                                                coarse_pnts_global, num_functions, dof_func_array[level], 
                                                debug_flag, col_offd_S_to_A, &P);
-	      hypre_TFree(col_offd_S_to_A,HYPRE_MEMORY_HOST);
+	      hypre_TFree(col_offd_S_to_A, HYPRE_MEMORY_HOST);
 
 #if DEBUG_SAVE_ALL_OPS
               char file[256];
@@ -2181,27 +2099,27 @@
                   hypre_Vector* Vtemp_local = hypre_ParVectorLocalVector(Vtemp);
                   hypre_TFree(hypre_VectorData(Vtemp_local), HYPRE_MEMORY_SHARED); 
                   hypre_VectorSize(Vtemp_local) = local_P_sz; 
-                  hypre_VectorData(Vtemp_local) = hypre_CTAlloc(HYPRE_Complex,  local_P_sz, HYPRE_MEMORY_SHARED);
+                  hypre_VectorData(Vtemp_local) = hypre_CTAlloc(HYPRE_Complex, local_P_sz, HYPRE_MEMORY_SHARED);
                   if (Ztemp)
                   {
                      hypre_Vector* Ztemp_local = hypre_ParVectorLocalVector(Ztemp);
                      hypre_TFree(hypre_VectorData(Ztemp_local), HYPRE_MEMORY_SHARED); 
                      hypre_VectorSize(Ztemp_local) = local_P_sz; 
-                     hypre_VectorData(Ztemp_local) = hypre_CTAlloc(HYPRE_Complex,  local_P_sz, HYPRE_MEMORY_HOST);
+                     hypre_VectorData(Ztemp_local) = hypre_CTAlloc(HYPRE_Complex, local_P_sz, HYPRE_MEMORY_HOST);
                   }
                   if (Ptemp)
                   {
                      hypre_Vector* Ptemp_local = hypre_ParVectorLocalVector(Ptemp);
                      hypre_TFree(hypre_VectorData(Ptemp_local), HYPRE_MEMORY_HOST); 
                      hypre_VectorSize(Ptemp_local) = local_P_sz; 
-                     hypre_VectorData(Ptemp_local) = hypre_CTAlloc(HYPRE_Complex,  local_P_sz, HYPRE_MEMORY_HOST);
+                     hypre_VectorData(Ptemp_local) = hypre_CTAlloc(HYPRE_Complex, local_P_sz, HYPRE_MEMORY_HOST);
                   }
                   if (Rtemp)
                   {
                      hypre_Vector* Rtemp_local = hypre_ParVectorLocalVector(Rtemp);
                      hypre_TFree(hypre_VectorData(Rtemp_local), HYPRE_MEMORY_HOST); 
                      hypre_VectorSize(Rtemp_local) = local_P_sz; 
-                     hypre_VectorData(Rtemp_local) = hypre_CTAlloc(HYPRE_Complex,  local_P_sz, HYPRE_MEMORY_HOST);
+                     hypre_VectorData(Rtemp_local) = hypre_CTAlloc(HYPRE_Complex, local_P_sz, HYPRE_MEMORY_HOST);
                   }
                } 
                /*if (hypre_ParCSRMatrixGlobalNumRows(A_array[0]) < hypre_ParCSRMatrixGlobalNumCols(P))
@@ -2258,7 +2176,7 @@
                HYPRE_Real *lvl_data = hypre_CSRMatrixData(lvl_Adiag);
                HYPRE_Real w_inv = 1.0/add_rlx_wt;
                /*HYPRE_Real w_inv = 1.0/hypre_ParAMGDataRelaxWeight(amg_data)[level];*/
-               d_diag = hypre_CTAlloc(HYPRE_Real,  lvl_nrows, HYPRE_MEMORY_HOST);
+               d_diag = hypre_CTAlloc(HYPRE_Real, lvl_nrows, HYPRE_MEMORY_HOST);
                for (i=0; i < lvl_nrows; i++)
 		  d_diag[i] = lvl_data[lvl_i[i]]*w_inv;
             }
@@ -2557,7 +2475,6 @@
       }
    }  /* end of coarsening loop: while (not_finished_coarsening) */
 
-
    /* redundant coarse grid solve */
    if (  (seq_threshold >= coarse_threshold) && (coarse_size > coarse_threshold) && (level != max_levels-1))
    {
@@ -2644,25 +2561,25 @@
 	grid_relax_type[1] == 14 || grid_relax_type[2] == 14 || grid_relax_type[3] == 14 ||
 	grid_relax_type[1] == 18 || grid_relax_type[2] == 18 || grid_relax_type[3] == 18)
    {
-      l1_norms = hypre_CTAlloc(HYPRE_Real *,  num_levels, HYPRE_MEMORY_HOST);
+      l1_norms = hypre_CTAlloc(HYPRE_Real *, num_levels, HYPRE_MEMORY_HOST);
       hypre_ParAMGDataL1Norms(amg_data) = l1_norms;
    }
    if (grid_relax_type[0] == 16 ||grid_relax_type[1] == 16 || grid_relax_type[2] == 16 || grid_relax_type[3] == 16)
       /* Chebyshev */
    {
-      max_eig_est = hypre_CTAlloc(HYPRE_Real,  num_levels, HYPRE_MEMORY_HOST);
-      min_eig_est = hypre_CTAlloc(HYPRE_Real,  num_levels, HYPRE_MEMORY_HOST);
+      max_eig_est = hypre_CTAlloc(HYPRE_Real, num_levels, HYPRE_MEMORY_HOST);
+      min_eig_est = hypre_CTAlloc(HYPRE_Real, num_levels, HYPRE_MEMORY_HOST);
       hypre_ParAMGDataMaxEigEst(amg_data) = max_eig_est;
       hypre_ParAMGDataMinEigEst(amg_data) = min_eig_est;
-      cheby_ds = hypre_CTAlloc(HYPRE_Real *,  num_levels, HYPRE_MEMORY_HOST);
-      cheby_coefs = hypre_CTAlloc(HYPRE_Real *,  num_levels, HYPRE_MEMORY_HOST);
+      cheby_ds = hypre_CTAlloc(HYPRE_Real *, num_levels, HYPRE_MEMORY_HOST);
+      cheby_coefs = hypre_CTAlloc(HYPRE_Real *, num_levels, HYPRE_MEMORY_HOST);
       hypre_ParAMGDataChebyDS(amg_data) = cheby_ds;
       hypre_ParAMGDataChebyCoefs(amg_data) = cheby_coefs;
    }
    if (grid_relax_type[0] == 15 ||grid_relax_type[1] == 15 ||  grid_relax_type[2] == 15 || grid_relax_type[3] == 15)
       /* CG */
    {
-      smoother = hypre_CTAlloc(HYPRE_Solver,  num_levels, HYPRE_MEMORY_HOST);
+      smoother = hypre_CTAlloc(HYPRE_Solver, num_levels, HYPRE_MEMORY_HOST);
       hypre_ParAMGDataSmoother(amg_data) = smoother;
    }
 
@@ -2987,8 +2904,8 @@
      else      
         local_size = hypre_CSRMatrixNumRows(hypre_ParCSRMatrixDiag(A));
 
-     CF = hypre_CTAlloc(HYPRE_Int,  local_size, HYPRE_MEMORY_HOST);
-     CFc = hypre_CTAlloc(HYPRE_Int,  local_size, HYPRE_MEMORY_HOST);
+     CF = hypre_CTAlloc(HYPRE_Int, local_size, HYPRE_MEMORY_HOST);
+     CFc = hypre_CTAlloc(HYPRE_Int, local_size, HYPRE_MEMORY_HOST);
 
      for (level = (num_levels - 2); level >= 0; level--)
      {
