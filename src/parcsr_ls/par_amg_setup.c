/******************************************************************************
 * Copyright 1998-2019 Lawrence Livermore National Security, LLC and other
 * HYPRE Project Developers. See the top-level COPYRIGHT file for details.
 *
 * SPDX-License-Identifier: (Apache-2.0 OR MIT)
 ******************************************************************************/

#include "_hypre_parcsr_ls.h"
#include "par_amg.h"
#include "../parcsr_block_mv/par_csr_block_matrix.h"

#define DEBUG 0
#define PRINT_CF 0

#define DEBUG_SAVE_ALL_OPS 0
/*****************************************************************************
 *
 * Routine for driving the setup phase of AMG
 *
 *****************************************************************************/

/*****************************************************************************
 * hypre_BoomerAMGSetup
 *****************************************************************************/

HYPRE_Int
hypre_BoomerAMGSetup( void               *amg_vdata,
                      hypre_ParCSRMatrix *A,
                      hypre_ParVector    *f,
                      hypre_ParVector    *u )
{
   MPI_Comm            comm = hypre_ParCSRMatrixComm(A);
   hypre_ParAMGData   *amg_data = (hypre_ParAMGData*) amg_vdata;

   /* Data Structure variables */

   hypre_ParCSRMatrix **A_array;
   hypre_ParVector    **F_array;
   hypre_ParVector    **U_array;
   hypre_ParVector     *Vtemp = NULL;
   hypre_ParVector     *Rtemp = NULL;
   hypre_ParVector     *Ptemp = NULL;
   hypre_ParVector     *Ztemp = NULL;
   hypre_ParCSRMatrix **P_array;
   hypre_ParCSRMatrix **R_array;
   hypre_ParVector     *Residual_array;
   HYPRE_Int          **CF_marker_array;
   HYPRE_Int          **dof_func_array;
   HYPRE_Int           *dof_func;
   HYPRE_Real          *relax_weight;
   HYPRE_Real          *omega;
   HYPRE_Real           schwarz_relax_wt = 1;
   HYPRE_Real           strong_threshold;
   HYPRE_Int            coarsen_cut_factor;
   HYPRE_Int            useSabs;
   HYPRE_Real           CR_strong_th;
   HYPRE_Real           max_row_sum;
   HYPRE_Real           trunc_factor, jacobi_trunc_threshold;
   HYPRE_Real           agg_trunc_factor, agg_P12_trunc_factor;
   HYPRE_Real           CR_rate;
   HYPRE_Int            relax_order;
   HYPRE_Int            max_levels;
   HYPRE_Int            amg_logging;
   HYPRE_Int            amg_print_level;
   HYPRE_Int            debug_flag;
   HYPRE_Int            dbg_flg;
   HYPRE_Int            local_num_vars;
   HYPRE_Int            P_max_elmts;
   HYPRE_Int            agg_P_max_elmts;
   HYPRE_Int            agg_P12_max_elmts;
   HYPRE_Int            IS_type;
   HYPRE_Int            num_CR_relax_steps;
   HYPRE_Int            CR_use_CG;
   HYPRE_Int            cgc_its; /* BM Aug 25, 2006 */
   HYPRE_Int            mult_additive = hypre_ParAMGDataMultAdditive(amg_data);
   HYPRE_Int            additive = hypre_ParAMGDataAdditive(amg_data);
   HYPRE_Int            simple = hypre_ParAMGDataSimple(amg_data);
   HYPRE_Int            add_last_lvl = hypre_ParAMGDataAddLastLvl(amg_data);
   HYPRE_Int            add_P_max_elmts = hypre_ParAMGDataMultAddPMaxElmts(amg_data);
   HYPRE_Int            keep_same_sign = hypre_ParAMGDataKeepSameSign(amg_data);
   HYPRE_Real           add_trunc_factor = hypre_ParAMGDataMultAddTruncFactor(amg_data);
   HYPRE_Int            add_rlx = hypre_ParAMGDataAddRelaxType(amg_data);
   HYPRE_Real           add_rlx_wt = hypre_ParAMGDataAddRelaxWt(amg_data);

   hypre_ParCSRBlockMatrix **A_block_array, **P_block_array, **R_block_array;

   HYPRE_MemoryLocation memory_location = hypre_ParCSRMatrixMemoryLocation(A);

   /* Local variables */
   HYPRE_Int           *CF_marker;
   HYPRE_Int           *CFN_marker = NULL;
   HYPRE_Int           *CF2_marker = NULL;
   HYPRE_Int           *CF3_marker = NULL;
   hypre_ParCSRMatrix  *S = NULL, *Sabs = NULL;
   hypre_ParCSRMatrix  *S2;
   hypre_ParCSRMatrix  *SN = NULL;
   hypre_ParCSRMatrix  *SCR;
   hypre_ParCSRMatrix  *P = NULL;
   hypre_ParCSRMatrix  *R = NULL;
   hypre_ParCSRMatrix  *A_H;
   hypre_ParCSRMatrix  *AN = NULL;
   hypre_ParCSRMatrix  *P1;
   hypre_ParCSRMatrix  *P2;
   hypre_ParCSRMatrix  *Pnew = NULL;
   HYPRE_Real          *SmoothVecs = NULL;
   hypre_Vector       **l1_norms = NULL;
   hypre_Vector       **cheby_ds = NULL;
   HYPRE_Real         **cheby_coefs = NULL;

   HYPRE_Int       old_num_levels, num_levels;
   HYPRE_Int       level;
   HYPRE_Int       local_size, i, row;
   HYPRE_BigInt    first_local_row;
   HYPRE_BigInt    coarse_size;
   HYPRE_Int       coarsen_type;
   HYPRE_Int       measure_type;
   HYPRE_Int       setup_type;
   HYPRE_BigInt    fine_size;
   HYPRE_Int       rest, tms, indx;
   HYPRE_Real      size;
   HYPRE_Int       not_finished_coarsening = 1;
   HYPRE_Int       coarse_threshold = hypre_ParAMGDataMaxCoarseSize(amg_data);
   HYPRE_Int       min_coarse_size = hypre_ParAMGDataMinCoarseSize(amg_data);
   HYPRE_Int       seq_threshold = hypre_ParAMGDataSeqThreshold(amg_data);
   HYPRE_Int       j, k;
   HYPRE_Int       num_procs,my_id,num_threads;
   HYPRE_Int      *grid_relax_type = hypre_ParAMGDataGridRelaxType(amg_data);
   HYPRE_Int       num_functions = hypre_ParAMGDataNumFunctions(amg_data);
   HYPRE_Int       nodal = hypre_ParAMGDataNodal(amg_data);
   HYPRE_Int       nodal_levels = hypre_ParAMGDataNodalLevels(amg_data);
   HYPRE_Int       nodal_diag = hypre_ParAMGDataNodalDiag(amg_data);
   HYPRE_Int       num_paths = hypre_ParAMGDataNumPaths(amg_data);
   HYPRE_Int       agg_num_levels = hypre_ParAMGDataAggNumLevels(amg_data);
   HYPRE_Int       agg_interp_type = hypre_ParAMGDataAggInterpType(amg_data);
   HYPRE_Int       sep_weight = hypre_ParAMGDataSepWeight(amg_data);
   HYPRE_Int      *coarse_dof_func = NULL;
   HYPRE_BigInt   *coarse_pnts_global;
   HYPRE_BigInt   *coarse_pnts_global1;
   HYPRE_Int       num_cg_sweeps;

   HYPRE_Real *max_eig_est = NULL;
   HYPRE_Real *min_eig_est = NULL;

   HYPRE_Solver *smoother = NULL;
   HYPRE_Int     smooth_type = hypre_ParAMGDataSmoothType(amg_data);
   HYPRE_Int     smooth_num_levels = hypre_ParAMGDataSmoothNumLevels(amg_data);
   HYPRE_Int     sym;
   HYPRE_Int     nlevel;
   HYPRE_Real    thresh;
   HYPRE_Real    filter;
   HYPRE_Real    drop_tol;
   HYPRE_Int     max_nz_per_row;
   char         *euclidfile;
   HYPRE_Int     eu_level;
   HYPRE_Int     eu_bj;
   HYPRE_Real    eu_sparse_A;
   HYPRE_Int     ilu_type;
   HYPRE_Int     ilu_lfil;
   HYPRE_Int     ilu_max_row_nnz;
   HYPRE_Int     ilu_max_iter;
   HYPRE_Real    ilu_droptol;
   HYPRE_Int     ilu_reordering_type;
   HYPRE_Int     needZ = 0;

   HYPRE_Int interp_type, restri_type;
   HYPRE_Int post_interp_type;  /* what to do after computing the interpolation matrix
                                   0 for nothing, 1 for a Jacobi step */

   /*for fittting interp vectors */
   /*HYPRE_Int                smooth_interp_vectors= hypre_ParAMGSmoothInterpVectors(amg_data); */
   HYPRE_Real         abs_q_trunc= hypre_ParAMGInterpVecAbsQTrunc(amg_data);
   HYPRE_Int                q_max = hypre_ParAMGInterpVecQMax(amg_data);
   HYPRE_Int                num_interp_vectors= hypre_ParAMGNumInterpVectors(amg_data);
   HYPRE_Int                num_levels_interp_vectors = hypre_ParAMGNumLevelsInterpVectors(amg_data);
   hypre_ParVector  **interp_vectors = hypre_ParAMGInterpVectors(amg_data);
   hypre_ParVector ***interp_vectors_array= hypre_ParAMGInterpVectorsArray(amg_data);
   HYPRE_Int                interp_vec_variant= hypre_ParAMGInterpVecVariant(amg_data);
   HYPRE_Int                interp_refine= hypre_ParAMGInterpRefine(amg_data);
   HYPRE_Int                interp_vec_first_level= hypre_ParAMGInterpVecFirstLevel(amg_data);
   HYPRE_Real        *expandp_weights =  hypre_ParAMGDataExpandPWeights(amg_data);

   /* parameters for non-Galerkin stuff */
   HYPRE_Int nongalerk_num_tol = hypre_ParAMGDataNonGalerkNumTol (amg_data);
   HYPRE_Real *nongalerk_tol = hypre_ParAMGDataNonGalerkTol (amg_data);
   HYPRE_Real nongalerk_tol_l = 0.0;
   HYPRE_Real *nongal_tol_array = hypre_ParAMGDataNonGalTolArray (amg_data);

   hypre_ParCSRBlockMatrix *A_H_block;

   HYPRE_Int       block_mode = 0;

   HYPRE_Int       mult_addlvl = hypre_max(mult_additive, simple);
   HYPRE_Int       addlvl = hypre_max(mult_addlvl, additive);
   HYPRE_Int       rap2 = hypre_ParAMGDataRAP2(amg_data);
   HYPRE_Int       keepTranspose = hypre_ParAMGDataKeepTranspose(amg_data);

   HYPRE_Int       local_coarse_size;
   HYPRE_Int       num_C_points_coarse      = hypre_ParAMGDataNumCPoints(amg_data);
   HYPRE_Int      *C_points_local_marker    = hypre_ParAMGDataCPointsLocalMarker(amg_data);
   HYPRE_BigInt   *C_points_marker          = hypre_ParAMGDataCPointsMarker(amg_data);
   HYPRE_Int       num_F_points             = hypre_ParAMGDataNumFPoints(amg_data);
   HYPRE_BigInt   *F_points_marker          = hypre_ParAMGDataFPointsMarker(amg_data);
   HYPRE_Int       num_isolated_F_points    = hypre_ParAMGDataNumIsolatedFPoints(amg_data);
   HYPRE_BigInt   *isolated_F_points_marker = hypre_ParAMGDataIsolatedFPointsMarker(amg_data);

   HYPRE_Int      *num_grid_sweeps = hypre_ParAMGDataNumGridSweeps(amg_data);
   HYPRE_Int       ns = num_grid_sweeps[1];
   HYPRE_Real      wall_time;   /* for debugging instrumentation */
   HYPRE_Int       add_end;

#ifdef HYPRE_USING_DSUPERLU
   HYPRE_Int       dslu_threshold = hypre_ParAMGDataDSLUThreshold(amg_data);
#endif

   hypre_MPI_Comm_size(comm, &num_procs);
   hypre_MPI_Comm_rank(comm,&my_id);

   num_threads = hypre_NumThreads();

   /*A_new = hypre_CSRMatrixDeleteZeros(hypre_ParCSRMatrixDiag(A), 1.e-16);
   hypre_CSRMatrixPrint(A_new, "Atestnew"); */
   old_num_levels = hypre_ParAMGDataNumLevels(amg_data);
   max_levels = hypre_ParAMGDataMaxLevels(amg_data);
   add_end = hypre_min(add_last_lvl, max_levels-1);
   if (add_end == -1) add_end = max_levels-1;
   amg_logging = hypre_ParAMGDataLogging(amg_data);
   amg_print_level = hypre_ParAMGDataPrintLevel(amg_data);
   coarsen_type = hypre_ParAMGDataCoarsenType(amg_data);
   measure_type = hypre_ParAMGDataMeasureType(amg_data);
   setup_type = hypre_ParAMGDataSetupType(amg_data);
   debug_flag = hypre_ParAMGDataDebugFlag(amg_data);
   relax_weight = hypre_ParAMGDataRelaxWeight(amg_data);
   omega = hypre_ParAMGDataOmega(amg_data);
   dof_func = hypre_ParAMGDataDofFunc(amg_data);
   sym = hypre_ParAMGDataSym(amg_data);
   nlevel = hypre_ParAMGDataLevel(amg_data);
   filter = hypre_ParAMGDataFilter(amg_data);
   thresh = hypre_ParAMGDataThreshold(amg_data);
   drop_tol = hypre_ParAMGDataDropTol(amg_data);
   max_nz_per_row = hypre_ParAMGDataMaxNzPerRow(amg_data);
   euclidfile = hypre_ParAMGDataEuclidFile(amg_data);
   eu_level = hypre_ParAMGDataEuLevel(amg_data);
   eu_sparse_A = hypre_ParAMGDataEuSparseA(amg_data);
   eu_bj = hypre_ParAMGDataEuBJ(amg_data);
   ilu_type = hypre_ParAMGDataILUType(amg_data);
   ilu_lfil = hypre_ParAMGDataILULevel(amg_data);
   ilu_max_row_nnz = hypre_ParAMGDataILUMaxRowNnz(amg_data);
   ilu_droptol = hypre_ParAMGDataILUDroptol(amg_data);
   ilu_max_iter = hypre_ParAMGDataILUMaxIter(amg_data);
   ilu_reordering_type = hypre_ParAMGDataILULocalReordering(amg_data);
   interp_type = hypre_ParAMGDataInterpType(amg_data);
   restri_type = hypre_ParAMGDataRestriction(amg_data); /* RL */
   post_interp_type = hypre_ParAMGDataPostInterpType(amg_data);
   IS_type = hypre_ParAMGDataISType(amg_data);
   num_CR_relax_steps = hypre_ParAMGDataNumCRRelaxSteps(amg_data);
   CR_rate = hypre_ParAMGDataCRRate(amg_data);
   CR_use_CG = hypre_ParAMGDataCRUseCG(amg_data);
   cgc_its = hypre_ParAMGDataCGCIts(amg_data);

   relax_order = hypre_ParAMGDataRelaxOrder(amg_data);

   hypre_ParCSRMatrixSetNumNonzeros(A);
   hypre_ParCSRMatrixSetDNumNonzeros(A);
   hypre_ParAMGDataNumVariables(amg_data) = hypre_ParCSRMatrixNumRows(A);

   if (num_procs == 1) seq_threshold = 0;
   if (setup_type == 0) return hypre_error_flag;

   S = NULL;

   A_array = hypre_ParAMGDataAArray(amg_data);
   P_array = hypre_ParAMGDataPArray(amg_data);
   R_array = hypre_ParAMGDataRArray(amg_data);
   CF_marker_array = hypre_ParAMGDataCFMarkerArray(amg_data);
   dof_func_array = hypre_ParAMGDataDofFuncArray(amg_data);
   local_size = hypre_CSRMatrixNumRows(hypre_ParCSRMatrixDiag(A));
   first_local_row = hypre_ParCSRMatrixFirstRowIndex(A);


   A_block_array = hypre_ParAMGDataABlockArray(amg_data);
   P_block_array = hypre_ParAMGDataPBlockArray(amg_data);
   R_block_array = hypre_ParAMGDataRBlockArray(amg_data);

   grid_relax_type[3] = hypre_ParAMGDataUserCoarseRelaxType(amg_data);

   HYPRE_ANNOTATE_FUNC_BEGIN;

   /* change in definition of standard and multipass interpolation, by
      eliminating interp_type 9 and 5 and setting sep_weight instead
      when using separation of weights option */
   if (interp_type == 9)
   {
      interp_type = 8;
      sep_weight = 1;
   }
   else if (interp_type == 5)
   {
      interp_type = 4;
      sep_weight = 1;
   }


   /* Verify that if the user has selected the interp_vec_variant > 0
      (so GM or LN interpolation) then they have nodal coarsening
      selected also */
   if (interp_vec_variant > 0 && nodal < 1)
   {
      nodal = 1;
      hypre_error_w_msg(HYPRE_ERROR_GENERIC,"WARNING: Changing to node-based coarsening because LN of GM interpolation has been specified via HYPRE_BoomerAMGSetInterpVecVariant.\n");
   }

   /* Verify that settings are correct for solving systmes */
   /* If the user has specified either a block interpolation or a block relaxation then
      we need to make sure the other has been choosen as well  - so we can be
      in "block mode" - storing only block matrices on the coarse levels*/
   /* Furthermore, if we are using systems and nodal = 0, then
      we will change nodal to 1 */
   /* probably should disable stuff like smooth num levels at some point */


   if (grid_relax_type[0] >= 20) /* block relaxation choosen */
   {

      if (!((interp_type >= 20 && interp_type != 100) || interp_type == 11 || interp_type == 10 ) )
      {
         hypre_ParAMGDataInterpType(amg_data) = 20;
         interp_type = hypre_ParAMGDataInterpType(amg_data) ;
      }

      for (i=1; i < 3; i++)
      {
         if (grid_relax_type[i] < 20)
         {
            grid_relax_type[i] = 23;
         }

      }
      if (grid_relax_type[3] < 20) grid_relax_type[3] = 29;  /* GE */

      block_mode = 1;
   }

   if ((interp_type >= 20 && interp_type != 100) || interp_type == 11 || interp_type == 10 ) /* block interp choosen */
   {
      if (!(nodal))
      {
         hypre_ParAMGDataNodal(amg_data) = 1;
         nodal = hypre_ParAMGDataNodal(amg_data);
      }
      for (i=0; i < 3; i++)
      {
         if (grid_relax_type[i] < 20)
            grid_relax_type[i] = 23;
      }

      if (grid_relax_type[3] < 20) grid_relax_type[3] = 29; /* GE */

      block_mode = 1;

   }

   hypre_ParAMGDataBlockMode(amg_data) = block_mode;


   /* end of systems checks */

   /* free up storage in case of new setup without previous destroy */

   if (A_array || A_block_array || P_array || P_block_array || CF_marker_array ||
       dof_func_array || R_array || R_block_array)
   {
      for (j = 1; j < old_num_levels; j++)
      {
         if (A_array[j])
         {
            hypre_ParCSRMatrixDestroy(A_array[j]);
            A_array[j] = NULL;
         }

         if (A_block_array[j])
         {
            hypre_ParCSRBlockMatrixDestroy(A_block_array[j]);
            A_block_array[j] = NULL;
         }

         hypre_TFree(dof_func_array[j], HYPRE_MEMORY_HOST);
      }

      for (j = 0; j < old_num_levels-1; j++)
      {
         if (P_array[j])
         {
            hypre_ParCSRMatrixDestroy(P_array[j]);
            P_array[j] = NULL;
         }

         if (P_block_array[j])
         {
            hypre_ParCSRBlockMatrixDestroy(P_block_array[j]);
            P_block_array[j] = NULL;
         }
         /* RL */
         if (R_array[j])
         {
            hypre_ParCSRMatrixDestroy(R_array[j]);
            R_array[j] = NULL;
         }

         if (R_block_array[j])
         {
            hypre_ParCSRBlockMatrixDestroy(R_block_array[j]);
            R_block_array[j] = NULL;
         }
      }

      /* Special case use of CF_marker_array when old_num_levels == 1
         requires us to attempt this deallocation every time */
      hypre_TFree(CF_marker_array[0], HYPRE_MEMORY_HOST);

      for (j = 1; j < old_num_levels-1; j++)
      {
         hypre_TFree(CF_marker_array[j], HYPRE_MEMORY_HOST);
      }
   }

   {
      MPI_Comm new_comm = hypre_ParAMGDataNewComm(amg_data);
      void *amg = hypre_ParAMGDataCoarseSolver(amg_data);
      if (hypre_ParAMGDataRtemp(amg_data))
      {
         hypre_ParVectorDestroy(hypre_ParAMGDataRtemp(amg_data));
         hypre_ParAMGDataRtemp(amg_data) = NULL;
      }
      if (hypre_ParAMGDataPtemp(amg_data))
      {
         hypre_ParVectorDestroy(hypre_ParAMGDataPtemp(amg_data));
         hypre_ParAMGDataPtemp(amg_data) = NULL;
      }
      if (hypre_ParAMGDataZtemp(amg_data))
      {
         hypre_ParVectorDestroy(hypre_ParAMGDataZtemp(amg_data));
         hypre_ParAMGDataZtemp(amg_data) = NULL;
      }

      if (hypre_ParAMGDataACoarse(amg_data))
      {
         hypre_ParCSRMatrixDestroy(hypre_ParAMGDataACoarse(amg_data));
         hypre_ParAMGDataACoarse(amg_data) = NULL;
      }

      if (hypre_ParAMGDataUCoarse(amg_data))
      {
         hypre_ParVectorDestroy(hypre_ParAMGDataUCoarse(amg_data));
         hypre_ParAMGDataUCoarse(amg_data) = NULL;
      }

      if (hypre_ParAMGDataFCoarse(amg_data))
      {
         hypre_ParVectorDestroy(hypre_ParAMGDataFCoarse(amg_data));
         hypre_ParAMGDataFCoarse(amg_data) = NULL;
      }

      hypre_TFree(hypre_ParAMGDataAMat(amg_data), HYPRE_MEMORY_HOST);
      hypre_TFree(hypre_ParAMGDataAInv(amg_data), HYPRE_MEMORY_HOST);
      hypre_TFree(hypre_ParAMGDataBVec(amg_data), HYPRE_MEMORY_HOST);
      hypre_TFree(hypre_ParAMGDataCommInfo(amg_data), HYPRE_MEMORY_HOST);

      if (new_comm != hypre_MPI_COMM_NULL)
      {
         hypre_MPI_Comm_free (&new_comm);
         hypre_ParAMGDataNewComm(amg_data) = hypre_MPI_COMM_NULL;
      }

      if (amg)
      {
         hypre_BoomerAMGDestroy (amg);
         hypre_ParAMGDataCoarseSolver(amg_data) = NULL;
      }

      hypre_TFree(hypre_ParAMGDataMaxEigEst(amg_data), HYPRE_MEMORY_HOST);
      hypre_TFree(hypre_ParAMGDataMinEigEst(amg_data), HYPRE_MEMORY_HOST);

      if (hypre_ParAMGDataL1Norms(amg_data))
      {
         for (i = 0; i < old_num_levels; i++)
         {
            hypre_SeqVectorDestroy(hypre_ParAMGDataL1Norms(amg_data)[i]);
         }
         hypre_TFree(hypre_ParAMGDataL1Norms(amg_data), HYPRE_MEMORY_HOST);
      }
      if (smooth_num_levels && smoother)
      {
         if (smooth_num_levels > old_num_levels-1)
         {
           smooth_num_levels = old_num_levels -1;
         }
         if (hypre_ParAMGDataSmoothType(amg_data) == 7)
         {
            for (i=0; i < smooth_num_levels; i++)
            {
               if (smoother[i])
               {
                  HYPRE_ParCSRPilutDestroy(smoother[i]);
                  smoother[i] = NULL;
               }
            }
         }
         else if (hypre_ParAMGDataSmoothType(amg_data) == 8)
         {
            for (i=0; i < smooth_num_levels; i++)
            {
               if (smoother[i])
               {
                  HYPRE_ParCSRParaSailsDestroy(smoother[i]);
                  smoother[i] = NULL;
               }
            }
         }
         else if (hypre_ParAMGDataSmoothType(amg_data) == 9)
         {
            for (i=0; i < smooth_num_levels; i++)
            {
               if (smoother[i])
               {
                  HYPRE_EuclidDestroy(smoother[i]);
                  smoother[i] = NULL;
               }
            }
         }
         else if (hypre_ParAMGDataSmoothType(amg_data) == 5)
         {
            for (i=0; i < smooth_num_levels; i++)
            {
               if (smoother[i])
               {
                  HYPRE_ILUDestroy(smoother[i]);
                  smoother[i] = NULL;
               }
            }
         }
         else if (hypre_ParAMGDataSmoothType(amg_data) == 6)
         {
            for (i=0; i < smooth_num_levels; i++)
            {
               if (smoother[i])
               {
                  HYPRE_SchwarzDestroy(smoother[i]);
                  smoother[i] = NULL;
               }
            }
         }
         hypre_TFree(hypre_ParAMGDataSmoother(amg_data), HYPRE_MEMORY_HOST);
      }
      if ( hypre_ParAMGDataResidual(amg_data) )
      {
         hypre_ParVectorDestroy( hypre_ParAMGDataResidual(amg_data) );
         hypre_ParAMGDataResidual(amg_data) = NULL;
      }
   }

   if (A_array == NULL)
   {
      A_array = hypre_CTAlloc(hypre_ParCSRMatrix*, max_levels, HYPRE_MEMORY_HOST);
   }
   if (A_block_array == NULL)
   {
      A_block_array = hypre_CTAlloc(hypre_ParCSRBlockMatrix*, max_levels, HYPRE_MEMORY_HOST);
   }

   if (P_array == NULL && max_levels > 1)
   {
      P_array = hypre_CTAlloc(hypre_ParCSRMatrix*, max_levels-1, HYPRE_MEMORY_HOST);
   }
   if (P_block_array == NULL && max_levels > 1)
   {
      P_block_array = hypre_CTAlloc(hypre_ParCSRBlockMatrix*, max_levels-1, HYPRE_MEMORY_HOST);
   }

   /* RL: if retri_type != 0, R != P^T, allocate R matrices */
   if (restri_type)
   {
      if (R_array == NULL && max_levels > 1)
      {
         R_array = hypre_CTAlloc(hypre_ParCSRMatrix*, max_levels-1, HYPRE_MEMORY_HOST);
      }
      if (R_block_array == NULL && max_levels > 1)
      {
         R_block_array = hypre_CTAlloc(hypre_ParCSRBlockMatrix*, max_levels-1, HYPRE_MEMORY_HOST);
      }
   }

   if (CF_marker_array == NULL)
   {
      CF_marker_array = hypre_CTAlloc(HYPRE_Int*, max_levels, HYPRE_MEMORY_HOST);
   }

   if (num_C_points_coarse > 0)
   {
      k = 0;
      for (j = 0; j < num_C_points_coarse; j++)
      {
         row = (HYPRE_Int) (C_points_marker[j] - first_local_row);
         if ((row >= 0) && (row < local_size))
         {
            C_points_local_marker[k++] = row;
         }
      }
      num_C_points_coarse = k;
   }

   if (dof_func_array == NULL)
   {
      dof_func_array = hypre_CTAlloc(HYPRE_Int*, max_levels, HYPRE_MEMORY_HOST);
   }

   if (num_functions > 1 && dof_func == NULL)
   {
      HYPRE_BigInt num_fun = (HYPRE_BigInt) num_functions;

      dof_func = hypre_CTAlloc(HYPRE_Int, local_size, HYPRE_MEMORY_HOST);
      rest = first_local_row-((first_local_row/num_fun)*num_fun);
      indx = num_functions-rest;
      if (rest == 0)
      {
         indx = 0;
      }
      k = num_functions - 1;
      for (j = indx-1; j > -1; j--)
      {
         dof_func[j] = k--;
      }
      tms = local_size/num_functions;
      if (tms*num_functions+indx > local_size)
      {
         tms--;
      }
      for (j=0; j < tms; j++)
      {
         for (k=0; k < num_functions; k++)
         {
            dof_func[indx++] = k;
         }
      }
      k = 0;
      while (indx < local_size)
      {
         dof_func[indx++] = k++;
      }
      hypre_ParAMGDataDofFunc(amg_data) = dof_func;
   }

   A_array[0] = A;

   /* interp vectors setup */
   if (interp_vec_variant == 1)
   {
      num_levels_interp_vectors = interp_vec_first_level + 1;
      hypre_ParAMGNumLevelsInterpVectors(amg_data) = num_levels_interp_vectors;
   }
   if ( interp_vec_variant > 0 &&  num_interp_vectors > 0)
   {
      interp_vectors_array =  hypre_CTAlloc(hypre_ParVector**, num_levels_interp_vectors, HYPRE_MEMORY_HOST);
      interp_vectors_array[0] = interp_vectors;
      hypre_ParAMGInterpVectorsArray(amg_data)= interp_vectors_array;
   }

   if (block_mode)
   {
      A_block_array[0] = hypre_ParCSRBlockMatrixConvertFromParCSRMatrix(A_array[0],
                                                                        num_functions);
      hypre_ParCSRBlockMatrixSetNumNonzeros(A_block_array[0]);
      hypre_ParCSRBlockMatrixSetDNumNonzeros(A_block_array[0]);
   }

   dof_func_array[0] = dof_func;
   hypre_ParAMGDataCFMarkerArray(amg_data) = CF_marker_array;
   hypre_ParAMGDataNumCPoints(amg_data) = num_C_points_coarse;
   hypre_ParAMGDataDofFuncArray(amg_data) = dof_func_array;
   hypre_ParAMGDataAArray(amg_data) = A_array;
   hypre_ParAMGDataPArray(amg_data) = P_array;

   /* RL: if R != P^T */
   if (restri_type)
   {
      hypre_ParAMGDataRArray(amg_data) = R_array;
   }
   else
   {
      hypre_ParAMGDataRArray(amg_data) = P_array;
   }

   hypre_ParAMGDataABlockArray(amg_data) = A_block_array;
   hypre_ParAMGDataPBlockArray(amg_data) = P_block_array;

   /* RL: if R != P^T */
   if (restri_type)
   {
      hypre_ParAMGDataRBlockArray(amg_data) = R_block_array;
   }
   else
   {
      hypre_ParAMGDataRBlockArray(amg_data) = P_block_array;
   }

   Vtemp = hypre_ParAMGDataVtemp(amg_data);

   if (Vtemp != NULL)
   {
      hypre_ParVectorDestroy(Vtemp);
      Vtemp = NULL;
   }

   Vtemp = hypre_ParVectorCreate(hypre_ParCSRMatrixComm(A_array[0]),
                                 hypre_ParCSRMatrixGlobalNumRows(A_array[0]),
                                 hypre_ParCSRMatrixRowStarts(A_array[0]));
   hypre_ParVectorInitialize_v2(Vtemp, memory_location);
   hypre_ParVectorSetPartitioningOwner(Vtemp, 0);
   hypre_ParAMGDataVtemp(amg_data) = Vtemp;

   /* If we are doing Cheby relaxation, we also need up two more temp vectors.
    * If cheby_scale is false, only need one, otherwise need two */
   if ((smooth_num_levels > 0 && smooth_type > 9) || relax_weight[0] < 0 || omega[0] < 0 ||
       hypre_ParAMGDataSchwarzRlxWeight(amg_data) < 0 ||
       (grid_relax_type[0] == 16 || grid_relax_type[1] == 16 || grid_relax_type[2] == 16 || grid_relax_type[3] == 16))
   {
      Ptemp = hypre_ParVectorCreate(hypre_ParCSRMatrixComm(A_array[0]),
                                    hypre_ParCSRMatrixGlobalNumRows(A_array[0]),
                                    hypre_ParCSRMatrixRowStarts(A_array[0]));
      hypre_ParVectorInitialize_v2(Ptemp, memory_location);
      hypre_ParVectorSetPartitioningOwner(Ptemp, 0);
      hypre_ParAMGDataPtemp(amg_data) = Ptemp;

      /* If not doing chebyshev relaxation, or (doing chebyshev relaxation and scaling) */
      if (!(grid_relax_type[0] == 16 || grid_relax_type[1] == 16 || grid_relax_type[2] == 16 ||
            grid_relax_type[3] == 16) ||
          (hypre_ParAMGDataChebyScale(amg_data)))
      {
         Rtemp = hypre_ParVectorCreate(hypre_ParCSRMatrixComm(A_array[0]),
                                       hypre_ParCSRMatrixGlobalNumRows(A_array[0]),
                                       hypre_ParCSRMatrixRowStarts(A_array[0]));
         hypre_ParVectorInitialize_v2(Rtemp, memory_location);
         hypre_ParVectorSetPartitioningOwner(Rtemp, 0);
         hypre_ParAMGDataRtemp(amg_data) = Rtemp;
      }
   }

   /* See if we need the Ztemp vector */
   if ( (smooth_num_levels > 0 && smooth_type > 6) || relax_weight[0] < 0 || omega[0] < 0 || hypre_ParAMGDataSchwarzRlxWeight(amg_data) < 0 )
   {
      needZ = hypre_max(needZ, 1);
   }

   if ( grid_relax_type[0] == 16 || grid_relax_type[1] == 16 || grid_relax_type[2] == 16 || grid_relax_type[3] == 16 )
   {
      /* Chebyshev */
      needZ = hypre_max(needZ, 1);
   }

#if !defined(HYPRE_USING_CUDA) && !defined(HYPRE_USING_HIP)
   /* GPU impl. needs Z */
   if (num_threads > 1)
#endif
   {
      /* we need the temp Z vector for relaxation 3 and 6 now if we are using threading */
      for (j = 0; j < 4; j++)
      {
         if (grid_relax_type[j] ==  3 || grid_relax_type[j] ==  4 || grid_relax_type[j] ==  6 ||
             grid_relax_type[j] ==  8 || grid_relax_type[j] == 13 || grid_relax_type[j] == 14 ||
             grid_relax_type[j] == 11 || grid_relax_type[j] == 12)
         {
            needZ = hypre_max(needZ, 1);
            break;
         }
      }
   }

   if (needZ)
   {
      Ztemp = hypre_ParMultiVectorCreate(hypre_ParCSRMatrixComm(A_array[0]),
                                         hypre_ParCSRMatrixGlobalNumRows(A_array[0]),
                                         hypre_ParCSRMatrixRowStarts(A_array[0]),
                                         needZ);
      hypre_ParVectorInitialize_v2(Ztemp, memory_location);
      hypre_ParVectorSetPartitioningOwner(Ztemp, 0);
      hypre_ParAMGDataZtemp(amg_data) = Ztemp;
   }

   F_array = hypre_ParAMGDataFArray(amg_data);
   U_array = hypre_ParAMGDataUArray(amg_data);

   if (F_array != NULL || U_array != NULL)
   {
      for (j = 1; j < old_num_levels; j++)
      {
         if (F_array[j] != NULL)
         {
            hypre_ParVectorDestroy(F_array[j]);
            F_array[j] = NULL;
         }
         if (U_array[j] != NULL)
         {
            hypre_ParVectorDestroy(U_array[j]);
            U_array[j] = NULL;
         }
      }
   }

   if (F_array == NULL)
   {
      F_array = hypre_CTAlloc(hypre_ParVector*, max_levels, HYPRE_MEMORY_HOST);
   }
   if (U_array == NULL)
   {
      U_array = hypre_CTAlloc(hypre_ParVector*, max_levels, HYPRE_MEMORY_HOST);
   }

   F_array[0] = f;
   U_array[0] = u;

   hypre_ParAMGDataFArray(amg_data) = F_array;
   hypre_ParAMGDataUArray(amg_data) = U_array;

   /*----------------------------------------------------------
    * Initialize hypre_ParAMGData
    *----------------------------------------------------------*/

   not_finished_coarsening = 1;
   level = 0;
   HYPRE_ANNOTATE_MGLEVEL_BEGIN(level);

   strong_threshold = hypre_ParAMGDataStrongThreshold(amg_data);
   coarsen_cut_factor = hypre_ParAMGDataCoarsenCutFactor(amg_data);
   useSabs = hypre_ParAMGDataSabs(amg_data);
   CR_strong_th = hypre_ParAMGDataCRStrongTh(amg_data);
   max_row_sum = hypre_ParAMGDataMaxRowSum(amg_data);
   trunc_factor = hypre_ParAMGDataTruncFactor(amg_data);
   agg_trunc_factor = hypre_ParAMGDataAggTruncFactor(amg_data);
   agg_P12_trunc_factor = hypre_ParAMGDataAggP12TruncFactor(amg_data);
   P_max_elmts = hypre_ParAMGDataPMaxElmts(amg_data);
   agg_P_max_elmts = hypre_ParAMGDataAggPMaxElmts(amg_data);
   agg_P12_max_elmts = hypre_ParAMGDataAggP12MaxElmts(amg_data);
   jacobi_trunc_threshold = hypre_ParAMGDataJacobiTruncThreshold(amg_data);
   if (smooth_num_levels > level)
   {
      smoother = hypre_CTAlloc(HYPRE_Solver, smooth_num_levels, HYPRE_MEMORY_HOST);
      hypre_ParAMGDataSmoother(amg_data) = smoother;
   }

   /*-----------------------------------------------------
    *  Enter Coarsening Loop
    *-----------------------------------------------------*/

   while (not_finished_coarsening)
   {
      /* only do nodal coarsening on a fixed number of levels */
      if (level >= nodal_levels)
      {
         nodal = 0;
      }

      if (block_mode)
      {
         fine_size = hypre_ParCSRBlockMatrixGlobalNumRows(A_block_array[level]);
      }
      else
      {
         fine_size = hypre_ParCSRMatrixGlobalNumRows(A_array[level]);
      }

      if (level > 0)
      {

         if (block_mode)
         {
            F_array[level] =
               hypre_ParVectorCreateFromBlock(hypre_ParCSRBlockMatrixComm(A_block_array[level]),
                                              hypre_ParCSRMatrixGlobalNumRows(A_block_array[level]),
                                              hypre_ParCSRBlockMatrixRowStarts(A_block_array[level]),
                                              hypre_ParCSRBlockMatrixBlockSize(A_block_array[level]));
            hypre_ParVectorInitialize(F_array[level]);

            U_array[level] =
               hypre_ParVectorCreateFromBlock(hypre_ParCSRBlockMatrixComm(A_block_array[level]),
                                              hypre_ParCSRMatrixGlobalNumRows(A_block_array[level]),
                                              hypre_ParCSRBlockMatrixRowStarts(A_block_array[level]),
                                              hypre_ParCSRBlockMatrixBlockSize(A_block_array[level]));

            hypre_ParVectorInitialize(U_array[level]);
         }
         else
         {
            F_array[level] =
               hypre_ParVectorCreate(hypre_ParCSRMatrixComm(A_array[level]),
                                     hypre_ParCSRMatrixGlobalNumRows(A_array[level]),
                                     hypre_ParCSRMatrixRowStarts(A_array[level]));
            hypre_ParVectorInitialize_v2(F_array[level], memory_location);
            hypre_ParVectorSetPartitioningOwner(F_array[level],0);

            U_array[level] =
               hypre_ParVectorCreate(hypre_ParCSRMatrixComm(A_array[level]),
                                     hypre_ParCSRMatrixGlobalNumRows(A_array[level]),
                                     hypre_ParCSRMatrixRowStarts(A_array[level]));
            hypre_ParVectorInitialize_v2(U_array[level], memory_location);
            hypre_ParVectorSetPartitioningOwner(U_array[level],0);
         }
      }

      /*-------------------------------------------------------------
       * Select coarse-grid points on 'level' : returns CF_marker
       * for the level.  Returns strength matrix, S
       *--------------------------------------------------------------*/

      if (debug_flag==1) wall_time = time_getWallclockSeconds();
      if (debug_flag==3)
      {
          hypre_printf("\n ===== Proc = %d     Level = %d  =====\n",
                        my_id, level);
          fflush(NULL);
      }

      if (max_levels == 1)
      {
         S = NULL;
         coarse_pnts_global = NULL;
         CF_marker = hypre_CTAlloc(HYPRE_Int, local_size , HYPRE_MEMORY_HOST);
         for (i = 0; i < local_size; i++)
         {
            CF_marker[i] = 1;
         }
         /* AB removed below - already allocated */
         /* CF_marker_array = hypre_CTAlloc(HYPRE_Int*, 1);*/
         CF_marker_array[level] = CF_marker;
         coarse_size = fine_size;
      }
      else /* max_levels > 1 */
      {
         if (block_mode)
         {
            local_num_vars =
               hypre_CSRBlockMatrixNumRows(hypre_ParCSRBlockMatrixDiag(A_block_array[level]));
         }
         else
         {
            local_num_vars =
               hypre_CSRMatrixNumRows(hypre_ParCSRMatrixDiag(A_array[level]));
         }
         if (hypre_ParAMGDataGSMG(amg_data) ||
             hypre_ParAMGDataInterpType(amg_data) == 1)
         {
            hypre_BoomerAMGCreateSmoothVecs(amg_data, A_array[level],
                  hypre_ParAMGDataNumGridSweeps(amg_data)[1],
                  level, &SmoothVecs);
         }


         /**** Get the Strength Matrix ****/

         if (hypre_ParAMGDataGSMG(amg_data) == 0)
         {
            if (nodal) /* if we are solving systems and
                          not using the unknown approach then we need to
                          convert A to a nodal matrix - values that represent the
                          blocks  - before getting the strength matrix*/
            {

               if (block_mode)
               {
                  hypre_BoomerAMGBlockCreateNodalA(A_block_array[level], hypre_abs(nodal), nodal_diag, &AN);
               }
               else
               {
                  hypre_BoomerAMGCreateNodalA(A_array[level],num_functions,
                                              dof_func_array[level], hypre_abs(nodal), nodal_diag, &AN);
               }

               /* dof array not needed for creating S because we pass in that
                  the number of functions is 1 */
               /* creat s two different ways - depending on if any entries in AN are negative: */

               /* first: positive and negative entries */
               if (nodal == 3 || nodal == 6 || nodal_diag > 0)
               {
                  hypre_BoomerAMGCreateS(AN, strong_threshold, max_row_sum,
                                         1, NULL, &SN);
               }
               else /* all entries are positive */
               {
                  hypre_BoomerAMGCreateSabs(AN, strong_threshold, max_row_sum,
                                            1, NULL, &SN);
               }
            }
            else /* standard AMG or unknown approach */
            {
               if (!useSabs)
               {
                  hypre_BoomerAMGCreateS(A_array[level], strong_threshold, max_row_sum,
                                         num_functions, dof_func_array[level], &S);
               }
               else
               {
                  /*
                  hypre_BoomerAMGCreateSabs(A_array[level], strong_threshold, max_row_sum,
                                            num_functions, dof_func_array[level], &S);
                                            */
                  hypre_BoomerAMGCreateSabs(A_array[level], strong_threshold, 1.0,
                                            1, NULL, &S);
               }
            }

            /* for AIR, need absolute value SOC: use a different threshold */
            if (restri_type)
            {
               HYPRE_Real           strong_thresholdR;
               strong_thresholdR = hypre_ParAMGDataStrongThresholdR(amg_data);
               hypre_BoomerAMGCreateSabs(A_array[level], strong_thresholdR, 1.0,
                                         1, NULL, &Sabs);
            }
         }
         else
         {
            hypre_BoomerAMGCreateSmoothDirs(amg_data, A_array[level],
                                            SmoothVecs, strong_threshold,
                                            num_functions, dof_func_array[level], &S);
         }

         /* Allocate CF_marker for the current level */
         CF_marker_array[level] = hypre_CTAlloc(HYPRE_Int, local_num_vars, HYPRE_MEMORY_HOST);
         CF_marker = CF_marker_array[level];

         /* Set isolated fine points (SF_PT) given by the user */
         if ((num_isolated_F_points > 0) && (level == 0))
         {
            if (block_mode)
            {
               first_local_row = hypre_ParCSRBlockMatrixFirstRowIndex(A_block_array[level]);
            }
            else
            {
               first_local_row = hypre_ParCSRMatrixFirstRowIndex(A_array[level]);
            }

            for (j = 0; j < num_isolated_F_points; j++)
            {
               row = (HYPRE_Int) (isolated_F_points_marker[j] - first_local_row);
               if ((row >= 0) && (row < local_size))
               {
                  CF_marker[row] = -3; // Assumes SF_PT == -3
               }
            }
         }

         /**** Do the appropriate coarsening ****/

         if (nodal == 0) /* no nodal coarsening */
         {
            if (coarsen_type == 6)
               hypre_BoomerAMGCoarsenFalgout(S, A_array[level], measure_type,
                                             coarsen_cut_factor, debug_flag, &CF_marker);
            else if (coarsen_type == 7)
               hypre_BoomerAMGCoarsen(S, A_array[level], 2,
                                      debug_flag, &CF_marker);
            else if (coarsen_type == 8)
               hypre_BoomerAMGCoarsenPMIS(S, A_array[level], 0,
                                          debug_flag, &CF_marker);
            else if (coarsen_type == 9)
               hypre_BoomerAMGCoarsenPMIS(S, A_array[level], 2,
                                          debug_flag, &CF_marker);
            else if (coarsen_type == 10)
               hypre_BoomerAMGCoarsenHMIS(S, A_array[level], measure_type,
                                          coarsen_cut_factor, debug_flag, &CF_marker);
            else if (coarsen_type == 21 || coarsen_type == 22)
           {
#ifdef HYPRE_MIXEDINT
              hypre_error_w_msg(HYPRE_ERROR_GENERIC,"CGC coarsening is not available in mixedint mode!");
              return hypre_error_flag;
#endif
              hypre_BoomerAMGCoarsenCGCb(S, A_array[level], measure_type, coarsen_type,
                                         cgc_its, debug_flag, &CF_marker);
           }
            else if (coarsen_type == 98)
              hypre_BoomerAMGCoarsenCR1(A_array[level], &CF_marker,
                                        &coarse_size, num_CR_relax_steps, IS_type, 0);
            else if (coarsen_type == 99)
            {
               hypre_BoomerAMGCreateS(A_array[level],
                                      CR_strong_th, 1,
                                      num_functions, dof_func_array[level],&SCR);
               hypre_BoomerAMGCoarsenCR(A_array[level], &CF_marker,
                                        &coarse_size,
                                        num_CR_relax_steps, IS_type, 1, grid_relax_type[0],
                                        relax_weight[level], omega[level], CR_rate,
                                        NULL,NULL,CR_use_CG,SCR);
               hypre_ParCSRMatrixDestroy(SCR);
            }
#if DEBUG
            else if (coarsen_type == 999)
            {
               /* RL_DEBUG: read C/F splitting from files */
               /* read from file */
               HYPRE_Int my_id;
               MPI_Comm comm = hypre_ParCSRMatrixComm(A_array[level]);
               hypre_MPI_Comm_rank(comm, &my_id);
               HYPRE_Int first_local_row = hypre_ParCSRMatrixFirstRowIndex(A_array[level]);
               HYPRE_Int local_size = hypre_CSRMatrixNumRows(hypre_ParCSRMatrixDiag(A_array[level]));
               char CFfile[256], line[1024];
               hypre_sprintf(CFfile, "CF_%d.txt", level);
               hypre_printf("myid %d: level %d, read C/F from file %s, first_row %d, local_size %d\n",
                             my_id, level, CFfile, first_local_row, local_size);
               FILE *fp;
               if ((fp = fopen(CFfile, "r")) == NULL)
               {
                  hypre_printf("cannot open file %s\n", CFfile);
                  exit(0);
               }
               HYPRE_Int i;
               for (i=0; i<first_local_row; i++)
               {
                  if (fgets(line, 1024, fp) == NULL)
                  {
                     exit(-1);
                  }
                  /*HYPRE_Real tmp; fscanf(fp, "%le\n", &tmp);*/
               }
               for (i=0; i<local_size; i++)
               {
                  HYPRE_Real dj;
                  HYPRE_Int j;
                  if (fgets(line, 1024, fp) == NULL)
                  {
                     hypre_printf("CF file read error\n");
                     exit(0);
                  }
                  dj = atof(line);
                  j = (HYPRE_Int) dj;
                  /* 1: C, 0: F*/
                  if (j == 1)
                  {
                     CF_marker[i] = 1;
                  } else if (j == 0)
                  {
                     CF_marker[i] = -1;
                  }
                  else
                  {
                     hypre_printf("CF Error: %d\n", j);
                     exit(0);
                  }
               }
               fclose(fp);
            }
#endif
            else if (coarsen_type)
            {
               hypre_BoomerAMGCoarsenRuge(S, A_array[level], measure_type, coarsen_type,
                                          coarsen_cut_factor, debug_flag, &CF_marker);
                  /* DEBUG: SAVE CF the splitting
                  HYPRE_Int my_id;
                  MPI_Comm comm = hypre_ParCSRMatrixComm(A_array[level]);
                  hypre_MPI_Comm_rank(comm, &my_id);
                  char CFfile[256];
                  hypre_sprintf(CFfile, "hypreCF_%d.txt.%d", level, my_id);
                  FILE *fp = fopen(CFfile, "w");
                  for (i=0; i<local_size; i++)
                  {
                     HYPRE_Int k = CF_marker[i];
                     HYPRE_Real j;
                     if (k == 1) {
                       j = 1.0;
                     } else if (k == -1) {
                       j = 0.0;
                     } else {
                       if (k < 0) {
                         CF_marker[i] = -1;
                       }
                       j = (HYPRE_Real) k;
                     }
                     hypre_fprintf(fp, "%.18e\n", j);
                  }
                  fclose(fp);
                  */
            }
            else
            {
               hypre_BoomerAMGCoarsen(S, A_array[level], 0,
                                      debug_flag, &CF_marker);
            }

            if (level < agg_num_levels)
            {
               hypre_BoomerAMGCoarseParms(comm, local_num_vars,
                                          1, dof_func_array[level], CF_marker,
                                          &coarse_dof_func,&coarse_pnts_global1);
               hypre_BoomerAMGCreate2ndS(S, CF_marker, num_paths,
                                         coarse_pnts_global1, &S2);
               if (coarsen_type == 10)
               {
                  hypre_BoomerAMGCoarsenHMIS(S2, S2, measure_type+3, coarsen_cut_factor,
                                             debug_flag, &CFN_marker);
               }
               else if (coarsen_type == 8)
               {
                  hypre_BoomerAMGCoarsenPMIS(S2, S2, 3,
                                             debug_flag, &CFN_marker);
               }
               else if (coarsen_type == 9)
               {
                  hypre_BoomerAMGCoarsenPMIS(S2, S2, 4,
                                             debug_flag, &CFN_marker);
               }
               else if (coarsen_type == 6)
               {
                  hypre_BoomerAMGCoarsenFalgout(S2, S2, measure_type, coarsen_cut_factor,
                                                debug_flag, &CFN_marker);
               }
               else if (coarsen_type == 21 || coarsen_type == 22)
               {
                  hypre_BoomerAMGCoarsenCGCb(S2, S2, measure_type,
                                             coarsen_type, cgc_its, debug_flag, &CFN_marker);
               }
               else if (coarsen_type == 7)
               {
                  hypre_BoomerAMGCoarsen(S2, S2, 2, debug_flag, &CFN_marker);
               }
               else if (coarsen_type)
               {
                  hypre_BoomerAMGCoarsenRuge(S2, S2, measure_type, coarsen_type,
                                             coarsen_cut_factor, debug_flag, &CFN_marker);
               }
               else
               {
                  hypre_BoomerAMGCoarsen(S2, S2, 0, debug_flag, &CFN_marker);
               }

               hypre_ParCSRMatrixDestroy(S2);
            }
         }
         else if (block_mode)
         {
            if (coarsen_type == 6)
               hypre_BoomerAMGCoarsenFalgout(SN, SN, measure_type, coarsen_cut_factor,
                                             debug_flag, &CF_marker);
            else if (coarsen_type == 7)
               hypre_BoomerAMGCoarsen(SN, SN, 2,
                                      debug_flag, &CF_marker);
            else if (coarsen_type == 8)
               hypre_BoomerAMGCoarsenPMIS(SN, SN, 0,
                                          debug_flag, &CF_marker);
            else if (coarsen_type == 9)
               hypre_BoomerAMGCoarsenPMIS(SN, SN, 2,
                                          debug_flag, &CF_marker);
            else if (coarsen_type == 10)
               hypre_BoomerAMGCoarsenHMIS(SN, SN, measure_type, coarsen_cut_factor,
                                          debug_flag, &CF_marker);
            else if (coarsen_type == 21 || coarsen_type == 22)
               hypre_BoomerAMGCoarsenCGCb(SN, SN, measure_type,
                                          coarsen_type, cgc_its, debug_flag, &CF_marker);
            else if (coarsen_type)
               hypre_BoomerAMGCoarsenRuge(SN, SN, measure_type, coarsen_type,
                                          coarsen_cut_factor, debug_flag, &CF_marker);
            else
               hypre_BoomerAMGCoarsen(SN, SN, 0, debug_flag, &CF_marker);
         }
         else if (nodal > 0)
         {
            if (coarsen_type == 6)
               hypre_BoomerAMGCoarsenFalgout(SN, SN, measure_type, coarsen_cut_factor,
                                             debug_flag, &CFN_marker);
            else if (coarsen_type == 7)
               hypre_BoomerAMGCoarsen(SN, SN, 2, debug_flag, &CFN_marker);
            else if (coarsen_type == 8)
               hypre_BoomerAMGCoarsenPMIS(SN, SN, 0, debug_flag, &CFN_marker);
            else if (coarsen_type == 9)
               hypre_BoomerAMGCoarsenPMIS(SN, SN, 2, debug_flag, &CFN_marker);
            else if (coarsen_type == 10)
               hypre_BoomerAMGCoarsenHMIS(SN, SN, measure_type, coarsen_cut_factor,
                                          debug_flag, &CFN_marker);
            else if (coarsen_type == 21 || coarsen_type == 22)
               hypre_BoomerAMGCoarsenCGCb(SN, SN, measure_type,
                                          coarsen_type, cgc_its, debug_flag, &CFN_marker);
            else if (coarsen_type)
               hypre_BoomerAMGCoarsenRuge(SN, SN, measure_type, coarsen_type,
                                          coarsen_cut_factor, debug_flag, &CFN_marker);
            else
               hypre_BoomerAMGCoarsen(SN, SN, 0,
                                      debug_flag, &CFN_marker);
            if (level < agg_num_levels)
            {
               hypre_BoomerAMGCoarseParms(comm, local_num_vars/num_functions,
                                          1, dof_func_array[level], CFN_marker,
                                          &coarse_dof_func,&coarse_pnts_global1);
               hypre_BoomerAMGCreate2ndS(SN, CFN_marker, num_paths,
                                         coarse_pnts_global1, &S2);
               if (coarsen_type == 10)
               {
                  hypre_BoomerAMGCoarsenHMIS(S2, S2, measure_type+3, coarsen_cut_factor,
                                             debug_flag, &CF2_marker);
               }
               else if (coarsen_type == 8)
               {
                  hypre_BoomerAMGCoarsenPMIS(S2, S2, 3,
                                             debug_flag, &CF2_marker);
               }
               else if (coarsen_type == 9)
               {
                  hypre_BoomerAMGCoarsenPMIS(S2, S2, 4,
                                             debug_flag, &CF2_marker);
               }
               else if (coarsen_type == 6)
               {
                  hypre_BoomerAMGCoarsenFalgout(S2, S2, measure_type, coarsen_cut_factor,
                                                debug_flag, &CF2_marker);
               }
               else if (coarsen_type == 21 || coarsen_type == 22)
               {
                  hypre_BoomerAMGCoarsenCGCb(S2, S2, measure_type,
                                             coarsen_type, cgc_its, debug_flag, &CF2_marker);
               }
               else if (coarsen_type == 7)
               {
                  hypre_BoomerAMGCoarsen(S2, S2, 2, debug_flag, &CF2_marker);
               }
               else if (coarsen_type)
               {
                  hypre_BoomerAMGCoarsenRuge(S2, S2, measure_type, coarsen_type,
                                             coarsen_cut_factor, debug_flag, &CF2_marker);
               }
               else
               {
                  hypre_BoomerAMGCoarsen(S2, S2, 0, debug_flag, &CF2_marker);
               }

               hypre_ParCSRMatrixDestroy(S2);
               S2 = NULL;
            }
            else
            {
               hypre_BoomerAMGCreateScalarCFS(SN, A_array[level], CFN_marker, 
                                              num_functions, nodal, keep_same_sign, 
                                              &dof_func,  &CF_marker,
                                              &S);
               hypre_TFree(CFN_marker, HYPRE_MEMORY_HOST);
               hypre_ParCSRMatrixDestroy(SN);
               SN = NULL;
               hypre_ParCSRMatrixDestroy(AN);
               AN = NULL;
            }
         }

         /**************************************************/
         /*********Set the fixed index to CF_marker*********/

         /* Set fine points (F_PT) given by the user */
         if ((num_F_points > 0) && (level == 0))
         {
            for (j = 0; j < num_F_points; j++)
            {
               row = (HYPRE_Int) (F_points_marker[j] - first_local_row);
               if ((row >= 0) && (row < local_size))
               {
                  CF_marker[row] = -1; // Assumes F_PT == -1
               }
            }
         }

         if (num_C_points_coarse > 0)
         {
            if (block_mode)
            {
               hypre_error_w_msg(HYPRE_ERROR_GENERIC, "Keeping coarse nodes in block mode is not implemented\n");
            }
            else if (level < hypre_ParAMGDataCPointsLevel(amg_data))
            {
               for (j = 0; j < num_C_points_coarse; j++)
               {
                  CF_marker[C_points_local_marker[j]] = 2;
               }

               local_coarse_size = 0;
               k = 0;
               for (j = 0; j < local_num_vars; j ++)
               {
                  if (CF_marker[j] == 1)
                  {
                     local_coarse_size++;
                  }
                  else if (CF_marker[j] == 2)
                  {
                     if ((level + 1) < hypre_ParAMGDataCPointsLevel(amg_data))
                     {
                        C_points_local_marker[k++] = local_coarse_size;
                     }
                     local_coarse_size++;
                     CF_marker[j] = 1;
                  }
               }
            }
         }

         /*****xxxxxxxxxxxxx changes for min_coarse_size */
         /* here we will determine the coarse grid size to be able to
            determine if it is not smaller than requested minimal size */

         if (level >= agg_num_levels)
         {
            if (block_mode )
            {
               hypre_BoomerAMGCoarseParms(comm,
                                          hypre_CSRMatrixNumRows(hypre_ParCSRMatrixDiag(AN)),
                                          1, NULL, CF_marker, NULL, &coarse_pnts_global);
            }
            else
            {
               hypre_BoomerAMGCoarseParms(comm, local_num_vars,
                                          num_functions, dof_func_array[level], CF_marker,
                                          &coarse_dof_func,&coarse_pnts_global);
            }
            if (my_id == (num_procs -1)) coarse_size = coarse_pnts_global[1];
            hypre_MPI_Bcast(&coarse_size, 1, HYPRE_MPI_BIG_INT, num_procs-1, comm);
            /* if no coarse-grid, stop coarsening, and set the
             * coarsest solve to be a single sweep of default smoother or smoother set by user */
            if ((coarse_size == 0) || (coarse_size == fine_size))
            {
               HYPRE_Int *num_grid_sweeps = hypre_ParAMGDataNumGridSweeps(amg_data);
               HYPRE_Int **grid_relax_points = hypre_ParAMGDataGridRelaxPoints(amg_data);
               if (grid_relax_type[3] ==  9 || grid_relax_type[3] == 99 ||
                   grid_relax_type[3] == 19 || grid_relax_type[3] == 98)
               {
                  grid_relax_type[3] = grid_relax_type[0];
                  num_grid_sweeps[3] = 1;
                  if (grid_relax_points) grid_relax_points[3][0] = 0;
               }
               if (S) hypre_ParCSRMatrixDestroy(S);
               if (SN) hypre_ParCSRMatrixDestroy(SN);
               if (AN) hypre_ParCSRMatrixDestroy(AN);
               //hypre_TFree(CF_marker, HYPRE_MEMORY_HOST);
               hypre_TFree(coarse_pnts_global, HYPRE_MEMORY_HOST);
               if (level > 0)
               {
                  /* note special case treatment of CF_marker is necessary
                   * to do CF relaxation correctly when num_levels = 1 */
                  hypre_TFree(CF_marker_array[level], HYPRE_MEMORY_HOST);
                  hypre_ParVectorDestroy(F_array[level]);
                  hypre_ParVectorDestroy(U_array[level]);
               }
               coarse_size = fine_size;

               if (Sabs)
               {
                  hypre_ParCSRMatrixDestroy(Sabs);
                  Sabs = NULL;
               }

               break;
            }

            if (coarse_size < min_coarse_size)
            {
               if (S) hypre_ParCSRMatrixDestroy(S);
               if (SN) hypre_ParCSRMatrixDestroy(SN);
               if (AN) hypre_ParCSRMatrixDestroy(AN);
               if (num_functions > 1) hypre_TFree(coarse_dof_func, HYPRE_MEMORY_HOST);
               hypre_TFree(CF_marker, HYPRE_MEMORY_HOST);
               hypre_TFree(coarse_pnts_global, HYPRE_MEMORY_HOST);
               if (level > 0)
               {
                  hypre_ParVectorDestroy(F_array[level]);
                  hypre_ParVectorDestroy(U_array[level]);
               }
               coarse_size = fine_size;

               if (Sabs)
               {
                  hypre_ParCSRMatrixDestroy(Sabs);
                  Sabs = NULL;
               }

               break;
            }
         }

         /*****xxxxxxxxxxxxx changes for min_coarse_size  end */
         if (level < agg_num_levels)
         {
            if (nodal == 0)
            {
               if (agg_interp_type == 1)
               {
                  hypre_BoomerAMGBuildExtPIInterp(A_array[level],
                                                  CF_marker, S, coarse_pnts_global1,
                                                  num_functions, dof_func_array[level], debug_flag,
                                                  agg_P12_trunc_factor, agg_P12_max_elmts, &P1);
               }
               else if (agg_interp_type == 2)
               {
                  hypre_BoomerAMGBuildStdInterp(A_array[level],
                                                CF_marker, S, coarse_pnts_global1,
                                                num_functions, dof_func_array[level], debug_flag,
                                                agg_P12_trunc_factor, agg_P12_max_elmts, 0, &P1);
               }
               else if (agg_interp_type == 3)
               {
                  hypre_BoomerAMGBuildExtInterp(A_array[level],
                                                CF_marker, S, coarse_pnts_global1,
                                                num_functions, dof_func_array[level], debug_flag,
                                                agg_P12_trunc_factor, agg_P12_max_elmts, &P1);
               }

               else if (agg_interp_type == 5)
                  hypre_BoomerAMGBuildModExtInterp(A_array[level],
                                                   CF_marker, S, coarse_pnts_global1,
                                                   num_functions, dof_func_array[level], 
                                                   debug_flag,
                                                   agg_P12_trunc_factor, agg_P12_max_elmts, &P1);
               else if (agg_interp_type == 6)
                  hypre_BoomerAMGBuildModExtPIInterp(A_array[level],
                                                   CF_marker, S, coarse_pnts_global1,
                                                   num_functions, dof_func_array[level], 
                                                   debug_flag,
                                                   agg_P12_trunc_factor, agg_P12_max_elmts, &P1);
               else if (agg_interp_type == 7)
                  hypre_BoomerAMGBuildModExtPEInterp(A_array[level],
                                                   CF_marker, S, coarse_pnts_global1,
                                                   num_functions, dof_func_array[level], 
                                                   debug_flag,
                                                   agg_P12_trunc_factor, agg_P12_max_elmts, &P1);
               if (agg_interp_type == 4)
               {
                  hypre_BoomerAMGCorrectCFMarker (CF_marker, local_num_vars,
                                                  CFN_marker);
                  hypre_TFree(coarse_pnts_global1, HYPRE_MEMORY_HOST);
                  /*hypre_TFree(coarse_dof_func);
                  coarse_dof_func = NULL;*/
                  hypre_TFree(CFN_marker, HYPRE_MEMORY_HOST);
                  hypre_BoomerAMGCoarseParms(comm, local_num_vars,
                                             num_functions, dof_func_array[level], CF_marker,
                                             &coarse_dof_func,&coarse_pnts_global);
                  hypre_BoomerAMGBuildMultipass(A_array[level],
                                                CF_marker, S, coarse_pnts_global,
                                                num_functions, dof_func_array[level], debug_flag,
                                                agg_trunc_factor, agg_P_max_elmts, sep_weight,
                                                &P);
               }
               else
               {
                  hypre_BoomerAMGCorrectCFMarker2 (CF_marker, local_num_vars,
                                                   CFN_marker);
                  hypre_TFree(CFN_marker, HYPRE_MEMORY_HOST);
                  /*hypre_TFree(coarse_dof_func);
                  coarse_dof_func = NULL;*/
                  hypre_BoomerAMGCoarseParms(comm, local_num_vars,
                                             num_functions, dof_func_array[level], CF_marker,
                                             &coarse_dof_func,&coarse_pnts_global);
                  /*if (num_functions > 1 && nodal > -1 && (!block_mode) )
                     dof_func_array[level+1] = coarse_dof_func;*/
                  if (agg_interp_type == 1 || agg_interp_type == 6 )
                  {
                     hypre_BoomerAMGBuildPartialExtPIInterp(A_array[level],
                                                            CF_marker, S, coarse_pnts_global,
                                                            coarse_pnts_global1, num_functions,
                                                            dof_func_array[level], debug_flag, agg_P12_trunc_factor,
                                                            agg_P12_max_elmts, &P2);
                  }
                  else if (agg_interp_type == 2)
                  {
                     hypre_BoomerAMGBuildPartialStdInterp(A_array[level],
                                                          CF_marker, S, coarse_pnts_global,
                                                          coarse_pnts_global1, num_functions,
                                                          dof_func_array[level], debug_flag, agg_P12_trunc_factor,
                                                          agg_P12_max_elmts, sep_weight, &P2);
                  }
                  else if (agg_interp_type == 3)
                  {
                     hypre_BoomerAMGBuildPartialExtInterp(A_array[level],
                                                          CF_marker, S, coarse_pnts_global,
                                                          coarse_pnts_global1, num_functions,
                                                          dof_func_array[level], debug_flag, agg_P12_trunc_factor,
                                                          agg_P12_max_elmts, &P2);
                  }
                  else if (agg_interp_type == 5)
                  {
                     hypre_BoomerAMGBuildModPartialExtInterp(A_array[level],
                                                             CF_marker, S, coarse_pnts_global,
                                                             coarse_pnts_global1,
                                                             num_functions, dof_func_array[level],
                                                             debug_flag,
                                                             agg_P12_trunc_factor, agg_P12_max_elmts, &P2);
                  }
                  else if (agg_interp_type == 7)
                  {
                     hypre_BoomerAMGBuildModPartialExtPEInterp(A_array[level],
                                                               CF_marker, S, coarse_pnts_global,
                                                               coarse_pnts_global1,
                                                               num_functions, dof_func_array[level],
                                                               debug_flag,
                                                               agg_P12_trunc_factor, agg_P12_max_elmts, &P2);
                  }


                  if (hypre_ParAMGDataModularizedMatMat(amg_data))
                  {
                     P = hypre_ParCSRMatMat(P1, P2);
                  }
                  else
                  {
                     P = hypre_ParMatmul(P1, P2);
                  }

                  hypre_BoomerAMGInterpTruncation(P, agg_trunc_factor, agg_P_max_elmts);

                  hypre_MatvecCommPkgCreate(P);
                  hypre_ParCSRMatrixDestroy(P1);
                  hypre_ParCSRMatrixOwnsColStarts(P2) = 0;
                  hypre_ParCSRMatrixDestroy(P2);
                  hypre_ParCSRMatrixOwnsColStarts(P) = 1;
               }
            }
            else if (nodal > 0)
            {
               if (agg_interp_type == 4)
               {
                  hypre_BoomerAMGCorrectCFMarker (CFN_marker,
                                                  local_num_vars/num_functions, CF2_marker);
                  hypre_TFree(CF2_marker, HYPRE_MEMORY_HOST);
                  hypre_TFree(coarse_pnts_global1, HYPRE_MEMORY_HOST);

                  hypre_BoomerAMGCreateScalarCFS(SN, A_array[level], CFN_marker,
                                                 num_functions, nodal, keep_same_sign, 
                                                 &dof_func, &CF_marker, &S);
                  hypre_TFree(CFN_marker, HYPRE_MEMORY_HOST);
                  hypre_BoomerAMGCoarseParms(comm, local_num_vars,
                                             num_functions, dof_func_array[level], CF_marker,
                                             &coarse_dof_func,&coarse_pnts_global);
                  hypre_BoomerAMGBuildMultipass(A_array[level],
                                                CF_marker, S, coarse_pnts_global,
                                                num_functions, dof_func_array[level], debug_flag,
                                                agg_trunc_factor, agg_P_max_elmts, sep_weight,
                                                &P);
               }
               else
               {
                  hypre_BoomerAMGCreateScalarCFS(SN, A_array[level], CFN_marker,
                                                 num_functions, nodal, keep_same_sign, 
                                                 &dof_func, &CF3_marker, &S);
                  for (i=0; i < 2; i++)
                  {
                     coarse_pnts_global1[i] *= num_functions;
                  }
                  if (agg_interp_type == 1)
                  {
                     hypre_BoomerAMGBuildExtPIInterp(A_array[level],
                                                     CF3_marker, S, coarse_pnts_global1,
                                                     num_functions, dof_func_array[level], debug_flag,
                                                     agg_P12_trunc_factor, agg_P12_max_elmts, &P1);
                  }
                  else if (agg_interp_type == 2)
                  {
                     hypre_BoomerAMGBuildStdInterp(A_array[level],
                                                   CF3_marker, S, coarse_pnts_global1,
                                                   num_functions, dof_func_array[level], debug_flag,
                                                   agg_P12_trunc_factor, agg_P12_max_elmts, 0, &P1);
                  }
                  else if (agg_interp_type == 3)
                  {
                     hypre_BoomerAMGBuildExtInterp(A_array[level],
                                                   CF3_marker, S, coarse_pnts_global1,
                                                   num_functions, dof_func_array[level], debug_flag,
                                                   agg_P12_trunc_factor, agg_P12_max_elmts, &P1);
                  }
                  else if (agg_interp_type == 5)
                  {
                     hypre_BoomerAMGBuildModExtInterp(A_array[level],
                                                   CF3_marker, S, coarse_pnts_global1,
                                                   num_functions, dof_func_array[level], 
                                                   debug_flag,
                                                   agg_P12_trunc_factor, agg_P12_max_elmts, &P1);
                  }
                  else if (agg_interp_type == 6)
                  {
                     hypre_BoomerAMGBuildModExtPIInterp(A_array[level],
                                                   CF3_marker, S, coarse_pnts_global1,
                                                   num_functions, dof_func_array[level], 
                                                   debug_flag,
                                                   agg_P12_trunc_factor, agg_P12_max_elmts, &P1);
                  }
                  else if (agg_interp_type == 7 )
                  {
                     hypre_BoomerAMGBuildModExtPEInterp(A_array[level],
                                                   CF3_marker, S, coarse_pnts_global1,
                                                   num_functions, dof_func_array[level], 
                                                   debug_flag,
                                                   agg_P12_trunc_factor, agg_P12_max_elmts, &P1);
                  }

                  hypre_BoomerAMGCorrectCFMarker2 (CFN_marker,
                                                   local_num_vars/num_functions, CF2_marker);
                  hypre_TFree(CF2_marker, HYPRE_MEMORY_HOST);
                  hypre_TFree(CF3_marker, HYPRE_MEMORY_HOST);
                  hypre_ParCSRMatrixDestroy(S);
                  hypre_BoomerAMGCreateScalarCFS(SN, A_array[level], CFN_marker,
                                                 num_functions, nodal, keep_same_sign, 
                                                 &dof_func, &CF_marker, &S);

                  hypre_TFree(CFN_marker, HYPRE_MEMORY_HOST);
                  hypre_BoomerAMGCoarseParms(comm, local_num_vars,
                                             num_functions, dof_func_array[level], CF_marker,
                                             &coarse_dof_func,&coarse_pnts_global);
                  /*if (num_functions > 1 && nodal > -1 && (!block_mode) )
                     dof_func_array[level+1] = coarse_dof_func;*/
                  if (agg_interp_type == 1 || agg_interp_type == 6)
                  {
                     hypre_BoomerAMGBuildPartialExtPIInterp(A_array[level],
                                                            CF_marker, S, coarse_pnts_global,
                                                            coarse_pnts_global1, num_functions,
                                                            dof_func_array[level], debug_flag, agg_P12_trunc_factor,
                                                            agg_P12_max_elmts, &P2);
                  }
                  else if (agg_interp_type == 2)
                  {
                     hypre_BoomerAMGBuildPartialStdInterp(A_array[level],
                                                          CF_marker, S, coarse_pnts_global,
                                                          coarse_pnts_global1, num_functions,
                                                          dof_func_array[level], debug_flag, agg_P12_trunc_factor,
                                                          agg_P12_max_elmts, sep_weight, &P2);
                  }
                  else if (agg_interp_type == 3)
                  {
                     hypre_BoomerAMGBuildPartialExtInterp(A_array[level],
                                                          CF_marker, S, coarse_pnts_global,
                                                          coarse_pnts_global1, num_functions,
                                                          dof_func_array[level], debug_flag, agg_P12_trunc_factor,
                                                          agg_P12_max_elmts, &P2);
                  }
                  else if (agg_interp_type == 5)
                  {
                     hypre_BoomerAMGBuildModPartialExtInterp(A_array[level],
                                                CF_marker, S, coarse_pnts_global, coarse_pnts_global1,
                                                num_functions, dof_func_array[level],
                                                debug_flag,
                                                agg_P12_trunc_factor, agg_P12_max_elmts, &P2);
                  }
                  else if (agg_interp_type == 7)
                  {
                     hypre_BoomerAMGBuildModPartialExtPEInterp(A_array[level],
                                                CF_marker, S, coarse_pnts_global, coarse_pnts_global1,
                                                num_functions, dof_func_array[level],
                                                debug_flag,
                                                agg_P12_trunc_factor, agg_P12_max_elmts, &P2);
                  }

                  if (hypre_ParAMGDataModularizedMatMat(amg_data))
                  {
                     P = hypre_ParCSRMatMat(P1, P2);
                  }
                  else
                  {
                     P = hypre_ParMatmul(P1, P2);
                  }
                  hypre_BoomerAMGInterpTruncation(P, agg_trunc_factor,
                                                  agg_P_max_elmts);
                  hypre_MatvecCommPkgCreate(P);
                  hypre_ParCSRMatrixDestroy(P1);
                  hypre_ParCSRMatrixOwnsColStarts(P2) = 0;
                  hypre_ParCSRMatrixDestroy(P2);
                  hypre_ParCSRMatrixOwnsColStarts(P) = 1;
               }
               if (SN)
               {
                  hypre_ParCSRMatrixDestroy(SN);
               }
               SN = NULL;
               if (AN)
               {
                  hypre_ParCSRMatrixDestroy(AN);
               }
               AN = NULL;
            }
            if (my_id == (num_procs -1)) coarse_size = coarse_pnts_global[1];
            hypre_MPI_Bcast(&coarse_size, 1, HYPRE_MPI_BIG_INT, num_procs-1, comm);
         }
         else /* no aggressive coarsening */
         {
            /**** Get the coarse parameters ****/
/* xxxxxxxxxxxxxxxxxxxxxxxxx change for min_coarse_size
            if (block_mode )
            {
               hypre_BoomerAMGCoarseParms(comm,
                                          hypre_CSRMatrixNumRows(hypre_ParCSRMatrixDiag(AN)),
                                          1, NULL, CF_marker, NULL, &coarse_pnts_global);
            }
            else
            {
               hypre_BoomerAMGCoarseParms(comm, local_num_vars,
                                          num_functions, dof_func_array[level], CF_marker,
                                          &coarse_dof_func,&coarse_pnts_global);
            }
            if (my_id == (num_procs -1)) coarse_size = coarse_pnts_global[1];
            hypre_MPI_Bcast(&coarse_size, 1, HYPRE_MPI_BIG_INT, num_procs-1, comm);
 xxxxxxxxxxxxxxxxxxxxxxxxx change for min_coarse_size */
            if (debug_flag==1)
            {
               wall_time = time_getWallclockSeconds() - wall_time;
               hypre_printf("Proc = %d    Level = %d    Coarsen Time = %f\n",
                            my_id,level, wall_time);
               fflush(NULL);
            }

            /* RL: build restriction */
            if (restri_type)
            {
               HYPRE_Real filter_thresholdR;
               filter_thresholdR = hypre_ParAMGDataFilterThresholdR(amg_data);
               HYPRE_Int is_triangular = hypre_ParAMGDataIsTriangular(amg_data);
               HYPRE_Int gmres_switch = hypre_ParAMGDataGMRESSwitchR(amg_data);
               /* !!! RL: ensure that CF_marker contains -1 or 1 !!! */
               for (i = 0; i < hypre_CSRMatrixNumRows(hypre_ParCSRMatrixDiag(A_array[level])); i++)
               {
                  CF_marker[i] = CF_marker[i] > 0 ? 1 : -1;
               }

               if (restri_type == 1) /* distance-1 AIR */
               {
                  hypre_BoomerAMGBuildRestrAIR(A_array[level], CF_marker,
                                               Sabs, coarse_pnts_global, 1, NULL,
                                               filter_thresholdR, debug_flag,
                                               &R,
                                               is_triangular, gmres_switch );
               }
               else if (restri_type == 2 || restri_type == 15) /* distance-2, 1.5 AIR */
               {
                  hypre_BoomerAMGBuildRestrDist2AIR(A_array[level], CF_marker,
                                                    Sabs, coarse_pnts_global, 1, NULL,
                                                    filter_thresholdR, debug_flag,
                                                    &R, restri_type == 15,
                                                    is_triangular, gmres_switch);
               }
               else
               {
                  HYPRE_Int NeumannAIRDeg = restri_type - 3;
                  hypre_assert(NeumannAIRDeg >= 0);
                  HYPRE_Real strong_thresholdR;
                  strong_thresholdR = hypre_ParAMGDataStrongThresholdR(amg_data);
                  hypre_BoomerAMGBuildRestrNeumannAIR(A_array[level], CF_marker,
                                                      coarse_pnts_global, 1, NULL,
                                                      NeumannAIRDeg, strong_thresholdR,
                                                      filter_thresholdR, debug_flag,
                                                      &R );
               }

#if DEBUG_SAVE_ALL_OPS
               char file[256];
               hypre_sprintf(file, "R_%d.mtx", level);
               hypre_ParCSRMatrixPrintIJ(R, 1, 1, file);
#endif
               if (Sabs)
               {
                  hypre_ParCSRMatrixDestroy(Sabs);
                  Sabs = NULL;
               }
            }

            if (debug_flag==1) wall_time = time_getWallclockSeconds();

            if (interp_type == 4)
            {
               hypre_BoomerAMGBuildMultipass(A_array[level], CF_marker,
                                             S, coarse_pnts_global, num_functions, dof_func_array[level],
                                             debug_flag, trunc_factor, P_max_elmts, sep_weight, &P);
            }
            else if (interp_type == 1)
            {
               hypre_BoomerAMGNormalizeVecs(
                  hypre_CSRMatrixNumRows(hypre_ParCSRMatrixDiag(A_array[level])),
                  hypre_ParAMGDataNumSamples(amg_data), SmoothVecs);

               hypre_BoomerAMGBuildInterpLS(NULL, CF_marker, S,
                                            coarse_pnts_global, num_functions, dof_func_array[level],
                                            debug_flag, trunc_factor,
                                            hypre_ParAMGDataNumSamples(amg_data), SmoothVecs, &P);
            }
            else if (interp_type == 2)
            {
               hypre_BoomerAMGBuildInterpHE(A_array[level], CF_marker,
                                            S, coarse_pnts_global, num_functions, dof_func_array[level],
                                            debug_flag, trunc_factor, P_max_elmts, &P);
            }
            else if (interp_type == 3 || interp_type == 15)
            {
               hypre_BoomerAMGBuildDirInterp(A_array[level], CF_marker,
                                             S, coarse_pnts_global, num_functions, dof_func_array[level],
                                             debug_flag, trunc_factor, P_max_elmts,
                                             interp_type, &P);
            }
            else if (interp_type == 6) /*Extended+i classical interpolation */
            {
               hypre_BoomerAMGBuildExtPIInterp(A_array[level], CF_marker,
                                               S, coarse_pnts_global, num_functions, dof_func_array[level],
                                               debug_flag, trunc_factor, P_max_elmts, &P);
            }
            else if (interp_type == 14) /*Extended classical interpolation */
            {
               hypre_BoomerAMGBuildExtInterp(A_array[level], CF_marker,
                                             S, coarse_pnts_global, num_functions, dof_func_array[level],
                                             debug_flag, trunc_factor, P_max_elmts, &P);
            }
            else if (interp_type == 16) /*Extended classical MM interpolation */
            {
               hypre_BoomerAMGBuildModExtInterp(A_array[level], CF_marker,
                                                S, coarse_pnts_global,
                                                num_functions, dof_func_array[level], 
                                                debug_flag,
                                                trunc_factor, P_max_elmts, &P);
            }
            else if (interp_type == 17) /*Extended+i MM interpolation */
            {
               hypre_BoomerAMGBuildModExtPIInterp(A_array[level], CF_marker,
                                             S, coarse_pnts_global,
                                             num_functions, dof_func_array[level], 
                                             debug_flag, trunc_factor, P_max_elmts, &P);
            }
            else if (interp_type == 18) /*Extended+e MM interpolation */
            {
               hypre_BoomerAMGBuildModExtPEInterp(A_array[level], CF_marker,
                                             S, coarse_pnts_global,
                                             num_functions, dof_func_array[level], 
                                             debug_flag, trunc_factor, P_max_elmts, &P);
            }

            else if (interp_type == 7) /*Extended+i (if no common C) interpolation */
            {
               hypre_BoomerAMGBuildExtPICCInterp(A_array[level], CF_marker,
                                                 S, coarse_pnts_global, num_functions, dof_func_array[level],
                                                 debug_flag, trunc_factor, P_max_elmts, &P);
            }
            else if (interp_type == 12) /*FF interpolation */
            {
               hypre_BoomerAMGBuildFFInterp(A_array[level], CF_marker,
                                            S, coarse_pnts_global, num_functions, dof_func_array[level],
                                            debug_flag, trunc_factor, P_max_elmts, &P);
            }
            else if (interp_type == 13) /*FF1 interpolation */
            {
               hypre_BoomerAMGBuildFF1Interp(A_array[level], CF_marker,
                                             S, coarse_pnts_global, num_functions, dof_func_array[level],
                                             debug_flag, trunc_factor, P_max_elmts, &P);
            }
            else if (interp_type == 8) /*Standard interpolation */
            {
               hypre_BoomerAMGBuildStdInterp(A_array[level], CF_marker,
                                             S, coarse_pnts_global, num_functions, dof_func_array[level],
                                             debug_flag, trunc_factor, P_max_elmts, sep_weight, &P);
            }
            else if (interp_type == 100) /* 1pt interpolation */
            {
               hypre_BoomerAMGBuildInterpOnePnt(A_array[level], CF_marker, S,
                                                coarse_pnts_global, 1, NULL,
                                                debug_flag, &P);

#if DEBUG_SAVE_ALL_OPS
               char file[256];
               hypre_sprintf(file, "P_%d.mtx", level);
               hypre_ParCSRMatrixPrintIJ(P, 1, 1, file);
#endif
            }
            else if (hypre_ParAMGDataGSMG(amg_data) == 0) /* none of above choosen and not GMSMG */
            {
               if (block_mode) /* nodal interpolation */
               {

                  /* convert A to a block matrix if there isn't already a block
                    matrix - there should be one already*/
                 if (!(A_block_array[level]))
                 {
                    A_block_array[level] =  hypre_ParCSRBlockMatrixConvertFromParCSRMatrix(
                             A_array[level], num_functions);
                 }

                 /* note that the current CF_marker is nodal */
                 if (interp_type == 11)
                 {
                    hypre_BoomerAMGBuildBlockInterpDiag( A_block_array[level], CF_marker,
                                                         SN,
                                                         coarse_pnts_global, 1,
                                                         NULL,
                                                         debug_flag,
                                                         trunc_factor, P_max_elmts,1,
                                                         &P_block_array[level]);


                 }
                 else if (interp_type == 22)
                 {
                    hypre_BoomerAMGBuildBlockInterpRV( A_block_array[level], CF_marker,
                                                       SN,
                                                       coarse_pnts_global, 1,
                                                       NULL,
                                                       debug_flag,
                                                       trunc_factor, P_max_elmts,
                                                       &P_block_array[level]);
                 }
                 else if (interp_type == 23)
                 {
                    hypre_BoomerAMGBuildBlockInterpRV( A_block_array[level], CF_marker,
                                                       SN,
                                                       coarse_pnts_global, 1,
                                                       NULL,
                                                       debug_flag,
                                                       trunc_factor, P_max_elmts,
                                                       &P_block_array[level]);
                 }
                 else if (interp_type == 20)
                 {
                    hypre_BoomerAMGBuildBlockInterp( A_block_array[level], CF_marker,
                                                     SN,
                                                     coarse_pnts_global, 1,
                                                     NULL,
                                                     debug_flag,
                                                     trunc_factor, P_max_elmts, 0,
                                                     &P_block_array[level]);

                 }
                 else if (interp_type == 21)
                 {
                    hypre_BoomerAMGBuildBlockInterpDiag( A_block_array[level], CF_marker,
                                                         SN,
                                                         coarse_pnts_global, 1,
                                                         NULL,
                                                         debug_flag,
                                                         trunc_factor, P_max_elmts, 0,
                                                         &P_block_array[level]);
                 }
                 else if (interp_type == 24)
                 {
                    hypre_BoomerAMGBuildBlockDirInterp( A_block_array[level], CF_marker,
                                                        SN,
                                                        coarse_pnts_global, 1,
                                                        NULL,
                                                        debug_flag,
                                                        trunc_factor, P_max_elmts,
                                                        &P_block_array[level]);
                 }

                 else /* interp_type ==10 */
                 {

                    hypre_BoomerAMGBuildBlockInterp( A_block_array[level], CF_marker,
                                                     SN,
                                                     coarse_pnts_global, 1,
                                                     NULL,
                                                     debug_flag,
                                                     trunc_factor, P_max_elmts, 1,
                                                     &P_block_array[level]);

                 }

                 /* we need to set the global number of cols in P, as this was
                    not done in the interp
                    (which calls the matrix create) since we didn't
                    have the global partition */
                 /*  this has to be done before converting from block to non-block*/
                 hypre_ParCSRBlockMatrixGlobalNumCols(P_block_array[level]) = coarse_size;

                 /* if we don't do nodal relaxation, we need a CF_array that is
                    not nodal - right now we don't allow this to happen though*/
                 /*
                   if (grid_relax_type[0] < 20  )
                   {
                   hypre_BoomerAMGCreateScalarCF(CFN_marker, num_functions,
                   hypre_CSRMatrixNumRows(hypre_ParCSRMatrixDiag(AN)),
                   &dof_func1, &CF_marker);

                   dof_func_array[level+1] = dof_func1;
                   hypre_TFree(CFN_marker, HYPRE_MEMORY_HOST);
                   CF_marker_array[level] = CF_marker;
                   }
                 */

                 /* clean up other things */
                 hypre_ParCSRMatrixDestroy(AN);
                 hypre_ParCSRMatrixDestroy(SN);

              }
              else /* not block mode - use default interp (interp_type = 0) */
              {
                 if (nodal > -1) /* non-systems, or systems with unknown approach interpolation*/
                 {
                    /* if systems, do we want to use an interp. that uses the full strength matrix?*/

                    if ( (num_functions > 1) && (interp_type == 19 || interp_type == 18 || interp_type == 17 || interp_type == 16))
                    {
                       /* so create a second strength matrix and build interp with with num_functions = 1 */
                       hypre_BoomerAMGCreateS(A_array[level],
                                              strong_threshold, max_row_sum,
                                              1, dof_func_array[level],&S2);
                       switch (interp_type)
                       {

                          case 19:
                             dbg_flg = debug_flag;
                             if (amg_print_level) dbg_flg = -debug_flag;
                             hypre_BoomerAMGBuildInterp(A_array[level], CF_marker,
                                                        S2, coarse_pnts_global, 1,
                                                        dof_func_array[level],
                                                        dbg_flg, trunc_factor, P_max_elmts, &P);
                             break;

                          case 18:
                             hypre_BoomerAMGBuildStdInterp(A_array[level], CF_marker,
                                                           S2, coarse_pnts_global, 1, dof_func_array[level],
                                                           debug_flag, trunc_factor, P_max_elmts, 0, &P);

                             break;

                          case 17:
                             hypre_BoomerAMGBuildExtPIInterp(A_array[level], CF_marker,
                                                             S2, coarse_pnts_global, 1, dof_func_array[level],
                                                             debug_flag, trunc_factor, P_max_elmts, &P);
                             break;
                          case 16:
                             dbg_flg = debug_flag;
                             if (amg_print_level) dbg_flg = -debug_flag;
                             hypre_BoomerAMGBuildInterpModUnk(A_array[level], CF_marker,
                                                              S2, coarse_pnts_global, num_functions, dof_func_array[level],
                                                              dbg_flg, trunc_factor, P_max_elmts, &P);
                             break;

                       }


                       hypre_ParCSRMatrixDestroy(S2);

                    }
                    else /* one function only or unknown-based interpolation- */
                    {
                       dbg_flg = debug_flag;
                       if (amg_print_level) dbg_flg = -debug_flag;

                       hypre_BoomerAMGBuildInterp(A_array[level], CF_marker,
                                                  S, coarse_pnts_global, num_functions,
                                                  dof_func_array[level],
                                                  dbg_flg, trunc_factor, P_max_elmts, &P);


                    }
                 }
              }
           }
           else
           {
              hypre_BoomerAMGBuildInterpGSMG(NULL, CF_marker, S,
                                             coarse_pnts_global, num_functions, dof_func_array[level],
                                             debug_flag, trunc_factor, &P);


           }


         } /* end of no aggressive coarsening */

         /*dof_func_array[level+1] = NULL;
           if (num_functions > 1 && nodal > -1 && (!block_mode) )
            dof_func_array[level+1] = coarse_dof_func;*/

         dof_func_array[level+1] = NULL;
         if (num_functions > 1 && nodal > -1 && (!block_mode) )
            dof_func_array[level+1] = coarse_dof_func;

      } /* end of if max_levels > 1 */

      /* if no coarse-grid, stop coarsening, and set the
       * coarsest solve to be a single sweep of Jacobi */
      if ( (coarse_size == 0) || (coarse_size == fine_size) )
      {
         HYPRE_Int     *num_grid_sweeps =
               hypre_ParAMGDataNumGridSweeps(amg_data);
         HYPRE_Int    **grid_relax_points =
               hypre_ParAMGDataGridRelaxPoints(amg_data);
         if (grid_relax_type[3] == 9 || grid_relax_type[3] == 99
             || grid_relax_type[3] == 19 || grid_relax_type[3] == 98)
         {
            grid_relax_type[3] = grid_relax_type[0];
            num_grid_sweeps[3] = 1;
            if (grid_relax_points) grid_relax_points[3][0] = 0;
         }
         if (S)
            hypre_ParCSRMatrixDestroy(S);
         if (P)
            hypre_ParCSRMatrixDestroy(P);
         if (level > 0)
         {
            /* note special case treatment of CF_marker is necessary
             * to do CF relaxation correctly when num_levels = 1 */
            hypre_TFree(CF_marker_array[level], HYPRE_MEMORY_HOST);
            hypre_ParVectorDestroy(F_array[level]);
            hypre_ParVectorDestroy(U_array[level]);
         }

         break;
      }
      if (level < agg_num_levels && coarse_size < min_coarse_size)
      {
         if (S)
            hypre_ParCSRMatrixDestroy(S);
         if (P)
            hypre_ParCSRMatrixDestroy(P);
         if (level > 0)
         {
            hypre_TFree(CF_marker_array[level], HYPRE_MEMORY_HOST);
            hypre_ParVectorDestroy(F_array[level]);
            hypre_ParVectorDestroy(U_array[level]);
         }
         coarse_size = fine_size;

         break;
      }

      /*-------------------------------------------------------------
       * Build prolongation matrix, P, and place in P_array[level]
       *--------------------------------------------------------------*/

      if (interp_refine > 0 )
      {
         for (k = 0; k < interp_refine; k++)
            hypre_BoomerAMGRefineInterp(A_array[level],
                                        P,
                                        coarse_pnts_global,
                                        &num_functions,
                                        dof_func_array[level],
                                        CF_marker_array[level], level);
      }


      /*  Post processing of interpolation operators to incorporate
          smooth vectors NOTE: must pick nodal coarsening !!!
          (nodal is changed above to 1 if it is 0)  */
      if (interp_vec_variant && nodal && num_interp_vectors)
      {
         /* TO DO: add option of smoothing the vectors at
          * coarser levels?*/

         if (level < interp_vec_first_level)
         {

            /* coarsen the smooth vecs */
            hypre_BoomerAMGCoarsenInterpVectors( P,
                                                 num_interp_vectors,
                                                 interp_vectors_array[level],
                                                 CF_marker_array[level],
                                                 &interp_vectors_array[level+1],
                                                 0, num_functions);

         }
         /* do  GM 2 and LN (3) at all levels and GM 1 only on first level */
         if (( interp_vec_variant > 1  && level >= interp_vec_first_level) ||
             (interp_vec_variant == 1 && interp_vec_first_level == level))

         {
            /*if (level == 0)
            {
               hypre_ParCSRMatrixPrintIJ(A_array[0], 0, 0, "A");
               hypre_ParVectorPrintIJ(interp_vectors_array[0][0], 0, "rbm");
            }*/
            if (interp_vec_variant < 3) /* GM */
            {
               hypre_BoomerAMG_GMExpandInterp( A_array[level],
                                               &P,
                                               num_interp_vectors,
                                               interp_vectors_array[level],
                                               &num_functions,
                                               dof_func_array[level],
                                               &dof_func_array[level+1],
                                               interp_vec_variant, level,
                                               abs_q_trunc,
                                               expandp_weights,
                                               q_max,
                                               CF_marker_array[level], interp_vec_first_level);
            }
            else /* LN */
            {
               hypre_BoomerAMG_LNExpandInterp( A_array[level],
                                               &P,
                                               coarse_pnts_global,
                                               &num_functions,
                                               dof_func_array[level],
                                               &dof_func_array[level+1],
                                               CF_marker_array[level],
                                               level,
                                               expandp_weights,
                                               num_interp_vectors,
                                               interp_vectors_array[level],
                                               abs_q_trunc,
                                               q_max,
                                               interp_vec_first_level);
            }

            if (level == interp_vec_first_level)
            {
               /* check to see if we made A bigger - this can happen
                * in 3D with certain coarsenings   - if so, need to fix vtemp*/

               HYPRE_Int local_sz = hypre_ParVectorActualLocalSize(Vtemp);
               HYPRE_Int local_P_sz = hypre_CSRMatrixNumCols(hypre_ParCSRMatrixDiag(P));
               if (local_sz < local_P_sz)
               {
                  hypre_Vector *Vtemp_local = hypre_ParVectorLocalVector(Vtemp);
                  hypre_TFree(hypre_VectorData(Vtemp_local), memory_location);
                  hypre_VectorSize(Vtemp_local) = local_P_sz;
                  hypre_VectorData(Vtemp_local) = hypre_CTAlloc(HYPRE_Complex, local_P_sz, memory_location);
                  if (Ztemp)
                  {
                     hypre_Vector *Ztemp_local = hypre_ParVectorLocalVector(Ztemp);
                     hypre_TFree(hypre_VectorData(Ztemp_local), memory_location);
                     hypre_VectorSize(Ztemp_local) = local_P_sz;
                     hypre_VectorData(Ztemp_local) = hypre_CTAlloc(HYPRE_Complex, local_P_sz, memory_location);
                  }
                  if (Ptemp)
                  {
                     hypre_Vector *Ptemp_local = hypre_ParVectorLocalVector(Ptemp);
                     hypre_TFree(hypre_VectorData(Ptemp_local), memory_location);
                     hypre_VectorSize(Ptemp_local) = local_P_sz;
                     hypre_VectorData(Ptemp_local) = hypre_CTAlloc(HYPRE_Complex, local_P_sz, memory_location);
                  }
                  if (Rtemp)
                  {
                     hypre_Vector *Rtemp_local = hypre_ParVectorLocalVector(Rtemp);
                     hypre_TFree(hypre_VectorData(Rtemp_local), memory_location);
                     hypre_VectorSize(Rtemp_local) = local_P_sz;
                     hypre_VectorData(Rtemp_local) = hypre_CTAlloc(HYPRE_Complex, local_P_sz, memory_location);
                  }
               }
               /*if (hypre_ParCSRMatrixGlobalNumRows(A_array[0]) < hypre_ParCSRMatrixGlobalNumCols(P))
               {

                  hypre_ParVectorDestroy(Vtemp);
                  Vtemp = NULL;

                  Vtemp = hypre_ParVectorCreate(hypre_ParCSRMatrixComm(P),
                                                hypre_ParCSRMatrixGlobalNumCols(P),
                                                hypre_ParCSRMatrixColStarts(P));
                  hypre_ParVectorInitialize(Vtemp);
                  hypre_ParVectorSetPartitioningOwner(Vtemp,0);
                  hypre_ParAMGDataVtemp(amg_data) = Vtemp;
               }*/
            }
            /* at the first level we have to add space for the new
             * unknowns in the smooth vectors */
            if (interp_vec_variant > 1 && level < max_levels)
            {
               HYPRE_Int expand_level = 0;

               if (level == interp_vec_first_level)
                  expand_level = 1;

               hypre_BoomerAMGCoarsenInterpVectors( P,
                                                    num_interp_vectors,
                                                    interp_vectors_array[level],
                                                    CF_marker_array[level],
                                                    &interp_vectors_array[level+1],
                                                    expand_level, num_functions);
            }
         } /* end apply variant */
      }/* end interp_vec_variant > 0 */

      for (i=0; i < post_interp_type; i++)
         /* Improve on P with Jacobi interpolation */
         hypre_BoomerAMGJacobiInterp( A_array[level], &P, S,
                                      num_functions, dof_func,
                                      CF_marker_array[level],
                                      level, jacobi_trunc_threshold, 0.5*jacobi_trunc_threshold );


      if (!block_mode)
      {
         if (mult_addlvl > -1 && level >= mult_addlvl && level <= add_end)
         {
            hypre_Vector *d_diag = hypre_SeqVectorCreate(hypre_ParCSRMatrixNumRows(A_array[level]));

            if (add_rlx == 0)
            {
               hypre_CSRMatrix *lvl_Adiag = hypre_ParCSRMatrixDiag(A_array[level]);
               HYPRE_Int lvl_nrows = hypre_CSRMatrixNumRows(lvl_Adiag);
               HYPRE_Int *lvl_i = hypre_CSRMatrixI(lvl_Adiag);
               HYPRE_Real *lvl_data = hypre_CSRMatrixData(lvl_Adiag);
               HYPRE_Real w_inv = 1.0 / add_rlx_wt;
               /*HYPRE_Real w_inv = 1.0/hypre_ParAMGDataRelaxWeight(amg_data)[level];*/
               hypre_SeqVectorInitialize_v2(d_diag, HYPRE_MEMORY_HOST);
               for (i=0; i < lvl_nrows; i++)
               {
                  hypre_VectorData(d_diag)[i] = lvl_data[lvl_i[i]] * w_inv;
               }
            }
            else
            {
               HYPRE_Real *d_diag_data = NULL;

               hypre_ParCSRComputeL1Norms(A_array[level], 1, NULL, &d_diag_data);

               hypre_VectorData(d_diag) = d_diag_data;
               hypre_SeqVectorInitialize_v2(d_diag, hypre_ParCSRMatrixMemoryLocation(A_array[level]));
            }

            if (ns == 1)
            {
               hypre_ParCSRMatrix *Q = NULL;
               if (hypre_ParAMGDataModularizedMatMat(amg_data))
               {
                  Q = hypre_ParCSRMatMat(A_array[level], P);
                  hypre_ParCSRMatrixAminvDB(P, Q, hypre_VectorData(d_diag), &P_array[level]);
                  A_H = hypre_ParCSRTMatMat(P, Q);
               }
               else
               {
                  Q = hypre_ParMatmul(A_array[level], P);
                  hypre_ParCSRMatrixAminvDB(P, Q, hypre_VectorData(d_diag), &P_array[level]);
                  A_H = hypre_ParTMatmul(P, Q);
               }
               hypre_ParCSRMatrixRowStarts(A_H) = hypre_ParCSRMatrixColStarts(A_H);
               hypre_ParCSRMatrixOwnsRowStarts(A_H) = 1;
               hypre_ParCSRMatrixOwnsColStarts(A_H) = 0;
               hypre_ParCSRMatrixOwnsColStarts(P) = 0;
               if (num_procs > 1)
               {
                  hypre_MatvecCommPkgCreate(A_H);
               }
               /*hypre_ParCSRMatrixDestroy(P); */
               hypre_SeqVectorDestroy(d_diag);
               /* Set NonGalerkin drop tol on each level */
               if (level < nongalerk_num_tol) nongalerk_tol_l = nongalerk_tol[level];
               if (nongal_tol_array) nongalerk_tol_l = nongal_tol_array[level];
               if (nongalerk_tol_l > 0.0)
               {
               /* Build Non-Galerkin Coarse Grid */
                  hypre_ParCSRMatrix *Q = NULL;
                  hypre_BoomerAMGBuildNonGalerkinCoarseOperator(&A_H, Q,
                    0.333*strong_threshold, max_row_sum, num_functions,
                    dof_func_array[level+1], CF_marker_array[level],
                    /* nongalerk_tol, sym_collapse, lump_percent, beta );*/
                      nongalerk_tol_l,      1,            0.5,    1.0 );

                  hypre_ParCSRMatrixColStarts(P_array[level]) = hypre_ParCSRMatrixRowStarts(A_H);
                  if (!hypre_ParCSRMatrixCommPkg(A_H))
                     hypre_MatvecCommPkgCreate(A_H);
               }
               hypre_ParCSRMatrixDestroy(Q);
            }
            else
            {
               HYPRE_Int ns_tmp = ns;
               hypre_ParCSRMatrix *C = NULL;
               hypre_ParCSRMatrix *Ptmp = NULL;
               /* Set NonGalerkin drop tol on each level */
               if (level < nongalerk_num_tol)
                   nongalerk_tol_l = nongalerk_tol[level];
               if (nongal_tol_array) nongalerk_tol_l = nongal_tol_array[level];

               if (nongalerk_tol_l > 0.0)
               {
                  /* Construct AP, and then RAP */
                  hypre_ParCSRMatrix *Q = NULL;
                  if (hypre_ParAMGDataModularizedMatMat(amg_data))
                  {
                     Q = hypre_ParCSRMatMat(A_array[level],P_array[level]);
                     A_H = hypre_ParCSRTMatMatKT(P_array[level],Q,keepTranspose);
                  }
                  else
                  {
                     Q = hypre_ParMatmul(A_array[level],P_array[level]);
                     A_H = hypre_ParTMatmul(P_array[level],Q);
                  }
                  hypre_ParCSRMatrixRowStarts(A_H) = hypre_ParCSRMatrixColStarts(A_H);
                  hypre_ParCSRMatrixOwnsRowStarts(A_H) = 1;
                  hypre_ParCSRMatrixOwnsColStarts(A_H) = 0;
                  hypre_ParCSRMatrixOwnsColStarts(P_array[level]) = 0;
                  if (num_procs > 1) hypre_MatvecCommPkgCreate(A_H);

                  /* Build Non-Galerkin Coarse Grid */
                  hypre_BoomerAMGBuildNonGalerkinCoarseOperator(&A_H, Q,
                    0.333*strong_threshold, max_row_sum, num_functions,
                    dof_func_array[level+1], CF_marker_array[level],
                    /* nongalerk_tol, sym_collapse, lump_percent, beta );*/
                      nongalerk_tol_l,      1,            0.5,    1.0 );

                  if (!hypre_ParCSRMatrixCommPkg(A_H))
                     hypre_MatvecCommPkgCreate(A_H);

                  /* Delete AP */
                  hypre_ParCSRMatrixDestroy(Q);
               }
               else if (rap2)
               {
                  /* Use two matrix products to generate A_H */
                  hypre_ParCSRMatrix *Q = NULL;
                  if (hypre_ParAMGDataModularizedMatMat(amg_data))
                  {
                     Q = hypre_ParCSRMatMat(A_array[level],P_array[level]);
                     A_H = hypre_ParCSRTMatMatKT(P_array[level],Q,keepTranspose);
                  }
                  else
                  {
                     Q = hypre_ParMatmul(A_array[level],P_array[level]);
                     A_H = hypre_ParTMatmul(P_array[level],Q);
                  }
                  hypre_ParCSRMatrixOwnsRowStarts(A_H) = 1;
                  hypre_ParCSRMatrixOwnsColStarts(A_H) = 0;
                  hypre_ParCSRMatrixOwnsColStarts(P_array[level]) = 0;
                  if (num_procs > 1) hypre_MatvecCommPkgCreate(A_H);
                  /* Delete AP */
                  hypre_ParCSRMatrixDestroy(Q);
               }
               else
               {
                  if (hypre_ParAMGDataModularizedMatMat(amg_data))
                  {
                     A_H = hypre_ParCSRMatrixRAPKT(P, A_array[level],
                                                   P, keepTranspose);
                  }
                  else
                  {
                     hypre_BoomerAMGBuildCoarseOperatorKT(P, A_array[level] , P,
                                                          keepTranspose, &A_H);
                  }
               }

               if (add_rlx == 18)
                  C = hypre_CreateC(A_array[level], 0.0);
               else
                  C = hypre_CreateC(A_array[level], add_rlx_wt);
               Ptmp = P;
               while (ns_tmp > 0)
               {
                  Pnew = Ptmp;
                  Ptmp = NULL;
                  if (hypre_ParAMGDataModularizedMatMat(amg_data))
                  {
                     Ptmp = hypre_ParCSRMatMat(C,Pnew);
                  }
                  else
                  {
                     Ptmp = hypre_ParMatmul(C,Pnew);
                  }
                  if (ns_tmp < ns)
                  {
                     hypre_ParCSRMatrixDestroy(Pnew);
                  }
                  ns_tmp--;
               }
               Pnew = Ptmp;
               P_array[level] = Pnew;
               hypre_ParCSRMatrixDestroy(C);
            }

            if (add_P_max_elmts || add_trunc_factor)
            {
               hypre_BoomerAMGTruncandBuild(P_array[level], add_trunc_factor,add_P_max_elmts);
            }
            /*else
                hypre_MatvecCommPkgCreate(P_array[level]);  */
            hypre_ParCSRMatrixDestroy(P);
         }
         else
         {
            P_array[level] = P;
            /* RL: save R matrix */
            if (restri_type)
            {
               R_array[level] = R;
            }
         }
      }

      if (S)
      {
         hypre_ParCSRMatrixDestroy(S);
      }
      S = NULL;

      hypre_TFree(SmoothVecs, HYPRE_MEMORY_HOST);

      if (debug_flag==1)
      {
         wall_time = time_getWallclockSeconds() - wall_time;
         hypre_printf("Proc = %d    Level = %d    Build Interp Time = %f\n",
                     my_id,level, wall_time);
         fflush(NULL);
      }

      /*-------------------------------------------------------------
       * Build coarse-grid operator, A_array[level+1] by R*A*P
       *--------------------------------------------------------------*/

      if (debug_flag==1) wall_time = time_getWallclockSeconds();

      if (block_mode)
      {

         hypre_ParCSRBlockMatrixRAP(P_block_array[level],
                                    A_block_array[level],
                                    P_block_array[level], &A_H_block);

         hypre_ParCSRBlockMatrixSetNumNonzeros(A_H_block);
         hypre_ParCSRBlockMatrixSetDNumNonzeros(A_H_block);
         A_block_array[level+1] = A_H_block;

      }
      else if (mult_addlvl == -1 || level < mult_addlvl || level > add_end)
      {
         /* Set NonGalerkin drop tol on each level */
         if (level < nongalerk_num_tol)
            nongalerk_tol_l = nongalerk_tol[level];
         if (nongal_tol_array) nongalerk_tol_l = nongal_tol_array[level];

         if (nongalerk_tol_l > 0.0)
         {
            /* Construct AP, and then RAP */
            hypre_ParCSRMatrix *Q = NULL;
            if (hypre_ParAMGDataModularizedMatMat(amg_data))
            {
               Q = hypre_ParCSRMatMat(A_array[level],P_array[level]);
               A_H = hypre_ParCSRTMatMatKT(P_array[level],Q,keepTranspose);
            }
            else
            {
               Q = hypre_ParMatmul(A_array[level],P_array[level]);
               A_H = hypre_ParTMatmul(P_array[level],Q);
            }
            hypre_ParCSRMatrixRowStarts(A_H) = hypre_ParCSRMatrixColStarts(A_H);
            hypre_ParCSRMatrixOwnsRowStarts(A_H) = 1;
            hypre_ParCSRMatrixOwnsColStarts(A_H) = 0;
            hypre_ParCSRMatrixOwnsColStarts(P_array[level]) = 0;
            if (num_procs > 1) hypre_MatvecCommPkgCreate(A_H);

            /* Build Non-Galerkin Coarse Grid */
            hypre_BoomerAMGBuildNonGalerkinCoarseOperator(&A_H, Q,
                                                          0.333*strong_threshold, max_row_sum, num_functions,
                                                          dof_func_array[level+1], CF_marker_array[level],
                                                          /* nongalerk_tol, sym_collapse, lump_percent, beta );*/
                                                          nongalerk_tol_l,      1,            0.5,    1.0 );

            if (!hypre_ParCSRMatrixCommPkg(A_H))
            {
               hypre_MatvecCommPkgCreate(A_H);
            }
            /* Delete AP */
            hypre_ParCSRMatrixDestroy(Q);
         }
         else if (restri_type) /* RL: */
         {
            /* Use two matrix products to generate A_H */
            hypre_ParCSRMatrix *AP = NULL;
            if (hypre_ParAMGDataModularizedMatMat(amg_data))
            {
               AP  = hypre_ParCSRMatMat(A_array[level], P_array[level]);
               A_H = hypre_ParCSRMatMat(R_array[level], AP);
               hypre_CSRMatrixReorder(hypre_ParCSRMatrixDiag(A_H));
            }
            else
            {
               AP  = hypre_ParMatmul(A_array[level], P_array[level]);
               A_H = hypre_ParMatmul(R_array[level], AP);
            }
            /* RL: XXX NEED TO CHECK THIS WITH UMY */
            hypre_ParCSRMatrixOwnsRowStarts(A_H) = 1;
            hypre_ParCSRMatrixOwnsColStarts(A_H) = 0;
            /* P gives up her ColStarts */
            hypre_ParCSRMatrixOwnsColStarts(P_array[level]) = 0;
            /* R gives up her RowStarts */
            hypre_ParCSRMatrixOwnsRowStarts(R_array[level]) = 0;
            if (num_procs > 1)
            {
               hypre_MatvecCommPkgCreate(A_H);
            }
            /* Delete AP */
            hypre_ParCSRMatrixDestroy(AP);

#if DEBUG_SAVE_ALL_OPS
            if (level == 0)
            {
               hypre_ParCSRMatrixPrintIJ(A_array[0], 1, 1, "A_0.mtx");
            }
            char file[256];
            hypre_sprintf(file, "A_%d.mtx", level+1);
            hypre_ParCSRMatrixPrintIJ(A_H, 1, 1, file);
#endif
         }
         else if (rap2)
         {
            /* Use two matrix products to generate A_H */
            hypre_ParCSRMatrix *Q = NULL;
            if (hypre_ParAMGDataModularizedMatMat(amg_data))
            {
               Q = hypre_ParCSRMatMat(A_array[level], P_array[level]);
               A_H = hypre_ParCSRTMatMatKT(P_array[level], Q, keepTranspose);
            }
            else
            {
               Q = hypre_ParMatmul(A_array[level],P_array[level]);
               A_H = hypre_ParTMatmul(P_array[level],Q);
            }
            hypre_ParCSRMatrixOwnsRowStarts(A_H) = 1;
            hypre_ParCSRMatrixOwnsColStarts(A_H) = 0;
            hypre_ParCSRMatrixOwnsColStarts(P_array[level]) = 0;
            if (num_procs > 1)
            {
               hypre_MatvecCommPkgCreate(A_H);
            }
            /* Delete AP */
            hypre_ParCSRMatrixDestroy(Q);
         }
         else
         {
            /* Compute standard Galerkin coarse-grid product */
            if (hypre_ParAMGDataModularizedMatMat(amg_data))
            {
               A_H = hypre_ParCSRMatrixRAPKT(P_array[level], A_array[level],
                                             P_array[level], keepTranspose);
            }
            else
            {
               hypre_BoomerAMGBuildCoarseOperatorKT(P_array[level], A_array[level] ,
                                                    P_array[level], keepTranspose, &A_H);
            }

            if (Pnew && ns==1)
            {
               hypre_ParCSRMatrixDestroy(P);
               P_array[level] = Pnew;
            }
         }
      }

      if (debug_flag==1)
      {
         wall_time = time_getWallclockSeconds() - wall_time;
         hypre_printf("Proc = %d    Level = %d    Build Coarse Operator Time = %f\n",
                       my_id,level, wall_time);
         fflush(NULL);
      }

      HYPRE_ANNOTATE_MGLEVEL_END(level);
      ++level;
      HYPRE_ANNOTATE_MGLEVEL_BEGIN(level);

      if (!block_mode)
      {
         /* dropping in A_H */
         hypre_ParCSRMatrixDropSmallEntries(A_H, hypre_ParAMGDataADropTol(amg_data),
                                            hypre_ParAMGDataADropType(amg_data));
         /* if CommPkg for A_H was not built */
         if (num_procs > 1 && hypre_ParCSRMatrixCommPkg(A_H) == NULL)
         {
            hypre_MatvecCommPkgCreate(A_H);
         }
         /* NumNonzeros was set in hypre_ParCSRMatrixDropSmallEntries */
         if (hypre_ParAMGDataADropTol(amg_data) <= 0.0)
         {
            hypre_ParCSRMatrixSetNumNonzeros(A_H);
            hypre_ParCSRMatrixSetDNumNonzeros(A_H);
         }
         A_array[level] = A_H;
      }

      size = ((HYPRE_Real) fine_size )*.75;
      if (coarsen_type > 0 && coarse_size >= (HYPRE_BigInt) size)
      {
         coarsen_type = 0;
      }

      {
         HYPRE_Int max_thresh = hypre_max(coarse_threshold, seq_threshold);
#ifdef HYPRE_USING_DSUPERLU
         max_thresh = hypre_max(max_thresh, dslu_threshold);
#endif
         if ( (level == max_levels-1) || (coarse_size <= (HYPRE_BigInt) max_thresh) )
         {
            HYPRE_ANNOTATE_MGLEVEL_END(level);
            not_finished_coarsening = 0;
         }
      }
   }  /* end of coarsening loop: while (not_finished_coarsening) */

   /* redundant coarse grid solve */
   if ((seq_threshold >= coarse_threshold) &&
       (coarse_size > (HYPRE_BigInt) coarse_threshold) &&
       (level != max_levels-1))
   {
      hypre_seqAMGSetup(amg_data, level, coarse_threshold);
   }
#ifdef HYPRE_USING_DSUPERLU
   else if ((dslu_threshold >= coarse_threshold) &&
            (coarse_size > (HYPRE_BigInt)coarse_threshold) &&
            (level != max_levels-1))
   {
      HYPRE_Solver dslu_solver;
      hypre_SLUDistSetup(&dslu_solver, A_array[level], amg_print_level);
      hypre_ParAMGDataDSLUSolver(amg_data) = dslu_solver;
   }
#endif
   else if (grid_relax_type[3] == 9  ||
            grid_relax_type[3] == 99 ||
            grid_relax_type[3] == 199 ) /*use of Gaussian elimination on coarsest level */
   {
      if (coarse_size <= coarse_threshold)
      {
         hypre_GaussElimSetup(amg_data, level, grid_relax_type[3]);
      }
      else
      {
         grid_relax_type[3] = grid_relax_type[1];
      }
   }
   else if (grid_relax_type[3] == 19 || grid_relax_type[3] == 98)  /*use of Gaussian elimination on coarsest level */
   {
      if (coarse_size > coarse_threshold)
      {
         grid_relax_type[3] = grid_relax_type[1];
      }
   }

   if (level > 0)
   {
      if (block_mode)
      {
         F_array[level] =
            hypre_ParVectorCreateFromBlock(hypre_ParCSRBlockMatrixComm(A_block_array[level]),
                                           hypre_ParCSRMatrixGlobalNumRows(A_block_array[level]),
                                           hypre_ParCSRBlockMatrixRowStarts(A_block_array[level]),
                                           hypre_ParCSRBlockMatrixBlockSize(A_block_array[level]));
         hypre_ParVectorInitialize(F_array[level]);

         U_array[level] =
            hypre_ParVectorCreateFromBlock(hypre_ParCSRBlockMatrixComm(A_block_array[level]),
                                           hypre_ParCSRMatrixGlobalNumRows(A_block_array[level]),
                                           hypre_ParCSRBlockMatrixRowStarts(A_block_array[level]),
                                           hypre_ParCSRBlockMatrixBlockSize(A_block_array[level]));

         hypre_ParVectorInitialize(U_array[level]);
      }
      else
      {
         F_array[level] =
            hypre_ParVectorCreate(hypre_ParCSRMatrixComm(A_array[level]),
                                  hypre_ParCSRMatrixGlobalNumRows(A_array[level]),
                                  hypre_ParCSRMatrixRowStarts(A_array[level]));
         hypre_ParVectorInitialize_v2(F_array[level], memory_location);
         hypre_ParVectorSetPartitioningOwner(F_array[level],0);

         U_array[level] =
            hypre_ParVectorCreate(hypre_ParCSRMatrixComm(A_array[level]),
                                  hypre_ParCSRMatrixGlobalNumRows(A_array[level]),
                                  hypre_ParCSRMatrixRowStarts(A_array[level]));
         hypre_ParVectorInitialize_v2(U_array[level], memory_location);
         hypre_ParVectorSetPartitioningOwner(U_array[level],0);
      }
   }

   /*-----------------------------------------------------------------------
    * enter all the stuff created, A[level], P[level], CF_marker[level],
    * for levels 1 through coarsest, into amg_data data structure
    *-----------------------------------------------------------------------*/

   num_levels = level+1;
   hypre_ParAMGDataNumLevels(amg_data) = num_levels;
   if (hypre_ParAMGDataSmoothNumLevels(amg_data) > num_levels-1)
   {
      hypre_ParAMGDataSmoothNumLevels(amg_data) = num_levels;
   }
   smooth_num_levels = hypre_ParAMGDataSmoothNumLevels(amg_data);

   /*-----------------------------------------------------------------------
    * Setup of special smoothers when needed
    *-----------------------------------------------------------------------*/

   if (addlvl > -1 ||
       grid_relax_type[1] ==  7 || grid_relax_type[2] ==  7 || grid_relax_type[3] ==  7 ||
       grid_relax_type[1] ==  8 || grid_relax_type[2] ==  8 || grid_relax_type[3] ==  8 ||
       grid_relax_type[1] == 13 || grid_relax_type[2] == 13 || grid_relax_type[3] == 13 ||
       grid_relax_type[1] == 14 || grid_relax_type[2] == 14 || grid_relax_type[3] == 14 ||
       grid_relax_type[1] == 18 || grid_relax_type[2] == 18 || grid_relax_type[3] == 18)
   {
      l1_norms = hypre_CTAlloc(hypre_Vector*, num_levels, HYPRE_MEMORY_HOST);
      hypre_ParAMGDataL1Norms(amg_data) = l1_norms;
   }

   /* Chebyshev */
   if (grid_relax_type[0] == 16 || grid_relax_type[1] == 16 ||
       grid_relax_type[2] == 16 || grid_relax_type[3] == 16)
   {
      max_eig_est = hypre_CTAlloc(HYPRE_Real, num_levels, HYPRE_MEMORY_HOST);
      min_eig_est = hypre_CTAlloc(HYPRE_Real, num_levels, HYPRE_MEMORY_HOST);
      hypre_ParAMGDataMaxEigEst(amg_data) = max_eig_est;
      hypre_ParAMGDataMinEigEst(amg_data) = min_eig_est;
      cheby_ds = hypre_CTAlloc(hypre_Vector *, num_levels, HYPRE_MEMORY_HOST);
      cheby_coefs = hypre_CTAlloc(HYPRE_Real *, num_levels, HYPRE_MEMORY_HOST);
      hypre_ParAMGDataChebyDS(amg_data) = cheby_ds;
      hypre_ParAMGDataChebyCoefs(amg_data) = cheby_coefs;
   }

   /* CG */
   if (grid_relax_type[0] == 15 || grid_relax_type[1] == 15 ||
       grid_relax_type[2] == 15 || grid_relax_type[3] == 15)
   {
      smoother = hypre_CTAlloc(HYPRE_Solver, num_levels, HYPRE_MEMORY_HOST);
      hypre_ParAMGDataSmoother(amg_data) = smoother;
   }

   if (addlvl == -1)
   {
      addlvl = num_levels;
   }

   for (j = 0; j < addlvl; j++)
   {
      HYPRE_Real *l1_norm_data = NULL;

      if (j < num_levels-1 &&
          (grid_relax_type[1] == 8 || grid_relax_type[1] == 13 || grid_relax_type[1] == 14 ||
           grid_relax_type[2] == 8 || grid_relax_type[2] == 13 || grid_relax_type[2] == 14))
      {
         if (relax_order)
         {
            hypre_ParCSRComputeL1Norms(A_array[j], 4, CF_marker_array[j], &l1_norm_data);
         }
         else
         {
            hypre_ParCSRComputeL1Norms(A_array[j], 4, NULL, &l1_norm_data);
         }
      }
      else if (j == num_levels-1 &&
               (grid_relax_type[3] == 8 || grid_relax_type[3] == 13 || grid_relax_type[3] == 14))
      {
         hypre_ParCSRComputeL1Norms(A_array[j], 4, NULL, &l1_norm_data);
      }

      if (j < num_levels-1 && (grid_relax_type[1] == 18 || grid_relax_type[2] == 18))
      {
         if (relax_order)
         {
            hypre_ParCSRComputeL1Norms(A_array[j], 1, CF_marker_array[j], &l1_norm_data);
         }
         else
         {
            hypre_ParCSRComputeL1Norms(A_array[j], 1, NULL, &l1_norm_data);
         }
      }
      else if (j == num_levels-1 && grid_relax_type[3] == 18)
      {
         hypre_ParCSRComputeL1Norms(A_array[j], 1, NULL, &l1_norm_data);
      }

      if (l1_norm_data)
      {
         l1_norms[j] = hypre_SeqVectorCreate(hypre_ParCSRMatrixNumRows(A_array[j]));
         hypre_VectorData(l1_norms[j]) = l1_norm_data;
         hypre_SeqVectorInitialize_v2(l1_norms[j], hypre_ParCSRMatrixMemoryLocation(A_array[j]));
      }
   }

   for (j = addlvl; j < hypre_min(add_end+1, num_levels) ; j++)
   {
      if (add_rlx == 18 )
      {
         HYPRE_Real *l1_norm_data = NULL;

         hypre_ParCSRComputeL1Norms(A_array[j], 1, NULL, &l1_norm_data);

         l1_norms[j] = hypre_SeqVectorCreate(hypre_ParCSRMatrixNumRows(A_array[j]));
         hypre_VectorData(l1_norms[j]) = l1_norm_data;
         hypre_SeqVectorInitialize_v2(l1_norms[j], hypre_ParCSRMatrixMemoryLocation(A_array[j]));
      }
   }

   for (j = add_end+1; j < num_levels; j++)
   {
      HYPRE_Real *l1_norm_data = NULL;

      if (j < num_levels-1 && (grid_relax_type[1] == 8 || grid_relax_type[1] == 13 || grid_relax_type[1] == 14 ||
                               grid_relax_type[2] == 8 || grid_relax_type[2] == 13 || grid_relax_type[2] == 14))
      {
         if (relax_order)
         {
            hypre_ParCSRComputeL1Norms(A_array[j], 4, CF_marker_array[j], &l1_norm_data);
         }
         else
         {
            hypre_ParCSRComputeL1Norms(A_array[j], 4, NULL, &l1_norm_data);
         }
      }
      else if ((grid_relax_type[3] == 8 || grid_relax_type[3] == 13 || grid_relax_type[3] == 14) && j == num_levels-1)
      {
         hypre_ParCSRComputeL1Norms(A_array[j], 4, NULL, &l1_norm_data);
      }
      if ((grid_relax_type[1] == 18 || grid_relax_type[2] == 18) && j < num_levels-1)
      {
         if (relax_order)
         {
            hypre_ParCSRComputeL1Norms(A_array[j], 1, CF_marker_array[j], &l1_norm_data);
         }
         else
         {
            hypre_ParCSRComputeL1Norms(A_array[j], 1, NULL, &l1_norm_data);
         }
      }
      else if (grid_relax_type[3] == 18 && j == num_levels-1)
      {
         hypre_ParCSRComputeL1Norms(A_array[j], 1, NULL, &l1_norm_data);
      }

      if (l1_norm_data)
      {
         l1_norms[j] = hypre_SeqVectorCreate(hypre_ParCSRMatrixNumRows(A_array[j]));
         hypre_VectorData(l1_norms[j]) = l1_norm_data;
         hypre_SeqVectorInitialize_v2(l1_norms[j], hypre_ParCSRMatrixMemoryLocation(A_array[j]));
      }
   }

   for (j = 0; j < num_levels; j++)
   {
      if (grid_relax_type[1] == 7 || grid_relax_type[2] == 7 || (grid_relax_type[3] == 7 && j == (num_levels-1)))
      {
         HYPRE_Real *l1_norm_data = NULL;

         hypre_ParCSRComputeL1Norms(A_array[j], 5, NULL, &l1_norm_data);

         l1_norms[j] = hypre_SeqVectorCreate(hypre_ParCSRMatrixNumRows(A_array[j]));
         hypre_VectorData(l1_norms[j]) = l1_norm_data;
         hypre_SeqVectorInitialize_v2(l1_norms[j], hypre_ParCSRMatrixMemoryLocation(A_array[j]));
      }
      else if (grid_relax_type[1] == 16 || grid_relax_type[2] == 16 || (grid_relax_type[3] == 16 && j== (num_levels-1)))
      {
         HYPRE_Int scale = hypre_ParAMGDataChebyScale(amg_data);
         /* If the full array is being considered, create the relevant temp vectors */

         HYPRE_Int variant = hypre_ParAMGDataChebyVariant(amg_data);
         HYPRE_Real max_eig, min_eig = 0;
         HYPRE_Real *coefs = NULL;
         HYPRE_Int cheby_order = hypre_ParAMGDataChebyOrder(amg_data);
         HYPRE_Int cheby_eig_est = hypre_ParAMGDataChebyEigEst(amg_data);
         HYPRE_Real cheby_fraction = hypre_ParAMGDataChebyFraction(amg_data);
         if (cheby_eig_est)
         {
            hypre_ParCSRMaxEigEstimateCG(A_array[j], scale, cheby_eig_est,
                                         &max_eig, &min_eig);
         }
         else
         {
            hypre_ParCSRMaxEigEstimate(A_array[j], scale, &max_eig, &min_eig);
         }
         max_eig_est[j] = max_eig;
         min_eig_est[j] = min_eig;
<<<<<<< HEAD
         hypre_ParCSRRelax_Cheby_Setup(A_array[j], max_eig, min_eig,
                                       cheby_fraction, cheby_order, scale, variant, &coefs, &ds);
=======

         cheby_ds[j]                             = hypre_SeqVectorCreate(hypre_ParCSRMatrixNumRows(A_array[j]));
         hypre_VectorVectorStride(cheby_ds[j])   = hypre_ParCSRMatrixNumRows(A_array[j]);
         hypre_VectorIndexStride(cheby_ds[j])    = 1;
         hypre_VectorMemoryLocation(cheby_ds[j]) = hypre_ParCSRMatrixMemoryLocation(A_array[j]);

         hypre_ParCSRRelax_Cheby_Setup(A_array[j],
                                       max_eig,
                                       min_eig,
                                       cheby_fraction,
                                       cheby_order,
                                       scale,
                                       variant,
                                       &coefs,
                                       &hypre_VectorData(cheby_ds[j]));
>>>>>>> 27e7bf0e
         cheby_coefs[j] = coefs;
      }
      else if (grid_relax_type[1] == 15 || (grid_relax_type[3] == 15 && j == (num_levels-1))  )
      {

         HYPRE_ParCSRPCGCreate(comm, &smoother[j]);
         /*HYPRE_ParCSRPCGSetup(smoother[j],
                             (HYPRE_ParCSRMatrix) A_array[j],
                             (HYPRE_ParVector) F_array[j],
                             (HYPRE_ParVector) U_array[j]);*/

         HYPRE_PCGSetTol(smoother[j], 1e-12); /* make small */
         HYPRE_PCGSetTwoNorm(smoother[j], 1); /* use 2-norm*/

         HYPRE_ParCSRPCGSetup(smoother[j],
                              (HYPRE_ParCSRMatrix) A_array[j],
                              (HYPRE_ParVector) F_array[j],
                              (HYPRE_ParVector) U_array[j]);


      }
      if (relax_weight[j] == 0.0)
      {
         hypre_ParCSRMatrixScaledNorm(A_array[j], &relax_weight[j]);
         if (relax_weight[j] != 0.0)
            relax_weight[j] = 4.0/3.0/relax_weight[j];
         else
            hypre_error_w_msg(HYPRE_ERROR_GENERIC," Warning ! Matrix norm is zero !!!");
      }
      if ((smooth_type == 6 || smooth_type == 16) && smooth_num_levels > j)
      {
         schwarz_relax_wt = hypre_ParAMGDataSchwarzRlxWeight(amg_data);

         HYPRE_SchwarzCreate(&smoother[j]);
         HYPRE_SchwarzSetNumFunctions(smoother[j],num_functions);
         HYPRE_SchwarzSetVariant(smoother[j],
                                 hypre_ParAMGDataVariant(amg_data));
         HYPRE_SchwarzSetOverlap(smoother[j],
                                 hypre_ParAMGDataOverlap(amg_data));
         HYPRE_SchwarzSetDomainType(smoother[j],
                                    hypre_ParAMGDataDomainType(amg_data));
         HYPRE_SchwarzSetNonSymm(smoother[j],
                                 hypre_ParAMGDataSchwarzUseNonSymm(amg_data));
         if (schwarz_relax_wt > 0)
            HYPRE_SchwarzSetRelaxWeight(smoother[j],schwarz_relax_wt);
         HYPRE_SchwarzSetup(smoother[j],
                            (HYPRE_ParCSRMatrix) A_array[j],
                            (HYPRE_ParVector) f,
                            (HYPRE_ParVector) u);
         if (schwarz_relax_wt < 0 )
         {
            num_cg_sweeps = (HYPRE_Int) (-schwarz_relax_wt);
            hypre_BoomerAMGCGRelaxWt(amg_data, j, num_cg_sweeps,
                                     &schwarz_relax_wt);
            /*hypre_printf (" schwarz weight %f \n", schwarz_relax_wt);*/
            HYPRE_SchwarzSetRelaxWeight(smoother[j], schwarz_relax_wt);
            if (hypre_ParAMGDataVariant(amg_data) > 0)
            {
               local_size = hypre_CSRMatrixNumRows(hypre_ParCSRMatrixDiag(A_array[j]));
               hypre_SchwarzReScale(smoother[j], local_size, schwarz_relax_wt);
            }
            schwarz_relax_wt = 1;
         }
      }
      else if ((smooth_type == 9 || smooth_type == 19) && smooth_num_levels > j)
      {
#ifdef HYPRE_MIXEDINT
         hypre_error_w_msg(HYPRE_ERROR_GENERIC,"Euclid smoothing is not available in mixedint mode!");
         return hypre_error_flag;
#endif
         HYPRE_EuclidCreate(comm, &smoother[j]);
         if (euclidfile)
            HYPRE_EuclidSetParamsFromFile(smoother[j],euclidfile);
         HYPRE_EuclidSetLevel(smoother[j],eu_level);
         if (eu_bj)
            HYPRE_EuclidSetBJ(smoother[j],eu_bj);
         if (eu_sparse_A)
            HYPRE_EuclidSetSparseA(smoother[j],eu_sparse_A);
         HYPRE_EuclidSetup(smoother[j],
                           (HYPRE_ParCSRMatrix) A_array[j],
                           (HYPRE_ParVector) F_array[j],
                           (HYPRE_ParVector) U_array[j]);
      }
      else if ((smooth_type == 5 || smooth_type == 15) && smooth_num_levels > j)
      {
         HYPRE_ILUCreate( &smoother[j]);
         HYPRE_ILUSetType( smoother[j], ilu_type);
         HYPRE_ILUSetLocalReordering( smoother[j], ilu_reordering_type);
         HYPRE_ILUSetMaxIter(smoother[j], ilu_max_iter);
         HYPRE_ILUSetTol(smoother[j], 0.);
         HYPRE_ILUSetDropThreshold(smoother[j], ilu_droptol);
         HYPRE_ILUSetLogging(smoother[j], 0);
         HYPRE_ILUSetPrintLevel(smoother[j], 0);
         HYPRE_ILUSetLevelOfFill(smoother[j], ilu_lfil);
         HYPRE_ILUSetMaxNnzPerRow(smoother[j],ilu_max_row_nnz);
         HYPRE_ILUSetup(smoother[j],
                        (HYPRE_ParCSRMatrix) A_array[j],
                        (HYPRE_ParVector) F_array[j],
                        (HYPRE_ParVector) U_array[j]);
      }
      else if ((smooth_type == 8 || smooth_type == 18) && smooth_num_levels > j)
      {
#ifdef HYPRE_MIXEDINT
         hypre_error_w_msg(HYPRE_ERROR_GENERIC,"ParaSails smoothing is not available in mixedint mode!");
         return hypre_error_flag;
#endif
         HYPRE_ParCSRParaSailsCreate(comm, &smoother[j]);
         HYPRE_ParCSRParaSailsSetParams(smoother[j],thresh,nlevel);
         HYPRE_ParCSRParaSailsSetFilter(smoother[j],filter);
         HYPRE_ParCSRParaSailsSetSym(smoother[j],sym);
         HYPRE_ParCSRParaSailsSetup(smoother[j],
                                    (HYPRE_ParCSRMatrix) A_array[j],
                                    (HYPRE_ParVector) F_array[j],
                                    (HYPRE_ParVector) U_array[j]);
      }
      else if ((smooth_type == 7 || smooth_type == 17) && smooth_num_levels > j)
      {
#ifdef HYPRE_MIXEDINT
         hypre_error_w_msg(HYPRE_ERROR_GENERIC,"pilut smoothing is not available in mixedint mode!");
         return hypre_error_flag;
#endif
         HYPRE_ParCSRPilutCreate(comm, &smoother[j]);
         HYPRE_ParCSRPilutSetup(smoother[j],
                                (HYPRE_ParCSRMatrix) A_array[j],
                                (HYPRE_ParVector) F_array[j],
                                (HYPRE_ParVector) U_array[j]);
         HYPRE_ParCSRPilutSetDropTolerance(smoother[j],drop_tol);
         HYPRE_ParCSRPilutSetFactorRowSize(smoother[j],max_nz_per_row);
      }
      else if ( (j < num_levels-1) || ((j == num_levels-1) &&
                (grid_relax_type[3] !=  9 && grid_relax_type[3] != 99  &&
                 grid_relax_type[3] != 19 && grid_relax_type[3] != 98) && coarse_size > 9) )
      {
         if (relax_weight[j] < 0 )
         {
            num_cg_sweeps = (HYPRE_Int) (-relax_weight[j]);
            hypre_BoomerAMGCGRelaxWt(amg_data, j, num_cg_sweeps, &relax_weight[j]);
         }
         if (omega[j] < 0 )
         {
            num_cg_sweeps = (HYPRE_Int) (-omega[j]);
            hypre_BoomerAMGCGRelaxWt(amg_data, j, num_cg_sweeps, &omega[j]);
         }
      }
   } /* end of levels loop */

   if ( amg_logging > 1 ) {

      Residual_array = hypre_ParVectorCreate(hypre_ParCSRMatrixComm(A_array[0]),
                                             hypre_ParCSRMatrixGlobalNumRows(A_array[0]),
                                             hypre_ParCSRMatrixRowStarts(A_array[0]) );
      hypre_ParVectorInitialize_v2(Residual_array, memory_location);
      hypre_ParVectorSetPartitioningOwner(Residual_array, 0);
      hypre_ParAMGDataResidual(amg_data) = Residual_array;
   }
   else
   {
      hypre_ParAMGDataResidual(amg_data) = NULL;
   }

   if (simple > -1 && simple < num_levels)
   {
      hypre_CreateDinv(amg_data);
   }
   else if ( (mult_additive > -1 && mult_additive < num_levels) ||
             (additive > -1 && additive < num_levels) )
   {
      hypre_CreateLambda(amg_data);
   }

   /*-----------------------------------------------------------------------
    * Print some stuff
    *-----------------------------------------------------------------------*/

   if (amg_print_level == 1 || amg_print_level == 3)
   {
      hypre_BoomerAMGSetupStats(amg_data,A);
   }

   /* print out CF info to plot grids in matlab (see 'tools/AMGgrids.m') */

   if (hypre_ParAMGDataPlotGrids(amg_data))
   {
      HYPRE_Int *CF, *CFc, *itemp;
      FILE* fp;
      char filename[256];
      HYPRE_Int coorddim = hypre_ParAMGDataCoordDim (amg_data);
      float *coordinates = hypre_ParAMGDataCoordinates (amg_data);

      if (!coordinates) coorddim=0;


      if (block_mode)
      {
         local_size = hypre_CSRMatrixNumRows(hypre_ParCSRBlockMatrixDiag(A_block_array[0]));
      }
      else
      {
         local_size = hypre_CSRMatrixNumRows(hypre_ParCSRMatrixDiag(A));
      }

      CF  = hypre_CTAlloc(HYPRE_Int, local_size, HYPRE_MEMORY_HOST);
      CFc = hypre_CTAlloc(HYPRE_Int, local_size, HYPRE_MEMORY_HOST);

      for (level = (num_levels - 2); level >= 0; level--)
      {
         /* swap pointers */
         itemp = CFc;
         CFc = CF;
         CF = itemp;
         if (block_mode)
         {
            local_size = hypre_CSRMatrixNumRows(hypre_ParCSRBlockMatrixDiag(A_block_array[level]));
         }
         else
         {
            local_size = hypre_CSRMatrixNumRows(hypre_ParCSRMatrixDiag(A_array[level]));
         }

         for (i = 0, j = 0; i < local_size; i++)
         {
            /* if a C-point */
            CF[i] = 0;
            if (CF_marker_array[level][i] > -1)
            {
               CF[i] = CFc[j] + 1;
               j++;
            }
         }
      }
      if (block_mode)
      {
         local_size = hypre_CSRMatrixNumRows(hypre_ParCSRBlockMatrixDiag(A_block_array[0]));
      }
      else
      {
         local_size = hypre_CSRMatrixNumRows(hypre_ParCSRMatrixDiag(A));
      }
      hypre_sprintf (filename,"%s.%05d",hypre_ParAMGDataPlotFileName (amg_data),my_id);
      fp = fopen(filename, "w");

      for (i = 0; i < local_size; i++)
      {
         for (j = 0; j < coorddim; j++)
         {
            hypre_fprintf (fp,"% f ",coordinates[coorddim*i+j]);
         }
         hypre_fprintf(fp, "%d\n", CF[i]);
      }
      fclose(fp);

      hypre_TFree(CF, HYPRE_MEMORY_HOST);
      hypre_TFree(CFc, HYPRE_MEMORY_HOST);
   }

   /* print out matrices on all levels  */
#if DEBUG
{
   char  filename[256];

   if (block_mode)
   {
      hypre_ParCSRMatrix *temp_A;

      for (level = 0; level < num_levels; level++)
      {
         hypre_sprintf(filename, "BoomerAMG.out.A_blk.%02d.ij", level);
         temp_A =  hypre_ParCSRBlockMatrixConvertToParCSRMatrix(
            A_block_array[level]);
         hypre_ParCSRMatrixPrintIJ(temp_A, 0, 0, filename);
         hypre_ParCSRMatrixDestroy(temp_A);
      }

   }
   else
   {

      for (level = 0; level < num_levels; level++)
      {
         hypre_sprintf(filename, "BoomerAMG.out.A.%02d.ij", level);
         hypre_ParCSRMatrixPrintIJ(A_array[level], 0, 0, filename);
      }
      for (level = 0; level < (num_levels-1); level++)
      {
         hypre_sprintf(filename, "BoomerAMG.out.P.%02d.ij", level);
         hypre_ParCSRMatrixPrintIJ(P_array[level], 0, 0, filename);
      }
   }
}
#endif

/* run compatible relaxation on all levels and print results */
#if 0
{
   hypre_ParVector *u_vec, *f_vec;
   HYPRE_Real      *u, rho0, rho1, rho;
   HYPRE_Int              n;

   for (level = 0; level < (num_levels-1); level++)
   {
      u_vec = hypre_ParVectorCreate(hypre_ParCSRMatrixComm(A_array[level]),
                                    hypre_ParCSRMatrixGlobalNumRows(A_array[level]),
                                    hypre_ParCSRMatrixRowStarts(A_array[level]));
      hypre_ParVectorInitialize(u_vec);
      hypre_ParVectorSetPartitioningOwner(u_vec,0);
      f_vec = hypre_ParVectorCreate(hypre_ParCSRMatrixComm(A_array[level]),
                                    hypre_ParCSRMatrixGlobalNumRows(A_array[level]),
                                    hypre_ParCSRMatrixRowStarts(A_array[level]));
      hypre_ParVectorInitialize(f_vec);
      hypre_ParVectorSetPartitioningOwner(f_vec,0);

      hypre_ParVectorSetRandomValues(u_vec, 99);
      hypre_ParVectorSetConstantValues(f_vec, 0.0);

      /* set C-pt values to zero */
      n = hypre_VectorSize(hypre_ParVectorLocalVector(u_vec));
      u = hypre_VectorData(hypre_ParVectorLocalVector(u_vec));
      for (i = 0; i < n; i++)
      {
         if (CF_marker_array[level][i] == 1)
         {
            u[i] = 0.0;
         }
      }

      rho1 = hypre_ParVectorInnerProd(u_vec, u_vec);
      for (i = 0; i < 5; i++)
      {
         rho0 = rho1;
         hypre_BoomerAMGRelax(A_array[level], f_vec, CF_marker_array[level],
                              grid_relax_type[0], -1,
                              relax_weight[level], omega[level], l1_norms[level],
                              u_vec, Vtemp, Ztemp);
         rho1 = hypre_ParVectorInnerProd(u_vec,u_vec);
         rho = sqrt(rho1/rho0);
         if (rho < 0.01)
         {
            break;
         }
      }

      hypre_ParVectorDestroy(u_vec);
      hypre_ParVectorDestroy(f_vec);

      if (my_id == 0)
      {
         hypre_printf("level = %d, rhocr = %f\n", level, rho);
      }
   }
}
#endif

   HYPRE_ANNOTATE_FUNC_END;

   return(hypre_error_flag);
}<|MERGE_RESOLUTION|>--- conflicted
+++ resolved
@@ -3046,10 +3046,6 @@
          }
          max_eig_est[j] = max_eig;
          min_eig_est[j] = min_eig;
-<<<<<<< HEAD
-         hypre_ParCSRRelax_Cheby_Setup(A_array[j], max_eig, min_eig,
-                                       cheby_fraction, cheby_order, scale, variant, &coefs, &ds);
-=======
 
          cheby_ds[j]                             = hypre_SeqVectorCreate(hypre_ParCSRMatrixNumRows(A_array[j]));
          hypre_VectorVectorStride(cheby_ds[j])   = hypre_ParCSRMatrixNumRows(A_array[j]);
@@ -3065,7 +3061,6 @@
                                        variant,
                                        &coefs,
                                        &hypre_VectorData(cheby_ds[j]));
->>>>>>> 27e7bf0e
          cheby_coefs[j] = coefs;
       }
       else if (grid_relax_type[1] == 15 || (grid_relax_type[3] == 15 && j == (num_levels-1))  )
