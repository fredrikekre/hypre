/******************************************************************************
 * Copyright 1998-2019 Lawrence Livermore National Security, LLC and other
 * HYPRE Project Developers. See the top-level COPYRIGHT file for details.
 *
 * SPDX-License-Identifier: (Apache-2.0 OR MIT)
 ******************************************************************************/

#include "_hypre_parcsr_ls.h"

#ifndef M_PI
#define M_PI 3.14159265358979
#endif

/* examples in Ruge & Stuben paper */
static HYPRE_Int rs_example = 1;
static HYPRE_Real rs_l = 3.0;

/*--------------------------------------------------------------------------
 * hypre_GenerateVarDifConv: with the FD discretization and examples
 *                           in Ruge-Stuben's paper ``Algebraic Multigrid''
 *--------------------------------------------------------------------------*/

HYPRE_ParCSRMatrix
<<<<<<< HEAD
GenerateRSVarDifConv( MPI_Comm comm,
                      HYPRE_BigInt   nx,
                      HYPRE_BigInt   ny,
                      HYPRE_BigInt   nz,
                      HYPRE_Int      P,
                      HYPRE_Int      Q,
                      HYPRE_Int      R,
                      HYPRE_Int      p,
                      HYPRE_Int      q,
                      HYPRE_Int      r,
                      HYPRE_Real eps,
                      HYPRE_ParVector *rhs_ptr,
                      HYPRE_Int type)
=======
GenerateRSVarDifConv( MPI_Comm         comm,
                      HYPRE_BigInt     nx,
                      HYPRE_BigInt     ny,
                      HYPRE_BigInt     nz,
                      HYPRE_Int        P,
                      HYPRE_Int        Q,
                      HYPRE_Int        R,
                      HYPRE_Int        p,
                      HYPRE_Int        q,
                      HYPRE_Int        r,
                      HYPRE_Real       eps,
                      HYPRE_ParVector *rhs_ptr,
                      HYPRE_Int        type)
>>>>>>> 805ee77b
{
   hypre_ParCSRMatrix *A;
   hypre_CSRMatrix *diag;
   hypre_CSRMatrix *offd;
   hypre_ParVector *par_rhs;
   hypre_Vector *rhs;
   HYPRE_Real *rhs_data;

   HYPRE_Int    *diag_i;
   HYPRE_Int    *diag_j;
   HYPRE_Real *diag_data;

   HYPRE_Int    *offd_i;
   HYPRE_Int    *offd_j;
   HYPRE_BigInt *big_offd_j;
   HYPRE_Real *offd_data;

   HYPRE_BigInt global_part[2];
   HYPRE_BigInt ix, iy, iz;
   HYPRE_Int cnt, o_cnt;
   HYPRE_Int local_num_rows;
   HYPRE_BigInt *col_map_offd;
   HYPRE_Int row_index;
   HYPRE_Int i, j;

   HYPRE_Int nx_local, ny_local, nz_local;
   HYPRE_Int num_cols_offd;
   HYPRE_BigInt grid_size;


   HYPRE_BigInt *nx_part;
   HYPRE_BigInt *ny_part;
   HYPRE_BigInt *nz_part;

   HYPRE_Int num_procs, my_id;
   HYPRE_Int P_busy, Q_busy, R_busy;

   HYPRE_Real hhx, hhy, hhz;
   HYPRE_Real xx, yy, zz;
   HYPRE_Real afp, afm, bfp, bfm, cfp, cfm, di, ai, mux, ei, bi,
              muy, fi, ci, muz, dfm, dfp, efm, efp, ffm, ffp, gi;

   hypre_MPI_Comm_size(comm, &num_procs);
   hypre_MPI_Comm_rank(comm, &my_id);

   if (type >= 1 && type <= 3)
   {
      rs_example = type;
   }

   grid_size = nx * ny * nz;

   hypre_GeneratePartitioning(nx, P, &nx_part);
   hypre_GeneratePartitioning(ny, Q, &ny_part);
   hypre_GeneratePartitioning(nz, R, &nz_part);

   nx_local = (HYPRE_Int)(nx_part[p + 1] - nx_part[p]);
   ny_local = (HYPRE_Int)(ny_part[q + 1] - ny_part[q]);
   nz_local = (HYPRE_Int)(nz_part[r + 1] - nz_part[r]);

   local_num_rows = nx_local * ny_local * nz_local;

<<<<<<< HEAD

   global_part = hypre_CTAlloc(HYPRE_BigInt, 2, HYPRE_MEMORY_HOST);
=======
>>>>>>> 805ee77b
   global_part[0] = nz_part[r] * nx * ny + (ny_part[q] * nx + nx_part[p] * ny_local) * nz_local;
   global_part[1] = global_part[0] + (HYPRE_BigInt)local_num_rows;

   diag_i = hypre_CTAlloc(HYPRE_Int,  local_num_rows + 1, HYPRE_MEMORY_HOST);
   offd_i = hypre_CTAlloc(HYPRE_Int,  local_num_rows + 1, HYPRE_MEMORY_HOST);
   rhs_data = hypre_CTAlloc(HYPRE_Real,  local_num_rows, HYPRE_MEMORY_HOST);

   P_busy = hypre_min(nx, P);
   Q_busy = hypre_min(ny, Q);
   R_busy = hypre_min(nz, R);

   num_cols_offd = 0;
   if (p) { num_cols_offd += ny_local * nz_local; }
   if (p < P_busy - 1) { num_cols_offd += ny_local * nz_local; }
   if (q) { num_cols_offd += nx_local * nz_local; }
   if (q < Q_busy - 1) { num_cols_offd += nx_local * nz_local; }
   if (r) { num_cols_offd += nx_local * ny_local; }
   if (r < R_busy - 1) { num_cols_offd += nx_local * ny_local; }

   if (!local_num_rows) { num_cols_offd = 0; }

   col_map_offd = hypre_CTAlloc(HYPRE_BigInt,  num_cols_offd, HYPRE_MEMORY_HOST);

   hhx = 1.0 / (HYPRE_Real)(nx + 1);
   hhy = 1.0 / (HYPRE_Real)(ny + 1);
   hhz = 1.0 / (HYPRE_Real)(nz + 1);

   cnt = 1;
   o_cnt = 1;
   diag_i[0] = 0;
   offd_i[0] = 0;
   for (iz = nz_part[r]; iz < nz_part[r + 1]; iz++)
   {
      for (iy = ny_part[q];  iy < ny_part[q + 1]; iy++)
      {
         for (ix = nx_part[p]; ix < nx_part[p + 1]; ix++)
         {
            diag_i[cnt] = diag_i[cnt - 1];
            offd_i[o_cnt] = offd_i[o_cnt - 1];
            diag_i[cnt]++;
            if (iz > nz_part[r])
            {
               diag_i[cnt]++;
            }
            else
            {
               if (iz)
               {
                  offd_i[o_cnt]++;
               }
            }
            if (iy > ny_part[q])
            {
               diag_i[cnt]++;
            }
            else
            {
               if (iy)
               {
                  offd_i[o_cnt]++;
               }
            }
            if (ix > nx_part[p])
            {
               diag_i[cnt]++;
            }
            else
            {
               if (ix)
               {
                  offd_i[o_cnt]++;
               }
            }
            if (ix + 1 < nx_part[p + 1])
            {
               diag_i[cnt]++;
            }
            else
            {
               if (ix + 1 < nx)
               {
                  offd_i[o_cnt]++;
               }
            }
            if (iy + 1 < ny_part[q + 1])
            {
               diag_i[cnt]++;
            }
            else
            {
               if (iy + 1 < ny)
               {
                  offd_i[o_cnt]++;
               }
            }
            if (iz + 1 < nz_part[r + 1])
            {
               diag_i[cnt]++;
            }
            else
            {
               if (iz + 1 < nz)
               {
                  offd_i[o_cnt]++;
               }
            }
            cnt++;
            o_cnt++;
         }
      }
   }

   diag_j = hypre_CTAlloc(HYPRE_Int,  diag_i[local_num_rows], HYPRE_MEMORY_HOST);
   diag_data = hypre_CTAlloc(HYPRE_Real,  diag_i[local_num_rows], HYPRE_MEMORY_HOST);

   if (num_procs > 1)
   {
      big_offd_j = hypre_CTAlloc(HYPRE_BigInt,  offd_i[local_num_rows], HYPRE_MEMORY_HOST);
      offd_j = hypre_CTAlloc(HYPRE_Int,  offd_i[local_num_rows], HYPRE_MEMORY_HOST);
      offd_data = hypre_CTAlloc(HYPRE_Real,  offd_i[local_num_rows], HYPRE_MEMORY_HOST);
   }

   row_index = 0;
   cnt = 0;
   o_cnt = 0;
   for (iz = nz_part[r]; iz < nz_part[r + 1]; iz++)
   {
      zz = (HYPRE_Real)(iz + 1) * hhz;
      for (iy = ny_part[q]; iy < ny_part[q + 1]; iy++)
      {
         yy = (HYPRE_Real)(iy + 1) * hhy;
         for (ix = nx_part[p]; ix < nx_part[p + 1]; ix++)
         {
            xx = (HYPRE_Real)(ix + 1) * hhx;
            afp = -eps * afun_rs(xx + 0.5 * hhx, yy, zz) / hhx / hhx;
            afm = -eps * afun_rs(xx - 0.5 * hhx, yy, zz) / hhx / hhx;
            bfp = -eps * bfun_rs(xx, yy + 0.5 * hhy, zz) / hhy / hhy;
            bfm = -eps * bfun_rs(xx, yy - 0.5 * hhy, zz) / hhy / hhy;
            cfp = -eps * cfun_rs(xx, yy, zz + 0.5 * hhz) / hhz / hhz;
            cfm = -eps * cfun_rs(xx, yy, zz - 0.5 * hhz) / hhz / hhz;
            /* first order terms */
            /* x-direction */
            di = dfun_rs(xx, yy, zz);
            ai = afun_rs(xx, yy, zz);
            if (di * hhx > eps * ai)
            {
               mux = eps * ai / (2.0 * di * hhx);
            }
            else if (di * hhx < -eps * ai)
            {
               mux = 1.0 + eps * ai / (2.0 * di * hhx);
            }
            else
            {
               mux = 0.5;
            }
            /* y-direction */
            ei = efun_rs(xx, yy, zz);
            bi = bfun_rs(xx, yy, zz);
            if (ei * hhy > eps * bi)
            {
               muy = eps * bi / (2.0 * ei * hhy);
            }
            else if (ei * hhy < -eps * bi)
            {
               muy = 1.0 + eps * bi / (2.0 * ei * hhy);
            }
            else
            {
               muy = 0.5;
            }
            /* z-direction */
            fi = ffun_rs(xx, yy, zz);
            ci = cfun_rs(xx, yy, zz);
            if (fi * hhz > eps * ci)
            {
               muz = eps * ci / (2.0 * fi * hhz);
            }
            else if (fi * hhz < -eps * ci)
            {
               muz = 1.0 + eps * ci / (2.0 * fi * hhz);
            }
            else
            {
               muz = 0.5;
            }

            dfm = di * (mux - 1.0) / hhx;
            dfp = di * mux / hhx;
            efm = ei * (muy - 1.0) / hhy;
            efp = ei * muy / hhy;
            ffm = fi * (muz - 1.0) / hhz;
            ffp = fi * muz / hhz;
            gi = gfun_rs(xx, yy, zz);
            /* stencil: center */
            diag_j[cnt] = row_index;
            diag_data[cnt++] = -(afp + afm + bfp + bfm + cfp + cfm  +
                                 dfp + dfm + efp + efm + ffp + ffm) + gi;
            /* rhs vector */
            rhs_data[row_index] = rfun_rs(xx, yy, zz);
            /* apply boundary conditions */
            if (ix == 0) { rhs_data[row_index] -= (afm + dfm) * bndfun_rs(0, yy, zz); }
            if (iy == 0) { rhs_data[row_index] -= (bfm + efm) * bndfun_rs(xx, 0, zz); }
            if (iz == 0) { rhs_data[row_index] -= (cfm + ffm) * bndfun_rs(xx, yy, 0); }
            if (ix + 1 == nx) { rhs_data[row_index] -= (afp + dfp) * bndfun_rs(1.0, yy, zz); }
            if (iy + 1 == ny) { rhs_data[row_index] -= (bfp + efp) * bndfun_rs(xx, 1.0, zz); }
            if (iz + 1 == nz) { rhs_data[row_index] -= (cfp + ffp) * bndfun_rs(xx, yy, 1.0); }
            /* stencil: z- */
            if (iz > nz_part[r])
            {
               diag_j[cnt] = row_index - nx_local * ny_local;
               diag_data[cnt++] = cfm + ffm;
            }
            else
            {
               if (iz)
               {
                  big_offd_j[o_cnt] = hypre_map(ix, iy, iz - 1, p, q, r - 1, nx, ny,
                                                nx_part, ny_part, nz_part);
                  offd_data[o_cnt++] = cfm + ffm;
               }
            }
            /* stencil: y- */
            if (iy > ny_part[q])
            {
               diag_j[cnt] = row_index - nx_local;
               diag_data[cnt++] = bfm + efm;
            }
            else
            {
               if (iy)
               {
                  big_offd_j[o_cnt] = hypre_map(ix, iy - 1, iz, p, q - 1, r, nx, ny,
                                                nx_part, ny_part, nz_part);
                  offd_data[o_cnt++] = bfm + efm;
               }
            }
            /* stencil: x- */
            if (ix > nx_part[p])
            {
               diag_j[cnt] = row_index - 1;
               diag_data[cnt++] = afm + dfm;
            }
            else
            {
               if (ix)
               {
                  big_offd_j[o_cnt] = hypre_map(ix - 1, iy, iz, p - 1, q, r, nx, ny,
                                                nx_part, ny_part, nz_part);
                  offd_data[o_cnt++] = afm + dfm;
               }
            }
            /* stencil: x+ */
            if (ix + 1 < nx_part[p + 1])
            {
               diag_j[cnt] = row_index + 1;
               diag_data[cnt++] = afp + dfp;
            }
            else
            {
               if (ix + 1 < nx)
               {
                  big_offd_j[o_cnt] = hypre_map(ix + 1, iy, iz, p + 1, q, r, nx, ny,
                                                nx_part, ny_part, nz_part);
                  offd_data[o_cnt++] = afp + dfp;
               }
            }
            /* stencil: y+ */
            if (iy + 1 < ny_part[q + 1])
            {
               diag_j[cnt] = row_index + nx_local;
               diag_data[cnt++] = bfp + efp;
            }
            else
            {
               if (iy + 1 < ny)
               {
                  big_offd_j[o_cnt] = hypre_map(ix, iy + 1, iz, p, q + 1, r, nx, ny,
                                                nx_part, ny_part, nz_part);
                  offd_data[o_cnt++] = bfp + efp;
               }
            }
            /* stencil: z+ */
            if (iz + 1 < nz_part[r + 1])
            {
               diag_j[cnt] = row_index + nx_local * ny_local;
               diag_data[cnt++] = cfp + ffp;
            }
            else
            {
               if (iz + 1 < nz)
               {
                  big_offd_j[o_cnt] = hypre_map(ix, iy, iz + 1, p, q, r + 1, nx, ny,
                                                nx_part, ny_part, nz_part);
                  offd_data[o_cnt++] = cfp + ffp;
               }
            }
            /* done with this row */
            row_index++;
         }
      }
   }

   if (num_procs > 1)
   {
      for (i = 0; i < num_cols_offd; i++)
      {
         col_map_offd[i] = big_offd_j[i];
      }

      hypre_BigQsort0(col_map_offd, 0, num_cols_offd - 1);

      for (i = 0; i < num_cols_offd; i++)
         for (j = 0; j < num_cols_offd; j++)
            if (big_offd_j[i] == col_map_offd[j])
            {
               offd_j[i] = j;
               break;
            }
      hypre_TFree(big_offd_j, HYPRE_MEMORY_HOST);
   }

   par_rhs = hypre_ParVectorCreate(comm, grid_size, global_part);
   rhs = hypre_ParVectorLocalVector(par_rhs);
   hypre_VectorData(rhs) = rhs_data;

   A = hypre_ParCSRMatrixCreate(comm, grid_size, grid_size,
                                global_part, global_part, num_cols_offd,
                                diag_i[local_num_rows],
                                offd_i[local_num_rows]);

   hypre_ParCSRMatrixColMapOffd(A) = col_map_offd;

   diag = hypre_ParCSRMatrixDiag(A);
   hypre_CSRMatrixI(diag) = diag_i;
   hypre_CSRMatrixJ(diag) = diag_j;
   hypre_CSRMatrixData(diag) = diag_data;

   offd = hypre_ParCSRMatrixOffd(A);
   hypre_CSRMatrixI(offd) = offd_i;
   if (num_cols_offd)
   {
      hypre_CSRMatrixJ(offd) = offd_j;
      hypre_CSRMatrixData(offd) = offd_data;
   }

   hypre_TFree(nx_part, HYPRE_MEMORY_HOST);
   hypre_TFree(ny_part, HYPRE_MEMORY_HOST);
   hypre_TFree(nz_part, HYPRE_MEMORY_HOST);

   *rhs_ptr = (HYPRE_ParVector) par_rhs;

   return (HYPRE_ParCSRMatrix) A;
}

HYPRE_Real afun_rs(HYPRE_Real xx, HYPRE_Real yy, HYPRE_Real zz)
{
   HYPRE_Real value;
   value = 1.0;
   return value;
}

HYPRE_Real bfun_rs(HYPRE_Real xx, HYPRE_Real yy, HYPRE_Real zz)
{
   HYPRE_Real value;
   value = 1.0;
   return value;
}

HYPRE_Real cfun_rs(HYPRE_Real xx, HYPRE_Real yy, HYPRE_Real zz)
{
   HYPRE_Real value;
   value = 1.0;
   return value;
}

HYPRE_Real dfun_rs(HYPRE_Real xx, HYPRE_Real yy, HYPRE_Real zz)
{
   HYPRE_Real value;
   if (rs_example == 1)
   {
      value = sin(rs_l * M_PI / 8.0);
   }
   else if (rs_example == 2)
   {
      value = (2.0 * yy - 1.0) * (1.0 - xx * xx);
   }
   else
   {
      value = 4.0 * xx * (xx - 1.0) * (1.0 - 2.0 * yy);
   }
   return value;
}

HYPRE_Real efun_rs(HYPRE_Real xx, HYPRE_Real yy, HYPRE_Real zz)
{
   HYPRE_Real value;
   if (rs_example == 1)
   {
      value = cos(rs_l * M_PI / 8.0);
   }
   else if (rs_example == 2)
   {
      value = 2.0 * xx * yy * (yy - 1.0);
   }
   else
   {
      value = -4.0 * yy * (yy - 1.0) * (1.0 - 2.0 * xx);
   }
   return value;
}

HYPRE_Real ffun_rs(HYPRE_Real xx, HYPRE_Real yy, HYPRE_Real zz)
{
   HYPRE_Real value;
   value = efun_rs(xx, yy, zz);
   return value;
}

HYPRE_Real gfun_rs(HYPRE_Real xx, HYPRE_Real yy, HYPRE_Real zz)
{
   HYPRE_Real value;
   value = 0.0;
   return value;
}

HYPRE_Real rfun_rs(HYPRE_Real xx, HYPRE_Real yy, HYPRE_Real zz)
{
   HYPRE_Real value;
   value = 1.0;
   return value;
}

HYPRE_Real bndfun_rs(HYPRE_Real xx, HYPRE_Real yy, HYPRE_Real zz)
{
   HYPRE_Real value;
   value = 0.0;
   return value;
}<|MERGE_RESOLUTION|>--- conflicted
+++ resolved
@@ -21,21 +21,6 @@
  *--------------------------------------------------------------------------*/
 
 HYPRE_ParCSRMatrix
-<<<<<<< HEAD
-GenerateRSVarDifConv( MPI_Comm comm,
-                      HYPRE_BigInt   nx,
-                      HYPRE_BigInt   ny,
-                      HYPRE_BigInt   nz,
-                      HYPRE_Int      P,
-                      HYPRE_Int      Q,
-                      HYPRE_Int      R,
-                      HYPRE_Int      p,
-                      HYPRE_Int      q,
-                      HYPRE_Int      r,
-                      HYPRE_Real eps,
-                      HYPRE_ParVector *rhs_ptr,
-                      HYPRE_Int type)
-=======
 GenerateRSVarDifConv( MPI_Comm         comm,
                       HYPRE_BigInt     nx,
                       HYPRE_BigInt     ny,
@@ -49,7 +34,6 @@
                       HYPRE_Real       eps,
                       HYPRE_ParVector *rhs_ptr,
                       HYPRE_Int        type)
->>>>>>> 805ee77b
 {
    hypre_ParCSRMatrix *A;
    hypre_CSRMatrix *diag;
@@ -112,11 +96,6 @@
 
    local_num_rows = nx_local * ny_local * nz_local;
 
-<<<<<<< HEAD
-
-   global_part = hypre_CTAlloc(HYPRE_BigInt, 2, HYPRE_MEMORY_HOST);
-=======
->>>>>>> 805ee77b
    global_part[0] = nz_part[r] * nx * ny + (ny_part[q] * nx + nx_part[p] * ny_local) * nz_local;
    global_part[1] = global_part[0] + (HYPRE_BigInt)local_num_rows;
 
