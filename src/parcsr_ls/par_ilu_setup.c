/******************************************************************************
 * Copyright 1998-2019 Lawrence Livermore National Security, LLC and other
 * HYPRE Project Developers. See the top-level COPYRIGHT file for details.
 *
 * SPDX-License-Identifier: (Apache-2.0 OR MIT)
 ******************************************************************************/
#include "_hypre_parcsr_ls.h"
#include "_hypre_utilities.hpp"
#include "par_ilu.h"
#include "seq_mv.hpp"

/* Setup ILU data */
HYPRE_Int
hypre_ILUSetup( void               *ilu_vdata,
                hypre_ParCSRMatrix *A,
                hypre_ParVector    *f,
                hypre_ParVector    *u )
{
   MPI_Comm             comm                 = hypre_ParCSRMatrixComm(A);
   hypre_ParILUData     *ilu_data            = (hypre_ParILUData*) ilu_vdata;
   hypre_ParILUData     *schur_precond_ilu;
   hypre_ParNSHData     *schur_solver_nsh;

   HYPRE_Int            i;
   // HYPRE_Int            num_threads;
   // HYPRE_Int            debug_flag           = 0;

   /* pointers to ilu data */
   HYPRE_Int            logging              = hypre_ParILUDataLogging(ilu_data);
   HYPRE_Int            print_level          = hypre_ParILUDataPrintLevel(ilu_data);
   HYPRE_Int            ilu_type             = hypre_ParILUDataIluType(ilu_data);
   HYPRE_Int            nLU                  = hypre_ParILUDataNLU(ilu_data);
   HYPRE_Int            nI                   = hypre_ParILUDataNI(ilu_data);
   HYPRE_Int            fill_level           = hypre_ParILUDataLfil(ilu_data);
   HYPRE_Int            max_row_elmts        = hypre_ParILUDataMaxRowNnz(ilu_data);
   HYPRE_Real           *droptol             = hypre_ParILUDataDroptol(ilu_data);
   HYPRE_Int            *CF_marker_array     = hypre_ParILUDataCFMarkerArray(ilu_data);
   HYPRE_Int            *perm                = hypre_ParILUDataPerm(ilu_data);
   HYPRE_Int            *qperm               = hypre_ParILUDataQPerm(ilu_data);
   HYPRE_Real           tol_ddPQ             = hypre_ParILUDataTolDDPQ(ilu_data);

#ifdef HYPRE_USING_CUDA
   /* pointers to cusparse data, note that they are not NULL only when needed */
   cusparseMatDescr_t      matL_des          = hypre_ParILUDataMatLMatrixDescription(ilu_data);
   cusparseMatDescr_t      matU_des          = hypre_ParILUDataMatUMatrixDescription(ilu_data);
   void                    *ilu_solve_buffer = hypre_ParILUDataILUSolveBuffer(ilu_data);//device memory
   cusparseSolvePolicy_t   ilu_solve_policy  = hypre_ParILUDataILUSolvePolicy(ilu_data);
   hypre_ParCSRMatrix      *Aperm            = hypre_ParILUDataAperm(ilu_data);
   hypre_ParCSRMatrix      *R                = hypre_ParILUDataR(ilu_data);
   hypre_ParCSRMatrix      *P                = hypre_ParILUDataP(ilu_data);
   hypre_CSRMatrix         *matALU_d         = hypre_ParILUDataMatAILUDevice(ilu_data);
   hypre_CSRMatrix         *matBLU_d         = hypre_ParILUDataMatBILUDevice(ilu_data);
   hypre_CSRMatrix         *matSLU_d         = hypre_ParILUDataMatSILUDevice(ilu_data);
   hypre_CSRMatrix         *matE_d           = hypre_ParILUDataMatEDevice(ilu_data);
   hypre_CSRMatrix         *matF_d           = hypre_ParILUDataMatFDevice(ilu_data);
   csrsv2Info_t            matAL_info        = hypre_ParILUDataMatALILUSolveInfo(ilu_data);
   csrsv2Info_t            matAU_info        = hypre_ParILUDataMatAUILUSolveInfo(ilu_data);
   csrsv2Info_t            matBL_info        = hypre_ParILUDataMatBLILUSolveInfo(ilu_data);
   csrsv2Info_t            matBU_info        = hypre_ParILUDataMatBUILUSolveInfo(ilu_data);
   csrsv2Info_t            matSL_info        = hypre_ParILUDataMatSLILUSolveInfo(ilu_data);
   csrsv2Info_t            matSU_info        = hypre_ParILUDataMatSUILUSolveInfo(ilu_data);
   HYPRE_Int               *A_diag_fake      = hypre_ParILUDataMatAFakeDiagonal(ilu_data);
   hypre_Vector            *Ftemp_upper      = NULL;
   hypre_Vector            *Utemp_lower      = NULL;
#endif

   hypre_ParCSRMatrix   *matA                = hypre_ParILUDataMatA(ilu_data);
   hypre_ParCSRMatrix   *matL                = hypre_ParILUDataMatL(ilu_data);
   HYPRE_Real           *matD                = hypre_ParILUDataMatD(ilu_data);
   hypre_ParCSRMatrix   *matU                = hypre_ParILUDataMatU(ilu_data);
   hypre_ParCSRMatrix   *matmL               = hypre_ParILUDataMatLModified(ilu_data);
   HYPRE_Real           *matmD               = hypre_ParILUDataMatDModified(ilu_data);
   hypre_ParCSRMatrix   *matmU               = hypre_ParILUDataMatUModified(ilu_data);
   hypre_ParCSRMatrix   *matS                = hypre_ParILUDataMatS(ilu_data);
//   hypre_ParCSRMatrix   *matM                = NULL;
//   HYPRE_Int            nnzG;/* g stands for global */
   HYPRE_Real           nnzS;/* total nnz in S */
   HYPRE_Int            nnzS_offd;
   HYPRE_Int            size_C/* total size of coarse grid */;

   HYPRE_Int            n                    = hypre_CSRMatrixNumRows(hypre_ParCSRMatrixDiag(A));
   //   HYPRE_Int            m;/* m = n-LU */
   /* reordering option */
   HYPRE_Int            reordering_type = hypre_ParILUDataReorderingType(ilu_data);
   HYPRE_Int            num_procs,  my_id;

   hypre_ParVector      *Utemp               = NULL;
   hypre_ParVector      *Ftemp               = NULL;
   hypre_ParVector      *Xtemp               = NULL;
   hypre_ParVector      *Ytemp               = NULL;
   HYPRE_Real           *uext                = NULL;
   HYPRE_Real           *fext                = NULL;
   hypre_ParVector      *rhs                 = NULL;
   hypre_ParVector      *x                   = NULL;
   hypre_ParVector      *F_array             = hypre_ParILUDataF(ilu_data);
   hypre_ParVector      *U_array             = hypre_ParILUDataU(ilu_data);
   hypre_ParVector      *residual            = hypre_ParILUDataResidual(ilu_data);
   HYPRE_Real           *rel_res_norms       = hypre_ParILUDataRelResNorms(ilu_data);

   /* might need for Schur Complement */
   HYPRE_Int            *u_end               = NULL;
   HYPRE_Solver         schur_solver         = NULL;
   HYPRE_Solver         schur_precond        = NULL;
   HYPRE_Solver         schur_precond_gotten = NULL;

   /* help to build external */
   hypre_ParCSRCommPkg  *comm_pkg;
   HYPRE_Int            buffer_size;
   HYPRE_Int            send_size;
   HYPRE_Int            recv_size;
#ifdef HYPRE_USING_CUDA
   HYPRE_Int            test_opt;
#endif
   /* ----- begin -----*/
   HYPRE_ANNOTATE_FUNC_BEGIN;

   //num_threads = hypre_NumThreads();

   hypre_MPI_Comm_size(comm,&num_procs);
   hypre_MPI_Comm_rank(comm,&my_id);

#ifdef HYPRE_USING_CUDA
   /* create cuda and cusparse information when needed */
   /* Use most of them from global information */
   /* set matrix L descripter, L is a lower triangular matrix with unit diagonal entries */
   if (!matL_des)
   {
      HYPRE_CUSPARSE_CALL(cusparseCreateMatDescr(&(hypre_ParILUDataMatLMatrixDescription(ilu_data))));
      matL_des = hypre_ParILUDataMatLMatrixDescription(ilu_data);
      HYPRE_CUSPARSE_CALL(cusparseSetMatIndexBase(matL_des, CUSPARSE_INDEX_BASE_ZERO));
      HYPRE_CUSPARSE_CALL(cusparseSetMatType(matL_des, CUSPARSE_MATRIX_TYPE_GENERAL));
      HYPRE_CUSPARSE_CALL(cusparseSetMatFillMode(matL_des, CUSPARSE_FILL_MODE_LOWER));
      HYPRE_CUSPARSE_CALL(cusparseSetMatDiagType(matL_des, CUSPARSE_DIAG_TYPE_UNIT));
   }
   /* set matrix U descripter, U is a upper triangular matrix with non-unit diagonal entries */
   if (!matU_des)
   {
      HYPRE_CUSPARSE_CALL(cusparseCreateMatDescr(&(hypre_ParILUDataMatUMatrixDescription(ilu_data))));
      matU_des = hypre_ParILUDataMatUMatrixDescription(ilu_data);
      HYPRE_CUSPARSE_CALL(cusparseSetMatIndexBase(matU_des, CUSPARSE_INDEX_BASE_ZERO));
      HYPRE_CUSPARSE_CALL(cusparseSetMatType(matU_des, CUSPARSE_MATRIX_TYPE_GENERAL));
      HYPRE_CUSPARSE_CALL(cusparseSetMatFillMode(matU_des, CUSPARSE_FILL_MODE_UPPER));
      HYPRE_CUSPARSE_CALL(cusparseSetMatDiagType(matU_des, CUSPARSE_DIAG_TYPE_NON_UNIT));
   }
   if (!matAL_info)
   {
      HYPRE_CUSPARSE_CALL( (cusparseDestroyCsrsv2Info(hypre_ParILUDataMatALILUSolveInfo(ilu_data))) );
      matAL_info = NULL;
   }
   if (!matAU_info)
   {
      HYPRE_CUSPARSE_CALL( (cusparseDestroyCsrsv2Info(hypre_ParILUDataMatAUILUSolveInfo(ilu_data))) );
      matAU_info = NULL;
   }
   if (!matBL_info)
   {
      HYPRE_CUSPARSE_CALL( (cusparseDestroyCsrsv2Info(hypre_ParILUDataMatBLILUSolveInfo(ilu_data))) );
      matBL_info = NULL;
   }
   if (!matBU_info)
   {
      HYPRE_CUSPARSE_CALL( (cusparseDestroyCsrsv2Info(hypre_ParILUDataMatBUILUSolveInfo(ilu_data))) );
      matBU_info = NULL;
   }
   if (!matSL_info)
   {
      HYPRE_CUSPARSE_CALL( (cusparseDestroyCsrsv2Info(hypre_ParILUDataMatSLILUSolveInfo(ilu_data))) );
      matSL_info = NULL;
   }
   if (!matSU_info)
   {
      HYPRE_CUSPARSE_CALL( (cusparseDestroyCsrsv2Info(hypre_ParILUDataMatSUILUSolveInfo(ilu_data))) );
      matSU_info = NULL;
   }
   if (ilu_solve_buffer)
   {
      hypre_TFree(ilu_solve_buffer, HYPRE_MEMORY_DEVICE);
      ilu_solve_buffer = NULL;
   }
   if (matALU_d)
   {
      hypre_CSRMatrixDestroy( matALU_d );
      matALU_d = NULL;
   }
   if (matSLU_d)
   {
      hypre_CSRMatrixDestroy( matSLU_d );
      matSLU_d = NULL;
   }
   if (matBLU_d)
   {
      hypre_CSRMatrixDestroy( matBLU_d );
      matBLU_d = NULL;
   }
   if (matE_d)
   {
      hypre_CSRMatrixDestroy( matE_d );
      matE_d = NULL;
   }
   if (matF_d)
   {
      hypre_CSRMatrixDestroy( matF_d );
      matF_d = NULL;
   }
   if (Aperm)
   {
      hypre_ParCSRMatrixDestroy( Aperm );
      Aperm = NULL;
   }
   if (R)
   {
      hypre_ParCSRMatrixDestroy( R );
      R = NULL;
   }
   if (P)
   {
      hypre_ParCSRMatrixDestroy( P );
      P = NULL;
   }
   if (hypre_ParILUDataXTemp(ilu_data))
   {
      hypre_ParVectorDestroy(hypre_ParILUDataXTemp(ilu_data));
      hypre_ParILUDataXTemp(ilu_data) = NULL;
   }
   if (hypre_ParILUDataYTemp(ilu_data))
   {
      hypre_ParVectorDestroy(hypre_ParILUDataYTemp(ilu_data));
      hypre_ParILUDataYTemp(ilu_data) = NULL;
   }
   if (hypre_ParILUDataFTempUpper(ilu_data))
   {
      hypre_SeqVectorDestroy(hypre_ParILUDataFTempUpper(ilu_data));
      hypre_ParILUDataFTempUpper(ilu_data) = NULL;
   }
   if (hypre_ParILUDataUTempLower(ilu_data))
   {
      hypre_SeqVectorDestroy(hypre_ParILUDataUTempLower(ilu_data));
      hypre_ParILUDataUTempLower(ilu_data) = NULL;
   }
   if (hypre_ParILUDataMatAFakeDiagonal(ilu_data))
   {
      hypre_TFree(hypre_ParILUDataMatAFakeDiagonal(ilu_data), HYPRE_MEMORY_DEVICE);
      hypre_ParILUDataMatAFakeDiagonal(ilu_data) = NULL;
   }
#endif

   /* Free Previously allocated data, if any not destroyed */
   if (matL)
   {
      hypre_ParCSRMatrixDestroy(matL);
      matL = NULL;
   }
   if (matU)
   {
      hypre_ParCSRMatrixDestroy(matU);
      matU = NULL;
   }
   if (matmL)
   {
       hypre_ParCSRMatrixDestroy(matmL);
       matmL = NULL;
   }
   if (matmU)
   {
      hypre_ParCSRMatrixDestroy(matmU);
      matmU = NULL;
   }
   if (matS)
   {
      hypre_ParCSRMatrixDestroy(matS);
      matS = NULL;
   }
   if (matD)
   {
      hypre_TFree(matD, HYPRE_MEMORY_DEVICE);
      matD = NULL;
   }
   if (matmD)
   {
      hypre_TFree(matmD, HYPRE_MEMORY_DEVICE);
      matmD = NULL;
   }
   if (CF_marker_array)
   {
      hypre_TFree(CF_marker_array, HYPRE_MEMORY_HOST);
      CF_marker_array = NULL;
   }


   /* clear old l1_norm data, if created */
   if (hypre_ParILUDataL1Norms(ilu_data))
   {
      hypre_TFree(hypre_ParILUDataL1Norms(ilu_data), HYPRE_MEMORY_HOST);
      hypre_ParILUDataL1Norms(ilu_data) = NULL;
   }

   /* setup temporary storage
    * first check is they've already here
    */
   if (hypre_ParILUDataUTemp(ilu_data))
   {
      hypre_ParVectorDestroy(hypre_ParILUDataUTemp(ilu_data));
      hypre_ParILUDataUTemp(ilu_data) = NULL;
   }
   if (hypre_ParILUDataFTemp(ilu_data))
   {
      hypre_ParVectorDestroy(hypre_ParILUDataFTemp(ilu_data));
      hypre_ParILUDataFTemp(ilu_data) = NULL;
   }
   if (hypre_ParILUDataUExt(ilu_data))
   {
      hypre_TFree(hypre_ParILUDataUExt(ilu_data), HYPRE_MEMORY_HOST);
      hypre_ParILUDataUExt(ilu_data) = NULL;
   }
   if ( hypre_ParILUDataFExt(ilu_data))
   {
      hypre_TFree(hypre_ParILUDataFExt(ilu_data), HYPRE_MEMORY_HOST);
      hypre_ParILUDataFExt(ilu_data) = NULL;
   }
   if ( hypre_ParILUDataUEnd(ilu_data))
   {
      hypre_TFree(hypre_ParILUDataUEnd(ilu_data), HYPRE_MEMORY_HOST);
      hypre_ParILUDataUEnd(ilu_data) = NULL;
   }
   if (hypre_ParILUDataRhs(ilu_data))
   {
      hypre_ParVectorDestroy(hypre_ParILUDataRhs(ilu_data));
      hypre_ParILUDataRhs(ilu_data) = NULL;
   }
   if (hypre_ParILUDataX(ilu_data))
   {
      hypre_ParVectorDestroy(hypre_ParILUDataX(ilu_data));
      hypre_ParILUDataX(ilu_data) = NULL;
   }
   if (hypre_ParILUDataResidual(ilu_data))
   {
      hypre_ParVectorDestroy(hypre_ParILUDataResidual(ilu_data));
      hypre_ParILUDataResidual(ilu_data) = NULL;
   }
   if (hypre_ParILUDataRelResNorms(ilu_data))
   {
      hypre_TFree(hypre_ParILUDataRelResNorms(ilu_data), HYPRE_MEMORY_HOST);
      hypre_ParILUDataRelResNorms(ilu_data) = NULL;
   }
   if (hypre_ParILUDataSchurSolver(ilu_data))
   {
      switch(ilu_type){
         case 10: case 11: case 40: case 41: case 50:
            HYPRE_ParCSRGMRESDestroy(hypre_ParILUDataSchurSolver(ilu_data)); //GMRES for Schur
            break;
         case 20: case 21:
            hypre_NSHDestroy(hypre_ParILUDataSchurSolver(ilu_data)); //NSH for Schur
            break;
         default:
            break;
      }
      (hypre_ParILUDataSchurSolver(ilu_data)) = NULL;
   }
   if (hypre_ParILUDataSchurPrecond(ilu_data))
   {
      switch(ilu_type){
         case 10: case 11: case 40: case 41:
#ifdef HYPRE_USING_CUDA
         if (hypre_ParILUDataIluType(ilu_data) != 10 &&
            hypre_ParILUDataIluType(ilu_data) != 11)
         {
#endif
            HYPRE_ILUDestroy(hypre_ParILUDataSchurPrecond(ilu_data)); //ILU as precond for Schur
#ifdef HYPRE_USING_CUDA
         }
#endif
            break;
         default:
            break;
      }
      (hypre_ParILUDataSchurPrecond(ilu_data)) = NULL;
   }
   /* start to create working vectors */
   Utemp = hypre_ParVectorCreate(hypre_ParCSRMatrixComm(A),
         hypre_ParCSRMatrixGlobalNumRows(A),
         hypre_ParCSRMatrixRowStarts(A));
   hypre_ParVectorInitialize(Utemp);
   hypre_ParILUDataUTemp(ilu_data) = Utemp;

   Ftemp = hypre_ParVectorCreate(hypre_ParCSRMatrixComm(A),
         hypre_ParCSRMatrixGlobalNumRows(A),
         hypre_ParCSRMatrixRowStarts(A));
   hypre_ParVectorInitialize(Ftemp);
   hypre_ParILUDataFTemp(ilu_data) = Ftemp;
   /* set matrix, solution and rhs pointers */
   matA = A;
   F_array = f;
   U_array = u;

   // create perm arary if necessary
   if (perm == NULL)
   {
      switch(ilu_type)
      {
         case 10: case 11: case 20: case 21: case 30: case 31: case 50:/* symmetric */
            hypre_ILUGetInteriorExteriorPerm(matA, &perm, &nLU, reordering_type);
            break;
         case 40: case 41:/* ddPQ */
            hypre_ILUGetPermddPQ(matA, &perm, &qperm, tol_ddPQ, &nLU, &nI, reordering_type);
            break;
         case 0: case 1:
            hypre_ILUGetLocalPerm(matA, &perm, &nLU, reordering_type);
            break;
         default:
            hypre_ILUGetLocalPerm(matA, &perm, &nLU, reordering_type);
            break;
      }
   }
   //   m = n - nLU;
   /* factorization */
   switch(ilu_type)
   {
      case 0:
#ifdef HYPRE_USING_CUDA
               /* only apply the setup of ILU0 with cusparse */
               if (fill_level == 0)
               {
                  hypre_ILUSetupILU0Device(matA, perm, perm, n, n, matL_des, matU_des, ilu_solve_policy, &ilu_solve_buffer,
                                                         &matBL_info, &matBU_info, &matSL_info, &matSU_info, &matBLU_d, &matS,
                                                         &matE_d, &matF_d, &A_diag_fake);//BJ + cusparse_ilu0()
               }
               else
               {
                  hypre_ILUSetupILUKDevice(matA, fill_level, perm, perm, n, n, matL_des, matU_des, ilu_solve_policy, &ilu_solve_buffer,
                                                         &matBL_info, &matBU_info, &matSL_info, &matSU_info, &matBLU_d, &matS,
                                                         &matE_d, &matF_d, &A_diag_fake);//BJ + hypre_iluk(), setup the device solve
               }
#else
               hypre_ILUSetupILUK(matA, fill_level, perm, perm, n, n, &matL, &matD, &matU, &matS, &u_end); //BJ + hypre_iluk()
#endif
               break;
      case 1:
#ifdef HYPRE_USING_CUDA
               hypre_ILUSetupILUTDevice(matA, max_row_elmts, droptol, perm, perm, n, n, matL_des, matU_des, ilu_solve_policy, &ilu_solve_buffer,
                                                         &matBL_info, &matBU_info, &matSL_info, &matSU_info, &matBLU_d, &matS,
                                                         &matE_d, &matF_d, &A_diag_fake);//BJ + hypre_ilut(), setup the device solve
#else
               hypre_ILUSetupILUT(matA, max_row_elmts, droptol, perm, perm, n, n, &matL, &matD, &matU, &matS, &u_end); //BJ + hypre_ilut()
#endif
               break;
      case 10:
#ifdef HYPRE_USING_CUDA
               if (fill_level == 0)
               {
                  /* Only support ILU0 */
                  hypre_ILUSetupILU0Device(matA, perm, perm, n, nLU, matL_des, matU_des, ilu_solve_policy, &ilu_solve_buffer,
                                                         &matBL_info, &matBU_info, &matSL_info, &matSU_info, &matBLU_d, &matS,
                                                         &matE_d, &matF_d, &A_diag_fake);//BJ + cusparse_ilu0()
               }
               else
               {
                  hypre_ILUSetupILUKDevice(matA, fill_level, perm, perm, n, nLU, matL_des, matU_des, ilu_solve_policy, &ilu_solve_buffer,
                                                         &matBL_info, &matBU_info, &matSL_info, &matSU_info, &matBLU_d, &matS,
                                                         &matE_d, &matF_d, &A_diag_fake);//BJ + cusparse_ilu0()
               }
#else
               hypre_ILUSetupILUK(matA, fill_level, perm, perm, nLU, nLU, &matL, &matD, &matU, &matS, &u_end); //GMRES + hypre_iluk()
#endif
               break;
      case 11:
#ifdef HYPRE_USING_CUDA
               hypre_ILUSetupILUTDevice(matA, max_row_elmts, droptol, perm, perm, n, nLU, matL_des, matU_des, ilu_solve_policy, &ilu_solve_buffer,
                                                         &matBL_info, &matBU_info, &matSL_info, &matSU_info, &matBLU_d, &matS,
                                                         &matE_d, &matF_d, &A_diag_fake);//BJ + cusparse_ilu0()
#else
               hypre_ILUSetupILUT(matA, max_row_elmts, droptol, perm, perm, nLU, nLU, &matL, &matD, &matU, &matS, &u_end); //GMRES + hypre_ilut()
#endif
               break;
      case 20: hypre_ILUSetupILUK(matA, fill_level, perm, perm, nLU, nLU, &matL, &matD, &matU, &matS, &u_end); //Newton Schulz Hotelling + hypre_iluk()
               break;
      case 21: hypre_ILUSetupILUT(matA, max_row_elmts, droptol, perm, perm, nLU, nLU, &matL, &matD, &matU, &matS, &u_end); //Newton Schulz Hotelling + hypre_ilut()
               break;
      case 30: hypre_ILUSetupILUKRAS(matA, fill_level, perm, nLU, &matL, &matD, &matU); //RAS + hypre_iluk()
               break;
      case 31: hypre_ILUSetupILUTRAS(matA, max_row_elmts, droptol, perm, nLU, &matL, &matD, &matU); //RAS + hypre_ilut()
               break;
      case 40: hypre_ILUSetupILUK(matA, fill_level, perm, qperm, nLU, nI, &matL, &matD, &matU, &matS, &u_end); //ddPQ + GMRES + hypre_iluk()
               break;
      case 41: hypre_ILUSetupILUT(matA, max_row_elmts, droptol, perm, qperm, nLU, nI, &matL, &matD, &matU, &matS, &u_end); //ddPQ + GMRES + hypre_ilut()
               break;
      case 50:
#ifdef HYPRE_USING_CUDA
               test_opt = hypre_ParILUDataTestOption(ilu_data);
               hypre_ILUSetupRAPILU0Device(matA, perm, n, nLU, matL_des, matU_des, ilu_solve_policy,
                              &ilu_solve_buffer, &matAL_info, &matAU_info, &matBL_info, &matBU_info, &matSL_info, &matSU_info,
                              &Aperm, &matS, &matALU_d, &matBLU_d, &matSLU_d, &matE_d, &matF_d, test_opt); //RAP + hypre_modified_ilu0
#else
               hypre_ILUSetupRAPILU0(matA, perm, n, nLU, &matL, &matD, &matU, &matmL, &matmD, &matmU, &u_end); //RAP + hypre_modified_ilu0
#endif
               break;
      default:
#ifdef HYPRE_USING_CUDA
               hypre_ILUSetupILU0Device(matA, perm, perm, n, n, matL_des, matU_des, ilu_solve_policy, &ilu_solve_buffer,
                                                      &matBL_info, &matBU_info, &matSL_info, &matSU_info, &matBLU_d, &matS,
                                                      &matE_d, &matF_d, &A_diag_fake);//BJ + cusparse_ilu0()
#else
               hypre_ILUSetupILU0(matA, perm, perm, n, n, &matL, &matD, &matU, &matS, &u_end);//BJ + hypre_ilu0()
#endif
               break;
   }
   /* setup Schur solver */
   switch(ilu_type)
   {
      case 10: case 11:
         if (matS)
         {
#ifdef HYPRE_USING_CUDA
            /* create working vectors */

            Xtemp = hypre_ParVectorCreate(hypre_ParCSRMatrixComm(matS),
                                   hypre_ParCSRMatrixGlobalNumRows(matS),
                                   hypre_ParCSRMatrixRowStarts(matS));
            hypre_ParVectorInitialize(Xtemp);

            Ytemp = hypre_ParVectorCreate(hypre_ParCSRMatrixComm(matS),
                                   hypre_ParCSRMatrixGlobalNumRows(matS),
                                   hypre_ParCSRMatrixRowStarts(matS));
            hypre_ParVectorInitialize(Ytemp);

            Ftemp_upper = hypre_SeqVectorCreate(nLU);
            hypre_VectorOwnsData(Ftemp_upper)   = 0;
            hypre_VectorData(Ftemp_upper)       = hypre_VectorData(hypre_ParVectorLocalVector(Ftemp));
            hypre_SeqVectorInitialize(Ftemp_upper);

            Utemp_lower = hypre_SeqVectorCreate(n - nLU);
            hypre_VectorOwnsData(Utemp_lower)   = 0;
            hypre_VectorData(Utemp_lower)       = hypre_VectorData(hypre_ParVectorLocalVector(Utemp)) + nLU;
            hypre_SeqVectorInitialize(Utemp_lower);

            /* create GMRES */
//            HYPRE_ParCSRGMRESCreate(comm, &schur_solver);

            hypre_GMRESFunctions * gmres_functions;

            gmres_functions =
               hypre_GMRESFunctionsCreate(
                  hypre_CAlloc,
                  hypre_ParKrylovFree,
                  hypre_ParILUCusparseSchurGMRESCommInfo, //parCSR A -> ilu_data
                  hypre_ParKrylovCreateVector,
                  hypre_ParKrylovCreateVectorArray,
                  hypre_ParKrylovDestroyVector,
                  hypre_ParILUCusparseSchurGMRESMatvecCreate, //parCSR A -- inactive
                  hypre_ParILUCusparseSchurGMRESMatvec, //parCSR A -> ilu_data
                  hypre_ParILUCusparseSchurGMRESMatvecDestroy, //parCSR A -- inactive
                  hypre_ParKrylovInnerProd,
                  hypre_ParKrylovCopyVector,
                  hypre_ParKrylovClearVector,
                  hypre_ParKrylovScaleVector,
                  hypre_ParKrylovAxpy,
                  hypre_ParKrylovIdentitySetup, //parCSR A -- inactive
                  hypre_ParKrylovIdentity ); //parCSR A -- inactive
            schur_solver = ( (HYPRE_Solver) hypre_GMRESCreate( gmres_functions ) );

            /* setup GMRES parameters */
            HYPRE_GMRESSetKDim            (schur_solver, hypre_ParILUDataSchurGMRESKDim(ilu_data));
            HYPRE_GMRESSetMaxIter         (schur_solver, hypre_ParILUDataSchurGMRESMaxIter(ilu_data));/* we don't need that many solves */
            HYPRE_GMRESSetTol             (schur_solver, hypre_ParILUDataSchurGMRESTol(ilu_data));
            HYPRE_GMRESSetAbsoluteTol     (schur_solver, hypre_ParILUDataSchurGMRESAbsoluteTol(ilu_data));
            HYPRE_GMRESSetLogging         (schur_solver, hypre_ParILUDataSchurSolverLogging(ilu_data));
            HYPRE_GMRESSetPrintLevel      (schur_solver, hypre_ParILUDataSchurSolverPrintLevel(ilu_data));/* set to zero now, don't print */
            HYPRE_GMRESSetRelChange       (schur_solver, hypre_ParILUDataSchurGMRESRelChange(ilu_data));

            /* setup preconditioner parameters */
            /* create Unit precond */
            schur_precond = (HYPRE_Solver) ilu_vdata;
            /* add preconditioner to solver */
            HYPRE_GMRESSetPrecond(schur_solver,
                     (HYPRE_PtrToSolverFcn) hypre_ParILUCusparseSchurGMRESDummySolve,
                     (HYPRE_PtrToSolverFcn) hypre_ParILUCusparseSchurGMRESDummySetup,
                                          schur_precond);
            HYPRE_GMRESGetPrecond(schur_solver, &schur_precond_gotten);
            if (schur_precond_gotten != (schur_precond))
            {
               hypre_printf("Schur complement got bad precond\n");
               return(-1);
            }

            /* need to create working vector rhs and x for Schur System */
            rhs = hypre_ParVectorCreate(comm,
                                    hypre_ParCSRMatrixGlobalNumRows(matS),
                                    hypre_ParCSRMatrixRowStarts(matS));
            hypre_ParVectorInitialize(rhs);
            x = hypre_ParVectorCreate(comm,
                                    hypre_ParCSRMatrixGlobalNumRows(matS),
                                    hypre_ParCSRMatrixRowStarts(matS));
            hypre_ParVectorInitialize(x);

            /* setup solver */
            HYPRE_GMRESSetup(schur_solver,(HYPRE_Matrix)ilu_vdata,(HYPRE_Vector)rhs,(HYPRE_Vector)x);

            /* solve for right-hand-side consists of only 1 */
            hypre_Vector      *rhs_local = hypre_ParVectorLocalVector(rhs);
            //HYPRE_Real        *Xtemp_data  = hypre_VectorData(Xtemp_local);
            hypre_SeqVectorSetConstantValues(rhs_local, 1.0);

            /* update ilu_data */
            hypre_ParILUDataSchurSolver   (ilu_data) = schur_solver;
            hypre_ParILUDataSchurPrecond  (ilu_data) = schur_precond;
            hypre_ParILUDataRhs           (ilu_data) = rhs;
            hypre_ParILUDataX             (ilu_data) = x;
#else
            /* setup GMRES parameters */
            HYPRE_ParCSRGMRESCreate(comm, &schur_solver);

            HYPRE_GMRESSetKDim            (schur_solver, hypre_ParILUDataSchurGMRESKDim(ilu_data));
            HYPRE_GMRESSetMaxIter         (schur_solver, hypre_ParILUDataSchurGMRESMaxIter(ilu_data));/* we don't need that many solves */
            HYPRE_GMRESSetTol             (schur_solver, hypre_ParILUDataSchurGMRESTol(ilu_data));
            HYPRE_GMRESSetAbsoluteTol     (schur_solver, hypre_ParILUDataSchurGMRESAbsoluteTol(ilu_data));
            HYPRE_GMRESSetLogging         (schur_solver, hypre_ParILUDataSchurSolverLogging(ilu_data));
            HYPRE_GMRESSetPrintLevel      (schur_solver, hypre_ParILUDataSchurSolverPrintLevel(ilu_data));/* set to zero now, don't print */
            HYPRE_GMRESSetRelChange       (schur_solver, hypre_ParILUDataSchurGMRESRelChange(ilu_data));

            /* setup preconditioner parameters */
            /* create precond, the default is ILU0 */
            HYPRE_ILUCreate               (&schur_precond);
            HYPRE_ILUSetType              (schur_precond, hypre_ParILUDataSchurPrecondIluType(ilu_data));
            HYPRE_ILUSetLevelOfFill       (schur_precond, hypre_ParILUDataSchurPrecondIluLfil(ilu_data));
            HYPRE_ILUSetMaxNnzPerRow      (schur_precond, hypre_ParILUDataSchurPrecondIluMaxRowNnz(ilu_data));
            HYPRE_ILUSetDropThresholdArray(schur_precond, hypre_ParILUDataSchurPrecondIluDroptol(ilu_data));
            HYPRE_ILUSetPrintLevel        (schur_precond, hypre_ParILUDataSchurPrecondPrintLevel(ilu_data));
            HYPRE_ILUSetMaxIter           (schur_precond, hypre_ParILUDataSchurPrecondMaxIter(ilu_data));
            HYPRE_ILUSetTol               (schur_precond, hypre_ParILUDataSchurPrecondTol(ilu_data));

            /* add preconditioner to solver */
            HYPRE_GMRESSetPrecond(schur_solver,
                     (HYPRE_PtrToSolverFcn) HYPRE_ILUSolve,
                     (HYPRE_PtrToSolverFcn) HYPRE_ILUSetup,
                                          schur_precond);
            HYPRE_GMRESGetPrecond(schur_solver, &schur_precond_gotten);
            if (schur_precond_gotten != (schur_precond))
            {
               hypre_printf("Schur complement got bad precond\n");
               HYPRE_ANNOTATE_FUNC_END;

               return(-1);
            }

            /* need to create working vector rhs and x for Schur System */
            rhs = hypre_ParVectorCreate(comm,
                                    hypre_ParCSRMatrixGlobalNumRows(matS),
                                    hypre_ParCSRMatrixRowStarts(matS));
            hypre_ParVectorInitialize(rhs);
            x = hypre_ParVectorCreate(comm,
                                    hypre_ParCSRMatrixGlobalNumRows(matS),
                                    hypre_ParCSRMatrixRowStarts(matS));
            hypre_ParVectorInitialize(x);

            /* setup solver */
            HYPRE_GMRESSetup(schur_solver,(HYPRE_Matrix)matS,(HYPRE_Vector)rhs,(HYPRE_Vector)x);

            /* update ilu_data */
            hypre_ParILUDataSchurSolver   (ilu_data) = schur_solver;
            hypre_ParILUDataSchurPrecond  (ilu_data) = schur_precond;
            hypre_ParILUDataRhs           (ilu_data) = rhs;
            hypre_ParILUDataX             (ilu_data) = x;
#endif
         }
         break;
      case 20: case 21:
         if (matS)
         {
            /* approximate inverse preconditioner */
            schur_solver = (HYPRE_Solver)hypre_NSHCreate();

            /* set NSH parameters */
            hypre_NSHSetMaxIter           (schur_solver, hypre_ParILUDataSchurNSHSolveMaxIter(ilu_data));
            hypre_NSHSetTol               (schur_solver, hypre_ParILUDataSchurNSHSolveTol(ilu_data));
            hypre_NSHSetLogging           (schur_solver, hypre_ParILUDataSchurSolverLogging(ilu_data));
            hypre_NSHSetPrintLevel        (schur_solver, hypre_ParILUDataSchurSolverPrintLevel(ilu_data));
            hypre_NSHSetDropThresholdArray(schur_solver, hypre_ParILUDataSchurNSHDroptol(ilu_data));

            hypre_NSHSetNSHMaxIter        (schur_solver, hypre_ParILUDataSchurNSHMaxNumIter(ilu_data));
            hypre_NSHSetNSHMaxRowNnz      (schur_solver, hypre_ParILUDataSchurNSHMaxRowNnz(ilu_data));
            hypre_NSHSetNSHTol            (schur_solver, hypre_ParILUDataSchurNSHTol(ilu_data));

            hypre_NSHSetMRMaxIter         (schur_solver, hypre_ParILUDataSchurMRMaxIter(ilu_data));
            hypre_NSHSetMRMaxRowNnz       (schur_solver, hypre_ParILUDataSchurMRMaxRowNnz(ilu_data));
            hypre_NSHSetMRTol             (schur_solver, hypre_ParILUDataSchurMRTol(ilu_data));
            hypre_NSHSetColVersion        (schur_solver, hypre_ParILUDataSchurMRColVersion(ilu_data));

            /* need to create working vector rhs and x for Schur System */
            rhs = hypre_ParVectorCreate(comm,
                  hypre_ParCSRMatrixGlobalNumRows(matS),
                  hypre_ParCSRMatrixRowStarts(matS));
            hypre_ParVectorInitialize(rhs);
            x = hypre_ParVectorCreate(comm,
                  hypre_ParCSRMatrixGlobalNumRows(matS),
                  hypre_ParCSRMatrixRowStarts(matS));
            hypre_ParVectorInitialize(x);

            /* setup solver */
            hypre_NSHSetup(schur_solver,matS,rhs,x);

            hypre_ParILUDataSchurSolver(ilu_data) = schur_solver;
            hypre_ParILUDataRhs        (ilu_data) = rhs;
            hypre_ParILUDataX          (ilu_data) = x;
         }
         break;
      case 30 : case 31:
         /* now check communication package */
         comm_pkg = hypre_ParCSRMatrixCommPkg(matA);
         /* create if not yet built */
         if (!comm_pkg)
         {
            hypre_MatvecCommPkgCreate(matA);
            comm_pkg = hypre_ParCSRMatrixCommPkg(matA);
         }
         /* create uext and fext */
         send_size =  hypre_ParCSRCommPkgSendMapStart(comm_pkg,hypre_ParCSRCommPkgNumSends(comm_pkg))
            - hypre_ParCSRCommPkgSendMapStart(comm_pkg,0);
         recv_size = hypre_CSRMatrixNumCols(hypre_ParCSRMatrixOffd(matA));
         buffer_size = send_size > recv_size ? send_size : recv_size;
         fext = hypre_TAlloc(HYPRE_Real,buffer_size,HYPRE_MEMORY_HOST);
         uext = hypre_TAlloc(HYPRE_Real,buffer_size,HYPRE_MEMORY_HOST);
         break;
      case 40: case 41:
         if (matS)
         {
            /* setup GMRES parameters */
            HYPRE_ParCSRGMRESCreate(comm, &schur_solver);

            HYPRE_GMRESSetKDim            (schur_solver, hypre_ParILUDataSchurGMRESKDim(ilu_data));
            HYPRE_GMRESSetMaxIter         (schur_solver, hypre_ParILUDataSchurGMRESMaxIter(ilu_data));/* we don't need that many solves */
            HYPRE_GMRESSetTol             (schur_solver, hypre_ParILUDataSchurGMRESTol(ilu_data));
            HYPRE_GMRESSetAbsoluteTol     (schur_solver, hypre_ParILUDataSchurGMRESAbsoluteTol(ilu_data));
            HYPRE_GMRESSetLogging         (schur_solver, hypre_ParILUDataSchurSolverLogging(ilu_data));
            HYPRE_GMRESSetPrintLevel      (schur_solver, hypre_ParILUDataSchurSolverPrintLevel(ilu_data));/* set to zero now, don't print */
            HYPRE_GMRESSetRelChange       (schur_solver, hypre_ParILUDataSchurGMRESRelChange(ilu_data));

            /* setup preconditioner parameters */
            /* create precond, the default is ILU0 */
            HYPRE_ILUCreate               (&schur_precond);
            HYPRE_ILUSetType              (schur_precond, hypre_ParILUDataSchurPrecondIluType(ilu_data));
            HYPRE_ILUSetLevelOfFill       (schur_precond, hypre_ParILUDataSchurPrecondIluLfil(ilu_data));
            HYPRE_ILUSetMaxNnzPerRow      (schur_precond, hypre_ParILUDataSchurPrecondIluMaxRowNnz(ilu_data));
            HYPRE_ILUSetDropThresholdArray(schur_precond, hypre_ParILUDataSchurPrecondIluDroptol(ilu_data));
            HYPRE_ILUSetPrintLevel        (schur_precond, hypre_ParILUDataSchurPrecondPrintLevel(ilu_data));
            HYPRE_ILUSetMaxIter           (schur_precond, hypre_ParILUDataSchurPrecondMaxIter(ilu_data));
            HYPRE_ILUSetTol               (schur_precond, hypre_ParILUDataSchurPrecondTol(ilu_data));

            /* add preconditioner to solver */
            HYPRE_GMRESSetPrecond(schur_solver,
                     (HYPRE_PtrToSolverFcn) HYPRE_ILUSolve,
                     (HYPRE_PtrToSolverFcn) HYPRE_ILUSetup,
                                          schur_precond);
            HYPRE_GMRESGetPrecond(schur_solver, &schur_precond_gotten);
            if (schur_precond_gotten != (schur_precond))
            {
               hypre_printf("Schur complement got bad precond\n");
               return(-1);
            }

            /* need to create working vector rhs and x for Schur System */
            rhs = hypre_ParVectorCreate(comm,
                                    hypre_ParCSRMatrixGlobalNumRows(matS),
                                    hypre_ParCSRMatrixRowStarts(matS));
            hypre_ParVectorInitialize(rhs);
            x = hypre_ParVectorCreate(comm,
                                    hypre_ParCSRMatrixGlobalNumRows(matS),
                                    hypre_ParCSRMatrixRowStarts(matS));
            hypre_ParVectorInitialize(x);

            /* setup solver */
            HYPRE_GMRESSetup(schur_solver,(HYPRE_Matrix)matS,(HYPRE_Vector)rhs,(HYPRE_Vector)x);

            /* update ilu_data */
            hypre_ParILUDataSchurSolver   (ilu_data) = schur_solver;
            hypre_ParILUDataSchurPrecond  (ilu_data) = schur_precond;
            hypre_ParILUDataRhs           (ilu_data) = rhs;
            hypre_ParILUDataX             (ilu_data) = x;
         }
         break;
      case 50:
      {
#ifdef HYPRE_USING_CUDA
         if (matS)
         {
            /* create working vectors */
            Xtemp = hypre_ParVectorCreate(hypre_ParCSRMatrixComm(matA),
                                   hypre_ParCSRMatrixGlobalNumRows(matA),
                                   hypre_ParCSRMatrixRowStarts(matA));
            hypre_ParVectorInitialize(Xtemp);

            Ytemp = hypre_ParVectorCreate(hypre_ParCSRMatrixComm(matA),
                                   hypre_ParCSRMatrixGlobalNumRows(matA),
                                   hypre_ParCSRMatrixRowStarts(matA));
            hypre_ParVectorInitialize(Ytemp);

            Ftemp_upper = hypre_SeqVectorCreate(nLU);
            hypre_VectorOwnsData(Ftemp_upper)   = 0;
            hypre_VectorData(Ftemp_upper)       = hypre_VectorData(hypre_ParVectorLocalVector(Ftemp));
            hypre_SeqVectorInitialize(Ftemp_upper);

            Utemp_lower = hypre_SeqVectorCreate(n - nLU);
            hypre_VectorOwnsData(Utemp_lower)   = 0;
            hypre_VectorData(Utemp_lower)       = hypre_VectorData(hypre_ParVectorLocalVector(Utemp)) + nLU;
            hypre_SeqVectorInitialize(Utemp_lower);

            /* create GMRES */
//            HYPRE_ParCSRGMRESCreate(comm, &schur_solver);

            hypre_GMRESFunctions * gmres_functions;

            gmres_functions =
               hypre_GMRESFunctionsCreate(
                  hypre_CAlloc,
                  hypre_ParKrylovFree,
                  hypre_ParILUCusparseSchurGMRESCommInfo, //parCSR A -> ilu_data
                  hypre_ParKrylovCreateVector,
                  hypre_ParKrylovCreateVectorArray,
                  hypre_ParKrylovDestroyVector,
                  hypre_ParILURAPSchurGMRESMatvecCreate, //parCSR A -- inactive
                  hypre_ParILURAPSchurGMRESMatvec, //parCSR A -> ilu_data
                  hypre_ParILURAPSchurGMRESMatvecDestroy, //parCSR A -- inactive
                  hypre_ParKrylovInnerProd,
                  hypre_ParKrylovCopyVector,
                  hypre_ParKrylovClearVector,
                  hypre_ParKrylovScaleVector,
                  hypre_ParKrylovAxpy,
                  hypre_ParKrylovIdentitySetup, //parCSR A -- inactive
                  hypre_ParKrylovIdentity ); //parCSR A -- inactive
            schur_solver = ( (HYPRE_Solver) hypre_GMRESCreate( gmres_functions ) );

            /* setup GMRES parameters */
            /* at least should apply 1 solve */
            if (hypre_ParILUDataSchurGMRESKDim(ilu_data) == 0)
            {
               hypre_ParILUDataSchurGMRESKDim(ilu_data) ++;
            }
            HYPRE_GMRESSetKDim            (schur_solver, hypre_ParILUDataSchurGMRESKDim(ilu_data));
            HYPRE_GMRESSetMaxIter         (schur_solver, hypre_ParILUDataSchurGMRESMaxIter(ilu_data));/* we don't need that many solves */
            HYPRE_GMRESSetTol             (schur_solver, hypre_ParILUDataSchurGMRESTol(ilu_data));
            HYPRE_GMRESSetAbsoluteTol     (schur_solver, hypre_ParILUDataSchurGMRESAbsoluteTol(ilu_data));
            HYPRE_GMRESSetLogging         (schur_solver, hypre_ParILUDataSchurSolverLogging(ilu_data));
            HYPRE_GMRESSetPrintLevel      (schur_solver, hypre_ParILUDataSchurSolverPrintLevel(ilu_data));/* set to zero now, don't print */
            HYPRE_GMRESSetRelChange       (schur_solver, hypre_ParILUDataSchurGMRESRelChange(ilu_data));

            /* setup preconditioner parameters */
            /* create Schur precond */
            schur_precond = (HYPRE_Solver) ilu_vdata;
            /* add preconditioner to solver */
            HYPRE_GMRESSetPrecond(schur_solver,
                     (HYPRE_PtrToSolverFcn) hypre_ParILURAPSchurGMRESSolve,
                     //(HYPRE_PtrToSolverFcn) hypre_ParILUCusparseSchurGMRESDummySolve,
                     (HYPRE_PtrToSolverFcn) hypre_ParILURAPSchurGMRESDummySetup,
                                          schur_precond);
            HYPRE_GMRESGetPrecond(schur_solver, &schur_precond_gotten);
            if (schur_precond_gotten != (schur_precond))
            {
               hypre_printf("Schur complement got bad precond\n");
               return(-1);
            }

            /* need to create working vector rhs and x for Schur System */
            rhs = hypre_ParVectorCreate(comm,
                                    hypre_ParCSRMatrixGlobalNumRows(matS),
                                    hypre_ParCSRMatrixRowStarts(matS));
            hypre_ParVectorInitialize(rhs);
            x = hypre_ParVectorCreate(comm,
                                    hypre_ParCSRMatrixGlobalNumRows(matS),
                                    hypre_ParCSRMatrixRowStarts(matS));
            hypre_ParVectorInitialize(x);

            /* setup solver */
            HYPRE_GMRESSetup(schur_solver,(HYPRE_Matrix)ilu_vdata,(HYPRE_Vector)rhs,(HYPRE_Vector)x);

            /* solve for right-hand-side consists of only 1 */
            //hypre_Vector      *rhs_local = hypre_ParVectorLocalVector(rhs);
            //HYPRE_Real        *Xtemp_data  = hypre_VectorData(Xtemp_local);
            //hypre_SeqVectorSetConstantValues(rhs_local, 1.0);

            /* update ilu_data */
            hypre_ParILUDataSchurSolver   (ilu_data) = schur_solver;
            hypre_ParILUDataSchurPrecond  (ilu_data) = schur_precond;
            hypre_ParILUDataRhs           (ilu_data) = rhs;
            hypre_ParILUDataX             (ilu_data) = x;
         }
#else
         /* need to create working vector rhs and x for Schur System */
         HYPRE_Int      m = n - nLU;
         HYPRE_BigInt   S_total_rows, S_row_starts[2];
         HYPRE_BigInt   big_m = (HYPRE_BigInt)m;
         hypre_MPI_Allreduce( &big_m, &S_total_rows, 1, HYPRE_MPI_BIG_INT, hypre_MPI_SUM, comm);

         if ( S_total_rows > 0 )
         {
            /* create working vectors */
            Xtemp = hypre_ParVectorCreate(hypre_ParCSRMatrixComm(matA),
                                      hypre_ParCSRMatrixGlobalNumRows(matA),
                                      hypre_ParCSRMatrixRowStarts(matA));
            hypre_ParVectorInitialize(Xtemp);

            Ytemp = hypre_ParVectorCreate(hypre_ParCSRMatrixComm(matA),
                                      hypre_ParCSRMatrixGlobalNumRows(matA),
                                      hypre_ParCSRMatrixRowStarts(matA));
            hypre_ParVectorInitialize(Ytemp);

            /* only do so when we hae the Schur Complement */
            {
               HYPRE_BigInt global_start;
               hypre_MPI_Scan( &big_m, &global_start, 1, HYPRE_MPI_BIG_INT, hypre_MPI_SUM, comm);
               S_row_starts[0] = global_start - m;
               S_row_starts[1] = global_start;
            }

            rhs = hypre_ParVectorCreate(comm,
                                    S_total_rows,
                                    S_row_starts);
            hypre_ParVectorInitialize(rhs);

            x = hypre_ParVectorCreate(comm,
                                    S_total_rows,
                                    S_row_starts);
            hypre_ParVectorInitialize(x);

            /* add when necessary */
            /* create GMRES */
//            HYPRE_ParCSRGMRESCreate(comm, &schur_solver);

            hypre_GMRESFunctions * gmres_functions;

            gmres_functions =
                  hypre_GMRESFunctionsCreate(
                     hypre_CAlloc,
                     hypre_ParKrylovFree,
                     hypre_ParILURAPSchurGMRESCommInfoH, //parCSR A -> ilu_data
                     hypre_ParKrylovCreateVector,
                     hypre_ParKrylovCreateVectorArray,
                     hypre_ParKrylovDestroyVector,
                     hypre_ParILURAPSchurGMRESMatvecCreateH, //parCSR A -- inactive
                     hypre_ParILURAPSchurGMRESMatvecH, //parCSR A -> ilu_data
                     hypre_ParILURAPSchurGMRESMatvecDestroyH, //parCSR A -- inactive
                     hypre_ParKrylovInnerProd,
                     hypre_ParKrylovCopyVector,
                     hypre_ParKrylovClearVector,
                     hypre_ParKrylovScaleVector,
                     hypre_ParKrylovAxpy,
                     hypre_ParKrylovIdentitySetup, //parCSR A -- inactive
                     hypre_ParKrylovIdentity ); //parCSR A -- inactive
            schur_solver = ( (HYPRE_Solver) hypre_GMRESCreate( gmres_functions ) );

            /* setup GMRES parameters */
            /* at least should apply 1 solve */
            if (hypre_ParILUDataSchurGMRESKDim(ilu_data) == 0)
            {
               hypre_ParILUDataSchurGMRESKDim(ilu_data) ++;
            }
            HYPRE_GMRESSetKDim            (schur_solver, hypre_ParILUDataSchurGMRESKDim(ilu_data));
            HYPRE_GMRESSetMaxIter         (schur_solver, hypre_ParILUDataSchurGMRESMaxIter(ilu_data));/* we don't need that many solves */
            HYPRE_GMRESSetTol             (schur_solver, hypre_ParILUDataSchurGMRESTol(ilu_data));
            HYPRE_GMRESSetAbsoluteTol     (schur_solver, hypre_ParILUDataSchurGMRESAbsoluteTol(ilu_data));
            HYPRE_GMRESSetLogging         (schur_solver, hypre_ParILUDataSchurSolverLogging(ilu_data));
            HYPRE_GMRESSetPrintLevel      (schur_solver, hypre_ParILUDataSchurSolverPrintLevel(ilu_data));/* set to zero now, don't print */
            HYPRE_GMRESSetRelChange       (schur_solver, hypre_ParILUDataSchurGMRESRelChange(ilu_data));

            /* setup preconditioner parameters */
            /* create Schur precond */
            schur_precond = (HYPRE_Solver) ilu_vdata;
            /* add preconditioner to solver */
            HYPRE_GMRESSetPrecond(schur_solver,
                     (HYPRE_PtrToSolverFcn) hypre_ParILURAPSchurGMRESSolveH,
                     //(HYPRE_PtrToSolverFcn) hypre_ParILUCusparseSchurGMRESDummySolve,
                     (HYPRE_PtrToSolverFcn) hypre_ParILURAPSchurGMRESDummySetupH,
                                          schur_precond);
            HYPRE_GMRESGetPrecond(schur_solver, &schur_precond_gotten);
            if (schur_precond_gotten != (schur_precond))
            {
               hypre_printf("Schur complement got bad precond\n");
               return(-1);
            }

            /* setup solver */
            HYPRE_GMRESSetup(schur_solver,(HYPRE_Matrix)ilu_vdata,(HYPRE_Vector)rhs,(HYPRE_Vector)x);

            /* solve for right-hand-side consists of only 1 */
            //hypre_Vector      *rhs_local = hypre_ParVectorLocalVector(rhs);
            //HYPRE_Real        *Xtemp_data  = hypre_VectorData(Xtemp_local);
            //hypre_SeqVectorSetConstantValues(rhs_local, 1.0);
         }
         /* update ilu_data */
         hypre_ParILUDataSchurSolver   (ilu_data) = schur_solver;
         hypre_ParILUDataSchurPrecond  (ilu_data) = schur_precond;
         hypre_ParILUDataRhs           (ilu_data) = rhs;
         hypre_ParILUDataX             (ilu_data) = x;

#endif
         break;
      }
      default:
         break;
   }
   /* set pointers to ilu data */
#ifdef HYPRE_USING_CUDA
   /* set cusparse pointers */
   //hypre_ParILUDataILUSolveBuffer(ilu_data)  = ilu_solve_buffer;
   hypre_ParILUDataMatAILUDevice(ilu_data)      = matALU_d;
   hypre_ParILUDataMatBILUDevice(ilu_data)      = matBLU_d;
   hypre_ParILUDataMatSILUDevice(ilu_data)      = matSLU_d;
   hypre_ParILUDataMatEDevice(ilu_data)         = matE_d;
   hypre_ParILUDataMatFDevice(ilu_data)         = matF_d;
   hypre_ParILUDataILUSolveBuffer(ilu_data)     = ilu_solve_buffer;
   hypre_ParILUDataMatALILUSolveInfo(ilu_data)  = matAL_info;
   hypre_ParILUDataMatAUILUSolveInfo(ilu_data)  = matAU_info;
   hypre_ParILUDataMatBLILUSolveInfo(ilu_data)  = matBL_info;
   hypre_ParILUDataMatBUILUSolveInfo(ilu_data)  = matBU_info;
   hypre_ParILUDataMatSLILUSolveInfo(ilu_data)  = matSL_info;
   hypre_ParILUDataMatSUILUSolveInfo(ilu_data)  = matSU_info;
   hypre_ParILUDataAperm(ilu_data)              = Aperm;
   hypre_ParILUDataR(ilu_data)                  = R;
   hypre_ParILUDataP(ilu_data)                  = P;
   hypre_ParILUDataFTempUpper(ilu_data)         = Ftemp_upper;
   hypre_ParILUDataUTempLower(ilu_data)         = Utemp_lower;
   hypre_ParILUDataMatAFakeDiagonal(ilu_data)   = A_diag_fake;
#endif
   hypre_ParILUDataMatA(ilu_data)               = matA;
   hypre_ParILUDataXTemp(ilu_data)              = Xtemp;
   hypre_ParILUDataYTemp(ilu_data)              = Ytemp;
   hypre_ParILUDataF(ilu_data)                  = F_array;
   hypre_ParILUDataU(ilu_data)                  = U_array;
   hypre_ParILUDataMatL(ilu_data)               = matL;
   hypre_ParILUDataMatD(ilu_data)               = matD;
   hypre_ParILUDataMatU(ilu_data)               = matU;
   hypre_ParILUDataMatLModified(ilu_data)       = matmL;
   hypre_ParILUDataMatDModified(ilu_data)       = matmD;
   hypre_ParILUDataMatUModified(ilu_data)       = matmU;
   hypre_ParILUDataMatS(ilu_data)               = matS;
   hypre_ParILUDataCFMarkerArray(ilu_data)      = CF_marker_array;
   hypre_ParILUDataPerm(ilu_data)               = perm;
   hypre_ParILUDataQPerm(ilu_data)              = qperm;
   hypre_ParILUDataNLU(ilu_data)                = nLU;
   hypre_ParILUDataNI(ilu_data)                 = nI;
   hypre_ParILUDataUEnd(ilu_data)               = u_end;
   hypre_ParILUDataUExt(ilu_data)               = uext;
   hypre_ParILUDataFExt(ilu_data)               = fext;

   /* compute operator complexity */
   hypre_ParCSRMatrixSetDNumNonzeros(matA);
   nnzS = 0.0;
   /* size_C is the size of global coarse grid, upper left part */
   size_C = hypre_ParCSRMatrixGlobalNumRows(matA);
   /* switch to compute complexity */

#ifdef HYPRE_USING_CUDA
   HYPRE_Int nnzBEF = 0;
   HYPRE_Int nnzG;/* Global nnz */
   if (ilu_type == 0 && fill_level == 0)
   {
      /* The nnz is for sure 1.0 in this case */
      hypre_ParILUDataOperatorComplexity(ilu_data) =  1.0;
   }
   else if (ilu_type == 10 && fill_level == 0)
   {
      /* The nnz is the sum of different parts */
      if (matBLU_d)
      {
         nnzBEF  += hypre_CSRMatrixNumNonzeros(matBLU_d);
      }
      if (matE_d)
      {
         nnzBEF  += hypre_CSRMatrixNumNonzeros(matE_d);
      }
      if (matF_d)
      {
         nnzBEF  += hypre_CSRMatrixNumNonzeros(matF_d);
      }
      hypre_MPI_Allreduce(&nnzBEF, &nnzG, 1, HYPRE_MPI_INT, hypre_MPI_SUM, comm);
      if (matS)
      {
         hypre_ParCSRMatrixSetDNumNonzeros(matS);
         nnzS = hypre_ParCSRMatrixDNumNonzeros(matS);
         /* if we have Schur system need to reduce it from size_C */
      }
      hypre_ParILUDataOperatorComplexity(ilu_data) =  ((HYPRE_Real)nnzG + nnzS) /
                                           hypre_ParCSRMatrixDNumNonzeros(matA);
   }
   else if (ilu_type == 50)
   {
      hypre_ParILUDataOperatorComplexity(ilu_data) =  1.0;
   }
   else if (ilu_type == 0 || ilu_type == 1 || ilu_type == 10 || ilu_type == 11)
   {
      if (matBLU_d)
      {
         nnzBEF  += hypre_CSRMatrixNumNonzeros(matBLU_d);
      }
      if (matE_d)
      {
         nnzBEF  += hypre_CSRMatrixNumNonzeros(matE_d);
      }
      if (matF_d)
      {
         nnzBEF  += hypre_CSRMatrixNumNonzeros(matF_d);
      }
      hypre_MPI_Allreduce(&nnzBEF, &nnzG, 1, HYPRE_MPI_INT, hypre_MPI_SUM, comm);
      if (matS)
      {
         hypre_ParCSRMatrixSetDNumNonzeros(matS);
         nnzS = hypre_ParCSRMatrixDNumNonzeros(matS);
         /* if we have Schur system need to reduce it from size_C */
      }
      hypre_ParILUDataOperatorComplexity(ilu_data) =  ((HYPRE_Real)nnzG + nnzS) /
                                           hypre_ParCSRMatrixDNumNonzeros(matA);
   }
   else
   {
#endif
      if (matS)
      {
         hypre_ParCSRMatrixSetDNumNonzeros(matS);
         nnzS = hypre_ParCSRMatrixDNumNonzeros(matS);
         /* if we have Schur system need to reduce it from size_C */
         size_C -= hypre_ParCSRMatrixGlobalNumRows(matS);
         switch(ilu_type)
         {
            case 10: case 11: case 40: case 41: case 50:
               /* now we need to compute the preconditioner */
               schur_precond_ilu = (hypre_ParILUData*) (hypre_ParILUDataSchurPrecond(ilu_data));
               /* borrow i for local nnz of S */
               i = hypre_CSRMatrixNumNonzeros(hypre_ParCSRMatrixOffd(matS));
               hypre_MPI_Allreduce(&i, &nnzS_offd, 1, HYPRE_MPI_INT, hypre_MPI_SUM, comm);
               nnzS = nnzS * hypre_ParILUDataOperatorComplexity(schur_precond_ilu) +nnzS_offd;
               break;
            case 20: case 21:
               schur_solver_nsh = (hypre_ParNSHData*) hypre_ParILUDataSchurSolver(ilu_data);
               nnzS = nnzS * (hypre_ParNSHDataOperatorComplexity(schur_solver_nsh));
               break;
            default:
               break;
         }
      }

      hypre_ParILUDataOperatorComplexity(ilu_data) =  ((HYPRE_Real)size_C + nnzS +
                                          hypre_ParCSRMatrixDNumNonzeros(matL) +
                                          hypre_ParCSRMatrixDNumNonzeros(matU))/
                                          hypre_ParCSRMatrixDNumNonzeros(matA);
#ifdef HYPRE_USING_CUDA
   }
#endif
   if ((my_id == 0) && (print_level > 0))
   {
      hypre_printf("ILU SETUP: operator complexity = %f  \n", hypre_ParILUDataOperatorComplexity(ilu_data));
   }

   if ( logging > 1 ) {
      residual =
         hypre_ParVectorCreate(hypre_ParCSRMatrixComm(matA),
               hypre_ParCSRMatrixGlobalNumRows(matA),
               hypre_ParCSRMatrixRowStarts(matA) );
      hypre_ParVectorInitialize(residual);
      hypre_ParILUDataResidual(ilu_data) = residual;
   }
   else{
      hypre_ParILUDataResidual(ilu_data) = NULL;
   }
   rel_res_norms = hypre_CTAlloc(HYPRE_Real, hypre_ParILUDataMaxIter(ilu_data), HYPRE_MEMORY_HOST);
   hypre_ParILUDataRelResNorms(ilu_data) = rel_res_norms;
   HYPRE_ANNOTATE_FUNC_END;

   return hypre_error_flag;
}

#ifdef HYPRE_USING_CUDA

/* Extract submatrix from diagonal part of A into a new CSRMatrix without sort rows
 * WARNING: We don't put diagonal to the first entry of each row since this function is now for cuSparse only
 * A = input matrix
 * perm = permutation array indicating ordering of rows. Perm could come from a
 *    CF_marker array or a reordering routine.
 * rqperm = reverse permutation array indicating ordering of columns
 * A_diagp = pointer to the output diagonal matrix.
 */
HYPRE_Int
hypre_ParILUCusparseExtractDiagonalCSR( hypre_ParCSRMatrix *A,
                                        HYPRE_Int          *perm,
                                        HYPRE_Int          *rqperm,
                                        hypre_CSRMatrix   **A_diagp )
{
   /* Get necessary slots */
   hypre_CSRMatrix     *A_diag         = hypre_ParCSRMatrixDiag(A);
   HYPRE_Int           *A_diag_i       = hypre_CSRMatrixI(A_diag);
   HYPRE_Int           *A_diag_j       = hypre_CSRMatrixJ(A_diag);
   HYPRE_Real          *A_diag_data    = hypre_CSRMatrixData(A_diag);
   HYPRE_Int            n              = hypre_CSRMatrixNumRows(A_diag);
   HYPRE_Int            nnz_A_diag     = A_diag_i[n];

   HYPRE_Int            i, j, current_idx;

   /* No schur complement makes everything easy :) */
   hypre_CSRMatrix  *B              = NULL;
   B                                = hypre_CSRMatrixCreate(n, n, nnz_A_diag);
   hypre_CSRMatrixInitialize(B);
   HYPRE_Int        *B_i            = hypre_CSRMatrixI(B);
   HYPRE_Int        *B_j            = hypre_CSRMatrixJ(B);
   HYPRE_Real       *B_data         = hypre_CSRMatrixData(B);

   /* Copy everything in with permutation */
   current_idx = 0;
   for ( i = 0; i < n; i++ )
   {
      B_i[i] = current_idx;
      for (j = A_diag_i[perm[i]] ; j < A_diag_i[perm[i]+1] ; j ++)
      {
         B_j[current_idx] = rqperm[A_diag_j[j]];
         B_data[current_idx++] = A_diag_data[j];
      }
   }
   B_i[n] = current_idx;

   hypre_assert(current_idx == nnz_A_diag);
   *A_diagp = B;

   return hypre_error_flag;
}

/* Extract submatrix from diagonal part of A into a
 * | B F |
 * | E C |
 * Struct in order to do ILU with cusparse.
 * WARNING: Cusparse requires each row been sorted by column
 *          This function only works when rows are sorted!.
 * A = input matrix
 * perm = permutation array indicating ordering of rows. Perm could come from a
 *    CF_marker array or a reordering routine.
 * qperm = permutation array indicating ordering of columns
 * Bp = pointer to the output B matrix.
 * Cp = pointer to the output C matrix.
 * Ep = pointer to the output E matrix.
 * Fp = pointer to the output F matrix.
 */
HYPRE_Int
hypre_ParILUCusparseILUExtractEBFC(hypre_CSRMatrix *A_diag, HYPRE_Int nLU, hypre_CSRMatrix **Bp, hypre_CSRMatrix **Cp, hypre_CSRMatrix **Ep, hypre_CSRMatrix **Fp)
{
   /* Get necessary slots */
   HYPRE_Int           *A_diag_i       = hypre_CSRMatrixI(A_diag);
   HYPRE_Int           *A_diag_j       = hypre_CSRMatrixJ(A_diag);
   HYPRE_Real          *A_diag_data    = hypre_CSRMatrixData(A_diag);
   HYPRE_Int            n              = hypre_CSRMatrixNumRows(A_diag);
   HYPRE_Int            nnz_A_diag     = A_diag_i[n];

   HYPRE_Int            i, j, row, col;

   hypre_assert(nLU >= 0 && nLU <= n);

   if (nLU == n)
   {
      /* No schur complement makes everything easy :) */
      hypre_CSRMatrix  *B              = NULL;
      hypre_CSRMatrix  *C              = NULL;
      hypre_CSRMatrix  *E              = NULL;
      hypre_CSRMatrix  *F              = NULL;
      B                                = hypre_CSRMatrixCreate(n, n, nnz_A_diag);
      hypre_CSRMatrixInitialize(B);
      hypre_CSRMatrixCopy(A_diag, B, 1);
      C                                = hypre_CSRMatrixCreate(0, 0, 0);
      hypre_CSRMatrixInitialize(C);
      E                                = hypre_CSRMatrixCreate(0, 0, 0);
      hypre_CSRMatrixInitialize(E);
      F                                = hypre_CSRMatrixCreate(0, 0, 0);
      hypre_CSRMatrixInitialize(F);
      *Bp = B;
      *Cp = C;
      *Ep = E;
      *Fp = F;
   }
   else if (nLU ==0)
   {
      /* All schur complement also makes everything easy :) */
      hypre_CSRMatrix  *B              = NULL;
      hypre_CSRMatrix  *C              = NULL;
      hypre_CSRMatrix  *E              = NULL;
      hypre_CSRMatrix  *F              = NULL;
      C                                = hypre_CSRMatrixCreate(n, n, nnz_A_diag);
      hypre_CSRMatrixInitialize(C);
      hypre_CSRMatrixCopy(A_diag, C, 1);
      B                                = hypre_CSRMatrixCreate(0, 0, 0);
      hypre_CSRMatrixInitialize(B);
      E                                = hypre_CSRMatrixCreate(0, 0, 0);
      hypre_CSRMatrixInitialize(E);
      F                                = hypre_CSRMatrixCreate(0, 0, 0);
      hypre_CSRMatrixInitialize(F);
      *Bp = B;
      *Cp = C;
      *Ep = E;
      *Fp = F;
   }
   else
   {
      /* Has schur complement :( */
      HYPRE_Int         m              = n - nLU;
      hypre_CSRMatrix  *B              = NULL;
      hypre_CSRMatrix  *C              = NULL;
      hypre_CSRMatrix  *E              = NULL;
      hypre_CSRMatrix  *F              = NULL;
      HYPRE_Int         capacity_B;
      HYPRE_Int         capacity_E;
      HYPRE_Int         capacity_F;
      HYPRE_Int         capacity_C;
      HYPRE_Int         ctrB;
      HYPRE_Int         ctrC;
      HYPRE_Int         ctrE;
      HYPRE_Int         ctrF;

      HYPRE_Int        *B_i            = NULL;
      HYPRE_Int        *C_i            = NULL;
      HYPRE_Int        *E_i            = NULL;
      HYPRE_Int        *F_i            = NULL;
      HYPRE_Int        *B_j            = NULL;
      HYPRE_Int        *C_j            = NULL;
      HYPRE_Int        *E_j            = NULL;
      HYPRE_Int        *F_j            = NULL;
      HYPRE_Real       *B_data         = NULL;
      HYPRE_Real       *C_data         = NULL;
      HYPRE_Real       *E_data         = NULL;
      HYPRE_Real       *F_data         = NULL;

      /* Create CSRMatrices */
      B                                = hypre_CSRMatrixCreate(nLU, nLU, 0);
      hypre_CSRMatrixInitialize(B);
      C                                = hypre_CSRMatrixCreate(m, m, 0);
      hypre_CSRMatrixInitialize(C);
      E                                = hypre_CSRMatrixCreate(m, nLU, 0);
      hypre_CSRMatrixInitialize(E);
      F                                = hypre_CSRMatrixCreate(nLU, m, 0);
      hypre_CSRMatrixInitialize(F);

      /* Estimate # of nonzeros */
      capacity_B                       = nLU + ceil(nnz_A_diag * 1.0 * nLU / n * nLU / n);
      capacity_C                       = m + ceil(nnz_A_diag * 1.0 * m / n * m / n);
      capacity_E                       = hypre_min(m, nLU) + ceil(nnz_A_diag * 1.0 * nLU / n * m / n);
      capacity_F                       = capacity_E;

      /* Allocate memory */
      B_i                              = hypre_CSRMatrixI(B);
      B_j                              = hypre_CTAlloc(HYPRE_Int, capacity_B, HYPRE_MEMORY_DEVICE);
      B_data                           = hypre_CTAlloc(HYPRE_Real, capacity_B, HYPRE_MEMORY_DEVICE);
      C_i                              = hypre_CSRMatrixI(C);
      C_j                              = hypre_CTAlloc(HYPRE_Int, capacity_C, HYPRE_MEMORY_DEVICE);
      C_data                           = hypre_CTAlloc(HYPRE_Real, capacity_C, HYPRE_MEMORY_DEVICE);
      E_i                              = hypre_CSRMatrixI(E);
      E_j                              = hypre_CTAlloc(HYPRE_Int, capacity_E, HYPRE_MEMORY_DEVICE);
      E_data                           = hypre_CTAlloc(HYPRE_Real, capacity_E, HYPRE_MEMORY_DEVICE);
      F_i                              = hypre_CSRMatrixI(F);
      F_j                              = hypre_CTAlloc(HYPRE_Int, capacity_F, HYPRE_MEMORY_DEVICE);
      F_data                           = hypre_CTAlloc(HYPRE_Real, capacity_F, HYPRE_MEMORY_DEVICE);
      ctrB                             = 0;
      ctrC                             = 0;
      ctrE                             = 0;
      ctrF                             = 0;

      /* Loop to copy data */
      /* B and F first */
      for (i = 0; i < nLU; i++)
      {
         B_i[i]   = ctrB;
         F_i[i]   = ctrF;
         for (j = A_diag_i[i]; j < A_diag_i[i+1]; j++)
         {
            col = A_diag_j[j];
            if (col >= nLU)
            {
               break;
            }
            B_j[ctrB] = col;
            B_data[ctrB++] = A_diag_data[j];
            /* check capacity */
            if (ctrB >= capacity_B)
            {
               HYPRE_Int tmp;
               tmp = capacity_B;
               capacity_B = capacity_B * EXPAND_FACT + 1;
               B_j = hypre_TReAlloc_v2(B_j, HYPRE_Int, tmp, HYPRE_Int, capacity_B, HYPRE_MEMORY_DEVICE);
               B_data = hypre_TReAlloc_v2(B_data, HYPRE_Real, tmp, HYPRE_Real, capacity_B, HYPRE_MEMORY_DEVICE);
            }
         }
         for (; j < A_diag_i[i+1]; j++)
         {
            col = A_diag_j[j];
            col = col - nLU;
            F_j[ctrF] = col;
            F_data[ctrF++] = A_diag_data[j];
            if (ctrF >= capacity_F)
            {
               HYPRE_Int tmp;
               tmp = capacity_F;
               capacity_F = capacity_F * EXPAND_FACT + 1;
               F_j = hypre_TReAlloc_v2(F_j, HYPRE_Int, tmp, HYPRE_Int, capacity_F, HYPRE_MEMORY_DEVICE);
               F_data = hypre_TReAlloc_v2(F_data, HYPRE_Real, tmp, HYPRE_Real, capacity_F, HYPRE_MEMORY_DEVICE);
            }
         }
      }
      B_i[nLU] = ctrB;
      F_i[nLU] = ctrF;

      /* E and C afterward */
      for (i = nLU; i < n; i++)
      {
         row = i - nLU;
         E_i[row] = ctrE;
         C_i[row] = ctrC;
         for (j = A_diag_i[i]; j < A_diag_i[i+1]; j++)
         {
            col = A_diag_j[j];
            if (col >= nLU)
            {
               break;
            }
            E_j[ctrE] = col;
            E_data[ctrE++] = A_diag_data[j];
            /* check capacity */
            if (ctrE >= capacity_E)
            {
               HYPRE_Int tmp;
               tmp = capacity_E;
               capacity_E = capacity_E * EXPAND_FACT + 1;
               E_j = hypre_TReAlloc_v2(E_j, HYPRE_Int, tmp, HYPRE_Int, capacity_E, HYPRE_MEMORY_DEVICE);
               E_data = hypre_TReAlloc_v2(E_data, HYPRE_Real, tmp, HYPRE_Real, capacity_E, HYPRE_MEMORY_DEVICE);
            }
         }
         for (; j < A_diag_i[i+1]; j++)
         {
            col = A_diag_j[j];
            col = col - nLU;
            C_j[ctrC] = col;
            C_data[ctrC++] = A_diag_data[j];
            if (ctrC >= capacity_C)
            {
               HYPRE_Int tmp;
               tmp = capacity_C;
               capacity_C = capacity_C * EXPAND_FACT + 1;
               C_j = hypre_TReAlloc_v2(C_j, HYPRE_Int, tmp, HYPRE_Int, capacity_C, HYPRE_MEMORY_DEVICE);
               C_data = hypre_TReAlloc_v2(C_data, HYPRE_Real, tmp, HYPRE_Real, capacity_C, HYPRE_MEMORY_DEVICE);
            }
         }
      }
      E_i[m] = ctrE;
      C_i[m] = ctrC;

      hypre_assert((ctrB+ctrC+ctrE+ctrF) == nnz_A_diag);

      /* Create CSRMatrices */
      hypre_CSRMatrixJ(B)              = B_j;
      hypre_CSRMatrixData(B)           = B_data;
      hypre_CSRMatrixNumNonzeros(B)    = ctrB;
      hypre_CSRMatrixSetDataOwner(B, 1);
      *Bp                              = B;

      hypre_CSRMatrixJ(C)              = C_j;
      hypre_CSRMatrixData(C)           = C_data;
      hypre_CSRMatrixNumNonzeros(C)    = ctrC;
      hypre_CSRMatrixSetDataOwner(C, 1);
      *Cp                              = C;

      hypre_CSRMatrixJ(E)              = E_j;
      hypre_CSRMatrixData(E)           = E_data;
      hypre_CSRMatrixNumNonzeros(E)    = ctrE;
      hypre_CSRMatrixSetDataOwner(E, 1);
      *Ep                              = E;

      hypre_CSRMatrixJ(F)              = F_j;
      hypre_CSRMatrixData(F)           = F_data;
      hypre_CSRMatrixNumNonzeros(F)    = ctrF;
      hypre_CSRMatrixSetDataOwner(F, 1);
      *Fp                              = F;
   }

   return hypre_error_flag;
}

/* Wrapper for ILU0 with cusparse on a matrix, csr sort was done in this function */
HYPRE_Int
HYPRE_ILUSetupCusparseCSRILU0(hypre_CSRMatrix *A, cusparseSolvePolicy_t ilu_solve_policy)
{

   /* data objects for A */
   HYPRE_Int               n                    = hypre_CSRMatrixNumRows(A);
   HYPRE_Int               m                    = hypre_CSRMatrixNumCols(A);

   hypre_assert(n == m);

   HYPRE_Real              *A_data              = hypre_CSRMatrixData(A);
   HYPRE_Int               *A_i                 = hypre_CSRMatrixI(A);
   HYPRE_Int               *A_j                 = hypre_CSRMatrixJ(A);
   HYPRE_Int               nnz_A                = hypre_CSRMatrixNumNonzeros(A);

   /* pointers to cusparse data */
   csrilu02Info_t          matA_info            = NULL;

   /* variables and working arrays used during the ilu */
   HYPRE_Int               zero_pivot;
   HYPRE_Int               matA_buffersize;
   void                    *matA_buffer         = NULL;

   HYPRE_Int               isDoublePrecision    = sizeof(HYPRE_Complex) == sizeof(hypre_double);
   HYPRE_Int               isSinglePrecision    = sizeof(HYPRE_Complex) == sizeof(hypre_double) / 2;

   cusparseHandle_t handle = hypre_HandleCusparseHandle(hypre_handle());
   cusparseMatDescr_t descr = hypre_CSRMatrixGPUMatDescr(A);

   hypre_assert(isDoublePrecision || isSinglePrecision);

   /* 1. Sort columns inside each row first, we can't assume that's sorted */
   hypre_SortCSRCusparse(n, m, nnz_A, descr, A_i, A_j, A_data);

   /* 2. Create info for ilu setup and solve */
   HYPRE_CUSPARSE_CALL(cusparseCreateCsrilu02Info(&matA_info));

   /* 3. Get working array size */
   if (isDoublePrecision)
   {
      HYPRE_CUSPARSE_CALL(cusparseDcsrilu02_bufferSize(handle, n, nnz_A, descr,
                                                         (hypre_double *) A_data, A_i, A_j,
                                                         matA_info, &matA_buffersize));
   }
   else if (isSinglePrecision)
   {
      HYPRE_CUSPARSE_CALL(cusparseScsrilu02_bufferSize(handle, n, nnz_A, descr,
                                                         (float *) A_data, A_i, A_j,
                                                         matA_info, &matA_buffersize));
   }
   /* 4. Create working array, since they won't be visited by host, allocate on device */
   matA_buffer                                  = hypre_MAlloc(matA_buffersize, HYPRE_MEMORY_DEVICE);

   /* 5. Now perform the analysis */
   /* 5-1. Analysis */
   if (isDoublePrecision)
   {
      HYPRE_CUSPARSE_CALL(cusparseDcsrilu02_analysis(handle, n, nnz_A, descr,
                                                      (hypre_double *) A_data, A_i, A_j,
                                                      matA_info, ilu_solve_policy, matA_buffer));
   }
   else if (isSinglePrecision)
   {
      HYPRE_CUSPARSE_CALL(cusparseScsrilu02_analysis(handle, n, nnz_A, descr,
                                                      (float *) A_data, A_i, A_j,
                                                      matA_info, ilu_solve_policy, matA_buffer));
   }
   /* 5-2. Check for zero pivot */
   HYPRE_CUSPARSE_CALL(cusparseXcsrilu02_zeroPivot(handle, matA_info, &zero_pivot));

   /* 6. Apply the factorization */
   if (isDoublePrecision)
   {
      HYPRE_CUSPARSE_CALL(cusparseDcsrilu02(handle, n, nnz_A, descr,
                                             (hypre_double *) A_data, A_i, A_j,
                                             matA_info, ilu_solve_policy, matA_buffer));
   }
   else if (isSinglePrecision)
   {
      HYPRE_CUSPARSE_CALL(cusparseScsrilu02(handle, n, nnz_A, descr,
                                             (float *) A_data, A_i, A_j,
                                             matA_info, ilu_solve_policy, matA_buffer));
   }

   /* Check for zero pivot */
   HYPRE_CUSPARSE_CALL(cusparseXcsrilu02_zeroPivot(handle, matA_info, &zero_pivot));

   /* Done with factorization, finishing up */
   hypre_TFree(matA_buffer, HYPRE_MEMORY_DEVICE);
   HYPRE_CUSPARSE_CALL(cusparseDestroyCsrilu02Info(matA_info));

   return hypre_error_flag;
}

/* Wrapper for ILU0 solve analysis phase with cusparse on a matrix */
HYPRE_Int
HYPRE_ILUSetupCusparseCSRILU0SetupSolve(hypre_CSRMatrix *A, cusparseMatDescr_t matL_des, cusparseMatDescr_t matU_des,
                              cusparseSolvePolicy_t ilu_solve_policy, csrsv2Info_t *matL_infop, csrsv2Info_t *matU_infop,
                              HYPRE_Int *buffer_sizep, void **bufferp)
{
   if (!A)
   {
      /* return if A is NULL */
      *matL_infop    = NULL;
      *matU_infop    = NULL;
      *buffer_sizep  = 0;
      *bufferp       = NULL;
      return hypre_error_flag;
   }

   /* data objects for A */
   HYPRE_Int               n                    = hypre_CSRMatrixNumRows(A);
   HYPRE_Int               m                    = hypre_CSRMatrixNumCols(A);

   hypre_assert(n == m);

   if (n == 0)
   {
      /* return if A is 0 by 0 */
      *matL_infop    = NULL;
      *matU_infop    = NULL;
      *buffer_sizep  = 0;
      *bufferp       = NULL;
      return hypre_error_flag;
   }

   HYPRE_Real              *A_data              = hypre_CSRMatrixData(A);
   HYPRE_Int               *A_i                 = hypre_CSRMatrixI(A);
   HYPRE_Int               *A_j                 = hypre_CSRMatrixJ(A);
   HYPRE_Int               nnz_A                = A_i[n];

   /* pointers to cusparse data */
   csrsv2Info_t            matL_info            = *matL_infop;
   csrsv2Info_t            matU_info            = *matU_infop;

   /* clear data if already exists */
   if (matL_info)
   {
      HYPRE_CUSPARSE_CALL( cusparseDestroyCsrsv2Info(matL_info) );
      matL_info = NULL;
   }
   if (matU_info)
   {
      HYPRE_CUSPARSE_CALL( cusparseDestroyCsrsv2Info(matU_info) );
      matU_info = NULL;
   }

   /* variables and working arrays used during the ilu */
   HYPRE_Int               matL_buffersize;
   HYPRE_Int               matU_buffersize;
   HYPRE_Int               solve_buffersize;
   HYPRE_Int               solve_oldbuffersize  = *buffer_sizep;
   void                    *solve_buffer        = *bufferp;

   HYPRE_Int               isDoublePrecision    = sizeof(HYPRE_Complex) == sizeof(hypre_double);
   HYPRE_Int               isSinglePrecision    = sizeof(HYPRE_Complex) == sizeof(hypre_double) / 2;

   hypre_assert(isDoublePrecision || isSinglePrecision);

   cusparseHandle_t handle = hypre_HandleCusparseHandle(hypre_handle());

   /* 1. Create info for ilu setup and solve */
   HYPRE_CUSPARSE_CALL(cusparseCreateCsrsv2Info(&(matL_info)));
   HYPRE_CUSPARSE_CALL(cusparseCreateCsrsv2Info(&(matU_info)));

   /* 2. Get working array size */
   if (isDoublePrecision)
   {

      HYPRE_CUSPARSE_CALL(cusparseDcsrsv2_bufferSize(handle, CUSPARSE_OPERATION_NON_TRANSPOSE, n, nnz_A,
                                                      matL_des, (hypre_double *) A_data, A_i, A_j,
                                                      matL_info, &matL_buffersize));

      HYPRE_CUSPARSE_CALL(cusparseDcsrsv2_bufferSize(handle, CUSPARSE_OPERATION_NON_TRANSPOSE, n, nnz_A,
                                                      matU_des, (hypre_double *) A_data, A_i, A_j,
                                                      matU_info, &matU_buffersize));
   }
   else if (isSinglePrecision)
   {

      HYPRE_CUSPARSE_CALL(cusparseScsrsv2_bufferSize(handle, CUSPARSE_OPERATION_NON_TRANSPOSE, n, nnz_A,
                                                      matL_des, (float *) A_data, A_i, A_j,
                                                      matL_info, &matL_buffersize));

      HYPRE_CUSPARSE_CALL(cusparseScsrsv2_bufferSize(handle, CUSPARSE_OPERATION_NON_TRANSPOSE, n, nnz_A,
                                                      matU_des, (float *) A_data, A_i, A_j,
                                                      matU_info, &matU_buffersize));
   }
   solve_buffersize = hypre_max( matL_buffersize, matU_buffersize );
   /* 3. Create working array, since they won't be visited by host, allocate on device */
   if (solve_buffersize > solve_oldbuffersize)
   {
      if (solve_buffer)
      {
         solve_buffer                           = hypre_ReAlloc_v2(solve_buffer, solve_oldbuffersize, solve_buffersize, HYPRE_MEMORY_DEVICE);
      }
      else
      {
         solve_buffer                           = hypre_MAlloc(solve_buffersize, HYPRE_MEMORY_DEVICE);
      }
   }

   /* 4. Now perform the analysis */
   if (isDoublePrecision)
   {

      HYPRE_CUSPARSE_CALL(cusparseDcsrsv2_analysis(handle, CUSPARSE_OPERATION_NON_TRANSPOSE,
                                                      n, nnz_A, matL_des,
                                                      (hypre_double *) A_data, A_i, A_j,
                                                      matL_info, ilu_solve_policy, solve_buffer));

      HYPRE_CUSPARSE_CALL(cusparseDcsrsv2_analysis(handle, CUSPARSE_OPERATION_NON_TRANSPOSE,
                                                      n, nnz_A, matU_des,
                                                      (hypre_double *) A_data, A_i, A_j,
                                                      matU_info, ilu_solve_policy, solve_buffer));
   }
   else if (isSinglePrecision)
   {

      HYPRE_CUSPARSE_CALL(cusparseScsrsv2_analysis(handle, CUSPARSE_OPERATION_NON_TRANSPOSE,
                                                      n, nnz_A, matL_des,
                                                      (float *) A_data, A_i, A_j,
                                                      matL_info, ilu_solve_policy, solve_buffer));

      HYPRE_CUSPARSE_CALL(cusparseScsrsv2_analysis(handle, CUSPARSE_OPERATION_NON_TRANSPOSE,
                                                      n, nnz_A, matU_des,
                                                      (float *) A_data, A_i, A_j,
                                                      matU_info, ilu_solve_policy, solve_buffer));
   }

   /* Done with analysis, finishing up */
   /* Set return value */
   *matL_infop    = matL_info;
   *matU_infop    = matU_info;
   *buffer_sizep  = solve_buffersize;
   *bufferp       = solve_buffer;

   return hypre_error_flag;
}

/* ILU(0) (GPU)
 * A = input matrix
 * perm = permutation array indicating ordering of rows. Perm could come from a
 *    CF_marker array or a reordering routine.
 * qperm = permutation array indicating ordering of columns
 * nI = number of interial unknowns
 * nLU = size of incomplete factorization, nLU should obey nLU <= nI.
 *    Schur complement is formed if nLU < n
 * Lptr, Dptr, Uptr, Sptr = L, D, U, S factors. Note that with CUDA, Dptr and Uptr are unused
 * xtempp, ytempp = helper vector used in 2-level solve.
 * A_fake_diagp = fake diagonal for matvec
 * will form global Schur Matrix if nLU < n
 */
HYPRE_Int
hypre_ILUSetupILU0Device(hypre_ParCSRMatrix *A, HYPRE_Int *perm, HYPRE_Int *qperm, HYPRE_Int n, HYPRE_Int nLU,
                           cusparseMatDescr_t matL_des, cusparseMatDescr_t matU_des, cusparseSolvePolicy_t ilu_solve_policy,
                           void **bufferp, csrsv2Info_t *matBL_infop, csrsv2Info_t *matBU_infop,
                           csrsv2Info_t *matSL_infop, csrsv2Info_t *matSU_infop,
                           hypre_CSRMatrix **BLUptr, hypre_ParCSRMatrix **matSptr, hypre_CSRMatrix **Eptr, hypre_CSRMatrix **Fptr,
                           HYPRE_Int **A_fake_diag_ip)
{
   /* GPU-accelerated ILU0 with cusparse */
   HYPRE_Int               i, j, k1, k2, k3, col;

   /* communication stuffs for S */
   MPI_Comm                comm                 = hypre_ParCSRMatrixComm(A);

   HYPRE_Int               my_id, num_procs;
   hypre_MPI_Comm_size(comm,&num_procs);
   hypre_MPI_Comm_rank(comm,&my_id);

   hypre_ParCSRCommPkg     *comm_pkg;
   hypre_ParCSRCommHandle  *comm_handle;
   HYPRE_Int               num_sends, begin, end;
   HYPRE_BigInt            *send_buf            = NULL;
   HYPRE_Int               *rperm               = NULL;
   HYPRE_Int               *rqperm              = NULL;

   hypre_ParCSRMatrix      *matS                = NULL;
   hypre_CSRMatrix         *A_diag              = NULL;
   HYPRE_Int               *A_fake_diag_i       = NULL;
   hypre_CSRMatrix         *A_offd              = NULL;
   HYPRE_Int               *A_offd_i            = NULL;
   HYPRE_Int               *A_offd_j            = NULL;
   HYPRE_Real              *A_offd_data         = NULL;
   hypre_CSRMatrix         *SLU                 = NULL;
   /* pointers to cusparse data */
   csrsv2Info_t            matBL_info           = NULL;
   csrsv2Info_t            matBU_info           = NULL;
   csrsv2Info_t            matSL_info           = NULL;
   csrsv2Info_t            matSU_info           = NULL;

   HYPRE_Int               buffer_size          = 0;
   void                    *buffer              = NULL;

   /* variables for matS */
   HYPRE_Int               m                    = n - nLU;
   HYPRE_Int               nI                   = nLU;//use default
   HYPRE_Int               e                    = 0;
   HYPRE_Int               m_e                  = m;
   HYPRE_BigInt            total_rows;
   HYPRE_BigInt            col_starts[2];
   HYPRE_Int               *S_diag_i            = NULL;
   HYPRE_Int               S_diag_nnz;
   hypre_CSRMatrix         *S_offd              = NULL;
   HYPRE_Int               *S_offd_i            = NULL;
   HYPRE_Int               *S_offd_j            = NULL;
   HYPRE_Real              *S_offd_data         = NULL;
   HYPRE_BigInt            *S_offd_colmap       = NULL;
   HYPRE_Int               S_offd_nnz;
   HYPRE_Int               S_offd_ncols;

   /* set data slots */
   A_offd                                       = hypre_ParCSRMatrixOffd(A);
   A_offd_i                                     = hypre_CSRMatrixI(A_offd);
   A_offd_j                                     = hypre_CSRMatrixJ(A_offd);
   A_offd_data                                  = hypre_CSRMatrixData(A_offd);

   /* unfortunately we need to build the reverse permutation array */
   rperm                                        = hypre_CTAlloc(HYPRE_Int, n, HYPRE_MEMORY_HOST);
   rqperm                                       = hypre_CTAlloc(HYPRE_Int, n, HYPRE_MEMORY_HOST);
   for (i = 0; i < n; i++)
   {
      rperm[perm[i]] = i;
      rqperm[qperm[i]] = i;
   }

   /* Only call ILU when we really have a matrix on this processor */
   if (n > 0)
   {
      /* Copy diagonal matrix into a new place with permutation
       * That is, A_diag = A_diag(perm,qperm);
       */
      hypre_ParILUCusparseExtractDiagonalCSR(A, perm, rqperm, &A_diag);

      /* Apply ILU factorization to the entile A_diag */
      HYPRE_ILUSetupCusparseCSRILU0(A_diag, ilu_solve_policy);

      /* | L \ U (B) L^{-1}F  |
       * | EU^{-1}   L \ U (S)|
       * Extract submatrix L_B U_B, L_S U_S, EU_B^{-1}, L_B^{-1}F
       * Note that in this function after ILU, all rows are sorted
       * in a way different than HYPRE. Diagonal is not listed in the front
       */
      hypre_ParILUCusparseILUExtractEBFC(A_diag, nLU, BLUptr, &SLU, Eptr, Fptr);
   }
   else
   {
      *BLUptr = NULL;
      *Eptr = NULL;
      *Fptr = NULL;
      SLU = NULL;
   }

   /* create B */
   /* only analyse when nacessary */
   if ( nLU > 0 )
   {
      /* Analysis of BILU */
      HYPRE_ILUSetupCusparseCSRILU0SetupSolve(*BLUptr, matL_des, matU_des,
                                 ilu_solve_policy, &matBL_info, &matBU_info,
                                 &buffer_size, &buffer);
   }

   HYPRE_BigInt big_m = (HYPRE_BigInt)m;
   hypre_MPI_Allreduce(&big_m, &total_rows, 1, HYPRE_MPI_BIG_INT, hypre_MPI_SUM, comm);
   /* only form when total_rows > 0 */
   if ( total_rows > 0 )
   {
      /* now create S */
      /* need to get new column start */
      {
         HYPRE_BigInt global_start;
         hypre_MPI_Scan( &big_m, &global_start, 1, HYPRE_MPI_BIG_INT, hypre_MPI_SUM, comm);
         col_starts[0] = global_start - m;
         col_starts[1] = global_start;
      }

      A_fake_diag_i = hypre_CTAlloc(HYPRE_Int, m + 1, HYPRE_MEMORY_DEVICE);
      if (SLU)
      {
         /* Analysis of SILU */
         HYPRE_ILUSetupCusparseCSRILU0SetupSolve(SLU, matL_des, matU_des,
                                       ilu_solve_policy, &matSL_info, &matSU_info,
                                       &buffer_size, &buffer);
      }
      else
      {
         SLU = hypre_CSRMatrixCreate(0,0,0);
         hypre_CSRMatrixInitialize(SLU);
      }
      S_diag_i = hypre_CSRMatrixI(SLU);
      S_diag_nnz = S_diag_i[m];
      /* Build ParCSRMatrix matS
       * For example when np == 3 the new matrix takes the following form
       * |IS_1 E_12 E_13|
       * |E_21 IS_2 E_22| = S
       * |E_31 E_32 IS_3|
       * In which IS_i is the cusparse ILU factorization of S_i in one matrix
       * */

      /* We did nothing to A_offd, so all the data kept, just reorder them
       * The create function takes comm, global num rows/cols,
       *    row/col start, num cols offd, nnz diag, nnz offd
       */
      S_offd_nnz = hypre_CSRMatrixNumNonzeros(A_offd);
      S_offd_ncols = hypre_CSRMatrixNumCols(A_offd);

      matS = hypre_ParCSRMatrixCreate( comm,
                           total_rows,
                           total_rows,
                           col_starts,
                           col_starts,
                           S_offd_ncols,
                           S_diag_nnz,
                           S_offd_nnz);

      /* first put diagonal data in */
      hypre_CSRMatrixDestroy(hypre_ParCSRMatrixDiag(matS));
      hypre_ParCSRMatrixDiag(matS) = SLU;

      /* now start to construct offdiag of S */
      S_offd = hypre_ParCSRMatrixOffd(matS);
      S_offd_i = hypre_TAlloc(HYPRE_Int, m+1, HYPRE_MEMORY_DEVICE);
      S_offd_j = hypre_TAlloc(HYPRE_Int, S_offd_nnz, HYPRE_MEMORY_DEVICE);
      S_offd_data = hypre_TAlloc(HYPRE_Real, S_offd_nnz, HYPRE_MEMORY_DEVICE);
      S_offd_colmap = hypre_CTAlloc(HYPRE_BigInt, S_offd_ncols, HYPRE_MEMORY_HOST);

      /* simply use a loop to copy data from A_offd */
      S_offd_i[0] = 0;
      k3 = 0;
      for (i = 1; i <= e; i++)
      {
         S_offd_i[i] = k3;
      }
      for (i = 0; i < m_e; i++)
      {
         col = perm[i + nI];
         k1 = A_offd_i[col];
         k2 = A_offd_i[col+1];
         for (j = k1; j < k2; j++)
         {
            S_offd_j[k3] = A_offd_j[j];
            S_offd_data[k3++] = A_offd_data[j];
         }
         S_offd_i[i+1+e] = k3;
      }

      /* give I, J, DATA to S_offd */
      hypre_CSRMatrixI(S_offd) = S_offd_i;
      hypre_CSRMatrixJ(S_offd) = S_offd_j;
      hypre_CSRMatrixData(S_offd) = S_offd_data;

      /* now we need to update S_offd_colmap */
      comm_pkg = hypre_ParCSRMatrixCommPkg(A);
      /* setup comm_pkg if not yet built */
      if (!comm_pkg)
      {
         hypre_MatvecCommPkgCreate(A);
         comm_pkg = hypre_ParCSRMatrixCommPkg(A);
      }
      /* get total num of send */
      num_sends = hypre_ParCSRCommPkgNumSends(comm_pkg);
      begin = hypre_ParCSRCommPkgSendMapStart(comm_pkg,0);
      end = hypre_ParCSRCommPkgSendMapStart(comm_pkg,num_sends);
      send_buf = hypre_TAlloc(HYPRE_BigInt, end - begin, HYPRE_MEMORY_HOST);
      /* copy new index into send_buf */
      for (i = begin; i < end; i++)
      {
         send_buf[i-begin] = rperm[hypre_ParCSRCommPkgSendMapElmt(comm_pkg,i)] - nLU + col_starts[0];
      }

      /* main communication */
      comm_handle = hypre_ParCSRCommHandleCreate(21, comm_pkg, send_buf, S_offd_colmap);
      hypre_ParCSRCommHandleDestroy(comm_handle);

      /* setup index */
      hypre_ParCSRMatrixColMapOffd(matS) = S_offd_colmap;

      hypre_ILUSortOffdColmap(matS);

      /* free */
      hypre_TFree(send_buf, HYPRE_MEMORY_HOST);
<<<<<<< HEAD
      hypre_TFree(col_starts, HYPRE_MEMORY_HOST);
=======
>>>>>>> ffe4f738
   } /* end of forming S */

   *matSptr       = matS;
   *bufferp       = buffer;
   *matBL_infop   = matBL_info;
   *matBU_infop   = matBU_info;
   *matSL_infop   = matSL_info;
   *matSU_infop   = matSU_info;
   *A_fake_diag_ip= A_fake_diag_i;

   /* Destroy the bridge after acrossing the river */
   hypre_CSRMatrixDestroy(A_diag);
   hypre_TFree(rperm, HYPRE_MEMORY_HOST);
   hypre_TFree(rqperm, HYPRE_MEMORY_HOST);

   return hypre_error_flag;
}

HYPRE_Int
hypre_ILUSetupILUKDevice(hypre_ParCSRMatrix *A, HYPRE_Int lfil, HYPRE_Int *perm, HYPRE_Int *qperm, HYPRE_Int n, HYPRE_Int nLU,
                           cusparseMatDescr_t matL_des, cusparseMatDescr_t matU_des, cusparseSolvePolicy_t ilu_solve_policy,
                           void **bufferp, csrsv2Info_t *matBL_infop, csrsv2Info_t *matBU_infop,
                           csrsv2Info_t *matSL_infop, csrsv2Info_t *matSU_infop,
                           hypre_CSRMatrix **BLUptr, hypre_ParCSRMatrix **matSptr, hypre_CSRMatrix **Eptr, hypre_CSRMatrix **Fptr,
                           HYPRE_Int **A_fake_diag_ip)
{
   /* GPU-accelerated ILU0 with cusparse */
   HYPRE_Int               i, j, k1, k2, k3, col;

   /* communication stuffs for S */
   MPI_Comm                comm                 = hypre_ParCSRMatrixComm(A);

   HYPRE_Int               my_id, num_procs;
   hypre_MPI_Comm_size(comm,&num_procs);
   hypre_MPI_Comm_rank(comm,&my_id);

   hypre_ParCSRCommPkg     *comm_pkg;
   hypre_ParCSRCommHandle  *comm_handle;
   HYPRE_Int               num_sends, begin, end;
   HYPRE_BigInt            *send_buf            = NULL;
   HYPRE_Int               *rperm               = NULL;
   HYPRE_Int               *rqperm              = NULL;

   hypre_ParCSRMatrix      *Apq                 = NULL;
   hypre_ParCSRMatrix      *ALU                 = NULL;

   hypre_ParCSRMatrix      *matS                = NULL;
   hypre_CSRMatrix         *A_diag              = NULL;
   HYPRE_Int               *A_fake_diag_i       = NULL;
   hypre_CSRMatrix         *A_offd              = NULL;
   HYPRE_Int               *A_offd_i            = NULL;
   HYPRE_Int               *A_offd_j            = NULL;
   HYPRE_Real              *A_offd_data         = NULL;
   hypre_CSRMatrix         *SLU                 = NULL;
   /* pointers to cusparse data */
   csrsv2Info_t            matBL_info           = NULL;
   csrsv2Info_t            matBU_info           = NULL;
   csrsv2Info_t            matSL_info           = NULL;
   csrsv2Info_t            matSU_info           = NULL;

   HYPRE_Int               buffer_size          = 0;
   void                    *buffer              = NULL;

   /* variables for matS */
   HYPRE_Int               m                    = n - nLU;
   HYPRE_Int               nI                   = nLU;//use default
   HYPRE_Int               e                    = 0;
   HYPRE_Int               m_e                  = m;
   HYPRE_BigInt            total_rows;
   HYPRE_BigInt            col_starts[2];
   HYPRE_Int               *S_diag_i            = NULL;
   HYPRE_Int               S_diag_nnz;
   hypre_CSRMatrix         *S_offd              = NULL;
   HYPRE_Int               *S_offd_i            = NULL;
   HYPRE_Int               *S_offd_j            = NULL;
   HYPRE_Real              *S_offd_data         = NULL;
   HYPRE_BigInt            *S_offd_colmap       = NULL;
   HYPRE_Int               S_offd_nnz;
   HYPRE_Int               S_offd_ncols;

   /* set data slots */
   A_offd                                       = hypre_ParCSRMatrixOffd(A);
   A_offd_i                                     = hypre_CSRMatrixI(A_offd);
   A_offd_j                                     = hypre_CSRMatrixJ(A_offd);
   A_offd_data                                  = hypre_CSRMatrixData(A_offd);

   hypre_ParCSRMatrix      *parL = NULL;
   hypre_ParCSRMatrix      *parU = NULL;
   hypre_ParCSRMatrix      *parS = NULL;
   HYPRE_Real              *parD = NULL;
   HYPRE_Int               *uend = NULL;

   /* unfortunately we need to build the reverse permutation array */
   rperm                                        = hypre_CTAlloc(HYPRE_Int, n, HYPRE_MEMORY_HOST);
   rqperm                                       = hypre_CTAlloc(HYPRE_Int, n, HYPRE_MEMORY_HOST);
   for (i = 0; i < n; i++)
   {
      rperm[perm[i]] = i;
      rqperm[qperm[i]] = i;
   }

   /* Only call ILU when we really have a matrix on this processor */
   if (n > 0)
   {
      /* Copy diagonal matrix into a new place with permutation
       * That is, A_diag = A_diag(perm,qperm);
       */
      hypre_ParILURAPReorder( A, perm, rqperm, &Apq);

      /* Apply ILU factorization to the entile A_diag */
      hypre_ILUSetupILUK(Apq, lfil, NULL, NULL, n, n, &parL, &parD, &parU, &parS, &uend);

      if (uend)
      {
         hypre_TFree(uend, HYPRE_MEMORY_HOST);
      }

      if (parS)
      {
         hypre_ParCSRMatrixDestroy(parS);
      }

      /* | L \ U (B) L^{-1}F  |
       * | EU^{-1}   L \ U (S)|
       * Extract submatrix L_B U_B, L_S U_S, EU_B^{-1}, L_B^{-1}F
       * Note that in this function after ILU, all rows are sorted
       * in a way different than HYPRE. Diagonal is not listed in the front
       */
      hypre_ILUSetupLDUtoCusparse( parL, parD, parU, &ALU);

      if (parL)
      {
         hypre_ParCSRMatrixDestroy(parL);
      }
      if (parD)
      {
         hypre_TFree(parD, HYPRE_MEMORY_DEVICE);
      }
      if (parU)
      {
         hypre_ParCSRMatrixDestroy(parU);
      }

      A_diag = hypre_ParCSRMatrixDiag(ALU);

      hypre_ParILUCusparseILUExtractEBFC(A_diag, nLU, BLUptr, &SLU, Eptr, Fptr);

      if (Apq)
      {
         hypre_ParCSRMatrixDestroy(Apq);
      }

   }
   else
   {
      *BLUptr = NULL;
      *Eptr = NULL;
      *Fptr = NULL;
      SLU = NULL;
   }

   /* create B */
   /* only analyse when nacessary */
   if ( nLU > 0 )
   {
      /* Analysis of BILU */
      HYPRE_ILUSetupCusparseCSRILU0SetupSolve(*BLUptr, matL_des, matU_des,
                                 ilu_solve_policy, &matBL_info, &matBU_info,
                                 &buffer_size, &buffer);
   }

   HYPRE_BigInt big_m = (HYPRE_BigInt)m;
   hypre_MPI_Allreduce(&big_m, &total_rows, 1, HYPRE_MPI_BIG_INT, hypre_MPI_SUM, comm);
   /* only form when total_rows > 0 */
   if ( total_rows > 0 )
   {
      /* now create S */
      /* need to get new column start */
      {
         HYPRE_BigInt global_start;
         hypre_MPI_Scan( &big_m, &global_start, 1, HYPRE_MPI_BIG_INT, hypre_MPI_SUM, comm);
         col_starts[0] = global_start - m;
         col_starts[1] = global_start;
      }

      A_fake_diag_i = hypre_CTAlloc(HYPRE_Int, m + 1, HYPRE_MEMORY_DEVICE);
      if (SLU)
      {
         /* Analysis of SILU */
         HYPRE_ILUSetupCusparseCSRILU0SetupSolve(SLU, matL_des, matU_des,
                                       ilu_solve_policy, &matSL_info, &matSU_info,
                                       &buffer_size, &buffer);
      }
      else
      {
         SLU = hypre_CSRMatrixCreate(0,0,0);
         hypre_CSRMatrixInitialize(SLU);
      }
      S_diag_i = hypre_CSRMatrixI(SLU);
      S_diag_nnz = S_diag_i[m];
      /* Build ParCSRMatrix matS
       * For example when np == 3 the new matrix takes the following form
       * |IS_1 E_12 E_13|
       * |E_21 IS_2 E_22| = S
       * |E_31 E_32 IS_3|
       * In which IS_i is the cusparse ILU factorization of S_i in one matrix
       * */

      /* We did nothing to A_offd, so all the data kept, just reorder them
       * The create function takes comm, global num rows/cols,
       *    row/col start, num cols offd, nnz diag, nnz offd
       */
      S_offd_nnz = hypre_CSRMatrixNumNonzeros(A_offd);
      S_offd_ncols = hypre_CSRMatrixNumCols(A_offd);

      matS = hypre_ParCSRMatrixCreate( comm,
                           total_rows,
                           total_rows,
                           col_starts,
                           col_starts,
                           S_offd_ncols,
                           S_diag_nnz,
                           S_offd_nnz);

      /* first put diagonal data in */
      hypre_CSRMatrixDestroy(hypre_ParCSRMatrixDiag(matS));
      hypre_ParCSRMatrixDiag(matS) = SLU;

      /* now start to construct offdiag of S */
      S_offd = hypre_ParCSRMatrixOffd(matS);
      S_offd_i = hypre_TAlloc(HYPRE_Int, m+1, HYPRE_MEMORY_DEVICE);
      S_offd_j = hypre_TAlloc(HYPRE_Int, S_offd_nnz, HYPRE_MEMORY_DEVICE);
      S_offd_data = hypre_TAlloc(HYPRE_Real, S_offd_nnz, HYPRE_MEMORY_DEVICE);
      S_offd_colmap = hypre_CTAlloc(HYPRE_BigInt, S_offd_ncols, HYPRE_MEMORY_HOST);

      /* simply use a loop to copy data from A_offd */
      S_offd_i[0] = 0;
      k3 = 0;
      for (i = 1; i <= e; i++)
      {
         S_offd_i[i] = k3;
      }
      for (i = 0; i < m_e; i++)
      {
         col = perm[i + nI];
         k1 = A_offd_i[col];
         k2 = A_offd_i[col+1];
         for (j = k1; j < k2; j++)
         {
            S_offd_j[k3] = A_offd_j[j];
            S_offd_data[k3++] = A_offd_data[j];
         }
         S_offd_i[i+1+e] = k3;
      }

      /* give I, J, DATA to S_offd */
      hypre_CSRMatrixI(S_offd) = S_offd_i;
      hypre_CSRMatrixJ(S_offd) = S_offd_j;
      hypre_CSRMatrixData(S_offd) = S_offd_data;

      /* now we need to update S_offd_colmap */
      comm_pkg = hypre_ParCSRMatrixCommPkg(A);
      /* setup comm_pkg if not yet built */
      if (!comm_pkg)
      {
         hypre_MatvecCommPkgCreate(A);
         comm_pkg = hypre_ParCSRMatrixCommPkg(A);
      }
      /* get total num of send */
      num_sends = hypre_ParCSRCommPkgNumSends(comm_pkg);
      begin = hypre_ParCSRCommPkgSendMapStart(comm_pkg,0);
      end = hypre_ParCSRCommPkgSendMapStart(comm_pkg,num_sends);
      send_buf = hypre_TAlloc(HYPRE_BigInt, end - begin, HYPRE_MEMORY_HOST);
      /* copy new index into send_buf */
      for (i = begin; i < end; i++)
      {
         send_buf[i-begin] = rperm[hypre_ParCSRCommPkgSendMapElmt(comm_pkg,i)] - nLU + col_starts[0];
      }

      /* main communication */
      comm_handle = hypre_ParCSRCommHandleCreate(21, comm_pkg, send_buf, S_offd_colmap);
      hypre_ParCSRCommHandleDestroy(comm_handle);

      /* setup index */
      hypre_ParCSRMatrixColMapOffd(matS) = S_offd_colmap;

      hypre_ILUSortOffdColmap(matS);

      /* free */
      hypre_TFree(send_buf, HYPRE_MEMORY_HOST);
<<<<<<< HEAD
      hypre_TFree(col_starts, HYPRE_MEMORY_HOST);
=======
>>>>>>> ffe4f738
   } /* end of forming S */

   *matSptr       = matS;
   *bufferp       = buffer;
   *matBL_infop   = matBL_info;
   *matBU_infop   = matBU_info;
   *matSL_infop   = matSL_info;
   *matSU_infop   = matSU_info;
   *A_fake_diag_ip= A_fake_diag_i;

   /* Destroy the bridge after acrossing the river */
   hypre_CSRMatrixDestroy(A_diag);
   hypre_TFree(rperm, HYPRE_MEMORY_HOST);
   hypre_TFree(rqperm, HYPRE_MEMORY_HOST);

   return hypre_error_flag;
}


HYPRE_Int
hypre_ILUSetupILUTDevice(hypre_ParCSRMatrix *A, HYPRE_Int lfil, HYPRE_Real *tol, HYPRE_Int *perm, HYPRE_Int *qperm, HYPRE_Int n, HYPRE_Int nLU,
                           cusparseMatDescr_t matL_des, cusparseMatDescr_t matU_des, cusparseSolvePolicy_t ilu_solve_policy,
                           void **bufferp, csrsv2Info_t *matBL_infop, csrsv2Info_t *matBU_infop,
                           csrsv2Info_t *matSL_infop, csrsv2Info_t *matSU_infop,
                           hypre_CSRMatrix **BLUptr, hypre_ParCSRMatrix **matSptr, hypre_CSRMatrix **Eptr, hypre_CSRMatrix **Fptr,
                           HYPRE_Int **A_fake_diag_ip)
{
   /* GPU-accelerated ILU0 with cusparse */
   HYPRE_Int               i, j, k1, k2, k3, col;

   /* communication stuffs for S */
   MPI_Comm                comm                 = hypre_ParCSRMatrixComm(A);

   HYPRE_Int               my_id, num_procs;
   hypre_MPI_Comm_size(comm,&num_procs);
   hypre_MPI_Comm_rank(comm,&my_id);

   hypre_ParCSRCommPkg     *comm_pkg;
   hypre_ParCSRCommHandle  *comm_handle;
   HYPRE_Int               num_sends, begin, end;
   HYPRE_BigInt            *send_buf            = NULL;
   HYPRE_Int               *rperm               = NULL;
   HYPRE_Int               *rqperm              = NULL;

   hypre_ParCSRMatrix      *Apq                 = NULL;
   hypre_ParCSRMatrix      *ALU                 = NULL;

   hypre_ParCSRMatrix      *matS                = NULL;
   hypre_CSRMatrix         *A_diag              = NULL;
   HYPRE_Int               *A_fake_diag_i       = NULL;
   hypre_CSRMatrix         *A_offd              = NULL;
   HYPRE_Int               *A_offd_i            = NULL;
   HYPRE_Int               *A_offd_j            = NULL;
   HYPRE_Real              *A_offd_data         = NULL;
   hypre_CSRMatrix         *SLU                 = NULL;
   /* pointers to cusparse data */
   csrsv2Info_t            matBL_info           = NULL;
   csrsv2Info_t            matBU_info           = NULL;
   csrsv2Info_t            matSL_info           = NULL;
   csrsv2Info_t            matSU_info           = NULL;

   HYPRE_Int               buffer_size          = 0;
   void                    *buffer              = NULL;

   /* variables for matS */
   HYPRE_Int               m                    = n - nLU;
   HYPRE_Int               nI                   = nLU;//use default
   HYPRE_Int               e                    = 0;
   HYPRE_Int               m_e                  = m;
   HYPRE_BigInt            total_rows;
   HYPRE_BigInt            col_starts[2];
   HYPRE_Int               *S_diag_i            = NULL;
   HYPRE_Int               S_diag_nnz;
   hypre_CSRMatrix         *S_offd              = NULL;
   HYPRE_Int               *S_offd_i            = NULL;
   HYPRE_Int               *S_offd_j            = NULL;
   HYPRE_Real              *S_offd_data         = NULL;
   HYPRE_BigInt            *S_offd_colmap       = NULL;
   HYPRE_Int               S_offd_nnz;
   HYPRE_Int               S_offd_ncols;

   /* set data slots */
   A_offd                                       = hypre_ParCSRMatrixOffd(A);
   A_offd_i                                     = hypre_CSRMatrixI(A_offd);
   A_offd_j                                     = hypre_CSRMatrixJ(A_offd);
   A_offd_data                                  = hypre_CSRMatrixData(A_offd);

   hypre_ParCSRMatrix      *parL = NULL;
   hypre_ParCSRMatrix      *parU = NULL;
   hypre_ParCSRMatrix      *parS = NULL;
   HYPRE_Real              *parD = NULL;
   HYPRE_Int               *uend = NULL;

   /* unfortunately we need to build the reverse permutation array */
   rperm                                        = hypre_CTAlloc(HYPRE_Int, n, HYPRE_MEMORY_HOST);
   rqperm                                       = hypre_CTAlloc(HYPRE_Int, n, HYPRE_MEMORY_HOST);
   for (i = 0; i < n; i++)
   {
      rperm[perm[i]] = i;
      rqperm[qperm[i]] = i;
   }

   /* Only call ILU when we really have a matrix on this processor */
   if (n > 0)
   {
      /* Copy diagonal matrix into a new place with permutation
       * That is, A_diag = A_diag(perm,qperm);
       */
      hypre_ParILURAPReorder( A, perm, rqperm, &Apq);

      /* Apply ILU factorization to the entile A_diag */
      hypre_ILUSetupILUT(Apq, lfil, tol, NULL, NULL, n, n, &parL, &parD, &parU, &parS, &uend);

      if (uend)
      {
         hypre_TFree(uend, HYPRE_MEMORY_HOST);
      }

      if (parS)
      {
         hypre_ParCSRMatrixDestroy(parS);
      }

      /* | L \ U (B) L^{-1}F  |
       * | EU^{-1}   L \ U (S)|
       * Extract submatrix L_B U_B, L_S U_S, EU_B^{-1}, L_B^{-1}F
       * Note that in this function after ILU, all rows are sorted
       * in a way different than HYPRE. Diagonal is not listed in the front
       */
      hypre_ILUSetupLDUtoCusparse( parL, parD, parU, &ALU);

      if (parL)
      {
         hypre_ParCSRMatrixDestroy(parL);
      }
      if (parD)
      {
         hypre_TFree(parD, HYPRE_MEMORY_DEVICE);
      }
      if (parU)
      {
         hypre_ParCSRMatrixDestroy(parU);
      }

      A_diag = hypre_ParCSRMatrixDiag(ALU);

      hypre_ParILUCusparseILUExtractEBFC(A_diag, nLU, BLUptr, &SLU, Eptr, Fptr);

      if (Apq)
      {
         hypre_ParCSRMatrixDestroy(Apq);
      }

   }
   else
   {
      *BLUptr = NULL;
      *Eptr = NULL;
      *Fptr = NULL;
      SLU = NULL;
   }

   /* create B */
   /* only analyse when nacessary */
   if ( nLU > 0 )
   {
      /* Analysis of BILU */
      HYPRE_ILUSetupCusparseCSRILU0SetupSolve(*BLUptr, matL_des, matU_des,
                                 ilu_solve_policy, &matBL_info, &matBU_info,
                                 &buffer_size, &buffer);
   }

   HYPRE_BigInt big_m = (HYPRE_BigInt)m;
   hypre_MPI_Allreduce(&big_m, &total_rows, 1, HYPRE_MPI_BIG_INT, hypre_MPI_SUM, comm);
   /* only form when total_rows > 0 */
   if ( total_rows > 0 )
   {
      /* now create S */
      /* need to get new column start */
      {
         HYPRE_BigInt global_start;
         hypre_MPI_Scan( &big_m, &global_start, 1, HYPRE_MPI_BIG_INT, hypre_MPI_SUM, comm);
         col_starts[0] = global_start - m;
         col_starts[1] = global_start;
      }

      A_fake_diag_i = hypre_CTAlloc(HYPRE_Int, m + 1, HYPRE_MEMORY_DEVICE);
      if (SLU)
      {
         /* Analysis of SILU */
         HYPRE_ILUSetupCusparseCSRILU0SetupSolve(SLU, matL_des, matU_des,
                                       ilu_solve_policy, &matSL_info, &matSU_info,
                                       &buffer_size, &buffer);
      }
      else
      {
         SLU = hypre_CSRMatrixCreate(0,0,0);
         hypre_CSRMatrixInitialize(SLU);
      }
      S_diag_i = hypre_CSRMatrixI(SLU);
      S_diag_nnz = S_diag_i[m];
      /* Build ParCSRMatrix matS
       * For example when np == 3 the new matrix takes the following form
       * |IS_1 E_12 E_13|
       * |E_21 IS_2 E_22| = S
       * |E_31 E_32 IS_3|
       * In which IS_i is the cusparse ILU factorization of S_i in one matrix
       * */

      /* We did nothing to A_offd, so all the data kept, just reorder them
       * The create function takes comm, global num rows/cols,
       *    row/col start, num cols offd, nnz diag, nnz offd
       */
      S_offd_nnz = hypre_CSRMatrixNumNonzeros(A_offd);
      S_offd_ncols = hypre_CSRMatrixNumCols(A_offd);

      matS = hypre_ParCSRMatrixCreate( comm,
                           total_rows,
                           total_rows,
                           col_starts,
                           col_starts,
                           S_offd_ncols,
                           S_diag_nnz,
                           S_offd_nnz);

      /* first put diagonal data in */
      hypre_CSRMatrixDestroy(hypre_ParCSRMatrixDiag(matS));
      hypre_ParCSRMatrixDiag(matS) = SLU;

      /* now start to construct offdiag of S */
      S_offd = hypre_ParCSRMatrixOffd(matS);
      S_offd_i = hypre_TAlloc(HYPRE_Int, m+1, HYPRE_MEMORY_DEVICE);
      S_offd_j = hypre_TAlloc(HYPRE_Int, S_offd_nnz, HYPRE_MEMORY_DEVICE);
      S_offd_data = hypre_TAlloc(HYPRE_Real, S_offd_nnz, HYPRE_MEMORY_DEVICE);
      S_offd_colmap = hypre_CTAlloc(HYPRE_BigInt, S_offd_ncols, HYPRE_MEMORY_HOST);

      /* simply use a loop to copy data from A_offd */
      S_offd_i[0] = 0;
      k3 = 0;
      for (i = 1; i <= e; i++)
      {
         S_offd_i[i] = k3;
      }
      for (i = 0; i < m_e; i++)
      {
         col = perm[i + nI];
         k1 = A_offd_i[col];
         k2 = A_offd_i[col+1];
         for (j = k1; j < k2; j++)
         {
            S_offd_j[k3] = A_offd_j[j];
            S_offd_data[k3++] = A_offd_data[j];
         }
         S_offd_i[i+1+e] = k3;
      }

      /* give I, J, DATA to S_offd */
      hypre_CSRMatrixI(S_offd) = S_offd_i;
      hypre_CSRMatrixJ(S_offd) = S_offd_j;
      hypre_CSRMatrixData(S_offd) = S_offd_data;

      /* now we need to update S_offd_colmap */
      comm_pkg = hypre_ParCSRMatrixCommPkg(A);
      /* setup comm_pkg if not yet built */
      if (!comm_pkg)
      {
         hypre_MatvecCommPkgCreate(A);
         comm_pkg = hypre_ParCSRMatrixCommPkg(A);
      }
      /* get total num of send */
      num_sends = hypre_ParCSRCommPkgNumSends(comm_pkg);
      begin = hypre_ParCSRCommPkgSendMapStart(comm_pkg,0);
      end = hypre_ParCSRCommPkgSendMapStart(comm_pkg,num_sends);
      send_buf = hypre_TAlloc(HYPRE_BigInt, end - begin, HYPRE_MEMORY_HOST);
      /* copy new index into send_buf */
      for (i = begin; i < end; i++)
      {
         send_buf[i-begin] = rperm[hypre_ParCSRCommPkgSendMapElmt(comm_pkg,i)] - nLU + col_starts[0];
      }

      /* main communication */
      comm_handle = hypre_ParCSRCommHandleCreate(21, comm_pkg, send_buf, S_offd_colmap);
      hypre_ParCSRCommHandleDestroy(comm_handle);

      /* setup index */
      hypre_ParCSRMatrixColMapOffd(matS) = S_offd_colmap;

      hypre_ILUSortOffdColmap(matS);

      /* free */
      hypre_TFree(send_buf, HYPRE_MEMORY_HOST);
<<<<<<< HEAD
      hypre_TFree(col_starts, HYPRE_MEMORY_HOST);
=======
>>>>>>> ffe4f738
   } /* end of forming S */

   *matSptr       = matS;
   *bufferp       = buffer;
   *matBL_infop   = matBL_info;
   *matBU_infop   = matBU_info;
   *matSL_infop   = matSL_info;
   *matSU_infop   = matSU_info;
   *A_fake_diag_ip= A_fake_diag_i;

   /* Destroy the bridge after acrossing the river */
   hypre_CSRMatrixDestroy(A_diag);
   hypre_TFree(rperm, HYPRE_MEMORY_HOST);
   hypre_TFree(rqperm, HYPRE_MEMORY_HOST);

   return hypre_error_flag;
}

/* Reorder matrix A based on local permutation (combine local permutation into global permutation)
 * WARNING: We don't put diagonal to the first entry of each row
 * A = input matrix
 * perm = permutation array indicating ordering of rows. Perm could come from a
 *    CF_marker array or a reordering routine.
 * rqperm = reverse permutation array indicating ordering of columns
 * A_pq = pointer to the output par CSR matrix.
 */
HYPRE_Int
hypre_ParILURAPReorder(hypre_ParCSRMatrix *A, HYPRE_Int *perm, HYPRE_Int *rqperm, hypre_ParCSRMatrix **A_pq)
{
   /* Get necessary slots */
   hypre_CSRMatrix     *A_diag         = hypre_ParCSRMatrixDiag(A);
   //HYPRE_Int           *A_diag_i       = hypre_CSRMatrixI(A_diag);
   //HYPRE_Int           *A_diag_j       = hypre_CSRMatrixJ(A_diag);
   //HYPRE_Real          *A_diag_data    = hypre_CSRMatrixData(A_diag);
   HYPRE_Int            n              = hypre_CSRMatrixNumRows(A_diag);
   //HYPRE_Int            nnz_A_diag     = A_diag_i[n];

   //HYPRE_Int            i, j, current_idx;
   HYPRE_Int            i;

   /* MPI */
   MPI_Comm             comm                 = hypre_ParCSRMatrixComm(A);
   HYPRE_Int            num_procs,  my_id;

   hypre_MPI_Comm_size(comm,&num_procs);
   hypre_MPI_Comm_rank(comm,&my_id);

   /* Create permutation matrices P = I(perm,:) and Q(rqperm,:), such that Apq = PAQ */
   hypre_ParCSRMatrix *P, *Q, *PAQ, *PA;

   hypre_CSRMatrix *P_diag, *Q_diag;
   hypre_CSRMatrix *P_offd, *Q_offd;

   P = hypre_ParCSRMatrixCreate( comm,
                           hypre_ParCSRMatrixGlobalNumRows(A),
                           hypre_ParCSRMatrixGlobalNumRows(A),
                           hypre_ParCSRMatrixRowStarts(A),
                           hypre_ParCSRMatrixColStarts(A),
                           0,
                           n,
                           0);

   Q = hypre_ParCSRMatrixCreate( comm,
                           hypre_ParCSRMatrixGlobalNumRows(A),
                           hypre_ParCSRMatrixGlobalNumRows(A),
                           hypre_ParCSRMatrixRowStarts(A),
                           hypre_ParCSRMatrixColStarts(A),
                           0,
                           n,
                           0);

   P_diag = hypre_ParCSRMatrixDiag(P);
   Q_diag = hypre_ParCSRMatrixDiag(Q);
   P_offd = hypre_ParCSRMatrixOffd(P);
   Q_offd = hypre_ParCSRMatrixOffd(Q);

   HYPRE_Int   *P_diag_i, *P_diag_j, *Q_diag_i, *Q_diag_j;
   HYPRE_Real  *P_diag_data, *Q_diag_data;
   HYPRE_Int   *P_offd_i, *Q_offd_i;

   P_diag_i = hypre_TAlloc(HYPRE_Int, n+1, HYPRE_MEMORY_DEVICE);
   P_diag_j = hypre_TAlloc(HYPRE_Int, n, HYPRE_MEMORY_DEVICE);
   P_diag_data = hypre_TAlloc(HYPRE_Real, n, HYPRE_MEMORY_DEVICE);

   Q_diag_i = hypre_TAlloc(HYPRE_Int, n+1, HYPRE_MEMORY_DEVICE);
   Q_diag_j = hypre_TAlloc(HYPRE_Int, n, HYPRE_MEMORY_DEVICE);
   Q_diag_data = hypre_TAlloc(HYPRE_Real, n, HYPRE_MEMORY_DEVICE);

   /* fill data, openmp should be availiable here */
   for (i = 0; i < n; i++)
   {
      P_diag_i[i] = i;
      P_diag_j[i] = perm[i];
      P_diag_data[i] = 1.0;

      Q_diag_i[i] = i;
      Q_diag_j[i] = rqperm[i];
      Q_diag_data[i] = 1.0;

   }
   P_diag_i[n] = n;
   Q_diag_i[n] = n;

   /* give I, J, DATA */
   hypre_CSRMatrixI(P_diag) = P_diag_i;
   hypre_CSRMatrixJ(P_diag) = P_diag_j;
   hypre_CSRMatrixData(P_diag) = P_diag_data;

   hypre_CSRMatrixI(Q_diag) = Q_diag_i;
   hypre_CSRMatrixJ(Q_diag) = Q_diag_j;
   hypre_CSRMatrixData(Q_diag) = Q_diag_data;

   P_offd_i = hypre_CTAlloc(HYPRE_Int, n+1, HYPRE_MEMORY_DEVICE);
   Q_offd_i = hypre_CTAlloc(HYPRE_Int, n+1, HYPRE_MEMORY_DEVICE);

   hypre_CSRMatrixI(P_offd) = P_offd_i;
   hypre_CSRMatrixI(Q_offd) = Q_offd_i;

   /* Update A */
   PA = hypre_ParCSRMatMat(P, A);
   PAQ = hypre_ParCSRMatMat(PA, Q);
   //PAQ = hypre_ParCSRMatrixRAPKT(P, A, Q, 0);

   /* free and return */
   hypre_ParCSRMatrixDestroy(P);
   hypre_ParCSRMatrixDestroy(Q);

   *A_pq = PAQ;

   return hypre_error_flag;
}

/* Convert the L, D, U style to the cusparse style
 * Assume the diagonal of L and U are the ilu factorization, directly combine them
 */
HYPRE_Int
hypre_ParILURAPBuildRP(hypre_ParCSRMatrix *A, hypre_ParCSRMatrix *BLUm, hypre_ParCSRMatrix* E, hypre_ParCSRMatrix *F,
                        cusparseMatDescr_t matL_des, cusparseMatDescr_t matU_des, hypre_ParCSRMatrix **Rp, hypre_ParCSRMatrix **Pp)
{
   /* declare variables */
   HYPRE_Int            j, row, col;
   HYPRE_Real           val;
   hypre_ParCSRMatrix   *R, *P;
   hypre_CSRMatrix      *R_diag, *P_diag;

   hypre_CSRMatrix      *BLUm_diag           = hypre_ParCSRMatrixDiag(BLUm);
   HYPRE_Int            *BLUm_diag_i         = hypre_CSRMatrixI(BLUm_diag);
   HYPRE_Int            *BLUm_diag_j         = hypre_CSRMatrixJ(BLUm_diag);
   HYPRE_Real           *BLUm_diag_data      = hypre_CSRMatrixData(BLUm_diag);

   hypre_CSRMatrix      *E_diag              = hypre_ParCSRMatrixDiag(E);
   HYPRE_Int            *E_diag_i            = hypre_CSRMatrixI(E_diag);
   HYPRE_Int            *E_diag_j            = hypre_CSRMatrixJ(E_diag);
   HYPRE_Real           *E_diag_data         = hypre_CSRMatrixData(E_diag);
   hypre_CSRMatrix      *F_diag              = hypre_ParCSRMatrixDiag(F);
   HYPRE_Int            *F_diag_i            = hypre_CSRMatrixI(F_diag);
   HYPRE_Int            *F_diag_j            = hypre_CSRMatrixJ(F_diag);
   HYPRE_Real           *F_diag_data         = hypre_CSRMatrixData(F_diag);

   HYPRE_Int            n                    = hypre_CSRMatrixNumRows(F_diag);
   HYPRE_Int            m                    = hypre_CSRMatrixNumCols(F_diag);

   HYPRE_Int            nnz_BLUm             = BLUm_diag_i[n];

   /* MPI */
   MPI_Comm             comm                 = hypre_ParCSRMatrixComm(A);
   HYPRE_Int            num_procs,  my_id;

   hypre_MPI_Comm_size(comm,&num_procs);
   hypre_MPI_Comm_rank(comm,&my_id);

   /* cusparse */
   HYPRE_Int               isDoublePrecision    = sizeof(HYPRE_Complex) == sizeof(hypre_double);
   HYPRE_Int               isSinglePrecision    = sizeof(HYPRE_Complex) == sizeof(hypre_double) / 2;

   hypre_assert(isDoublePrecision || isSinglePrecision);

   cusparseHandle_t handle = hypre_HandleCusparseHandle(hypre_handle());

   /* compute P = -UB\(LB\F)
    * op(A) * op(X) = \alpha op(B)
    * first iLF = LB\F -> LB*iLF = F
    */

   HYPRE_Int               algo = 0;
   HYPRE_Real              alpha = 1.0;
   HYPRE_Real              *rhs;
   cusparseSolvePolicy_t   policy = CUSPARSE_SOLVE_POLICY_NO_LEVEL;
   size_t                  buffer_size, buffer_size_old;
   void                    *buffer;
   csrsm2Info_t            malL_info = NULL;
   HYPRE_CUSPARSE_CALL(cusparseCreateCsrsm2Info(&malL_info));

   rhs = hypre_CTAlloc(HYPRE_Real, m * n, HYPRE_MEMORY_DEVICE);

   /* fill data, note that rhs is in Fortan style (col first)
    * oprating by col is slow, but
    */
   for (row = 0; row < n; row++)
   {
      for (j = F_diag_i[row]; j < F_diag_i[row+1]; j++)
      {
         col = F_diag_j[j];
         *(rhs + col*n + row) = F_diag_data[j];
      }
   }

   /* check buffer size and create buffer */

   if (isDoublePrecision)
   {
      HYPRE_CUSPARSE_CALL(cusparseDcsrsm2_bufferSizeExt( handle, algo, CUSPARSE_OPERATION_NON_TRANSPOSE, CUSPARSE_OPERATION_NON_TRANSPOSE,
                                                         n, m, nnz_BLUm, (hypre_double *)&alpha, matL_des, (hypre_double *)BLUm_diag_data, BLUm_diag_i, BLUm_diag_j, (hypre_double *)rhs, n, malL_info, policy, &buffer_size));
   }
   else if (isSinglePrecision)
   {
      HYPRE_CUSPARSE_CALL(cusparseScsrsm2_bufferSizeExt( handle, algo, CUSPARSE_OPERATION_NON_TRANSPOSE, CUSPARSE_OPERATION_NON_TRANSPOSE,
                                                         n, m, nnz_BLUm, (float *)&alpha, matL_des, (float *)BLUm_diag_data, BLUm_diag_i, BLUm_diag_j, (float *)rhs, n, malL_info, policy, &buffer_size));
   }

   buffer = hypre_MAlloc(buffer_size, HYPRE_MEMORY_DEVICE);

   /* analysis */

   if (isDoublePrecision)
   {
      HYPRE_CUSPARSE_CALL(cusparseDcsrsm2_analysis( handle, algo, CUSPARSE_OPERATION_NON_TRANSPOSE, CUSPARSE_OPERATION_NON_TRANSPOSE,
                                                         n, m, nnz_BLUm, (hypre_double *)&alpha, matL_des, (hypre_double *)BLUm_diag_data, BLUm_diag_i, BLUm_diag_j, (hypre_double *)rhs, n, malL_info, policy, buffer));
   }
   else if (isSinglePrecision)
   {
      HYPRE_CUSPARSE_CALL(cusparseScsrsm2_analysis( handle, algo, CUSPARSE_OPERATION_NON_TRANSPOSE, CUSPARSE_OPERATION_NON_TRANSPOSE,
                                                         n, m, nnz_BLUm, (float *)&alpha, matL_des, (float *)BLUm_diag_data, BLUm_diag_i, BLUm_diag_j, (float *)rhs, n, malL_info, policy, buffer));
   }

   /* solve phase */
   if (isDoublePrecision)
   {
      HYPRE_CUSPARSE_CALL(cusparseDcsrsm2_solve( handle, algo, CUSPARSE_OPERATION_NON_TRANSPOSE, CUSPARSE_OPERATION_NON_TRANSPOSE,
                                                         n, m, nnz_BLUm, (hypre_double *)&alpha, matL_des, (hypre_double *)BLUm_diag_data, BLUm_diag_i, BLUm_diag_j, (hypre_double *)rhs, n, malL_info, policy, buffer));
   }
   else if (isSinglePrecision)
   {
      HYPRE_CUSPARSE_CALL(cusparseScsrsm2_solve( handle, algo, CUSPARSE_OPERATION_NON_TRANSPOSE, CUSPARSE_OPERATION_NON_TRANSPOSE,
                                                         n, m, nnz_BLUm, (float *)&alpha, matL_des, (float *)BLUm_diag_data, BLUm_diag_i, BLUm_diag_j, (float *)rhs, n, malL_info, policy, buffer));
   }
   /* now P = -UB\(LB\F) -> UB*P = -(LB\F)
    */
   alpha = -1.0;
   csrsm2Info_t            malU_info = NULL;
   HYPRE_CUSPARSE_CALL(cusparseCreateCsrsm2Info(&malU_info));

   buffer_size_old = buffer_size;

   /* check buffer size and create buffer */

   if (isDoublePrecision)
   {
      HYPRE_CUSPARSE_CALL(cusparseDcsrsm2_bufferSizeExt( handle, algo, CUSPARSE_OPERATION_NON_TRANSPOSE, CUSPARSE_OPERATION_NON_TRANSPOSE,
                                                         n, m, nnz_BLUm, (hypre_double *)&alpha, matU_des, (hypre_double *)BLUm_diag_data, BLUm_diag_i, BLUm_diag_j, (hypre_double *)rhs, n, malU_info, policy, &buffer_size));
   }
   else if (isSinglePrecision)
   {
      HYPRE_CUSPARSE_CALL(cusparseScsrsm2_bufferSizeExt( handle, algo, CUSPARSE_OPERATION_NON_TRANSPOSE, CUSPARSE_OPERATION_NON_TRANSPOSE,
                                                         n, m, nnz_BLUm, (float *)&alpha, matU_des, (float *)BLUm_diag_data, BLUm_diag_i, BLUm_diag_j, (float *)rhs, n, malU_info, policy, &buffer_size));
   }

   if (buffer_size > buffer_size_old)
   {
      buffer = hypre_ReAlloc_v2(buffer, buffer_size_old, buffer_size, HYPRE_MEMORY_DEVICE);
      buffer_size_old = buffer_size;
   }

   /* analysis */

   if (isDoublePrecision)
   {
      HYPRE_CUSPARSE_CALL(cusparseDcsrsm2_analysis( handle, algo, CUSPARSE_OPERATION_NON_TRANSPOSE, CUSPARSE_OPERATION_NON_TRANSPOSE,
                                                         n, m, nnz_BLUm, (hypre_double *)&alpha, matU_des, (hypre_double *)BLUm_diag_data, BLUm_diag_i, BLUm_diag_j, (hypre_double *)rhs, n, malU_info, policy, buffer));
   }
   else if (isSinglePrecision)
   {
      HYPRE_CUSPARSE_CALL(cusparseScsrsm2_analysis( handle, algo, CUSPARSE_OPERATION_NON_TRANSPOSE, CUSPARSE_OPERATION_NON_TRANSPOSE,
                                                         n, m, nnz_BLUm, (float *)&alpha, matU_des, (float *)BLUm_diag_data, BLUm_diag_i, BLUm_diag_j, (float *)rhs, n, malU_info, policy, buffer));
   }

   /* solve phase */
   if (isDoublePrecision)
   {
      HYPRE_CUSPARSE_CALL(cusparseDcsrsm2_solve( handle, algo, CUSPARSE_OPERATION_NON_TRANSPOSE, CUSPARSE_OPERATION_NON_TRANSPOSE,
                                                         n, m, nnz_BLUm, (hypre_double *)&alpha, matU_des, (hypre_double *)BLUm_diag_data, BLUm_diag_i, BLUm_diag_j, (hypre_double *)rhs, n, malU_info, policy, buffer));
   }
   else if (isSinglePrecision)
   {
      HYPRE_CUSPARSE_CALL(cusparseScsrsm2_solve( handle, algo, CUSPARSE_OPERATION_NON_TRANSPOSE, CUSPARSE_OPERATION_NON_TRANSPOSE,
                                                         n, m, nnz_BLUm, (float *)&alpha, matU_des, (float *)BLUm_diag_data, BLUm_diag_i, BLUm_diag_j, (float *)rhs, n, malU_info, policy, buffer));
   }
   /* wait till GPU done to copy data */
   cudaDeviceSynchronize();
   /* now form P, (n + m) * m */
   HYPRE_Real           drop_tol = 1e-06;
   HYPRE_Int            ctrP = 0;
   HYPRE_Int            *P_diag_i;
   HYPRE_Int            *P_offd_i;
   HYPRE_Int            *P_diag_j;
   HYPRE_Real           *P_diag_data;

   HYPRE_Int             capacity_P = nnz_BLUm + m;

   P_diag_i       = hypre_TAlloc(HYPRE_Int, n+m+1, HYPRE_MEMORY_DEVICE);
   P_offd_i       = hypre_CTAlloc(HYPRE_Int, n+m+1, HYPRE_MEMORY_DEVICE);
   P_diag_j       = hypre_TAlloc(HYPRE_Int, capacity_P, HYPRE_MEMORY_DEVICE);
   P_diag_data    = hypre_TAlloc(HYPRE_Real, capacity_P, HYPRE_MEMORY_DEVICE);

   for (row = 0; row < n; row++)
   {
      P_diag_i[row] = ctrP;
      for (col = 0; col < m; col++)
      {
         val = *(rhs + col*n + row);
         if (hypre_abs(val) > drop_tol)
         {
            if (ctrP >= capacity_P)
            {
               HYPRE_Int tmp;
               tmp = capacity_P;
               capacity_P = capacity_P * EXPAND_FACT;
               P_diag_j       = hypre_TReAlloc_v2(P_diag_j, HYPRE_Int, tmp, HYPRE_Int, capacity_P, HYPRE_MEMORY_DEVICE);
               P_diag_data    = hypre_TReAlloc_v2(P_diag_data, HYPRE_Real, tmp, HYPRE_Real, capacity_P, HYPRE_MEMORY_DEVICE);
            }
            P_diag_j[ctrP] = col;
            P_diag_data[ctrP++] = val;
         }
      }
   }

   if (ctrP + m >= capacity_P)
   {
      HYPRE_Int tmp;
      tmp = capacity_P;
      capacity_P = ctrP + m;
      P_diag_j       = hypre_TReAlloc_v2(P_diag_j, HYPRE_Int, tmp, HYPRE_Int, capacity_P, HYPRE_MEMORY_DEVICE);
      P_diag_data    = hypre_TReAlloc_v2(P_diag_data, HYPRE_Real, tmp, HYPRE_Real, capacity_P, HYPRE_MEMORY_DEVICE);
   }

   for (row = 0; row < m; row++)
   {
      P_diag_i[row+n] = ctrP;
      P_diag_j[ctrP] = row;
      P_diag_data[ctrP++] = 1.0;
   }

   P_diag_i[m+n] = ctrP;

   /* now start to form R = - (E / UB ) / LB
    * first EiUB = E / UB -> UB'*EiUB'=E'
    */
   alpha = 1.0;
   csrsm2Info_t            malU_info2 = NULL;
   HYPRE_CUSPARSE_CALL(cusparseCreateCsrsm2Info(&malU_info2));

   /* fill data, note that rhs is in Fortan style (col first)
    * oprating by col is slow, but
    */

   hypre_TFree(rhs, HYPRE_MEMORY_DEVICE);
   rhs = hypre_CTAlloc(HYPRE_Real, m * n, HYPRE_MEMORY_DEVICE);

   for (row = 0; row < m; row++)
   {
      for (j = E_diag_i[row]; j < E_diag_i[row+1]; j++)
      {
         col = E_diag_j[j];
         *(rhs + col*m + row) = E_diag_data[j];
      }
   }

   /* check buffer size and create buffer */

   if (isDoublePrecision)
   {
      HYPRE_CUSPARSE_CALL(cusparseDcsrsm2_bufferSizeExt( handle, algo, CUSPARSE_OPERATION_TRANSPOSE, CUSPARSE_OPERATION_TRANSPOSE,
                                                         n, m, nnz_BLUm, (hypre_double *)&alpha, matU_des, (hypre_double *)BLUm_diag_data, BLUm_diag_i, BLUm_diag_j, (hypre_double *)rhs, m, malU_info2, policy, &buffer_size));
   }
   else if (isSinglePrecision)
   {
      HYPRE_CUSPARSE_CALL(cusparseScsrsm2_bufferSizeExt( handle, algo, CUSPARSE_OPERATION_TRANSPOSE, CUSPARSE_OPERATION_TRANSPOSE,
                                                         n, m, nnz_BLUm, (float *)&alpha, matU_des, (float *)BLUm_diag_data, BLUm_diag_i, BLUm_diag_j, (float *)rhs, m, malU_info2, policy, &buffer_size));
   }

   if (buffer_size > buffer_size_old)
   {
      buffer = hypre_ReAlloc_v2(buffer, buffer_size_old, buffer_size, HYPRE_MEMORY_DEVICE);
      buffer_size_old = buffer_size;
   }

   /* analysis */

   if (isDoublePrecision)
   {
      HYPRE_CUSPARSE_CALL(cusparseDcsrsm2_analysis( handle, algo, CUSPARSE_OPERATION_TRANSPOSE, CUSPARSE_OPERATION_TRANSPOSE,
                                                         n, m, nnz_BLUm, (hypre_double *)&alpha, matU_des, (hypre_double *)BLUm_diag_data, BLUm_diag_i, BLUm_diag_j, (hypre_double *)rhs, m, malU_info2, policy, buffer));
   }
   else if (isSinglePrecision)
   {
      HYPRE_CUSPARSE_CALL(cusparseScsrsm2_analysis( handle, algo, CUSPARSE_OPERATION_TRANSPOSE, CUSPARSE_OPERATION_TRANSPOSE,
                                                      n, m, nnz_BLUm, (float *)&alpha, matU_des, (float *)BLUm_diag_data, BLUm_diag_i, BLUm_diag_j, (float *)rhs, m, malU_info2, policy, buffer));
   }

   /* solve phase */
   if (isDoublePrecision)
   {
      HYPRE_CUSPARSE_CALL(cusparseDcsrsm2_solve( handle, algo, CUSPARSE_OPERATION_TRANSPOSE, CUSPARSE_OPERATION_TRANSPOSE,
                                                         n, m, nnz_BLUm, (hypre_double *)&alpha, matU_des, (hypre_double *)BLUm_diag_data, BLUm_diag_i, BLUm_diag_j, (hypre_double *)rhs, m, malU_info2, policy, buffer));
   }
   else if (isSinglePrecision)
   {
      HYPRE_CUSPARSE_CALL(cusparseScsrsm2_solve( handle, algo, CUSPARSE_OPERATION_TRANSPOSE, CUSPARSE_OPERATION_TRANSPOSE,
                                                         n, m, nnz_BLUm, (float *)&alpha, matU_des, (float *)BLUm_diag_data, BLUm_diag_i, BLUm_diag_j, (float *)rhs, m, malU_info2, policy, buffer));
   }

   /* R = - (EiUB ) / LB -> LB'R' = -EiUB'
    */
   alpha = -1.0;
   csrsm2Info_t            malL_info2 = NULL;
   HYPRE_CUSPARSE_CALL(cusparseCreateCsrsm2Info(&malL_info2));

   /* check buffer size and create buffer */

   if (isDoublePrecision)
   {
      HYPRE_CUSPARSE_CALL(cusparseDcsrsm2_bufferSizeExt( handle, algo, CUSPARSE_OPERATION_TRANSPOSE, CUSPARSE_OPERATION_TRANSPOSE,
                                                         n, m, nnz_BLUm, (hypre_double *)&alpha, matL_des, (hypre_double *)BLUm_diag_data, BLUm_diag_i, BLUm_diag_j, (hypre_double *)rhs, m, malL_info2, policy, &buffer_size));
   }
   else if (isSinglePrecision)
   {
      HYPRE_CUSPARSE_CALL(cusparseScsrsm2_bufferSizeExt( handle, algo, CUSPARSE_OPERATION_TRANSPOSE, CUSPARSE_OPERATION_TRANSPOSE,
                                                         n, m, nnz_BLUm, (float *)&alpha, matL_des, (float *)BLUm_diag_data, BLUm_diag_i, BLUm_diag_j, (float *)rhs, m, malL_info2, policy, &buffer_size));
   }

   if (buffer_size > buffer_size_old)
   {
      buffer = hypre_ReAlloc_v2(buffer, buffer_size_old, buffer_size, HYPRE_MEMORY_DEVICE);
      buffer_size_old = buffer_size;
   }

   /* analysis */

   if (isDoublePrecision)
   {
      HYPRE_CUSPARSE_CALL(cusparseDcsrsm2_analysis( handle, algo, CUSPARSE_OPERATION_TRANSPOSE, CUSPARSE_OPERATION_TRANSPOSE,
                                                         n, m, nnz_BLUm, (hypre_double *)&alpha, matL_des, (hypre_double *)BLUm_diag_data, BLUm_diag_i, BLUm_diag_j, (hypre_double *)rhs, m, malL_info2, policy, buffer));
   }
   else if (isSinglePrecision)
   {
      HYPRE_CUSPARSE_CALL(cusparseScsrsm2_analysis( handle, algo, CUSPARSE_OPERATION_TRANSPOSE, CUSPARSE_OPERATION_TRANSPOSE,
                                                      n, m, nnz_BLUm, (float *)&alpha, matL_des, (float *)BLUm_diag_data, BLUm_diag_i, BLUm_diag_j, (float *)rhs, m, malL_info2, policy, buffer));
   }

   /* solve phase */
   if (isDoublePrecision)
   {
      HYPRE_CUSPARSE_CALL(cusparseDcsrsm2_solve( handle, algo, CUSPARSE_OPERATION_TRANSPOSE, CUSPARSE_OPERATION_TRANSPOSE,
                                                         n, m, nnz_BLUm, (hypre_double *)&alpha, matL_des, (hypre_double *)BLUm_diag_data, BLUm_diag_i, BLUm_diag_j, (hypre_double *)rhs, m, malL_info2, policy, buffer));
   }
   else if (isSinglePrecision)
   {
      HYPRE_CUSPARSE_CALL(cusparseScsrsm2_solve( handle, algo, CUSPARSE_OPERATION_TRANSPOSE, CUSPARSE_OPERATION_TRANSPOSE,
                                                         n, m, nnz_BLUm, (float *)&alpha, matL_des, (float *)BLUm_diag_data, BLUm_diag_i, BLUm_diag_j, (float *)rhs, m, malL_info2, policy, buffer));
   }
   cudaDeviceSynchronize();
   /* now form R, m * (n + m) */
   HYPRE_Int            ctrR = 0;
   HYPRE_Int            *R_diag_i;
   HYPRE_Int            *R_offd_i;
   HYPRE_Int            *R_diag_j;
   HYPRE_Real           *R_diag_data;

   HYPRE_Int       capacity_R = nnz_BLUm + m;
   R_diag_i       = hypre_TAlloc(HYPRE_Int, m+1, HYPRE_MEMORY_DEVICE);
   R_offd_i       = hypre_CTAlloc(HYPRE_Int, m+1, HYPRE_MEMORY_DEVICE);
   R_diag_j       = hypre_TAlloc(HYPRE_Int, capacity_R, HYPRE_MEMORY_DEVICE);
   R_diag_data    = hypre_TAlloc(HYPRE_Real, capacity_R, HYPRE_MEMORY_DEVICE);

   for (row = 0; row < m; row++)
   {
      R_diag_i[row] = ctrR;
      for (col = 0; col < n; col++)
      {
         val = *(rhs + col*m + row);
         if (hypre_abs(val) > drop_tol)
         {
            if (ctrR >= capacity_R)
            {
               HYPRE_Int tmp;
               tmp = capacity_R;
               capacity_R = capacity_R * EXPAND_FACT;
               R_diag_j       = hypre_TReAlloc_v2(R_diag_j, HYPRE_Int, tmp, HYPRE_Int, capacity_R, HYPRE_MEMORY_DEVICE);
               R_diag_data    = hypre_TReAlloc_v2(R_diag_data, HYPRE_Real, tmp, HYPRE_Real, capacity_R, HYPRE_MEMORY_DEVICE);
            }
            R_diag_j[ctrR] = col;
            R_diag_data[ctrR++] = val;
         }
      }
      if (ctrR >= capacity_R)
      {
         HYPRE_Int tmp;
         tmp = capacity_R;
         capacity_R = capacity_R * EXPAND_FACT;
         R_diag_j       = hypre_TReAlloc_v2(R_diag_j, HYPRE_Int, tmp, HYPRE_Int, capacity_R, HYPRE_MEMORY_DEVICE);
         R_diag_data    = hypre_TReAlloc_v2(R_diag_data, HYPRE_Real, tmp, HYPRE_Real, capacity_R, HYPRE_MEMORY_DEVICE);
      }
      R_diag_j[ctrR] = n + row;
      R_diag_data[ctrR++] = 1.0;
   }

   R_diag_i[m] = ctrR;

   hypre_TFree(buffer, HYPRE_MEMORY_DEVICE);

   /* create ParCSR matrices */

   R = hypre_ParCSRMatrixCreate( hypre_ParCSRMatrixComm(A),
                        hypre_ParCSRMatrixGlobalNumRows(E),
                        hypre_ParCSRMatrixGlobalNumCols(A),
                        hypre_ParCSRMatrixRowStarts(E),
                        hypre_ParCSRMatrixColStarts(A),
                        0,
                        ctrR,
                        0);

   P = hypre_ParCSRMatrixCreate( hypre_ParCSRMatrixComm(A),
                        hypre_ParCSRMatrixGlobalNumRows(A),
                        hypre_ParCSRMatrixGlobalNumCols(F),
                        hypre_ParCSRMatrixRowStarts(A),
                        hypre_ParCSRMatrixColStarts(F),
                        0,
                        ctrP,
                        0);

   /* Assign value to diagonal data */

   R_diag = hypre_ParCSRMatrixDiag(R);
   hypre_CSRMatrixI(R_diag) = R_diag_i;
   hypre_CSRMatrixJ(R_diag) = R_diag_j;
   hypre_CSRMatrixData(R_diag) = R_diag_data;
   hypre_CSRMatrixSetDataOwner(R_diag, 1);

   P_diag = hypre_ParCSRMatrixDiag(P);
   hypre_CSRMatrixI(P_diag) = P_diag_i;
   hypre_CSRMatrixJ(P_diag) = P_diag_j;
   hypre_CSRMatrixData(P_diag) = P_diag_data;
   hypre_CSRMatrixSetDataOwner(P_diag, 1);

   /* Assign value to off diagonal data */

   R_diag = hypre_ParCSRMatrixOffd(R);
   hypre_CSRMatrixI(R_diag) = R_offd_i;
   P_diag = hypre_ParCSRMatrixOffd(P);
   hypre_CSRMatrixI(P_diag) = P_offd_i;

   *Rp = R;
   *Pp = P;

   HYPRE_CUSPARSE_CALL(cusparseDestroyCsrsm2Info(malL_info));
   HYPRE_CUSPARSE_CALL(cusparseDestroyCsrsm2Info(malU_info));
   HYPRE_CUSPARSE_CALL(cusparseDestroyCsrsm2Info(malL_info2));
   HYPRE_CUSPARSE_CALL(cusparseDestroyCsrsm2Info(malU_info2));

   return hypre_error_flag;
}

/* Convert the L, D, U style to the cusparse style
 * Assume the diagonal of L and U are the ilu factorization, directly combine them
 */
HYPRE_Int
hypre_ILUSetupLDUtoCusparse(hypre_ParCSRMatrix *L, HYPRE_Real *D, hypre_ParCSRMatrix *U, hypre_ParCSRMatrix **LDUp)
{
   /* data slots */
   HYPRE_Int            i, j, pos;

   hypre_CSRMatrix      *L_diag        = hypre_ParCSRMatrixDiag(L);
   hypre_CSRMatrix      *U_diag        = hypre_ParCSRMatrixDiag(U);
   HYPRE_Int            *L_diag_i      = hypre_CSRMatrixI(L_diag);
   HYPRE_Int            *L_diag_j      = hypre_CSRMatrixJ(L_diag);
   HYPRE_Real           *L_diag_data   = hypre_CSRMatrixData(L_diag);
   HYPRE_Int            *U_diag_i      = hypre_CSRMatrixI(U_diag);
   HYPRE_Int            *U_diag_j      = hypre_CSRMatrixJ(U_diag);
   HYPRE_Real           *U_diag_data   = hypre_CSRMatrixData(U_diag);
   HYPRE_Int            n              = hypre_ParCSRMatrixNumRows(L);
   HYPRE_Int            nnz_L          = L_diag_i[n];
   HYPRE_Int            nnz_U          = U_diag_i[n];
   HYPRE_Int            nnz_LDU        = n + nnz_L + nnz_U;

   hypre_ParCSRMatrix   *LDU;
   hypre_CSRMatrix      *LDU_diag;
   HYPRE_Int            *LDU_diag_i;
   HYPRE_Int            *LDU_diag_j;
   HYPRE_Real           *LDU_diag_data;

   /* MPI */
   MPI_Comm             comm                 = hypre_ParCSRMatrixComm(L);
   HYPRE_Int            num_procs,  my_id;

   hypre_MPI_Comm_size(comm,&num_procs);
   hypre_MPI_Comm_rank(comm,&my_id);


   /* cuda data slot */

   /* create matrix */

   LDU = hypre_ParCSRMatrixCreate(  comm,
                                    hypre_ParCSRMatrixGlobalNumRows(L),
                                    hypre_ParCSRMatrixGlobalNumRows(L),
                                    hypre_ParCSRMatrixRowStarts(L),
                                    hypre_ParCSRMatrixColStarts(L),
                                    0,
                                    nnz_LDU,
                                    0);

   LDU_diag = hypre_ParCSRMatrixDiag(LDU);
   LDU_diag_i = hypre_TAlloc(HYPRE_Int, n+1, HYPRE_MEMORY_DEVICE);
   LDU_diag_j = hypre_TAlloc(HYPRE_Int, nnz_LDU, HYPRE_MEMORY_DEVICE);
   LDU_diag_data = hypre_TAlloc(HYPRE_Real, nnz_LDU, HYPRE_MEMORY_DEVICE);

   pos = 0;

   for (i = 1; i <= n; i++)
   {
      LDU_diag_i[i-1] = pos;
      for (j = L_diag_i[i-1]; j < L_diag_i[i]; j++)
      {
         LDU_diag_j[pos] = L_diag_j[j];
         LDU_diag_data[pos++] = L_diag_data[j];
      }
      LDU_diag_j[pos] = i-1;
      LDU_diag_data[pos++] = 1.0/D[i-1];
      for (j = U_diag_i[i-1]; j < U_diag_i[i]; j++)
      {
         LDU_diag_j[pos] = U_diag_j[j];
         LDU_diag_data[pos++] = U_diag_data[j];
      }
   }
   LDU_diag_i[n] = pos;

   hypre_CSRMatrixI(LDU_diag)    = LDU_diag_i;
   hypre_CSRMatrixJ(LDU_diag)    = LDU_diag_j;
   hypre_CSRMatrixData(LDU_diag) = LDU_diag_data;

   /* now sort */
   hypre_CSRMatrixSortRow(LDU_diag);
   hypre_ParCSRMatrixDiag(LDU) = LDU_diag;

   *LDUp = LDU;

   return hypre_error_flag;
}

/* Apply the (modified) ILU factorization to the diagonal block of A only.
 * A: matrix
 * ALUp: pointer to the result, factorization stroed on the diagonal
 * modified: set to 0 to use classical ILU0
 */
HYPRE_Int
hypre_ILUSetupRAPMILU0(hypre_ParCSRMatrix *A, hypre_ParCSRMatrix **ALUp, HYPRE_Int modified)
{
   HYPRE_Int            n              = hypre_CSRMatrixNumRows(hypre_ParCSRMatrixDiag(A));
   /* Get necessary slots */
   hypre_ParCSRMatrix   *L, *U, *S, *ALU;
   HYPRE_Real           *D;
   HYPRE_Int            *u_end;

   /* u_end is the end position of the upper triangular part (if we need E and F implicitly), not used here */
   hypre_ILUSetupMILU0( A, NULL, NULL, n, n, &L, &D, &U, &S, &u_end, modified);
   hypre_TFree(u_end, HYPRE_MEMORY_HOST);

   hypre_ILUSetupLDUtoCusparse(L, D, U, &ALU);

   if (L)
   {
      hypre_ParCSRMatrixDestroy(L);
   }
   if (D)
   {
      hypre_TFree(D, HYPRE_MEMORY_DEVICE);
   }
   if (U)
   {
      hypre_ParCSRMatrixDestroy(U);
   }

   *ALUp = ALU;

   return hypre_error_flag;
}

/* Modified ILU(0) with RAP like solve
 * A = input matrix
 * Not explicitly forming the matrix, the previous version was abondoned
 */
HYPRE_Int
hypre_ILUSetupRAPILU0Device(hypre_ParCSRMatrix *A, HYPRE_Int *perm, HYPRE_Int n, HYPRE_Int nLU,
                           cusparseMatDescr_t matL_des, cusparseMatDescr_t matU_des, cusparseSolvePolicy_t ilu_solve_policy,
                           void **bufferp, csrsv2Info_t *matAL_infop, csrsv2Info_t *matAU_infop,
                           csrsv2Info_t *matBL_infop, csrsv2Info_t *matBU_infop,
                           csrsv2Info_t *matSL_infop, csrsv2Info_t *matSU_infop,
                           hypre_ParCSRMatrix **Apermptr, hypre_ParCSRMatrix **matSptr, hypre_CSRMatrix **ALUptr, hypre_CSRMatrix **BLUptr, hypre_CSRMatrix **CLUptr,
                           hypre_CSRMatrix **Eptr, hypre_CSRMatrix **Fptr, HYPRE_Int test_opt)
{

   /* params */
   MPI_Comm             comm           = hypre_ParCSRMatrixComm(A);
   HYPRE_Int            *rperm         = NULL;

   csrsv2Info_t         matAL_info     = NULL;
   csrsv2Info_t         matAU_info     = NULL;
   csrsv2Info_t         matBL_info     = NULL;
   csrsv2Info_t         matBU_info     = NULL;
   csrsv2Info_t         matSL_info     = NULL;
   csrsv2Info_t         matSU_info     = NULL;

   HYPRE_Int            buffer_size    = 0;
   void                 *buffer        = NULL;

   //hypre_CSRMatrix      *A_diag        = hypre_ParCSRMatrixDiag(A);
   HYPRE_Int            m              = n - nLU;

   //printf("Size of local Schur: %d\n",m);

   HYPRE_Int            i;

   /* MPI */
   HYPRE_Int            num_procs,  my_id;
   hypre_MPI_Comm_size(comm,&num_procs);
   hypre_MPI_Comm_rank(comm,&my_id);

   /* Matrix Structure */
   hypre_ParCSRMatrix   *Apq, *ALU, *ALUm, *S;
   hypre_CSRMatrix      *Amd, *Ad, *SLU, *Apq_diag;

   rperm                               = hypre_CTAlloc(HYPRE_Int, n, HYPRE_MEMORY_HOST);

   for(i = 0; i < n; i++)
   {
      rperm[perm[i]] = i;
   }

   /* first we need to compute the ILU0 factorization of B */

   /* Copy diagonal matrix into a new place with permutation
    * That is, Apq = A(perm,qperm);
    */
   hypre_ParILURAPReorder(A, perm, rperm, &Apq);

   /* do the full ILU0 and modified ILU0 */
   hypre_ILUSetupRAPMILU0(Apq, &ALU, 0);
   hypre_ILUSetupRAPMILU0(Apq, &ALUm, 1);

   hypre_CSRMatrix *dB, *dS, *dE, *dF;

   /* get modified and extract LU factorization */
   Amd = hypre_ParCSRMatrixDiag(ALUm);
   Ad = hypre_ParCSRMatrixDiag(ALU);
   switch(test_opt)
   {
      case 1:
         {
            /* RAP where we save E and F */
            Apq_diag = hypre_ParCSRMatrixDiag(Apq);
            hypre_CSRMatrixSortRow(Apq_diag);
            hypre_ParILUCusparseILUExtractEBFC(Apq_diag, nLU, &dB, &dS, Eptr, Fptr);
            /* get modified ILU of B */
            hypre_ParILUCusparseILUExtractEBFC(Amd, nLU, BLUptr, &SLU, &dE, &dF);
            hypre_CSRMatrixDestroy(dB);
            hypre_CSRMatrixDestroy(dS);
            hypre_CSRMatrixDestroy(dE);
            hypre_CSRMatrixDestroy(dF);
         }
         break;
      case 2:
         {
            /* C-EB^{-1}F where we save EU^{-1}, L^{-1}F as sparse matrices */
            Apq_diag = hypre_ParCSRMatrixDiag(Apq);
            hypre_CSRMatrixSortRow(Apq_diag);
            hypre_ParILUCusparseILUExtractEBFC(Apq_diag, nLU, &dB, CLUptr, &dE, &dF);
            /* get modified ILU of B */
            hypre_ParILUCusparseILUExtractEBFC(Amd, nLU, BLUptr, &SLU, Eptr, Fptr);
            hypre_CSRMatrixDestroy(dB);
            hypre_CSRMatrixDestroy(dE);
            hypre_CSRMatrixDestroy(dF);
         }
         break;
      case 3:
         {
            /* C-EB^{-1}F where we save E and F */
            Apq_diag = hypre_ParCSRMatrixDiag(Apq);
            hypre_CSRMatrixSortRow(Apq_diag);
            hypre_ParILUCusparseILUExtractEBFC(Apq_diag, nLU, &dB, CLUptr, Eptr, Fptr);
            /* get modified ILU of B */
            hypre_ParILUCusparseILUExtractEBFC(Amd, nLU, BLUptr, &SLU, &dE, &dF);
            hypre_CSRMatrixDestroy(dB);
            hypre_CSRMatrixDestroy(dE);
            hypre_CSRMatrixDestroy(dF);
         }
         break;
      case 4:
         {
            /* RAP where we save EU^{-1}, L^{-1}F as sparse matrices */
            hypre_ParILUCusparseILUExtractEBFC(Ad, nLU, BLUptr, &SLU, Eptr, Fptr);
         }
         break;
      case 0: default:
         {
            /* RAP where we save EU^{-1}, L^{-1}F as sparse matrices */
            hypre_ParILUCusparseILUExtractEBFC(Amd, nLU, BLUptr, &SLU, Eptr, Fptr);
         }
         break;
   }

   *ALUptr = hypre_ParCSRMatrixDiag(ALU);
   /* Analysis of BILU */
   HYPRE_ILUSetupCusparseCSRILU0SetupSolve(*ALUptr, matL_des, matU_des,
                           ilu_solve_policy, &matAL_info, &matAU_info,
                           &buffer_size, &buffer);

   /* Analysis of BILU */
   HYPRE_ILUSetupCusparseCSRILU0SetupSolve(*BLUptr, matL_des, matU_des,
                           ilu_solve_policy, &matBL_info, &matBU_info,
                           &buffer_size, &buffer);

   /* Analysis of SILU */
   HYPRE_ILUSetupCusparseCSRILU0SetupSolve(SLU, matL_des, matU_des,
                           ilu_solve_policy, &matSL_info, &matSU_info,
                           &buffer_size, &buffer);

   /* start forming parCSR matrix S */

   HYPRE_BigInt   S_total_rows, *S_row_starts;
   HYPRE_BigInt   big_m = (HYPRE_BigInt)m;
   hypre_MPI_Allreduce( &big_m, &S_total_rows, 1, HYPRE_MPI_BIG_INT, hypre_MPI_SUM, comm);

   if (S_total_rows>0)
   {
      {
         HYPRE_BigInt global_start;
         S_row_starts = hypre_CTAlloc(HYPRE_BigInt,2,HYPRE_MEMORY_HOST);
         hypre_MPI_Scan( &big_m, &global_start, 1, HYPRE_MPI_BIG_INT, hypre_MPI_SUM, comm);
         S_row_starts[0] = global_start - m;
         S_row_starts[1] = global_start;
      }

      S_row_starts = hypre_CTAlloc(HYPRE_BigInt, 2, HYPRE_MEMORY_HOST);
      S_row_starts[1] = S_total_rows;
      S_row_starts[0] = S_total_rows - m;
      hypre_MPI_Allreduce(&m, &S_total_rows, 1, HYPRE_MPI_INT, hypre_MPI_SUM, comm);
      S = hypre_ParCSRMatrixCreate( hypre_ParCSRMatrixComm(A),
                           S_total_rows,
                           S_total_rows,
                           S_row_starts,
                           S_row_starts,
                           0,
                           0,
                           0);

      /* memroy leak here */
      hypre_ParCSRMatrixDiag(S) = SLU;

      /* free memory */
      hypre_TFree(S_row_starts, HYPRE_MEMORY_HOST);
   }

   *matSptr       = S;
   *Apermptr      = Apq;
   *bufferp       = buffer;
   *matAL_infop   = matAL_info;
   *matAU_infop   = matAU_info;
   *matBL_infop   = matBL_info;
   *matBU_infop   = matBU_info;
   *matSL_infop   = matSL_info;
   *matSU_infop   = matSU_info;

   return hypre_error_flag;
}

#endif

/* Modified ILU(0) with RAP like solve
 * A = input matrix
 * Not explicitly forming the matrix
 */
HYPRE_Int
hypre_ILUSetupRAPILU0(hypre_ParCSRMatrix *A, HYPRE_Int *perm, HYPRE_Int n, HYPRE_Int nLU,
                           hypre_ParCSRMatrix **Lptr, HYPRE_Real **Dptr, hypre_ParCSRMatrix **Uptr,
                           hypre_ParCSRMatrix **mLptr, HYPRE_Real **mDptr, hypre_ParCSRMatrix **mUptr, HYPRE_Int **u_end)
{
   HYPRE_Int            i;
   hypre_ParCSRMatrix   *S_temp = NULL;
   HYPRE_Int            *u_temp = NULL;

   /* standard ILU0 factorization */
   hypre_ILUSetupMILU0(A, perm, perm, n, n, Lptr, Dptr, Uptr, &S_temp, &u_temp, 0);
   if (S_temp)
   {
      hypre_ParCSRMatrixDestroy(S_temp);
   }
   if (u_temp)
   {
      hypre_Free( u_temp, HYPRE_MEMORY_HOST);
   }
   /* modified ILU0 factorization */
   hypre_ILUSetupMILU0(A, perm, perm, n, n, mLptr, mDptr, mUptr, &S_temp, &u_temp, 1);
   if (S_temp)
   {
      hypre_ParCSRMatrixDestroy(S_temp);
   }
   if (u_temp)
   {
      hypre_Free( u_temp, HYPRE_MEMORY_HOST);
   }

   /* pointer to the start location */
   HYPRE_Int *u_end_array;
   u_end_array = hypre_TAlloc(HYPRE_Int, n, HYPRE_MEMORY_HOST);

   hypre_CSRMatrix   *U_diag = hypre_ParCSRMatrixDiag(*Uptr);
   HYPRE_Int         *U_diag_i = hypre_CSRMatrixI(U_diag);
   HYPRE_Int         *U_diag_j = hypre_CSRMatrixJ(U_diag);
   HYPRE_Real        *U_diag_data = hypre_CSRMatrixData(U_diag);
   hypre_CSRMatrix   *mU_diag = hypre_ParCSRMatrixDiag(*mUptr);
   HYPRE_Int         *mU_diag_i = hypre_CSRMatrixI(mU_diag);
   HYPRE_Int         *mU_diag_j = hypre_CSRMatrixJ(mU_diag);
   HYPRE_Real        *mU_diag_data = hypre_CSRMatrixData(mU_diag);

   // first sort the Upper part U
   for (i = 0; i < nLU; i++)
   {
      hypre_qsort1(U_diag_j,U_diag_data,U_diag_i[i],U_diag_i[i+1]-1);
      hypre_qsort1(mU_diag_j,mU_diag_data,mU_diag_i[i],mU_diag_i[i+1]-1);
      hypre_BinarySearch2(U_diag_j,nLU,U_diag_i[i],U_diag_i[i+1]-1,u_end_array + i);
   }

   hypre_CSRMatrix   *L_diag = hypre_ParCSRMatrixDiag(*Lptr);
   HYPRE_Int         *L_diag_i = hypre_CSRMatrixI(L_diag);
   HYPRE_Int         *L_diag_j = hypre_CSRMatrixJ(L_diag);
   HYPRE_Real        *L_diag_data = hypre_CSRMatrixData(L_diag);
   hypre_CSRMatrix   *mL_diag = hypre_ParCSRMatrixDiag(*mLptr);
   HYPRE_Int         *mL_diag_i = hypre_CSRMatrixI(mL_diag);
   HYPRE_Int         *mL_diag_j = hypre_CSRMatrixJ(mL_diag);
   HYPRE_Real        *mL_diag_data = hypre_CSRMatrixData(mL_diag);

   // now sort the Lower part L
   for (i = nLU; i < n; i++)
   {
      hypre_qsort1(L_diag_j,L_diag_data,L_diag_i[i],L_diag_i[i+1]-1);
      hypre_qsort1(mL_diag_j,mL_diag_data,mL_diag_i[i],mL_diag_i[i+1]-1);
      hypre_BinarySearch2(L_diag_j, nLU, L_diag_i[i], L_diag_i[i+1]-1, u_end_array + i);
   }

   *u_end = u_end_array;

   return hypre_error_flag;
}

/* ILU(0)
 * A = input matrix
 * perm = permutation array indicating ordering of rows. Perm could come from a
 *    CF_marker array or a reordering routine. When set to NULL, indentity permutation is used.
 * qperm = permutation array indicating ordering of columns. When set to NULL, indentity permutation is used.
 * nI = number of interial unknowns
 * nLU = size of incomplete factorization, nLU should obey nLU <= nI.
 *    Schur complement is formed if nLU < n
 * Lptr, Dptr, Uptr, Sptr = L, D, U, S factors.
 * will form global Schur Matrix if nLU < n
 */
HYPRE_Int
hypre_ILUSetupILU0(hypre_ParCSRMatrix *A, HYPRE_Int *perm, HYPRE_Int *qperm, HYPRE_Int nLU, HYPRE_Int nI,
      hypre_ParCSRMatrix **Lptr, HYPRE_Real** Dptr, hypre_ParCSRMatrix **Uptr, hypre_ParCSRMatrix **Sptr, HYPRE_Int **u_end)
{
   return hypre_ILUSetupMILU0( A, perm, qperm, nLU, nI, Lptr, Dptr, Uptr, Sptr, u_end, 0);
}

/* (modified) ILU(0)
 * A = input matrix
 * perm = permutation array indicating ordering of rows. Perm could come from a
 *    CF_marker array or a reordering routine. When set to NULL, indentity permutation is used.
 * qperm = permutation array indicating ordering of columns When set to NULL, identity permutation is used.
 * nI = number of interior unknowns
 * nLU = size of incomplete factorization, nLU should obey nLU <= nI.
 *    Schur complement is formed if nLU < n
 * Lptr, Dptr, Uptr, Sptr = L, D, U, S factors.
 * modified set to 0 to use classical ILU
 * will form global Schur Matrix if nLU < n
 */
HYPRE_Int
hypre_ILUSetupMILU0(hypre_ParCSRMatrix *A, HYPRE_Int *permp, HYPRE_Int *qpermp, HYPRE_Int nLU, HYPRE_Int nI,
      hypre_ParCSRMatrix **Lptr, HYPRE_Real** Dptr, hypre_ParCSRMatrix **Uptr, hypre_ParCSRMatrix **Sptr, HYPRE_Int **u_end,
      HYPRE_Int modified)
{
   HYPRE_Int                i, ii, j, k, k1, k2, k3, ctrU, ctrL, ctrS, lenl, lenu, jpiv, col, jpos;
   HYPRE_Int                *iw, *iL, *iU;
   HYPRE_Real               dd, t, dpiv, lxu, *wU, *wL;
   HYPRE_Real               drop;

   /* communication stuffs for S */
   MPI_Comm                 comm             = hypre_ParCSRMatrixComm(A);
   HYPRE_Int                S_offd_nnz, S_offd_ncols;
   hypre_ParCSRCommPkg      *comm_pkg;
   hypre_ParCSRCommHandle   *comm_handle;
   HYPRE_Int                num_sends, begin, end;
   HYPRE_BigInt                *send_buf        = NULL;
   HYPRE_Int                num_procs, my_id;

   /* data objects for A */
   hypre_CSRMatrix          *A_diag          = hypre_ParCSRMatrixDiag(A);
   hypre_CSRMatrix          *A_offd          = hypre_ParCSRMatrixOffd(A);
   HYPRE_Real               *A_diag_data     = hypre_CSRMatrixData(A_diag);
   HYPRE_Int                *A_diag_i        = hypre_CSRMatrixI(A_diag);
   HYPRE_Int                *A_diag_j        = hypre_CSRMatrixJ(A_diag);
   HYPRE_Real               *A_offd_data     = hypre_CSRMatrixData(A_offd);
   HYPRE_Int                *A_offd_i        = hypre_CSRMatrixI(A_offd);
   HYPRE_Int                *A_offd_j        = hypre_CSRMatrixJ(A_offd);

   /* size of problem and schur system */
   HYPRE_Int                n                = hypre_CSRMatrixNumRows(A_diag);
   HYPRE_Int                m                = n - nLU;
   HYPRE_Int                e                = nI - nLU;
   HYPRE_Int                m_e              = n - nI;
   HYPRE_Real               local_nnz, total_nnz;
   HYPRE_Int                *u_end_array;

   /* data objects for L, D, U */
   hypre_ParCSRMatrix       *matL;
   hypre_ParCSRMatrix       *matU;
   hypre_CSRMatrix          *L_diag;
   hypre_CSRMatrix          *U_diag;
   HYPRE_Real               *D_data;
   HYPRE_Real               *L_diag_data;
   HYPRE_Int                *L_diag_i;
   HYPRE_Int                *L_diag_j;
   HYPRE_Real               *U_diag_data;
   HYPRE_Int                *U_diag_i;
   HYPRE_Int                *U_diag_j;

   /* data objects for S */
   hypre_ParCSRMatrix       *matS = NULL;
   hypre_CSRMatrix          *S_diag;
   hypre_CSRMatrix          *S_offd;
   HYPRE_Real               *S_diag_data     = NULL;
   HYPRE_Int                *S_diag_i        = NULL;
   HYPRE_Int                *S_diag_j        = NULL;
   HYPRE_Int                *S_offd_i        = NULL;
   HYPRE_Int                *S_offd_j        = NULL;
   HYPRE_BigInt             *S_offd_colmap   = NULL;
   HYPRE_Real               *S_offd_data;
   HYPRE_BigInt             col_starts[2];
   HYPRE_BigInt             total_rows;

   /* memory management */
   HYPRE_Int                initial_alloc    = 0;
   HYPRE_Int                capacity_L;
   HYPRE_Int                capacity_U;
   HYPRE_Int                capacity_S       = 0;
   HYPRE_Int                nnz_A            = A_diag_i[n];

   /* reverse permutation array */
   HYPRE_Int                *rperm;
   HYPRE_Int                *perm, *qperm;

   /* start setup
    * get communication stuffs first
    */
   hypre_MPI_Comm_size(comm,&num_procs);
   hypre_MPI_Comm_rank(comm,&my_id);
   comm_pkg = hypre_ParCSRMatrixCommPkg(A);
   /* setup if not yet built */
   if (!comm_pkg)
   {
      hypre_MatvecCommPkgCreate(A);
      comm_pkg = hypre_ParCSRMatrixCommPkg(A);
   }

   /* check for correctness */
   if (nLU < 0 || nLU > n)
   {
      hypre_error_w_msg(HYPRE_ERROR_ARG,"WARNING: nLU out of range.\n");
   }
   if (e < 0)
   {
      hypre_error_w_msg(HYPRE_ERROR_ARG,"WARNING: nLU should not exceed nI.\n");
   }

   /* Allocate memory for u_end array */
   u_end_array    = hypre_TAlloc(HYPRE_Int, nLU, HYPRE_MEMORY_HOST);

   /* Allocate memory for L,D,U,S factors */
   if (n > 0)
   {
      initial_alloc  = nLU + ceil((nnz_A / 2.0)*nLU/n);
      capacity_S     = m + ceil((nnz_A / 2.0)*m/n);
   }
   capacity_L     = initial_alloc;
   capacity_U     = initial_alloc;

   D_data         = hypre_TAlloc(HYPRE_Real, n, HYPRE_MEMORY_DEVICE);
   L_diag_i       = hypre_TAlloc(HYPRE_Int, n+1, HYPRE_MEMORY_DEVICE);
   L_diag_j       = hypre_TAlloc(HYPRE_Int, capacity_L, HYPRE_MEMORY_DEVICE);
   L_diag_data    = hypre_TAlloc(HYPRE_Real, capacity_L, HYPRE_MEMORY_DEVICE);
   U_diag_i       = hypre_TAlloc(HYPRE_Int, n+1, HYPRE_MEMORY_DEVICE);
   U_diag_j       = hypre_TAlloc(HYPRE_Int, capacity_U, HYPRE_MEMORY_DEVICE);
   U_diag_data    = hypre_TAlloc(HYPRE_Real, capacity_U, HYPRE_MEMORY_DEVICE);
   S_diag_i       = hypre_TAlloc(HYPRE_Int, m+1, HYPRE_MEMORY_DEVICE);
   S_diag_j       = hypre_TAlloc(HYPRE_Int, capacity_S, HYPRE_MEMORY_DEVICE);
   S_diag_data    = hypre_TAlloc(HYPRE_Real, capacity_S, HYPRE_MEMORY_DEVICE);

   /* allocate working arrays */
   iw             = hypre_TAlloc(HYPRE_Int, 3*n, HYPRE_MEMORY_HOST);
   iL             = iw+n;
   rperm          = iw + 2*n;
   wL             = hypre_TAlloc(HYPRE_Real, n, HYPRE_MEMORY_HOST);

   ctrU        = ctrL        = ctrS        = 0;
   L_diag_i[0] = U_diag_i[0] = S_diag_i[0] = 0;
   /* set marker array iw to -1 */
   for (i = 0; i < n; i++)
   {
      iw[i] = -1;
   }

   /* get reverse permutation (rperm).
    * create permutation if they are null
    * rperm holds the reordered indexes.
    * rperm only used for column
    */

   if (!permp)
   {
      perm = hypre_TAlloc(HYPRE_Int, n, HYPRE_MEMORY_DEVICE);
      for (i = 0; i < n; i++)
      {
         perm[i] = i;
      }
   }
   else
   {
      perm = permp;
   }

   if (!qpermp)
   {
      qperm = hypre_TAlloc(HYPRE_Int, n, HYPRE_MEMORY_DEVICE);
      for (i = 0; i < n; i++)
      {
         qperm[i] = i;
      }
   }
   else
   {
      qperm = qpermp;
   }

   for (i = 0; i < n; i++)
   {
      rperm[qperm[i]] = i;
   }

   /*---------  Begin Factorization. Work in permuted space  ----*/
   for (ii = 0; ii < nLU; ii++)
   {
      // get row i
      i = perm[ii];
      // get extents of row i
      k1=A_diag_i[i];
      k2=A_diag_i[i+1];
      // track the drop
      drop = 0.0;

      /*-------------------- unpack L & U-parts of row of A in arrays w */
      iU = iL+ii;
      wU = wL+ii;
      /*--------------------  diagonal entry */
      dd = 0.0;
      lenl  = lenu = 0;
      iw[ii] = ii;
      /*-------------------- scan & unwrap column */
      for (j = k1; j < k2; j++)
      {
         col = rperm[A_diag_j[j]];
         t = A_diag_data[j];
         if ( col < ii )
         {
            iw[col] = lenl;
            iL[lenl] = col;
            wL[lenl++] = t;
         }
         else if (col > ii)
         {
            iw[col] = lenu;
            iU[lenu] = col;
            wU[lenu++] = t;
         }
         else
         {
            dd=t;
         }
      }

      /* eliminate row */
      /*-------------------------------------------------------------------------
       *  In order to do the elimination in the correct order we must select the
       *  smallest column index among iL[k], k = j, j+1, ..., lenl-1. For ILU(0),
       *  no new fill-ins are expect, so we can pre-sort iL and wL prior to the
       *  entering the elimination loop.
       *-----------------------------------------------------------------------*/
      //      hypre_quickSortIR(iL, wL, iw, 0, (lenl-1));
      hypre_qsort3ir(iL, wL, iw, 0, (lenl-1));
      for (j = 0; j < lenl; j++)
      {
         jpiv = iL[j];
         /* get factor/ pivot element */
         dpiv = wL[j] * D_data[jpiv];
         /* store entry in L */
         wL[j] = dpiv;

         /* zero out element - reset pivot */
         iw[jpiv] = -1;
         /* combine current row and pivot row */
         for (k = U_diag_i[jpiv]; k < U_diag_i[jpiv+1]; k++)
         {
            col = U_diag_j[k];
            jpos = iw[col];

            /* Only fill-in nonzero pattern (jpos != 0) */
            if (jpos < 0)
            {
               drop = drop - U_diag_data[k] * dpiv;
               continue;
            }

            lxu = - U_diag_data[k] * dpiv;
            if (col < ii)
            {
               /* dealing with L part */
               wL[jpos] += lxu;
            }
            else if (col > ii)
            {
               /* dealing with U part */
               wU[jpos] += lxu;
            }
            else
            {
               /* diagonal update */
               dd += lxu;
            }
         }
      }
      /* modify when necessary */
      if (modified)
      {
         dd = dd + drop;
      }

      /* restore iw (only need to restore diagonal and U part */
      iw[ii] = -1;
      for (j = 0; j < lenu; j++)
      {
         iw[iU[j]] = -1;
      }

      /* Update LDU factors */
      /* L part */
      /* Check that memory is sufficient */
      if (lenl > 0)
      {
         while ((ctrL+lenl) > capacity_L)
         {
            HYPRE_Int tmp = capacity_L;
            capacity_L = capacity_L * EXPAND_FACT + 1;
            L_diag_j = hypre_TReAlloc_v2(L_diag_j, HYPRE_Int, tmp, HYPRE_Int, capacity_L, HYPRE_MEMORY_DEVICE);
            L_diag_data = hypre_TReAlloc_v2(L_diag_data, HYPRE_Real, tmp, HYPRE_Real, capacity_L, HYPRE_MEMORY_DEVICE);
         }
         //hypre_TMemcpy(&(L_diag_j)[ctrL], iL, HYPRE_Int, lenl, HYPRE_MEMORY_DEVICE, HYPRE_MEMORY_HOST);
         //hypre_TMemcpy(&(L_diag_data)[ctrL], wL, HYPRE_Real, lenl, HYPRE_MEMORY_DEVICE, HYPRE_MEMORY_HOST);
         hypre_TMemcpy(&L_diag_j[ctrL], iL, HYPRE_Int, lenl,
                       HYPRE_MEMORY_HOST, HYPRE_MEMORY_HOST);
         hypre_TMemcpy(&L_diag_data[ctrL], wL, HYPRE_Real, lenl,
                       HYPRE_MEMORY_HOST, HYPRE_MEMORY_HOST);
      }
      L_diag_i[ii+1] = (ctrL+=lenl);

      /* diagonal part (we store the inverse) */
      if (fabs(dd) < MAT_TOL)
      {
         dd = 1.0e-6;
      }
      D_data[ii] = 1./dd;

      /* U part */
      /* Check that memory is sufficient */
      if (lenu > 0)
      {
         while ((ctrU+lenu) > capacity_U)
         {
            HYPRE_Int tmp = capacity_U;
            capacity_U = capacity_U * EXPAND_FACT + 1;
            U_diag_j = hypre_TReAlloc_v2(U_diag_j, HYPRE_Int, tmp, HYPRE_Int, capacity_U, HYPRE_MEMORY_DEVICE);
            U_diag_data = hypre_TReAlloc_v2(U_diag_data, HYPRE_Real, tmp, HYPRE_Real, capacity_U, HYPRE_MEMORY_DEVICE);
         }
         //hypre_TMemcpy(&(U_diag_j)[ctrU], iU, HYPRE_Int, lenu, HYPRE_MEMORY_DEVICE, HYPRE_MEMORY_HOST);
         //hypre_TMemcpy(&(U_diag_data)[ctrU], wU, HYPRE_Real, lenu, HYPRE_MEMORY_DEVICE, HYPRE_MEMORY_HOST);
         hypre_TMemcpy(&U_diag_j[ctrU], iU, HYPRE_Int, lenu,
                       HYPRE_MEMORY_HOST, HYPRE_MEMORY_HOST);
         hypre_TMemcpy(&U_diag_data[ctrU], wU, HYPRE_Real, lenu,
                       HYPRE_MEMORY_HOST, HYPRE_MEMORY_HOST);
      }
      U_diag_i[ii+1] = (ctrU+=lenu);

      /* check and build u_end array */
      if (m > 0)
      {
         hypre_qsort1(U_diag_j,U_diag_data,U_diag_i[ii],U_diag_i[ii+1]-1);
         hypre_BinarySearch2(U_diag_j,nLU,U_diag_i[ii],U_diag_i[ii+1]-1,u_end_array + ii);
      }
      else
      {
         /* Everything is in U */
         u_end_array[ii] = ctrU;
      }

   }

   /*---------  Begin Factorization in Schur Complement part  ----*/
   for (ii = nLU; ii < n; ii++)
   {
      // get row i
      i = perm[ii];
      // get extents of row i
      k1=A_diag_i[i];
      k2=A_diag_i[i+1];
      drop = 0.0;

      /*-------------------- unpack L & U-parts of row of A in arrays w */
      iU = iL+nLU + 1;
      wU = wL+nLU + 1;
      /*--------------------  diagonal entry */
      dd = 0.0;
      lenl  = lenu = 0;
      iw[ii] = nLU;
      /*-------------------- scan & unwrap column */
      for (j = k1; j < k2; j++)
      {
         col = rperm[A_diag_j[j]];
         t = A_diag_data[j];
         if ( col < nLU )
         {
            iw[col] = lenl;
            iL[lenl] = col;
            wL[lenl++] = t;
         }
         else if (col != ii)
         {
            iw[col] = lenu;
            iU[lenu] = col;
            wU[lenu++] = t;
         }
         else
         {
            dd=t;
         }
      }

      /* eliminate row */
      /*-------------------------------------------------------------------------
       *  In order to do the elimination in the correct order we must select the
       *  smallest column index among iL[k], k = j, j+1, ..., lenl-1. For ILU(0),
       *  no new fill-ins are expect, so we can pre-sort iL and wL prior to the
       *  entering the elimination loop.
       *-----------------------------------------------------------------------*/
      //      hypre_quickSortIR(iL, wL, iw, 0, (lenl-1));
      hypre_qsort3ir(iL, wL, iw, 0, (lenl-1));
      for (j = 0; j < lenl; j++)
      {
         jpiv = iL[j];
         /* get factor/ pivot element */
         dpiv = wL[j] * D_data[jpiv];
         /* store entry in L */
         wL[j] = dpiv;

         /* zero out element - reset pivot */
         iw[jpiv] = -1;
         /* combine current row and pivot row */
         for (k = U_diag_i[jpiv]; k < U_diag_i[jpiv+1]; k++)
         {
            col = U_diag_j[k];
            jpos = iw[col];

            /* Only fill-in nonzero pattern (jpos != 0) */
            if (jpos < 0)
            {
               drop = drop - U_diag_data[k] * dpiv;
               continue;
            }

            lxu = - U_diag_data[k] * dpiv;
            if (col < nLU)
            {
               /* dealing with L part */
               wL[jpos] += lxu;
            }
            else if (col != ii)
            {
               /* dealing with U part */
               wU[jpos] += lxu;
            }
            else
            {
               /* diagonal update */
               dd += lxu;
            }
         }
      }
      if (modified)
      {
         dd = dd + drop;
      }
      /* restore iw (only need to restore diagonal and U part */
      iw[ii] = -1;
      for (j = 0; j < lenu; j++)
      {
         iw[iU[j]] = -1;
      }

      /* Update LDU factors */
      /* L part */
      /* Check that memory is sufficient */
      if (lenl > 0)
      {
         while ((ctrL+lenl) > capacity_L)
         {
            HYPRE_Int tmp = capacity_L;
            capacity_L = capacity_L * EXPAND_FACT + 1;
            L_diag_j = hypre_TReAlloc_v2(L_diag_j, HYPRE_Int, tmp, HYPRE_Int, capacity_L, HYPRE_MEMORY_DEVICE);
            L_diag_data = hypre_TReAlloc_v2(L_diag_data, HYPRE_Real, tmp, HYPRE_Real, capacity_L, HYPRE_MEMORY_DEVICE);
         }
         //hypre_TMemcpy(&(L_diag_j)[ctrL], iL, HYPRE_Int, lenl, HYPRE_MEMORY_DEVICE, HYPRE_MEMORY_HOST);
         //hypre_TMemcpy(&(L_diag_data)[ctrL], wL, HYPRE_Real, lenl, HYPRE_MEMORY_DEVICE, HYPRE_MEMORY_HOST);
         hypre_TMemcpy(&L_diag_j[ctrL], iL, HYPRE_Int, lenl,
                       HYPRE_MEMORY_HOST, HYPRE_MEMORY_HOST);
         hypre_TMemcpy(&L_diag_data[ctrL], wL, HYPRE_Real, lenl,
                       HYPRE_MEMORY_HOST, HYPRE_MEMORY_HOST);
      }
      L_diag_i[ii+1] = (ctrL+=lenl);

      /* S part */
      /* Check that memory is sufficient */
      while ((ctrS+lenu+1) > capacity_S)
      {
         HYPRE_Int tmp = capacity_S;
         capacity_S = capacity_S * EXPAND_FACT + 1;
         S_diag_j = hypre_TReAlloc_v2(S_diag_j, HYPRE_Int, tmp, HYPRE_Int, capacity_S, HYPRE_MEMORY_DEVICE);
         S_diag_data = hypre_TReAlloc_v2(S_diag_data, HYPRE_Real, tmp, HYPRE_Real, capacity_S, HYPRE_MEMORY_DEVICE);
      }
      /* remember S in under a new index system! */
      S_diag_j[ctrS] = ii - nLU;
      S_diag_data[ctrS] = dd;
      for (j = 0; j < lenu; j++)
      {
         S_diag_j[ctrS+1+j] = iU[j] - nLU;
      }
      //hypre_TMemcpy(S_diag_data+ctrS+1, wU, HYPRE_Real, lenu, HYPRE_MEMORY_DEVICE, HYPRE_MEMORY_HOST);
      hypre_TMemcpy(S_diag_data+ctrS+1, wU, HYPRE_Real, lenu,
                    HYPRE_MEMORY_HOST, HYPRE_MEMORY_HOST);
      S_diag_i[ii-nLU+1] = ctrS+=(lenu+1);
   }
   /* Assemble LDUS matrices */
   /* zero out unfactored rows for U and D */
   for (k = nLU; k < n; k++)
   {
      U_diag_i[k+1] = ctrU;
      D_data[k] = 1.;
   }

   /* First create Schur complement if necessary
    * Check if we need to create Schur complement
    */
   HYPRE_BigInt big_m = (HYPRE_BigInt)m;
   hypre_MPI_Allreduce(&big_m, &total_rows, 1, HYPRE_MPI_BIG_INT, hypre_MPI_SUM, comm);
   /* only form when total_rows > 0 */
   if ( total_rows > 0 )
   {
      /* now create S */
      /* need to get new column start */
      {
         HYPRE_BigInt global_start;
         hypre_MPI_Scan( &big_m, &global_start, 1, HYPRE_MPI_BIG_INT, hypre_MPI_SUM, comm);
         col_starts[0] = global_start - m;
         col_starts[1] = global_start;
      }

      /* We did nothing to A_offd, so all the data kept, just reorder them
       * The create function takes comm, global num rows/cols,
       *    row/col start, num cols offd, nnz diag, nnz offd
       */
      S_offd_nnz = hypre_CSRMatrixNumNonzeros(A_offd);
      S_offd_ncols = hypre_CSRMatrixNumCols(A_offd);

      matS = hypre_ParCSRMatrixCreate( comm,
            total_rows,
            total_rows,
            col_starts,
            col_starts,
            S_offd_ncols,
            ctrS,
            S_offd_nnz);

      /* first put diagonal data in */
      S_diag = hypre_ParCSRMatrixDiag(matS);

      hypre_CSRMatrixI(S_diag) = S_diag_i;
      hypre_CSRMatrixData(S_diag) = S_diag_data;
      hypre_CSRMatrixJ(S_diag) = S_diag_j;

      /* now start to construct offdiag of S */
      S_offd = hypre_ParCSRMatrixOffd(matS);
      S_offd_i = hypre_TAlloc(HYPRE_Int, m+1, HYPRE_MEMORY_DEVICE);
      S_offd_j = hypre_TAlloc(HYPRE_Int, S_offd_nnz, HYPRE_MEMORY_DEVICE);
      S_offd_data = hypre_TAlloc(HYPRE_Real, S_offd_nnz, HYPRE_MEMORY_DEVICE);
      S_offd_colmap = hypre_CTAlloc(HYPRE_BigInt, S_offd_ncols, HYPRE_MEMORY_HOST);

      /* simply use a loop to copy data from A_offd */
      S_offd_i[0] = 0;
      k3 = 0;
      for (i = 1; i <= e; i++)
      {
         S_offd_i[i] = k3;
      }
      for (i = 0; i < m_e; i++)
      {
         col = perm[i + nI];
         k1 = A_offd_i[col];
         k2 = A_offd_i[col+1];
         for (j = k1; j < k2; j++)
         {
            S_offd_j[k3] = A_offd_j[j];
            S_offd_data[k3++] = A_offd_data[j];
         }
         S_offd_i[i+1+e] = k3;
      }

      /* give I, J, DATA to S_offd */
      hypre_CSRMatrixI(S_offd) = S_offd_i;
      hypre_CSRMatrixJ(S_offd) = S_offd_j;
      hypre_CSRMatrixData(S_offd) = S_offd_data;

      /* now we need to update S_offd_colmap */

      /* get total num of send */
      num_sends = hypre_ParCSRCommPkgNumSends(comm_pkg);
      begin = hypre_ParCSRCommPkgSendMapStart(comm_pkg,0);
      end = hypre_ParCSRCommPkgSendMapStart(comm_pkg,num_sends);
      send_buf = hypre_TAlloc(HYPRE_BigInt, end - begin, HYPRE_MEMORY_HOST);
      /* copy new index into send_buf */
      for (i = begin; i < end; i++)
      {
         send_buf[i-begin] = rperm[hypre_ParCSRCommPkgSendMapElmt(comm_pkg,i)] - nLU + col_starts[0];
      }
      /* main communication */
      comm_handle = hypre_ParCSRCommHandleCreate(21, comm_pkg, send_buf, S_offd_colmap);
      hypre_ParCSRCommHandleDestroy(comm_handle);

      /* setup index */
      hypre_ParCSRMatrixColMapOffd(matS) = S_offd_colmap;

      hypre_ILUSortOffdColmap(matS);

      /* free */
      hypre_TFree(send_buf, HYPRE_MEMORY_HOST);
<<<<<<< HEAD
      hypre_TFree(col_starts, HYPRE_MEMORY_HOST);
=======
>>>>>>> ffe4f738
   } /* end of forming S */

   /* create S finished */

   matL = hypre_ParCSRMatrixCreate( comm,
         hypre_ParCSRMatrixGlobalNumRows(A),
         hypre_ParCSRMatrixGlobalNumRows(A),
         hypre_ParCSRMatrixRowStarts(A),
         hypre_ParCSRMatrixColStarts(A),
         0,
         ctrL,
         0 );

   L_diag = hypre_ParCSRMatrixDiag(matL);
   hypre_CSRMatrixI(L_diag) = L_diag_i;
   if (ctrL)
   {
      hypre_CSRMatrixData(L_diag) = L_diag_data;
      hypre_CSRMatrixJ(L_diag) = L_diag_j;
   }
   else
   {
      /* we've allocated some memory, so free if not used */
      hypre_TFree(L_diag_j,HYPRE_MEMORY_DEVICE);
      hypre_TFree(L_diag_data,HYPRE_MEMORY_DEVICE);
   }
   /* store (global) total number of nonzeros */
   local_nnz = (HYPRE_Real) ctrL;
   hypre_MPI_Allreduce(&local_nnz, &total_nnz, 1, HYPRE_MPI_REAL, hypre_MPI_SUM, comm);
   hypre_ParCSRMatrixDNumNonzeros(matL) = total_nnz;

   matU = hypre_ParCSRMatrixCreate( comm,
         hypre_ParCSRMatrixGlobalNumRows(A),
         hypre_ParCSRMatrixGlobalNumRows(A),
         hypre_ParCSRMatrixRowStarts(A),
         hypre_ParCSRMatrixColStarts(A),
         0,
         ctrU,
         0 );

   U_diag = hypre_ParCSRMatrixDiag(matU);
   hypre_CSRMatrixI(U_diag) = U_diag_i;
   if (ctrU)
   {
      hypre_CSRMatrixData(U_diag) = U_diag_data;
      hypre_CSRMatrixJ(U_diag) = U_diag_j;
   }
   else
   {
      /* we've allocated some memory, so free if not used */
      hypre_TFree(U_diag_j,HYPRE_MEMORY_DEVICE);
      hypre_TFree(U_diag_data,HYPRE_MEMORY_DEVICE);
   }
   /* store (global) total number of nonzeros */
   local_nnz = (HYPRE_Real) ctrU;
   hypre_MPI_Allreduce(&local_nnz, &total_nnz, 1, HYPRE_MPI_REAL, hypre_MPI_SUM, comm);
   hypre_ParCSRMatrixDNumNonzeros(matU) = total_nnz;
   /* free memory */
   hypre_TFree(wL,HYPRE_MEMORY_HOST);
   hypre_TFree(iw,HYPRE_MEMORY_HOST);
   if (!matS)
   {
      /* we allocate some memory for S, need to free if unused */
      hypre_TFree(S_diag_i,HYPRE_MEMORY_DEVICE);
   }

   if (!permp)
   {
      hypre_TFree(perm, HYPRE_MEMORY_DEVICE);
   }
   if (!qpermp)
   {
      hypre_TFree(qperm, HYPRE_MEMORY_DEVICE);
   }

   /* set matrix pointers */
   *Lptr = matL;
   *Dptr = D_data;
   *Uptr = matU;
   *Sptr = matS;
   *u_end = u_end_array;

   return hypre_error_flag;
}

/* ILU(k) symbolic factorization
 * n = total rows of input
 * lfil = level of fill-in, the k in ILU(k)
 * perm = permutation array indicating ordering of factorization. Perm could come from a
 * rperm = reverse permutation array, used here to avoid duplicate memory allocation
 * iw = working array, used here to avoid duplicate memory allocation
 * nLU = size of computed LDU factorization.
 * A/L/U/S_diag_i = the I slot of A, L, U and S
 * A/L/U/S_diag_j = the J slot of A, L, U and S
 * will form global Schur Matrix if nLU < n
 */
HYPRE_Int
hypre_ILUSetupILUKSymbolic(HYPRE_Int n, HYPRE_Int *A_diag_i, HYPRE_Int *A_diag_j, HYPRE_Int lfil, HYPRE_Int *perm,
      HYPRE_Int *rperm,   HYPRE_Int *iw,   HYPRE_Int nLU, HYPRE_Int *L_diag_i, HYPRE_Int *U_diag_i,
      HYPRE_Int *S_diag_i, HYPRE_Int **L_diag_j, HYPRE_Int **U_diag_j, HYPRE_Int **S_diag_j, HYPRE_Int **u_end)
{
   /*
    * 1: Setup and create buffers
    * A_diag_*: tempory pointer for the diagonal matrix of A and its '*' slot
    * ii: outer loop from 0 to nLU - 1
    * i: the real col number in diag inside the outer loop
    * iw:  working array store the reverse of active col number
    * iL: working array store the active col number
    * iLev: working array store the active level of current row
    * lenl/u: current position in iw and so
    * ctrL/U/S: global position in J
    */

   HYPRE_Int         *temp_L_diag_j, *temp_U_diag_j, *temp_S_diag_j = NULL, *u_levels;
   HYPRE_Int         *iL, *iLev;
   HYPRE_Int         ii, i, j, k, ku, lena, lenl, lenu, lenh, ilev, lev, col, icol;
   HYPRE_Int         m = n - nLU;
   HYPRE_Int         *u_end_array;

   /* memory management */
   HYPRE_Int         ctrL;
   HYPRE_Int         ctrU;
   HYPRE_Int         ctrS;
   HYPRE_Int         capacity_L;
   HYPRE_Int         capacity_U;
   HYPRE_Int         capacity_S;
   HYPRE_Int         initial_alloc = 0;
   HYPRE_Int         nnz_A;

   /* set iL and iLev to right place in iw array */
   iL                = iw + n;
   iLev              = iw + 2*n;

   /* setup initial memory used */
   nnz_A             = A_diag_i[n];
   if (n > 0)
   {
      initial_alloc     = nLU + ceil((nnz_A / 2.0) * nLU / n);
   }
   capacity_L        = initial_alloc;
   capacity_U        = initial_alloc;

   /* allocate other memory for L and U struct */
   temp_L_diag_j     = hypre_CTAlloc(HYPRE_Int, capacity_L, HYPRE_MEMORY_DEVICE);
   temp_U_diag_j     = hypre_CTAlloc(HYPRE_Int, capacity_U, HYPRE_MEMORY_DEVICE);

   if (m > 0)
   {
      capacity_S     = m + ceil(nnz_A / 2.0 * m / n);
      temp_S_diag_j  = hypre_CTAlloc(HYPRE_Int, capacity_S, HYPRE_MEMORY_DEVICE);
   }

   u_end_array       = hypre_TAlloc(HYPRE_Int, nLU, HYPRE_MEMORY_HOST);
   u_levels          = hypre_CTAlloc(HYPRE_Int, capacity_U, HYPRE_MEMORY_HOST);
   ctrL = ctrU = ctrS = 0;

   /* set initial value for working array */
   for (ii = 0 ; ii < n; ii++)
   {
      iw[ii] = -1;
   }

   /*
    * 2: Start of main loop
    * those in iL are NEW col index (after permutation)
    */
   for (ii = 0; ii < nLU; ii++)
   {
      i = perm[ii];
      lenl = 0;
      lenh = 0;/* this is the current length of heap */
      lenu = ii;
      lena = A_diag_i[i+1];
      /* put those already inside original pattern, and set their level to 0 */
      for (j = A_diag_i[i]; j < lena; j++)
      {
         /* get the neworder of that col */
         col = rperm[A_diag_j[j]];
         if (col < ii)
         {
            /*
             * this is an entry in L
             * we maintain a heap structure for L part
             */
            iL[lenh] = col;
            iLev[lenh] = 0;
            iw[col] = lenh++;
            /*now miantian a heap structure*/
            hypre_ILUMinHeapAddIIIi(iL,iLev,iw,lenh);
         }
         else if (col > ii)
         {
            /* this is an entry in U */
            iL[lenu] = col;
            iLev[lenu] = 0;
            iw[col] = lenu++;
         }
      }/* end of j loop for adding pattern in original matrix */

      /*
       * search lower part of current row and update pattern based on level
       */
      while (lenh > 0)
      {
         /*
          * k is now the new col index after permutation
          * the first element of the heap is the smallest
          */
         k = iL[0];
         ilev = iLev[0];
         /*
          * we now need to maintain the heap structure
          */
         hypre_ILUMinHeapRemoveIIIi(iL,iLev,iw,lenh);
         lenh--;
         /* copy to the end of array */
         lenl++;
         /* reset iw for that, not using anymore */
         iw[k]=-1;
         hypre_swap2i(iL,iLev,ii-lenl,lenh);
         /*
          * now the elimination on current row could start.
          * eliminate row k (new index) from current row
          */
         ku = U_diag_i[k+1];
         for (j = U_diag_i[k]; j < ku; j++)
         {
            col = temp_U_diag_j[j];
            lev = u_levels[j] + ilev + 1;
            /* ignore large level */
            icol = iw[col];
            /* skill large level */
            if (lev > lfil)
            {
               continue;
            }
            if (icol < 0)
            {
               /* not yet in */
               if (col < ii)
               {
                  /*
                   * if we add to the left L, we need to maintian the
                   *    heap structure
                   */
                  iL[lenh] = col;
                  iLev[lenh] = lev;
                  iw[col] = lenh++;
                  /*swap it with the element right after the heap*/

                  /* maintain the heap */
                  hypre_ILUMinHeapAddIIIi(iL,iLev,iw,lenh);
               }
               else if (col > ii)
               {
                  iL[lenu] = col;
                  iLev[lenu] = lev;
                  iw[col] = lenu++;
               }
            }
            else
            {
               iLev[icol] = hypre_min(lev, iLev[icol]);
            }
         }/* end of loop j for level update */
      }/* end of while loop for iith row */

      /* now update everything, indices, levels and so */
      L_diag_i[ii+1] = L_diag_i[ii] + lenl;
      if (lenl > 0)
      {
         /* check if memory is enough */
         while (ctrL + lenl > capacity_L)
         {
            HYPRE_Int tmp = capacity_L;
            capacity_L = capacity_L * EXPAND_FACT + 1;
            temp_L_diag_j = hypre_TReAlloc_v2(temp_L_diag_j, HYPRE_Int, tmp, HYPRE_Int, capacity_L, HYPRE_MEMORY_DEVICE);
         }
         /* now copy L data, reverse order */
         for (j = 0; j < lenl; j++)
         {
            temp_L_diag_j[ctrL+j] = iL[ii-j-1];
         }
         ctrL += lenl;
      }
      k = lenu - ii;
      U_diag_i[ii+1] = U_diag_i[ii] + k;
      if (k > 0)
      {
         /* check if memory is enough */
         while (ctrU + k > capacity_U)
         {
            HYPRE_Int tmp = capacity_U;
            capacity_U = capacity_U * EXPAND_FACT + 1;
            temp_U_diag_j = hypre_TReAlloc_v2(temp_U_diag_j, HYPRE_Int, tmp, HYPRE_Int, capacity_U, HYPRE_MEMORY_DEVICE);
            u_levels = hypre_TReAlloc_v2(u_levels, HYPRE_Int, tmp, HYPRE_Int, capacity_U, HYPRE_MEMORY_HOST);
         }
         //hypre_TMemcpy(temp_U_diag_j+ctrU,iL+ii,HYPRE_Int,k,HYPRE_MEMORY_DEVICE,HYPRE_MEMORY_HOST);
         hypre_TMemcpy(temp_U_diag_j+ctrU, iL+ii, HYPRE_Int, k,
                       HYPRE_MEMORY_HOST, HYPRE_MEMORY_HOST);
         hypre_TMemcpy(u_levels+ctrU, iLev+ii, HYPRE_Int, k,
                       HYPRE_MEMORY_HOST, HYPRE_MEMORY_HOST);
         ctrU += k;
      }
      if (m > 0)
      {
         hypre_qsort2i(temp_U_diag_j,u_levels,U_diag_i[ii],U_diag_i[ii+1]-1);
         hypre_BinarySearch2(temp_U_diag_j,nLU,U_diag_i[ii],U_diag_i[ii+1]-1,u_end_array + ii);
      }
      else
      {
         /* Everything is in U */
         u_end_array[ii] = ctrU;
      }

      /* reset iw */
      for(j = ii; j < lenu; j++)
      {
         iw[iL[j]] = -1;
      }

   }/* end of main loop ii from 0 to nLU-1 */

   /* another loop to set EU^-1 and Schur complement */
   for (ii = nLU; ii < n; ii++)
   {
      i = perm[ii];
      lenl = 0;
      lenh = 0;/* this is the current length of heap */
      lenu = nLU;/* now this stores S, start from nLU */
      lena = A_diag_i[i+1];
      /* put those already inside original pattern, and set their level to 0 */
      for (j = A_diag_i[i]; j < lena; j++)
      {
         /* get the neworder of that col */
         col = rperm[A_diag_j[j]];
         if (col < nLU)
         {
            /*
             * this is an entry in L
             * we maintain a heap structure for L part
             */
            iL[lenh] = col;
            iLev[lenh] = 0;
            iw[col] = lenh++;
            /*now miantian a heap structure*/
            hypre_ILUMinHeapAddIIIi(iL,iLev,iw,lenh);
         }
         else if (col != ii) /* we for sure to add ii, avoid duplicate */
         {
            /* this is an entry in S */
            iL[lenu] = col;
            iLev[lenu] = 0;
            iw[col] = lenu++;
         }
      }/* end of j loop for adding pattern in original matrix */

      /*
       * search lower part of current row and update pattern based on level
       */
      while (lenh > 0)
      {
         /*
          * k is now the new col index after permutation
          * the first element of the heap is the smallest
          */
         k = iL[0];
         ilev = iLev[0];
         /*
          * we now need to maintain the heap structure
          */
         hypre_ILUMinHeapRemoveIIIi(iL,iLev,iw,lenh);
         lenh--;
         /* copy to the end of array */
         lenl++;
         /* reset iw for that, not using anymore */
         iw[k]=-1;
         hypre_swap2i(iL,iLev,nLU-lenl,lenh);
         /*
          * now the elimination on current row could start.
          * eliminate row k (new index) from current row
          */
         ku = U_diag_i[k+1];
         for (j = U_diag_i[k]; j < ku; j++)
         {
            col = temp_U_diag_j[j];
            lev = u_levels[j] + ilev + 1;
            /* ignore large level */
            icol = iw[col];
            /* skill large level */
            if (lev > lfil)
            {
               continue;
            }
            if (icol < 0)
            {
               /* not yet in */
               if (col < nLU)
               {
                  /*
                   * if we add to the left L, we need to maintian the
                   *    heap structure
                   */
                  iL[lenh] = col;
                  iLev[lenh] = lev;
                  iw[col] = lenh++;
                  /*swap it with the element right after the heap*/

                  /* maintain the heap */
                  hypre_ILUMinHeapAddIIIi(iL,iLev,iw,lenh);
               }
               else if (col != ii)
               {
                  /* S part */
                  iL[lenu] = col;
                  iLev[lenu] = lev;
                  iw[col] = lenu++;
               }
            }
            else
            {
               iLev[icol] = hypre_min(lev, iLev[icol]);
            }
         }/* end of loop j for level update */
      }/* end of while loop for iith row */

      /* now update everything, indices, levels and so */
      L_diag_i[ii+1] = L_diag_i[ii] + lenl;
      if (lenl > 0)
      {
         /* check if memory is enough */
         while (ctrL + lenl > capacity_L)
         {
            HYPRE_Int tmp = capacity_L;
            capacity_L = capacity_L * EXPAND_FACT + 1;
            temp_L_diag_j = hypre_TReAlloc_v2(temp_L_diag_j, HYPRE_Int, tmp, HYPRE_Int, capacity_L, HYPRE_MEMORY_DEVICE);
         }
         /* now copy L data, reverse order */
         for (j = 0; j < lenl; j ++)
         {
            temp_L_diag_j[ctrL+j] = iL[nLU-j-1];
         }
         ctrL += lenl;
      }
      k = lenu - nLU + 1;
      /* check if memory is enough */
      while (ctrS + k > capacity_S)
      {
         HYPRE_Int tmp = capacity_S;
         capacity_S = capacity_S * EXPAND_FACT + 1;
         temp_S_diag_j = hypre_TReAlloc_v2(temp_S_diag_j, HYPRE_Int, tmp, HYPRE_Int, capacity_S, HYPRE_MEMORY_DEVICE);
      }
      temp_S_diag_j[ctrS] = ii;/* must have diagonal */
      //hypre_TMemcpy(temp_S_diag_j+ctrS+1,iL+nLU,HYPRE_Int,k-1,HYPRE_MEMORY_DEVICE,HYPRE_MEMORY_HOST);
      hypre_TMemcpy(temp_S_diag_j+ctrS+1, iL+nLU, HYPRE_Int, k-1,
                    HYPRE_MEMORY_HOST, HYPRE_MEMORY_HOST);
      ctrS += k;
      S_diag_i[ii-nLU+1] = ctrS;

      /* reset iw */
      for (j = nLU; j < lenu; j++)
      {
         iw[iL[j]] = -1;
      }

   }/* end of main loop ii from nLU to n-1 */

   /*
    * 3: Update the struct for L, U and S
    */
   for (k = nLU; k < n; k++)
   {
      U_diag_i[k+1] = U_diag_i[nLU];
   }
   /*
    * 4: Finishing up and free memory
    */
   hypre_TFree(u_levels,HYPRE_MEMORY_HOST);

   *L_diag_j = temp_L_diag_j;
   *U_diag_j = temp_U_diag_j;
   *S_diag_j = temp_S_diag_j;
   *u_end = u_end_array;

   return hypre_error_flag;
}

/* ILU(k)
 * A: input matrix
 * lfil: level of fill-in, the k in ILU(k)
 * permp: permutation array indicating ordering of factorization. Perm could come from a
 *    CF_marker: array or a reordering routine.
 * qpermp: column permutation array.
 * nLU: size of computed LDU factorization.
 * nI: number of interial unknowns, nI should obey nI >= nLU
 * Lptr, Dptr, Uptr: L, D, U factors.
 * Sprt: Schur Complement, if no Schur Complement is needed it will be set to NULL
 */
HYPRE_Int
hypre_ILUSetupILUK(hypre_ParCSRMatrix *A, HYPRE_Int lfil, HYPRE_Int *permp, HYPRE_Int *qpermp, HYPRE_Int nLU, HYPRE_Int nI,
      hypre_ParCSRMatrix **Lptr, HYPRE_Real** Dptr, hypre_ParCSRMatrix **Uptr, hypre_ParCSRMatrix **Sptr, HYPRE_Int **u_end)
{
   /*
    * 1: Setup and create buffers
    * matL/U: the ParCSR matrix for L and U
    * L/U_diag: the diagonal csr matrix of matL/U
    * A_diag_*: tempory pointer for the diagonal matrix of A and its '*' slot
    * ii = outer loop from 0 to nLU - 1
    * i = the real col number in diag inside the outer loop
    * iw =  working array store the reverse of active col number
    * iL = working array store the active col number
    */

   /* call ILU0 if lfil is 0 */
   if (lfil == 0)
   {
      return hypre_ILUSetupILU0( A, permp, qpermp, nLU, nI, Lptr, Dptr, Uptr, Sptr, u_end);
   }
   HYPRE_Real              local_nnz, total_nnz;
   HYPRE_Int               i, ii, j, k, k1, k2, k3, kl, ku, jpiv, col, icol;
   HYPRE_Int               *iw;
   MPI_Comm                comm = hypre_ParCSRMatrixComm(A);
   HYPRE_Int            num_procs,  my_id;

   /* data objects for A */
   hypre_CSRMatrix         *A_diag        = hypre_ParCSRMatrixDiag(A);
   hypre_CSRMatrix         *A_offd        = hypre_ParCSRMatrixOffd(A);
   HYPRE_Real              *A_diag_data   = hypre_CSRMatrixData(A_diag);
   HYPRE_Int               *A_diag_i      = hypre_CSRMatrixI(A_diag);
   HYPRE_Int               *A_diag_j      = hypre_CSRMatrixJ(A_diag);
   HYPRE_Real              *A_offd_data   = hypre_CSRMatrixData(A_offd);
   HYPRE_Int               *A_offd_i      = hypre_CSRMatrixI(A_offd);
   HYPRE_Int               *A_offd_j      = hypre_CSRMatrixJ(A_offd);

   /* data objects for L, D, U */
   hypre_ParCSRMatrix      *matL;
   hypre_ParCSRMatrix      *matU;
   hypre_CSRMatrix         *L_diag;
   hypre_CSRMatrix         *U_diag;
   HYPRE_Real              *D_data;
   HYPRE_Real              *L_diag_data   = NULL;
   HYPRE_Int               *L_diag_i;
   HYPRE_Int               *L_diag_j      = NULL;
   HYPRE_Real              *U_diag_data   = NULL;
   HYPRE_Int               *U_diag_i;
   HYPRE_Int               *U_diag_j      = NULL;

   /* data objects for S */
   hypre_ParCSRMatrix      *matS          = NULL;
   hypre_CSRMatrix         *S_diag;
   hypre_CSRMatrix         *S_offd;
   HYPRE_Real              *S_diag_data   = NULL;
   HYPRE_Int               *S_diag_i      = NULL;
   HYPRE_Int               *S_diag_j      = NULL;
   HYPRE_Int               *S_offd_i      = NULL;
   HYPRE_Int               *S_offd_j      = NULL;
   HYPRE_BigInt            *S_offd_colmap = NULL;
   HYPRE_Real              *S_offd_data;
   HYPRE_Int               S_offd_nnz, S_offd_ncols;
   HYPRE_BigInt            col_starts[2];
   HYPRE_BigInt            total_rows;

   /* communication */
   hypre_ParCSRCommPkg     *comm_pkg;
   hypre_ParCSRCommHandle  *comm_handle;
   HYPRE_BigInt            *send_buf      = NULL;

   /* problem size */
   HYPRE_Int               n;
   HYPRE_Int               m;
   HYPRE_Int               e;
   HYPRE_Int               m_e;

   /* reverse permutation array */
   HYPRE_Int               *rperm;
   HYPRE_Int               *perm, *qperm;

   /* start setup */
   /* check input and get problem size */
   n =  hypre_CSRMatrixNumRows(A_diag);
   if (nLU < 0 || nLU > n)
   {
      hypre_error_w_msg(HYPRE_ERROR_ARG,"WARNING: nLU out of range.\n");
   }
   m = n - nLU;
   e = nI - nLU;
   m_e = n - nI;
   if (e < 0)
   {
      hypre_error_w_msg(HYPRE_ERROR_ARG,"WARNING: nLU should not exceed nI.\n");
   }

   /* Init I array anyway. S's might be freed later */
   D_data = hypre_CTAlloc(HYPRE_Real, n, HYPRE_MEMORY_DEVICE);
   L_diag_i = hypre_CTAlloc(HYPRE_Int, (n+1), HYPRE_MEMORY_DEVICE);
   U_diag_i = hypre_CTAlloc(HYPRE_Int, (n+1), HYPRE_MEMORY_DEVICE);
   S_diag_i = hypre_CTAlloc(HYPRE_Int, (m+1), HYPRE_MEMORY_DEVICE);

   /* set Comm_Pkg if not yet built */
   hypre_MPI_Comm_size(comm,&num_procs);
   hypre_MPI_Comm_rank(comm,&my_id);
   comm_pkg = hypre_ParCSRMatrixCommPkg(A);
   if (!comm_pkg)
   {
      hypre_MatvecCommPkgCreate(A);
      comm_pkg = hypre_ParCSRMatrixCommPkg(A);
   }

   /*
    * 2: Symbolic factorization
    * setup iw and rperm first
    */
   /* allocate work arrays */
   iw = hypre_CTAlloc(HYPRE_Int, 4*n, HYPRE_MEMORY_HOST);
   rperm = iw + 3*n;
   L_diag_i[0] = U_diag_i[0] = S_diag_i[0] = 0;
   /* get reverse permutation (rperm).
    * rperm holds the reordered indexes.
    */

   if (!permp)
   {
      perm = hypre_TAlloc(HYPRE_Int, n, HYPRE_MEMORY_DEVICE);
      for (i = 0; i < n; i++)
      {
         perm[i] = i;
      }
   }
   else
   {
      perm = permp;
   }

   if (!qpermp)
   {
      qperm = hypre_TAlloc(HYPRE_Int, n, HYPRE_MEMORY_DEVICE);
      for (i = 0; i < n; i++)
      {
         qperm[i] = i;
      }
   }
   else
   {
      qperm = qpermp;
   }

   for (i = 0; i < n; i++)
   {
      rperm[qperm[i]] = i;
   }

   /* do symbolic factorization */
   hypre_ILUSetupILUKSymbolic(n, A_diag_i, A_diag_j, lfil, perm, rperm, iw,
         nLU, L_diag_i, U_diag_i, S_diag_i, &L_diag_j, &U_diag_j, &S_diag_j, u_end);

   /*
    * after this, we have our I,J for L, U and S ready, and L sorted
    * iw are still -1 after symbolic factorization
    * now setup helper array here
    */
   if (L_diag_i[n])
   {
      L_diag_data = hypre_CTAlloc(HYPRE_Real, L_diag_i[n], HYPRE_MEMORY_DEVICE);
   }
   if (U_diag_i[n])
   {
      U_diag_data = hypre_CTAlloc(HYPRE_Real, U_diag_i[n], HYPRE_MEMORY_DEVICE);
   }
   if (S_diag_i[m])
   {
      S_diag_data = hypre_CTAlloc(HYPRE_Real, S_diag_i[m], HYPRE_MEMORY_DEVICE);
   }

   /*
    * 3: Begin real factorization
    * we already have L and U structure ready, so no extra working array needed
    */
   /* first loop for upper part */
   for (ii = 0; ii < nLU; ii++)
   {
      // get row i
      i = perm[ii];
      kl = L_diag_i[ii+1];
      ku = U_diag_i[ii+1];
      k1 = A_diag_i[i];
      k2 = A_diag_i[i+1];
      /* set up working arrays */
      for (j = L_diag_i[ii]; j < kl; j++)
      {
         col = L_diag_j[j];
         iw[col] = j;
      }
      D_data[ii] = 0.0;
      iw[ii] = ii;
      for (j = U_diag_i[ii]; j < ku; j++)
      {
         col = U_diag_j[j];
         iw[col] = j;
      }
      /* copy data from A into L, D and U */
      for (j = k1; j < k2; j++)
      {
         /* compute everything in new index */
         col = rperm[A_diag_j[j]];
         icol = iw[col];
         /* A for sure to be inside the pattern */
         if (col < ii)
         {
            L_diag_data[icol] = A_diag_data[j];
         }
         else if (col == ii)
         {
            D_data[ii] = A_diag_data[j];
         }
         else
         {
            U_diag_data[icol] = A_diag_data[j];
         }
      }
      /* elimination */
      for (j = L_diag_i[ii]; j < kl; j++)
      {
         jpiv = L_diag_j[j];
         L_diag_data[j] *= D_data[jpiv];
         ku = U_diag_i[jpiv+1];

         for (k = U_diag_i[jpiv]; k < ku; k++)
         {
            col = U_diag_j[k];
            icol = iw[col];
            if (icol < 0)
            {
               /* not in partern */
               continue;
            }
            if (col < ii)
            {
               /* L part */
               L_diag_data[icol] -= L_diag_data[j]*U_diag_data[k];
            }
            else if (col == ii)
            {
               /* diag part */
               D_data[icol] -= L_diag_data[j]*U_diag_data[k];
            }
            else
            {
               /* U part */
               U_diag_data[icol] -= L_diag_data[j]*U_diag_data[k];
            }
         }
      }
      /* reset working array */
      ku = U_diag_i[ii+1];
      for (j = L_diag_i[ii]; j < kl; j++)
      {
         col = L_diag_j[j];
         iw[col] = -1;
      }
      iw[ii] = -1;
      for (j = U_diag_i[ii]; j < ku ; j++)
      {
         col = U_diag_j[j];
         iw[col] = -1;
      }

      /* diagonal part (we store the inverse) */
      if (fabs(D_data[ii]) < MAT_TOL)
      {
         D_data[ii] = 1e-06;
      }
      D_data[ii] = 1./ D_data[ii];
   }

   /* Now lower part for Schur complement */
   for (ii = nLU; ii < n; ii++)
   {
      // get row i
      i = perm[ii];
      kl = L_diag_i[ii+1];
      ku = S_diag_i[ii - nLU +1];
      k1 = A_diag_i[i];
      k2 = A_diag_i[i+1];
      /* set up working arrays */
      for (j = L_diag_i[ii]; j < kl; j++)
      {
         col = L_diag_j[j];
         iw[col] = j;
      }
      for (j = S_diag_i[ii - nLU]; j < ku; j++)
      {
         col = S_diag_j[j];
         iw[col] = j;
      }
      /* copy data from A into L, and S */
      for (j = k1; j < k2; j++)
      {
         /* compute everything in new index */
         col = rperm[A_diag_j[j]];
         icol = iw[col];
         /* A for sure to be inside the pattern */
         if (col < nLU)
         {
            L_diag_data[icol] = A_diag_data[j];
         }
         else
         {
            S_diag_data[icol] = A_diag_data[j];
         }
      }
      /* elimination */
      for (j = L_diag_i[ii]; j < kl; j++)
      {
         jpiv = L_diag_j[j];
         L_diag_data[j] *= D_data[jpiv];
         ku = U_diag_i[jpiv+1];
         for (k = U_diag_i[jpiv]; k < ku; k++)
         {
            col = U_diag_j[k];
            icol = iw[col];
            if (icol < 0)
            {
               /* not in partern */
               continue;
            }
            if (col < nLU)
            {
               /* L part */
               L_diag_data[icol] -= L_diag_data[j]*U_diag_data[k];
            }
            else
            {
               /* S part */
               S_diag_data[icol] -= L_diag_data[j]*U_diag_data[k];
            }
         }
      }
      /* reset working array */
      for (j = L_diag_i[ii]; j < kl ; j++)
      {
         col = L_diag_j[j];
         iw[col] = -1;
      }
      ku = S_diag_i[ii-nLU+1];
      for (j = S_diag_i[ii-nLU]; j < ku; j++)
      {
         col = S_diag_j[j];
         iw[col] = -1;
         /* remember to update index, S is smaller! */
         S_diag_j[j]-=nLU;
      }
   }

   /*
    * 4: Finishing up and free
    */

   /* First create Schur complement if necessary
    * Check if we need to create Schur complement
    */
   HYPRE_BigInt big_m = (HYPRE_BigInt)m;
   hypre_MPI_Allreduce(&big_m, &total_rows, 1, HYPRE_MPI_BIG_INT, hypre_MPI_SUM, comm);
   /* only form when total_rows > 0 */
   if ( total_rows > 0 )
   {
      /* now create S */
      /* need to get new column start */
      {
         HYPRE_BigInt global_start;
         hypre_MPI_Scan( &big_m, &global_start, 1, HYPRE_MPI_BIG_INT, hypre_MPI_SUM, comm);
         col_starts[0] = global_start - m;
         col_starts[1] = global_start;
      }

      /* We did nothing to A_offd, so all the data kept, just reorder them
       * The create function takes comm, global num rows/cols,
       *    row/col start, num cols offd, nnz diag, nnz offd
       */
      S_offd_nnz = hypre_CSRMatrixNumNonzeros(A_offd);
      S_offd_ncols = hypre_CSRMatrixNumCols(A_offd);

      matS = hypre_ParCSRMatrixCreate( comm,
            total_rows,
            total_rows,
            col_starts,
            col_starts,
            S_offd_ncols,
            S_diag_i[m],
            S_offd_nnz);

      /* first put diagonal data in */
      S_diag = hypre_ParCSRMatrixDiag(matS);

      hypre_CSRMatrixI(S_diag) = S_diag_i;
      hypre_CSRMatrixData(S_diag) = S_diag_data;
      hypre_CSRMatrixJ(S_diag) = S_diag_j;

      /* now start to construct offdiag of S */
      S_offd = hypre_ParCSRMatrixOffd(matS);
      S_offd_i = hypre_TAlloc(HYPRE_Int, m+1, HYPRE_MEMORY_DEVICE);
      S_offd_j = hypre_TAlloc(HYPRE_Int, S_offd_nnz, HYPRE_MEMORY_DEVICE);
      S_offd_data = hypre_TAlloc(HYPRE_Real, S_offd_nnz, HYPRE_MEMORY_DEVICE);
      S_offd_colmap = hypre_CTAlloc(HYPRE_BigInt, S_offd_ncols, HYPRE_MEMORY_HOST);

      /* simply use a loop to copy data from A_offd */
      S_offd_i[0] = 0;
      k3 = 0;
      for (i = 1; i <= e; i++)
      {
         S_offd_i[i+1] = k3;
      }
      for (i = 0; i < m_e; i++)
      {
         col = perm[i + nI];
         k1 = A_offd_i[col];
         k2 = A_offd_i[col+1];
         for (j = k1; j < k2; j++)
         {
            S_offd_j[k3] = A_offd_j[j];
            S_offd_data[k3++] = A_offd_data[j];
         }
         S_offd_i[i+e+1] = k3;
      }

      /* give I, J, DATA to S_offd */
      hypre_CSRMatrixI(S_offd) = S_offd_i;
      hypre_CSRMatrixJ(S_offd) = S_offd_j;
      hypre_CSRMatrixData(S_offd) = S_offd_data;

      /* now we need to update S_offd_colmap */

      /* get total num of send */
      HYPRE_Int num_sends = hypre_ParCSRCommPkgNumSends(comm_pkg);
      HYPRE_Int begin = hypre_ParCSRCommPkgSendMapStart(comm_pkg,0);
      HYPRE_Int end = hypre_ParCSRCommPkgSendMapStart(comm_pkg,num_sends);
      send_buf = hypre_TAlloc(HYPRE_BigInt, end - begin, HYPRE_MEMORY_HOST);
      /* copy new index into send_buf */
      for (i = begin; i < end; i++)
      {
         send_buf[i-begin] = rperm[hypre_ParCSRCommPkgSendMapElmt(comm_pkg,i)] - nLU + col_starts[0];
      }

      /* main communication */
      comm_handle = hypre_ParCSRCommHandleCreate(21, comm_pkg, send_buf, S_offd_colmap);
      hypre_ParCSRCommHandleDestroy(comm_handle);

      /* setup index */
      hypre_ParCSRMatrixColMapOffd(matS) = S_offd_colmap;

      hypre_ILUSortOffdColmap(matS);

      /* free */
      hypre_TFree(send_buf, HYPRE_MEMORY_HOST);
<<<<<<< HEAD
      hypre_TFree(col_starts, HYPRE_MEMORY_HOST);
=======
>>>>>>> ffe4f738
   } /* end of forming S */

   /* Assemble LDU matrices */
   /* zero out unfactored rows */
   for (k = nLU; k < n; k++)
   {
      D_data[k] = 1.;
   }

   matL = hypre_ParCSRMatrixCreate( comm,
         hypre_ParCSRMatrixGlobalNumRows(A),
         hypre_ParCSRMatrixGlobalNumRows(A),
         hypre_ParCSRMatrixRowStarts(A),
         hypre_ParCSRMatrixColStarts(A),
         0 /* num_cols_offd */,
         L_diag_i[n],
         0 /* num_nonzeros_offd */);

   L_diag = hypre_ParCSRMatrixDiag(matL);
   hypre_CSRMatrixI(L_diag) = L_diag_i;
   if (L_diag_i[n]>0)
   {
      hypre_CSRMatrixData(L_diag) = L_diag_data;
      hypre_CSRMatrixJ(L_diag) = L_diag_j;
   }
   else
   {
      /* we allocated some initial length, so free them */
      hypre_TFree(L_diag_j, HYPRE_MEMORY_DEVICE);
   }
   /* store (global) total number of nonzeros */
   local_nnz = (HYPRE_Real) (L_diag_i[n]);
   hypre_MPI_Allreduce(&local_nnz, &total_nnz, 1, HYPRE_MPI_REAL, hypre_MPI_SUM, comm);
   hypre_ParCSRMatrixDNumNonzeros(matL) = total_nnz;

   matU = hypre_ParCSRMatrixCreate( comm,
         hypre_ParCSRMatrixGlobalNumRows(A),
         hypre_ParCSRMatrixGlobalNumRows(A),
         hypre_ParCSRMatrixRowStarts(A),
         hypre_ParCSRMatrixColStarts(A),
         0,
         U_diag_i[n],
         0 );

   U_diag = hypre_ParCSRMatrixDiag(matU);
   hypre_CSRMatrixI(U_diag) = U_diag_i;
   if (U_diag_i[n]>0)
   {
      hypre_CSRMatrixData(U_diag) = U_diag_data;
      hypre_CSRMatrixJ(U_diag) = U_diag_j;
   }
   else
   {
      /* we allocated some initial length, so free them */
      hypre_TFree(U_diag_j, HYPRE_MEMORY_DEVICE);
   }
   /* store (global) total number of nonzeros */
   local_nnz = (HYPRE_Real) (U_diag_i[n]);
   hypre_MPI_Allreduce(&local_nnz, &total_nnz, 1, HYPRE_MPI_REAL, hypre_MPI_SUM, comm);
   hypre_ParCSRMatrixDNumNonzeros(matU) = total_nnz;

   /* free */
   hypre_TFree(iw,HYPRE_MEMORY_HOST);
   if (!matS)
   {
      /* we allocate some memory for S, need to free if unused */
      hypre_TFree(S_diag_i,HYPRE_MEMORY_DEVICE);
   }

   if (!permp)
   {
      hypre_TFree(perm, HYPRE_MEMORY_DEVICE);
   }

   if (!qpermp)
   {
      hypre_TFree(qperm, HYPRE_MEMORY_DEVICE);
   }

   /* set matrix pointers */
   *Lptr = matL;
   *Dptr = D_data;
   *Uptr = matU;
   *Sptr = matS;

   return hypre_error_flag;
}

/* ILUT
 * A: input matrix
 * lfil: maximum nnz per row in L and U
 * tol: droptol array in ILUT
 *    tol[0]: matrix B
 *    tol[1]: matrix E and F
 *    tol[2]: matrix S
 * perm: permutation array indicating ordering of factorization. Perm could come from a
 *    CF_marker: array or a reordering routine.
 * qperm: permutation array for column
 * nLU: size of computed LDU factorization. If nLU < n, Schur compelemnt will be formed
 * nI: number of interial unknowns. nLU should obey nLU <= nI.
 * Lptr, Dptr, Uptr: L, D, U factors.
 * Sptr: Schur complement
 *
 * Keep the largest lfil entries that is greater than some tol relative
 *    to the input tol and the norm of that row in both L and U
 */
HYPRE_Int
hypre_ILUSetupILUT(hypre_ParCSRMatrix *A, HYPRE_Int lfil, HYPRE_Real *tol,
      HYPRE_Int *permp, HYPRE_Int *qpermp, HYPRE_Int nLU, HYPRE_Int nI, hypre_ParCSRMatrix **Lptr,
      HYPRE_Real** Dptr, hypre_ParCSRMatrix **Uptr, hypre_ParCSRMatrix **Sptr, HYPRE_Int **u_end)
{
   /*
    * 1: Setup and create buffers
    * matL/U: the ParCSR matrix for L and U
    * L/U_diag: the diagonal csr matrix of matL/U
    * A_diag_*: tempory pointer for the diagonal matrix of A and its '*' slot
    * ii = outer loop from 0 to nLU - 1
    * i = the real col number in diag inside the outer loop
    * iw =  working array store the reverse of active col number
    * iL = working array store the active col number
    */
   HYPRE_Real               local_nnz, total_nnz;
   HYPRE_Int                i, ii, j, k, k1, k2, k3, kl, ku, col, icol, lenl, lenu, lenhu, lenhlr, lenhll, jpos, jrow;
   HYPRE_Real               inorm, itolb, itolef, itols, dpiv, lxu;
   HYPRE_Int                *iw,*iL;
   HYPRE_Real               *w;

   /* memory management */
   HYPRE_Int                ctrL;
   HYPRE_Int                ctrU;
   HYPRE_Int                initial_alloc = 0;
   HYPRE_Int                capacity_L;
   HYPRE_Int                capacity_U;
   HYPRE_Int                ctrS;
   HYPRE_Int                capacity_S;
   HYPRE_Int                nnz_A;

   /* communication stuffs for S */
   MPI_Comm                 comm             = hypre_ParCSRMatrixComm(A);
   HYPRE_Int                S_offd_nnz, S_offd_ncols;
   hypre_ParCSRCommPkg      *comm_pkg;
   hypre_ParCSRCommHandle   *comm_handle;
   HYPRE_Int                num_procs, my_id;
   HYPRE_BigInt             col_starts[2];
   HYPRE_BigInt             total_rows;
   HYPRE_Int                num_sends;
   HYPRE_Int                begin, end;

   /* data objects for A */
   hypre_CSRMatrix          *A_diag          = hypre_ParCSRMatrixDiag(A);
   hypre_CSRMatrix          *A_offd          = hypre_ParCSRMatrixOffd(A);
   HYPRE_Real               *A_diag_data     = hypre_CSRMatrixData(A_diag);
   HYPRE_Int                *A_diag_i        = hypre_CSRMatrixI(A_diag);
   HYPRE_Int                *A_diag_j        = hypre_CSRMatrixJ(A_diag);
   HYPRE_Int                *A_offd_i        = hypre_CSRMatrixI(A_offd);
   HYPRE_Int                *A_offd_j        = hypre_CSRMatrixJ(A_offd);
   HYPRE_Real               *A_offd_data     = hypre_CSRMatrixData(A_offd);

   /* data objects for L, D, U */
   hypre_ParCSRMatrix       *matL;
   hypre_ParCSRMatrix       *matU;
   hypre_CSRMatrix          *L_diag;
   hypre_CSRMatrix          *U_diag;
   HYPRE_Real               *D_data;
   HYPRE_Real               *L_diag_data     = NULL;
   HYPRE_Int                *L_diag_i;
   HYPRE_Int                *L_diag_j        = NULL;
   HYPRE_Real               *U_diag_data     = NULL;
   HYPRE_Int                *U_diag_i;
   HYPRE_Int                *U_diag_j        = NULL;

   /* data objects for S */
   hypre_ParCSRMatrix       *matS            = NULL;
   hypre_CSRMatrix          *S_diag;
   hypre_CSRMatrix          *S_offd;
   HYPRE_Real               *S_diag_data     = NULL;
   HYPRE_Int                *S_diag_i        = NULL;
   HYPRE_Int                *S_diag_j        = NULL;
   HYPRE_Int                *S_offd_i        = NULL;
   HYPRE_Int                *S_offd_j        = NULL;
   HYPRE_BigInt                *S_offd_colmap   = NULL;
   HYPRE_Real               *S_offd_data;
   HYPRE_BigInt                *send_buf        = NULL;
   HYPRE_Int                *u_end_array;

   /* reverse permutation */
   HYPRE_Int                *rperm;
   HYPRE_Int                *perm, *qperm;

   /* problem size
    * m is n - nLU, num of rows of local Schur system
    * m_e is the size of interface nodes
    * e is the number of interial rows in local Schur Complement
    */
   HYPRE_Int                n;
   HYPRE_Int                m;
   HYPRE_Int                e;
   HYPRE_Int                m_e;

   /* start setup
    * check input first
    */
   n = hypre_CSRMatrixNumRows(A_diag);
   if (nLU < 0 || nLU > n)
   {
      hypre_error_w_msg(HYPRE_ERROR_ARG,"WARNING: nLU out of range.\n");
   }
   m = n - nLU;
   e = nI - nLU;
   m_e = n - nI;
   if (e < 0)
   {
      hypre_error_w_msg(HYPRE_ERROR_ARG,"WARNING: nLU should not exceed nI.\n");
   }

   u_end_array = hypre_TAlloc(HYPRE_Int, nLU, HYPRE_MEMORY_HOST);

   /* start set up
    * setup communication stuffs first
    */
   hypre_MPI_Comm_size(comm,&num_procs);
   hypre_MPI_Comm_rank(comm,&my_id);
   comm_pkg = hypre_ParCSRMatrixCommPkg(A);
   /* create if not yet built */
   if (!comm_pkg)
   {
      hypre_MatvecCommPkgCreate(A);
      comm_pkg = hypre_ParCSRMatrixCommPkg(A);
   }

   /* setup initial memory, in ILUT, just guess with max nnz per row */
   nnz_A = A_diag_i[nLU];
   if (n > 0)
   {
      initial_alloc = hypre_min(nLU + ceil((nnz_A / 2.0) * nLU / n), nLU * lfil);
   }
   capacity_L = initial_alloc;
   capacity_U = initial_alloc;

   D_data = hypre_CTAlloc(HYPRE_Real, n, HYPRE_MEMORY_DEVICE);
   L_diag_i = hypre_CTAlloc(HYPRE_Int, (n+1), HYPRE_MEMORY_DEVICE);
   U_diag_i = hypre_CTAlloc(HYPRE_Int, (n+1), HYPRE_MEMORY_DEVICE);

   L_diag_j = hypre_CTAlloc(HYPRE_Int, capacity_L, HYPRE_MEMORY_DEVICE);
   U_diag_j = hypre_CTAlloc(HYPRE_Int, capacity_U, HYPRE_MEMORY_DEVICE);
   L_diag_data = hypre_CTAlloc(HYPRE_Real, capacity_L, HYPRE_MEMORY_DEVICE);
   U_diag_data = hypre_CTAlloc(HYPRE_Real, capacity_U, HYPRE_MEMORY_DEVICE);

   ctrL = ctrU = 0;

   ctrS = 0;
   S_diag_i = hypre_CTAlloc(HYPRE_Int, (m + 1), HYPRE_MEMORY_DEVICE);
   S_diag_i[0] = 0;
   /* only setup S part when n > nLU */
   if (m > 0)
   {
      capacity_S = hypre_min(m + ceil((nnz_A / 2.0) * m / n), m * lfil);
      S_diag_j = hypre_CTAlloc(HYPRE_Int, capacity_S, HYPRE_MEMORY_DEVICE);
      S_diag_data = hypre_CTAlloc(HYPRE_Real, capacity_S, HYPRE_MEMORY_DEVICE);
   }

   /* setting up working array */
   iw = hypre_CTAlloc(HYPRE_Int,3*n,HYPRE_MEMORY_HOST);
   iL = iw + n;
   w = hypre_CTAlloc(HYPRE_Real,n,HYPRE_MEMORY_HOST);
   for (i = 0; i < n; i++)
   {
      iw[i] = -1;
   }
   L_diag_i[0] = U_diag_i[0] = 0;
   /* get reverse permutation (rperm).
    * rperm holds the reordered indexes.
    * rperm[old] -> new
    * perm[new]  -> old
    */
   rperm = iw + 2*n;

   if (!permp)
   {
      perm = hypre_TAlloc(HYPRE_Int, n, HYPRE_MEMORY_DEVICE);
      for (i = 0; i < n; i++)
      {
         perm[i] = i;
      }
   }
   else
   {
      perm = permp;
   }

   if (!qpermp)
   {
      qperm = hypre_TAlloc(HYPRE_Int, n, HYPRE_MEMORY_DEVICE);
      for (i = 0; i < n; i++)
      {
         qperm[i] = i;
      }
   }
   else
   {
      qperm = qpermp;
   }

   for (i = 0; i < n; i++)
   {
      rperm[perm[i]] = i;
   }
   /*
    * 2: Main loop of elimination
    * maintain two heaps
    * |----->*********<-----|-----*********|
    * |col heap***value heap|value in U****|
    */

   /* main outer loop for upper part */
   for (ii = 0; ii < nLU; ii++)
   {
      /* get real row with perm */
      i = perm[ii];
      k1 = A_diag_i[i];
      k2 = A_diag_i[i+1];
      kl = ii-1;
      /* reset row norm of ith row */
      inorm = .0;
      for (j = k1; j < k2; j++)
      {
         inorm += fabs(A_diag_data[j]);
      }
      if (inorm == .0)
      {
         hypre_error_w_msg(HYPRE_ERROR_ARG,"WARNING: ILUT with zero row.\n");
      }
      inorm /= (HYPRE_Real)(k2-k1);
      /* set the scaled tol for that row */
      itolb = tol[0] * inorm;
      itolef = tol[1] * inorm;

      /* reset displacement */
      lenhll = lenhlr = lenu = 0;
      w[ii] = 0.0;
      iw[ii] = ii;
      /* copy in data from A */
      for (j = k1; j < k2; j++)
      {
         /* get now col number */
         col = rperm[A_diag_j[j]];
         if (col < ii)
         {
            /* L part of it */
            iL[lenhll] = col;
            w[lenhll] = A_diag_data[j];
            iw[col] = lenhll++;
            /* add to heap, by col number */
            hypre_ILUMinHeapAddIRIi(iL,w,iw,lenhll);
         }
         else if (col == ii)
         {
            w[ii] = A_diag_data[j];
         }
         else
         {
            lenu++;
            jpos = lenu + ii;
            iL[jpos] = col;
            w[jpos] = A_diag_data[j];
            iw[col] = jpos;
         }
      }

      /*
       * main elimination
       * need to maintain 2 heaps for L, one heap for col and one heaps for value
       * maintian an array for U, and do qsplit with quick sort after that
       * while the heap of col is greater than zero
       */
      while (lenhll > 0)
      {

         /* get the next row from top of the heap */
         jrow = iL[0];
         dpiv = w[0] * D_data[jrow];
         w[0] = dpiv;
         /* now remove it from the top of the heap */
         hypre_ILUMinHeapRemoveIRIi(iL,w,iw,lenhll);
         lenhll--;
         /*
          * reset the drop part to -1
          * we don't need this iw anymore
          */
         iw[jrow] = -1;
         /* need to keep this one, move to the end of the heap */
         /* no longer need to maintain iw */
         hypre_swap2(iL,w,lenhll,kl-lenhlr);
         lenhlr++;
         hypre_ILUMaxrHeapAddRabsI(w+kl,iL+kl,lenhlr);
         /* loop for elimination */
         ku = U_diag_i[jrow+1];
         for (j = U_diag_i[jrow]; j < ku; j++)
         {
            col = U_diag_j[j];
            icol = iw[col];
            lxu = - dpiv*U_diag_data[j];
            /* we don't want to fill small number to empty place */
            if ((icol == -1) &&
                ((col < nLU && fabs(lxu) < itolb) || (col >= nLU && fabs(lxu) < itolef)))
            {
               continue;
            }
            if (icol == -1)
            {
               if (col < ii)
               {
                  /* L part
                   * not already in L part
                   * put it to the end of heap
                   * might overwrite some small entries, no issue
                   */
                  iL[lenhll] = col;
                  w[lenhll] = lxu;
                  iw[col] = lenhll++;
                  /* add to heap, by col number */
                  hypre_ILUMinHeapAddIRIi(iL,w,iw,lenhll);
               }
               else if (col == ii)
               {
                  w[ii] += lxu;
               }
               else
               {
                  /*
                   * not already in U part
                   * put is to the end of heap
                   */
                  lenu++;
                  jpos = lenu + ii;
                  iL[jpos] = col;
                  w[jpos] = lxu;
                  iw[col] = jpos;
               }
            }
            else
            {
               w[icol] += lxu;
            }
         }
      }/* while loop for the elimination of current row */

      if (fabs(w[ii]) < MAT_TOL)
      {
         w[ii]=1e-06;
      }
      D_data[ii] = 1./w[ii];
      iw[ii] = -1;

      /*
       * now pick up the largest lfil from L
       * L part is guarantee to be larger than itol
       */

      lenl = lenhlr < lfil ? lenhlr : lfil;
      L_diag_i[ii+1] = L_diag_i[ii] + lenl;
      if (lenl > 0)
      {
         /* test if memory is enough */
         while (ctrL + lenl > capacity_L)
         {
            HYPRE_Int tmp = capacity_L;
            capacity_L = capacity_L * EXPAND_FACT + 1;
            L_diag_j = hypre_TReAlloc_v2(L_diag_j, HYPRE_Int, tmp, HYPRE_Int, capacity_L, HYPRE_MEMORY_DEVICE);
            L_diag_data = hypre_TReAlloc_v2(L_diag_data, HYPRE_Real, tmp, HYPRE_Real, capacity_L, HYPRE_MEMORY_DEVICE);
         }
         ctrL += lenl;
         /* copy large data in */
         for (j = L_diag_i[ii]; j < ctrL; j++)
         {
            L_diag_j[j] = iL[kl];
            L_diag_data[j] = w[kl];
            hypre_ILUMaxrHeapRemoveRabsI(w+kl,iL+kl,lenhlr);
            lenhlr--;
         }
      }
      /*
       * now reset working array
       * L part already reset when move out of heap, only U part
       */
      ku = lenu+ii;
      for (j = ii + 1; j <= ku; j++)
      {
         iw[iL[j]] = -1;
      }

      if (lenu < lfil)
      {
         /* we simply keep all of the data, no need to sort */
         lenhu = lenu;
      }
      else
      {
         /* need to sort the first small(hopefully) part of it */
         lenhu = lfil;
         /* quick split, only sort the first small part of the array */
         hypre_ILUMaxQSplitRabsI(w,iL,ii+1,ii+lenhu,ii+lenu);
      }

      U_diag_i[ii+1] = U_diag_i[ii] + lenhu;
      if (lenhu > 0)
      {
         /* test if memory is enough */
         while (ctrU + lenhu > capacity_U)
         {
            HYPRE_Int tmp = capacity_U;
            capacity_U = capacity_U * EXPAND_FACT + 1;
            U_diag_j = hypre_TReAlloc_v2(U_diag_j, HYPRE_Int, tmp, HYPRE_Int, capacity_U, HYPRE_MEMORY_DEVICE);
            U_diag_data = hypre_TReAlloc_v2(U_diag_data, HYPRE_Real, tmp, HYPRE_Real, capacity_U, HYPRE_MEMORY_DEVICE);
         }
         ctrU += lenhu;
         /* copy large data in */
         for (j = U_diag_i[ii]; j < ctrU; j++)
         {
            jpos = ii+1+j-U_diag_i[ii];
            U_diag_j[j] = iL[jpos];
            U_diag_data[j] = w[jpos];
         }
      }
      /* check and build u_end array */
      if (m > 0)
      {
         hypre_qsort1(U_diag_j,U_diag_data,U_diag_i[ii],U_diag_i[ii+1]-1);
         hypre_BinarySearch2(U_diag_j,nLU,U_diag_i[ii],U_diag_i[ii+1]-1,u_end_array + ii);
      }
      else
      {
         /* Everything is in U */
         u_end_array[ii] = ctrU;
      }
   }/* end of ii loop from 0 to nLU-1 */


   /* now main loop for Schur comlement part */
   for (ii = nLU; ii < n; ii++)
   {
      /* get real row with perm */
      i = perm[ii];
      k1 = A_diag_i[i];
      k2 = A_diag_i[i+1];
      kl = nLU-1;
      /* reset row norm of ith row */
      inorm = .0;
      for (j = k1; j < k2; j++)
      {
         inorm += fabs(A_diag_data[j]);
      }
      if (inorm == .0)
      {
         hypre_error_w_msg(HYPRE_ERROR_ARG,"WARNING: ILUT with zero row.\n");
      }
      inorm /= (HYPRE_Real)(k2-k1);
      /* set the scaled tol for that row */
      itols = tol[2] * inorm;
      itolef = tol[1] * inorm;

      /* reset displacement */
      lenhll = lenhlr = lenu = 0;
      /* copy in data from A */
      for (j = k1; j < k2; j++)
      {
         /* get now col number */
         col = rperm[A_diag_j[j]];
         if (col < nLU)
         {
            /* L part of it */
            iL[lenhll] = col;
            w[lenhll] = A_diag_data[j];
            iw[col] = lenhll++;
            /* add to heap, by col number */
            hypre_ILUMinHeapAddIRIi(iL,w,iw,lenhll);
         }
         else if (col == ii)
         {
            /* the diagonla entry of S */
            iL[nLU] = col;
            w[nLU] = A_diag_data[j];
            iw[col] = nLU;
         }
         else
         {
            /* S part of it */
            lenu++;
            jpos = lenu + nLU;
            iL[jpos] = col;
            w[jpos] = A_diag_data[j];
            iw[col] = jpos;
         }
      }

      /*
       * main elimination
       * need to maintain 2 heaps for L, one heap for col and one heaps for value
       * maintian an array for S, and do qsplit with quick sort after that
       * while the heap of col is greater than zero
       */
      while (lenhll > 0)
      {
         /* get the next row from top of the heap */
         jrow = iL[0];
         dpiv = w[0] * D_data[jrow];
         w[0] = dpiv;
         /* now remove it from the top of the heap */
         hypre_ILUMinHeapRemoveIRIi(iL,w,iw,lenhll);
         lenhll--;
         /*
          * reset the drop part to -1
          * we don't need this iw anymore
          */
         iw[jrow] = -1;
         /* need to keep this one, move to the end of the heap */
         /* no longer need to maintain iw */
         hypre_swap2(iL,w,lenhll,kl-lenhlr);
         lenhlr++;
         hypre_ILUMaxrHeapAddRabsI(w+kl,iL+kl,lenhlr);
         /* loop for elimination */
         ku = U_diag_i[jrow+1];
         for (j = U_diag_i[jrow]; j < ku; j++)
         {
            col = U_diag_j[j];
            icol = iw[col];
            lxu = - dpiv*U_diag_data[j];
            /* we don't want to fill small number to empty place */
            if ((icol == -1) &&
                ((col < nLU && fabs(lxu) < itolef) || ( col >= nLU && fabs(lxu) < itols )))
            {
               continue;
            }
            if (icol == -1)
            {
               if (col < nLU)
               {
                  /* L part
                   * not already in L part
                   * put it to the end of heap
                   * might overwrite some small entries, no issue
                   */
                  iL[lenhll] = col;
                  w[lenhll] = lxu;
                  iw[col] = lenhll++;
                  /* add to heap, by col number */
                  hypre_ILUMinHeapAddIRIi(iL,w,iw,lenhll);
               }
               else if (col == ii)
               {
                  /* the diagonla entry of S */
                  iL[nLU] = col;
                  w[nLU] = A_diag_data[j];
                  iw[col] = nLU;
               }
               else
               {
                  /*
                   * not already in S part
                   * put is to the end of heap
                   */
                  lenu++;
                  jpos = lenu + nLU;
                  iL[jpos] = col;
                  w[jpos] = lxu;
                  iw[col] = jpos;
               }
            }
            else
            {
               w[icol] += lxu;
            }
         }
      }/* while loop for the elimination of current row */

      /*
       * now pick up the largest lfil from L
       * L part is guarantee to be larger than itol
       */

      lenl = lenhlr < lfil ? lenhlr : lfil;
      L_diag_i[ii+1] = L_diag_i[ii] + lenl;
      if (lenl > 0)
      {
         /* test if memory is enough */
         while (ctrL + lenl > capacity_L)
         {
            HYPRE_Int tmp = capacity_L;
            capacity_L = capacity_L * EXPAND_FACT + 1;
            L_diag_j = hypre_TReAlloc_v2(L_diag_j, HYPRE_Int, tmp, HYPRE_Int, capacity_L, HYPRE_MEMORY_DEVICE);
            L_diag_data = hypre_TReAlloc_v2(L_diag_data, HYPRE_Real, tmp, HYPRE_Real, capacity_L, HYPRE_MEMORY_DEVICE);
         }
         ctrL += lenl;
         /* copy large data in */
         for (j = L_diag_i[ii]; j < ctrL; j ++)
         {
            L_diag_j[j] = iL[kl];
            L_diag_data[j] = w[kl];
            hypre_ILUMaxrHeapRemoveRabsI(w+kl,iL+kl,lenhlr);
            lenhlr--;
         }
      }
      /*
       * now reset working array
       * L part already reset when move out of heap, only S part
       */
      ku = lenu+nLU;
      for (j = nLU; j <= ku; j++)
      {
         iw[iL[j]] = -1;
      }

      /* no dropping at this point of time for S */
      //lenhu = lenu < lfil ? lenu : lfil;
      lenhu = lenu;
      /* quick split, only sort the first small part of the array */
      hypre_ILUMaxQSplitRabsI(w,iL,nLU+1,nLU+lenhu,nLU+lenu);
      /* we have diagonal in S anyway */
      /* test if memory is enough */
      while (ctrS + lenhu + 1 > capacity_S)
      {
         HYPRE_Int tmp = capacity_S;
         capacity_S = capacity_S * EXPAND_FACT + 1;
         S_diag_j = hypre_TReAlloc_v2(S_diag_j, HYPRE_Int, tmp, HYPRE_Int, capacity_S, HYPRE_MEMORY_DEVICE);
         S_diag_data = hypre_TReAlloc_v2(S_diag_data, HYPRE_Real, tmp, HYPRE_Real, capacity_S, HYPRE_MEMORY_DEVICE);
      }

      ctrS += (lenhu+1);
      S_diag_i[ii-nLU+1] = ctrS;

      /* copy large data in, diagonal first */
      S_diag_j[S_diag_i[ii-nLU]] = iL[nLU]-nLU;
      S_diag_data[S_diag_i[ii-nLU]] = w[nLU];
      for (j = S_diag_i[ii-nLU] + 1; j < ctrS; j++)
      {
         jpos = nLU+j-S_diag_i[ii-nLU];
         S_diag_j[j] = iL[jpos]-nLU;
         S_diag_data[j] = w[jpos];
      }
   }/* end of ii loop from nLU to n-1 */

   /*
    * 3: Finishing up and free
    */

   /* First create Schur complement if necessary
    * Check if we need to create Schur complement
    */
   HYPRE_BigInt big_m = (HYPRE_BigInt)m;
   hypre_MPI_Allreduce(&big_m, &total_rows, 1, HYPRE_MPI_BIG_INT, hypre_MPI_SUM, comm);
   /* only form when total_rows > 0 */
   if ( total_rows > 0 )
   {
      /* now create S */
      /* need to get new column start */
      {
         HYPRE_BigInt global_start;
         hypre_MPI_Scan( &big_m, &global_start, 1, HYPRE_MPI_BIG_INT, hypre_MPI_SUM, comm);
         col_starts[0] = global_start - m;
         col_starts[1] = global_start;
      }
      /* We did nothing to A_offd, so all the data kept, just reorder them
       * The create function takes comm, global num rows/cols,
       *    row/col start, num cols offd, nnz diag, nnz offd
       */
      S_offd_nnz = hypre_CSRMatrixNumNonzeros(A_offd);
      S_offd_ncols = hypre_CSRMatrixNumCols(A_offd);

      matS = hypre_ParCSRMatrixCreate( comm,
            total_rows,
            total_rows,
            col_starts,
            col_starts,
            S_offd_ncols,
            S_diag_i[m],
            S_offd_nnz);

      /* first put diagonal data in */
      S_diag = hypre_ParCSRMatrixDiag(matS);

      hypre_CSRMatrixI(S_diag) = S_diag_i;
      hypre_CSRMatrixData(S_diag) = S_diag_data;
      hypre_CSRMatrixJ(S_diag) = S_diag_j;

      /* now start to construct offdiag of S */
      S_offd = hypre_ParCSRMatrixOffd(matS);
      S_offd_i = hypre_TAlloc(HYPRE_Int, m+1, HYPRE_MEMORY_DEVICE);
      S_offd_j = hypre_TAlloc(HYPRE_Int, S_offd_nnz, HYPRE_MEMORY_DEVICE);
      S_offd_data = hypre_TAlloc(HYPRE_Real, S_offd_nnz, HYPRE_MEMORY_DEVICE);
      S_offd_colmap = hypre_CTAlloc(HYPRE_BigInt, S_offd_ncols, HYPRE_MEMORY_HOST);

      /* simply use a loop to copy data from A_offd */
      S_offd_i[0] = 0;
      k3 = 0;
      for (i = 1; i <= e; i++)
      {
         S_offd_i[i] = k3;
      }
      for (i = 0; i < m_e; i++)
      {
         col = perm[i + nI];
         k1 = A_offd_i[col];
         k2 = A_offd_i[col+1];
         for (j = k1; j < k2; j++)
         {
            S_offd_j[k3] = A_offd_j[j];
            S_offd_data[k3++] = A_offd_data[j];
         }
         S_offd_i[i+e+1] = k3;
      }

      /* give I, J, DATA to S_offd */
      hypre_CSRMatrixI(S_offd) = S_offd_i;
      hypre_CSRMatrixJ(S_offd) = S_offd_j;
      hypre_CSRMatrixData(S_offd) = S_offd_data;

      /* now we need to update S_offd_colmap */

      /* get total num of send */
      num_sends = hypre_ParCSRCommPkgNumSends(comm_pkg);
      begin = hypre_ParCSRCommPkgSendMapStart(comm_pkg,0);
      end = hypre_ParCSRCommPkgSendMapStart(comm_pkg,num_sends);
      send_buf = hypre_TAlloc(HYPRE_BigInt, end - begin, HYPRE_MEMORY_HOST);
      /* copy new index into send_buf */
      for (i = begin; i < end; i++)
      {
         send_buf[i-begin] = rperm[hypre_ParCSRCommPkgSendMapElmt(comm_pkg,i)] - nLU + col_starts[0];
      }

      /* main communication */
      comm_handle = hypre_ParCSRCommHandleCreate(21, comm_pkg, send_buf, S_offd_colmap);
      /* need this to synchronize, Isend & Irecv used in above functions */
      hypre_ParCSRCommHandleDestroy(comm_handle);

      /* setup index */
      hypre_ParCSRMatrixColMapOffd(matS) = S_offd_colmap;

      hypre_ILUSortOffdColmap(matS);

      /* free */
      hypre_TFree(send_buf, HYPRE_MEMORY_HOST);
<<<<<<< HEAD
      hypre_TFree(col_starts, HYPRE_MEMORY_HOST);
=======
>>>>>>> ffe4f738
   } /* end of forming S */

   /* now start to construct L and U */
   for (k = nLU; k < n; k++)
   {
      /* set U after nLU to be 0, and diag to be one */
      U_diag_i[k+1] = U_diag_i[nLU];
      D_data[k] = 1.;
   }

   /* create parcsr matrix */
   matL = hypre_ParCSRMatrixCreate( comm,
         hypre_ParCSRMatrixGlobalNumRows(A),
         hypre_ParCSRMatrixGlobalNumRows(A),
         hypre_ParCSRMatrixRowStarts(A),
         hypre_ParCSRMatrixColStarts(A),
         0,
         L_diag_i[n],
         0 );

   L_diag = hypre_ParCSRMatrixDiag(matL);
   hypre_CSRMatrixI(L_diag) = L_diag_i;
   if (L_diag_i[n] > 0)
   {
      hypre_CSRMatrixData(L_diag) = L_diag_data;
      hypre_CSRMatrixJ(L_diag) = L_diag_j;
   }
   else
   {
      /* we initialized some anyway, so remove if unused */
      hypre_TFree(L_diag_j,HYPRE_MEMORY_DEVICE);
      hypre_TFree(L_diag_data,HYPRE_MEMORY_DEVICE);
   }
   /* store (global) total number of nonzeros */
   local_nnz = (HYPRE_Real) (L_diag_i[n]);
   hypre_MPI_Allreduce(&local_nnz, &total_nnz, 1, HYPRE_MPI_REAL, hypre_MPI_SUM, comm);
   hypre_ParCSRMatrixDNumNonzeros(matL) = total_nnz;

   matU = hypre_ParCSRMatrixCreate( comm,
         hypre_ParCSRMatrixGlobalNumRows(A),
         hypre_ParCSRMatrixGlobalNumRows(A),
         hypre_ParCSRMatrixRowStarts(A),
         hypre_ParCSRMatrixColStarts(A),
         0,
         U_diag_i[n],
         0 );

   U_diag = hypre_ParCSRMatrixDiag(matU);
   hypre_CSRMatrixI(U_diag) = U_diag_i;
   if (U_diag_i[n] > 0)
   {
      hypre_CSRMatrixData(U_diag) = U_diag_data;
      hypre_CSRMatrixJ(U_diag) = U_diag_j;
   }
   else
   {
      /* we initialized some anyway, so remove if unused */
      hypre_TFree(U_diag_j,HYPRE_MEMORY_DEVICE);
      hypre_TFree(U_diag_data,HYPRE_MEMORY_DEVICE);
   }
   /* store (global) total number of nonzeros */
   local_nnz = (HYPRE_Real) (U_diag_i[n]);
   hypre_MPI_Allreduce(&local_nnz, &total_nnz, 1, HYPRE_MPI_REAL, hypre_MPI_SUM, comm);
   hypre_ParCSRMatrixDNumNonzeros(matU) = total_nnz;

   /* free working array */
   hypre_TFree(iw,HYPRE_MEMORY_HOST);
   hypre_TFree(w,HYPRE_MEMORY_HOST);

   if (!matS)
   {
      hypre_TFree(S_diag_i,HYPRE_MEMORY_DEVICE);
   }

   if (!permp)
   {
      hypre_TFree(perm, HYPRE_MEMORY_DEVICE);
   }

   if (!qpermp)
   {
      hypre_TFree(qperm, HYPRE_MEMORY_DEVICE);
   }

   /* set matrix pointers */
   *Lptr = matL;
   *Dptr = D_data;
   *Uptr = matU;
   *Sptr = matS;
   *u_end = u_end_array;

   return hypre_error_flag;
}


/* NSH setup */
/* Setup NSH data */
HYPRE_Int
hypre_NSHSetup( void               *nsh_vdata,
                hypre_ParCSRMatrix *A,
                hypre_ParVector    *f,
                hypre_ParVector    *u )
{
   MPI_Comm             comm              = hypre_ParCSRMatrixComm(A);
   hypre_ParNSHData     *nsh_data         = (hypre_ParNSHData*) nsh_vdata;

   //   HYPRE_Int            i;
   // HYPRE_Int            num_threads;
   // HYPRE_Int            debug_flag = 0;

   /* pointers to NSH data */
   HYPRE_Int            logging           = hypre_ParNSHDataLogging(nsh_data);
   HYPRE_Int            print_level       = hypre_ParNSHDataPrintLevel(nsh_data);

   hypre_ParCSRMatrix   *matA             = hypre_ParNSHDataMatA(nsh_data);
   hypre_ParCSRMatrix   *matM             = hypre_ParNSHDataMatM(nsh_data);

   //   HYPRE_Int            n                 = hypre_CSRMatrixNumRows(hypre_ParCSRMatrixDiag(A));
   HYPRE_Int            num_procs,  my_id;

   hypre_ParVector      *Utemp;
   hypre_ParVector      *Ftemp;
   hypre_ParVector      *F_array          = hypre_ParNSHDataF(nsh_data);
   hypre_ParVector      *U_array          = hypre_ParNSHDataU(nsh_data);
   hypre_ParVector      *residual         = hypre_ParNSHDataResidual(nsh_data);
   HYPRE_Real           *rel_res_norms    = hypre_ParNSHDataRelResNorms(nsh_data);

   /* solver setting */
   HYPRE_Real           *droptol          = hypre_ParNSHDataDroptol(nsh_data);
   HYPRE_Real           mr_tol            = hypre_ParNSHDataMRTol(nsh_data);
   HYPRE_Int            mr_max_row_nnz    = hypre_ParNSHDataMRMaxRowNnz(nsh_data);
   HYPRE_Int            mr_max_iter       = hypre_ParNSHDataMRMaxIter(nsh_data);
   HYPRE_Int            mr_col_version    = hypre_ParNSHDataMRColVersion(nsh_data);
   HYPRE_Real           nsh_tol           = hypre_ParNSHDataNSHTol(nsh_data);
   HYPRE_Int            nsh_max_row_nnz   = hypre_ParNSHDataNSHMaxRowNnz(nsh_data);
   HYPRE_Int            nsh_max_iter      = hypre_ParNSHDataNSHMaxIter(nsh_data);

   /* ----- begin -----*/

   //num_threads = hypre_NumThreads();

   hypre_MPI_Comm_size(comm,&num_procs);
   hypre_MPI_Comm_rank(comm,&my_id);

   /* Free Previously allocated data, if any not destroyed */
   if (matM)
   {
      hypre_TFree(matM, HYPRE_MEMORY_HOST);
      matM = NULL;
   }

   /* clear old l1_norm data, if created */
   if (hypre_ParNSHDataL1Norms(nsh_data))
   {
      hypre_TFree(hypre_ParNSHDataL1Norms(nsh_data), HYPRE_MEMORY_HOST);
      hypre_ParNSHDataL1Norms(nsh_data) = NULL;
   }

   /* setup temporary storage
    * first check is they've already here
    */
   if (hypre_ParNSHDataUTemp(nsh_data))
   {
      hypre_ParVectorDestroy(hypre_ParNSHDataUTemp(nsh_data));
      hypre_ParNSHDataUTemp(nsh_data) = NULL;
   }
   if (hypre_ParNSHDataFTemp(nsh_data))
   {
      hypre_ParVectorDestroy(hypre_ParNSHDataFTemp(nsh_data));
      hypre_ParNSHDataFTemp(nsh_data) = NULL;
   }
   if (hypre_ParNSHDataResidual(nsh_data))
   {
      hypre_ParVectorDestroy(hypre_ParNSHDataResidual(nsh_data));
      hypre_ParNSHDataResidual(nsh_data) = NULL;
   }
   if (hypre_ParNSHDataRelResNorms(nsh_data))
   {
      hypre_TFree(hypre_ParNSHDataRelResNorms(nsh_data), HYPRE_MEMORY_HOST);
      hypre_ParNSHDataRelResNorms(nsh_data) = NULL;
   }

   /* start to create working vectors */
   Utemp = hypre_ParVectorCreate(hypre_ParCSRMatrixComm(A),
         hypre_ParCSRMatrixGlobalNumRows(A),
         hypre_ParCSRMatrixRowStarts(A));
   hypre_ParVectorInitialize(Utemp);
   hypre_ParNSHDataUTemp(nsh_data) = Utemp;

   Ftemp = hypre_ParVectorCreate(hypre_ParCSRMatrixComm(A),
         hypre_ParCSRMatrixGlobalNumRows(A),
         hypre_ParCSRMatrixRowStarts(A));
   hypre_ParVectorInitialize(Ftemp);
   hypre_ParNSHDataFTemp(nsh_data) = Ftemp;
   /* set matrix, solution and rhs pointers */
   matA = A;
   F_array = f;
   U_array = u;

   /* NSH compute approximate inverse, see par_ilu.c */
   hypre_ILUParCSRInverseNSH(matA, &matM, droptol, mr_tol, nsh_tol, DIVIDE_TOL, mr_max_row_nnz,
         nsh_max_row_nnz, mr_max_iter, nsh_max_iter, mr_col_version, print_level);

   /* set pointers to NSH data */
   hypre_ParNSHDataMatA(nsh_data) = matA;
   hypre_ParNSHDataF(nsh_data) = F_array;
   hypre_ParNSHDataU(nsh_data) = U_array;
   hypre_ParNSHDataMatM(nsh_data) = matM;

   /* compute operator complexity */
   hypre_ParCSRMatrixSetDNumNonzeros(matA);
   hypre_ParCSRMatrixSetDNumNonzeros(matM);
   /* compute complexity */
   hypre_ParNSHDataOperatorComplexity(nsh_data) =  hypre_ParCSRMatrixDNumNonzeros(matM)/hypre_ParCSRMatrixDNumNonzeros(matA);
   if (my_id == 0)
   {
      hypre_printf("NSH SETUP: operator complexity = %f  \n", hypre_ParNSHDataOperatorComplexity(nsh_data));
   }

   if ( logging > 1 ) {
      residual =
         hypre_ParVectorCreate(hypre_ParCSRMatrixComm(matA),
               hypre_ParCSRMatrixGlobalNumRows(matA),
               hypre_ParCSRMatrixRowStarts(matA) );
      hypre_ParVectorInitialize(residual);
      hypre_ParNSHDataResidual(nsh_data)= residual;
   }
   else{
      hypre_ParNSHDataResidual(nsh_data) = NULL;
   }
   rel_res_norms = hypre_CTAlloc(HYPRE_Real, hypre_ParNSHDataMaxIter(nsh_data), HYPRE_MEMORY_HOST);
   hypre_ParNSHDataRelResNorms(nsh_data) = rel_res_norms;

   return hypre_error_flag;
}


/* ILU(0) for RAS, has some external rows
 * A = input matrix
 * perm = permutation array indicating ordering of factorization. Perm could come from a
 *    CF_marker array or a reordering routine.
 * nLU = size of computed LDU factorization.
 * Lptr, Dptr, Uptr, Sptr = L, D, U, S factors.
 * will form global Schur Matrix if nLU < n
 */
HYPRE_Int
hypre_ILUSetupILU0RAS(hypre_ParCSRMatrix *A, HYPRE_Int *perm, HYPRE_Int nLU,
      hypre_ParCSRMatrix **Lptr, HYPRE_Real** Dptr, hypre_ParCSRMatrix **Uptr)
{
   HYPRE_Int                i, ii, j, k, k1, k2, ctrU, ctrL, lenl, lenu, jpiv, col, jpos;
   HYPRE_Int                *iw, *iL, *iU;
   HYPRE_Real               dd, t, dpiv, lxu, *wU, *wL;

   /* communication stuffs for S */
   MPI_Comm                 comm          = hypre_ParCSRMatrixComm(A);
   HYPRE_Int                num_procs;
   //   HYPRE_Int                S_offd_nnz, S_offd_ncols;
   hypre_ParCSRCommPkg      *comm_pkg;
   //   hypre_ParCSRCommHandle   *comm_handle;
   //   HYPRE_Int                num_sends, begin, end;
   //   HYPRE_Int                *send_buf     = NULL;

   /* data objects for A */
   hypre_CSRMatrix          *A_diag       = hypre_ParCSRMatrixDiag(A);
   hypre_CSRMatrix          *A_offd       = hypre_ParCSRMatrixOffd(A);
   HYPRE_Real               *A_diag_data  = hypre_CSRMatrixData(A_diag);
   HYPRE_Int                *A_diag_i     = hypre_CSRMatrixI(A_diag);
   HYPRE_Int                *A_diag_j     = hypre_CSRMatrixJ(A_diag);
   HYPRE_Real               *A_offd_data  = hypre_CSRMatrixData(A_offd);
   HYPRE_Int                *A_offd_i     = hypre_CSRMatrixI(A_offd);
   HYPRE_Int                *A_offd_j     = hypre_CSRMatrixJ(A_offd);

   /* size of problem and external matrix */
   HYPRE_Int                n             =  hypre_CSRMatrixNumRows(A_diag);
   //   HYPRE_Int                m             = n - nLU;
   HYPRE_Int                ext           = hypre_CSRMatrixNumCols(A_offd);
   HYPRE_Int                total_rows    = n + ext;
   HYPRE_BigInt             col_starts[2];
   HYPRE_BigInt             global_num_rows;
   HYPRE_Real               local_nnz, total_nnz;

   /* data objects for L, D, U */
   hypre_ParCSRMatrix       *matL;
   hypre_ParCSRMatrix       *matU;
   hypre_CSRMatrix          *L_diag;
   hypre_CSRMatrix          *U_diag;
   HYPRE_Real               *D_data;
   HYPRE_Real               *L_diag_data;
   HYPRE_Int                *L_diag_i;
   HYPRE_Int                *L_diag_j;
   HYPRE_Real               *U_diag_data;
   HYPRE_Int                *U_diag_i;
   HYPRE_Int                *U_diag_j;

   /* data objects for E, external matrix */
   HYPRE_Int                *E_i;
   HYPRE_Int                *E_j;
   HYPRE_Real               *E_data;

   /* memory management */
   HYPRE_Int                initial_alloc = 0;
   HYPRE_Int                capacity_L;
   HYPRE_Int                capacity_U;
   HYPRE_Int                nnz_A = A_diag_i[n];

   /* reverse permutation array */
   HYPRE_Int                *rperm;
   /* the original permutation array */
   HYPRE_Int                *perm_old;

   /* start setup
    * get communication stuffs first
    */
   hypre_MPI_Comm_size(comm,&num_procs);
   comm_pkg = hypre_ParCSRMatrixCommPkg(A);
   /* setup if not yet built */
   if (!comm_pkg)
   {
      hypre_MatvecCommPkgCreate(A);
      comm_pkg = hypre_ParCSRMatrixCommPkg(A);
   }

   /* check for correctness */
   if (nLU < 0 || nLU > n)
   {
      hypre_error_w_msg(HYPRE_ERROR_ARG,"WARNING: nLU out of range.\n");
   }

   /* Allocate memory for L,D,U,S factors */
   if (n > 0)
   {
      initial_alloc = (n + ext) + ceil((nnz_A / 2.0)*total_rows/n);
   }
   capacity_L = initial_alloc;
   capacity_U = initial_alloc;

   D_data      = hypre_TAlloc(HYPRE_Real, total_rows, HYPRE_MEMORY_DEVICE);
   L_diag_i    = hypre_TAlloc(HYPRE_Int, total_rows+1, HYPRE_MEMORY_DEVICE);
   L_diag_j    = hypre_TAlloc(HYPRE_Int, capacity_L, HYPRE_MEMORY_DEVICE);
   L_diag_data = hypre_TAlloc(HYPRE_Real, capacity_L, HYPRE_MEMORY_DEVICE);
   U_diag_i    = hypre_TAlloc(HYPRE_Int, total_rows+1, HYPRE_MEMORY_DEVICE);
   U_diag_j    = hypre_TAlloc(HYPRE_Int, capacity_U, HYPRE_MEMORY_DEVICE);
   U_diag_data = hypre_TAlloc(HYPRE_Real, capacity_U, HYPRE_MEMORY_DEVICE);

   /* allocate working arrays */
   iw          = hypre_TAlloc(HYPRE_Int, 4*total_rows, HYPRE_MEMORY_HOST);
   iL          = iw+total_rows;
   rperm       = iw + 2 * total_rows;
   perm_old    = perm;
   perm        = iw + 3 * total_rows;
   wL          = hypre_TAlloc(HYPRE_Real, total_rows, HYPRE_MEMORY_HOST);
   ctrU = ctrL = 0;
   L_diag_i[0] = U_diag_i[0] = 0;
   /* set marker array iw to -1 */
   for (i = 0; i < total_rows; i++)
   {
      iw[i] = -1;
   }

   /* expand perm to suit extra data, remember to free */
   for (i = 0; i < n; i++)
   {
      perm[i] = perm_old[i];
   }
   for (i = n; i < total_rows; i++)
   {
      perm[i] = i;
   }

   /* get reverse permutation (rperm).
    * rperm holds the reordered indexes.
    */
   for (i = 0; i < total_rows; i++)
   {
      rperm[perm[i]] = i;
   }

   /* get external rows */
   hypre_ILUBuildRASExternalMatrix(A, rperm, &E_i, &E_j, &E_data);

   /*---------  Begin Factorization. Work in permuted space  ----
    * this is the first part, without offd
    */
   for (ii = 0; ii < nLU; ii++)
   {
      // get row i
      i = perm[ii];
      // get extents of row i
      k1=A_diag_i[i];
      k2=A_diag_i[i+1];

      /*-------------------- unpack L & U-parts of row of A in arrays w */
      iU = iL+ii;
      wU = wL+ii;
      /*--------------------  diagonal entry */
      dd = 0.0;
      lenl  = lenu = 0;
      iw[ii] = ii;
      /*-------------------- scan & unwrap column */
      for (j = k1; j < k2; j++)
      {
         col = rperm[A_diag_j[j]];
         t = A_diag_data[j];
         if ( col < ii )
         {
            iw[col] = lenl;
            iL[lenl] = col;
            wL[lenl++] = t;
         }
         else if (col > ii)
         {
            iw[col] = lenu;
            iU[lenu] = col;
            wU[lenu++] = t;
         }
         else
         {
            dd=t;
         }
      }

      /* eliminate row */
      /*-------------------------------------------------------------------------
       *  In order to do the elimination in the correct order we must select the
       *  smallest column index among iL[k], k = j, j+1, ..., lenl-1. For ILU(0),
       *  no new fill-ins are expect, so we can pre-sort iL and wL prior to the
       *  entering the elimination loop.
       *-----------------------------------------------------------------------*/
      //      hypre_quickSortIR(iL, wL, iw, 0, (lenl-1));
      hypre_qsort3ir(iL, wL, iw, 0, (lenl-1));
      for (j = 0; j < lenl; j++)
      {
         jpiv = iL[j];
         /* get factor/ pivot element */
         dpiv = wL[j] * D_data[jpiv];
         /* store entry in L */
         wL[j] = dpiv;

         /* zero out element - reset pivot */
         iw[jpiv] = -1;
         /* combine current row and pivot row */
         for (k = U_diag_i[jpiv]; k < U_diag_i[jpiv+1]; k++)
         {
            col = U_diag_j[k];
            jpos = iw[col];

            /* Only fill-in nonzero pattern (jpos != 0) */
            if (jpos < 0)
            {
               continue;
            }

            lxu = - U_diag_data[k] * dpiv;
            if (col < ii)
            {
               /* dealing with L part */
               wL[jpos] += lxu;
            }
            else if (col > ii)
            {
               /* dealing with U part */
               wU[jpos] += lxu;
            }
            else
            {
               /* diagonal update */
               dd += lxu;
            }
         }
      }
      /* restore iw (only need to restore diagonal and U part */
      iw[ii] = -1;
      for (j = 0; j < lenu; j++)
      {
         iw[iU[j]] = -1;
      }

      /* Update LDU factors */
      /* L part */
      /* Check that memory is sufficient */
      while ((ctrL+lenl) > capacity_L)
      {
         HYPRE_Int tmp = capacity_L;
         capacity_L = capacity_L * EXPAND_FACT + 1;
         L_diag_j = hypre_TReAlloc_v2(L_diag_j, HYPRE_Int, tmp, HYPRE_Int, capacity_L, HYPRE_MEMORY_DEVICE);
         L_diag_data = hypre_TReAlloc_v2(L_diag_data, HYPRE_Real, tmp, HYPRE_Real, capacity_L, HYPRE_MEMORY_DEVICE);
      }
      //hypre_TMemcpy(&(L_diag_j)[ctrL], iL, HYPRE_Int, lenl, HYPRE_MEMORY_DEVICE, HYPRE_MEMORY_HOST);
      //hypre_TMemcpy(&(L_diag_data)[ctrL], wL, HYPRE_Real, lenl, HYPRE_MEMORY_DEVICE, HYPRE_MEMORY_HOST);
      hypre_TMemcpy(&(L_diag_j)[ctrL], iL, HYPRE_Int, lenl,
                    HYPRE_MEMORY_HOST, HYPRE_MEMORY_HOST);
      hypre_TMemcpy(&(L_diag_data)[ctrL], wL, HYPRE_Real, lenl,
                    HYPRE_MEMORY_HOST, HYPRE_MEMORY_HOST);
      L_diag_i[ii+1] = (ctrL+=lenl);

      /* diagonal part (we store the inverse) */
      if (fabs(dd) < MAT_TOL)
      {
         dd = 1.0e-6;
      }
      D_data[ii] = 1./dd;

      /* U part */
      /* Check that memory is sufficient */
      while ((ctrU+lenu) > capacity_U)
      {
         HYPRE_Int tmp = capacity_U;
         capacity_U = capacity_U * EXPAND_FACT + 1;
         U_diag_j = hypre_TReAlloc_v2(U_diag_j, HYPRE_Int, tmp, HYPRE_Int, capacity_U, HYPRE_MEMORY_DEVICE);
         U_diag_data = hypre_TReAlloc_v2(U_diag_data, HYPRE_Real, tmp, HYPRE_Real, capacity_U, HYPRE_MEMORY_DEVICE);
      }
      //hypre_TMemcpy(&(U_diag_j)[ctrU], iU, HYPRE_Int, lenu, HYPRE_MEMORY_DEVICE, HYPRE_MEMORY_HOST);
      //hypre_TMemcpy(&(U_diag_data)[ctrU], wU, HYPRE_Real, lenu, HYPRE_MEMORY_DEVICE, HYPRE_MEMORY_HOST);
      hypre_TMemcpy(&(U_diag_j)[ctrU], iU, HYPRE_Int, lenu,
                    HYPRE_MEMORY_HOST, HYPRE_MEMORY_HOST);
      hypre_TMemcpy(&(U_diag_data)[ctrU], wU, HYPRE_Real, lenu,
                    HYPRE_MEMORY_HOST, HYPRE_MEMORY_HOST);
      U_diag_i[ii+1] = (ctrU+=lenu);
   }

   /*---------  Begin Factorization in lower part  ----
    * here we need to get off diagonals in
    */
   for (ii = nLU; ii < n; ii++)
   {
      // get row i
      i = perm[ii];
      // get extents of row i
      k1=A_diag_i[i];
      k2=A_diag_i[i+1];

      /*-------------------- unpack L & U-parts of row of A in arrays w */
      iU = iL+ii;
      wU = wL+ii;
      /*--------------------  diagonal entry */
      dd = 0.0;
      lenl  = lenu = 0;
      iw[ii] = ii;
      /*-------------------- scan & unwrap column */
      for (j = k1; j < k2; j++)
      {
         col = rperm[A_diag_j[j]];
         t = A_diag_data[j];
         if (col < ii)
         {
            iw[col] = lenl;
            iL[lenl] = col;
            wL[lenl++] = t;
         }
         else if (col > ii)
         {
            iw[col] = lenu;
            iU[lenu] = col;
            wU[lenu++] = t;
         }
         else
         {
            dd=t;
         }
      }

      /*------------------ sjcan offd*/
      k1=A_offd_i[i];
      k2=A_offd_i[i+1];
      for (j = k1; j < k2; j++)
      {
         /* add offd to U part, all offd are U for this part */
         col = A_offd_j[j] + n;
         t = A_offd_data[j];
         iw[col] = lenu;
         iU[lenu] = col;
         wU[lenu++] = t;
      }

      /* eliminate row */
      /*-------------------------------------------------------------------------
       *  In order to do the elimination in the correct order we must select the
       *  smallest column index among iL[k], k = j, j+1, ..., lenl-1. For ILU(0),
       *  no new fill-ins are expect, so we can pre-sort iL and wL prior to the
       *  entering the elimination loop.
       *-----------------------------------------------------------------------*/
      //      hypre_quickSortIR(iL, wL, iw, 0, (lenl-1));
      hypre_qsort3ir(iL, wL, iw, 0, (lenl-1));
      for (j = 0; j < lenl; j++)
      {
         jpiv = iL[j];
         /* get factor/ pivot element */
         dpiv = wL[j] * D_data[jpiv];
         /* store entry in L */
         wL[j] = dpiv;

         /* zero out element - reset pivot */
         iw[jpiv] = -1;
         /* combine current row and pivot row */
         for (k = U_diag_i[jpiv]; k < U_diag_i[jpiv+1]; k++)
         {
            col = U_diag_j[k];
            jpos = iw[col];

            /* Only fill-in nonzero pattern (jpos != 0) */
            if (jpos < 0)
            {
               continue;
            }

            lxu = - U_diag_data[k] * dpiv;
            if (col < ii)
            {
               /* dealing with L part */
               wL[jpos] += lxu;
            }
            else if (col > ii)
            {
               /* dealing with U part */
               wU[jpos] += lxu;
            }
            else
            {
               /* diagonal update */
               dd += lxu;
            }
         }
      }
      /* restore iw (only need to restore diagonal and U part */
      iw[ii] = -1;
      for (j = 0; j < lenu; j++)
      {
         iw[iU[j]] = -1;
      }

      /* Update LDU factors */
      /* L part */
      /* Check that memory is sufficient */
      while ((ctrL+lenl) > capacity_L)
      {
         HYPRE_Int tmp = capacity_L;
         capacity_L = capacity_L * EXPAND_FACT + 1;
         L_diag_j = hypre_TReAlloc_v2(L_diag_j, HYPRE_Int, tmp, HYPRE_Int, capacity_L, HYPRE_MEMORY_DEVICE);
         L_diag_data = hypre_TReAlloc_v2(L_diag_data, HYPRE_Real, tmp, HYPRE_Real, capacity_L, HYPRE_MEMORY_DEVICE);
      }
      //hypre_TMemcpy(&(L_diag_j)[ctrL], iL, HYPRE_Int, lenl, HYPRE_MEMORY_DEVICE, HYPRE_MEMORY_HOST);
      //hypre_TMemcpy(&(L_diag_data)[ctrL], wL, HYPRE_Real, lenl, HYPRE_MEMORY_DEVICE, HYPRE_MEMORY_HOST);
      hypre_TMemcpy(&(L_diag_j)[ctrL], iL, HYPRE_Int, lenl,
                    HYPRE_MEMORY_HOST, HYPRE_MEMORY_HOST);
      hypre_TMemcpy(&(L_diag_data)[ctrL], wL, HYPRE_Real, lenl,
                    HYPRE_MEMORY_HOST, HYPRE_MEMORY_HOST);
      L_diag_i[ii+1] = (ctrL+=lenl);

      /* diagonal part (we store the inverse) */
      if (fabs(dd) < MAT_TOL)
      {
         dd = 1.0e-6;
      }
      D_data[ii] = 1./dd;

      /* U part */
      /* Check that memory is sufficient */
      while ((ctrU+lenu) > capacity_U)
      {
         HYPRE_Int tmp = capacity_U;
         capacity_U = capacity_U * EXPAND_FACT + 1;
         U_diag_j = hypre_TReAlloc_v2(U_diag_j, HYPRE_Int, tmp, HYPRE_Int, capacity_U, HYPRE_MEMORY_DEVICE);
         U_diag_data = hypre_TReAlloc_v2(U_diag_data, HYPRE_Real, tmp, HYPRE_Real, capacity_U, HYPRE_MEMORY_DEVICE);
      }
      //hypre_TMemcpy(&(U_diag_j)[ctrU], iU, HYPRE_Int, lenu, HYPRE_MEMORY_DEVICE, HYPRE_MEMORY_HOST);
      //hypre_TMemcpy(&(U_diag_data)[ctrU], wU, HYPRE_Real, lenu, HYPRE_MEMORY_DEVICE, HYPRE_MEMORY_HOST);
      hypre_TMemcpy(&(U_diag_j)[ctrU], iU, HYPRE_Int, lenu,
                    HYPRE_MEMORY_HOST, HYPRE_MEMORY_HOST);
      hypre_TMemcpy(&(U_diag_data)[ctrU], wU, HYPRE_Real, lenu,
                    HYPRE_MEMORY_HOST, HYPRE_MEMORY_HOST);
      U_diag_i[ii+1] = (ctrU+=lenu);
   }

   /*---------  Begin Factorization in external part  ----
    * here we need to get off diagonals in
    */
   for (ii = n ; ii < total_rows ; ii++)
   {
      // get row i
      i = ii-n;
      // get extents of row i
      k1=E_i[i];
      k2=E_i[i+1];

      /*-------------------- unpack L & U-parts of row of A in arrays w */
      iU = iL+ii;
      wU = wL+ii;
      /*--------------------  diagonal entry */
      dd = 0.0;
      lenl  = lenu = 0;
      iw[ii] = ii;
      /*-------------------- scan & unwrap column */
      for (j = k1; j < k2; j++)
      {
         col = rperm[E_j[j]];
         t = E_data[j];
         if (col < ii)
         {
            iw[col] = lenl;
            iL[lenl] = col;
            wL[lenl++] = t;
         }
         else if (col > ii)
         {
            iw[col] = lenu;
            iU[lenu] = col;
            wU[lenu++] = t;
         }
         else
         {
            dd=t;
         }
      }

      /* eliminate row */
      /*-------------------------------------------------------------------------
       *  In order to do the elimination in the correct order we must select the
       *  smallest column index among iL[k], k = j, j+1, ..., lenl-1. For ILU(0),
       *  no new fill-ins are expect, so we can pre-sort iL and wL prior to the
       *  entering the elimination loop.
       *-----------------------------------------------------------------------*/
      //      hypre_quickSortIR(iL, wL, iw, 0, (lenl-1));
      hypre_qsort3ir(iL, wL, iw, 0, (lenl-1));
      for (j = 0; j < lenl; j++)
      {
         jpiv = iL[j];
         /* get factor/ pivot element */
         dpiv = wL[j] * D_data[jpiv];
         /* store entry in L */
         wL[j] = dpiv;

         /* zero out element - reset pivot */
         iw[jpiv] = -1;
         /* combine current row and pivot row */
         for (k = U_diag_i[jpiv]; k < U_diag_i[jpiv+1]; k++)
         {
            col = U_diag_j[k];
            jpos = iw[col];

            /* Only fill-in nonzero pattern (jpos != 0) */
            if (jpos < 0)
            {
               continue;
            }

            lxu = - U_diag_data[k] * dpiv;
            if (col < ii)
            {
               /* dealing with L part */
               wL[jpos] += lxu;
            }
            else if (col > ii)
            {
               /* dealing with U part */
               wU[jpos] += lxu;
            }
            else
            {
               /* diagonal update */
               dd += lxu;
            }
         }
      }
      /* restore iw (only need to restore diagonal and U part */
      iw[ii] = -1;
      for (j = 0; j < lenu; j++)
      {
         iw[iU[j]] = -1;
      }

      /* Update LDU factors */
      /* L part */
      /* Check that memory is sufficient */
      while ((ctrL+lenl) > capacity_L)
      {
         HYPRE_Int tmp = capacity_L;
         capacity_L = capacity_L * EXPAND_FACT + 1;
         L_diag_j = hypre_TReAlloc_v2(L_diag_j, HYPRE_Int, tmp, HYPRE_Int, capacity_L, HYPRE_MEMORY_DEVICE);
         L_diag_data = hypre_TReAlloc_v2(L_diag_data, HYPRE_Real, tmp, HYPRE_Real, capacity_L, HYPRE_MEMORY_DEVICE);
      }
      //hypre_TMemcpy(&(L_diag_j)[ctrL], iL, HYPRE_Int, lenl, HYPRE_MEMORY_DEVICE, HYPRE_MEMORY_HOST);
      //hypre_TMemcpy(&(L_diag_data)[ctrL], wL, HYPRE_Real, lenl, HYPRE_MEMORY_DEVICE, HYPRE_MEMORY_HOST);
      hypre_TMemcpy(&(L_diag_j)[ctrL], iL, HYPRE_Int, lenl,
                    HYPRE_MEMORY_HOST, HYPRE_MEMORY_HOST);
      hypre_TMemcpy(&(L_diag_data)[ctrL], wL, HYPRE_Real, lenl,
                    HYPRE_MEMORY_HOST, HYPRE_MEMORY_HOST);
      L_diag_i[ii+1] = (ctrL+=lenl);

      /* diagonal part (we store the inverse) */
      if (fabs(dd) < MAT_TOL)
      {
         dd = 1.0e-6;
      }
      D_data[ii] = 1./dd;

      /* U part */
      /* Check that memory is sufficient */
      while ((ctrU+lenu) > capacity_U)
      {
         HYPRE_Int tmp = capacity_U;
         capacity_U = capacity_U * EXPAND_FACT + 1;
         U_diag_j = hypre_TReAlloc_v2(U_diag_j, HYPRE_Int, tmp, HYPRE_Int, capacity_U, HYPRE_MEMORY_DEVICE);
         U_diag_data = hypre_TReAlloc_v2(U_diag_data, HYPRE_Real, tmp, HYPRE_Real, capacity_U, HYPRE_MEMORY_DEVICE);
      }
      //hypre_TMemcpy(&(U_diag_j)[ctrU], iU, HYPRE_Int, lenu, HYPRE_MEMORY_DEVICE, HYPRE_MEMORY_HOST);
      //hypre_TMemcpy(&(U_diag_data)[ctrU], wU, HYPRE_Real, lenu, HYPRE_MEMORY_DEVICE, HYPRE_MEMORY_HOST);
      hypre_TMemcpy(&(U_diag_j)[ctrU], iU, HYPRE_Int, lenu,
                    HYPRE_MEMORY_HOST, HYPRE_MEMORY_HOST);
      hypre_TMemcpy(&(U_diag_data)[ctrU], wU, HYPRE_Real, lenu,
                    HYPRE_MEMORY_HOST, HYPRE_MEMORY_HOST);
      U_diag_i[ii+1] = (ctrU+=lenu);
   }

   HYPRE_BigInt big_total_rows = (HYPRE_BigInt)total_rows;
   hypre_MPI_Allreduce(&big_total_rows, &global_num_rows, 1, HYPRE_MPI_BIG_INT, hypre_MPI_SUM, comm);

   /* need to get new column start */
   {
      HYPRE_BigInt global_start;
      hypre_MPI_Scan( &big_total_rows, &global_start, 1, HYPRE_MPI_BIG_INT, hypre_MPI_SUM, comm);
      col_starts[0] = global_start - total_rows;
      col_starts[1] = global_start;
   }

   matL = hypre_ParCSRMatrixCreate( comm,
         global_num_rows,
         global_num_rows,
         col_starts,
         col_starts,
         0,
         ctrL,
         0 );

   L_diag = hypre_ParCSRMatrixDiag(matL);
   hypre_CSRMatrixI(L_diag) = L_diag_i;
   if (ctrL)
   {
      hypre_CSRMatrixData(L_diag) = L_diag_data;
      hypre_CSRMatrixJ(L_diag) = L_diag_j;
   }
   else
   {
      /* we've allocated some memory, so free if not used */
      hypre_TFree(L_diag_j,HYPRE_MEMORY_DEVICE);
      hypre_TFree(L_diag_data,HYPRE_MEMORY_DEVICE);
   }
   /* store (global) total number of nonzeros */
   local_nnz = (HYPRE_Real) ctrL;
   hypre_MPI_Allreduce(&local_nnz, &total_nnz, 1, HYPRE_MPI_REAL, hypre_MPI_SUM, comm);
   hypre_ParCSRMatrixDNumNonzeros(matL) = total_nnz;

   matU = hypre_ParCSRMatrixCreate( comm,
         global_num_rows,
         global_num_rows,
         col_starts,
         col_starts,
         0,
         ctrU,
         0 );

   U_diag = hypre_ParCSRMatrixDiag(matU);
   hypre_CSRMatrixI(U_diag) = U_diag_i;
   if (ctrU)
   {
      hypre_CSRMatrixData(U_diag) = U_diag_data;
      hypre_CSRMatrixJ(U_diag) = U_diag_j;
   }
   else
   {
      /* we've allocated some memory, so free if not used */
      hypre_TFree(U_diag_j,HYPRE_MEMORY_DEVICE);
      hypre_TFree(U_diag_data,HYPRE_MEMORY_DEVICE);
   }
   /* store (global) total number of nonzeros */
   local_nnz = (HYPRE_Real) ctrU;
   hypre_MPI_Allreduce(&local_nnz, &total_nnz, 1, HYPRE_MPI_REAL, hypre_MPI_SUM, comm);
   hypre_ParCSRMatrixDNumNonzeros(matU) = total_nnz;
   /* free memory */
   hypre_TFree(wL,HYPRE_MEMORY_HOST);
   hypre_TFree(iw,HYPRE_MEMORY_HOST);

   /* free external data */
   if (E_i)
   {
      hypre_TFree(E_i, HYPRE_MEMORY_HOST);
   }
   if (E_j)
   {
      hypre_TFree(E_j, HYPRE_MEMORY_HOST);
      hypre_TFree(E_data, HYPRE_MEMORY_HOST);
   }
   hypre_TFree(col_starts, HYPRE_MEMORY_HOST);

   /* set matrix pointers */
   *Lptr = matL;
   *Dptr = D_data;
   *Uptr = matU;

   return hypre_error_flag;
}



/* ILU(k) symbolic factorization for RAS
 * n = total rows of input
 * lfil = level of fill-in, the k in ILU(k)
 * perm = permutation array indicating ordering of factorization. Perm could come from a
 * rperm = reverse permutation array, used here to avoid duplicate memory allocation
 * iw = working array, used here to avoid duplicate memory allocation
 * nLU = size of computed LDU factorization.
 * A/L/U/E_i = the I slot of A, L, U and E
 * A/L/U/E_j = the J slot of A, L, U and E
 * will form global Schur Matrix if nLU < n
 */
HYPRE_Int
hypre_ILUSetupILUKRASSymbolic(HYPRE_Int n, HYPRE_Int *A_diag_i, HYPRE_Int *A_diag_j, HYPRE_Int *A_offd_i, HYPRE_Int *A_offd_j,
                              HYPRE_Int *E_i, HYPRE_Int *E_j, HYPRE_Int ext,
                              HYPRE_Int lfil, HYPRE_Int *perm,
                              HYPRE_Int *rperm,   HYPRE_Int *iw,   HYPRE_Int nLU,
                              HYPRE_Int *L_diag_i, HYPRE_Int *U_diag_i,
                              HYPRE_Int **L_diag_j, HYPRE_Int **U_diag_j)
{
   /*
    * 1: Setup and create buffers
    * A_diag_*: tempory pointer for the diagonal matrix of A and its '*' slot
    * ii: outer loop from 0 to nLU - 1
    * i: the real col number in diag inside the outer loop
    * iw:  working array store the reverse of active col number
    * iL: working array store the active col number
    * iLev: working array store the active level of current row
    * lenl/u: current position in iw and so
    * ctrL/U/S: global position in J
    */

   HYPRE_Int      *temp_L_diag_j, *temp_U_diag_j, *u_levels;
   HYPRE_Int      *iL, *iLev;
   HYPRE_Int      ii, i, j, k, ku, lena, lenl, lenu, lenh, ilev, lev, col, icol;
   //   HYPRE_Int      m = n - nLU;
   HYPRE_Int      total_rows = ext + n;

   /* memory management */
   HYPRE_Int      ctrL;
   HYPRE_Int      ctrU;
   HYPRE_Int      capacity_L;
   HYPRE_Int      capacity_U;
   HYPRE_Int      initial_alloc = 0;
   HYPRE_Int      nnz_A;

   /* set iL and iLev to right place in iw array */
   iL             = iw + total_rows;
   iLev           = iw + 2*total_rows;

   /* setup initial memory used */
   nnz_A          = A_diag_i[n];
   if (n > 0)
   {
      initial_alloc  = (n + ext) + ceil((nnz_A / 2.0) * total_rows / n);
   }
   capacity_L     = initial_alloc;
   capacity_U     = initial_alloc;

   /* allocate other memory for L and U struct */
   temp_L_diag_j  = hypre_CTAlloc(HYPRE_Int, capacity_L, HYPRE_MEMORY_DEVICE);
   temp_U_diag_j  = hypre_CTAlloc(HYPRE_Int, capacity_U, HYPRE_MEMORY_DEVICE);

   u_levels       = hypre_CTAlloc(HYPRE_Int, capacity_U, HYPRE_MEMORY_HOST);
   ctrL = ctrU = 0;

   /* set initial value for working array */
   for (ii = 0; ii < total_rows; ii++)
   {
      iw[ii] = -1;
   }

   /*
    * 2: Start of main loop
    * those in iL are NEW col index (after permutation)
    */
   for (ii = 0; ii < nLU; ii++)
   {
      i = perm[ii];
      lenl = 0;
      lenh = 0;/* this is the current length of heap */
      lenu = ii;
      lena = A_diag_i[i+1];
      /* put those already inside original pattern, and set their level to 0 */
      for (j = A_diag_i[i]; j < lena; j++)
      {
         /* get the neworder of that col */
         col = rperm[A_diag_j[j]];
         if (col < ii)
         {
            /*
             * this is an entry in L
             * we maintain a heap structure for L part
             */
            iL[lenh] = col;
            iLev[lenh] = 0;
            iw[col] = lenh++;
            /*now miantian a heap structure*/
            hypre_ILUMinHeapAddIIIi(iL,iLev,iw,lenh);
         }
         else if (col > ii)
         {
            /* this is an entry in U */
            iL[lenu] = col;
            iLev[lenu] = 0;
            iw[col] = lenu++;
         }
      }/* end of j loop for adding pattern in original matrix */

      /*
       * search lower part of current row and update pattern based on level
       */
      while (lenh > 0)
      {
         /*
          * k is now the new col index after permutation
          * the first element of the heap is the smallest
          */
         k = iL[0];
         ilev = iLev[0];
         /*
          * we now need to maintain the heap structure
          */
         hypre_ILUMinHeapRemoveIIIi(iL,iLev,iw,lenh);
         lenh--;
         /* copy to the end of array */
         lenl++;
         /* reset iw for that, not using anymore */
         iw[k]=-1;
         hypre_swap2i(iL,iLev,ii-lenl,lenh);
         /*
          * now the elimination on current row could start.
          * eliminate row k (new index) from current row
          */
         ku = U_diag_i[k+1];
         for (j = U_diag_i[k]; j < ku; j++)
         {
            col = temp_U_diag_j[j];
            lev = u_levels[j] + ilev + 1;
            /* ignore large level */
            icol = iw[col];
            /* skill large level */
            if (lev > lfil)
            {
               continue;
            }
            if (icol < 0)
            {
               /* not yet in */
               if (col < ii)
               {
                  /*
                   * if we add to the left L, we need to maintian the
                   *    heap structure
                   */
                  iL[lenh] = col;
                  iLev[lenh] = lev;
                  iw[col] = lenh++;
                  /*swap it with the element right after the heap*/

                  /* maintain the heap */
                  hypre_ILUMinHeapAddIIIi(iL,iLev,iw,lenh);
               }
               else if (col > ii)
               {
                  iL[lenu] = col;
                  iLev[lenu] = lev;
                  iw[col] = lenu++;
               }
            }
            else
            {
               iLev[icol] = hypre_min(lev, iLev[icol]);
            }
         }/* end of loop j for level update */
      }/* end of while loop for iith row */

      /* now update everything, indices, levels and so */
      L_diag_i[ii+1] = L_diag_i[ii] + lenl;
      if (lenl > 0)
      {
         /* check if memory is enough */
         while (ctrL + lenl > capacity_L)
         {
            HYPRE_Int tmp = capacity_L;
            capacity_L = capacity_L * EXPAND_FACT + 1;
            temp_L_diag_j = hypre_TReAlloc_v2(temp_L_diag_j, HYPRE_Int, tmp, HYPRE_Int, capacity_L, HYPRE_MEMORY_DEVICE);
         }
         /* now copy L data, reverse order */
         for (j = 0; j < lenl; j++)
         {
            temp_L_diag_j[ctrL+j] = iL[ii-j-1];
         }
         ctrL += lenl;
      }
      k = lenu - ii;
      U_diag_i[ii+1] = U_diag_i[ii] + k;
      if (k > 0)
      {
         /* check if memory is enough */
         while (ctrU + k > capacity_U)
         {
            HYPRE_Int tmp = capacity_U;
            capacity_U = capacity_U * EXPAND_FACT + 1;
            temp_U_diag_j = hypre_TReAlloc_v2(temp_U_diag_j, HYPRE_Int, tmp, HYPRE_Int, capacity_U, HYPRE_MEMORY_DEVICE);
            u_levels = hypre_TReAlloc_v2(u_levels, HYPRE_Int, tmp, HYPRE_Int, capacity_U, HYPRE_MEMORY_HOST);
         }
         //hypre_TMemcpy(temp_U_diag_j+ctrU,iL+ii,HYPRE_Int,k,HYPRE_MEMORY_DEVICE,HYPRE_MEMORY_HOST);
         hypre_TMemcpy(temp_U_diag_j+ctrU, iL+ii, HYPRE_Int, k,
                       HYPRE_MEMORY_HOST, HYPRE_MEMORY_HOST);
         hypre_TMemcpy(u_levels+ctrU, iLev+ii, HYPRE_Int, k,
                       HYPRE_MEMORY_HOST, HYPRE_MEMORY_HOST);
         ctrU += k;
      }

      /* reset iw */
      for (j = ii; j < lenu; j++)
      {
         iw[iL[j]] = -1;
      }

   }/* end of main loop ii from 0 to nLU-1 */

   /*
    * Offd part
    */
   for (ii = nLU; ii < n; ii++)
   {
      i = perm[ii];
      lenl = 0;
      lenh = 0;/* this is the current length of heap */
      lenu = ii;
      lena = A_diag_i[i+1];
      /* put those already inside original pattern, and set their level to 0 */
      for (j = A_diag_i[i]; j < lena; j++)
      {
         /* get the neworder of that col */
         col = rperm[A_diag_j[j]];
         if (col < ii)
         {
            /*
             * this is an entry in L
             * we maintain a heap structure for L part
             */
            iL[lenh] = col;
            iLev[lenh] = 0;
            iw[col] = lenh++;
            /*now miantian a heap structure*/
            hypre_ILUMinHeapAddIIIi(iL,iLev,iw,lenh);
         }
         else if (col > ii)
         {
            /* this is an entry in U */
            iL[lenu] = col;
            iLev[lenu] = 0;
            iw[col] = lenu++;
         }
      }/* end of j loop for adding pattern in original matrix */

      /* put those already inside offd pattern in, and set their level to 0 */
      lena = A_offd_i[i+1];
      for (j = A_offd_i[i]; j < lena; j++)
      {
         /* the offd cols are in order */
         col = A_offd_j[j] + n;
         /* col for sure to be greater than ii */
         iL[lenu] = col;
         iLev[lenu] = 0;
         iw[col] = lenu++;
      }

      /*
       * search lower part of current row and update pattern based on level
       */
      while (lenh > 0)
      {
         /*
          * k is now the new col index after permutation
          * the first element of the heap is the smallest
          */
         k = iL[0];
         ilev = iLev[0];
         /*
          * we now need to maintain the heap structure
          */
         hypre_ILUMinHeapRemoveIIIi(iL,iLev,iw,lenh);
         lenh--;
         /* copy to the end of array */
         lenl++;
         /* reset iw for that, not using anymore */
         iw[k]=-1;
         hypre_swap2i(iL,iLev,ii-lenl,lenh);
         /*
          * now the elimination on current row could start.
          * eliminate row k (new index) from current row
          */
         ku = U_diag_i[k+1];
         for (j = U_diag_i[k]; j < ku; j++)
         {
            col = temp_U_diag_j[j];
            lev = u_levels[j] + ilev + 1;
            /* ignore large level */
            icol = iw[col];
            /* skill large level */
            if (lev > lfil)
            {
               continue;
            }
            if (icol < 0)
            {
               /* not yet in */
               if (col < ii)
               {
                  /*
                   * if we add to the left L, we need to maintian the
                   *    heap structure
                   */
                  iL[lenh] = col;
                  iLev[lenh] = lev;
                  iw[col] = lenh++;
                  /*swap it with the element right after the heap*/

                  /* maintain the heap */
                  hypre_ILUMinHeapAddIIIi(iL,iLev,iw,lenh);
               }
               else if (col > ii)
               {
                  iL[lenu] = col;
                  iLev[lenu] = lev;
                  iw[col] = lenu++;
               }
            }
            else
            {
               iLev[icol] = hypre_min(lev, iLev[icol]);
            }
         }/* end of loop j for level update */
      }/* end of while loop for iith row */

      /* now update everything, indices, levels and so */
      L_diag_i[ii+1] = L_diag_i[ii] + lenl;
      if (lenl > 0)
      {
         /* check if memory is enough */
         while (ctrL + lenl > capacity_L)
         {
            HYPRE_Int tmp = capacity_L;
            capacity_L = capacity_L * EXPAND_FACT + 1;
            temp_L_diag_j = hypre_TReAlloc_v2(temp_L_diag_j, HYPRE_Int, tmp, HYPRE_Int, capacity_L, HYPRE_MEMORY_DEVICE);
         }
         /* now copy L data, reverse order */
         for (j = 0; j < lenl; j++)
         {
            temp_L_diag_j[ctrL+j] = iL[ii-j-1];
         }
         ctrL += lenl;
      }
      k = lenu - ii;
      U_diag_i[ii+1] = U_diag_i[ii] + k;
      if (k > 0)
      {
         /* check if memory is enough */
         while (ctrU + k > capacity_U)
         {
            HYPRE_Int tmp = capacity_U;
            capacity_U = capacity_U * EXPAND_FACT + 1;
            temp_U_diag_j = hypre_TReAlloc_v2(temp_U_diag_j, HYPRE_Int, tmp, HYPRE_Int, capacity_U, HYPRE_MEMORY_DEVICE);
            u_levels = hypre_TReAlloc_v2(u_levels, HYPRE_Int, tmp, HYPRE_Int, capacity_U, HYPRE_MEMORY_HOST);
         }
         //hypre_TMemcpy(temp_U_diag_j+ctrU,iL+ii,HYPRE_Int,k,HYPRE_MEMORY_DEVICE,HYPRE_MEMORY_HOST);
         hypre_TMemcpy(temp_U_diag_j+ctrU, iL+ii, HYPRE_Int, k,
                       HYPRE_MEMORY_HOST, HYPRE_MEMORY_HOST);
         hypre_TMemcpy(u_levels+ctrU, iLev+ii, HYPRE_Int, k,
                       HYPRE_MEMORY_HOST, HYPRE_MEMORY_HOST);
         ctrU += k;
      }

      /* reset iw */
      for (j = ii; j < lenu; j++)
      {
         iw[iL[j]] = -1;
      }
   } /* end of main loop ii from nLU to n */

   /* external part matrix */
   for (ii = n ; ii < total_rows ; ii ++)
   {
      i = ii - n;
      lenl = 0;
      lenh = 0;/* this is the current length of heap */
      lenu = ii;
      lena = E_i[i+1];
      /* put those already inside original pattern, and set their level to 0 */
      for (j = E_i[i]; j < lena; j++)
      {
         /* get the neworder of that col */
         col = E_j[j];
         if (col < ii)
         {
            /*
             * this is an entry in L
             * we maintain a heap structure for L part
             */
            iL[lenh] = col;
            iLev[lenh] = 0;
            iw[col] = lenh++;
            /*now miantian a heap structure*/
            hypre_ILUMinHeapAddIIIi(iL,iLev,iw,lenh);
         }
         else if (col > ii)
         {
            /* this is an entry in U */
            iL[lenu] = col;
            iLev[lenu] = 0;
            iw[col] = lenu++;
         }
      }/* end of j loop for adding pattern in original matrix */

      /*
       * search lower part of current row and update pattern based on level
       */
      while (lenh > 0)
      {
         /*
          * k is now the new col index after permutation
          * the first element of the heap is the smallest
          */
         k = iL[0];
         ilev = iLev[0];
         /*
          * we now need to maintain the heap structure
          */
         hypre_ILUMinHeapRemoveIIIi(iL,iLev,iw,lenh);
         lenh--;
         /* copy to the end of array */
         lenl++;
         /* reset iw for that, not using anymore */
         iw[k]=-1;
         hypre_swap2i(iL,iLev,ii-lenl,lenh);
         /*
          * now the elimination on current row could start.
          * eliminate row k (new index) from current row
          */
         ku = U_diag_i[k+1];
         for (j = U_diag_i[k]; j < ku; j++)
         {
            col = temp_U_diag_j[j];
            lev = u_levels[j] + ilev + 1;
            /* ignore large level */
            icol = iw[col];
            /* skill large level */
            if (lev > lfil)
            {
               continue;
            }
            if (icol < 0)
            {
               /* not yet in */
               if (col < ii)
               {
                  /*
                   * if we add to the left L, we need to maintian the
                   *    heap structure
                   */
                  iL[lenh] = col;
                  iLev[lenh] = lev;
                  iw[col] = lenh++;
                  /*swap it with the element right after the heap*/

                  /* maintain the heap */
                  hypre_ILUMinHeapAddIIIi(iL,iLev,iw,lenh);
               }
               else if (col > ii)
               {
                  iL[lenu] = col;
                  iLev[lenu] = lev;
                  iw[col] = lenu++;
               }
            }
            else
            {
               iLev[icol] = hypre_min(lev, iLev[icol]);
            }
         }/* end of loop j for level update */
      }/* end of while loop for iith row */

      /* now update everything, indices, levels and so */
      L_diag_i[ii+1] = L_diag_i[ii] + lenl;
      if (lenl > 0)
      {
         /* check if memory is enough */
         while (ctrL + lenl > capacity_L)
         {
            HYPRE_Int tmp = capacity_L;
            capacity_L = capacity_L * EXPAND_FACT + 1;
            temp_L_diag_j = hypre_TReAlloc_v2(temp_L_diag_j, HYPRE_Int, tmp, HYPRE_Int, capacity_L, HYPRE_MEMORY_DEVICE);
         }
         /* now copy L data, reverse order */
         for (j = 0; j < lenl; j++)
         {
            temp_L_diag_j[ctrL+j] = iL[ii-j-1];
         }
         ctrL += lenl;
      }
      k = lenu - ii;
      U_diag_i[ii+1] = U_diag_i[ii] + k;
      if (k > 0)
      {
         /* check if memory is enough */
         while (ctrU + k > capacity_U)
         {
            HYPRE_Int tmp = capacity_U;
            capacity_U = capacity_U * EXPAND_FACT + 1;
            temp_U_diag_j = hypre_TReAlloc_v2(temp_U_diag_j, HYPRE_Int, tmp, HYPRE_Int, capacity_U, HYPRE_MEMORY_DEVICE);
            u_levels = hypre_TReAlloc_v2(u_levels, HYPRE_Int, tmp, HYPRE_Int, capacity_U, HYPRE_MEMORY_HOST);
         }
         //hypre_TMemcpy(temp_U_diag_j+ctrU,iL+ii,HYPRE_Int,k,HYPRE_MEMORY_DEVICE,HYPRE_MEMORY_HOST);
         hypre_TMemcpy(temp_U_diag_j+ctrU, iL+ii, HYPRE_Int, k,
                       HYPRE_MEMORY_HOST,HYPRE_MEMORY_HOST);
         hypre_TMemcpy(u_levels+ctrU, iLev+ii, HYPRE_Int, k,
                       HYPRE_MEMORY_HOST, HYPRE_MEMORY_HOST);
         ctrU += k;
      }

      /* reset iw */
      for (j = ii; j < lenu; j++)
      {
         iw[iL[j]] = -1;
      }

   }/* end of main loop ii from n to total_rows */

   /*
    * 3: Finishing up and free memory
    */
   hypre_TFree(u_levels,HYPRE_MEMORY_HOST);

   *L_diag_j = temp_L_diag_j;
   *U_diag_j = temp_U_diag_j;

   return hypre_error_flag;
}

/* ILU(k) for RAS
 * A: input matrix
 * lfil: level of fill-in, the k in ILU(k)
 * perm: permutation array indicating ordering of factorization. Perm could come from a
 * CF_marker: array or a reordering routine.
 * nLU: size of computed LDU factorization.
 * Lptr, Dptr, Uptr: L, D, U factors.
 */
HYPRE_Int
hypre_ILUSetupILUKRAS(hypre_ParCSRMatrix *A, HYPRE_Int lfil, HYPRE_Int *perm, HYPRE_Int nLU,
      hypre_ParCSRMatrix **Lptr, HYPRE_Real** Dptr, hypre_ParCSRMatrix **Uptr)
{
   /*
    * 1: Setup and create buffers
    * matL/U: the ParCSR matrix for L and U
    * L/U_diag: the diagonal csr matrix of matL/U
    * A_diag_*: tempory pointer for the diagonal matrix of A and its '*' slot
    * ii = outer loop from 0 to nLU - 1
    * i = the real col number in diag inside the outer loop
    * iw =  working array store the reverse of active col number
    * iL = working array store the active col number
    */

   /* call ILU0 if lfil is 0 */
   if (lfil == 0)
   {
      return hypre_ILUSetupILU0RAS(A,perm,nLU,Lptr,Dptr,Uptr);
   }
   HYPRE_Int               i, ii, j, k, k1, k2, kl, ku, jpiv, col, icol;
   HYPRE_Int               *iw;
   MPI_Comm                comm           = hypre_ParCSRMatrixComm(A);
   HYPRE_Int               num_procs;

   /* data objects for A */
   hypre_CSRMatrix         *A_diag        = hypre_ParCSRMatrixDiag(A);
   hypre_CSRMatrix         *A_offd        = hypre_ParCSRMatrixOffd(A);
   HYPRE_Real              *A_diag_data   = hypre_CSRMatrixData(A_diag);
   HYPRE_Int               *A_diag_i      = hypre_CSRMatrixI(A_diag);
   HYPRE_Int               *A_diag_j      = hypre_CSRMatrixJ(A_diag);
   HYPRE_Real              *A_offd_data   = hypre_CSRMatrixData(A_offd);
   HYPRE_Int               *A_offd_i      = hypre_CSRMatrixI(A_offd);
   HYPRE_Int               *A_offd_j      = hypre_CSRMatrixJ(A_offd);

   /* data objects for L, D, U */
   hypre_ParCSRMatrix      *matL;
   hypre_ParCSRMatrix      *matU;
   hypre_CSRMatrix         *L_diag;
   hypre_CSRMatrix         *U_diag;
   HYPRE_Real              *D_data;
   HYPRE_Real              *L_diag_data   = NULL;
   HYPRE_Int               *L_diag_i;
   HYPRE_Int               *L_diag_j      = NULL;
   HYPRE_Real              *U_diag_data   = NULL;
   HYPRE_Int               *U_diag_i;
   HYPRE_Int               *U_diag_j      = NULL;

   /* size of problem and external matrix */
   HYPRE_Int               n              = hypre_CSRMatrixNumRows(A_diag);
   //   HYPRE_Int               m              = n - nLU;
   HYPRE_Int               ext            = hypre_CSRMatrixNumCols(A_offd);
   HYPRE_Int               total_rows     = n + ext;
   HYPRE_BigInt            global_num_rows;
   HYPRE_BigInt            col_starts[2];
   HYPRE_Real              local_nnz, total_nnz;

   /* data objects for E, external matrix */
   HYPRE_Int               *E_i;
   HYPRE_Int               *E_j;
   HYPRE_Real              *E_data;

   /* communication */
   hypre_ParCSRCommPkg     *comm_pkg;
   hypre_MPI_Comm_size(comm, &num_procs);
   //   hypre_ParCSRCommHandle  *comm_handle;
   //   HYPRE_Int               *send_buf      = NULL;

   /* reverse permutation array */
   HYPRE_Int               *rperm;
   /* temp array for old permutation */
   HYPRE_Int               *perm_old;

   /* start setup */
   /* check input and get problem size */
   n =  hypre_CSRMatrixNumRows(A_diag);
   if (nLU < 0 || nLU > n)
   {
      hypre_error_w_msg(HYPRE_ERROR_ARG,"WARNING: nLU out of range.\n");
   }

   /* Init I array anyway. S's might be freed later */
   D_data   = hypre_CTAlloc(HYPRE_Real, total_rows, HYPRE_MEMORY_DEVICE);
   L_diag_i = hypre_CTAlloc(HYPRE_Int, (total_rows+1), HYPRE_MEMORY_DEVICE);
   U_diag_i = hypre_CTAlloc(HYPRE_Int, (total_rows+1), HYPRE_MEMORY_DEVICE);

   /* set Comm_Pkg if not yet built */
   comm_pkg = hypre_ParCSRMatrixCommPkg(A);
   if (!comm_pkg)
   {
      hypre_MatvecCommPkgCreate(A);
      comm_pkg = hypre_ParCSRMatrixCommPkg(A);
   }

   /*
    * 2: Symbolic factorization
    * setup iw and rperm first
    */
   /* allocate work arrays */
   iw          = hypre_CTAlloc(HYPRE_Int, 5*total_rows, HYPRE_MEMORY_HOST);
   rperm       = iw + 3*total_rows;
   perm_old    = perm;
   perm        = iw + 4*total_rows;
   L_diag_i[0] = U_diag_i[0] = 0;
   /* get reverse permutation (rperm).
    * rperm holds the reordered indexes.
    */
   for (i = 0; i < n; i++)
   {
      perm[i] = perm_old[i];
   }
   for (i = n; i < total_rows; i++)
   {
      perm[i] = i;
   }
   for (i = 0; i < total_rows; i++)
   {
      rperm[perm[i]] = i;
   }

   /* get external rows */
   hypre_ILUBuildRASExternalMatrix(A,rperm,&E_i,&E_j,&E_data);
   /* do symbolic factorization */
   hypre_ILUSetupILUKRASSymbolic(n, A_diag_i, A_diag_j, A_offd_i, A_offd_j, E_i, E_j, ext, lfil, perm, rperm, iw,
         nLU, L_diag_i, U_diag_i, &L_diag_j, &U_diag_j);

   /*
    * after this, we have our I,J for L, U and S ready, and L sorted
    * iw are still -1 after symbolic factorization
    * now setup helper array here
    */
   if (L_diag_i[total_rows])
   {
      L_diag_data = hypre_CTAlloc(HYPRE_Real, L_diag_i[total_rows], HYPRE_MEMORY_DEVICE);
   }
   if (U_diag_i[total_rows])
   {
      U_diag_data = hypre_CTAlloc(HYPRE_Real, U_diag_i[total_rows], HYPRE_MEMORY_DEVICE);
   }

   /*
    * 3: Begin real factorization
    * we already have L and U structure ready, so no extra working array needed
    */
   /* first loop for upper part */
   for (ii = 0; ii < nLU; ii++)
   {
      // get row i
      i = perm[ii];
      kl = L_diag_i[ii+1];
      ku = U_diag_i[ii+1];
      k1 = A_diag_i[i];
      k2 = A_diag_i[i+1];
      /* set up working arrays */
      for (j = L_diag_i[ii]; j < kl; j++)
      {
         col = L_diag_j[j];
         iw[col] = j;
      }
      D_data[ii] = 0.0;
      iw[ii] = ii;
      for (j = U_diag_i[ii]; j < ku; j++)
      {
         col = U_diag_j[j];
         iw[col] = j;
      }
      /* copy data from A into L, D and U */
      for (j = k1; j < k2; j++)
      {
         /* compute everything in new index */
         col = rperm[A_diag_j[j]];
         icol = iw[col];
         /* A for sure to be inside the pattern */
         if (col < ii)
         {
            L_diag_data[icol] = A_diag_data[j];
         }
         else if (col == ii)
         {
            D_data[ii] = A_diag_data[j];
         }
         else
         {
            U_diag_data[icol] = A_diag_data[j];
         }
      }
      /* elimination */
      for (j = L_diag_i[ii]; j < kl; j++)
      {
         jpiv = L_diag_j[j];
         L_diag_data[j] *= D_data[jpiv];
         ku = U_diag_i[jpiv+1];

         for (k = U_diag_i[jpiv]; k < ku; k++)
         {
            col = U_diag_j[k];
            icol = iw[col];
            if (icol < 0)
            {
               /* not in partern */
               continue;
            }
            if (col < ii)
            {
               /* L part */
               L_diag_data[icol] -= L_diag_data[j]*U_diag_data[k];
            }
            else if (col == ii)
            {
               /* diag part */
               D_data[icol] -= L_diag_data[j]*U_diag_data[k];
            }
            else
            {
               /* U part */
               U_diag_data[icol] -= L_diag_data[j]*U_diag_data[k];
            }
         }
      }
      /* reset working array */
      ku = U_diag_i[ii+1];
      for (j = L_diag_i[ii]; j < kl; j++)
      {
         col = L_diag_j[j];
         iw[col] = -1;
      }
      iw[ii] = -1;
      for (j = U_diag_i[ii]; j < ku; j++)
      {
         col = U_diag_j[j];
         iw[col] = -1;
      }

      /* diagonal part (we store the inverse) */
      if (fabs(D_data[ii]) < MAT_TOL)
      {
         D_data[ii] = 1e-06;
      }
      D_data[ii] = 1./ D_data[ii];

   }/* end of loop for upper part */

   /* first loop for upper part */
   for (ii = nLU; ii < n; ii++)
   {
      // get row i
      i = perm[ii];
      kl = L_diag_i[ii+1];
      ku = U_diag_i[ii+1];
      /* set up working arrays */
      for (j = L_diag_i[ii]; j < kl; j++)
      {
         col = L_diag_j[j];
         iw[col] = j;
      }
      D_data[ii] = 0.0;
      iw[ii] = ii;
      for (j = U_diag_i[ii]; j < ku; j++)
      {
         col = U_diag_j[j];
         iw[col] = j;
      }
      /* copy data from A into L, D and U */
      k1 = A_diag_i[i];
      k2 = A_diag_i[i+1];
      for (j = k1; j < k2; j++)
      {
         /* compute everything in new index */
         col = rperm[A_diag_j[j]];
         icol = iw[col];
         /* A for sure to be inside the pattern */
         if (col < ii)
         {
            L_diag_data[icol] = A_diag_data[j];
         }
         else if (col == ii)
         {
            D_data[ii] = A_diag_data[j];
         }
         else
         {
            U_diag_data[icol] = A_diag_data[j];
         }
      }
      /* copy data from A_offd into L, D and U */
      k1 = A_offd_i[i];
      k2 = A_offd_i[i+1];
      for (j = k1; j < k2; j++)
      {
         /* compute everything in new index */
         col = A_offd_j[j] + n;
         icol = iw[col];
         U_diag_data[icol] = A_offd_data[j];
      }
      /* elimination */
      for (j = L_diag_i[ii]; j < kl; j++)
      {
         jpiv = L_diag_j[j];
         L_diag_data[j] *= D_data[jpiv];
         ku = U_diag_i[jpiv+1];

         for (k = U_diag_i[jpiv]; k < ku; k++)
         {
            col = U_diag_j[k];
            icol = iw[col];
            if (icol < 0)
            {
               /* not in partern */
               continue;
            }
            if (col < ii)
            {
               /* L part */
               L_diag_data[icol] -= L_diag_data[j]*U_diag_data[k];
            }
            else if (col == ii)
            {
               /* diag part */
               D_data[icol] -= L_diag_data[j]*U_diag_data[k];
            }
            else
            {
               /* U part */
               U_diag_data[icol] -= L_diag_data[j]*U_diag_data[k];
            }
         }
      }
      /* reset working array */
      ku = U_diag_i[ii+1];
      for (j = L_diag_i[ii]; j < kl; j++)
      {
         col = L_diag_j[j];
         iw[col] = -1;
      }
      iw[ii] = -1;
      for (j = U_diag_i[ii]; j < ku; j++)
      {
         col = U_diag_j[j];
         iw[col] = -1;
      }

      /* diagonal part (we store the inverse) */
      if (fabs(D_data[ii]) < MAT_TOL)
      {
         D_data[ii] = 1e-06;
      }
      D_data[ii] = 1./ D_data[ii];

   }/* end of loop for lower part */

   /* last loop through external */
   for (ii = n; ii < total_rows; ii++)
   {
      // get row i
      i = ii - n;
      kl = L_diag_i[ii+1];
      ku = U_diag_i[ii+1];
      k1 = E_i[i];
      k2 = E_i[i+1];
      /* set up working arrays */
      for (j = L_diag_i[ii]; j < kl; j++)
      {
         col = L_diag_j[j];
         iw[col] = j;
      }
      D_data[ii] = 0.0;
      iw[ii] = ii;
      for (j = U_diag_i[ii]; j < ku; j++)
      {
         col = U_diag_j[j];
         iw[col] = j;
      }
      /* copy data from E into L, D and U */
      for (j = k1; j < k2; j++)
      {
         /* compute everything in new index */
         col = E_j[j];
         icol = iw[col];
         /* A for sure to be inside the pattern */
         if (col < ii)
         {
            L_diag_data[icol] = E_data[j];
         }
         else if (col == ii)
         {
            D_data[ii] = E_data[j];
         }
         else
         {
            U_diag_data[icol] = E_data[j];
         }
      }
      /* elimination */
      for (j = L_diag_i[ii]; j < kl; j++)
      {
         jpiv = L_diag_j[j];
         L_diag_data[j] *= D_data[jpiv];
         ku = U_diag_i[jpiv+1];

         for (k = U_diag_i[jpiv]; k < ku; k++)
         {
            col = U_diag_j[k];
            icol = iw[col];
            if (icol < 0)
            {
               /* not in partern */
               continue;
            }
            if (col < ii)
            {
               /* L part */
               L_diag_data[icol] -= L_diag_data[j]*U_diag_data[k];
            }
            else if (col == ii)
            {
               /* diag part */
               D_data[icol] -= L_diag_data[j]*U_diag_data[k];
            }
            else
            {
               /* U part */
               U_diag_data[icol] -= L_diag_data[j]*U_diag_data[k];
            }
         }
      }
      /* reset working array */
      ku = U_diag_i[ii+1];
      for (j = L_diag_i[ii]; j < kl; j++)
      {
         col = L_diag_j[j];
         iw[col] = -1;
      }
      iw[ii] = -1;
      for (j = U_diag_i[ii]; j < ku; j++)
      {
         col = U_diag_j[j];
         iw[col] = -1;
      }

      /* diagonal part (we store the inverse) */
      if (fabs(D_data[ii]) < MAT_TOL)
      {
         D_data[ii] = 1e-06;
      }
      D_data[ii] = 1./ D_data[ii];

   }/* end of loop for external loop */

   /*
    * 4: Finishing up and free
    */
   HYPRE_BigInt big_total_rows = (HYPRE_BigInt)total_rows;
   hypre_MPI_Allreduce( &big_total_rows, &global_num_rows, 1, HYPRE_MPI_BIG_INT, hypre_MPI_SUM, comm);
   /* need to get new column start */
   {
      HYPRE_BigInt global_start;
      hypre_MPI_Scan( &big_total_rows, &global_start, 1, HYPRE_MPI_BIG_INT, hypre_MPI_SUM, comm);
      col_starts[0] = global_start - total_rows;
      col_starts[1] = global_start;
   }
   /* Assemble LDU matrices */
   matL = hypre_ParCSRMatrixCreate( comm,
         global_num_rows,
         global_num_rows,
         col_starts,
         col_starts,
         0 /* num_cols_offd */,
         L_diag_i[total_rows],
         0 /* num_nonzeros_offd */);

   L_diag = hypre_ParCSRMatrixDiag(matL);
   hypre_CSRMatrixI(L_diag) = L_diag_i;
   if (L_diag_i[total_rows]>0)
   {
      hypre_CSRMatrixData(L_diag) = L_diag_data;
      hypre_CSRMatrixJ(L_diag) = L_diag_j;
   }
   else
   {
      /* we allocated some initial length, so free them */
      hypre_TFree(L_diag_j, HYPRE_MEMORY_DEVICE);
   }
   /* store (global) total number of nonzeros */
   local_nnz = (HYPRE_Real) (L_diag_i[total_rows]);
   hypre_MPI_Allreduce(&local_nnz, &total_nnz, 1, HYPRE_MPI_REAL, hypre_MPI_SUM, comm);
   hypre_ParCSRMatrixDNumNonzeros(matL) = total_nnz;

   matU = hypre_ParCSRMatrixCreate( comm,
         global_num_rows,
         global_num_rows,
         col_starts,
         col_starts,
         0,
         U_diag_i[total_rows],
         0 );

   U_diag = hypre_ParCSRMatrixDiag(matU);
   hypre_CSRMatrixI(U_diag) = U_diag_i;
   if (U_diag_i[n]>0)
   {
      hypre_CSRMatrixData(U_diag) = U_diag_data;
      hypre_CSRMatrixJ(U_diag) = U_diag_j;
   }
   else
   {
      /* we allocated some initial length, so free them */
      hypre_TFree(U_diag_j, HYPRE_MEMORY_DEVICE);
   }
   /* store (global) total number of nonzeros */
   local_nnz = (HYPRE_Real) (U_diag_i[total_rows]);
   hypre_MPI_Allreduce(&local_nnz, &total_nnz, 1, HYPRE_MPI_REAL, hypre_MPI_SUM, comm);
   hypre_ParCSRMatrixDNumNonzeros(matU) = total_nnz;

   /* free */
   hypre_TFree(iw,HYPRE_MEMORY_HOST);
   hypre_TFree(col_starts, HYPRE_MEMORY_HOST);

   /* free external data */
   if (E_i)
   {
      hypre_TFree(E_i, HYPRE_MEMORY_HOST);
   }
   if (E_j)
   {
      hypre_TFree(E_j, HYPRE_MEMORY_HOST);
      hypre_TFree(E_data, HYPRE_MEMORY_HOST);
   }

   /* set matrix pointers */
   *Lptr = matL;
   *Dptr = D_data;
   *Uptr = matU;

   return hypre_error_flag;
}

/* ILUT for RAS
 * A: input matrix
 * lfil: level of fill-in, the k in ILU(k)
 * tol: droptol array in ILUT
 *    tol[0]: matrix B
 *    tol[1]: matrix E and F
 *    tol[2]: matrix S
 * perm: permutation array indicating ordering of factorization. Perm could come from a
 * CF_marker: array or a reordering routine.
 * nLU: size of computed LDU factorization. If nLU < n, Schur compelemnt will be formed
 * Lptr, Dptr, Uptr: L, D, U factors.
 * Sptr: Schur complement
 *
 * Keep the largest lfil entries that is greater than some tol relative
 *    to the input tol and the norm of that row in both L and U
 */
HYPRE_Int
hypre_ILUSetupILUTRAS(hypre_ParCSRMatrix *A, HYPRE_Int lfil, HYPRE_Real *tol,
      HYPRE_Int *perm, HYPRE_Int nLU, hypre_ParCSRMatrix **Lptr,
      HYPRE_Real** Dptr, hypre_ParCSRMatrix **Uptr)
{
   /*
    * 1: Setup and create buffers
    * matL/U: the ParCSR matrix for L and U
    * L/U_diag: the diagonal csr matrix of matL/U
    * A_diag_*: tempory pointer for the diagonal matrix of A and its '*' slot
    * ii = outer loop from 0 to nLU - 1
    * i = the real col number in diag inside the outer loop
    * iw =  working array store the reverse of active col number
    * iL = working array store the active col number
    */
   HYPRE_Real               local_nnz, total_nnz;
   HYPRE_Int                i, ii, j, k1, k2, k12, k22, kl, ku, col, icol, lenl, lenu, lenhu, lenhlr, lenhll, jpos, jrow;
   HYPRE_Real               inorm, itolb, itolef, dpiv, lxu;
   HYPRE_Int                *iw,*iL;
   HYPRE_Real               *w;

   /* memory management */
   HYPRE_Int                ctrL;
   HYPRE_Int                ctrU;
   HYPRE_Int                initial_alloc = 0;
   HYPRE_Int                capacity_L;
   HYPRE_Int                capacity_U;
   HYPRE_Int                nnz_A;

   /* communication stuffs for S */
   MPI_Comm                 comm          = hypre_ParCSRMatrixComm(A);
   HYPRE_Int                num_procs;
   hypre_ParCSRCommPkg      *comm_pkg;
   //   hypre_ParCSRCommHandle   *comm_handle;
   HYPRE_BigInt             col_starts[2];
   //   HYPRE_Int                num_sends;
   //   HYPRE_Int                begin, end;

   /* data objects for A */
   hypre_CSRMatrix          *A_diag       = hypre_ParCSRMatrixDiag(A);
   hypre_CSRMatrix          *A_offd       = hypre_ParCSRMatrixOffd(A);
   HYPRE_Real               *A_diag_data  = hypre_CSRMatrixData(A_diag);
   HYPRE_Int                *A_diag_i     = hypre_CSRMatrixI(A_diag);
   HYPRE_Int                *A_diag_j     = hypre_CSRMatrixJ(A_diag);
   HYPRE_Int                *A_offd_i     = hypre_CSRMatrixI(A_offd);
   HYPRE_Int                *A_offd_j     = hypre_CSRMatrixJ(A_offd);
   HYPRE_Real               *A_offd_data  = hypre_CSRMatrixData(A_offd);

   /* data objects for L, D, U */
   hypre_ParCSRMatrix       *matL;
   hypre_ParCSRMatrix       *matU;
   hypre_CSRMatrix          *L_diag;
   hypre_CSRMatrix          *U_diag;
   HYPRE_Real               *D_data;
   HYPRE_Real               *L_diag_data  = NULL;
   HYPRE_Int                *L_diag_i;
   HYPRE_Int                *L_diag_j     = NULL;
   HYPRE_Real               *U_diag_data  = NULL;
   HYPRE_Int                *U_diag_i;
   HYPRE_Int                *U_diag_j     = NULL;

   /* size of problem and external matrix */
   HYPRE_Int                n             = hypre_CSRMatrixNumRows(A_diag);
   //   HYPRE_Int                m             = n - nLU;
   HYPRE_Int                ext           = hypre_CSRMatrixNumCols(A_offd);
   HYPRE_Int                total_rows    = n + ext;
   HYPRE_BigInt              global_num_rows;

   /* data objects for E, external matrix */
   HYPRE_Int                *E_i;
   HYPRE_Int                *E_j;
   HYPRE_Real               *E_data;

   /* reverse permutation */
   HYPRE_Int                *rperm;
   /* old permutation */
   HYPRE_Int                *perm_old;

   /* start setup
    * check input first
    */
   n = hypre_CSRMatrixNumRows(A_diag);
   if (nLU < 0 || nLU > n)
   {
      hypre_error_w_msg(HYPRE_ERROR_ARG,"WARNING: nLU out of range.\n");
   }

   /* start set up
    * setup communication stuffs first
    */
   hypre_MPI_Comm_size(comm, &num_procs);
   comm_pkg = hypre_ParCSRMatrixCommPkg(A);
   /* create if not yet built */
   if (!comm_pkg)
   {
      hypre_MatvecCommPkgCreate(A);
      comm_pkg = hypre_ParCSRMatrixCommPkg(A);
   }

   /* setup initial memory */
   nnz_A = A_diag_i[nLU];
   if (n > 0)
   {
      initial_alloc = nLU + ceil(nnz_A / 2.0);
   }
   capacity_L = initial_alloc;
   capacity_U = initial_alloc;

   D_data = hypre_CTAlloc(HYPRE_Real, total_rows, HYPRE_MEMORY_DEVICE);
   L_diag_i = hypre_CTAlloc(HYPRE_Int, (total_rows+1), HYPRE_MEMORY_DEVICE);
   U_diag_i = hypre_CTAlloc(HYPRE_Int, (total_rows+1), HYPRE_MEMORY_DEVICE);

   L_diag_j = hypre_CTAlloc(HYPRE_Int, capacity_L, HYPRE_MEMORY_DEVICE);
   U_diag_j = hypre_CTAlloc(HYPRE_Int, capacity_U, HYPRE_MEMORY_DEVICE);
   L_diag_data = hypre_CTAlloc(HYPRE_Real, capacity_L, HYPRE_MEMORY_DEVICE);
   U_diag_data = hypre_CTAlloc(HYPRE_Real, capacity_U, HYPRE_MEMORY_DEVICE);

   ctrL = ctrU = 0;

   /* setting up working array */
   iw = hypre_CTAlloc(HYPRE_Int,4*total_rows,HYPRE_MEMORY_HOST);
   iL = iw + total_rows;
   w = hypre_CTAlloc(HYPRE_Real,total_rows,HYPRE_MEMORY_HOST);
   for (i = 0; i < total_rows; i++)
   {
      iw[i] = -1;
   }
   L_diag_i[0] = U_diag_i[0] = 0;
   /* get reverse permutation (rperm).
    * rperm holds the reordered indexes.
    * rperm[old] -> new
    * perm[new]  -> old
    */
   rperm = iw + 2*total_rows;
   perm_old = perm;
   perm = iw + 3*total_rows;
   for (i = 0; i < n; i++)
   {
      perm[i] = perm_old[i];
   }
   for (i = n; i < total_rows; i++)
   {
      perm[i] = i;
   }
   for (i = 0; i < total_rows; i++)
   {
      rperm[perm[i]] = i;
   }
   /* get external matrix */
   hypre_ILUBuildRASExternalMatrix(A,rperm,&E_i,&E_j,&E_data);

   /*
    * 2: Main loop of elimination
    * maintain two heaps
    * |----->*********<-----|-----*********|
    * |col heap***value heap|value in U****|
    */

   /* main outer loop for upper part */
   for (ii = 0 ; ii < nLU; ii++)
   {
      /* get real row with perm */
      i = perm[ii];
      k1 = A_diag_i[i];
      k2 = A_diag_i[i+1];
      kl = ii-1;
      /* reset row norm of ith row */
      inorm = .0;
      for (j = k1; j < k2; j++)
      {
         inorm += fabs(A_diag_data[j]);
      }
      if (inorm == .0)
      {
         hypre_error_w_msg(HYPRE_ERROR_ARG,"WARNING: ILUT with zero row.\n");
      }
      inorm /= (HYPRE_Real)(k2-k1);
      /* set the scaled tol for that row */
      itolb = tol[0] * inorm;
      itolef = tol[1] * inorm;

      /* reset displacement */
      lenhll = lenhlr = lenu = 0;
      w[ii] = 0.0;
      iw[ii] = ii;
      /* copy in data from A */
      for (j = k1; j < k2; j++)
      {
         /* get now col number */
         col = rperm[A_diag_j[j]];
         if (col < ii)
         {
            /* L part of it */
            iL[lenhll] = col;
            w[lenhll] = A_diag_data[j];
            iw[col] = lenhll++;
            /* add to heap, by col number */
            hypre_ILUMinHeapAddIRIi(iL,w,iw,lenhll);
         }
         else if (col == ii)
         {
            w[ii] = A_diag_data[j];
         }
         else
         {
            lenu++;
            jpos = lenu + ii;
            iL[jpos] = col;
            w[jpos] = A_diag_data[j];
            iw[col] = jpos;
         }
      }

      /*
       * main elimination
       * need to maintain 2 heaps for L, one heap for col and one heaps for value
       * maintian an array for U, and do qsplit with quick sort after that
       * while the heap of col is greater than zero
       */
      while (lenhll > 0)
      {

         /* get the next row from top of the heap */
         jrow = iL[0];
         dpiv = w[0] * D_data[jrow];
         w[0] = dpiv;
         /* now remove it from the top of the heap */
         hypre_ILUMinHeapRemoveIRIi(iL,w,iw,lenhll);
         lenhll--;
         /*
          * reset the drop part to -1
          * we don't need this iw anymore
          */
         iw[jrow] = -1;
         /* need to keep this one, move to the end of the heap */
         /* no longer need to maintain iw */
         hypre_swap2(iL,w,lenhll,kl-lenhlr);
         lenhlr++;
         hypre_ILUMaxrHeapAddRabsI(w+kl,iL+kl,lenhlr);
         /* loop for elimination */
         ku = U_diag_i[jrow+1];
         for (j = U_diag_i[jrow]; j < ku; j++)
         {
            col = U_diag_j[j];
            icol = iw[col];
            lxu = - dpiv*U_diag_data[j];
            /* we don't want to fill small number to empty place */
            if ((icol == -1) &&
                ((col < nLU && fabs(lxu) < itolb) || (col >= nLU && fabs(lxu) < itolef)))
            {
               continue;
            }
            if (icol == -1)
            {
               if (col < ii)
               {
                  /* L part
                   * not already in L part
                   * put it to the end of heap
                   * might overwrite some small entries, no issue
                   */
                  iL[lenhll] = col;
                  w[lenhll] = lxu;
                  iw[col] = lenhll++;
                  /* add to heap, by col number */
                  hypre_ILUMinHeapAddIRIi(iL,w,iw,lenhll);
               }
               else if (col == ii)
               {
                  w[ii] += lxu;
               }
               else
               {
                  /*
                   * not already in U part
                   * put is to the end of heap
                   */
                  lenu++;
                  jpos = lenu + ii;
                  iL[jpos] = col;
                  w[jpos] = lxu;
                  iw[col] = jpos;
               }
            }
            else
            {
               w[icol] += lxu;
            }
         }
      }/* while loop for the elimination of current row */

      if (fabs(w[ii]) < MAT_TOL)
      {
         w[ii]=1e-06;
      }
      D_data[ii] = 1./w[ii];
      iw[ii] = -1;

      /*
       * now pick up the largest lfil from L
       * L part is guarantee to be larger than itol
       */

      lenl = lenhlr < lfil ? lenhlr : lfil;
      L_diag_i[ii+1] = L_diag_i[ii] + lenl;
      if (lenl > 0)
      {
         /* test if memory is enough */
         while (ctrL + lenl > capacity_L)
         {
            HYPRE_Int tmp = capacity_L;
            capacity_L = capacity_L * EXPAND_FACT + 1;
            L_diag_j = hypre_TReAlloc_v2(L_diag_j, HYPRE_Int, tmp, HYPRE_Int, capacity_L, HYPRE_MEMORY_DEVICE);
            L_diag_data = hypre_TReAlloc_v2(L_diag_data, HYPRE_Real, tmp, HYPRE_Real, capacity_L, HYPRE_MEMORY_DEVICE);
         }
         ctrL += lenl;
         /* copy large data in */
         for (j = L_diag_i[ii]; j < ctrL; j++)
         {
            L_diag_j[j] = iL[kl];
            L_diag_data[j] = w[kl];
            hypre_ILUMaxrHeapRemoveRabsI(w+kl,iL+kl,lenhlr);
            lenhlr--;
         }
      }
      /*
       * now reset working array
       * L part already reset when move out of heap, only U part
       */
      ku = lenu+ii;
      for (j = ii + 1; j <= ku; j++)
      {
         iw[iL[j]] = -1;
      }

      if (lenu < lfil)
      {
         /* we simply keep all of the data, no need to sort */
         lenhu = lenu;
      }
      else
      {
         /* need to sort the first small(hopefully) part of it */
         lenhu = lfil;
         /* quick split, only sort the first small part of the array */
         hypre_ILUMaxQSplitRabsI(w,iL,ii+1,ii+lenhu,ii+lenu);
      }

      U_diag_i[ii+1] = U_diag_i[ii] + lenhu;
      if (lenhu > 0)
      {
         /* test if memory is enough */
         while (ctrU + lenhu > capacity_U)
         {
            HYPRE_Int tmp = capacity_U;
            capacity_U = capacity_U * EXPAND_FACT + 1;
            U_diag_j = hypre_TReAlloc_v2(U_diag_j, HYPRE_Int, tmp, HYPRE_Int, capacity_U, HYPRE_MEMORY_DEVICE);
            U_diag_data = hypre_TReAlloc_v2(U_diag_data, HYPRE_Real, tmp, HYPRE_Real, capacity_U, HYPRE_MEMORY_DEVICE);
         }
         ctrU += lenhu;
         /* copy large data in */
         for (j = U_diag_i[ii]; j < ctrU; j++)
         {
            jpos = ii+1+j-U_diag_i[ii];
            U_diag_j[j] = iL[jpos];
            U_diag_data[j] = w[jpos];
         }
      }
   }/* end of ii loop from 0 to nLU-1 */

   /* second outer loop for lower part */
   for (ii = nLU; ii < n; ii++)
   {
      /* get real row with perm */
      i = perm[ii];
      k1 = A_diag_i[i];
      k2 = A_diag_i[i+1];
      k12 = A_offd_i[i];
      k22 = A_offd_i[i+1];
      kl = ii-1;
      /* reset row norm of ith row */
      inorm = .0;
      for (j = k1; j < k2; j++)
      {
         inorm += fabs(A_diag_data[j]);
      }
      for (j = k12; j < k22; j++)
      {
         inorm += fabs(A_offd_data[j]);
      }
      if (inorm == .0)
      {
         hypre_error_w_msg(HYPRE_ERROR_ARG,"WARNING: ILUT with zero row.\n");
      }
      inorm /= (HYPRE_Real)(k2+k22-k1-k12);
      /* set the scaled tol for that row */
      itolb = tol[0] * inorm;
      itolef = tol[1] * inorm;

      /* reset displacement */
      lenhll = lenhlr = lenu = 0;
      w[ii] = 0.0;
      iw[ii] = ii;
      /* copy in data from A_diag */
      for (j = k1; j < k2; j++)
      {
         /* get now col number */
         col = rperm[A_diag_j[j]];
         if (col < ii)
         {
            /* L part of it */
            iL[lenhll] = col;
            w[lenhll] = A_diag_data[j];
            iw[col] = lenhll++;
            /* add to heap, by col number */
            hypre_ILUMinHeapAddIRIi(iL,w,iw,lenhll);
         }
         else if (col == ii)
         {
            w[ii] = A_diag_data[j];
         }
         else
         {
            lenu++;
            jpos = lenu + ii;
            iL[jpos] = col;
            w[jpos] = A_diag_data[j];
            iw[col] = jpos;
         }
      }
      /* copy in data from A_offd */
      for (j = k12; j < k22; j++)
      {
         /* get now col number */
         col = A_offd_j[j] + n;
         /* all should greater than ii in lower part */
         lenu++;
         jpos = lenu + ii;
         iL[jpos] = col;
         w[jpos] = A_offd_data[j];
         iw[col] = jpos;
      }

      /*
       * main elimination
       * need to maintain 2 heaps for L, one heap for col and one heaps for value
       * maintian an array for U, and do qsplit with quick sort after that
       * while the heap of col is greater than zero
       */
      while (lenhll > 0)
      {

         /* get the next row from top of the heap */
         jrow = iL[0];
         dpiv = w[0] * D_data[jrow];
         w[0] = dpiv;
         /* now remove it from the top of the heap */
         hypre_ILUMinHeapRemoveIRIi(iL,w,iw,lenhll);
         lenhll--;
         /*
          * reset the drop part to -1
          * we don't need this iw anymore
          */
         iw[jrow] = -1;
         /* need to keep this one, move to the end of the heap */
         /* no longer need to maintain iw */
         hypre_swap2(iL,w,lenhll,kl-lenhlr);
         lenhlr++;
         hypre_ILUMaxrHeapAddRabsI(w+kl,iL+kl,lenhlr);
         /* loop for elimination */
         ku = U_diag_i[jrow+1];
         for (j = U_diag_i[jrow]; j < ku; j++)
         {
            col = U_diag_j[j];
            icol = iw[col];
            lxu = - dpiv*U_diag_data[j];
            /* we don't want to fill small number to empty place */
            if ((icol == -1) &&
                ((col < nLU && fabs(lxu) < itolb) || (col >= nLU && fabs(lxu) < itolef)))
            {
               continue;
            }
            if (icol == -1)
            {
               if (col < ii)
               {
                  /* L part
                   * not already in L part
                   * put it to the end of heap
                   * might overwrite some small entries, no issue
                   */
                  iL[lenhll] = col;
                  w[lenhll] = lxu;
                  iw[col] = lenhll++;
                  /* add to heap, by col number */
                  hypre_ILUMinHeapAddIRIi(iL,w,iw,lenhll);
               }
               else if (col == ii)
               {
                  w[ii] += lxu;
               }
               else
               {
                  /*
                   * not already in U part
                   * put is to the end of heap
                   */
                  lenu++;
                  jpos = lenu + ii;
                  iL[jpos] = col;
                  w[jpos] = lxu;
                  iw[col] = jpos;
               }
            }
            else
            {
               w[icol] += lxu;
            }
         }
      }/* while loop for the elimination of current row */

      if (fabs(w[ii]) < MAT_TOL)
      {
         w[ii]=1e-06;
      }
      D_data[ii] = 1./w[ii];
      iw[ii] = -1;

      /*
       * now pick up the largest lfil from L
       * L part is guarantee to be larger than itol
       */

      lenl = lenhlr < lfil ? lenhlr : lfil;
      L_diag_i[ii+1] = L_diag_i[ii] + lenl;
      if (lenl > 0)
      {
         /* test if memory is enough */
         while (ctrL + lenl > capacity_L)
         {
            HYPRE_Int tmp = capacity_L;
            capacity_L = capacity_L * EXPAND_FACT + 1;
            L_diag_j = hypre_TReAlloc_v2(L_diag_j, HYPRE_Int, tmp, HYPRE_Int, capacity_L, HYPRE_MEMORY_DEVICE);
            L_diag_data = hypre_TReAlloc_v2(L_diag_data, HYPRE_Real, tmp, HYPRE_Real, capacity_L, HYPRE_MEMORY_DEVICE);
         }
         ctrL += lenl;
         /* copy large data in */
         for (j = L_diag_i[ii]; j < ctrL; j++)
         {
            L_diag_j[j] = iL[kl];
            L_diag_data[j] = w[kl];
            hypre_ILUMaxrHeapRemoveRabsI(w+kl,iL+kl,lenhlr);
            lenhlr--;
         }
      }
      /*
       * now reset working array
       * L part already reset when move out of heap, only U part
       */
      ku = lenu+ii;
      for (j = ii + 1; j <= ku; j++)
      {
         iw[iL[j]] = -1;
      }

      if (lenu < lfil)
      {
         /* we simply keep all of the data, no need to sort */
         lenhu = lenu;
      }
      else
      {
         /* need to sort the first small(hopefully) part of it */
         lenhu = lfil;
         /* quick split, only sort the first small part of the array */
         hypre_ILUMaxQSplitRabsI(w,iL,ii+1,ii+lenhu,ii+lenu);
      }

      U_diag_i[ii+1] = U_diag_i[ii] + lenhu;
      if (lenhu > 0)
      {
         /* test if memory is enough */
         while (ctrU + lenhu > capacity_U)
         {
            HYPRE_Int tmp = capacity_U;
            capacity_U = capacity_U * EXPAND_FACT + 1;
            U_diag_j = hypre_TReAlloc_v2(U_diag_j, HYPRE_Int, tmp, HYPRE_Int, capacity_U, HYPRE_MEMORY_DEVICE);
            U_diag_data = hypre_TReAlloc_v2(U_diag_data, HYPRE_Real, tmp, HYPRE_Real, capacity_U, HYPRE_MEMORY_DEVICE);
         }
         ctrU += lenhu;
         /* copy large data in */
         for (j = U_diag_i[ii]; j < ctrU; j++)
         {
            jpos = ii+1+j-U_diag_i[ii];
            U_diag_j[j] = iL[jpos];
            U_diag_data[j] = w[jpos];
         }
      }
   }/* end of ii loop from nLU to n */


   /* main outer loop for upper part */
   for (ii = n; ii < total_rows; ii++)
   {
      /* get real row with perm */
      i = ii-n;
      k1 = E_i[i];
      k2 = E_i[i+1];
      kl = ii-1;
      /* reset row norm of ith row */
      inorm = .0;
      for (j = k1; j < k2; j++)
      {
         inorm += fabs(E_data[j]);
      }
      if (inorm == .0)
      {
         hypre_error_w_msg(HYPRE_ERROR_ARG,"WARNING: ILUT with zero row.\n");
      }
      inorm /= (HYPRE_Real)(k2-k1);
      /* set the scaled tol for that row */
      itolb = tol[0] * inorm;
      itolef = tol[1] * inorm;

      /* reset displacement */
      lenhll = lenhlr = lenu = 0;
      w[ii] = 0.0;
      iw[ii] = ii;
      /* copy in data from A */
      for (j = k1; j < k2; j++)
      {
         /* get now col number */
         col = rperm[E_j[j]];
         if (col < ii)
         {
            /* L part of it */
            iL[lenhll] = col;
            w[lenhll] = E_data[j];
            iw[col] = lenhll++;
            /* add to heap, by col number */
            hypre_ILUMinHeapAddIRIi(iL,w,iw,lenhll);
         }
         else if (col == ii)
         {
            w[ii] = E_data[j];
         }
         else
         {
            lenu++;
            jpos = lenu + ii;
            iL[jpos] = col;
            w[jpos] = E_data[j];
            iw[col] = jpos;
         }
      }

      /*
       * main elimination
       * need to maintain 2 heaps for L, one heap for col and one heaps for value
       * maintian an array for U, and do qsplit with quick sort after that
       * while the heap of col is greater than zero
       */
      while (lenhll > 0)
      {

         /* get the next row from top of the heap */
         jrow = iL[0];
         dpiv = w[0] * D_data[jrow];
         w[0] = dpiv;
         /* now remove it from the top of the heap */
         hypre_ILUMinHeapRemoveIRIi(iL,w,iw,lenhll);
         lenhll--;
         /*
          * reset the drop part to -1
          * we don't need this iw anymore
          */
         iw[jrow] = -1;
         /* need to keep this one, move to the end of the heap */
         /* no longer need to maintain iw */
         hypre_swap2(iL,w,lenhll,kl-lenhlr);
         lenhlr++;
         hypre_ILUMaxrHeapAddRabsI(w+kl,iL+kl,lenhlr);
         /* loop for elimination */
         ku = U_diag_i[jrow+1];
         for (j = U_diag_i[jrow]; j < ku; j++)
         {
            col = U_diag_j[j];
            icol = iw[col];
            lxu = - dpiv*U_diag_data[j];
            /* we don't want to fill small number to empty place */
            if ((icol == -1) &&
                ((col < nLU && fabs(lxu) < itolb) || (col >= nLU && fabs(lxu) < itolef)))
            {
               continue;
            }
            if (icol == -1)
            {
               if (col < ii)
               {
                  /* L part
                   * not already in L part
                   * put it to the end of heap
                   * might overwrite some small entries, no issue
                   */
                  iL[lenhll] = col;
                  w[lenhll] = lxu;
                  iw[col] = lenhll++;
                  /* add to heap, by col number */
                  hypre_ILUMinHeapAddIRIi(iL,w,iw,lenhll);
               }
               else if (col == ii)
               {
                  w[ii] += lxu;
               }
               else
               {
                  /*
                   * not already in U part
                   * put is to the end of heap
                   */
                  lenu++;
                  jpos = lenu + ii;
                  iL[jpos] = col;
                  w[jpos] = lxu;
                  iw[col] = jpos;
               }
            }
            else
            {
               w[icol] += lxu;
            }
         }
      }/* while loop for the elimination of current row */

      if (fabs(w[ii]) < MAT_TOL)
      {
         w[ii]=1e-06;
      }
      D_data[ii] = 1./w[ii];
      iw[ii] = -1;

      /*
       * now pick up the largest lfil from L
       * L part is guarantee to be larger than itol
       */

      lenl = lenhlr < lfil ? lenhlr : lfil;
      L_diag_i[ii+1] = L_diag_i[ii] + lenl;
      if (lenl > 0)
      {
         /* test if memory is enough */
         while (ctrL + lenl > capacity_L)
         {
            HYPRE_Int tmp = capacity_L;
            capacity_L = capacity_L * EXPAND_FACT + 1;
            L_diag_j = hypre_TReAlloc_v2(L_diag_j, HYPRE_Int, tmp, HYPRE_Int, capacity_L, HYPRE_MEMORY_DEVICE);
            L_diag_data = hypre_TReAlloc_v2(L_diag_data, HYPRE_Real, tmp, HYPRE_Real, capacity_L, HYPRE_MEMORY_DEVICE);
         }
         ctrL += lenl;
         /* copy large data in */
         for (j = L_diag_i[ii]; j < ctrL; j++)
         {
            L_diag_j[j] = iL[kl];
            L_diag_data[j] = w[kl];
            hypre_ILUMaxrHeapRemoveRabsI(w+kl,iL+kl,lenhlr);
            lenhlr--;
         }
      }
      /*
       * now reset working array
       * L part already reset when move out of heap, only U part
       */
      ku = lenu+ii;
      for (j = ii + 1; j <= ku; j++)
      {
         iw[iL[j]] = -1;
      }

      if (lenu < lfil)
      {
         /* we simply keep all of the data, no need to sort */
         lenhu = lenu;
      }
      else
      {
         /* need to sort the first small(hopefully) part of it */
         lenhu = lfil;
         /* quick split, only sort the first small part of the array */
         hypre_ILUMaxQSplitRabsI(w,iL,ii+1,ii+lenhu,ii+lenu);
      }

      U_diag_i[ii+1] = U_diag_i[ii] + lenhu;
      if (lenhu > 0)
      {
         /* test if memory is enough */
         while (ctrU + lenhu > capacity_U)
         {
            HYPRE_Int tmp = capacity_U;
            capacity_U = capacity_U * EXPAND_FACT + 1;
            U_diag_j = hypre_TReAlloc_v2(U_diag_j, HYPRE_Int, tmp, HYPRE_Int, capacity_U, HYPRE_MEMORY_DEVICE);
            U_diag_data = hypre_TReAlloc_v2(U_diag_data, HYPRE_Real, tmp, HYPRE_Real, capacity_U, HYPRE_MEMORY_DEVICE);
         }
         ctrU += lenhu;
         /* copy large data in */
         for (j = U_diag_i[ii]; j < ctrU; j++)
         {
            jpos = ii+1+j-U_diag_i[ii];
            U_diag_j[j] = iL[jpos];
            U_diag_data[j] = w[jpos];
         }
      }
   }/* end of ii loop from nLU to total_rows */

   /*
    * 3: Finishing up and free
    */
   HYPRE_BigInt big_total_rows = (HYPRE_BigInt)total_rows;
   hypre_MPI_Allreduce( &big_total_rows, &global_num_rows, 1, HYPRE_MPI_BIG_INT, hypre_MPI_SUM, comm);
   /* need to get new column start */
   {
      HYPRE_BigInt global_start;
      hypre_MPI_Scan( &big_total_rows, &global_start, 1, HYPRE_MPI_BIG_INT, hypre_MPI_SUM, comm);
      col_starts[0] = global_start - total_rows;
      col_starts[1] = global_start;
   }

   /* create parcsr matrix */
   matL = hypre_ParCSRMatrixCreate( comm,
         global_num_rows,
         global_num_rows,
         col_starts,
         col_starts,
         0,
         L_diag_i[total_rows],
         0 );

   L_diag = hypre_ParCSRMatrixDiag(matL);
   hypre_CSRMatrixI(L_diag) = L_diag_i;
   if (L_diag_i[total_rows] > 0)
   {
      hypre_CSRMatrixData(L_diag) = L_diag_data;
      hypre_CSRMatrixJ(L_diag) = L_diag_j;
   }
   else
   {
      /* we initialized some anyway, so remove if unused */
      hypre_TFree(L_diag_j,HYPRE_MEMORY_DEVICE);
      hypre_TFree(L_diag_data,HYPRE_MEMORY_DEVICE);
   }
   /* store (global) total number of nonzeros */
   local_nnz = (HYPRE_Real) (L_diag_i[total_rows]);
   hypre_MPI_Allreduce(&local_nnz, &total_nnz, 1, HYPRE_MPI_REAL, hypre_MPI_SUM, comm);
   hypre_ParCSRMatrixDNumNonzeros(matL) = total_nnz;

   matU = hypre_ParCSRMatrixCreate( comm,
         global_num_rows,
         global_num_rows,
         col_starts,
         col_starts,
         0,
         U_diag_i[total_rows],
         0 );

   U_diag = hypre_ParCSRMatrixDiag(matU);
   hypre_CSRMatrixI(U_diag) = U_diag_i;
   if (U_diag_i[total_rows] > 0)
   {
      hypre_CSRMatrixData(U_diag) = U_diag_data;
      hypre_CSRMatrixJ(U_diag) = U_diag_j;
   }
   else
   {
      /* we initialized some anyway, so remove if unused */
      hypre_TFree(U_diag_j,HYPRE_MEMORY_DEVICE);
      hypre_TFree(U_diag_data,HYPRE_MEMORY_DEVICE);
   }
   /* store (global) total number of nonzeros */
   local_nnz = (HYPRE_Real) (U_diag_i[total_rows]);
   hypre_MPI_Allreduce(&local_nnz, &total_nnz, 1, HYPRE_MPI_REAL, hypre_MPI_SUM, comm);
   hypre_ParCSRMatrixDNumNonzeros(matU) = total_nnz;

   /* free working array */
   hypre_TFree(iw,HYPRE_MEMORY_HOST);
   hypre_TFree(w,HYPRE_MEMORY_HOST);
   hypre_TFree(col_starts, HYPRE_MEMORY_HOST);

   /* free external data */
   if (E_i)
   {
      hypre_TFree(E_i, HYPRE_MEMORY_HOST);
   }
   if (E_j)
   {
      hypre_TFree(E_j, HYPRE_MEMORY_HOST);
      hypre_TFree(E_data, HYPRE_MEMORY_HOST);
   }

   /* set matrix pointers */
   *Lptr = matL;
   *Dptr = D_data;
   *Uptr = matU;

   return hypre_error_flag;
}<|MERGE_RESOLUTION|>--- conflicted
+++ resolved
@@ -1956,10 +1956,6 @@
 
       /* free */
       hypre_TFree(send_buf, HYPRE_MEMORY_HOST);
-<<<<<<< HEAD
-      hypre_TFree(col_starts, HYPRE_MEMORY_HOST);
-=======
->>>>>>> ffe4f738
    } /* end of forming S */
 
    *matSptr       = matS;
@@ -2250,10 +2246,6 @@
 
       /* free */
       hypre_TFree(send_buf, HYPRE_MEMORY_HOST);
-<<<<<<< HEAD
-      hypre_TFree(col_starts, HYPRE_MEMORY_HOST);
-=======
->>>>>>> ffe4f738
    } /* end of forming S */
 
    *matSptr       = matS;
@@ -2545,10 +2537,6 @@
 
       /* free */
       hypre_TFree(send_buf, HYPRE_MEMORY_HOST);
-<<<<<<< HEAD
-      hypre_TFree(col_starts, HYPRE_MEMORY_HOST);
-=======
->>>>>>> ffe4f738
    } /* end of forming S */
 
    *matSptr       = matS;
@@ -4127,10 +4115,6 @@
 
       /* free */
       hypre_TFree(send_buf, HYPRE_MEMORY_HOST);
-<<<<<<< HEAD
-      hypre_TFree(col_starts, HYPRE_MEMORY_HOST);
-=======
->>>>>>> ffe4f738
    } /* end of forming S */
 
    /* create S finished */
@@ -5084,10 +5068,6 @@
 
       /* free */
       hypre_TFree(send_buf, HYPRE_MEMORY_HOST);
-<<<<<<< HEAD
-      hypre_TFree(col_starts, HYPRE_MEMORY_HOST);
-=======
->>>>>>> ffe4f738
    } /* end of forming S */
 
    /* Assemble LDU matrices */
@@ -5929,10 +5909,6 @@
 
       /* free */
       hypre_TFree(send_buf, HYPRE_MEMORY_HOST);
-<<<<<<< HEAD
-      hypre_TFree(col_starts, HYPRE_MEMORY_HOST);
-=======
->>>>>>> ffe4f738
    } /* end of forming S */
 
    /* now start to construct L and U */
@@ -6824,7 +6800,6 @@
       hypre_TFree(E_j, HYPRE_MEMORY_HOST);
       hypre_TFree(E_data, HYPRE_MEMORY_HOST);
    }
-   hypre_TFree(col_starts, HYPRE_MEMORY_HOST);
 
    /* set matrix pointers */
    *Lptr = matL;
@@ -7901,7 +7876,6 @@
 
    /* free */
    hypre_TFree(iw,HYPRE_MEMORY_HOST);
-   hypre_TFree(col_starts, HYPRE_MEMORY_HOST);
 
    /* free external data */
    if (E_i)
@@ -8822,7 +8796,6 @@
    /* free working array */
    hypre_TFree(iw,HYPRE_MEMORY_HOST);
    hypre_TFree(w,HYPRE_MEMORY_HOST);
-   hypre_TFree(col_starts, HYPRE_MEMORY_HOST);
 
    /* free external data */
    if (E_i)
