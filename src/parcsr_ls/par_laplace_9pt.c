/******************************************************************************
 * Copyright 1998-2019 Lawrence Livermore National Security, LLC and other
 * HYPRE Project Developers. See the top-level COPYRIGHT file for details.
 *
 * SPDX-License-Identifier: (Apache-2.0 OR MIT)
 ******************************************************************************/

#include "_hypre_parcsr_ls.h"

/*--------------------------------------------------------------------------
 * hypre_GenerateLaplacian9pt
 *--------------------------------------------------------------------------*/

HYPRE_ParCSRMatrix
GenerateLaplacian9pt( MPI_Comm comm,
                      HYPRE_BigInt   nx,
                      HYPRE_BigInt   ny,
                      HYPRE_Int      P,
                      HYPRE_Int      Q,
                      HYPRE_Int      p,
                      HYPRE_Int      q,
                      HYPRE_Real  *value )
{
   hypre_ParCSRMatrix *A;
   hypre_CSRMatrix *diag;
   hypre_CSRMatrix *offd;

   HYPRE_Int    *diag_i;
   HYPRE_Int    *diag_j;
   HYPRE_Real *diag_data;

   HYPRE_Int    *offd_i;
   HYPRE_Int    *offd_j;
   HYPRE_Real *offd_data;

   HYPRE_BigInt global_part[2];
   HYPRE_BigInt ix, iy;
   HYPRE_Int cnt, o_cnt;
   HYPRE_Int local_num_rows;
   HYPRE_BigInt *col_map_offd;
   HYPRE_BigInt *big_offd_j;
   HYPRE_Int row_index;
   HYPRE_Int i;

   HYPRE_Int nx_local, ny_local;
   HYPRE_Int num_cols_offd;
   HYPRE_BigInt grid_size;

   HYPRE_BigInt *nx_part;
   HYPRE_BigInt *ny_part;

   HYPRE_Int num_procs;
   HYPRE_Int P_busy, Q_busy;

   hypre_MPI_Comm_size(comm, &num_procs);

   grid_size = nx * ny;

   hypre_GeneratePartitioning(nx, P, &nx_part);
   hypre_GeneratePartitioning(ny, Q, &ny_part);

   nx_local = (HYPRE_Int)(nx_part[p + 1] - nx_part[p]);
   ny_local = (HYPRE_Int)(ny_part[q + 1] - ny_part[q]);

   local_num_rows = nx_local * ny_local;

<<<<<<< HEAD
   global_part = hypre_CTAlloc(HYPRE_BigInt, 2, HYPRE_MEMORY_HOST);
=======
>>>>>>> dcbee145
   global_part[0] = ny_part[q] * nx + nx_part[p] * ny_local;
   global_part[1] = global_part[0] + (HYPRE_BigInt)local_num_rows;

   diag_i = hypre_CTAlloc(HYPRE_Int, local_num_rows + 1, HYPRE_MEMORY_HOST);
   offd_i = hypre_CTAlloc(HYPRE_Int, local_num_rows + 1, HYPRE_MEMORY_HOST);

   P_busy = hypre_min(nx, P);
   Q_busy = hypre_min(ny, Q);

   num_cols_offd = 0;
   if (p) { num_cols_offd += ny_local; }
   if (p < P_busy - 1) { num_cols_offd += ny_local; }
   if (q) { num_cols_offd += nx_local; }
   if (q < Q_busy - 1) { num_cols_offd += nx_local; }
   if (p && q) { num_cols_offd++; }
   if (p && q < Q_busy - 1 ) { num_cols_offd++; }
   if (p < P_busy - 1 && q ) { num_cols_offd++; }
   if (p < P_busy - 1 && q < Q_busy - 1 ) { num_cols_offd++; }

   if (!local_num_rows) { num_cols_offd = 0; }

   col_map_offd = hypre_CTAlloc(HYPRE_BigInt, num_cols_offd, HYPRE_MEMORY_HOST);

   cnt = 0;
   o_cnt = 0;
   diag_i[0] = 0;
   offd_i[0] = 0;
   for (iy = ny_part[q];  iy < ny_part[q + 1]; iy++)
   {
      for (ix = nx_part[p]; ix < nx_part[p + 1]; ix++)
      {
         cnt++;
         o_cnt++;
         diag_i[cnt] = diag_i[cnt - 1];
         offd_i[o_cnt] = offd_i[o_cnt - 1];
         diag_i[cnt]++;
         if (iy > ny_part[q])
         {
            diag_i[cnt]++;
            if (ix > nx_part[p])
            {
               diag_i[cnt]++;
            }
            else
            {
               if (ix)
               {
                  offd_i[o_cnt]++;
               }
            }
            if (ix < nx_part[p + 1] - 1)
            {
               diag_i[cnt]++;
            }
            else
            {
               if (ix + 1 < nx)
               {
                  offd_i[o_cnt]++;
               }
            }
         }
         else
         {
            if (iy)
            {
               offd_i[o_cnt]++;
               if (ix > nx_part[p])
               {
                  offd_i[o_cnt]++;
               }
               else if (ix)
               {
                  offd_i[o_cnt]++;
               }
               if (ix < nx_part[p + 1] - 1)
               {
                  offd_i[o_cnt]++;
               }
               else if (ix < nx - 1)
               {
                  offd_i[o_cnt]++;
               }
            }
         }
         if (ix > nx_part[p])
         {
            diag_i[cnt]++;
         }
         else
         {
            if (ix)
            {
               offd_i[o_cnt]++;
            }
         }
         if (ix + 1 < nx_part[p + 1])
         {
            diag_i[cnt]++;
         }
         else
         {
            if (ix + 1 < nx)
            {
               offd_i[o_cnt]++;
            }
         }
         if (iy + 1 < ny_part[q + 1])
         {
            diag_i[cnt]++;
            if (ix > nx_part[p])
            {
               diag_i[cnt]++;
            }
            else
            {
               if (ix)
               {
                  offd_i[o_cnt]++;
               }
            }
            if (ix < nx_part[p + 1] - 1)
            {
               diag_i[cnt]++;
            }
            else
            {
               if (ix + 1 < nx)
               {
                  offd_i[o_cnt]++;
               }
            }
         }
         else
         {
            if (iy + 1 < ny)
            {
               offd_i[o_cnt]++;
               if (ix > nx_part[p])
               {
                  offd_i[o_cnt]++;
               }
               else if (ix)
               {
                  offd_i[o_cnt]++;
               }
               if (ix < nx_part[p + 1] - 1)
               {
                  offd_i[o_cnt]++;
               }
               else if (ix < nx - 1)
               {
                  offd_i[o_cnt]++;
               }
            }
         }
      }
   }

   diag_j = hypre_CTAlloc(HYPRE_Int,  diag_i[local_num_rows], HYPRE_MEMORY_HOST);
   diag_data = hypre_CTAlloc(HYPRE_Real,  diag_i[local_num_rows], HYPRE_MEMORY_HOST);

   if (num_procs > 1)
   {
      offd_j = hypre_CTAlloc(HYPRE_Int,  offd_i[local_num_rows], HYPRE_MEMORY_HOST);
      offd_data = hypre_CTAlloc(HYPRE_Real,  offd_i[local_num_rows], HYPRE_MEMORY_HOST);
      big_offd_j = hypre_CTAlloc(HYPRE_BigInt,  offd_i[local_num_rows], HYPRE_MEMORY_HOST);
   }

   row_index = 0;
   cnt = 0;
   o_cnt = 0;
   for (iy = ny_part[q];  iy < ny_part[q + 1]; iy++)
   {
      for (ix = nx_part[p]; ix < nx_part[p + 1]; ix++)
      {
         diag_j[cnt] = row_index;
         diag_data[cnt++] = value[0];
         if (iy > ny_part[q])
         {
            if (ix > nx_part[p])
            {
               diag_j[cnt] = row_index - nx_local - 1 ;
               diag_data[cnt++] = value[1];
            }
            else
            {
               if (ix)
               {
                  big_offd_j[o_cnt] = hypre_map2(ix - 1, iy - 1, p - 1, q, nx,
                                                 nx_part, ny_part);
                  offd_data[o_cnt++] = value[1];
               }
            }
            diag_j[cnt] = row_index - nx_local;
            diag_data[cnt++] = value[1];
            if (ix < nx_part[p + 1] - 1)
            {
               diag_j[cnt] = row_index - nx_local + 1 ;
               diag_data[cnt++] = value[1];
            }
            else
            {
               if (ix + 1 < nx)
               {
                  big_offd_j[o_cnt] = hypre_map2(ix + 1, iy - 1, p + 1, q, nx,
                                                 nx_part, ny_part);
                  offd_data[o_cnt++] = value[1];
               }
            }
         }
         else
         {
            if (iy)
            {
               if (ix > nx_part[p])
               {
                  big_offd_j[o_cnt] = hypre_map2(ix - 1, iy - 1, p, q - 1, nx,
                                                 nx_part, ny_part);
                  offd_data[o_cnt++] = value[1];
               }
               else if (ix)
               {
                  big_offd_j[o_cnt] = hypre_map2(ix - 1, iy - 1, p - 1, q - 1, nx,
                                                 nx_part, ny_part);
                  offd_data[o_cnt++] = value[1];
               }
               big_offd_j[o_cnt] = hypre_map2(ix, iy - 1, p, q - 1, nx,
                                              nx_part, ny_part);
               offd_data[o_cnt++] = value[1];
               if (ix < nx_part[p + 1] - 1)
               {
                  big_offd_j[o_cnt] = hypre_map2(ix + 1, iy - 1, p, q - 1, nx,
                                                 nx_part, ny_part);
                  offd_data[o_cnt++] = value[1];
               }
               else if (ix + 1 < nx)
               {
                  big_offd_j[o_cnt] = hypre_map2(ix + 1, iy - 1, p + 1, q - 1, nx,
                                                 nx_part, ny_part);
                  offd_data[o_cnt++] = value[1];
               }
            }
         }
         if (ix > nx_part[p])
         {
            diag_j[cnt] = row_index - 1;
            diag_data[cnt++] = value[1];
         }
         else
         {
            if (ix)
            {
               big_offd_j[o_cnt] = hypre_map2(ix - 1, iy, p - 1, q, nx,
                                              nx_part, ny_part);
               offd_data[o_cnt++] = value[1];
            }
         }
         if (ix + 1 < nx_part[p + 1])
         {
            diag_j[cnt] = row_index + 1;
            diag_data[cnt++] = value[1];
         }
         else
         {
            if (ix + 1 < nx)
            {
               big_offd_j[o_cnt] = hypre_map2(ix + 1, iy, p + 1, q, nx,
                                              nx_part, ny_part);
               offd_data[o_cnt++] = value[1];
            }
         }
         if (iy + 1 < ny_part[q + 1])
         {
            if (ix > nx_part[p])
            {
               diag_j[cnt] = row_index + nx_local - 1 ;
               diag_data[cnt++] = value[1];
            }
            else
            {
               if (ix)
               {
                  big_offd_j[o_cnt] = hypre_map2(ix - 1, iy + 1, p - 1, q, nx,
                                                 nx_part, ny_part);
                  offd_data[o_cnt++] = value[1];
               }
            }
            diag_j[cnt] = row_index + nx_local;
            diag_data[cnt++] = value[1];
            if (ix < nx_part[p + 1] - 1)
            {
               diag_j[cnt] = row_index + nx_local + 1 ;
               diag_data[cnt++] = value[1];
            }
            else
            {
               if (ix + 1 < nx)
               {
                  big_offd_j[o_cnt] = hypre_map2(ix + 1, iy + 1, p + 1, q, nx,
                                                 nx_part, ny_part);
                  offd_data[o_cnt++] = value[1];
               }
            }
         }
         else
         {
            if (iy + 1 < ny)
            {
               if (ix > nx_part[p])
               {
                  big_offd_j[o_cnt] = hypre_map2(ix - 1, iy + 1, p, q + 1, nx,
                                                 nx_part, ny_part);
                  offd_data[o_cnt++] = value[1];
               }
               else if (ix)
               {
                  big_offd_j[o_cnt] = hypre_map2(ix - 1, iy + 1, p - 1, q + 1, nx,
                                                 nx_part, ny_part);
                  offd_data[o_cnt++] = value[1];
               }
               big_offd_j[o_cnt] = hypre_map2(ix, iy + 1, p, q + 1, nx,
                                              nx_part, ny_part);
               offd_data[o_cnt++] = value[1];
               if (ix < nx_part[p + 1] - 1)
               {
                  big_offd_j[o_cnt] = hypre_map2(ix + 1, iy + 1, p, q + 1, nx,
                                                 nx_part, ny_part);
                  offd_data[o_cnt++] = value[1];
               }
               else if (ix < nx - 1)
               {
                  big_offd_j[o_cnt] = hypre_map2(ix + 1, iy + 1, p + 1, q + 1, nx,
                                                 nx_part, ny_part);
                  offd_data[o_cnt++] = value[1];
               }
            }
         }
         row_index++;
      }
   }

   if (num_procs > 1)
   {
      HYPRE_BigInt *tmp = hypre_CTAlloc(HYPRE_BigInt, o_cnt, HYPRE_MEMORY_HOST);

      for (i = 0; i < o_cnt; i++)
      {
         tmp[i] = big_offd_j[i];
      }

      hypre_BigQsort0(tmp, 0, o_cnt - 1);

      col_map_offd[0] = tmp[0];
      cnt = 0;
      for (i = 0; i < o_cnt; i++)
      {
         if (tmp[i] > col_map_offd[cnt])
         {
            cnt++;
            col_map_offd[cnt] = tmp[i];
         }
      }

      for (i = 0; i < o_cnt; i++)
      {
         offd_j[i] = hypre_BigBinarySearch(col_map_offd, big_offd_j[i], num_cols_offd);
      }

      hypre_TFree(big_offd_j, HYPRE_MEMORY_HOST);
      hypre_TFree(tmp, HYPRE_MEMORY_HOST);
   }

   A = hypre_ParCSRMatrixCreate(comm, grid_size, grid_size,
                                global_part, global_part, num_cols_offd,
                                diag_i[local_num_rows],
                                offd_i[local_num_rows]);

   hypre_ParCSRMatrixColMapOffd(A) = col_map_offd;

   diag = hypre_ParCSRMatrixDiag(A);
   hypre_CSRMatrixI(diag) = diag_i;
   hypre_CSRMatrixJ(diag) = diag_j;
   hypre_CSRMatrixData(diag) = diag_data;

   offd = hypre_ParCSRMatrixOffd(A);
   hypre_CSRMatrixI(offd) = offd_i;
   if (num_cols_offd)
   {
      hypre_CSRMatrixJ(offd) = offd_j;
      hypre_CSRMatrixData(offd) = offd_data;
   }

   hypre_CSRMatrixMemoryLocation(diag) = HYPRE_MEMORY_HOST;
   hypre_CSRMatrixMemoryLocation(offd) = HYPRE_MEMORY_HOST;

   hypre_ParCSRMatrixMigrate(A, hypre_HandleMemoryLocation(hypre_handle()));

   hypre_TFree(nx_part, HYPRE_MEMORY_HOST);
   hypre_TFree(ny_part, HYPRE_MEMORY_HOST);

   return (HYPRE_ParCSRMatrix) A;
}

/*--------------------------------------------------------------------------
 *--------------------------------------------------------------------------*/

HYPRE_BigInt
hypre_map2( HYPRE_BigInt  ix,
            HYPRE_BigInt  iy,
            HYPRE_Int  p,
            HYPRE_Int  q,
            HYPRE_BigInt  nx,
            HYPRE_BigInt *nx_part,
            HYPRE_BigInt *ny_part)
{
   HYPRE_Int nx_local;
   HYPRE_Int ny_local;
   HYPRE_Int ix_local;
   HYPRE_Int iy_local;
   HYPRE_BigInt global_index;

   nx_local = (HYPRE_Int)(nx_part[p + 1] - nx_part[p]);
   ny_local = (HYPRE_Int)(ny_part[q + 1] - ny_part[q]);
   ix_local = (HYPRE_Int)(ix - nx_part[p]);
   iy_local = (HYPRE_Int)(iy - ny_part[q]);
   global_index = ny_part[q] * nx + nx_part[p] * (HYPRE_BigInt)ny_local;
   global_index += (HYPRE_BigInt)(iy_local * nx_local + ix_local);

   return global_index;
}<|MERGE_RESOLUTION|>--- conflicted
+++ resolved
@@ -64,10 +64,6 @@
 
    local_num_rows = nx_local * ny_local;
 
-<<<<<<< HEAD
-   global_part = hypre_CTAlloc(HYPRE_BigInt, 2, HYPRE_MEMORY_HOST);
-=======
->>>>>>> dcbee145
    global_part[0] = ny_part[q] * nx + nx_part[p] * ny_local;
    global_part[1] = global_part[0] + (HYPRE_BigInt)local_num_rows;
 
