--- conflicted
+++ resolved
@@ -5527,26 +5527,15 @@
    HYPRE_ExecutionPolicy exec = hypre_GetExecPolicy1( hypre_ParCSRMatrixMemoryLocation(A) );
    if (exec == HYPRE_EXEC_DEVICE)
    {
-<<<<<<< HEAD
-      ierr = hypre_BoomerAMGBuildExtInterpHost(A, CF_marker, S, num_cpts_global, num_functions, dof_func,
-                                               debug_flag, trunc_factor, max_elmts, P_ptr);
-=======
       ierr = hypre_BoomerAMGBuildExtInterpDevice(A, CF_marker, S, num_cpts_global, num_functions,
                                                  dof_func,
                                                  debug_flag, trunc_factor, max_elmts, P_ptr);
->>>>>>> 790e8e78
    }
    else
 #endif
    {
-<<<<<<< HEAD
-      ierr = hypre_BoomerAMGBuildExtInterpDevice(A, CF_marker, S, num_cpts_global, num_functions,
-                                                 dof_func,
-                                                 debug_flag, trunc_factor, max_elmts, P_ptr);
-=======
       ierr = hypre_BoomerAMGBuildExtInterpHost(A, CF_marker, S, num_cpts_global, num_functions, dof_func,
                                                debug_flag, trunc_factor, max_elmts, P_ptr);
->>>>>>> 790e8e78
    }
 
 #if defined(HYPRE_USING_CUDA) || defined(HYPRE_USING_HIP)
@@ -5576,30 +5565,21 @@
 
    HYPRE_Int ierr = 0;
 
-<<<<<<< HEAD
-   if (exec == HYPRE_EXEC_HOST)
+#if defined(HYPRE_USING_CUDA) || defined(HYPRE_USING_HIP)
+   HYPRE_ExecutionPolicy exec = hypre_GetExecPolicy1( hypre_ParCSRMatrixMemoryLocation(A) );
+   if (exec == HYPRE_EXEC_DEVICE)
+   {
+      ierr = hypre_BoomerAMGBuildExtPIInterpDevice(A, CF_marker, S, num_cpts_global, num_functions,
+                                                   dof_func,
+                                                   debug_flag, trunc_factor, max_elmts, P_ptr);
+   }
+   else
+#endif
    {
       ierr = hypre_BoomerAMGBuildExtPIInterpHost(A, CF_marker, S, num_cpts_global, num_functions,
                                                  dof_func,
                                                  debug_flag, trunc_factor, max_elmts, P_ptr);
    }
-=======
->>>>>>> 790e8e78
-#if defined(HYPRE_USING_CUDA) || defined(HYPRE_USING_HIP)
-   HYPRE_ExecutionPolicy exec = hypre_GetExecPolicy1( hypre_ParCSRMatrixMemoryLocation(A) );
-   if (exec == HYPRE_EXEC_DEVICE)
-   {
-      ierr = hypre_BoomerAMGBuildExtPIInterpDevice(A, CF_marker, S, num_cpts_global, num_functions,
-                                                   dof_func,
-                                                   debug_flag, trunc_factor, max_elmts, P_ptr);
-   }
-   else
-#endif
-   {
-      ierr = hypre_BoomerAMGBuildExtPIInterpHost(A, CF_marker, S, num_cpts_global, num_functions,
-                                                 dof_func,
-                                                 debug_flag, trunc_factor, max_elmts, P_ptr);
-   }
 
 #if defined(HYPRE_USING_CUDA) || defined(HYPRE_USING_HIP)
    hypre_GpuProfilingPopRange();
