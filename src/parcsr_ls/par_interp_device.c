/******************************************************************************
 * Copyright (c) 1998 Lawrence Livermore National Security, LLC and other
 * HYPRE Project Developers. See the top-level COPYRIGHT file for details.
 *
 * SPDX-License-Identifier: (Apache-2.0 OR MIT)
 ******************************************************************************/

#include "_hypre_parcsr_ls.h"
#include "_hypre_utilities.hpp"

#if defined(HYPRE_USING_CUDA) || defined(HYPRE_USING_HIP)

<<<<<<< HEAD
__global__ void hypre_BoomerAMGBuildDirInterp_getnnz( hypre_Item &item, HYPRE_Int nr_of_rows,
=======
__global__ void hypre_BoomerAMGBuildDirInterp_getnnz( hypre_DeviceItem &item, HYPRE_Int nr_of_rows,
>>>>>>> 6f3bccb9
                                                      HYPRE_Int *S_diag_i,
                                                      HYPRE_Int *S_diag_j, HYPRE_Int *S_offd_i, HYPRE_Int *S_offd_j, HYPRE_Int *CF_marker,
                                                      HYPRE_Int *CF_marker_offd, HYPRE_Int num_functions, HYPRE_Int *dof_func, HYPRE_Int *dof_func_offd,
                                                      HYPRE_Int *P_diag_i, HYPRE_Int *P_offd_i);

<<<<<<< HEAD
__global__ void hypre_BoomerAMGBuildDirInterp_getcoef( hypre_Item &item, HYPRE_Int nr_of_rows,
=======
__global__ void hypre_BoomerAMGBuildDirInterp_getcoef( hypre_DeviceItem &item, HYPRE_Int nr_of_rows,
>>>>>>> 6f3bccb9
                                                       HYPRE_Int *A_diag_i,
                                                       HYPRE_Int *A_diag_j, HYPRE_Real *A_diag_data, HYPRE_Int *A_offd_i, HYPRE_Int *A_offd_j,
                                                       HYPRE_Real *A_offd_data, HYPRE_Int *Soc_diag_j, HYPRE_Int *Soc_offd_j, HYPRE_Int *CF_marker,
                                                       HYPRE_Int *CF_marker_offd, HYPRE_Int num_functions, HYPRE_Int *dof_func, HYPRE_Int *dof_func_offd,
                                                       HYPRE_Int *P_diag_i, HYPRE_Int *P_diag_j, HYPRE_Real *P_diag_data, HYPRE_Int *P_offd_i,
                                                       HYPRE_Int *P_offd_j, HYPRE_Real *P_offd_data, HYPRE_Int *fine_to_coarse );

<<<<<<< HEAD
__global__ void hypre_BoomerAMGBuildDirInterp_getcoef_v2( hypre_Item &item, HYPRE_Int nr_of_rows,
=======
__global__ void hypre_BoomerAMGBuildDirInterp_getcoef_v2( hypre_DeviceItem &item,
                                                          HYPRE_Int nr_of_rows,
>>>>>>> 6f3bccb9
                                                          HYPRE_Int *A_diag_i,
                                                          HYPRE_Int *A_diag_j, HYPRE_Real *A_diag_data, HYPRE_Int *A_offd_i, HYPRE_Int *A_offd_j,
                                                          HYPRE_Real *A_offd_data, HYPRE_Int *Soc_diag_j, HYPRE_Int *Soc_offd_j, HYPRE_Int *CF_marker,
                                                          HYPRE_Int *CF_marker_offd, HYPRE_Int num_functions, HYPRE_Int *dof_func, HYPRE_Int *dof_func_offd,
                                                          HYPRE_Int *P_diag_i, HYPRE_Int *P_diag_j, HYPRE_Real *P_diag_data, HYPRE_Int *P_offd_i,
                                                          HYPRE_Int *P_offd_j, HYPRE_Real *P_offd_data, HYPRE_Int *fine_to_coarse );

__global__ void
<<<<<<< HEAD
hypre_BoomerAMGBuildInterpOnePnt_getnnz( hypre_Item &item, HYPRE_Int nr_of_rows,
=======
hypre_BoomerAMGBuildInterpOnePnt_getnnz( hypre_DeviceItem &item, HYPRE_Int nr_of_rows,
>>>>>>> 6f3bccb9
                                         HYPRE_Int *A_diag_i,
                                         HYPRE_Int *A_strong_diag_j, HYPRE_Complex *A_diag_a, HYPRE_Int *A_offd_i,
                                         HYPRE_Int *A_strong_offd_j, HYPRE_Complex *A_offd_a, HYPRE_Int *CF_marker,
                                         HYPRE_Int *CF_marker_offd, HYPRE_Int *diag_compress_marker, HYPRE_Int *offd_compress_marker,
                                         HYPRE_Int *P_diag_i, HYPRE_Int *P_diag_j, HYPRE_Int *P_offd_i, HYPRE_Int *P_offd_j);

/*---------------------------------------------------------------------------
 * hypre_BoomerAMGBuildDirInterp
 *--------------------------------------------------------------------------*/

HYPRE_Int
hypre_BoomerAMGBuildDirInterpDevice( hypre_ParCSRMatrix   *A,
                                     HYPRE_Int            *CF_marker,
                                     hypre_ParCSRMatrix   *S,
                                     HYPRE_BigInt         *num_cpts_global,
                                     HYPRE_Int             num_functions,
                                     HYPRE_Int            *dof_func,
                                     HYPRE_Int             debug_flag,
                                     HYPRE_Real            trunc_factor,
                                     HYPRE_Int             max_elmts,
                                     HYPRE_Int             interp_type,
                                     hypre_ParCSRMatrix  **P_ptr)
{
   MPI_Comm                comm     = hypre_ParCSRMatrixComm(A);
   hypre_ParCSRCommPkg    *comm_pkg = hypre_ParCSRMatrixCommPkg(A);
   hypre_ParCSRCommHandle *comm_handle;

   hypre_CSRMatrix *A_diag      = hypre_ParCSRMatrixDiag(A);
   HYPRE_Real      *A_diag_data = hypre_CSRMatrixData(A_diag);
   HYPRE_Int       *A_diag_i    = hypre_CSRMatrixI(A_diag);
   HYPRE_Int       *A_diag_j    = hypre_CSRMatrixJ(A_diag);

   hypre_CSRMatrix *A_offd      = hypre_ParCSRMatrixOffd(A);
   HYPRE_Real      *A_offd_data = hypre_CSRMatrixData(A_offd);
   HYPRE_Int       *A_offd_i    = hypre_CSRMatrixI(A_offd);
   HYPRE_Int       *A_offd_j    = hypre_CSRMatrixJ(A_offd);
   HYPRE_Int        num_cols_A_offd = hypre_CSRMatrixNumCols(A_offd);
   //   HYPRE_BigInt   *col_map_offd_A = hypre_ParCSRMatrixColMapOffd(A);

   HYPRE_Int        n_fine = hypre_CSRMatrixNumRows(A_diag);

   hypre_BoomerAMGMakeSocFromSDevice(A, S);

   hypre_CSRMatrix *S_diag   = hypre_ParCSRMatrixDiag(S);
   HYPRE_Int       *S_diag_i = hypre_CSRMatrixI(S_diag);
   HYPRE_Int       *S_diag_j = hypre_CSRMatrixJ(S_diag);

   hypre_CSRMatrix *S_offd   = hypre_ParCSRMatrixOffd(S);
   HYPRE_Int       *S_offd_i = hypre_CSRMatrixI(S_offd);
   HYPRE_Int       *S_offd_j = hypre_CSRMatrixJ(S_offd);

   hypre_ParCSRMatrix *P;
   HYPRE_Int          *tmp_map_offd_h = NULL;

   HYPRE_Int       *CF_marker_offd = NULL;
   HYPRE_Int       *dof_func_offd = NULL;

   hypre_CSRMatrix *P_diag;
   hypre_CSRMatrix *P_offd;
   HYPRE_Real      *P_diag_data;
   HYPRE_Int       *P_diag_i;
   HYPRE_Int       *P_diag_j;
   HYPRE_Real      *P_offd_data;
   HYPRE_Int       *P_offd_i;
   HYPRE_Int       *P_offd_j;
   HYPRE_Int        P_diag_size, P_offd_size;

   HYPRE_Int       *fine_to_coarse_d;
   HYPRE_Int       *fine_to_coarse_h;
   HYPRE_BigInt     total_global_cpts;
   HYPRE_Int        num_cols_P_offd = 0;

   HYPRE_Int        my_id;
   HYPRE_Int        num_procs;
   HYPRE_Int        num_sends;
   HYPRE_Int       *int_buf_data;

   HYPRE_Real       wall_time;  /* for debugging instrumentation  */

   HYPRE_MemoryLocation memory_location = hypre_ParCSRMatrixMemoryLocation(A);

   hypre_MPI_Comm_size(comm, &num_procs);
   hypre_MPI_Comm_rank(comm, &my_id);

   if (my_id == (num_procs - 1))
   {
      total_global_cpts = num_cpts_global[1];
   }
   hypre_MPI_Bcast( &total_global_cpts, 1, HYPRE_MPI_BIG_INT, num_procs - 1, comm);

   if (!comm_pkg)
   {
      hypre_MatvecCommPkgCreate(A);
      comm_pkg = hypre_ParCSRMatrixCommPkg(A);
   }
   if (debug_flag == 4)
   {
      wall_time = time_getWallclockSeconds();
   }

   /* 1. Communicate CF_marker to/from other processors */
   if (num_cols_A_offd)
   {
      CF_marker_offd = hypre_TAlloc(HYPRE_Int, num_cols_A_offd, HYPRE_MEMORY_DEVICE);
   }

   num_sends = hypre_ParCSRCommPkgNumSends(comm_pkg);
   int_buf_data = hypre_TAlloc(HYPRE_Int, hypre_ParCSRCommPkgSendMapStart(comm_pkg, num_sends),
                               HYPRE_MEMORY_DEVICE);
   hypre_ParCSRCommPkgCopySendMapElmtsToDevice(comm_pkg);
   HYPRE_THRUST_CALL( gather,
                      hypre_ParCSRCommPkgDeviceSendMapElmts(comm_pkg),
                      hypre_ParCSRCommPkgDeviceSendMapElmts(comm_pkg) + hypre_ParCSRCommPkgSendMapStart(comm_pkg,
                            num_sends),
                      CF_marker,
                      int_buf_data );

#if defined(HYPRE_WITH_GPU_AWARE_MPI) && THRUST_CALL_BLOCKING == 0
   /* RL: make sure int_buf_data is ready before issuing GPU-GPU MPI */
   hypre_ForceSyncComputeStream(hypre_handle());
#endif

   comm_handle = hypre_ParCSRCommHandleCreate_v2(11, comm_pkg, HYPRE_MEMORY_DEVICE, int_buf_data,
                                                 HYPRE_MEMORY_DEVICE, CF_marker_offd);
   hypre_ParCSRCommHandleDestroy(comm_handle);

   if (num_functions > 1)
   {
      /* 2. Communicate dof_func to/from other processors */
      if (num_cols_A_offd > 0)
      {
         dof_func_offd = hypre_TAlloc(HYPRE_Int, num_cols_A_offd, HYPRE_MEMORY_DEVICE);
      }

      HYPRE_THRUST_CALL( gather,
                         hypre_ParCSRCommPkgDeviceSendMapElmts(comm_pkg),
                         hypre_ParCSRCommPkgDeviceSendMapElmts(comm_pkg) + hypre_ParCSRCommPkgSendMapStart(comm_pkg,
                               num_sends),
                         dof_func,
                         int_buf_data );

#if defined(HYPRE_WITH_GPU_AWARE_MPI) && THRUST_CALL_BLOCKING == 0
      /* RL: make sure int_buf_data is ready before issuing GPU-GPU MPI */
      hypre_ForceSyncComputeStream(hypre_handle());
#endif

      comm_handle = hypre_ParCSRCommHandleCreate_v2(11, comm_pkg, HYPRE_MEMORY_DEVICE, int_buf_data,
                                                    HYPRE_MEMORY_DEVICE, dof_func_offd);
      hypre_ParCSRCommHandleDestroy(comm_handle);
   }

   if (debug_flag == 4)
   {
      wall_time = time_getWallclockSeconds() - wall_time;
      hypre_printf("Proc = %d     Interp: Comm 1 CF_marker =    %f\n", my_id, wall_time);
      fflush(NULL);
   }

   /* 3. Figure out the size of the interpolation matrix, P, i.e., compute P_diag_i and P_offd_i */
   /*    Also, compute fine_to_coarse array: When i is a coarse point, fine_to_coarse[i] will hold a  */
   /*    corresponding coarse point index in the range 0..n_coarse-1 */
   P_diag_i = hypre_TAlloc(HYPRE_Int, n_fine + 1, memory_location);
   P_offd_i = hypre_TAlloc(HYPRE_Int, n_fine + 1, memory_location);

   dim3 bDim = hypre_GetDefaultDeviceBlockDimension();
   dim3 gDim = hypre_GetDefaultDeviceGridDimension(n_fine, "warp", bDim);

   HYPRE_GPU_LAUNCH( hypre_BoomerAMGBuildDirInterp_getnnz, gDim, bDim,
                     n_fine, S_diag_i, S_diag_j, S_offd_i, S_offd_j,
                     CF_marker, CF_marker_offd, num_functions,
                     dof_func, dof_func_offd, P_diag_i, P_offd_i);

   /* The scans will transform P_diag_i and P_offd_i to the CSR I-vectors */
   hypre_Memset(P_diag_i + n_fine, 0, sizeof(HYPRE_Int), HYPRE_MEMORY_DEVICE);
   hypre_Memset(P_offd_i + n_fine, 0, sizeof(HYPRE_Int), HYPRE_MEMORY_DEVICE);

   hypreDevice_IntegerExclusiveScan(n_fine + 1, P_diag_i);
   hypreDevice_IntegerExclusiveScan(n_fine + 1, P_offd_i);

   fine_to_coarse_d = hypre_TAlloc(HYPRE_Int, n_fine, HYPRE_MEMORY_DEVICE);
   /* The scan will make fine_to_coarse[i] for i a coarse point hold a
    * coarse point index in the range from 0 to n_coarse-1 */
   HYPRE_THRUST_CALL( exclusive_scan,
                      thrust::make_transform_iterator(CF_marker,          is_nonnegative<HYPRE_Int>()),
                      thrust::make_transform_iterator(CF_marker + n_fine, is_nonnegative<HYPRE_Int>()),
                      fine_to_coarse_d,
                      HYPRE_Int(0) ); /* *MUST* pass init value since input and output types diff. */

   /* 4. Compute the CSR arrays P_diag_j, P_diag_data, P_offd_j, and P_offd_data */
   /*    P_diag_i and P_offd_i are now known, first allocate the remaining CSR arrays of P */
   hypre_TMemcpy(&P_diag_size, &P_diag_i[n_fine], HYPRE_Int, 1, HYPRE_MEMORY_HOST, memory_location);
   hypre_TMemcpy(&P_offd_size, &P_offd_i[n_fine], HYPRE_Int, 1, HYPRE_MEMORY_HOST, memory_location);

   P_diag_j    = hypre_TAlloc(HYPRE_Int,  P_diag_size, memory_location);
   P_diag_data = hypre_TAlloc(HYPRE_Real, P_diag_size, memory_location);

   P_offd_j    = hypre_TAlloc(HYPRE_Int,  P_offd_size, memory_location);
   P_offd_data = hypre_TAlloc(HYPRE_Real, P_offd_size, memory_location);

   if (interp_type == 3)
   {
      HYPRE_GPU_LAUNCH( hypre_BoomerAMGBuildDirInterp_getcoef, gDim, bDim,
                        n_fine, A_diag_i, A_diag_j, A_diag_data,
                        A_offd_i, A_offd_j, A_offd_data,
                        hypre_ParCSRMatrixSocDiagJ(S),
                        hypre_ParCSRMatrixSocOffdJ(S),
                        CF_marker, CF_marker_offd,
                        num_functions, dof_func, dof_func_offd,
                        P_diag_i, P_diag_j, P_diag_data,
                        P_offd_i, P_offd_j, P_offd_data,
                        fine_to_coarse_d );
   }
   else
   {
      HYPRE_GPU_LAUNCH( hypre_BoomerAMGBuildDirInterp_getcoef_v2, gDim, bDim,
                        n_fine, A_diag_i, A_diag_j, A_diag_data,
                        A_offd_i, A_offd_j, A_offd_data,
                        hypre_ParCSRMatrixSocDiagJ(S),
                        hypre_ParCSRMatrixSocOffdJ(S),
                        CF_marker, CF_marker_offd,
                        num_functions, dof_func, dof_func_offd,
                        P_diag_i, P_diag_j, P_diag_data,
                        P_offd_i, P_offd_j, P_offd_data,
                        fine_to_coarse_d );
   }

   /* !!!! Free them here */
   /*
   hypre_TFree(hypre_ParCSRMatrixSocDiagJ(S), HYPRE_MEMORY_DEVICE);
   hypre_TFree(hypre_ParCSRMatrixSocOffdJ(S), HYPRE_MEMORY_DEVICE);
   */

   HYPRE_THRUST_CALL(replace, CF_marker, CF_marker + n_fine, -3, -1);

   /* 5. Construct the result as a ParCSRMatrix. At this point, P's column indices */
   /*    are defined with A's enumeration of columns */

   P = hypre_ParCSRMatrixCreate(comm,
                                hypre_ParCSRMatrixGlobalNumRows(A),
                                total_global_cpts,
                                hypre_ParCSRMatrixColStarts(A),
                                num_cpts_global,
                                0,
                                P_diag_size,
                                P_offd_size);

   P_diag = hypre_ParCSRMatrixDiag(P);
   hypre_CSRMatrixData(P_diag) = P_diag_data;
   hypre_CSRMatrixI(P_diag)    = P_diag_i;
   hypre_CSRMatrixJ(P_diag)    = P_diag_j;

   P_offd = hypre_ParCSRMatrixOffd(P);
   hypre_CSRMatrixData(P_offd) = P_offd_data;
   hypre_CSRMatrixI(P_offd)    = P_offd_i;
   hypre_CSRMatrixJ(P_offd)    = P_offd_j;

   hypre_CSRMatrixMemoryLocation(P_diag) = memory_location;
   hypre_CSRMatrixMemoryLocation(P_offd) = memory_location;

   /* 6. Compress P, removing coefficients smaller than trunc_factor * Max, and */
   /*    make sure no row has more than max_elmts elements */

   if (trunc_factor != 0.0 || max_elmts > 0)
   {
      hypre_BoomerAMGInterpTruncationDevice(P, trunc_factor, max_elmts);

      P_offd_i    = hypre_CSRMatrixI(P_offd);
      P_offd_j    = hypre_CSRMatrixJ(P_offd);
      P_offd_size = hypre_CSRMatrixNumNonzeros(P_offd);
      /* hypre_TMemcpy(&P_offd_size, &P_offd_i[n_fine], HYPRE_Int, 1, HYPRE_MEMORY_HOST, memory_location); */
   }

   /* 7. Translate P_offd's column indices from the values inherited from A_offd to a 0,1,2,3,... enumeration, */
   /*    and construct the col_map array that translates these into the global 0..c-1 enumeration */
   if (P_offd_size)
   {
      /* Array P_marker has length equal to the number of A's offd columns+1, and will */
      /* store a translation code from A_offd's local column numbers to P_offd's local column numbers */
      /* Example: if A_offd has 6 columns, locally 0,1,..,5, and points 1 and 4 are coarse points, then
         P_marker=[0,1,0,0,1,0,0], */

      /* First,  set P_marker[i] to 1 if A's column i is also present in P, otherwise P_marker[i] is 0 */
      HYPRE_Int *P_marker = hypre_TAlloc(HYPRE_Int, num_cols_A_offd, HYPRE_MEMORY_DEVICE);
      HYPRE_Int *P_colids = hypre_TAlloc(HYPRE_Int, hypre_max(P_offd_size, num_cols_A_offd),
                                         HYPRE_MEMORY_DEVICE);

      hypre_TMemcpy(P_colids, P_offd_j, HYPRE_Int, P_offd_size, HYPRE_MEMORY_DEVICE, memory_location);
      /* sort and unique */
      HYPRE_THRUST_CALL(sort, P_colids, P_colids + P_offd_size);
      HYPRE_Int *new_end = HYPRE_THRUST_CALL(unique, P_colids, P_colids + P_offd_size);

      num_cols_P_offd = new_end - P_colids;

      hypreDevice_IntFilln(P_marker, num_cols_A_offd, 0);
      hypreDevice_ScatterConstant(P_marker, num_cols_P_offd, P_colids, 1);

      /* Because P's columns correspond to P_marker[i]=1 (and =0 otherwise), the scan below will return  */
      /* an enumeration of P's columns 0,1,... at the corresponding locations in P_marker. */
      /* P_marker[num_cols_A_offd] will contain num_cols_P_offd, so sum reduction above could  */
      /* have been replaced by reading the last element of P_marker. */
      HYPRE_THRUST_CALL(exclusive_scan, P_marker, P_marker + num_cols_A_offd, P_colids);
      /* Example: P_marker becomes [0,0,1,1,1,2] so that P_marker[1]=0, P_marker[4]=1  */

      /* Do the re-enumeration, P_offd_j are mapped, using P_marker as map  */
      HYPRE_THRUST_CALL(gather, P_offd_j, P_offd_j + P_offd_size, P_colids, P_offd_j);

      /* Create and define array tmp_map_offd. This array is the inverse of the P_marker mapping, */
      /* Example: num_cols_P_offd=2, tmp_map_offd[0] = 1, tmp_map_offd[1]=4  */
      /* P_colids is large enough to hold */
      new_end = HYPRE_THRUST_CALL(copy_if,
                                  thrust::make_counting_iterator(0),
                                  thrust::make_counting_iterator(num_cols_A_offd),
                                  P_marker,
                                  P_colids,
                                  thrust::identity<HYPRE_Int>());
      hypre_assert(new_end - P_colids == num_cols_P_offd);

      tmp_map_offd_h = hypre_TAlloc(HYPRE_Int, num_cols_P_offd, HYPRE_MEMORY_HOST);
      hypre_TMemcpy(tmp_map_offd_h, P_colids, HYPRE_Int, num_cols_P_offd, HYPRE_MEMORY_HOST,
                    HYPRE_MEMORY_DEVICE);

      hypre_TFree(P_colids, HYPRE_MEMORY_DEVICE);
      hypre_TFree(P_marker, HYPRE_MEMORY_DEVICE);
   }

   /* 8. P_offd_j now has a 0,1,2,3... local column index enumeration. */
   /*    tmp_map_offd contains the index mapping from P's offd local columns to A's offd local columns.*/
   /*    Below routine is in parcsr_ls/par_rap_communication.c. It sets col_map_offd in P, */
   /*    comm_pkg in P, and perhaps more members of P ??? */

   fine_to_coarse_h = hypre_TAlloc(HYPRE_Int, n_fine, HYPRE_MEMORY_HOST);
   hypre_TMemcpy(fine_to_coarse_h, fine_to_coarse_d, HYPRE_Int, n_fine, HYPRE_MEMORY_HOST,
                 HYPRE_MEMORY_DEVICE);

   hypre_ParCSRMatrixColMapOffd(P) = hypre_CTAlloc(HYPRE_BigInt, num_cols_P_offd, HYPRE_MEMORY_HOST);
   hypre_CSRMatrixNumCols(P_offd)  = num_cols_P_offd;

   hypre_GetCommPkgRTFromCommPkgA(P, A, fine_to_coarse_h, tmp_map_offd_h);

   *P_ptr = P;

   hypre_TFree(CF_marker_offd,   HYPRE_MEMORY_DEVICE);
   hypre_TFree(dof_func_offd,    HYPRE_MEMORY_DEVICE);
   hypre_TFree(int_buf_data,     HYPRE_MEMORY_DEVICE);
   hypre_TFree(fine_to_coarse_d, HYPRE_MEMORY_DEVICE);
   hypre_TFree(fine_to_coarse_h, HYPRE_MEMORY_HOST);
   hypre_TFree(tmp_map_offd_h,   HYPRE_MEMORY_HOST);

   return hypre_error_flag;
}


/*-----------------------------------------------------------------------*/
__global__ void
<<<<<<< HEAD
hypre_BoomerAMGBuildDirInterp_getnnz( hypre_Item &item,
=======
hypre_BoomerAMGBuildDirInterp_getnnz( hypre_DeviceItem &item,
>>>>>>> 6f3bccb9
                                      HYPRE_Int  nr_of_rows,
                                      HYPRE_Int *S_diag_i,
                                      HYPRE_Int *S_diag_j,
                                      HYPRE_Int *S_offd_i,
                                      HYPRE_Int *S_offd_j,
                                      HYPRE_Int *CF_marker,
                                      HYPRE_Int *CF_marker_offd,
                                      HYPRE_Int  num_functions,
                                      HYPRE_Int *dof_func,
                                      HYPRE_Int *dof_func_offd,
                                      HYPRE_Int *P_diag_i,
                                      HYPRE_Int *P_offd_i)
{
   /*-----------------------------------------------------------------------*/
   /* Determine size of interpolation matrix, P

      If A is of size m x m, then P will be of size m x c where c is the
      number of coarse points.

      It is assumed that S have the same global column enumeration as A

      Input: nr_of_rows         - Number of rows in matrix (local in processor)
             S_diag_i, S_diag_j - CSR representation of S_diag
             S_offd_i, S_offd_j - CSR representation of S_offd
             num_function  - Number of degrees of freedom per grid point
             dof_func      - vector of length nr_of_rows, indicating the degree of freedom of vector element.
             dof_func_offd - vector over ncols of A_offd, indicating the degree of freedom.

      Output: P_diag_i       - Vector where P_diag_i[i] holds the number of non-zero elements of P_diag on row i.
              P_offd_i       - Vector where P_offd_i[i] holds the number of non-zero elements of P_offd on row i.
              fine_to_coarse - Vector of length nr_of_rows.
                               fine_to_coarse[i] is set to 1 if i is a coarse pt.
                               Eventually, fine_to_coarse[j] will map A's column j
                               to a re-enumerated column index in matrix P.
    */
   /*-----------------------------------------------------------------------*/

   HYPRE_Int i = hypre_gpu_get_grid_warp_id<1, 1>(item);

   if (i >= nr_of_rows)
   {
      return;
   }

   HYPRE_Int p = 0, q = 0, dof_func_i = 0;
   HYPRE_Int jPd = 0, jPo = 0;
   HYPRE_Int lane = hypre_gpu_get_lane_id<1>(item);

   if (lane == 0)
   {
      p = read_only_load(CF_marker + i);
   }
   p = warp_shuffle_sync(item, HYPRE_WARP_FULL_MASK, p, 0);

   /*--------------------------------------------------------------------
    *  If i is a C-point, interpolation is the identity.
    *--------------------------------------------------------------------*/
   if (p >= 0)
   {
      if (lane == 0)
      {
         P_diag_i[i] = 1;
         P_offd_i[i] = 0;
      }
      return;
   }

   /*--------------------------------------------------------------------
    *  If i is an F-point, interpolation is from the C-points that
    *  strongly influence i.
    *--------------------------------------------------------------------*/
   if (num_functions > 1 && dof_func != NULL)
   {
      if (lane == 0)
      {
         dof_func_i = read_only_load(&dof_func[i]);
      }
      dof_func_i = warp_shuffle_sync(item, HYPRE_WARP_FULL_MASK, dof_func_i, 0);
   }

   /* diag part */
   if (lane < 2)
   {
      p = read_only_load(S_diag_i + i + lane);
   }
   q = warp_shuffle_sync(item, HYPRE_WARP_FULL_MASK, p, 1);
   p = warp_shuffle_sync(item, HYPRE_WARP_FULL_MASK, p, 0);

   for (HYPRE_Int j = p + lane; warp_any_sync(item, HYPRE_WARP_FULL_MASK, j < q); j += HYPRE_WARP_SIZE)
   {
      if (j < q)
      {
         const HYPRE_Int col = read_only_load(&S_diag_j[j]);
         if ( read_only_load(&CF_marker[col]) > 0 && (num_functions == 1 ||
                                                      read_only_load(&dof_func[col]) == dof_func_i) )
         {
            jPd++;
         }
      }
   }
   jPd = warp_reduce_sum(item, jPd);

   /* offd part */
   if (lane < 2)
   {
      p = read_only_load(S_offd_i + i + lane);
   }
   q = warp_shuffle_sync(item, HYPRE_WARP_FULL_MASK, p, 1);
   p = warp_shuffle_sync(item, HYPRE_WARP_FULL_MASK, p, 0);

   for (HYPRE_Int j = p + lane; warp_any_sync(item, HYPRE_WARP_FULL_MASK, j < q); j += HYPRE_WARP_SIZE)
   {
      if (j < q)
      {
         const HYPRE_Int tmp = read_only_load(&S_offd_j[j]);
         const HYPRE_Int col = tmp;
         if ( read_only_load(&CF_marker_offd[col]) > 0 && (num_functions == 1 ||
                                                           read_only_load(&dof_func_offd[col]) == dof_func_i) )
         {
            jPo++;
         }
      }
   }
   jPo = warp_reduce_sum(item, jPo);

   if (lane == 0)
   {
      P_diag_i[i] = jPd;
      P_offd_i[i] = jPo;
   }
}

/*-----------------------------------------------------------------------*
 *-----------------------------------------------------------------------*/
__global__ void
<<<<<<< HEAD
hypre_BoomerAMGBuildDirInterp_getcoef( hypre_Item &item,
=======
hypre_BoomerAMGBuildDirInterp_getcoef( hypre_DeviceItem &item,
>>>>>>> 6f3bccb9
                                       HYPRE_Int   nr_of_rows,
                                       HYPRE_Int  *A_diag_i,
                                       HYPRE_Int  *A_diag_j,
                                       HYPRE_Real *A_diag_data,
                                       HYPRE_Int  *A_offd_i,
                                       HYPRE_Int  *A_offd_j,
                                       HYPRE_Real *A_offd_data,
                                       HYPRE_Int  *Soc_diag_j,
                                       HYPRE_Int  *Soc_offd_j,
                                       HYPRE_Int  *CF_marker,
                                       HYPRE_Int  *CF_marker_offd,
                                       HYPRE_Int   num_functions,
                                       HYPRE_Int  *dof_func,
                                       HYPRE_Int  *dof_func_offd,
                                       HYPRE_Int  *P_diag_i,
                                       HYPRE_Int  *P_diag_j,
                                       HYPRE_Real *P_diag_data,
                                       HYPRE_Int  *P_offd_i,
                                       HYPRE_Int  *P_offd_j,
                                       HYPRE_Real *P_offd_data,
                                       HYPRE_Int  *fine_to_coarse )
{
   /*-----------------------------------------------------------------------*/
   /* Compute interpolation matrix, P

      Input: nr_of_rows - Number of rows in matrix (local in processor)
             A_diag_i, A_diag_j, A_diag_data - CSR representation of A_diag
             A_offd_i, A_offd_j, A_offd_data - CSR representation of A_offd
             S_diag_i, S_diag_j - CSR representation of S_diag
             S_offd_i, S_offd_j - CSR representation of S_offd
             CF_marker          - Coarse/Fine flags for indices (rows) in this processor
             CF_marker_offd     - Coarse/Fine flags for indices (rows) not in this processor
             num_function  - Number of degrees of freedom per grid point
             dof_func      - vector over nonzero elements of A_diag, indicating the degree of freedom
             dof_func_offd - vector over nonzero elements of A_offd, indicating the degree of freedom
             fine_to_coarse - Vector of length nr_of_rows-1.

      Output: P_diag_j         - Column indices in CSR representation of P_diag
              P_diag_data      - Matrix elements in CSR representation of P_diag
              P_offd_j         - Column indices in CSR representation of P_offd
              P_offd_data      - Matrix elements in CSR representation of P_diag
   */
   /*-----------------------------------------------------------------------*/

   HYPRE_Int i = hypre_gpu_get_grid_warp_id<1, 1>(item);

   if (i >= nr_of_rows)
   {
      return;
   }

   HYPRE_Int lane = hypre_gpu_get_lane_id<1>(item);

   HYPRE_Int k = 0, dof_func_i = 0;

   if (lane == 0)
   {
      k = read_only_load(CF_marker + i);
   }
   k = warp_shuffle_sync(item, HYPRE_WARP_FULL_MASK, k, 0);

   /*--------------------------------------------------------------------
    *  If i is a C-point, interpolation is the identity.
    *--------------------------------------------------------------------*/
   if (k > 0)
   {
      if (lane == 0)
      {
         const HYPRE_Int ind = read_only_load(&P_diag_i[i]);
         P_diag_j[ind]       = read_only_load(&fine_to_coarse[i]);
         P_diag_data[ind]    = 1.0;
      }

      return;
   }

   /*--------------------------------------------------------------------
    *  Point is f-point, use direct interpolation
    *--------------------------------------------------------------------*/
   if (num_functions > 1 && dof_func != NULL)
   {
      if (lane == 0)
      {
         dof_func_i = read_only_load(&dof_func[i]);
      }
      dof_func_i = warp_shuffle_sync(item, HYPRE_WARP_FULL_MASK, dof_func_i, 0);
   }

   HYPRE_Real diagonal = 0.0, sum_N_pos = 0.0, sum_N_neg = 0.0, sum_P_pos = 0.0, sum_P_neg = 0.0;

   /* diag part */
   HYPRE_Int p_diag_A = 0, q_diag_A, p_diag_P = 0, q_diag_P;
   if (lane < 2)
   {
      p_diag_A = read_only_load(A_diag_i + i + lane);
      p_diag_P = read_only_load(P_diag_i + i + lane);
   }
   q_diag_A = warp_shuffle_sync(item, HYPRE_WARP_FULL_MASK, p_diag_A, 1);
   p_diag_A = warp_shuffle_sync(item, HYPRE_WARP_FULL_MASK, p_diag_A, 0);
   q_diag_P = warp_shuffle_sync(item, HYPRE_WARP_FULL_MASK, p_diag_P, 1);
   p_diag_P = warp_shuffle_sync(item, HYPRE_WARP_FULL_MASK, p_diag_P, 0);

   k = p_diag_P;
   for (HYPRE_Int j = p_diag_A + lane; warp_any_sync(item, HYPRE_WARP_FULL_MASK, j < q_diag_A);
        j += HYPRE_WARP_SIZE)
   {
      HYPRE_Int col, sum, pos;
      HYPRE_Int is_SC = 0; /* if is a Strong-C */
      HYPRE_Complex val;

      if (j < q_diag_A)
      {
         col = read_only_load(&A_diag_j[j]);

         if (i == col)
         {
            diagonal = read_only_load(&A_diag_data[j]);
         }
         else if ( num_functions == 1 || read_only_load(&dof_func[col]) == dof_func_i )
         {
            val = read_only_load(&A_diag_data[j]);

            if (val > 0.0)
            {
               sum_N_pos += val;
            }
            else
            {
               sum_N_neg += val;
            }

            is_SC = read_only_load(&Soc_diag_j[j]) > -1 && read_only_load(&CF_marker[col]) > 0;

            if (is_SC)
            {
               if (val > 0.0)
               {
                  sum_P_pos += val;
               }
               else
               {
                  sum_P_neg += val;
               }
            }
         }
      }

      pos = warp_prefix_sum(item, lane, is_SC, sum);

      if (is_SC)
      {
         P_diag_data[k + pos] = val;
         P_diag_j[k + pos] = read_only_load(&fine_to_coarse[col]);
      }
      k += sum;
   }

   hypre_device_assert(k == q_diag_P);

   /* offd part */
   HYPRE_Int p_offd_A = 0, q_offd_A, p_offd_P = 0, q_offd_P;
   if (lane < 2)
   {
      p_offd_A = read_only_load(A_offd_i + i + lane);
      p_offd_P = read_only_load(P_offd_i + i + lane);
   }
   q_offd_A = warp_shuffle_sync(item, HYPRE_WARP_FULL_MASK, p_offd_A, 1);
   p_offd_A = warp_shuffle_sync(item, HYPRE_WARP_FULL_MASK, p_offd_A, 0);
   q_offd_P = warp_shuffle_sync(item, HYPRE_WARP_FULL_MASK, p_offd_P, 1);
   p_offd_P = warp_shuffle_sync(item, HYPRE_WARP_FULL_MASK, p_offd_P, 0);

   k = p_offd_P;
   for (HYPRE_Int j = p_offd_A + lane; warp_any_sync(item, HYPRE_WARP_FULL_MASK, j < q_offd_A);
        j += HYPRE_WARP_SIZE)
   {
      HYPRE_Int col, sum, pos;
      HYPRE_Int is_SC = 0; /* if is a Strong-C */
      HYPRE_Complex val;

      if (j < q_offd_A)
      {
         col = read_only_load(&A_offd_j[j]);

         if ( num_functions == 1 || read_only_load(&dof_func_offd[col]) == dof_func_i )
         {
            val = read_only_load(&A_offd_data[j]);

            if (val > 0.0)
            {
               sum_N_pos += val;
            }
            else
            {
               sum_N_neg += val;
            }

            is_SC = read_only_load(&Soc_offd_j[j]) > -1 && read_only_load(&CF_marker_offd[col]) > 0;

            if (is_SC)
            {
               if (val > 0.0)
               {
                  sum_P_pos += val;
               }
               else
               {
                  sum_P_neg += val;
               }
            }
         }
      }

      pos = warp_prefix_sum(item, lane, is_SC, sum);

      if (is_SC)
      {
         P_offd_data[k + pos] = val;
         P_offd_j[k + pos] = col;
      }
      k += sum;
   }

   hypre_device_assert(k == q_offd_P);

   diagonal  = warp_allreduce_sum(item, diagonal);
   sum_N_pos = warp_allreduce_sum(item, sum_N_pos);
   sum_N_neg = warp_allreduce_sum(item, sum_N_neg);
   sum_P_pos = warp_allreduce_sum(item, sum_P_pos);
   sum_P_neg = warp_allreduce_sum(item, sum_P_neg);

   HYPRE_Complex alfa = 1.0, beta = 1.0;

   if (sum_P_neg)
   {
      alfa = sum_N_neg / (sum_P_neg * diagonal);
   }

   if (sum_P_pos)
   {
      beta = sum_N_pos / (sum_P_pos * diagonal);
   }

   for (HYPRE_Int j = p_diag_P + lane; warp_any_sync(item, HYPRE_WARP_FULL_MASK, j < q_diag_P);
        j += HYPRE_WARP_SIZE)
   {
      /* if (P_diag_data[j] > 0.0)
            P_diag_data[j] *= -beta;
         else
            P_diag_data[j] *= -alfa; */
      if (j < q_diag_P)
      {
         P_diag_data[j] *= (P_diag_data[j] > 0.0) * (alfa - beta) - alfa;
      }
   }

   for (HYPRE_Int j = p_offd_P + lane; warp_any_sync(item, HYPRE_WARP_FULL_MASK, j < q_offd_P);
        j += HYPRE_WARP_SIZE)
   {
      /* if (P_offd_data[indp]> 0)
            P_offd_data[indp] *= -beta;
         else
            P_offd_data[indp] *= -alfa; */
      if (j < q_offd_P)
      {
         P_offd_data[j] *= (P_offd_data[j] > 0.0) * (alfa - beta) - alfa;
      }
   }
}

/*-----------------------------------------------------------------------*
 *-----------------------------------------------------------------------*/
__global__ void
<<<<<<< HEAD
hypre_BoomerAMGBuildDirInterp_getcoef_v2( hypre_Item &item,
=======
hypre_BoomerAMGBuildDirInterp_getcoef_v2( hypre_DeviceItem &item,
>>>>>>> 6f3bccb9
                                          HYPRE_Int   nr_of_rows,
                                          HYPRE_Int  *A_diag_i,
                                          HYPRE_Int  *A_diag_j,
                                          HYPRE_Real *A_diag_data,
                                          HYPRE_Int  *A_offd_i,
                                          HYPRE_Int  *A_offd_j,
                                          HYPRE_Real *A_offd_data,
                                          HYPRE_Int  *Soc_diag_j,
                                          HYPRE_Int  *Soc_offd_j,
                                          HYPRE_Int  *CF_marker,
                                          HYPRE_Int  *CF_marker_offd,
                                          HYPRE_Int   num_functions,
                                          HYPRE_Int  *dof_func,
                                          HYPRE_Int  *dof_func_offd,
                                          HYPRE_Int  *P_diag_i,
                                          HYPRE_Int  *P_diag_j,
                                          HYPRE_Real *P_diag_data,
                                          HYPRE_Int  *P_offd_i,
                                          HYPRE_Int  *P_offd_j,
                                          HYPRE_Real *P_offd_data,
                                          HYPRE_Int  *fine_to_coarse )
{
   /*-----------------------------------------------------------------------*/
   /* Compute interpolation matrix, P

      Input: nr_of_rows - Number of rows in matrix (local in processor)
             A_diag_i, A_diag_j, A_diag_data - CSR representation of A_diag
             A_offd_i, A_offd_j, A_offd_data - CSR representation of A_offd
             S_diag_i, S_diag_j - CSR representation of S_diag
             S_offd_i, S_offd_j - CSR representation of S_offd
             CF_marker          - Coarse/Fine flags for indices (rows) in this processor
             CF_marker_offd     - Coarse/Fine flags for indices (rows) not in this processor
             num_function  - Number of degrees of freedom per grid point
             dof_func      - vector over nonzero elements of A_diag, indicating the degree of freedom
             dof_func_offd - vector over nonzero elements of A_offd, indicating the degree of freedom
             fine_to_coarse - Vector of length nr_of_rows-1.

      Output: P_diag_j         - Column indices in CSR representation of P_diag
              P_diag_data      - Matrix elements in CSR representation of P_diag
              P_offd_j         - Column indices in CSR representation of P_offd
              P_offd_data      - Matrix elements in CSR representation of P_diag
   */
   /*-----------------------------------------------------------------------*/

   HYPRE_Int i = hypre_gpu_get_grid_warp_id<1, 1>(item);

   if (i >= nr_of_rows)
   {
      return;
   }

   HYPRE_Int lane = hypre_gpu_get_lane_id<1>(item);

   HYPRE_Int k = 0, dof_func_i = 0;

   if (lane == 0)
   {
      k = read_only_load(CF_marker + i);
   }
   k = warp_shuffle_sync(item, HYPRE_WARP_FULL_MASK, k, 0);

   /*--------------------------------------------------------------------
    *  If i is a C-point, interpolation is the identity.
    *--------------------------------------------------------------------*/
   if (k > 0)
   {
      if (lane == 0)
      {
         const HYPRE_Int ind = read_only_load(&P_diag_i[i]);
         P_diag_j[ind]       = read_only_load(&fine_to_coarse[i]);
         P_diag_data[ind]    = 1.0;
      }

      return;
   }

   /*--------------------------------------------------------------------
    *  Point is f-point, use direct interpolation
    *--------------------------------------------------------------------*/
   if (num_functions > 1 && dof_func != NULL)
   {
      if (lane == 0)
      {
         dof_func_i = read_only_load(&dof_func[i]);
      }
      dof_func_i = warp_shuffle_sync(item, HYPRE_WARP_FULL_MASK, dof_func_i, 0);
   }

   HYPRE_Real diagonal = 0.0, sum_F = 0.0;

   /* diag part */
   HYPRE_Int p_diag_A = 0, q_diag_A, p_diag_P = 0, q_diag_P;
   if (lane < 2)
   {
      p_diag_A = read_only_load(A_diag_i + i + lane);
      p_diag_P = read_only_load(P_diag_i + i + lane);
   }
   q_diag_A = warp_shuffle_sync(item, HYPRE_WARP_FULL_MASK, p_diag_A, 1);
   p_diag_A = warp_shuffle_sync(item, HYPRE_WARP_FULL_MASK, p_diag_A, 0);
   q_diag_P = warp_shuffle_sync(item, HYPRE_WARP_FULL_MASK, p_diag_P, 1);
   p_diag_P = warp_shuffle_sync(item, HYPRE_WARP_FULL_MASK, p_diag_P, 0);

   k = p_diag_P;
   for (HYPRE_Int j = p_diag_A + lane; warp_any_sync(item, HYPRE_WARP_FULL_MASK, j < q_diag_A);
        j += HYPRE_WARP_SIZE)
   {
      HYPRE_Int col, sum, pos;
      HYPRE_Int is_SC = 0; /* if is a Strong-C */
      HYPRE_Complex val;

      if (j < q_diag_A)
      {
         col = read_only_load(&A_diag_j[j]);

         if (i == col)
         {
            diagonal = read_only_load(&A_diag_data[j]);
         }
         else if ( num_functions == 1 || read_only_load(&dof_func[col]) == dof_func_i )
         {
            val = read_only_load(&A_diag_data[j]);
            if (read_only_load(&Soc_diag_j[j]) > -1)
            {
               if (read_only_load(&CF_marker[col]) > 0)
               {
                  is_SC = 1;
               }
               else
               {
                  sum_F += val;
               }
            }
            else
            {
               diagonal += val;
            }
         }
      }

      pos = warp_prefix_sum(item, lane, is_SC, sum);

      if (is_SC)
      {
         P_diag_data[k + pos] = val;
         P_diag_j[k + pos] = read_only_load(&fine_to_coarse[col]);
      }
      k += sum;
   }

   hypre_device_assert(k == q_diag_P);

   /* offd part */
   HYPRE_Int p_offd_A = 0, q_offd_A, p_offd_P = 0, q_offd_P;
   if (lane < 2)
   {
      p_offd_A = read_only_load(A_offd_i + i + lane);
      p_offd_P = read_only_load(P_offd_i + i + lane);
   }
   q_offd_A = warp_shuffle_sync(item, HYPRE_WARP_FULL_MASK, p_offd_A, 1);
   p_offd_A = warp_shuffle_sync(item, HYPRE_WARP_FULL_MASK, p_offd_A, 0);
   q_offd_P = warp_shuffle_sync(item, HYPRE_WARP_FULL_MASK, p_offd_P, 1);
   p_offd_P = warp_shuffle_sync(item, HYPRE_WARP_FULL_MASK, p_offd_P, 0);

   k = p_offd_P;
   for (HYPRE_Int j = p_offd_A + lane; warp_any_sync(item, HYPRE_WARP_FULL_MASK, j < q_offd_A);
        j += HYPRE_WARP_SIZE)
   {
      HYPRE_Int col, sum, pos;
      HYPRE_Int is_SC = 0; /* if is a Strong-C */
      HYPRE_Complex val;

      if (j < q_offd_A)
      {
         col = read_only_load(&A_offd_j[j]);

         if ( num_functions == 1 || read_only_load(&dof_func_offd[col]) == dof_func_i )
         {
            val = read_only_load(&A_offd_data[j]);
            if (read_only_load(&Soc_offd_j[j]) > -1)
            {
               if (read_only_load(&CF_marker_offd[col]) > 0)
               {
                  is_SC = 1;
               }
               else
               {
                  sum_F += val;
               }
            }
            else
            {
               diagonal += val;
            }
         }
      }

      pos = warp_prefix_sum(item, lane, is_SC, sum);

      if (is_SC)
      {
         P_offd_data[k + pos] = val;
         P_offd_j[k + pos] = col;
      }
      k += sum;
   }

   hypre_device_assert(k == q_offd_P);

   diagonal  = warp_allreduce_sum(item, diagonal);
   sum_F     = warp_allreduce_sum(item, sum_F);

   HYPRE_Complex beta = sum_F / (q_diag_P - p_diag_P + q_offd_P - p_offd_P);

   for (HYPRE_Int j = p_diag_P + lane; warp_any_sync(item, HYPRE_WARP_FULL_MASK, j < q_diag_P);
        j += HYPRE_WARP_SIZE)
   {
      /* if (P_diag_data[j] > 0.0)
            P_diag_data[j] *= -beta;
         else
            P_diag_data[j] *= -alfa; */
      if (j < q_diag_P)
      {
         P_diag_data[j] = -(P_diag_data[j] + beta) / diagonal;
      }
   }

   for (HYPRE_Int j = p_offd_P + lane; warp_any_sync(item, HYPRE_WARP_FULL_MASK, j < q_offd_P);
        j += HYPRE_WARP_SIZE)
   {
      /* if (P_offd_data[indp]> 0)
            P_offd_data[indp] *= -beta;
         else
            P_offd_data[indp] *= -alfa; */
      if (j < q_offd_P)
      {
         P_offd_data[j] = -(P_offd_data[j] + beta) / diagonal;
      }
   }
}

HYPRE_Int
hypre_BoomerAMGBuildInterpOnePntDevice( hypre_ParCSRMatrix  *A,
                                        HYPRE_Int           *CF_marker,
                                        hypre_ParCSRMatrix  *S,
                                        HYPRE_BigInt        *num_cpts_global,
                                        HYPRE_Int            num_functions,
                                        HYPRE_Int           *dof_func,
                                        HYPRE_Int            debug_flag,
                                        hypre_ParCSRMatrix **P_ptr)
{
   MPI_Comm                 comm     = hypre_ParCSRMatrixComm(A);
   hypre_ParCSRCommPkg     *comm_pkg = hypre_ParCSRMatrixCommPkg(A);
   hypre_ParCSRCommHandle  *comm_handle;

   hypre_CSRMatrix         *A_diag          = hypre_ParCSRMatrixDiag(A);
   HYPRE_Int               *A_diag_i        = hypre_CSRMatrixI(A_diag);
   HYPRE_Int               *A_strong_diag_j = hypre_ParCSRMatrixSocDiagJ(S);
   HYPRE_Complex           *A_diag_a        = hypre_CSRMatrixData(A_diag);

   hypre_CSRMatrix         *A_offd          = hypre_ParCSRMatrixOffd(A);
   HYPRE_Int               *A_offd_i        = hypre_CSRMatrixI(A_offd);
   HYPRE_Int               *A_strong_offd_j = hypre_ParCSRMatrixSocOffdJ(S);
   HYPRE_Complex           *A_offd_a        = hypre_CSRMatrixData(A_offd);

   HYPRE_Int                num_cols_A_offd = hypre_CSRMatrixNumCols(A_offd);

   /* Interpolation matrix P */
   hypre_ParCSRMatrix      *P;
   /* csr's */
   hypre_CSRMatrix    *P_diag;
   hypre_CSRMatrix    *P_offd;
   /* arrays */
   HYPRE_Real         *P_diag_data;
   HYPRE_Int          *P_diag_i;
   HYPRE_Int          *P_diag_j;
   HYPRE_Int          *P_diag_j_temp;
   HYPRE_Int          *P_diag_j_temp_compressed;
   HYPRE_Real         *P_offd_data;
   HYPRE_Int          *P_offd_i;
   HYPRE_Int          *P_offd_j;
   HYPRE_Int          *P_offd_j_temp;
   HYPRE_Int          *P_offd_j_temp_compressed;
   HYPRE_Int           num_cols_P_offd;
   HYPRE_BigInt       *col_map_offd_P = NULL;
   HYPRE_BigInt       *col_map_offd_P_device = NULL;
   /* CF marker off-diag part */
   HYPRE_Int          *CF_marker_offd = NULL;
   /* nnz */
   HYPRE_Int           nnz_diag, nnz_offd;
   /* local size */
   HYPRE_Int           n_fine = hypre_CSRMatrixNumRows(A_diag);
   /* fine to coarse mapping: diag part and offd part */
   HYPRE_Int          *fine_to_coarse;
   HYPRE_BigInt       *fine_to_coarse_offd = NULL;
   HYPRE_BigInt        total_global_cpts, my_first_cpt;
   HYPRE_Int           my_id, num_procs;
   HYPRE_Int           num_sends;
   HYPRE_Int          *int_buf_data = NULL;
   HYPRE_BigInt       *big_int_buf_data = NULL;
   //HYPRE_Int col_start = hypre_ParCSRMatrixFirstRowIndex(A);
   //HYPRE_Int col_end   = col_start + n_fine;
   /* arrays for compressing P_diag and P_offd col indices and data */
   HYPRE_Int          *diag_compress_marker;
   HYPRE_Int          *offd_compress_marker;

   hypre_MPI_Comm_size(comm, &num_procs);
   hypre_MPI_Comm_rank(comm, &my_id);

   my_first_cpt = num_cpts_global[0];
   if (my_id == (num_procs - 1)) { total_global_cpts = num_cpts_global[1]; }
   hypre_MPI_Bcast(&total_global_cpts, 1, HYPRE_MPI_BIG_INT, num_procs - 1, comm);

   /* fine to coarse mapping */
   fine_to_coarse = hypre_TAlloc(HYPRE_Int, n_fine, HYPRE_MEMORY_DEVICE);
   HYPRE_THRUST_CALL( exclusive_scan,
                      thrust::make_transform_iterator(CF_marker,          is_nonnegative<HYPRE_Int>()),
                      thrust::make_transform_iterator(CF_marker + n_fine, is_nonnegative<HYPRE_Int>()),
                      fine_to_coarse,
                      HYPRE_Int(0) ); /* *MUST* pass init value since input and output types diff. */

   /*-------------------------------------------------------------------
    * Get the CF_marker data for the off-processor columns
    *-------------------------------------------------------------------*/
   if (num_cols_A_offd)
   {
      CF_marker_offd = hypre_CTAlloc(HYPRE_Int, num_cols_A_offd, HYPRE_MEMORY_DEVICE);
   }
   /* if CommPkg of A is not present, create it */
   if (!comm_pkg)
   {
      hypre_MatvecCommPkgCreate(A);
      comm_pkg = hypre_ParCSRMatrixCommPkg(A);
   }
   /* number of sends to do (number of procs) */
   num_sends = hypre_ParCSRCommPkgNumSends(comm_pkg);
   /* send buffer, of size send_map_starts[num_sends]),
    * i.e., number of entries to send */
   int_buf_data = hypre_CTAlloc(HYPRE_Int, hypre_ParCSRCommPkgSendMapStart(comm_pkg, num_sends),
                                HYPRE_MEMORY_DEVICE);

   /* copy CF markers of elements to send to buffer */
   HYPRE_THRUST_CALL( gather,
                      hypre_ParCSRCommPkgDeviceSendMapElmts(comm_pkg),
                      hypre_ParCSRCommPkgDeviceSendMapElmts(comm_pkg) +
                      hypre_ParCSRCommPkgSendMapStart(comm_pkg, num_sends),
                      CF_marker,
                      int_buf_data );

#if defined(HYPRE_WITH_GPU_AWARE_MPI) && THRUST_CALL_BLOCKING == 0
   /* RL: make sure int_buf_data is ready before issuing GPU-GPU MPI */
   hypre_ForceSyncComputeStream(hypre_handle());
#endif

   /* create a handle to start communication. 11: for integer */
   comm_handle = hypre_ParCSRCommHandleCreate_v2(11, comm_pkg, HYPRE_MEMORY_DEVICE, int_buf_data,
                                                 HYPRE_MEMORY_DEVICE, CF_marker_offd);
   /* destroy the handle to finish communication */
   hypre_ParCSRCommHandleDestroy(comm_handle);
   hypre_TFree(int_buf_data, HYPRE_MEMORY_DEVICE);

   /*-----------------------------------------------------------------------
    *  First Pass: Determine size of P and fill in fine_to_coarse mapping,
    *  and find the most strongly influencing C-pt for each F-pt
    *-----------------------------------------------------------------------*/

   P_diag_i = hypre_CTAlloc(HYPRE_Int, n_fine + 1, HYPRE_MEMORY_DEVICE);
   P_offd_i = hypre_CTAlloc(HYPRE_Int, n_fine + 1, HYPRE_MEMORY_DEVICE);

   diag_compress_marker = hypre_CTAlloc(HYPRE_Int, n_fine, HYPRE_MEMORY_DEVICE);
   offd_compress_marker = hypre_CTAlloc(HYPRE_Int, n_fine, HYPRE_MEMORY_DEVICE);

   /* Overallocate here and compress later */
   P_diag_j_temp = hypre_CTAlloc(HYPRE_Int, n_fine, HYPRE_MEMORY_DEVICE);
   P_offd_j_temp = hypre_CTAlloc(HYPRE_Int, n_fine, HYPRE_MEMORY_DEVICE);

   dim3 bDim = hypre_GetDefaultDeviceBlockDimension();
   dim3 gDim = hypre_GetDefaultDeviceGridDimension(n_fine, "warp", bDim);

   HYPRE_GPU_LAUNCH( hypre_BoomerAMGBuildInterpOnePnt_getnnz, gDim, bDim,
                     n_fine, A_diag_i, A_strong_diag_j, A_diag_a, A_offd_i, A_strong_offd_j,
                     A_offd_a, CF_marker, CF_marker_offd, diag_compress_marker,
                     offd_compress_marker, P_diag_i, P_diag_j_temp, P_offd_i, P_offd_j_temp);

   /*-----------------------------------------------------------------------
    *  Send and receive fine_to_coarse info.
    *-----------------------------------------------------------------------*/
   fine_to_coarse_offd = hypre_CTAlloc(HYPRE_BigInt, num_cols_A_offd, HYPRE_MEMORY_DEVICE);
   big_int_buf_data = hypre_CTAlloc(HYPRE_BigInt, hypre_ParCSRCommPkgSendMapStart(comm_pkg, num_sends),
                                    HYPRE_MEMORY_DEVICE);
   HYPRE_THRUST_CALL( gather,
                      hypre_ParCSRCommPkgDeviceSendMapElmts(comm_pkg),
                      hypre_ParCSRCommPkgDeviceSendMapElmts(comm_pkg) +
                      hypre_ParCSRCommPkgSendMapStart(comm_pkg, num_sends),
                      fine_to_coarse,
                      big_int_buf_data );
   HYPRE_THRUST_CALL( transform,
                      big_int_buf_data,
                      big_int_buf_data + hypre_ParCSRCommPkgSendMapStart(comm_pkg, num_sends),
                      thrust::make_constant_iterator(my_first_cpt),
                      big_int_buf_data,
                      thrust::plus<HYPRE_BigInt>() );

#if defined(HYPRE_WITH_GPU_AWARE_MPI) && THRUST_CALL_BLOCKING == 0
   /* RL: make sure big_int_buf_data is ready before issuing GPU-GPU MPI */
   hypre_ForceSyncComputeStream(hypre_handle());
#endif

   comm_handle = hypre_ParCSRCommHandleCreate_v2(21, comm_pkg, HYPRE_MEMORY_DEVICE, big_int_buf_data,
                                                 HYPRE_MEMORY_DEVICE, fine_to_coarse_offd);
   hypre_ParCSRCommHandleDestroy(comm_handle);
   hypre_TFree(big_int_buf_data, HYPRE_MEMORY_DEVICE);

   /*-----------------------------------------------------------------------
    *  Fill values and finish setting up P.
    *-----------------------------------------------------------------------*/

   /* scan P_diag_i (which has number of nonzeros in each row) to get row indices */
   hypreDevice_IntegerExclusiveScan(n_fine + 1, P_diag_i);
   hypreDevice_IntegerExclusiveScan(n_fine + 1, P_offd_i);

   /* get the number of nonzeros and allocate column index and data arrays */
   hypre_TMemcpy(&nnz_diag, &P_diag_i[n_fine], HYPRE_Int, 1, HYPRE_MEMORY_HOST, HYPRE_MEMORY_DEVICE);
   hypre_TMemcpy(&nnz_offd, &P_offd_i[n_fine], HYPRE_Int, 1, HYPRE_MEMORY_HOST, HYPRE_MEMORY_DEVICE);

   P_diag_j    = hypre_TAlloc(HYPRE_Int,  nnz_diag, HYPRE_MEMORY_DEVICE);
   P_diag_data = hypre_TAlloc(HYPRE_Real, nnz_diag, HYPRE_MEMORY_DEVICE);


   P_offd_j    = hypre_TAlloc(HYPRE_Int,  nnz_offd, HYPRE_MEMORY_DEVICE);
   P_offd_data = hypre_TAlloc(HYPRE_Real, nnz_offd, HYPRE_MEMORY_DEVICE);

   /* set data values to 1.0 */
   hypreDevice_ComplexFilln( P_diag_data, nnz_diag, 1.0 );
   hypreDevice_ComplexFilln( P_offd_data, nnz_offd, 1.0 );

   /* compress temporary column indices */
   P_diag_j_temp_compressed = hypre_TAlloc(HYPRE_Int, nnz_diag, HYPRE_MEMORY_DEVICE);
   P_offd_j_temp_compressed = hypre_TAlloc(HYPRE_Int, nnz_offd, HYPRE_MEMORY_DEVICE);

   HYPRE_THRUST_CALL( copy_if,
                      P_diag_j_temp,
                      P_diag_j_temp + n_fine,
                      diag_compress_marker,
                      P_diag_j_temp_compressed,
                      equal<HYPRE_Int>(1) );
   HYPRE_THRUST_CALL( copy_if,
                      P_offd_j_temp,
                      P_offd_j_temp + n_fine,
                      offd_compress_marker,
                      P_offd_j_temp_compressed,
                      equal<HYPRE_Int>(1) );

   /* map the diag column indices */
   HYPRE_THRUST_CALL( gather,
                      P_diag_j_temp_compressed,
                      P_diag_j_temp_compressed + nnz_diag,
                      fine_to_coarse,
                      P_diag_j );

   /* mark the offd indices for P as a subset of offd indices of A */
   HYPRE_Int *mark_P_offd_idx = hypre_CTAlloc(HYPRE_Int, num_cols_A_offd, HYPRE_MEMORY_DEVICE);
   // note that scatter is usually not safe if the same index appears more than once in the map,
   // but here we are just scattering constant values, so this is safe
   HYPRE_THRUST_CALL( scatter,
                      thrust::make_constant_iterator(1),
                      thrust::make_constant_iterator(1) + nnz_offd,
                      P_offd_j_temp_compressed,
                      mark_P_offd_idx );
   num_cols_P_offd = HYPRE_THRUST_CALL(reduce, mark_P_offd_idx, mark_P_offd_idx + num_cols_A_offd);

   /* get a mapping from P offd indices to A offd indices */
   /* offd_map_P_to_A[ P offd idx ] = A offd idx */
   HYPRE_Int *offd_map_P_to_A = hypre_CTAlloc(HYPRE_Int, num_cols_P_offd, HYPRE_MEMORY_DEVICE);
   HYPRE_THRUST_CALL( copy_if,
                      thrust::make_counting_iterator(0),
                      thrust::make_counting_iterator(num_cols_A_offd),
                      mark_P_offd_idx,
                      offd_map_P_to_A,
                      equal<HYPRE_Int>(1) );
   hypre_TFree(mark_P_offd_idx, HYPRE_MEMORY_DEVICE);

   /* also get an inverse mapping from A offd indices to P offd indices */
   /* offd_map_A_to_P[ A offd idx ] = -1 if not a P idx, else P offd idx */
   HYPRE_Int *offd_map_A_to_P = hypre_TAlloc(HYPRE_Int, num_cols_A_offd, HYPRE_MEMORY_DEVICE);
   hypreDevice_IntFilln( offd_map_A_to_P, num_cols_A_offd, -1 );

   HYPRE_THRUST_CALL( scatter,
                      thrust::make_counting_iterator(0),
                      thrust::make_counting_iterator(num_cols_P_offd),
                      offd_map_P_to_A,
                      offd_map_A_to_P );

   /* use inverse mapping above to map P_offd_j */
   HYPRE_THRUST_CALL( gather,
                      P_offd_j_temp_compressed,
                      P_offd_j_temp_compressed + nnz_offd,
                      offd_map_A_to_P,
                      P_offd_j );
   hypre_TFree(P_offd_j_temp_compressed, HYPRE_MEMORY_DEVICE);
   hypre_TFree(offd_map_A_to_P, HYPRE_MEMORY_DEVICE);

   /* setup col_map_offd for P */
   col_map_offd_P_device = hypre_CTAlloc(HYPRE_BigInt, num_cols_P_offd, HYPRE_MEMORY_DEVICE);
   col_map_offd_P = hypre_CTAlloc(HYPRE_BigInt, num_cols_P_offd, HYPRE_MEMORY_HOST);
   HYPRE_THRUST_CALL( gather,
                      offd_map_P_to_A,
                      offd_map_P_to_A + num_cols_P_offd,
                      fine_to_coarse_offd,
                      col_map_offd_P_device);
   hypre_TMemcpy(col_map_offd_P, col_map_offd_P_device, HYPRE_BigInt, num_cols_P_offd,
                 HYPRE_MEMORY_HOST, HYPRE_MEMORY_DEVICE);
   hypre_TFree(offd_map_P_to_A, HYPRE_MEMORY_DEVICE);
   hypre_TFree(col_map_offd_P_device, HYPRE_MEMORY_DEVICE);

   /* Now, we should have everything of Parcsr matrix P */
   P = hypre_ParCSRMatrixCreate(comm,
                                hypre_ParCSRMatrixGlobalNumCols(A), /* global num of rows */
                                total_global_cpts, /* global num of cols */
                                hypre_ParCSRMatrixColStarts(A), /* row_starts */
                                num_cpts_global, /* col_starts */
                                num_cols_P_offd, /* num cols offd */
                                nnz_diag,
                                nnz_offd);

   P_diag = hypre_ParCSRMatrixDiag(P);
   hypre_CSRMatrixData(P_diag) = P_diag_data;
   hypre_CSRMatrixI(P_diag)    = P_diag_i;
   hypre_CSRMatrixJ(P_diag)    = P_diag_j;

   P_offd = hypre_ParCSRMatrixOffd(P);
   hypre_CSRMatrixData(P_offd) = P_offd_data;
   hypre_CSRMatrixI(P_offd)    = P_offd_i;
   hypre_CSRMatrixJ(P_offd)    = P_offd_j;

   hypre_ParCSRMatrixColMapOffd(P) = col_map_offd_P;

   /* create CommPkg of P */
   hypre_MatvecCommPkgCreate(P);

   *P_ptr = P;

   /* free workspace */
   hypre_TFree(CF_marker_offd, HYPRE_MEMORY_DEVICE);
   hypre_TFree(fine_to_coarse, HYPRE_MEMORY_DEVICE);
   hypre_TFree(fine_to_coarse_offd, HYPRE_MEMORY_DEVICE);

   return hypre_error_flag;
}

/*-----------------------------------------------------------------------*/
__global__ void
<<<<<<< HEAD
hypre_BoomerAMGBuildInterpOnePnt_getnnz( hypre_Item    &item,
=======
hypre_BoomerAMGBuildInterpOnePnt_getnnz( hypre_DeviceItem    &item,
>>>>>>> 6f3bccb9
                                         HYPRE_Int      nr_of_rows,
                                         HYPRE_Int     *A_diag_i,
                                         HYPRE_Int     *A_strong_diag_j,
                                         HYPRE_Complex *A_diag_a,
                                         HYPRE_Int     *A_offd_i,
                                         HYPRE_Int     *A_strong_offd_j,
                                         HYPRE_Complex *A_offd_a,
                                         HYPRE_Int     *CF_marker,
                                         HYPRE_Int     *CF_marker_offd,
                                         HYPRE_Int     *diag_compress_marker,
                                         HYPRE_Int     *offd_compress_marker,
                                         HYPRE_Int     *P_diag_i,
                                         HYPRE_Int     *P_diag_j,
                                         HYPRE_Int     *P_offd_i,
                                         HYPRE_Int     *P_offd_j)
{
   /*-----------------------------------------------------------------------*/
   /* Determine size of interpolation matrix, P

      If A is of size m x m, then P will be of size m x c where c is the
      number of coarse points.

      It is assumed that S have the same global column enumeration as A

      Input: nr_of_rows                  - Number of rows in matrix (local in processor)
             A_diag_i, A_strong_diag_j,  - Arrays associated with ParCSRMatrix A
             A_diag_a, A_offd_i,           where the column indices are taken from S
             A_strong_offd_j, A_offd_a     and mark weak connections with negative indices
             CF_maker                    - coarse/fine marker for on-processor points
             CF_maker_offd               - coarse/fine marker for off-processor connections

      Output: P_diag_i             - Vector where P_diag_i[i] holds the number of non-zero elements of P_diag on row i (will be 1).
              P_diag_i             - Vector where P_diag_j[i] holds a temporary, uncompressed column indices for P_diag.
              P_offd_i             - Vector where P_offd_i[i] holds the number of non-zero elements of P_offd on row i (will be 1).
              P_offd_i             - Vector where P_offd_j[i] holds a temporary, uncompressed column indices for P_offd.
              diag_compress_marker - Array of 0s and 1s used to compress P_diag col indices and data.
              offd_compress_marker - Array of 0s and 1s used to compress P_offd col indices and data.
    */
   /*-----------------------------------------------------------------------*/

   HYPRE_Int i = hypre_gpu_get_grid_warp_id<1, 1>(item);

   if (i >= nr_of_rows)
   {
      return;
   }

   HYPRE_Int p = 0, q;
   HYPRE_Int max_j_diag = -1, max_j_offd = -1;
   HYPRE_Int lane = hypre_gpu_get_lane_id<1>(item);
   HYPRE_Real max_diag = -1.0, max_offd = -1.0;
   HYPRE_Real warp_max_diag = -1.0, warp_max_offd = -1.0;

   if (lane == 0)
   {
      p = read_only_load(CF_marker + i);
   }
   p = warp_shuffle_sync(item, HYPRE_WARP_FULL_MASK, p, 0);

   /*--------------------------------------------------------------------
    *  If i is a C-point, interpolation is the identity.
    *--------------------------------------------------------------------*/
   if (p >= 0)
   {
      if (lane == 0)
      {
         P_diag_i[i] = 1;
         P_diag_j[i] = i;
         diag_compress_marker[i] = 1;
      }
      return;
   }

   /*--------------------------------------------------------------------
    *  If i is an F-point, find strongest connected C-point,
    *  which could be in diag or offd.
    *--------------------------------------------------------------------*/

   /* diag part */
   if (lane < 2)
   {
      p = read_only_load(A_diag_i + i + lane);
   }
   q = warp_shuffle_sync(item, HYPRE_WARP_FULL_MASK, p, 1);
   p = warp_shuffle_sync(item, HYPRE_WARP_FULL_MASK, p, 0);

   for (HYPRE_Int j = p + lane; j < q; j += HYPRE_WARP_SIZE)
   {
      /* column indices are negative for weak connections */
      const HYPRE_Int col = read_only_load(&A_strong_diag_j[j]);
      if (col >= 0)
      {
         const HYPRE_Complex val = fabs( read_only_load(&A_diag_a[j]) );
         if ( read_only_load(&CF_marker[col]) > 0 && val > max_diag )
         {
            max_diag = val;
            max_j_diag = col;
         }
      }
   }
   warp_max_diag = warp_allreduce_max(item, max_diag);

   /* offd part */
   if (lane < 2)
   {
      p = read_only_load(A_offd_i + i + lane);
   }
   q = warp_shuffle_sync(item, HYPRE_WARP_FULL_MASK, p, 1);
   p = warp_shuffle_sync(item, HYPRE_WARP_FULL_MASK, p, 0);

   for (HYPRE_Int j = p + lane; j < q; j += HYPRE_WARP_SIZE)
   {
      const HYPRE_Int col = read_only_load(&A_strong_offd_j[j]);
      /* column indices are negative for weak connections */
      if (col >= 0)
      {
         const HYPRE_Complex val = fabs( read_only_load(&A_offd_a[j]) );
         if ( read_only_load(&CF_marker_offd[col]) > 0 && val > max_offd )
         {
            max_offd = val;
            max_j_offd = col;
         }
      }
   }
   warp_max_offd = warp_allreduce_max(item, max_offd);

   /*--------------------------------------------------------------------
    *  If no max found, then there is no strongly connected C-point,
    *  and this will be a zero row
    *--------------------------------------------------------------------*/

   if (warp_max_offd < 0 && warp_max_diag < 0)
   {
      return;
   }

   /*--------------------------------------------------------------------
    *  Otherwise, find the column index in either diag or offd
    *--------------------------------------------------------------------*/

   if (warp_max_offd > warp_max_diag)
   {
      if (warp_max_offd != max_offd)
      {
         max_j_offd = -1;
      }
      max_j_offd = warp_reduce_max(item, max_j_offd);
      if (lane == 0)
      {
         P_offd_i[i] = 1;
         P_offd_j[i] = max_j_offd;
         offd_compress_marker[i] = 1;
      }
   }
   else
   {
      if (warp_max_diag != max_diag)
      {
         max_j_diag = -1;
      }
      max_j_diag = warp_reduce_max(item, max_j_diag);
      if (lane == 0)
      {
         P_diag_i[i] = 1;
         P_diag_j[i] = max_j_diag;
         diag_compress_marker[i] = 1;
      }
   }
}

#endif // defined(HYPRE_USING_CUDA) || defined(HYPRE_USING_HIP)<|MERGE_RESOLUTION|>--- conflicted
+++ resolved
@@ -10,21 +10,13 @@
 
 #if defined(HYPRE_USING_CUDA) || defined(HYPRE_USING_HIP)
 
-<<<<<<< HEAD
-__global__ void hypre_BoomerAMGBuildDirInterp_getnnz( hypre_Item &item, HYPRE_Int nr_of_rows,
-=======
 __global__ void hypre_BoomerAMGBuildDirInterp_getnnz( hypre_DeviceItem &item, HYPRE_Int nr_of_rows,
->>>>>>> 6f3bccb9
                                                       HYPRE_Int *S_diag_i,
                                                       HYPRE_Int *S_diag_j, HYPRE_Int *S_offd_i, HYPRE_Int *S_offd_j, HYPRE_Int *CF_marker,
                                                       HYPRE_Int *CF_marker_offd, HYPRE_Int num_functions, HYPRE_Int *dof_func, HYPRE_Int *dof_func_offd,
                                                       HYPRE_Int *P_diag_i, HYPRE_Int *P_offd_i);
 
-<<<<<<< HEAD
-__global__ void hypre_BoomerAMGBuildDirInterp_getcoef( hypre_Item &item, HYPRE_Int nr_of_rows,
-=======
 __global__ void hypre_BoomerAMGBuildDirInterp_getcoef( hypre_DeviceItem &item, HYPRE_Int nr_of_rows,
->>>>>>> 6f3bccb9
                                                        HYPRE_Int *A_diag_i,
                                                        HYPRE_Int *A_diag_j, HYPRE_Real *A_diag_data, HYPRE_Int *A_offd_i, HYPRE_Int *A_offd_j,
                                                        HYPRE_Real *A_offd_data, HYPRE_Int *Soc_diag_j, HYPRE_Int *Soc_offd_j, HYPRE_Int *CF_marker,
@@ -32,12 +24,8 @@
                                                        HYPRE_Int *P_diag_i, HYPRE_Int *P_diag_j, HYPRE_Real *P_diag_data, HYPRE_Int *P_offd_i,
                                                        HYPRE_Int *P_offd_j, HYPRE_Real *P_offd_data, HYPRE_Int *fine_to_coarse );
 
-<<<<<<< HEAD
-__global__ void hypre_BoomerAMGBuildDirInterp_getcoef_v2( hypre_Item &item, HYPRE_Int nr_of_rows,
-=======
 __global__ void hypre_BoomerAMGBuildDirInterp_getcoef_v2( hypre_DeviceItem &item,
                                                           HYPRE_Int nr_of_rows,
->>>>>>> 6f3bccb9
                                                           HYPRE_Int *A_diag_i,
                                                           HYPRE_Int *A_diag_j, HYPRE_Real *A_diag_data, HYPRE_Int *A_offd_i, HYPRE_Int *A_offd_j,
                                                           HYPRE_Real *A_offd_data, HYPRE_Int *Soc_diag_j, HYPRE_Int *Soc_offd_j, HYPRE_Int *CF_marker,
@@ -46,11 +34,7 @@
                                                           HYPRE_Int *P_offd_j, HYPRE_Real *P_offd_data, HYPRE_Int *fine_to_coarse );
 
 __global__ void
-<<<<<<< HEAD
-hypre_BoomerAMGBuildInterpOnePnt_getnnz( hypre_Item &item, HYPRE_Int nr_of_rows,
-=======
 hypre_BoomerAMGBuildInterpOnePnt_getnnz( hypre_DeviceItem &item, HYPRE_Int nr_of_rows,
->>>>>>> 6f3bccb9
                                          HYPRE_Int *A_diag_i,
                                          HYPRE_Int *A_strong_diag_j, HYPRE_Complex *A_diag_a, HYPRE_Int *A_offd_i,
                                          HYPRE_Int *A_strong_offd_j, HYPRE_Complex *A_offd_a, HYPRE_Int *CF_marker,
@@ -405,11 +389,7 @@
 
 /*-----------------------------------------------------------------------*/
 __global__ void
-<<<<<<< HEAD
-hypre_BoomerAMGBuildDirInterp_getnnz( hypre_Item &item,
-=======
 hypre_BoomerAMGBuildDirInterp_getnnz( hypre_DeviceItem &item,
->>>>>>> 6f3bccb9
                                       HYPRE_Int  nr_of_rows,
                                       HYPRE_Int *S_diag_i,
                                       HYPRE_Int *S_diag_j,
@@ -545,11 +525,7 @@
 /*-----------------------------------------------------------------------*
  *-----------------------------------------------------------------------*/
 __global__ void
-<<<<<<< HEAD
-hypre_BoomerAMGBuildDirInterp_getcoef( hypre_Item &item,
-=======
 hypre_BoomerAMGBuildDirInterp_getcoef( hypre_DeviceItem &item,
->>>>>>> 6f3bccb9
                                        HYPRE_Int   nr_of_rows,
                                        HYPRE_Int  *A_diag_i,
                                        HYPRE_Int  *A_diag_j,
@@ -822,11 +798,7 @@
 /*-----------------------------------------------------------------------*
  *-----------------------------------------------------------------------*/
 __global__ void
-<<<<<<< HEAD
-hypre_BoomerAMGBuildDirInterp_getcoef_v2( hypre_Item &item,
-=======
 hypre_BoomerAMGBuildDirInterp_getcoef_v2( hypre_DeviceItem &item,
->>>>>>> 6f3bccb9
                                           HYPRE_Int   nr_of_rows,
                                           HYPRE_Int  *A_diag_i,
                                           HYPRE_Int  *A_diag_j,
@@ -1378,11 +1350,7 @@
 
 /*-----------------------------------------------------------------------*/
 __global__ void
-<<<<<<< HEAD
-hypre_BoomerAMGBuildInterpOnePnt_getnnz( hypre_Item    &item,
-=======
 hypre_BoomerAMGBuildInterpOnePnt_getnnz( hypre_DeviceItem    &item,
->>>>>>> 6f3bccb9
                                          HYPRE_Int      nr_of_rows,
                                          HYPRE_Int     *A_diag_i,
                                          HYPRE_Int     *A_strong_diag_j,
