/******************************************************************************
 * Copyright 1998-2019 Lawrence Livermore National Security, LLC and other
 * HYPRE Project Developers. See the top-level COPYRIGHT file for details.
 *
 * SPDX-License-Identifier: (Apache-2.0 OR MIT)
 ******************************************************************************/

#include "_hypre_parcsr_ls.h"
#include "_hypre_utilities.hpp"

#if defined(HYPRE_USING_CUDA) || defined(HYPRE_USING_HIP)

__global__ void hypre_BoomerAMGBuildDirInterp_getnnz( HYPRE_Int nr_of_rows, HYPRE_Int *S_diag_i,
                                                      HYPRE_Int *S_diag_j, HYPRE_Int *S_offd_i, HYPRE_Int *S_offd_j, HYPRE_Int *CF_marker,
                                                      HYPRE_Int *CF_marker_offd, HYPRE_Int num_functions, HYPRE_Int *dof_func, HYPRE_Int *dof_func_offd,
                                                      HYPRE_Int *P_diag_i, HYPRE_Int *P_offd_i);

__global__ void hypre_BoomerAMGBuildDirInterp_getcoef( HYPRE_Int nr_of_rows, HYPRE_Int *A_diag_i,
                                                       HYPRE_Int *A_diag_j, HYPRE_Real *A_diag_data, HYPRE_Int *A_offd_i, HYPRE_Int *A_offd_j,
                                                       HYPRE_Real *A_offd_data, HYPRE_Int *Soc_diag_j, HYPRE_Int *Soc_offd_j, HYPRE_Int *CF_marker,
                                                       HYPRE_Int *CF_marker_offd, HYPRE_Int num_functions, HYPRE_Int *dof_func, HYPRE_Int *dof_func_offd,
                                                       HYPRE_Int *P_diag_i, HYPRE_Int *P_diag_j, HYPRE_Real *P_diag_data, HYPRE_Int *P_offd_i,
                                                       HYPRE_Int *P_offd_j, HYPRE_Real *P_offd_data, HYPRE_Int *fine_to_coarse );

__global__ void hypre_BoomerAMGBuildDirInterp_getcoef_v2( HYPRE_Int nr_of_rows, HYPRE_Int *A_diag_i,
                                                          HYPRE_Int *A_diag_j, HYPRE_Real *A_diag_data, HYPRE_Int *A_offd_i, HYPRE_Int *A_offd_j,
                                                          HYPRE_Real *A_offd_data, HYPRE_Int *Soc_diag_j, HYPRE_Int *Soc_offd_j, HYPRE_Int *CF_marker,
                                                          HYPRE_Int *CF_marker_offd, HYPRE_Int num_functions, HYPRE_Int *dof_func, HYPRE_Int *dof_func_offd,
                                                          HYPRE_Int *P_diag_i, HYPRE_Int *P_diag_j, HYPRE_Real *P_diag_data, HYPRE_Int *P_offd_i,
                                                          HYPRE_Int *P_offd_j, HYPRE_Real *P_offd_data, HYPRE_Int *fine_to_coarse );

__global__ void
hypre_BoomerAMGBuildInterpOnePnt_getnnz( HYPRE_Int nr_of_rows, HYPRE_Int *A_diag_i,
                                         HYPRE_Int *A_strong_diag_j, HYPRE_Complex *A_diag_a, HYPRE_Int *A_offd_i,
                                         HYPRE_Int *A_strong_offd_j, HYPRE_Complex *A_offd_a, HYPRE_Int *CF_marker,
                                         HYPRE_Int *CF_marker_offd, HYPRE_Int *diag_compress_marker, HYPRE_Int *offd_compress_marker,
                                         HYPRE_Int *P_diag_i, HYPRE_Int *P_diag_j, HYPRE_Int *P_offd_i, HYPRE_Int *P_offd_j);

/*---------------------------------------------------------------------------
 * hypre_BoomerAMGBuildDirInterp
 *--------------------------------------------------------------------------*/

HYPRE_Int
hypre_BoomerAMGBuildDirInterpDevice( hypre_ParCSRMatrix   *A,
                                     HYPRE_Int            *CF_marker,
                                     hypre_ParCSRMatrix   *S,
                                     HYPRE_BigInt         *num_cpts_global,
                                     HYPRE_Int             num_functions,
                                     HYPRE_Int            *dof_func,
                                     HYPRE_Int             debug_flag,
                                     HYPRE_Real            trunc_factor,
                                     HYPRE_Int             max_elmts,
                                     HYPRE_Int             interp_type,
                                     hypre_ParCSRMatrix  **P_ptr)
{
   MPI_Comm                comm     = hypre_ParCSRMatrixComm(A);
   hypre_ParCSRCommPkg    *comm_pkg = hypre_ParCSRMatrixCommPkg(A);
   hypre_ParCSRCommHandle *comm_handle;

   hypre_CSRMatrix *A_diag      = hypre_ParCSRMatrixDiag(A);
   HYPRE_Real      *A_diag_data = hypre_CSRMatrixData(A_diag);
   HYPRE_Int       *A_diag_i    = hypre_CSRMatrixI(A_diag);
   HYPRE_Int       *A_diag_j    = hypre_CSRMatrixJ(A_diag);

   hypre_CSRMatrix *A_offd      = hypre_ParCSRMatrixOffd(A);
   HYPRE_Real      *A_offd_data = hypre_CSRMatrixData(A_offd);
   HYPRE_Int       *A_offd_i    = hypre_CSRMatrixI(A_offd);
   HYPRE_Int       *A_offd_j    = hypre_CSRMatrixJ(A_offd);
   HYPRE_Int        num_cols_A_offd = hypre_CSRMatrixNumCols(A_offd);
   //   HYPRE_BigInt   *col_map_offd_A = hypre_ParCSRMatrixColMapOffd(A);

   HYPRE_Int        n_fine = hypre_CSRMatrixNumRows(A_diag);

   hypre_BoomerAMGMakeSocFromSDevice(A, S);

   hypre_CSRMatrix *S_diag   = hypre_ParCSRMatrixDiag(S);
   HYPRE_Int       *S_diag_i = hypre_CSRMatrixI(S_diag);
   HYPRE_Int       *S_diag_j = hypre_CSRMatrixJ(S_diag);

   hypre_CSRMatrix *S_offd   = hypre_ParCSRMatrixOffd(S);
   HYPRE_Int       *S_offd_i = hypre_CSRMatrixI(S_offd);
   HYPRE_Int       *S_offd_j = hypre_CSRMatrixJ(S_offd);

   hypre_ParCSRMatrix *P;
   HYPRE_Int          *tmp_map_offd_h = NULL;

   HYPRE_Int       *CF_marker_offd = NULL;
   HYPRE_Int       *dof_func_offd = NULL;

   hypre_CSRMatrix *P_diag;
   hypre_CSRMatrix *P_offd;
   HYPRE_Real      *P_diag_data;
   HYPRE_Int       *P_diag_i;
   HYPRE_Int       *P_diag_j;
   HYPRE_Real      *P_offd_data;
   HYPRE_Int       *P_offd_i;
   HYPRE_Int       *P_offd_j;
   HYPRE_Int        P_diag_size, P_offd_size;

   HYPRE_Int       *fine_to_coarse_d;
   HYPRE_Int       *fine_to_coarse_h;
   HYPRE_BigInt     total_global_cpts;
   HYPRE_Int        num_cols_P_offd = 0;

   HYPRE_Int        my_id;
   HYPRE_Int        num_procs;
   HYPRE_Int        num_sends;
   HYPRE_Int       *int_buf_data;

   HYPRE_Real       wall_time;  /* for debugging instrumentation  */

   HYPRE_MemoryLocation memory_location = hypre_ParCSRMatrixMemoryLocation(A);

   hypre_MPI_Comm_size(comm, &num_procs);
   hypre_MPI_Comm_rank(comm, &my_id);

   if (my_id == (num_procs - 1))
   {
      total_global_cpts = num_cpts_global[1];
   }
   hypre_MPI_Bcast( &total_global_cpts, 1, HYPRE_MPI_BIG_INT, num_procs - 1, comm);

   if (!comm_pkg)
   {
      hypre_MatvecCommPkgCreate(A);
      comm_pkg = hypre_ParCSRMatrixCommPkg(A);
   }
   if (debug_flag == 4)
   {
      wall_time = time_getWallclockSeconds();
   }

   /* 1. Communicate CF_marker to/from other processors */
   if (num_cols_A_offd)
   {
      CF_marker_offd = hypre_TAlloc(HYPRE_Int, num_cols_A_offd, HYPRE_MEMORY_DEVICE);
   }

   num_sends = hypre_ParCSRCommPkgNumSends(comm_pkg);
   int_buf_data = hypre_TAlloc(HYPRE_Int, hypre_ParCSRCommPkgSendMapStart(comm_pkg, num_sends),
                               HYPRE_MEMORY_DEVICE);
   hypre_ParCSRCommPkgCopySendMapElmtsToDevice(comm_pkg);
   HYPRE_THRUST_CALL( gather,
                      hypre_ParCSRCommPkgDeviceSendMapElmts(comm_pkg),
                      hypre_ParCSRCommPkgDeviceSendMapElmts(comm_pkg) + hypre_ParCSRCommPkgSendMapStart(comm_pkg,
                            num_sends),
                      CF_marker,
                      int_buf_data );

#if defined(HYPRE_WITH_GPU_AWARE_MPI) && THRUST_CALL_BLOCKING == 0
   /* RL: make sure int_buf_data is ready before issuing GPU-GPU MPI */
   hypre_ForceSyncComputeStream(hypre_handle());
#endif

   comm_handle = hypre_ParCSRCommHandleCreate_v2(11, comm_pkg, HYPRE_MEMORY_DEVICE, int_buf_data,
                                                 HYPRE_MEMORY_DEVICE, CF_marker_offd);
   hypre_ParCSRCommHandleDestroy(comm_handle);

   if (num_functions > 1)
   {
      /* 2. Communicate dof_func to/from other processors */
      if (num_cols_A_offd > 0)
      {
         dof_func_offd = hypre_TAlloc(HYPRE_Int, num_cols_A_offd, HYPRE_MEMORY_DEVICE);
      }

      HYPRE_THRUST_CALL( gather,
                         hypre_ParCSRCommPkgDeviceSendMapElmts(comm_pkg),
                         hypre_ParCSRCommPkgDeviceSendMapElmts(comm_pkg) + hypre_ParCSRCommPkgSendMapStart(comm_pkg,
                               num_sends),
                         dof_func,
                         int_buf_data );

#if defined(HYPRE_WITH_GPU_AWARE_MPI) && THRUST_CALL_BLOCKING == 0
      /* RL: make sure int_buf_data is ready before issuing GPU-GPU MPI */
      hypre_ForceSyncComputeStream(hypre_handle());
#endif

      comm_handle = hypre_ParCSRCommHandleCreate_v2(11, comm_pkg, HYPRE_MEMORY_DEVICE, int_buf_data,
                                                    HYPRE_MEMORY_DEVICE, dof_func_offd);
      hypre_ParCSRCommHandleDestroy(comm_handle);
   }

   if (debug_flag == 4)
   {
      wall_time = time_getWallclockSeconds() - wall_time;
      hypre_printf("Proc = %d     Interp: Comm 1 CF_marker =    %f\n", my_id, wall_time);
      fflush(NULL);
   }

   /* 3. Figure out the size of the interpolation matrix, P, i.e., compute P_diag_i and P_offd_i */
   /*    Also, compute fine_to_coarse array: When i is a coarse point, fine_to_coarse[i] will hold a  */
   /*    corresponding coarse point index in the range 0..n_coarse-1 */
   P_diag_i = hypre_TAlloc(HYPRE_Int, n_fine + 1, memory_location);
   P_offd_i = hypre_TAlloc(HYPRE_Int, n_fine + 1, memory_location);

   dim3 bDim = hypre_GetDefaultDeviceBlockDimension();
   dim3 gDim = hypre_GetDefaultDeviceGridDimension(n_fine, "warp", bDim);

<<<<<<< HEAD
   HYPRE_CUDA_LAUNCH( hypre_BoomerAMGBuildDirInterp_getnnz, gDim, bDim,
                      n_fine, S_diag_i, S_diag_j, S_offd_i, S_offd_j,
                      CF_marker, CF_marker_offd, num_functions,
                      dof_func, dof_func_offd, P_diag_i, P_offd_i);
=======
   HYPRE_GPU_LAUNCH( hypre_BoomerAMGBuildDirInterp_getnnz, gDim, bDim,
                     n_fine, S_diag_i, S_diag_j, S_offd_i, S_offd_j,
                     CF_marker, CF_marker_offd, num_functions,
                     dof_func_dev, dof_func_offd, P_diag_i, P_offd_i);
>>>>>>> 5f7608b8

   /* The scans will transform P_diag_i and P_offd_i to the CSR I-vectors */
   hypre_Memset(P_diag_i + n_fine, 0, sizeof(HYPRE_Int), HYPRE_MEMORY_DEVICE);
   hypre_Memset(P_offd_i + n_fine, 0, sizeof(HYPRE_Int), HYPRE_MEMORY_DEVICE);

   hypreDevice_IntegerExclusiveScan(n_fine + 1, P_diag_i);
   hypreDevice_IntegerExclusiveScan(n_fine + 1, P_offd_i);

   fine_to_coarse_d = hypre_TAlloc(HYPRE_Int, n_fine, HYPRE_MEMORY_DEVICE);
   /* The scan will make fine_to_coarse[i] for i a coarse point hold a
    * coarse point index in the range from 0 to n_coarse-1 */
   HYPRE_THRUST_CALL( exclusive_scan,
                      thrust::make_transform_iterator(CF_marker,          is_nonnegative<HYPRE_Int>()),
                      thrust::make_transform_iterator(CF_marker + n_fine, is_nonnegative<HYPRE_Int>()),
                      fine_to_coarse_d,
                      HYPRE_Int(0) ); /* *MUST* pass init value since input and output types diff. */

   /* 4. Compute the CSR arrays P_diag_j, P_diag_data, P_offd_j, and P_offd_data */
   /*    P_diag_i and P_offd_i are now known, first allocate the remaining CSR arrays of P */
   hypre_TMemcpy(&P_diag_size, &P_diag_i[n_fine], HYPRE_Int, 1, HYPRE_MEMORY_HOST, memory_location);
   hypre_TMemcpy(&P_offd_size, &P_offd_i[n_fine], HYPRE_Int, 1, HYPRE_MEMORY_HOST, memory_location);

   P_diag_j    = hypre_TAlloc(HYPRE_Int,  P_diag_size, memory_location);
   P_diag_data = hypre_TAlloc(HYPRE_Real, P_diag_size, memory_location);

   P_offd_j    = hypre_TAlloc(HYPRE_Int,  P_offd_size, memory_location);
   P_offd_data = hypre_TAlloc(HYPRE_Real, P_offd_size, memory_location);

   if (interp_type == 3)
   {
<<<<<<< HEAD
      HYPRE_CUDA_LAUNCH( hypre_BoomerAMGBuildDirInterp_getcoef, gDim, bDim,
                         n_fine, A_diag_i, A_diag_j, A_diag_data,
                         A_offd_i, A_offd_j, A_offd_data,
                         hypre_ParCSRMatrixSocDiagJ(S),
                         hypre_ParCSRMatrixSocOffdJ(S),
                         CF_marker, CF_marker_offd,
                         num_functions, dof_func, dof_func_offd,
                         P_diag_i, P_diag_j, P_diag_data,
                         P_offd_i, P_offd_j, P_offd_data,
                         fine_to_coarse_d );
   }
   else
   {
      HYPRE_CUDA_LAUNCH( hypre_BoomerAMGBuildDirInterp_getcoef_v2, gDim, bDim,
                         n_fine, A_diag_i, A_diag_j, A_diag_data,
                         A_offd_i, A_offd_j, A_offd_data,
                         hypre_ParCSRMatrixSocDiagJ(S),
                         hypre_ParCSRMatrixSocOffdJ(S),
                         CF_marker, CF_marker_offd,
                         num_functions, dof_func, dof_func_offd,
                         P_diag_i, P_diag_j, P_diag_data,
                         P_offd_i, P_offd_j, P_offd_data,
                         fine_to_coarse_d );
=======
      HYPRE_GPU_LAUNCH( hypre_BoomerAMGBuildDirInterp_getcoef, gDim, bDim,
                        n_fine, A_diag_i, A_diag_j, A_diag_data,
                        A_offd_i, A_offd_j, A_offd_data,
                        hypre_ParCSRMatrixSocDiagJ(S),
                        hypre_ParCSRMatrixSocOffdJ(S),
                        CF_marker, CF_marker_offd,
                        num_functions, dof_func_dev, dof_func_offd,
                        P_diag_i, P_diag_j, P_diag_data,
                        P_offd_i, P_offd_j, P_offd_data,
                        fine_to_coarse_d );
   }
   else
   {
      HYPRE_GPU_LAUNCH( hypre_BoomerAMGBuildDirInterp_getcoef_v2, gDim, bDim,
                        n_fine, A_diag_i, A_diag_j, A_diag_data,
                        A_offd_i, A_offd_j, A_offd_data,
                        hypre_ParCSRMatrixSocDiagJ(S),
                        hypre_ParCSRMatrixSocOffdJ(S),
                        CF_marker, CF_marker_offd,
                        num_functions, dof_func_dev, dof_func_offd,
                        P_diag_i, P_diag_j, P_diag_data,
                        P_offd_i, P_offd_j, P_offd_data,
                        fine_to_coarse_d );
>>>>>>> 5f7608b8
   }

   /* !!!! Free them here */
   /*
   hypre_TFree(hypre_ParCSRMatrixSocDiagJ(S), HYPRE_MEMORY_DEVICE);
   hypre_TFree(hypre_ParCSRMatrixSocOffdJ(S), HYPRE_MEMORY_DEVICE);
   */

   HYPRE_THRUST_CALL(replace, CF_marker, CF_marker + n_fine, -3, -1);

   /* 5. Construct the result as a ParCSRMatrix. At this point, P's column indices */
   /*    are defined with A's enumeration of columns */

   P = hypre_ParCSRMatrixCreate(comm,
                                hypre_ParCSRMatrixGlobalNumRows(A),
                                total_global_cpts,
                                hypre_ParCSRMatrixColStarts(A),
                                num_cpts_global,
                                0,
                                P_diag_size,
                                P_offd_size);

   P_diag = hypre_ParCSRMatrixDiag(P);
   hypre_CSRMatrixData(P_diag) = P_diag_data;
   hypre_CSRMatrixI(P_diag)    = P_diag_i;
   hypre_CSRMatrixJ(P_diag)    = P_diag_j;

   P_offd = hypre_ParCSRMatrixOffd(P);
   hypre_CSRMatrixData(P_offd) = P_offd_data;
   hypre_CSRMatrixI(P_offd)    = P_offd_i;
   hypre_CSRMatrixJ(P_offd)    = P_offd_j;

   hypre_CSRMatrixMemoryLocation(P_diag) = memory_location;
   hypre_CSRMatrixMemoryLocation(P_offd) = memory_location;

   /* 6. Compress P, removing coefficients smaller than trunc_factor * Max, and */
   /*    make sure no row has more than max_elmts elements */

   if (trunc_factor != 0.0 || max_elmts > 0)
   {
      hypre_BoomerAMGInterpTruncationDevice(P, trunc_factor, max_elmts);

      P_offd_i    = hypre_CSRMatrixI(P_offd);
      P_offd_j    = hypre_CSRMatrixJ(P_offd);
      P_offd_size = hypre_CSRMatrixNumNonzeros(P_offd);
      /* hypre_TMemcpy(&P_offd_size, &P_offd_i[n_fine], HYPRE_Int, 1, HYPRE_MEMORY_HOST, memory_location); */
   }

   /* 7. Translate P_offd's column indices from the values inherited from A_offd to a 0,1,2,3,... enumeration, */
   /*    and construct the col_map array that translates these into the global 0..c-1 enumeration */
   if (P_offd_size)
   {
      /* Array P_marker has length equal to the number of A's offd columns+1, and will */
      /* store a translation code from A_offd's local column numbers to P_offd's local column numbers */
      /* Example: if A_offd has 6 columns, locally 0,1,..,5, and points 1 and 4 are coarse points, then
         P_marker=[0,1,0,0,1,0,0], */

      /* First,  set P_marker[i] to 1 if A's column i is also present in P, otherwise P_marker[i] is 0 */
      HYPRE_Int *P_marker = hypre_TAlloc(HYPRE_Int, num_cols_A_offd, HYPRE_MEMORY_DEVICE);
      HYPRE_Int *P_colids = hypre_TAlloc(HYPRE_Int, hypre_max(P_offd_size, num_cols_A_offd),
                                         HYPRE_MEMORY_DEVICE);

      hypre_TMemcpy(P_colids, P_offd_j, HYPRE_Int, P_offd_size, HYPRE_MEMORY_DEVICE, memory_location);
      /* sort and unique */
      HYPRE_THRUST_CALL(sort, P_colids, P_colids + P_offd_size);
      HYPRE_Int *new_end = HYPRE_THRUST_CALL(unique, P_colids, P_colids + P_offd_size);

      num_cols_P_offd = new_end - P_colids;

      hypreDevice_IntFilln(P_marker, num_cols_A_offd, 0);
      hypreDevice_ScatterConstant(P_marker, num_cols_P_offd, P_colids, 1);

      /* Because P's columns correspond to P_marker[i]=1 (and =0 otherwise), the scan below will return  */
      /* an enumeration of P's columns 0,1,... at the corresponding locations in P_marker. */
      /* P_marker[num_cols_A_offd] will contain num_cols_P_offd, so sum reduction above could  */
      /* have been replaced by reading the last element of P_marker. */
      HYPRE_THRUST_CALL(exclusive_scan, P_marker, P_marker + num_cols_A_offd, P_colids);
      /* Example: P_marker becomes [0,0,1,1,1,2] so that P_marker[1]=0, P_marker[4]=1  */

      /* Do the re-enumeration, P_offd_j are mapped, using P_marker as map  */
      HYPRE_THRUST_CALL(gather, P_offd_j, P_offd_j + P_offd_size, P_colids, P_offd_j);

      /* Create and define array tmp_map_offd. This array is the inverse of the P_marker mapping, */
      /* Example: num_cols_P_offd=2, tmp_map_offd[0] = 1, tmp_map_offd[1]=4  */
      /* P_colids is large enough to hold */
      new_end = HYPRE_THRUST_CALL(copy_if,
                                  thrust::make_counting_iterator(0),
                                  thrust::make_counting_iterator(num_cols_A_offd),
                                  P_marker,
                                  P_colids,
                                  thrust::identity<HYPRE_Int>());
      hypre_assert(new_end - P_colids == num_cols_P_offd);

      tmp_map_offd_h = hypre_TAlloc(HYPRE_Int, num_cols_P_offd, HYPRE_MEMORY_HOST);
      hypre_TMemcpy(tmp_map_offd_h, P_colids, HYPRE_Int, num_cols_P_offd, HYPRE_MEMORY_HOST,
                    HYPRE_MEMORY_DEVICE);

      hypre_TFree(P_colids, HYPRE_MEMORY_DEVICE);
      hypre_TFree(P_marker, HYPRE_MEMORY_DEVICE);
   }

   /* 8. P_offd_j now has a 0,1,2,3... local column index enumeration. */
   /*    tmp_map_offd contains the index mapping from P's offd local columns to A's offd local columns.*/
   /*    Below routine is in parcsr_ls/par_rap_communication.c. It sets col_map_offd in P, */
   /*    comm_pkg in P, and perhaps more members of P ??? */

   fine_to_coarse_h = hypre_TAlloc(HYPRE_Int, n_fine, HYPRE_MEMORY_HOST);
   hypre_TMemcpy(fine_to_coarse_h, fine_to_coarse_d, HYPRE_Int, n_fine, HYPRE_MEMORY_HOST,
                 HYPRE_MEMORY_DEVICE);

   hypre_ParCSRMatrixColMapOffd(P) = hypre_CTAlloc(HYPRE_BigInt, num_cols_P_offd, HYPRE_MEMORY_HOST);
   hypre_CSRMatrixNumCols(P_offd)  = num_cols_P_offd;

   hypre_GetCommPkgRTFromCommPkgA(P, A, fine_to_coarse_h, tmp_map_offd_h);

   *P_ptr = P;

   hypre_TFree(CF_marker_offd,   HYPRE_MEMORY_DEVICE);
   hypre_TFree(dof_func_offd,    HYPRE_MEMORY_DEVICE);
   hypre_TFree(int_buf_data,     HYPRE_MEMORY_DEVICE);
   hypre_TFree(fine_to_coarse_d, HYPRE_MEMORY_DEVICE);
   hypre_TFree(fine_to_coarse_h, HYPRE_MEMORY_HOST);
   hypre_TFree(tmp_map_offd_h,   HYPRE_MEMORY_HOST);

   return hypre_error_flag;
}


/*-----------------------------------------------------------------------*/
__global__ void
hypre_BoomerAMGBuildDirInterp_getnnz( HYPRE_Int  nr_of_rows,
                                      HYPRE_Int *S_diag_i,
                                      HYPRE_Int *S_diag_j,
                                      HYPRE_Int *S_offd_i,
                                      HYPRE_Int *S_offd_j,
                                      HYPRE_Int *CF_marker,
                                      HYPRE_Int *CF_marker_offd,
                                      HYPRE_Int  num_functions,
                                      HYPRE_Int *dof_func,
                                      HYPRE_Int *dof_func_offd,
                                      HYPRE_Int *P_diag_i,
                                      HYPRE_Int *P_offd_i)
{
   /*-----------------------------------------------------------------------*/
   /* Determine size of interpolation matrix, P

      If A is of size m x m, then P will be of size m x c where c is the
      number of coarse points.

      It is assumed that S have the same global column enumeration as A

      Input: nr_of_rows         - Number of rows in matrix (local in processor)
             S_diag_i, S_diag_j - CSR representation of S_diag
             S_offd_i, S_offd_j - CSR representation of S_offd
             num_function  - Number of degrees of freedom per grid point
             dof_func      - vector of length nr_of_rows, indicating the degree of freedom of vector element.
             dof_func_offd - vector over ncols of A_offd, indicating the degree of freedom.

      Output: P_diag_i       - Vector where P_diag_i[i] holds the number of non-zero elements of P_diag on row i.
              P_offd_i       - Vector where P_offd_i[i] holds the number of non-zero elements of P_offd on row i.
              fine_to_coarse - Vector of length nr_of_rows.
                               fine_to_coarse[i] is set to 1 if i is a coarse pt.
                               Eventually, fine_to_coarse[j] will map A's column j
                               to a re-enumerated column index in matrix P.
    */
   /*-----------------------------------------------------------------------*/

   HYPRE_Int i = hypre_cuda_get_grid_warp_id<1, 1>();

   if (i >= nr_of_rows)
   {
      return;
   }

   HYPRE_Int p, q, dof_func_i;
   HYPRE_Int jPd = 0, jPo = 0;
   HYPRE_Int lane = hypre_cuda_get_lane_id<1>();

   if (lane == 0)
   {
      p = read_only_load(CF_marker + i);
   }
   p = __shfl_sync(HYPRE_WARP_FULL_MASK, p, 0);

   /*--------------------------------------------------------------------
    *  If i is a C-point, interpolation is the identity.
    *--------------------------------------------------------------------*/
   if (p >= 0)
   {
      if (lane == 0)
      {
         P_diag_i[i] = 1;
         P_offd_i[i] = 0;
      }
      return;
   }

   /*--------------------------------------------------------------------
    *  If i is an F-point, interpolation is from the C-points that
    *  strongly influence i.
    *--------------------------------------------------------------------*/
   if (num_functions > 1 && dof_func != NULL)
   {
      if (lane == 0)
      {
         dof_func_i = read_only_load(&dof_func[i]);
      }
      dof_func_i = __shfl_sync(HYPRE_WARP_FULL_MASK, dof_func_i, 0);
   }

   /* diag part */
   if (lane < 2)
   {
      p = read_only_load(S_diag_i + i + lane);
   }
   q = __shfl_sync(HYPRE_WARP_FULL_MASK, p, 1);
   p = __shfl_sync(HYPRE_WARP_FULL_MASK, p, 0);

   for (HYPRE_Int j = p + lane; __any_sync(HYPRE_WARP_FULL_MASK, j < q); j += HYPRE_WARP_SIZE)
   {
      if (j < q)
      {
         const HYPRE_Int col = read_only_load(&S_diag_j[j]);
         if ( read_only_load(&CF_marker[col]) > 0 && (num_functions == 1 ||
                                                      read_only_load(&dof_func[col]) == dof_func_i) )
         {
            jPd++;
         }
      }
   }
   jPd = warp_reduce_sum(jPd);

   /* offd part */
   if (lane < 2)
   {
      p = read_only_load(S_offd_i + i + lane);
   }
   q = __shfl_sync(HYPRE_WARP_FULL_MASK, p, 1);
   p = __shfl_sync(HYPRE_WARP_FULL_MASK, p, 0);

   for (HYPRE_Int j = p + lane; __any_sync(HYPRE_WARP_FULL_MASK, j < q); j += HYPRE_WARP_SIZE)
   {
      if (j < q)
      {
         const HYPRE_Int tmp = read_only_load(&S_offd_j[j]);
         const HYPRE_Int col = tmp;
         if ( read_only_load(&CF_marker_offd[col]) > 0 && (num_functions == 1 ||
                                                           read_only_load(&dof_func_offd[col]) == dof_func_i) )
         {
            jPo++;
         }
      }
   }
   jPo = warp_reduce_sum(jPo);

   if (lane == 0)
   {
      P_diag_i[i] = jPd;
      P_offd_i[i] = jPo;
   }
}

/*-----------------------------------------------------------------------*
 *-----------------------------------------------------------------------*/
__global__ void
hypre_BoomerAMGBuildDirInterp_getcoef( HYPRE_Int   nr_of_rows,
                                       HYPRE_Int  *A_diag_i,
                                       HYPRE_Int  *A_diag_j,
                                       HYPRE_Real *A_diag_data,
                                       HYPRE_Int  *A_offd_i,
                                       HYPRE_Int  *A_offd_j,
                                       HYPRE_Real *A_offd_data,
                                       HYPRE_Int  *Soc_diag_j,
                                       HYPRE_Int  *Soc_offd_j,
                                       HYPRE_Int  *CF_marker,
                                       HYPRE_Int  *CF_marker_offd,
                                       HYPRE_Int   num_functions,
                                       HYPRE_Int  *dof_func,
                                       HYPRE_Int  *dof_func_offd,
                                       HYPRE_Int  *P_diag_i,
                                       HYPRE_Int  *P_diag_j,
                                       HYPRE_Real *P_diag_data,
                                       HYPRE_Int  *P_offd_i,
                                       HYPRE_Int  *P_offd_j,
                                       HYPRE_Real *P_offd_data,
                                       HYPRE_Int  *fine_to_coarse )
{
   /*-----------------------------------------------------------------------*/
   /* Compute interpolation matrix, P

      Input: nr_of_rows - Number of rows in matrix (local in processor)
             A_diag_i, A_diag_j, A_diag_data - CSR representation of A_diag
             A_offd_i, A_offd_j, A_offd_data - CSR representation of A_offd
             S_diag_i, S_diag_j - CSR representation of S_diag
             S_offd_i, S_offd_j - CSR representation of S_offd
             CF_marker          - Coarse/Fine flags for indices (rows) in this processor
             CF_marker_offd     - Coarse/Fine flags for indices (rows) not in this processor
             num_function  - Number of degrees of freedom per grid point
             dof_func      - vector over nonzero elements of A_diag, indicating the degree of freedom
             dof_func_offd - vector over nonzero elements of A_offd, indicating the degree of freedom
             fine_to_coarse - Vector of length nr_of_rows-1.

      Output: P_diag_j         - Column indices in CSR representation of P_diag
              P_diag_data      - Matrix elements in CSR representation of P_diag
              P_offd_j         - Column indices in CSR representation of P_offd
              P_offd_data      - Matrix elements in CSR representation of P_diag
   */
   /*-----------------------------------------------------------------------*/

   HYPRE_Int i = hypre_cuda_get_grid_warp_id<1, 1>();

   if (i >= nr_of_rows)
   {
      return;
   }

   HYPRE_Int lane = hypre_cuda_get_lane_id<1>();

   HYPRE_Int k, dof_func_i;

   if (lane == 0)
   {
      k = read_only_load(CF_marker + i);
   }
   k = __shfl_sync(HYPRE_WARP_FULL_MASK, k, 0);

   /*--------------------------------------------------------------------
    *  If i is a C-point, interpolation is the identity.
    *--------------------------------------------------------------------*/
   if (k > 0)
   {
      if (lane == 0)
      {
         const HYPRE_Int ind = read_only_load(&P_diag_i[i]);
         P_diag_j[ind]       = read_only_load(&fine_to_coarse[i]);
         P_diag_data[ind]    = 1.0;
      }

      return;
   }

   /*--------------------------------------------------------------------
    *  Point is f-point, use direct interpolation
    *--------------------------------------------------------------------*/
   if (num_functions > 1 && dof_func != NULL)
   {
      if (lane == 0)
      {
         dof_func_i = read_only_load(&dof_func[i]);
      }
      dof_func_i = __shfl_sync(HYPRE_WARP_FULL_MASK, dof_func_i, 0);
   }

   HYPRE_Real diagonal = 0.0, sum_N_pos = 0.0, sum_N_neg = 0.0, sum_P_pos = 0.0, sum_P_neg = 0.0;

   /* diag part */
   HYPRE_Int p_diag_A, q_diag_A, p_diag_P, q_diag_P;
   if (lane < 2)
   {
      p_diag_A = read_only_load(A_diag_i + i + lane);
      p_diag_P = read_only_load(P_diag_i + i + lane);
   }
   q_diag_A = __shfl_sync(HYPRE_WARP_FULL_MASK, p_diag_A, 1);
   p_diag_A = __shfl_sync(HYPRE_WARP_FULL_MASK, p_diag_A, 0);
   q_diag_P = __shfl_sync(HYPRE_WARP_FULL_MASK, p_diag_P, 1);
   p_diag_P = __shfl_sync(HYPRE_WARP_FULL_MASK, p_diag_P, 0);

   k = p_diag_P;
   for (HYPRE_Int j = p_diag_A + lane; __any_sync(HYPRE_WARP_FULL_MASK, j < q_diag_A);
        j += HYPRE_WARP_SIZE)
   {
      HYPRE_Int col, sum, pos;
      HYPRE_Int is_SC = 0; /* if is a Strong-C */
      HYPRE_Complex val;

      if (j < q_diag_A)
      {
         col = read_only_load(&A_diag_j[j]);

         if (i == col)
         {
            diagonal = read_only_load(&A_diag_data[j]);
         }
         else if ( num_functions == 1 || read_only_load(&dof_func[col]) == dof_func_i )
         {
            val = read_only_load(&A_diag_data[j]);

            if (val > 0.0)
            {
               sum_N_pos += val;
            }
            else
            {
               sum_N_neg += val;
            }

            is_SC = read_only_load(&Soc_diag_j[j]) > -1 && read_only_load(&CF_marker[col]) > 0;

            if (is_SC)
            {
               if (val > 0.0)
               {
                  sum_P_pos += val;
               }
               else
               {
                  sum_P_neg += val;
               }
            }
         }
      }

      pos = warp_prefix_sum(lane, is_SC, sum);

      if (is_SC)
      {
         P_diag_data[k + pos] = val;
         P_diag_j[k + pos] = read_only_load(&fine_to_coarse[col]);
      }
      k += sum;
   }

   hypre_device_assert(k == q_diag_P);

   /* offd part */
   HYPRE_Int p_offd_A, q_offd_A, p_offd_P, q_offd_P;
   if (lane < 2)
   {
      p_offd_A = read_only_load(A_offd_i + i + lane);
      p_offd_P = read_only_load(P_offd_i + i + lane);
   }
   q_offd_A = __shfl_sync(HYPRE_WARP_FULL_MASK, p_offd_A, 1);
   p_offd_A = __shfl_sync(HYPRE_WARP_FULL_MASK, p_offd_A, 0);
   q_offd_P = __shfl_sync(HYPRE_WARP_FULL_MASK, p_offd_P, 1);
   p_offd_P = __shfl_sync(HYPRE_WARP_FULL_MASK, p_offd_P, 0);

   k = p_offd_P;
   for (HYPRE_Int j = p_offd_A + lane; __any_sync(HYPRE_WARP_FULL_MASK, j < q_offd_A);
        j += HYPRE_WARP_SIZE)
   {
      HYPRE_Int col, sum, pos;
      HYPRE_Int is_SC = 0; /* if is a Strong-C */
      HYPRE_Complex val;

      if (j < q_offd_A)
      {
         col = read_only_load(&A_offd_j[j]);

         if ( num_functions == 1 || read_only_load(&dof_func_offd[col]) == dof_func_i )
         {
            val = read_only_load(&A_offd_data[j]);

            if (val > 0.0)
            {
               sum_N_pos += val;
            }
            else
            {
               sum_N_neg += val;
            }

            is_SC = read_only_load(&Soc_offd_j[j]) > -1 && read_only_load(&CF_marker_offd[col]) > 0;

            if (is_SC)
            {
               if (val > 0.0)
               {
                  sum_P_pos += val;
               }
               else
               {
                  sum_P_neg += val;
               }
            }
         }
      }

      pos = warp_prefix_sum(lane, is_SC, sum);

      if (is_SC)
      {
         P_offd_data[k + pos] = val;
         P_offd_j[k + pos] = col;
      }
      k += sum;
   }

   hypre_device_assert(k == q_offd_P);

   diagonal  = warp_allreduce_sum(diagonal);
   sum_N_pos = warp_allreduce_sum(sum_N_pos);
   sum_N_neg = warp_allreduce_sum(sum_N_neg);
   sum_P_pos = warp_allreduce_sum(sum_P_pos);
   sum_P_neg = warp_allreduce_sum(sum_P_neg);

   HYPRE_Complex alfa = 1.0, beta = 1.0;

   if (sum_P_neg)
   {
      alfa = sum_N_neg / (sum_P_neg * diagonal);
   }

   if (sum_P_pos)
   {
      beta = sum_N_pos / (sum_P_pos * diagonal);
   }

   for (HYPRE_Int j = p_diag_P + lane; __any_sync(HYPRE_WARP_FULL_MASK, j < q_diag_P);
        j += HYPRE_WARP_SIZE)
   {
      /* if (P_diag_data[j] > 0.0)
            P_diag_data[j] *= -beta;
         else
            P_diag_data[j] *= -alfa; */
      if (j < q_diag_P)
      {
         P_diag_data[j] *= (P_diag_data[j] > 0.0) * (alfa - beta) - alfa;
      }
   }

   for (HYPRE_Int j = p_offd_P + lane; __any_sync(HYPRE_WARP_FULL_MASK, j < q_offd_P);
        j += HYPRE_WARP_SIZE)
   {
      /* if (P_offd_data[indp]> 0)
            P_offd_data[indp] *= -beta;
         else
            P_offd_data[indp] *= -alfa; */
      if (j < q_offd_P)
      {
         P_offd_data[j] *= (P_offd_data[j] > 0.0) * (alfa - beta) - alfa;
      }
   }
}

/*-----------------------------------------------------------------------*
 *-----------------------------------------------------------------------*/
__global__ void
hypre_BoomerAMGBuildDirInterp_getcoef_v2( HYPRE_Int   nr_of_rows,
                                          HYPRE_Int  *A_diag_i,
                                          HYPRE_Int  *A_diag_j,
                                          HYPRE_Real *A_diag_data,
                                          HYPRE_Int  *A_offd_i,
                                          HYPRE_Int  *A_offd_j,
                                          HYPRE_Real *A_offd_data,
                                          HYPRE_Int  *Soc_diag_j,
                                          HYPRE_Int  *Soc_offd_j,
                                          HYPRE_Int  *CF_marker,
                                          HYPRE_Int  *CF_marker_offd,
                                          HYPRE_Int   num_functions,
                                          HYPRE_Int  *dof_func,
                                          HYPRE_Int  *dof_func_offd,
                                          HYPRE_Int  *P_diag_i,
                                          HYPRE_Int  *P_diag_j,
                                          HYPRE_Real *P_diag_data,
                                          HYPRE_Int  *P_offd_i,
                                          HYPRE_Int  *P_offd_j,
                                          HYPRE_Real *P_offd_data,
                                          HYPRE_Int  *fine_to_coarse )
{
   /*-----------------------------------------------------------------------*/
   /* Compute interpolation matrix, P

      Input: nr_of_rows - Number of rows in matrix (local in processor)
             A_diag_i, A_diag_j, A_diag_data - CSR representation of A_diag
             A_offd_i, A_offd_j, A_offd_data - CSR representation of A_offd
             S_diag_i, S_diag_j - CSR representation of S_diag
             S_offd_i, S_offd_j - CSR representation of S_offd
             CF_marker          - Coarse/Fine flags for indices (rows) in this processor
             CF_marker_offd     - Coarse/Fine flags for indices (rows) not in this processor
             num_function  - Number of degrees of freedom per grid point
             dof_func      - vector over nonzero elements of A_diag, indicating the degree of freedom
             dof_func_offd - vector over nonzero elements of A_offd, indicating the degree of freedom
             fine_to_coarse - Vector of length nr_of_rows-1.

      Output: P_diag_j         - Column indices in CSR representation of P_diag
              P_diag_data      - Matrix elements in CSR representation of P_diag
              P_offd_j         - Column indices in CSR representation of P_offd
              P_offd_data      - Matrix elements in CSR representation of P_diag
   */
   /*-----------------------------------------------------------------------*/

   HYPRE_Int i = hypre_cuda_get_grid_warp_id<1, 1>();

   if (i >= nr_of_rows)
   {
      return;
   }

   HYPRE_Int lane = hypre_cuda_get_lane_id<1>();

   HYPRE_Int k, dof_func_i;

   if (lane == 0)
   {
      k = read_only_load(CF_marker + i);
   }
   k = __shfl_sync(HYPRE_WARP_FULL_MASK, k, 0);

   /*--------------------------------------------------------------------
    *  If i is a C-point, interpolation is the identity.
    *--------------------------------------------------------------------*/
   if (k > 0)
   {
      if (lane == 0)
      {
         const HYPRE_Int ind = read_only_load(&P_diag_i[i]);
         P_diag_j[ind]       = read_only_load(&fine_to_coarse[i]);
         P_diag_data[ind]    = 1.0;
      }

      return;
   }

   /*--------------------------------------------------------------------
    *  Point is f-point, use direct interpolation
    *--------------------------------------------------------------------*/
   if (num_functions > 1 && dof_func != NULL)
   {
      if (lane == 0)
      {
         dof_func_i = read_only_load(&dof_func[i]);
      }
      dof_func_i = __shfl_sync(HYPRE_WARP_FULL_MASK, dof_func_i, 0);
   }

   HYPRE_Real diagonal = 0.0, sum_F = 0.0;

   /* diag part */
   HYPRE_Int p_diag_A, q_diag_A, p_diag_P, q_diag_P;
   if (lane < 2)
   {
      p_diag_A = read_only_load(A_diag_i + i + lane);
      p_diag_P = read_only_load(P_diag_i + i + lane);
   }
   q_diag_A = __shfl_sync(HYPRE_WARP_FULL_MASK, p_diag_A, 1);
   p_diag_A = __shfl_sync(HYPRE_WARP_FULL_MASK, p_diag_A, 0);
   q_diag_P = __shfl_sync(HYPRE_WARP_FULL_MASK, p_diag_P, 1);
   p_diag_P = __shfl_sync(HYPRE_WARP_FULL_MASK, p_diag_P, 0);

   k = p_diag_P;
   for (HYPRE_Int j = p_diag_A + lane; __any_sync(HYPRE_WARP_FULL_MASK, j < q_diag_A);
        j += HYPRE_WARP_SIZE)
   {
      HYPRE_Int col, sum, pos;
      HYPRE_Int is_SC = 0; /* if is a Strong-C */
      HYPRE_Complex val;

      if (j < q_diag_A)
      {
         col = read_only_load(&A_diag_j[j]);

         if (i == col)
         {
            diagonal = read_only_load(&A_diag_data[j]);
         }
         else if ( num_functions == 1 || read_only_load(&dof_func[col]) == dof_func_i )
         {
            val = read_only_load(&A_diag_data[j]);
            if (read_only_load(&Soc_diag_j[j]) > -1)
            {
               if (read_only_load(&CF_marker[col]) > 0)
               {
                  is_SC = 1;
               }
               else
               {
                  sum_F += val;
               }
            }
            else
            {
               diagonal += val;
            }
         }
      }

      pos = warp_prefix_sum(lane, is_SC, sum);

      if (is_SC)
      {
         P_diag_data[k + pos] = val;
         P_diag_j[k + pos] = read_only_load(&fine_to_coarse[col]);
      }
      k += sum;
   }

   hypre_device_assert(k == q_diag_P);

   /* offd part */
   HYPRE_Int p_offd_A, q_offd_A, p_offd_P, q_offd_P;
   if (lane < 2)
   {
      p_offd_A = read_only_load(A_offd_i + i + lane);
      p_offd_P = read_only_load(P_offd_i + i + lane);
   }
   q_offd_A = __shfl_sync(HYPRE_WARP_FULL_MASK, p_offd_A, 1);
   p_offd_A = __shfl_sync(HYPRE_WARP_FULL_MASK, p_offd_A, 0);
   q_offd_P = __shfl_sync(HYPRE_WARP_FULL_MASK, p_offd_P, 1);
   p_offd_P = __shfl_sync(HYPRE_WARP_FULL_MASK, p_offd_P, 0);

   k = p_offd_P;
   for (HYPRE_Int j = p_offd_A + lane; __any_sync(HYPRE_WARP_FULL_MASK, j < q_offd_A);
        j += HYPRE_WARP_SIZE)
   {
      HYPRE_Int col, sum, pos;
      HYPRE_Int is_SC = 0; /* if is a Strong-C */
      HYPRE_Complex val;

      if (j < q_offd_A)
      {
         col = read_only_load(&A_offd_j[j]);

         if ( num_functions == 1 || read_only_load(&dof_func_offd[col]) == dof_func_i )
         {
            val = read_only_load(&A_offd_data[j]);
            if (read_only_load(&Soc_offd_j[j]) > -1)
            {
               if (read_only_load(&CF_marker_offd[col]) > 0)
               {
                  is_SC = 1;
               }
               else
               {
                  sum_F += val;
               }
            }
            else
            {
               diagonal += val;
            }
         }
      }

      pos = warp_prefix_sum(lane, is_SC, sum);

      if (is_SC)
      {
         P_offd_data[k + pos] = val;
         P_offd_j[k + pos] = col;
      }
      k += sum;
   }

   hypre_device_assert(k == q_offd_P);

   diagonal  = warp_allreduce_sum(diagonal);
   sum_F     = warp_allreduce_sum(sum_F);

   HYPRE_Complex beta = sum_F / (q_diag_P - p_diag_P + q_offd_P - p_offd_P);

   for (HYPRE_Int j = p_diag_P + lane; __any_sync(HYPRE_WARP_FULL_MASK, j < q_diag_P);
        j += HYPRE_WARP_SIZE)
   {
      /* if (P_diag_data[j] > 0.0)
            P_diag_data[j] *= -beta;
         else
            P_diag_data[j] *= -alfa; */
      if (j < q_diag_P)
      {
         P_diag_data[j] = -(P_diag_data[j] + beta) / diagonal;
      }
   }

   for (HYPRE_Int j = p_offd_P + lane; __any_sync(HYPRE_WARP_FULL_MASK, j < q_offd_P);
        j += HYPRE_WARP_SIZE)
   {
      /* if (P_offd_data[indp]> 0)
            P_offd_data[indp] *= -beta;
         else
            P_offd_data[indp] *= -alfa; */
      if (j < q_offd_P)
      {
         P_offd_data[j] = -(P_offd_data[j] + beta) / diagonal;
      }
   }
}

HYPRE_Int
hypre_BoomerAMGBuildInterpOnePntDevice( hypre_ParCSRMatrix  *A,
                                        HYPRE_Int           *CF_marker,
                                        hypre_ParCSRMatrix  *S,
                                        HYPRE_BigInt        *num_cpts_global,
                                        HYPRE_Int            num_functions,
                                        HYPRE_Int           *dof_func,
                                        HYPRE_Int            debug_flag,
                                        hypre_ParCSRMatrix **P_ptr)
{
   MPI_Comm                 comm     = hypre_ParCSRMatrixComm(A);
   hypre_ParCSRCommPkg     *comm_pkg = hypre_ParCSRMatrixCommPkg(A);
   hypre_ParCSRCommHandle  *comm_handle;

   hypre_CSRMatrix         *A_diag          = hypre_ParCSRMatrixDiag(A);
   HYPRE_Int               *A_diag_i        = hypre_CSRMatrixI(A_diag);
   HYPRE_Int               *A_strong_diag_j = hypre_ParCSRMatrixSocDiagJ(S);
   HYPRE_Complex           *A_diag_a        = hypre_CSRMatrixData(A_diag);

   hypre_CSRMatrix         *A_offd          = hypre_ParCSRMatrixOffd(A);
   HYPRE_Int               *A_offd_i        = hypre_CSRMatrixI(A_offd);
   HYPRE_Int               *A_strong_offd_j = hypre_ParCSRMatrixSocOffdJ(S);
   HYPRE_Complex           *A_offd_a        = hypre_CSRMatrixData(A_offd);

   HYPRE_Int                num_cols_A_offd = hypre_CSRMatrixNumCols(A_offd);

   /* Interpolation matrix P */
   hypre_ParCSRMatrix      *P;
   /* csr's */
   hypre_CSRMatrix    *P_diag;
   hypre_CSRMatrix    *P_offd;
   /* arrays */
   HYPRE_Real         *P_diag_data;
   HYPRE_Int          *P_diag_i;
   HYPRE_Int          *P_diag_j;
   HYPRE_Int          *P_diag_j_temp;
   HYPRE_Int          *P_diag_j_temp_compressed;
   HYPRE_Real         *P_offd_data;
   HYPRE_Int          *P_offd_i;
   HYPRE_Int          *P_offd_j;
   HYPRE_Int          *P_offd_j_temp;
   HYPRE_Int          *P_offd_j_temp_compressed;
   HYPRE_Int           num_cols_P_offd;
   HYPRE_BigInt       *col_map_offd_P = NULL;
   HYPRE_BigInt       *col_map_offd_P_device = NULL;
   /* CF marker off-diag part */
   HYPRE_Int          *CF_marker_offd = NULL;
   /* nnz */
   HYPRE_Int           nnz_diag, nnz_offd;
   /* local size */
   HYPRE_Int           n_fine = hypre_CSRMatrixNumRows(A_diag);
   /* fine to coarse mapping: diag part and offd part */
   HYPRE_Int          *fine_to_coarse;
   HYPRE_BigInt       *fine_to_coarse_offd = NULL;
   HYPRE_BigInt        total_global_cpts, my_first_cpt;
   HYPRE_Int           my_id, num_procs;
   HYPRE_Int           num_sends;
   HYPRE_Int          *int_buf_data = NULL;
   HYPRE_BigInt       *big_int_buf_data = NULL;
   //HYPRE_Int col_start = hypre_ParCSRMatrixFirstRowIndex(A);
   //HYPRE_Int col_end   = col_start + n_fine;
   /* arrays for compressing P_diag and P_offd col indices and data */
   HYPRE_Int          *diag_compress_marker;
   HYPRE_Int          *offd_compress_marker;

   hypre_MPI_Comm_size(comm, &num_procs);
   hypre_MPI_Comm_rank(comm, &my_id);

   my_first_cpt = num_cpts_global[0];
   if (my_id == (num_procs - 1)) { total_global_cpts = num_cpts_global[1]; }
   hypre_MPI_Bcast(&total_global_cpts, 1, HYPRE_MPI_BIG_INT, num_procs - 1, comm);

   /* fine to coarse mapping */
   fine_to_coarse = hypre_TAlloc(HYPRE_Int, n_fine, HYPRE_MEMORY_DEVICE);
   HYPRE_THRUST_CALL( exclusive_scan,
                      thrust::make_transform_iterator(CF_marker,          is_nonnegative<HYPRE_Int>()),
                      thrust::make_transform_iterator(CF_marker + n_fine, is_nonnegative<HYPRE_Int>()),
                      fine_to_coarse,
                      HYPRE_Int(0) ); /* *MUST* pass init value since input and output types diff. */

   /*-------------------------------------------------------------------
    * Get the CF_marker data for the off-processor columns
    *-------------------------------------------------------------------*/
   if (num_cols_A_offd)
   {
      CF_marker_offd = hypre_CTAlloc(HYPRE_Int, num_cols_A_offd, HYPRE_MEMORY_DEVICE);
   }
   /* if CommPkg of A is not present, create it */
   if (!comm_pkg)
   {
      hypre_MatvecCommPkgCreate(A);
      comm_pkg = hypre_ParCSRMatrixCommPkg(A);
   }
   /* number of sends to do (number of procs) */
   num_sends = hypre_ParCSRCommPkgNumSends(comm_pkg);
   /* send buffer, of size send_map_starts[num_sends]),
    * i.e., number of entries to send */
   int_buf_data = hypre_CTAlloc(HYPRE_Int, hypre_ParCSRCommPkgSendMapStart(comm_pkg, num_sends),
                                HYPRE_MEMORY_DEVICE);

   /* copy CF markers of elements to send to buffer */
   HYPRE_THRUST_CALL( gather,
                      hypre_ParCSRCommPkgDeviceSendMapElmts(comm_pkg),
                      hypre_ParCSRCommPkgDeviceSendMapElmts(comm_pkg) +
                      hypre_ParCSRCommPkgSendMapStart(comm_pkg, num_sends),
                      CF_marker,
                      int_buf_data );

#if defined(HYPRE_WITH_GPU_AWARE_MPI) && THRUST_CALL_BLOCKING == 0
   /* RL: make sure int_buf_data is ready before issuing GPU-GPU MPI */
   hypre_ForceSyncComputeStream(hypre_handle());
#endif

   /* create a handle to start communication. 11: for integer */
   comm_handle = hypre_ParCSRCommHandleCreate_v2(11, comm_pkg, HYPRE_MEMORY_DEVICE, int_buf_data,
                                                 HYPRE_MEMORY_DEVICE, CF_marker_offd);
   /* destroy the handle to finish communication */
   hypre_ParCSRCommHandleDestroy(comm_handle);
   hypre_TFree(int_buf_data, HYPRE_MEMORY_DEVICE);

   /*-----------------------------------------------------------------------
    *  First Pass: Determine size of P and fill in fine_to_coarse mapping,
    *  and find the most strongly influencing C-pt for each F-pt
    *-----------------------------------------------------------------------*/

   P_diag_i = hypre_CTAlloc(HYPRE_Int, n_fine + 1, HYPRE_MEMORY_DEVICE);
   P_offd_i = hypre_CTAlloc(HYPRE_Int, n_fine + 1, HYPRE_MEMORY_DEVICE);

   diag_compress_marker = hypre_CTAlloc(HYPRE_Int, n_fine, HYPRE_MEMORY_DEVICE);
   offd_compress_marker = hypre_CTAlloc(HYPRE_Int, n_fine, HYPRE_MEMORY_DEVICE);

   /* Overallocate here and compress later */
   P_diag_j_temp = hypre_CTAlloc(HYPRE_Int, n_fine, HYPRE_MEMORY_DEVICE);
   P_offd_j_temp = hypre_CTAlloc(HYPRE_Int, n_fine, HYPRE_MEMORY_DEVICE);

   dim3 bDim = hypre_GetDefaultDeviceBlockDimension();
   dim3 gDim = hypre_GetDefaultDeviceGridDimension(n_fine, "warp", bDim);

   HYPRE_GPU_LAUNCH( hypre_BoomerAMGBuildInterpOnePnt_getnnz, gDim, bDim,
                     n_fine, A_diag_i, A_strong_diag_j, A_diag_a, A_offd_i, A_strong_offd_j,
                     A_offd_a, CF_marker, CF_marker_offd, diag_compress_marker,
                     offd_compress_marker, P_diag_i, P_diag_j_temp, P_offd_i, P_offd_j_temp);

   /*-----------------------------------------------------------------------
    *  Send and receive fine_to_coarse info.
    *-----------------------------------------------------------------------*/
   fine_to_coarse_offd = hypre_CTAlloc(HYPRE_BigInt, num_cols_A_offd, HYPRE_MEMORY_DEVICE);
   big_int_buf_data = hypre_CTAlloc(HYPRE_BigInt, hypre_ParCSRCommPkgSendMapStart(comm_pkg, num_sends),
                                    HYPRE_MEMORY_DEVICE);
   HYPRE_THRUST_CALL( gather,
                      hypre_ParCSRCommPkgDeviceSendMapElmts(comm_pkg),
                      hypre_ParCSRCommPkgDeviceSendMapElmts(comm_pkg) +
                      hypre_ParCSRCommPkgSendMapStart(comm_pkg, num_sends),
                      fine_to_coarse,
                      big_int_buf_data );
   HYPRE_THRUST_CALL( transform,
                      big_int_buf_data,
                      big_int_buf_data + hypre_ParCSRCommPkgSendMapStart(comm_pkg, num_sends),
                      thrust::make_constant_iterator(my_first_cpt),
                      big_int_buf_data,
                      thrust::plus<HYPRE_BigInt>() );

#if defined(HYPRE_WITH_GPU_AWARE_MPI) && THRUST_CALL_BLOCKING == 0
   /* RL: make sure big_int_buf_data is ready before issuing GPU-GPU MPI */
   hypre_ForceSyncComputeStream(hypre_handle());
#endif

   comm_handle = hypre_ParCSRCommHandleCreate_v2(21, comm_pkg, HYPRE_MEMORY_DEVICE, big_int_buf_data,
                                                 HYPRE_MEMORY_DEVICE, fine_to_coarse_offd);
   hypre_ParCSRCommHandleDestroy(comm_handle);
   hypre_TFree(big_int_buf_data, HYPRE_MEMORY_DEVICE);

   /*-----------------------------------------------------------------------
    *  Fill values and finish setting up P.
    *-----------------------------------------------------------------------*/

   /* scan P_diag_i (which has number of nonzeros in each row) to get row indices */
   hypreDevice_IntegerExclusiveScan(n_fine + 1, P_diag_i);
   hypreDevice_IntegerExclusiveScan(n_fine + 1, P_offd_i);

   /* get the number of nonzeros and allocate column index and data arrays */
   hypre_TMemcpy(&nnz_diag, &P_diag_i[n_fine], HYPRE_Int, 1, HYPRE_MEMORY_HOST, HYPRE_MEMORY_DEVICE);
   hypre_TMemcpy(&nnz_offd, &P_offd_i[n_fine], HYPRE_Int, 1, HYPRE_MEMORY_HOST, HYPRE_MEMORY_DEVICE);

   P_diag_j    = hypre_TAlloc(HYPRE_Int,  nnz_diag, HYPRE_MEMORY_DEVICE);
   P_diag_data = hypre_TAlloc(HYPRE_Real, nnz_diag, HYPRE_MEMORY_DEVICE);


   P_offd_j    = hypre_TAlloc(HYPRE_Int,  nnz_offd, HYPRE_MEMORY_DEVICE);
   P_offd_data = hypre_TAlloc(HYPRE_Real, nnz_offd, HYPRE_MEMORY_DEVICE);

   /* set data values to 1.0 */
   hypreDevice_ComplexFilln( P_diag_data, nnz_diag, 1.0 );
   hypreDevice_ComplexFilln( P_offd_data, nnz_offd, 1.0 );

   /* compress temporary column indices */
   P_diag_j_temp_compressed = hypre_TAlloc(HYPRE_Int, nnz_diag, HYPRE_MEMORY_DEVICE);
   P_offd_j_temp_compressed = hypre_TAlloc(HYPRE_Int, nnz_offd, HYPRE_MEMORY_DEVICE);

   HYPRE_THRUST_CALL( copy_if,
                      P_diag_j_temp,
                      P_diag_j_temp + n_fine,
                      diag_compress_marker,
                      P_diag_j_temp_compressed,
                      equal<HYPRE_Int>(1) );
   HYPRE_THRUST_CALL( copy_if,
                      P_offd_j_temp,
                      P_offd_j_temp + n_fine,
                      offd_compress_marker,
                      P_offd_j_temp_compressed,
                      equal<HYPRE_Int>(1) );

   /* map the diag column indices */
   HYPRE_THRUST_CALL( gather,
                      P_diag_j_temp_compressed,
                      P_diag_j_temp_compressed + nnz_diag,
                      fine_to_coarse,
                      P_diag_j );

   /* mark the offd indices for P as a subset of offd indices of A */
   HYPRE_Int *mark_P_offd_idx = hypre_CTAlloc(HYPRE_Int, num_cols_A_offd, HYPRE_MEMORY_DEVICE);
   // note that scatter is usually not safe if the same index appears more than once in the map,
   // but here we are just scattering constant values, so this is safe
   HYPRE_THRUST_CALL( scatter,
                      thrust::make_constant_iterator(1),
                      thrust::make_constant_iterator(1) + nnz_offd,
                      P_offd_j_temp_compressed,
                      mark_P_offd_idx );
   num_cols_P_offd = HYPRE_THRUST_CALL(reduce, mark_P_offd_idx, mark_P_offd_idx + num_cols_A_offd);

   /* get a mapping from P offd indices to A offd indices */
   /* offd_map_P_to_A[ P offd idx ] = A offd idx */
   HYPRE_Int *offd_map_P_to_A = hypre_CTAlloc(HYPRE_Int, num_cols_P_offd, HYPRE_MEMORY_DEVICE);
   HYPRE_THRUST_CALL( copy_if,
                      thrust::make_counting_iterator(0),
                      thrust::make_counting_iterator(num_cols_A_offd),
                      mark_P_offd_idx,
                      offd_map_P_to_A,
                      equal<HYPRE_Int>(1) );
   hypre_TFree(mark_P_offd_idx, HYPRE_MEMORY_DEVICE);

   /* also get an inverse mapping from A offd indices to P offd indices */
   /* offd_map_A_to_P[ A offd idx ] = -1 if not a P idx, else P offd idx */
   HYPRE_Int *offd_map_A_to_P = hypre_TAlloc(HYPRE_Int, num_cols_A_offd, HYPRE_MEMORY_DEVICE);
   hypreDevice_IntFilln( offd_map_A_to_P, num_cols_A_offd, -1 );

   HYPRE_THRUST_CALL( scatter,
                      thrust::make_counting_iterator(0),
                      thrust::make_counting_iterator(num_cols_P_offd),
                      offd_map_P_to_A,
                      offd_map_A_to_P );

   /* use inverse mapping above to map P_offd_j */
   HYPRE_THRUST_CALL( gather,
                      P_offd_j_temp_compressed,
                      P_offd_j_temp_compressed + nnz_offd,
                      offd_map_A_to_P,
                      P_offd_j );
   hypre_TFree(P_offd_j_temp_compressed, HYPRE_MEMORY_DEVICE);
   hypre_TFree(offd_map_A_to_P, HYPRE_MEMORY_DEVICE);

   /* setup col_map_offd for P */
   col_map_offd_P_device = hypre_CTAlloc(HYPRE_BigInt, num_cols_P_offd, HYPRE_MEMORY_DEVICE);
   col_map_offd_P = hypre_CTAlloc(HYPRE_BigInt, num_cols_P_offd, HYPRE_MEMORY_HOST);
   HYPRE_THRUST_CALL( gather,
                      offd_map_P_to_A,
                      offd_map_P_to_A + num_cols_P_offd,
                      fine_to_coarse_offd,
                      col_map_offd_P_device);
   hypre_TMemcpy(col_map_offd_P, col_map_offd_P_device, HYPRE_BigInt, num_cols_P_offd,
                 HYPRE_MEMORY_HOST, HYPRE_MEMORY_DEVICE);
   hypre_TFree(offd_map_P_to_A, HYPRE_MEMORY_DEVICE);
   hypre_TFree(col_map_offd_P_device, HYPRE_MEMORY_DEVICE);

   /* Now, we should have everything of Parcsr matrix P */
   P = hypre_ParCSRMatrixCreate(comm,
                                hypre_ParCSRMatrixGlobalNumCols(A), /* global num of rows */
                                total_global_cpts, /* global num of cols */
                                hypre_ParCSRMatrixColStarts(A), /* row_starts */
                                num_cpts_global, /* col_starts */
                                num_cols_P_offd, /* num cols offd */
                                nnz_diag,
                                nnz_offd);

   P_diag = hypre_ParCSRMatrixDiag(P);
   hypre_CSRMatrixData(P_diag) = P_diag_data;
   hypre_CSRMatrixI(P_diag)    = P_diag_i;
   hypre_CSRMatrixJ(P_diag)    = P_diag_j;

   P_offd = hypre_ParCSRMatrixOffd(P);
   hypre_CSRMatrixData(P_offd) = P_offd_data;
   hypre_CSRMatrixI(P_offd)    = P_offd_i;
   hypre_CSRMatrixJ(P_offd)    = P_offd_j;

   hypre_ParCSRMatrixColMapOffd(P) = col_map_offd_P;

   /* create CommPkg of P */
   hypre_MatvecCommPkgCreate(P);

   *P_ptr = P;

   /* free workspace */
   hypre_TFree(CF_marker_offd, HYPRE_MEMORY_DEVICE);
   hypre_TFree(fine_to_coarse, HYPRE_MEMORY_DEVICE);
   hypre_TFree(fine_to_coarse_offd, HYPRE_MEMORY_DEVICE);

   return hypre_error_flag;
}

/*-----------------------------------------------------------------------*/
__global__ void
hypre_BoomerAMGBuildInterpOnePnt_getnnz( HYPRE_Int      nr_of_rows,
                                         HYPRE_Int     *A_diag_i,
                                         HYPRE_Int     *A_strong_diag_j,
                                         HYPRE_Complex *A_diag_a,
                                         HYPRE_Int     *A_offd_i,
                                         HYPRE_Int     *A_strong_offd_j,
                                         HYPRE_Complex *A_offd_a,
                                         HYPRE_Int     *CF_marker,
                                         HYPRE_Int     *CF_marker_offd,
                                         HYPRE_Int     *diag_compress_marker,
                                         HYPRE_Int     *offd_compress_marker,
                                         HYPRE_Int     *P_diag_i,
                                         HYPRE_Int     *P_diag_j,
                                         HYPRE_Int     *P_offd_i,
                                         HYPRE_Int     *P_offd_j)
{
   /*-----------------------------------------------------------------------*/
   /* Determine size of interpolation matrix, P

      If A is of size m x m, then P will be of size m x c where c is the
      number of coarse points.

      It is assumed that S have the same global column enumeration as A

      Input: nr_of_rows                  - Number of rows in matrix (local in processor)
             A_diag_i, A_strong_diag_j,  - Arrays associated with ParCSRMatrix A
             A_diag_a, A_offd_i,           where the column indices are taken from S
             A_strong_offd_j, A_offd_a     and mark weak connections with negative indices
             CF_maker                    - coarse/fine marker for on-processor points
             CF_maker_offd               - coarse/fine marker for off-processor connections

      Output: P_diag_i             - Vector where P_diag_i[i] holds the number of non-zero elements of P_diag on row i (will be 1).
              P_diag_i             - Vector where P_diag_j[i] holds a temporary, uncompressed column indices for P_diag.
              P_offd_i             - Vector where P_offd_i[i] holds the number of non-zero elements of P_offd on row i (will be 1).
              P_offd_i             - Vector where P_offd_j[i] holds a temporary, uncompressed column indices for P_offd.
              diag_compress_marker - Array of 0s and 1s used to compress P_diag col indices and data.
              offd_compress_marker - Array of 0s and 1s used to compress P_offd col indices and data.
    */
   /*-----------------------------------------------------------------------*/

   HYPRE_Int i = hypre_cuda_get_grid_warp_id<1, 1>();

   if (i >= nr_of_rows)
   {
      return;
   }

   HYPRE_Int p, q;
   HYPRE_Int max_j_diag = -1, max_j_offd = -1;
   HYPRE_Int lane = hypre_cuda_get_lane_id<1>();
   HYPRE_Real max_diag = -1.0, max_offd = -1.0;
   HYPRE_Real warp_max_diag = -1.0, warp_max_offd = -1.0;

   if (lane == 0)
   {
      p = read_only_load(CF_marker + i);
   }
   p = __shfl_sync(HYPRE_WARP_FULL_MASK, p, 0);

   /*--------------------------------------------------------------------
    *  If i is a C-point, interpolation is the identity.
    *--------------------------------------------------------------------*/
   if (p >= 0)
   {
      if (lane == 0)
      {
         P_diag_i[i] = 1;
         P_diag_j[i] = i;
         diag_compress_marker[i] = 1;
      }
      return;
   }

   /*--------------------------------------------------------------------
    *  If i is an F-point, find strongest connected C-point,
    *  which could be in diag or offd.
    *--------------------------------------------------------------------*/

   /* diag part */
   if (lane < 2)
   {
      p = read_only_load(A_diag_i + i + lane);
   }
   q = __shfl_sync(HYPRE_WARP_FULL_MASK, p, 1);
   p = __shfl_sync(HYPRE_WARP_FULL_MASK, p, 0);

   for (HYPRE_Int j = p + lane; j < q; j += HYPRE_WARP_SIZE)
   {
      /* column indices are negative for weak connections */
      const HYPRE_Int col = read_only_load(&A_strong_diag_j[j]);
      if (col >= 0)
      {
         const HYPRE_Complex val = fabs( read_only_load(&A_diag_a[j]) );
         if ( read_only_load(&CF_marker[col]) > 0 && val > max_diag )
         {
            max_diag = val;
            max_j_diag = col;
         }
      }
   }
   warp_max_diag = warp_allreduce_max(max_diag);

   /* offd part */
   if (lane < 2)
   {
      p = read_only_load(A_offd_i + i + lane);
   }
   q = __shfl_sync(HYPRE_WARP_FULL_MASK, p, 1);
   p = __shfl_sync(HYPRE_WARP_FULL_MASK, p, 0);

   for (HYPRE_Int j = p + lane; j < q; j += HYPRE_WARP_SIZE)
   {
      const HYPRE_Int col = read_only_load(&A_strong_offd_j[j]);
      /* column indices are negative for weak connections */
      if (col >= 0)
      {
         const HYPRE_Complex val = fabs( read_only_load(&A_offd_a[j]) );
         if ( read_only_load(&CF_marker_offd[col]) > 0 && val > max_offd )
         {
            max_offd = val;
            max_j_offd = col;
         }
      }
   }
   warp_max_offd = warp_allreduce_max(max_offd);

   /*--------------------------------------------------------------------
    *  If no max found, then there is no strongly connected C-point,
    *  and this will be a zero row
    *--------------------------------------------------------------------*/

   if (warp_max_offd < 0 && warp_max_diag < 0)
   {
      return;
   }

   /*--------------------------------------------------------------------
    *  Otherwise, find the column index in either diag or offd
    *--------------------------------------------------------------------*/

   if (warp_max_offd > warp_max_diag)
   {
      if (warp_max_offd != max_offd)
      {
         max_j_offd = -1;
      }
      max_j_offd = warp_reduce_max(max_j_offd);
      if (lane == 0)
      {
         P_offd_i[i] = 1;
         P_offd_j[i] = max_j_offd;
         offd_compress_marker[i] = 1;
      }
   }
   else
   {
      if (warp_max_diag != max_diag)
      {
         max_j_diag = -1;
      }
      max_j_diag = warp_reduce_max(max_j_diag);
      if (lane == 0)
      {
         P_diag_i[i] = 1;
         P_diag_j[i] = max_j_diag;
         diag_compress_marker[i] = 1;
      }
   }
}

#endif // defined(HYPRE_USING_CUDA) || defined(HYPRE_USING_HIP)<|MERGE_RESOLUTION|>--- conflicted
+++ resolved
@@ -197,17 +197,10 @@
    dim3 bDim = hypre_GetDefaultDeviceBlockDimension();
    dim3 gDim = hypre_GetDefaultDeviceGridDimension(n_fine, "warp", bDim);
 
-<<<<<<< HEAD
-   HYPRE_CUDA_LAUNCH( hypre_BoomerAMGBuildDirInterp_getnnz, gDim, bDim,
-                      n_fine, S_diag_i, S_diag_j, S_offd_i, S_offd_j,
-                      CF_marker, CF_marker_offd, num_functions,
-                      dof_func, dof_func_offd, P_diag_i, P_offd_i);
-=======
    HYPRE_GPU_LAUNCH( hypre_BoomerAMGBuildDirInterp_getnnz, gDim, bDim,
                      n_fine, S_diag_i, S_diag_j, S_offd_i, S_offd_j,
                      CF_marker, CF_marker_offd, num_functions,
-                     dof_func_dev, dof_func_offd, P_diag_i, P_offd_i);
->>>>>>> 5f7608b8
+                     dof_func, dof_func_offd, P_diag_i, P_offd_i);
 
    /* The scans will transform P_diag_i and P_offd_i to the CSR I-vectors */
    hypre_Memset(P_diag_i + n_fine, 0, sizeof(HYPRE_Int), HYPRE_MEMORY_DEVICE);
@@ -238,38 +231,13 @@
 
    if (interp_type == 3)
    {
-<<<<<<< HEAD
-      HYPRE_CUDA_LAUNCH( hypre_BoomerAMGBuildDirInterp_getcoef, gDim, bDim,
-                         n_fine, A_diag_i, A_diag_j, A_diag_data,
-                         A_offd_i, A_offd_j, A_offd_data,
-                         hypre_ParCSRMatrixSocDiagJ(S),
-                         hypre_ParCSRMatrixSocOffdJ(S),
-                         CF_marker, CF_marker_offd,
-                         num_functions, dof_func, dof_func_offd,
-                         P_diag_i, P_diag_j, P_diag_data,
-                         P_offd_i, P_offd_j, P_offd_data,
-                         fine_to_coarse_d );
-   }
-   else
-   {
-      HYPRE_CUDA_LAUNCH( hypre_BoomerAMGBuildDirInterp_getcoef_v2, gDim, bDim,
-                         n_fine, A_diag_i, A_diag_j, A_diag_data,
-                         A_offd_i, A_offd_j, A_offd_data,
-                         hypre_ParCSRMatrixSocDiagJ(S),
-                         hypre_ParCSRMatrixSocOffdJ(S),
-                         CF_marker, CF_marker_offd,
-                         num_functions, dof_func, dof_func_offd,
-                         P_diag_i, P_diag_j, P_diag_data,
-                         P_offd_i, P_offd_j, P_offd_data,
-                         fine_to_coarse_d );
-=======
       HYPRE_GPU_LAUNCH( hypre_BoomerAMGBuildDirInterp_getcoef, gDim, bDim,
                         n_fine, A_diag_i, A_diag_j, A_diag_data,
                         A_offd_i, A_offd_j, A_offd_data,
                         hypre_ParCSRMatrixSocDiagJ(S),
                         hypre_ParCSRMatrixSocOffdJ(S),
                         CF_marker, CF_marker_offd,
-                        num_functions, dof_func_dev, dof_func_offd,
+                        num_functions, dof_func, dof_func_offd,
                         P_diag_i, P_diag_j, P_diag_data,
                         P_offd_i, P_offd_j, P_offd_data,
                         fine_to_coarse_d );
@@ -282,11 +250,10 @@
                         hypre_ParCSRMatrixSocDiagJ(S),
                         hypre_ParCSRMatrixSocOffdJ(S),
                         CF_marker, CF_marker_offd,
-                        num_functions, dof_func_dev, dof_func_offd,
+                        num_functions, dof_func, dof_func_offd,
                         P_diag_i, P_diag_j, P_diag_data,
                         P_offd_i, P_offd_j, P_offd_data,
                         fine_to_coarse_d );
->>>>>>> 5f7608b8
    }
 
    /* !!!! Free them here */
