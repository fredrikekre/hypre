--- conflicted
+++ resolved
@@ -1868,19 +1868,12 @@
                   /*----------------------------------------------------------------
                    * Loop over interior grid box. 
                    *----------------------------------------------------------------*/
-<<<<<<< HEAD
-
-                  hypre_SerialBoxLoop2Begin(ndim, loop_size,
-					    A_dbox, fstart, stridef, iA,
-					    crse_dbox, cstart, stridec, iAc);
-=======
 
                   hypre_BoxGetSize(&fine_box, loop_size);
 
                   hypre_SerialBoxLoop2Begin(ndim, loop_size,
                                             A_dbox, fstart, stridef, iA,
                                             crse_dbox, cstart, stridec, iAc);
->>>>>>> 51f9646c
 #if 0
 #ifdef HYPRE_USING_OPENMP
 #pragma omp parallel for private(HYPRE_BOX_PRIVATE,iA,iAc,i,rank,index1,index2,m,l,k,j,iA_shift_z,iA_shift_zy,iA_shift_zyx,stencil_i,sum,vals) HYPRE_SMP_SCHEDULE
@@ -2055,18 +2048,12 @@
                      /*--------------------------------------------------------------
                       * Loop over boundary grid box.
                       *--------------------------------------------------------------*/
-<<<<<<< HEAD
-                     hypre_SerialBoxLoop2Begin(ndim, loop_size,
-					       A_dbox, fstart, stridef, iA,
-					       crse_dbox, cstart, stridec, iAc);
-=======
 
                      hypre_BoxGetSize(&fine_box, loop_size);
 
                      hypre_SerialBoxLoop2Begin(ndim, loop_size,
                                                A_dbox, fstart, stridef, iA,
                                                crse_dbox, cstart, stridec, iAc);
->>>>>>> 51f9646c
                      {
                         hypre_BoxLoopGetIndex(lindex);
                         for (i= 0; i< stencil_size; i++)
@@ -3498,11 +3485,7 @@
 #endif
                hypre_BoxLoop1For(iA)
                {
-<<<<<<< HEAD
-				   HYPRE_Int i;
-=======
                   HYPRE_Int i;
->>>>>>> 51f9646c
                   for (i= 0; i< stencil_size; i++)
                   {
                      if (i != centre)
