/******************************************************************************
 * Copyright 1998-2019 Lawrence Livermore National Security, LLC and other
 * HYPRE Project Developers. See the top-level COPYRIGHT file for details.
 *
 * SPDX-License-Identifier: (Apache-2.0 OR MIT)
 ******************************************************************************/

#include "_hypre_sstruct_ls.h"
#include "fac.h"

#define AbsStencilShape(stencil, abs_shape) \
{\
   HYPRE_Int ii,jj,kk;\
   ii = hypre_IndexX(stencil);\
   jj = hypre_IndexY(stencil);\
   kk = hypre_IndexZ(stencil);\
   abs_shape= hypre_abs(ii) + hypre_abs(jj) + hypre_abs(kk); \
}

/*--------------------------------------------------------------------------
 * hypre_CFInterfaceExtents: Given a cgrid_box, a fgrid_box, and stencils,
 * find the extents of the C/F interface (interface nodes in the C box).
 * Boxes corresponding to stencil shifts are stored in the first stencil_size
 * boxes, and the union of these are appended to the end of the returned
 * box_array.
 *--------------------------------------------------------------------------*/
hypre_BoxArray *
hypre_CFInterfaceExtents( hypre_Box              *fgrid_box,
                          hypre_Box              *cgrid_box,
                          hypre_StructStencil    *stencils,
                          hypre_Index             rfactors )
{

   hypre_BoxArray        *stencil_box_extents;
   hypre_BoxArray        *union_boxes;
   hypre_Box             *cfine_box;
   hypre_Box             *box;

   hypre_Index            stencil_shape, cstart, zero_index, neg_index;
   HYPRE_Int              stencil_size;
   HYPRE_Int              abs_stencil;

   HYPRE_Int              ndim = hypre_StructStencilNDim(stencils);
   HYPRE_Int              i, j;

   hypre_ClearIndex(zero_index);
   hypre_ClearIndex(neg_index);
   for (i = 0; i < ndim; i++)
   {
      neg_index[i] = -1;
   }
   hypre_CopyIndex(hypre_BoxIMin(cgrid_box), cstart);

   stencil_size       = hypre_StructStencilSize(stencils);
   stencil_box_extents = hypre_BoxArrayCreate(stencil_size, ndim);
   union_boxes        = hypre_BoxArrayCreate(0, ndim);

   for (i = 0; i < stencil_size; i++)
   {
<<<<<<< HEAD
       hypre_CopyIndex(hypre_StructStencilOffset(stencils, i), stencil_shape);
       AbsStencilShape(stencil_shape, abs_stencil);
=======
      hypre_CopyIndex(hypre_StructStencilElement(stencils, i), stencil_shape);
      AbsStencilShape(stencil_shape, abs_stencil);
>>>>>>> a2daaf67

      if (abs_stencil)  /* only do if not the centre stencil */
      {
         cfine_box = hypre_CF_StenBox(fgrid_box, cgrid_box, stencil_shape, rfactors,
                                      ndim);

         if ( hypre_BoxVolume(cfine_box) )
         {
            hypre_AppendBox(cfine_box, union_boxes);
            hypre_CopyBox(cfine_box, hypre_BoxArrayBox(stencil_box_extents, i));
            for (j = 0; j < ndim; j++)
            {
               hypre_BoxIMin(cfine_box)[j] -=  cstart[j];
               hypre_BoxIMax(cfine_box)[j] -=  cstart[j];
            }
            hypre_CopyBox(cfine_box, hypre_BoxArrayBox(stencil_box_extents, i));
         }

         else
         {
            hypre_BoxSetExtents(hypre_BoxArrayBox(stencil_box_extents, i),
                                zero_index, neg_index);
         }

         hypre_BoxDestroy(cfine_box);
      }

      else /* centre */
      {
         hypre_BoxSetExtents(hypre_BoxArrayBox(stencil_box_extents, i),
                             zero_index, neg_index);
      }
   }

   /*--------------------------------------------------------------------------
    * Union the stencil_box_extents to get the full CF extents and append to
    * the end of the stencil_box_extents BoxArray. Then shift the unioned boxes
    * by cstart.
    *--------------------------------------------------------------------------*/
   if (hypre_BoxArraySize(union_boxes) > 1)
   {
      hypre_UnionBoxes(union_boxes);
   }

   hypre_ForBoxI(i, union_boxes)
   {
      hypre_AppendBox(hypre_BoxArrayBox(union_boxes, i), stencil_box_extents);
   }
   hypre_BoxArrayDestroy(union_boxes);

   for (i = stencil_size; i < hypre_BoxArraySize(stencil_box_extents); i++)
   {
      box = hypre_BoxArrayBox(stencil_box_extents, i);
      for (j = 0; j < ndim; j++)
      {
         hypre_BoxIMin(box)[j] -=  cstart[j];
         hypre_BoxIMax(box)[j] -=  cstart[j];
      }
   }

   return stencil_box_extents;
}

HYPRE_Int
hypre_CFInterfaceExtents2( hypre_Box              *fgrid_box,
                           hypre_Box              *cgrid_box,
                           hypre_StructStencil    *stencils,
                           hypre_Index             rfactors,
                           hypre_BoxArray         *cf_interface )
{

   hypre_BoxArray        *stencil_box_extents;
   hypre_BoxArray        *union_boxes;
   hypre_Box             *cfine_box;

   hypre_Index            stencil_shape, zero_index, neg_index;
   HYPRE_Int              stencil_size;
   HYPRE_Int              abs_stencil;

   HYPRE_Int              ndim = hypre_StructStencilNDim(stencils);

   HYPRE_Int              i;
   HYPRE_Int              ierr = 0;

   hypre_ClearIndex(zero_index);
   hypre_ClearIndex(neg_index);
   for (i = 0; i < ndim; i++)
   {
      neg_index[i] = -1;
   }

   stencil_size       = hypre_StructStencilSize(stencils);
   stencil_box_extents = hypre_BoxArrayCreate(stencil_size, ndim);
   union_boxes        = hypre_BoxArrayCreate(0, ndim);

   for (i = 0; i < stencil_size; i++)
   {
<<<<<<< HEAD
       hypre_CopyIndex(hypre_StructStencilOffset(stencils, i), stencil_shape);
       AbsStencilShape(stencil_shape, abs_stencil);
=======
      hypre_CopyIndex(hypre_StructStencilElement(stencils, i), stencil_shape);
      AbsStencilShape(stencil_shape, abs_stencil);
>>>>>>> a2daaf67

      if (abs_stencil)  /* only do if not the centre stencil */
      {
         cfine_box = hypre_CF_StenBox(fgrid_box, cgrid_box, stencil_shape,
                                      rfactors, ndim);

         if ( hypre_BoxVolume(cfine_box) )
         {
            hypre_AppendBox(cfine_box, union_boxes);
            hypre_CopyBox(cfine_box, hypre_BoxArrayBox(stencil_box_extents, i));
         }

         else
         {
            hypre_BoxSetExtents(hypre_BoxArrayBox(stencil_box_extents, i),
                                zero_index, neg_index);
         }

         hypre_BoxDestroy(cfine_box);
      }

      else /* centre */
      {
         hypre_BoxSetExtents(hypre_BoxArrayBox(stencil_box_extents, i),
                             zero_index, neg_index);
      }
   }

   /*--------------------------------------------------------------------------
    * Union the stencil_box_extents to get the full CF extents and append to
    * the end of the stencil_box_extents BoxArray.
    *--------------------------------------------------------------------------*/
   if (hypre_BoxArraySize(union_boxes) > 1)
   {
      hypre_UnionBoxes(union_boxes);
   }

   hypre_ForBoxI(i, union_boxes)
   {
      hypre_AppendBox(hypre_BoxArrayBox(union_boxes, i), stencil_box_extents);
   }
   hypre_AppendBoxArray(stencil_box_extents, cf_interface);

   hypre_BoxArrayDestroy(union_boxes);
   hypre_BoxArrayDestroy(stencil_box_extents);

   return ierr;
}<|MERGE_RESOLUTION|>--- conflicted
+++ resolved
@@ -57,13 +57,8 @@
 
    for (i = 0; i < stencil_size; i++)
    {
-<<<<<<< HEAD
-       hypre_CopyIndex(hypre_StructStencilOffset(stencils, i), stencil_shape);
-       AbsStencilShape(stencil_shape, abs_stencil);
-=======
-      hypre_CopyIndex(hypre_StructStencilElement(stencils, i), stencil_shape);
+      hypre_CopyIndex(hypre_StructStencilOffset(stencils, i), stencil_shape);
       AbsStencilShape(stencil_shape, abs_stencil);
->>>>>>> a2daaf67
 
       if (abs_stencil)  /* only do if not the centre stencil */
       {
@@ -161,13 +156,8 @@
 
    for (i = 0; i < stencil_size; i++)
    {
-<<<<<<< HEAD
-       hypre_CopyIndex(hypre_StructStencilOffset(stencils, i), stencil_shape);
-       AbsStencilShape(stencil_shape, abs_stencil);
-=======
-      hypre_CopyIndex(hypre_StructStencilElement(stencils, i), stencil_shape);
+      hypre_CopyIndex(hypre_StructStencilOffset(stencils, i), stencil_shape);
       AbsStencilShape(stencil_shape, abs_stencil);
->>>>>>> a2daaf67
 
       if (abs_stencil)  /* only do if not the centre stencil */
       {
