--- conflicted
+++ resolved
@@ -205,23 +205,13 @@
                   fac_smatrix_dbox =
                      hypre_BoxArrayBox(hypre_StructMatrixDataSpace(fac_smatrix), i);
 
-<<<<<<< HEAD
                   hypre_CopyIndex(hypre_SStructStencilOffset(stencils, j), stencil_shape);
-                  smatrix_vals= hypre_StructMatrixExtractPointerByIndex(smatrix,
-                                                                        i,
-                                                                        stencil_shape);
-                  fac_smatrix_vals= hypre_StructMatrixExtractPointerByIndex(fac_smatrix,
-                                                                            i,
-                                                                            stencil_shape);
-=======
-                  hypre_CopyIndex(hypre_SStructStencilEntry(stencils, j), stencil_shape);
                   smatrix_vals = hypre_StructMatrixExtractPointerByIndex(smatrix,
                                                                          i,
                                                                          stencil_shape);
                   fac_smatrix_vals = hypre_StructMatrixExtractPointerByIndex(fac_smatrix,
                                                                              i,
                                                                              stencil_shape);
->>>>>>> a2daaf67
 
 #define DEVICE_VAR is_device_ptr(fac_smatrix_vals,smatrix_vals)
                   hypre_BoxLoop2Begin(ndim, loop_size,
@@ -270,23 +260,13 @@
                   fac_smatrix_dbox =
                      hypre_BoxArrayBox(hypre_StructMatrixDataSpace(fac_smatrix), i);
 
-<<<<<<< HEAD
                   hypre_CopyIndex(hypre_SStructStencilOffset(stencils, k), stencil_shape);
-                  smatrix_vals= hypre_StructMatrixExtractPointerByIndex(smatrix,
-                                                                        i,
-                                                                        stencil_shape);
-                  fac_smatrix_vals= hypre_StructMatrixExtractPointerByIndex(fac_smatrix,
-                                                                            i,
-                                                                            stencil_shape);
-=======
-                  hypre_CopyIndex(hypre_SStructStencilEntry(stencils, k), stencil_shape);
                   smatrix_vals = hypre_StructMatrixExtractPointerByIndex(smatrix,
                                                                          i,
                                                                          stencil_shape);
                   fac_smatrix_vals = hypre_StructMatrixExtractPointerByIndex(fac_smatrix,
                                                                              i,
                                                                              stencil_shape);
->>>>>>> a2daaf67
 
 #define DEVICE_VAR is_device_ptr(fac_smatrix_vals,smatrix_vals)
                   hypre_BoxLoop2Begin(ndim, loop_size,
@@ -414,13 +394,8 @@
                   fac_smatrix_dbox =
                      hypre_BoxArrayBox(hypre_StructMatrixDataSpace(fac_smatrix), cbox);
 
-<<<<<<< HEAD
                   hypre_CopyIndex(hypre_SStructStencilOffset(stencils, k), stencil_shape);
-                  smatrix_vals= 
-=======
-                  hypre_CopyIndex(hypre_SStructStencilEntry(stencils, k), stencil_shape);
                   smatrix_vals =
->>>>>>> a2daaf67
                      hypre_StructMatrixExtractPointerByIndex(smatrix,
                                                              i,
                                                              stencil_shape);
