/******************************************************************************
 * Copyright 1998-2019 Lawrence Livermore National Security, LLC and other
 * HYPRE Project Developers. See the top-level COPYRIGHT file for details.
 *
 * SPDX-License-Identifier: (Apache-2.0 OR MIT)
 ******************************************************************************/

/******************************************************************************
 *
 * HYPRE_SStructSplit solver interface
 *
 * This solver does the following iteration:
 *
 *    x_{k+1} = M^{-1} (b + N x_k) ,
 *
 * where A = M - N is a splitting of A, and M is the block-diagonal
 * matrix of structured intra-variable couplings.
 *
 *****************************************************************************/

#include "_hypre_sstruct_ls.h"

//#define DEBUG

/*--------------------------------------------------------------------------
 *--------------------------------------------------------------------------*/

typedef struct hypre_SStructSolver_struct
{
   MPI_Comm                 comm;
   hypre_SStructVector     *y;
   HYPRE_Int                nparts;
   HYPRE_Int               *nvars;

   void                 ****smatvec_data;

   HYPRE_Int            (***ssolver_solve)();
   HYPRE_Int            (***ssolver_destroy)();
   void                  ***ssolver_data;

   HYPRE_Real               tol;
   HYPRE_Int                max_iter;
   HYPRE_Int                zero_guess;
   HYPRE_Int                ssolver;

   /* log info (always logged) */
   HYPRE_Int                num_iterations;
   HYPRE_Int                print_level;

   /* additional log info (logged when `logging' > 0) */
   HYPRE_Int                logging;
   HYPRE_Real              *norms;
   HYPRE_Real              *rel_norms;

   void                    *matvec_data;

} hypre_SStructSolver;

/*--------------------------------------------------------------------------
 *--------------------------------------------------------------------------*/

HYPRE_Int
HYPRE_SStructSplitCreate( MPI_Comm             comm,
                          HYPRE_SStructSolver *solver_ptr )
{
   hypre_SStructSolver *solver;

   solver = hypre_TAlloc(hypre_SStructSolver,  1, HYPRE_MEMORY_HOST);

   (solver -> comm)            = comm;
   (solver -> y)               = NULL;
   (solver -> nparts)          = 0;
   (solver -> nvars)           = 0;
   (solver -> smatvec_data)    = NULL;
   (solver -> ssolver_solve)   = NULL;
   (solver -> ssolver_destroy) = NULL;
   (solver -> ssolver_data)    = NULL;
   (solver -> tol)             = 1.0e-06;
   (solver -> max_iter)        = 200;
   (solver -> zero_guess)      = 0;
   (solver -> num_iterations)  = 0;
   (solver -> print_level)     = 0;
   (solver -> logging)         = 0;
   (solver -> norms)           = NULL;
   (solver -> rel_norms)       = NULL;
   (solver -> ssolver)         = HYPRE_SMG;
   (solver -> matvec_data)     = NULL;

   *solver_ptr = solver;

   return hypre_error_flag;
}

/*--------------------------------------------------------------------------
 *--------------------------------------------------------------------------*/

HYPRE_Int
HYPRE_SStructSplitDestroy( HYPRE_SStructSolver solver )
{
   hypre_SStructVector     *y;
   HYPRE_Int                nparts;
   HYPRE_Int               *nvars;
   void                 ****smatvec_data;
   HYPRE_Int            (***ssolver_solve)();
   HYPRE_Int            (***ssolver_destroy)();
   void                  ***ssolver_data;

   HYPRE_Int              (*sdestroy)(void *);
   void                    *sdata;

   HYPRE_Int                part, vi, vj;

   if (solver)
   {
      y               = (solver -> y);
      nparts          = (solver -> nparts);
      nvars           = (solver -> nvars);
      smatvec_data    = (solver -> smatvec_data);
      ssolver_solve   = (solver -> ssolver_solve);
      ssolver_destroy = (solver -> ssolver_destroy);
      ssolver_data    = (solver -> ssolver_data);

      if ((solver -> logging) > 0)
      {
         hypre_TFree(solver -> norms, HYPRE_MEMORY_HOST);
         hypre_TFree(solver -> rel_norms, HYPRE_MEMORY_HOST);
      }

      HYPRE_SStructVectorDestroy(y);
      for (part = 0; part < nparts; part++)
      {
         for (vi = 0; vi < nvars[part]; vi++)
         {
            for (vj = 0; vj < nvars[part]; vj++)
            {
               if (smatvec_data[part][vi][vj] != NULL)
               {
                  hypre_StructMatvecDestroy(smatvec_data[part][vi][vj]);
               }
            }
            hypre_TFree(smatvec_data[part][vi], HYPRE_MEMORY_HOST);
            sdestroy = (HYPRE_Int (*)(void *))ssolver_destroy[part][vi];
            sdata = ssolver_data[part][vi];
            sdestroy(sdata);
         }
         hypre_TFree(smatvec_data[part], HYPRE_MEMORY_HOST);
         hypre_TFree(ssolver_solve[part], HYPRE_MEMORY_HOST);
         hypre_TFree(ssolver_destroy[part], HYPRE_MEMORY_HOST);
         hypre_TFree(ssolver_data[part], HYPRE_MEMORY_HOST);
      }
      hypre_TFree(nvars, HYPRE_MEMORY_HOST);
      hypre_TFree(smatvec_data, HYPRE_MEMORY_HOST);
      hypre_TFree(ssolver_solve, HYPRE_MEMORY_HOST);
      hypre_TFree(ssolver_destroy, HYPRE_MEMORY_HOST);
      hypre_TFree(ssolver_data, HYPRE_MEMORY_HOST);
      hypre_SStructMatvecDestroy(solver -> matvec_data);
      hypre_TFree(solver, HYPRE_MEMORY_HOST);
   }

   return hypre_error_flag;
}

/*--------------------------------------------------------------------------
 *--------------------------------------------------------------------------*/

HYPRE_Int
HYPRE_SStructSplitSetup( HYPRE_SStructSolver solver,
                         HYPRE_SStructMatrix A,
                         HYPRE_SStructVector b,
                         HYPRE_SStructVector x )
{
   hypre_SStructVector     *y;
   HYPRE_Int                nparts;
   HYPRE_Int               *nvars;
   void                 ****smatvec_data;
   HYPRE_Int            (***ssolver_solve)();
   HYPRE_Int            (***ssolver_destroy)();
   void                  ***ssolver_data;
   HYPRE_Int                ssolver  = (solver -> ssolver);
   HYPRE_Int                max_iter = (solver -> max_iter);

   MPI_Comm                 comm;
   hypre_SStructGrid       *grid;
   hypre_SStructPMatrix    *pA;
   hypre_SStructPVector    *px;
   hypre_SStructPVector    *py;
   hypre_StructMatrix      *sA;
   hypre_StructVector      *sx;
   hypre_StructVector      *sy;
   HYPRE_StructMatrix      sAH;
   HYPRE_StructVector      sxH;
   HYPRE_StructVector      syH;
   HYPRE_Int              (*ssolve)();
   HYPRE_Int              (*sdestroy)();
   void                    *sdata;

   HYPRE_Int                part, vi, vj;

   comm = hypre_SStructVectorComm(b);
   grid = hypre_SStructVectorGrid(b);
   HYPRE_SStructVectorCreate(comm, grid, &y);
   HYPRE_SStructVectorInitialize(y);
   HYPRE_SStructVectorAssemble(y);

   nparts = hypre_SStructMatrixNParts(A);
   nvars = hypre_TAlloc(HYPRE_Int,  nparts, HYPRE_MEMORY_HOST);
   smatvec_data    = hypre_TAlloc(void ***,  nparts, HYPRE_MEMORY_HOST);
   ssolver_solve   = (HYPRE_Int (***)()) hypre_MAlloc((sizeof(HYPRE_Int (**)()) * nparts),
                                                      HYPRE_MEMORY_HOST);
   ssolver_destroy = (HYPRE_Int (***)()) hypre_MAlloc((sizeof(HYPRE_Int (**)()) * nparts),
                                                      HYPRE_MEMORY_HOST);
   ssolver_data    = hypre_TAlloc(void **,  nparts, HYPRE_MEMORY_HOST);
   for (part = 0; part < nparts; part++)
   {
      pA = hypre_SStructMatrixPMatrix(A, part);
      px = hypre_SStructVectorPVector(x, part);
      py = hypre_SStructVectorPVector(y, part);
      nvars[part] = hypre_SStructPMatrixNVars(pA);

      smatvec_data[part]    = hypre_TAlloc(void **,  nvars[part], HYPRE_MEMORY_HOST);
      ssolver_solve[part]   =
         (HYPRE_Int (**)()) hypre_MAlloc((sizeof(HYPRE_Int (*)()) * nvars[part]), HYPRE_MEMORY_HOST);
      ssolver_destroy[part] =
         (HYPRE_Int (**)()) hypre_MAlloc((sizeof(HYPRE_Int (*)()) * nvars[part]), HYPRE_MEMORY_HOST);
      ssolver_data[part]    = hypre_TAlloc(void *,  nvars[part], HYPRE_MEMORY_HOST);
      for (vi = 0; vi < nvars[part]; vi++)
      {
         smatvec_data[part][vi] = hypre_TAlloc(void *,  nvars[part], HYPRE_MEMORY_HOST);
         for (vj = 0; vj < nvars[part]; vj++)
         {
            sA = hypre_SStructPMatrixSMatrix(pA, vi, vj);
            sx = hypre_SStructPVectorSVector(px, vj);
            smatvec_data[part][vi][vj] = NULL;
            if (sA != NULL)
            {
               smatvec_data[part][vi][vj] = hypre_StructMatvecCreate();
               hypre_StructMatvecSetup(smatvec_data[part][vi][vj], sA, sx);
            }
         }

         sA = hypre_SStructPMatrixSMatrix(pA, vi, vi);
         sx = hypre_SStructPVectorSVector(px, vi);
         sy = hypre_SStructPVectorSVector(py, vi);
         sAH = (HYPRE_StructMatrix) sA;
         sxH = (HYPRE_StructVector) sx;
         syH = (HYPRE_StructVector) sy;
         switch (ssolver)
         {
            default:
               /* If no solver is matched, use Jacobi, but throw and error */
               if (ssolver != HYPRE_Jacobi)
               {
                  hypre_error(HYPRE_ERROR_GENERIC);
               } /* don't break */
            case HYPRE_Jacobi:
               HYPRE_StructJacobiCreate(comm, (HYPRE_StructSolver *)&sdata);
               HYPRE_StructJacobiSetMaxIter((HYPRE_StructSolver)sdata, 1);
               HYPRE_StructJacobiSetTol((HYPRE_StructSolver)sdata, 0.0);
               if (solver -> zero_guess)
               {
                  HYPRE_StructJacobiSetZeroGuess((HYPRE_StructSolver)sdata);
               }
               HYPRE_StructJacobiSetup((HYPRE_StructSolver)sdata, sAH, syH, sxH);
               ssolve = (HYPRE_Int (*)())HYPRE_StructJacobiSolve;
               sdestroy = (HYPRE_Int (*)())HYPRE_StructJacobiDestroy;
               break;
            case HYPRE_SMG:
               HYPRE_StructSMGCreate(comm, (HYPRE_StructSolver *)&sdata);
               HYPRE_StructSMGSetMemoryUse((HYPRE_StructSolver)sdata, 0);
               HYPRE_StructSMGSetMaxIter((HYPRE_StructSolver)sdata, 1);
               HYPRE_StructSMGSetTol((HYPRE_StructSolver)sdata, 0.0);
               if (solver -> zero_guess)
               {
                  HYPRE_StructSMGSetZeroGuess((HYPRE_StructSolver)sdata);
               }
               HYPRE_StructSMGSetNumPreRelax((HYPRE_StructSolver)sdata, 1);
               HYPRE_StructSMGSetNumPostRelax((HYPRE_StructSolver)sdata, 1);
               HYPRE_StructSMGSetLogging((HYPRE_StructSolver)sdata, 0);
               HYPRE_StructSMGSetPrintLevel((HYPRE_StructSolver)sdata, 0);
               HYPRE_StructSMGSetup((HYPRE_StructSolver)sdata, sAH, syH, sxH);
               ssolve = (HYPRE_Int (*)())HYPRE_StructSMGSolve;
               sdestroy = (HYPRE_Int (*)())HYPRE_StructSMGDestroy;
               break;
            case HYPRE_PFMG:
               HYPRE_StructPFMGCreate(comm, (HYPRE_StructSolver *)&sdata);
               HYPRE_StructPFMGSetMaxIter((HYPRE_StructSolver)sdata, 1);
               HYPRE_StructPFMGSetTol((HYPRE_StructSolver)sdata, 0.0);
               if (solver -> zero_guess)
               {
                  HYPRE_StructPFMGSetZeroGuess((HYPRE_StructSolver)sdata);
               }
               HYPRE_StructPFMGSetRelaxType((HYPRE_StructSolver)sdata, 1);
               HYPRE_StructPFMGSetNumPreRelax((HYPRE_StructSolver)sdata, 1);
               HYPRE_StructPFMGSetNumPostRelax((HYPRE_StructSolver)sdata, 1);
               HYPRE_StructPFMGSetLogging((HYPRE_StructSolver)sdata, 0);
               HYPRE_StructPFMGSetPrintLevel((HYPRE_StructSolver)sdata, 0);
               HYPRE_StructPFMGSetup((HYPRE_StructSolver)sdata, sAH, syH, sxH);
               ssolve = (HYPRE_Int (*)())HYPRE_StructPFMGSolve;
               sdestroy = (HYPRE_Int (*)())HYPRE_StructPFMGDestroy;
               break;
         }
         ssolver_solve[part][vi]   = ssolve;
         ssolver_destroy[part][vi] = sdestroy;
         ssolver_data[part][vi]    = sdata;
      }
   }

   (solver -> y)               = y;
   (solver -> nparts)          = nparts;
   (solver -> nvars)           = nvars;
   (solver -> smatvec_data)    = smatvec_data;
   (solver -> ssolver_solve)   = ssolver_solve;
   (solver -> ssolver_destroy) = ssolver_destroy;
   (solver -> ssolver_data)    = ssolver_data;

   /*-----------------------------------------------------
    * Allocate space for log info
    *-----------------------------------------------------*/

   if ((solver -> logging) > 0)
   {
      (solver -> norms)     = hypre_TAlloc(HYPRE_Real, max_iter+1, HYPRE_MEMORY_HOST);
      (solver -> rel_norms) = hypre_TAlloc(HYPRE_Real, max_iter+1, HYPRE_MEMORY_HOST);
   }

   /*-----------------------------------------------------
    * Setup matvec for A*x
    *-----------------------------------------------------*/

   if ((solver -> tol) > 0.0)
   {
      hypre_SStructMatvecCreate(&(solver -> matvec_data));
      hypre_SStructMatvecSetup((solver -> matvec_data), A, x);
   }

   return hypre_error_flag;
}

/*--------------------------------------------------------------------------
 *--------------------------------------------------------------------------*/

HYPRE_Int
HYPRE_SStructSplitSolve( HYPRE_SStructSolver solver,
                         HYPRE_SStructMatrix A,
                         HYPRE_SStructVector b,
                         HYPRE_SStructVector x )
{
   hypre_SStructVector     *y                = (solver -> y);
   HYPRE_Int                nparts           = (solver -> nparts);
   HYPRE_Int               *nvars            = (solver -> nvars);
   void                 ****smatvec_data     = (solver -> smatvec_data);
   HYPRE_Int            (***ssolver_solve)() = (solver -> ssolver_solve);
   void                  ***ssolver_data     = (solver -> ssolver_data);
   HYPRE_Real               tol              = (solver -> tol);
   HYPRE_Int                max_iter         = (solver -> max_iter);
   HYPRE_Int                zero_guess       = (solver -> zero_guess);
   HYPRE_Int                logging          = (solver -> logging);
   HYPRE_Real              *norms            = (solver -> norms);
   HYPRE_Real              *rel_norms        = (solver -> rel_norms);
   void                    *matvec_data      = (solver -> matvec_data);

   hypre_SStructPMatrix    *pA;
   hypre_SStructPVector    *px;
   hypre_SStructPVector    *py;
   hypre_StructMatrix      *sA;
   hypre_StructVector      *sx;
   hypre_StructVector      *sy;
<<<<<<< HEAD
   HYPRE_Int              (*ssolve) (void*, hypre_StructMatrix*,
                                            hypre_StructVector*,
                                            hypre_StructVector*);
=======
   HYPRE_Int              (*ssolve)(void*, hypre_StructMatrix*, hypre_StructVector*,
                                    hypre_StructVector*);
>>>>>>> a2daaf67
   void                    *sdata;
   hypre_ParCSRMatrix      *parcsrA;
   hypre_ParVector         *parx;
   hypre_ParVector         *pary;

   HYPRE_Int                myid, iter, part, vi, vj;
   HYPRE_Real               b_dot_b = 0, r_dot_r;
   HYPRE_Real               eps;
#ifdef DEBUG
   char                     filename[255];
#endif

   hypre_MPI_Comm_rank(hypre_SStructMatrixComm(A), &myid);

   /* part of convergence check */
   if (tol > 0.0)
   {
      /* eps = (tol^2) */
      hypre_SStructInnerProd(b, b, &b_dot_b);
      eps = tol*tol;

      /* if rhs is zero, return a zero solution */
      if (!(b_dot_b > 0.0))
      {
         hypre_SStructVectorSetConstantValues(x, 0.0);
         if (logging > 0)
         {
            norms[0]     = 0.0;
            rel_norms[0] = 0.0;
         }

         return hypre_error_flag;
      }
   }

   for (iter = 0; iter < max_iter; iter++)
   {
      /* convergence check */
      if (tol > 0.0)
      {
         /* compute fine grid residual (r = b - Ax) */
         hypre_SStructMatvecCompute(matvec_data, -1.0, A, x, 1.0, b, y);
         hypre_SStructInnerProd(y, y, &r_dot_r);
<<<<<<< HEAD
=======
         (solver -> rel_norm) = sqrt(r_dot_r / b_dot_b);
>>>>>>> a2daaf67

         if (logging > 0)
         {
            norms[iter]     = sqrt(r_dot_r);
            rel_norms[iter] = sqrt(r_dot_r/b_dot_b);
         }

         if (r_dot_r/b_dot_b < eps)
         {
            break;
         }

#ifdef DEBUG
         hypre_sprintf(filename, "split_x.i%02d", iter);
         HYPRE_SStructVectorPrint(filename, x, 0);

         hypre_sprintf(filename, "split_r.i%02d", iter);
         HYPRE_SStructVectorPrint(filename, y, 0);
#endif
      }

      /* copy b into y */
      hypre_SStructCopy(b, y);

      /* compute y = y + Nx */
      if (!zero_guess || (iter > 0))
      {
         for (part = 0; part < nparts; part++)
         {
            pA = hypre_SStructMatrixPMatrix(A, part);
            px = hypre_SStructVectorPVector(x, part);
            py = hypre_SStructVectorPVector(y, part);
            for (vi = 0; vi < nvars[part]; vi++)
            {
               for (vj = 0; vj < nvars[part]; vj++)
               {
                  sdata = smatvec_data[part][vi][vj];
                  sy = hypre_SStructPVectorSVector(py, vi);
                  if ((sdata != NULL) && (vj != vi))
                  {
                     sA = hypre_SStructPMatrixSMatrix(pA, vi, vj);
                     sx = hypre_SStructPVectorSVector(px, vj);
                     hypre_StructMatvecCompute(sdata, -1.0, sA, sx, 1.0, sy);
                  }
               }
            }
         }
         parcsrA = hypre_SStructMatrixParCSRMatrix(A);
         hypre_SStructVectorConvert(x, &parx);
         hypre_SStructVectorConvert(y, &pary);
         hypre_ParCSRMatrixMatvec(-1.0, parcsrA, parx, 1.0, pary);
         hypre_SStructVectorRestore(x, NULL);
         hypre_SStructVectorRestore(y, pary);
      }

      /* compute x = M^{-1} y */
      for (part = 0; part < nparts; part++)
      {
         pA = hypre_SStructMatrixPMatrix(A, part);
         px = hypre_SStructVectorPVector(x, part);
         py = hypre_SStructVectorPVector(y, part);
         for (vi = 0; vi < nvars[part]; vi++)
         {
            ssolve = (HYPRE_Int (*)(void *, hypre_StructMatrix *, hypre_StructVector *,
                                    hypre_StructVector *))ssolver_solve[part][vi];
            sdata  = ssolver_data[part][vi];
            sA = hypre_SStructPMatrixSMatrix(pA, vi, vi);
            sx = hypre_SStructPVectorSVector(px, vi);
            sy = hypre_SStructPVectorSVector(py, vi);
            ssolve(sdata, sA, sy, sx);
         }
      }
   }

   (solver -> num_iterations) = iter;
   HYPRE_SStructSplitPrintLogging(solver);

   return hypre_error_flag;
}

/*--------------------------------------------------------------------------
 *--------------------------------------------------------------------------*/

HYPRE_Int
HYPRE_SStructSplitSetTol( HYPRE_SStructSolver solver,
                          HYPRE_Real          tol )
{
   (solver -> tol) = tol;
   return hypre_error_flag;
}

/*--------------------------------------------------------------------------
 *--------------------------------------------------------------------------*/

HYPRE_Int
HYPRE_SStructSplitSetMaxIter( HYPRE_SStructSolver solver,
                              HYPRE_Int           max_iter )
{
   (solver -> max_iter) = max_iter;
   return hypre_error_flag;
}

/*--------------------------------------------------------------------------
 *--------------------------------------------------------------------------*/

HYPRE_Int
HYPRE_SStructSplitSetPrintLevel( HYPRE_SStructSolver solver,
                                 HYPRE_Int           print_level )
{
   (solver -> print_level) = print_level;
   return hypre_error_flag;
}

/*--------------------------------------------------------------------------
 *--------------------------------------------------------------------------*/

HYPRE_Int
HYPRE_SStructSplitSetLogging( HYPRE_SStructSolver solver,
                              HYPRE_Int           logging )
{
   (solver -> logging) = logging;
   return hypre_error_flag;
}

/*--------------------------------------------------------------------------
 *--------------------------------------------------------------------------*/

HYPRE_Int
HYPRE_SStructSplitSetZeroGuess( HYPRE_SStructSolver solver )
{
   (solver -> zero_guess) = 1;
   return hypre_error_flag;
}

/*--------------------------------------------------------------------------
 *--------------------------------------------------------------------------*/

HYPRE_Int
HYPRE_SStructSplitSetNonZeroGuess( HYPRE_SStructSolver solver )
{
   (solver -> zero_guess) = 0;
   return hypre_error_flag;
}

/*--------------------------------------------------------------------------
 *--------------------------------------------------------------------------*/

HYPRE_Int
HYPRE_SStructSplitSetStructSolver( HYPRE_SStructSolver solver,
                                   HYPRE_Int           ssolver )
{
   (solver -> ssolver) = ssolver;
   return hypre_error_flag;
}

/*--------------------------------------------------------------------------
 *--------------------------------------------------------------------------*/

HYPRE_Int
HYPRE_SStructSplitGetNumIterations( HYPRE_SStructSolver  solver,
                                    HYPRE_Int           *num_iterations )
{
   *num_iterations = (solver -> num_iterations);
   return hypre_error_flag;
}

/*--------------------------------------------------------------------------
 *--------------------------------------------------------------------------*/

HYPRE_Int
HYPRE_SStructSplitPrintLogging( HYPRE_SStructSolver  solver )
{
   MPI_Comm           comm           = (solver -> comm);
   HYPRE_Int          num_iterations = (solver -> num_iterations);
   HYPRE_Int          max_iter       = (solver -> max_iter);
   HYPRE_Int          logging        = (solver -> logging);
   HYPRE_Int          print_level    = (solver -> print_level);
   HYPRE_Real        *norms          = (solver -> norms);
   HYPRE_Real        *rel_norms      = (solver -> rel_norms);

   HYPRE_Int          myid, i;
   HYPRE_Real         convr = 1.0;
   HYPRE_Real         avg_convr;

   hypre_MPI_Comm_rank(comm, &myid);

   if ((myid == 0) && (logging > 0) && (print_level > 0))
   {
      hypre_printf("Iters         ||r||_2   conv.rate  ||r||_2/||b||_2\n");
      hypre_printf("% 5d    %e    %f     %e\n", 0, norms[0], convr, rel_norms[0]);
      for (i = 1; i <= num_iterations; i++)
      {
         convr = norms[i] / norms[i-1];
         hypre_printf("% 5d    %e    %f     %e\n", i, norms[i], convr, rel_norms[i]);
      }

      if (max_iter > 1)
      {
         if (rel_norms[0] > 0.)
         {
            avg_convr = pow((rel_norms[num_iterations]/rel_norms[0]),
                            (1.0/(HYPRE_Real) num_iterations));
            hypre_printf("\nAverage convergence factor = %f\n", avg_convr);
         }
      }
   }

   return hypre_error_flag;
}

/*--------------------------------------------------------------------------
 *--------------------------------------------------------------------------*/

HYPRE_Int
HYPRE_SStructSplitGetFinalRelativeResidualNorm( HYPRE_SStructSolver  solver,
                                                HYPRE_Real          *norm )
{
   HYPRE_Int       max_iter        = (solver -> max_iter);
   HYPRE_Int       num_iterations  = (solver -> num_iterations);
   HYPRE_Int       logging         = (solver -> logging);
   HYPRE_Real     *rel_norms       = (solver -> rel_norms);

   if (logging > 0)
   {
      if (max_iter == 0)
      {
         hypre_error_in_arg(1);
      }
      else if (num_iterations == max_iter)
      {
         *norm = rel_norms[num_iterations-1];
      }
      else
      {
         *norm = rel_norms[num_iterations];
      }
   }

   return hypre_error_flag;
}<|MERGE_RESOLUTION|>--- conflicted
+++ resolved
@@ -365,14 +365,8 @@
    hypre_StructMatrix      *sA;
    hypre_StructVector      *sx;
    hypre_StructVector      *sy;
-<<<<<<< HEAD
-   HYPRE_Int              (*ssolve) (void*, hypre_StructMatrix*,
-                                            hypre_StructVector*,
-                                            hypre_StructVector*);
-=======
    HYPRE_Int              (*ssolve)(void*, hypre_StructMatrix*, hypre_StructVector*,
                                     hypre_StructVector*);
->>>>>>> a2daaf67
    void                    *sdata;
    hypre_ParCSRMatrix      *parcsrA;
    hypre_ParVector         *parx;
@@ -416,10 +410,7 @@
          /* compute fine grid residual (r = b - Ax) */
          hypre_SStructMatvecCompute(matvec_data, -1.0, A, x, 1.0, b, y);
          hypre_SStructInnerProd(y, y, &r_dot_r);
-<<<<<<< HEAD
-=======
          (solver -> rel_norm) = sqrt(r_dot_r / b_dot_b);
->>>>>>> a2daaf67
 
          if (logging > 0)
          {
