--- conflicted
+++ resolved
@@ -719,11 +719,7 @@
  * (Optional) Set maximum number of FAC levels.
  **/
 HYPRE_Int
-<<<<<<< HEAD
-HYPRE_SStructFACSetMaxLevels( HYPRE_SStructSolver solver ,
-=======
 HYPRE_SStructFACSetMaxLevels( HYPRE_SStructSolver solver,
->>>>>>> a2daaf67
                               HYPRE_Int           max_levels );
 /**
  * (Optional) Set the convergence tolerance.
