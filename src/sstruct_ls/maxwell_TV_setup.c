--- conflicted
+++ resolved
@@ -598,11 +598,7 @@
       pgrid = hypre_SStructGridPGrid(grid, part);
       sgrid = hypre_SStructPGridCellSGrid(pgrid);
 
-<<<<<<< HEAD
-      box= hypre_BoxClone(hypre_StructGridBoundingBox(sgrid));
-=======
-      box = hypre_BoxDuplicate(hypre_StructGridBoundingBox(sgrid));
->>>>>>> a2daaf67
+      box = hypre_BoxClone(hypre_StructGridBoundingBox(sgrid));
       hypre_AppendBox(box, cboxes);
       /* since rfactor[i]>1, the following i will be an upper bound of
          the number of levels. */
@@ -896,13 +892,8 @@
                pgrid = hypre_SStructGridPGrid(egrid_l[l + 1], part);
                sgrid = hypre_SStructPGridCellSGrid(pgrid);
 
-<<<<<<< HEAD
-               box= hypre_BoxClone(hypre_StructGridBoundingBox(sgrid));
-               hypre_CopyBox(box, hypre_BoxArrayBox(cboxes,part));
-=======
-               box = hypre_BoxDuplicate(hypre_StructGridBoundingBox(sgrid));
+               box = hypre_BoxClone(hypre_StructGridBoundingBox(sgrid));
                hypre_CopyBox(box, hypre_BoxArrayBox(cboxes, part));
->>>>>>> a2daaf67
                hypre_BoxDestroy(box);
             }
          }
