/******************************************************************************
 * Copyright 1998-2019 Lawrence Livermore National Security, LLC and other
 * HYPRE Project Developers. See the top-level COPYRIGHT file for details.
 *
 * SPDX-License-Identifier: (Apache-2.0 OR MIT)
 ******************************************************************************/

/******************************************************************************
 * OpenMP Problems
 *
 * Are private static arrays a problem?
 *
 ******************************************************************************/

#include "_hypre_sstruct_ls.h"
#include "maxwell_TV.h"
#include "par_amg.h"

#define DEBUG 0
/*--------------------------------------------------------------------------
 * hypre_MaxwellTV_Setup
 *--------------------------------------------------------------------------*/

HYPRE_Int
hypre_MaxwellTV_Setup(void                 *maxwell_vdata,
                      hypre_SStructMatrix  *Aee_in,
                      hypre_SStructVector  *b_in,
                      hypre_SStructVector  *x_in)
{
<<<<<<< HEAD
   hypre_MaxwellData     *maxwell_TV_data = (hypre_MaxwellData *) maxwell_vdata;
=======
   hypre_MaxwellData     *maxwell_TV_data = (hypre_MaxwellData     *)maxwell_vdata;
>>>>>>> 414fa671

   MPI_Comm               comm = hypre_SStructMatrixComm(Aee_in);

   hypre_SStructGraph    *graph= hypre_SStructMatrixGraph(Aee_in);
   hypre_SStructGrid     *grid = hypre_SStructGraphGrid(graph);
   hypre_Index           *rfactor_in= (maxwell_TV_data-> rfactor);
   hypre_ParCSRMatrix    *T         = (maxwell_TV_data-> Tgrad);

   hypre_SStructMatrix   *Ann;
   HYPRE_IJMatrix         Aen;
   hypre_SStructVector   *bn;
   hypre_SStructVector   *xn;

   hypre_ParCSRMatrix    *Aee  = hypre_SStructMatrixParCSRMatrix(Aee_in);
   hypre_ParCSRMatrix    *T_transpose;
   hypre_ParCSRMatrix    *transpose;
   hypre_ParCSRMatrix    *parcsr_mat;
   HYPRE_Int              size, *size_ptr;
   HYPRE_BigInt          *col_inds;
   HYPRE_Real            *values;

   hypre_ParVector       *parvector_x;
   hypre_ParVector       *parvector_b;

   hypre_ParCSRMatrix   **Aen_l;

   void                  *amg_vdata;
   hypre_ParAMGData      *amg_data;
   hypre_ParCSRMatrix   **Ann_l;
   hypre_ParCSRMatrix   **Pn_l;
   hypre_ParCSRMatrix   **RnT_l;
   hypre_ParVector      **bn_l;
   hypre_ParVector      **xn_l;
   hypre_ParVector      **resn_l;
   hypre_ParVector      **en_l;
   hypre_ParVector      **nVtemp_l;
   hypre_ParVector      **nVtemp2_l;
   HYPRE_Int            **nCF_marker_l;
   HYPRE_Real            *nrelax_weight;
   HYPRE_Real            *nomega;
   HYPRE_Int              nrelax_type;
   HYPRE_Int              node_numlevels;

   hypre_ParCSRMatrix   **Aee_l;
   hypre_IJMatrix       **Pe_l;
   hypre_IJMatrix       **ReT_l;
   hypre_ParVector      **be_l;
   hypre_ParVector      **xe_l;
   hypre_ParVector      **rese_l;
   hypre_ParVector      **ee_l;
   hypre_ParVector      **eVtemp_l;
   hypre_ParVector      **eVtemp2_l;
   HYPRE_Real            *erelax_weight;
   HYPRE_Real            *eomega;
   HYPRE_Int            **eCF_marker_l;
   HYPRE_Int              erelax_type;

#if 0
   /* objects needed to fine the edge relaxation parameters */
   HYPRE_Int              relax_type;
   HYPRE_Int             *relax_types;
   void                  *e_amg_vdata;
   hypre_ParAMGData      *e_amgData;
   HYPRE_Int              numCGSweeps= 10;
   HYPRE_Int            **amg_CF_marker;
   hypre_ParCSRMatrix   **A_array;
#endif

   hypre_SStructGrid     *node_grid;
   hypre_SStructGraph    *node_graph;

   HYPRE_Int             *coarsen;
   hypre_SStructGrid    **egrid_l;
   hypre_SStructGrid     *edge_grid, *face_grid, *cell_grid;
   hypre_SStructGrid    **topological_edge, **topological_face, **topological_cell;

   HYPRE_Int            **BdryRanks_l;
   HYPRE_Int             *BdryRanksCnts_l;

   hypre_SStructPGrid    *pgrid;
   hypre_StructGrid      *sgrid;

   hypre_BoxArray        *boxes, *tmp_box_array;
   hypre_Box             *box, *box_piece, *contract_box;
   hypre_BoxArray        *cboxes;

   HYPRE_SStructVariable *vartypes, *vartype_edges, *vartype_faces, *vartype_cell;
   hypre_SStructStencil **Ann_stencils;

   hypre_MaxwellOffProcRow **OffProcRows;
   HYPRE_Int                 num_OffProcRows;

   hypre_Index            rfactor;
   hypre_Index            index, cindex, shape, loop_size, start, lindex;
   HYPRE_Int              stencil_size;
   HYPRE_Int              matrix_type= HYPRE_PARCSR;

   HYPRE_Int              ndim = hypre_SStructMatrixNDim(Aee_in);
   HYPRE_Int              nparts, part, vars, nboxes, lev_nboxes;

   HYPRE_Int              nrows;
   HYPRE_BigInt           rank, start_rank, *jnode, *inode;
   HYPRE_Int             *flag, *ncols;
   HYPRE_BigInt          *flag2;
   HYPRE_Real            *vals;

   HYPRE_Int              i, j, k, l, m;
   HYPRE_BigInt           big_i, *big_i_ptr;

   hypre_BoxManager      *node_boxman;
   hypre_BoxManEntry     *entry;
   HYPRE_Int              kstart=0, kend=0;
   HYPRE_BigInt           ilower, iupper;
   HYPRE_BigInt           jlower, jupper;
   HYPRE_Int              myproc;

   HYPRE_BigInt           first_local_row, last_local_row;
   HYPRE_BigInt           first_local_col, last_local_col;

   HYPRE_Int              edge_maxlevels, edge_numlevels, en_numlevels;

   HYPRE_Int              constant_coef=  maxwell_TV_data -> constant_coef;
   HYPRE_Int              trueV = 1;
   HYPRE_Int              falseV= 0;

   HYPRE_Int              ierr = 0;
#if DEBUG
   /*char                  filename[255];*/
#endif

   hypre_MPI_Comm_rank(comm, &myproc);

   (maxwell_TV_data -> ndim)= ndim;

   /* Adjust rfactor so that the correct dimension is used */
   for (i= ndim; i< 3; i++)
   {
      rfactor_in[0][i]= 1;
   }
   hypre_CopyIndex(rfactor_in[0], rfactor);

   /*---------------------------------------------------------------------
    * Set up matrices Ann, Aen.
    *
    * Forming the finest node matrix: We are assuming the Aee_in is in the
    * parcsr data structure, the stencil structure for the node is the
    * 9 or 27 point fem pattern, etc.
    *
    * Need to form the grid, graph, etc. for these matrices.
    *---------------------------------------------------------------------*/
   nparts= hypre_SStructMatrixNParts(Aee_in);
   HYPRE_SStructGridCreate(comm, ndim, nparts, &node_grid);

   /* grids can be constructed from the cell-centre grid of Aee_in */
   vartypes= hypre_CTAlloc(HYPRE_SStructVariable,  1, HYPRE_MEMORY_HOST);
   vartypes[0]= HYPRE_SSTRUCT_VARIABLE_NODE;

   for (i= 0; i< nparts; i++)
   {
      pgrid= hypre_SStructPMatrixPGrid(hypre_SStructMatrixPMatrix(Aee_in, i));
      sgrid= hypre_SStructPGridCellSGrid(pgrid);

      boxes= hypre_StructGridBoxes(sgrid);
      hypre_ForBoxI(j, boxes)
      {
         box= hypre_BoxArrayBox(boxes, j);
         HYPRE_SStructGridSetExtents(node_grid, i,
                                     hypre_BoxIMin(box), hypre_BoxIMax(box));
      }

      HYPRE_SStructGridSetVariables(node_grid, i, 1, vartypes);
   }
   HYPRE_SStructGridAssemble(node_grid);

   /* Ann stencils & graph */
   stencil_size= 1;
   for (i= 0; i< ndim; i++)
   {
      stencil_size*= 3;
   }

   Ann_stencils= hypre_CTAlloc(hypre_SStructStencil *,  1, HYPRE_MEMORY_HOST);
   HYPRE_SStructStencilCreate(ndim, stencil_size, &Ann_stencils[0]);

   vars= 0; /* scalar equation, node-to-node */
   if (ndim > 2)
   {
      kstart= -1;
      kend  =  2;
   }
   else if (ndim == 2)
   {
      kstart= 0;
      kend  = 1;
   }

   m= 0;
   for (k= kstart; k< kend; k++)
   {
      for (j= -1; j< 2; j++)
      {
         for (i= -1; i< 2; i++)
         {
            hypre_SetIndex3(shape, i, j, k);
            HYPRE_SStructStencilSetEntry(Ann_stencils[0], m, shape, vars);
            m++;
         }
      }
   }

   HYPRE_SStructGraphCreate(comm, node_grid, &node_graph);
   for (part= 0; part< nparts; part++)
   {
      HYPRE_SStructGraphSetStencil(node_graph, part, 0, Ann_stencils[0]);
   }
   HYPRE_SStructGraphAssemble(node_graph);

   HYPRE_SStructMatrixCreate(comm, node_graph, &Ann);
   HYPRE_SStructMatrixSetObjectType(Ann, HYPRE_PARCSR);
   HYPRE_SStructMatrixInitialize(Ann);

   /* Aen is constructed as an IJ matrix. Constructing it as a sstruct_matrix
    * would make it a square matrix. */
   part= 0;
   i   = 0;

   hypre_SStructGridBoxProcFindBoxManEntry(node_grid, part, 0, i, myproc, &entry);
   pgrid= hypre_SStructGridPGrid(node_grid, part);
   vartypes[0]= HYPRE_SSTRUCT_VARIABLE_NODE;
   j= vartypes[0];
   sgrid= hypre_SStructPGridVTSGrid(pgrid, j);
   boxes= hypre_StructGridBoxes(sgrid);
   box  = hypre_BoxArrayBox(boxes, 0);
   hypre_SStructBoxManEntryGetGlobalCSRank(entry, hypre_BoxIMin(box), &jlower);

   hypre_SStructGridBoxProcFindBoxManEntry(grid, part, 0, i, myproc, &entry);
   pgrid= hypre_SStructGridPGrid(grid, part);
   /* grab the first edge variable type */
   vartypes[0]= hypre_SStructPGridVarType(pgrid, 0);
   j= vartypes[0];
   sgrid= hypre_SStructPGridVTSGrid(pgrid, j);
   boxes= hypre_StructGridBoxes(sgrid);
   box  = hypre_BoxArrayBox(boxes, 0);
   hypre_SStructBoxManEntryGetGlobalCSRank(entry, hypre_BoxIMin(box), &ilower);

   part = nparts-1;
   pgrid= hypre_SStructGridPGrid(node_grid, part);
   vartypes[0]= HYPRE_SSTRUCT_VARIABLE_NODE;
   j= vartypes[0];
   sgrid= hypre_SStructPGridVTSGrid(pgrid, j);
   boxes= hypre_StructGridBoxes(sgrid);
   box  = hypre_BoxArrayBox(boxes, hypre_BoxArraySize(boxes)-1);

   hypre_SStructGridBoxProcFindBoxManEntry(node_grid, part, 0,
                                           hypre_BoxArraySize(boxes)-1,
                                           myproc, &entry);
   hypre_SStructBoxManEntryGetGlobalCSRank(entry, hypre_BoxIMax(box), &jupper);

   pgrid= hypre_SStructGridPGrid(grid, part);
   vars = hypre_SStructPGridNVars(pgrid);
   vartypes[0]= hypre_SStructPGridVarType(pgrid, vars-1);
   j= vartypes[0];
   sgrid= hypre_SStructPGridVTSGrid(pgrid, j);
   boxes= hypre_StructGridBoxes(sgrid);
   box  = hypre_BoxArrayBox(boxes, hypre_BoxArraySize(boxes)-1);
   hypre_TFree(vartypes, HYPRE_MEMORY_HOST);

   hypre_SStructGridBoxProcFindBoxManEntry(grid, part, vars-1,
                                           hypre_BoxArraySize(boxes)-1,
                                           myproc, &entry);
   hypre_SStructBoxManEntryGetGlobalCSRank(entry, hypre_BoxIMax(box), &iupper);

   HYPRE_IJMatrixCreate(comm, ilower, iupper, jlower, jupper, &Aen);
   HYPRE_IJMatrixSetObjectType(Aen, HYPRE_PARCSR);
   HYPRE_IJMatrixInitialize(Aen);

   /* setup the Aen & Ann using matrix-matrix products
    * Aen's parscr matrix has not been formed yet-> fill up ij_matrix */
   parcsr_mat= hypre_ParMatmul(Aee, T);
   HYPRE_ParCSRMatrixGetLocalRange((HYPRE_ParCSRMatrix) parcsr_mat,
                                   &first_local_row, &last_local_row,
                                   &first_local_col, &last_local_col);

   size_ptr  = hypre_TAlloc(HYPRE_Int,    1, HYPRE_MEMORY_DEVICE);
   big_i_ptr = hypre_TAlloc(HYPRE_BigInt, 1, HYPRE_MEMORY_DEVICE);

   for (big_i= first_local_row; big_i<= last_local_row; big_i++)
   {
      HYPRE_ParCSRMatrixGetRow((HYPRE_ParCSRMatrix) parcsr_mat,
<<<<<<< HEAD
                               i, &size, &col_inds, &values);
      HYPRE_IJMatrixSetValues(Aen, 1, &size, &i, (const HYPRE_Int *) col_inds,
                              (const HYPRE_Real *) values);
      HYPRE_ParCSRMatrixRestoreRow((HYPRE_ParCSRMatrix) parcsr_mat,
                                   i, &size, &col_inds, &values);
=======
                               big_i, &size, &col_inds, &values);

      size_ptr[0]  = size;
      big_i_ptr[0] = big_i;

      //RL: this is very slow when using on device
      HYPRE_IJMatrixSetValues(Aen, 1, size_ptr, big_i_ptr, (const HYPRE_BigInt *) col_inds,
                              (const HYPRE_Real *) values);

      HYPRE_ParCSRMatrixRestoreRow((HYPRE_ParCSRMatrix) parcsr_mat,
                                   big_i, &size, &col_inds, &values);
>>>>>>> 414fa671
   }
   hypre_ParCSRMatrixDestroy(parcsr_mat);
   HYPRE_IJMatrixAssemble(Aen);

   /* Ann's parscr matrix has not been formed yet-> fill up ij_matrix */
   hypre_ParCSRMatrixTranspose(T, &T_transpose, 1);
   parcsr_mat= hypre_ParMatmul(T_transpose,
                               (hypre_ParCSRMatrix *) hypre_IJMatrixObject(Aen));
   HYPRE_ParCSRMatrixGetLocalRange((HYPRE_ParCSRMatrix) parcsr_mat,
                                   &first_local_row, &last_local_row,
                                   &first_local_col, &last_local_col);

   for (big_i= first_local_row; big_i<= last_local_row; big_i++)
   {
      HYPRE_ParCSRMatrixGetRow((HYPRE_ParCSRMatrix) parcsr_mat,
<<<<<<< HEAD
                               i, &size, &col_inds, &values);
=======
                               big_i, &size, &col_inds, &values);

      size_ptr[0]  = size;
      big_i_ptr[0] = big_i;

      //RL: this is very slow when using on device
>>>>>>> 414fa671
      HYPRE_IJMatrixSetValues(hypre_SStructMatrixIJMatrix(Ann),
                              1, size_ptr, big_i_ptr, (const HYPRE_BigInt *) col_inds,
                              (const HYPRE_Real *) values);
<<<<<<< HEAD
      HYPRE_ParCSRMatrixRestoreRow((HYPRE_ParCSRMatrix) parcsr_mat,
                                   i, &size, &col_inds, &values);
=======

      HYPRE_ParCSRMatrixRestoreRow((HYPRE_ParCSRMatrix) parcsr_mat,
                                   big_i, &size, &col_inds, &values);
>>>>>>> 414fa671
   }
   hypre_ParCSRMatrixDestroy(parcsr_mat);

   hypre_TFree(size_ptr,  HYPRE_MEMORY_DEVICE);
   hypre_TFree(big_i_ptr, HYPRE_MEMORY_DEVICE);

   /* set the physical boundary points to identity */
   nrows= 0;
   for (part= 0; part< nparts; part++)
   {
      pgrid = hypre_SStructGridPGrid(node_grid, part);
      sgrid = hypre_SStructPGridSGrid(pgrid, 0);
      nrows+= hypre_StructGridLocalSize(sgrid);
   }

   flag = hypre_CTAlloc(HYPRE_Int,  nrows, HYPRE_MEMORY_HOST);
   flag2= hypre_CTAlloc(HYPRE_BigInt,  nrows, HYPRE_MEMORY_HOST);
   for (i= 0; i< nrows; i++)
   {
      flag[i]= 1;
   }

   /* Determine physical boundary points. Get the rank and set flag[rank]= rank.
      This will boundary point, i.e., ncols[rank]> 0 will flag a boundary point. */
   start_rank= hypre_SStructGridStartRank(node_grid);
   for (part= 0; part< nparts; part++)
   {
      pgrid   = hypre_SStructGridPGrid(node_grid, part);
      sgrid   = hypre_SStructPGridSGrid(pgrid, 0);
      boxes   = hypre_StructGridBoxes(sgrid);
      node_boxman = hypre_SStructGridBoxManager(node_grid, part, 0);

      hypre_ForBoxI(j, boxes)
      {
         box= hypre_BoxArrayBox(boxes, j);
         hypre_BoxManGetEntry(node_boxman, myproc, j, &entry);
         i= hypre_BoxVolume(box);

         tmp_box_array= hypre_BoxArrayCreate(0, ndim);
         ierr        += hypre_BoxBoundaryG(box, sgrid, tmp_box_array);

         for (m= 0; m< hypre_BoxArraySize(tmp_box_array); m++)
         {
            box_piece= hypre_BoxArrayBox(tmp_box_array, m);
            if (hypre_BoxVolume(box_piece) < i)
            {
               hypre_BoxGetSize(box_piece, loop_size);
               hypre_CopyIndex(hypre_BoxIMin(box_piece), start);

               hypre_SerialBoxLoop0Begin(ndim, loop_size);
               {
                  hypre_BoxLoopGetIndex(lindex);
                  hypre_SetIndex3(index, lindex[0], lindex[1], lindex[2]);
                  hypre_AddIndexes(index, start, 3, index);

                  hypre_SStructBoxManEntryGetGlobalRank(entry, index,
                                                        &rank, matrix_type);
                  flag[(HYPRE_Int)(rank-start_rank)] = 0;
                  flag2[(HYPRE_Int)(rank-start_rank)]= rank;
               }
               hypre_SerialBoxLoop0End();
            }  /* if (hypre_BoxVolume(box_piece) < i) */
         }  /* for (m= 0; m< hypre_BoxArraySize(tmp_box_array); m++) */
         hypre_BoxArrayDestroy(tmp_box_array);
      }  /* hypre_ForBoxI(j, boxes) */
   }     /* for (part= 0; part< nparts; part++) */

   /* set up boundary identity */
   j= 0;
   for (i= 0; i< nrows; i++)
   {
      if (!flag[i])
      {
         j++;
      }
   }

   inode= hypre_CTAlloc(HYPRE_BigInt, j, HYPRE_MEMORY_DEVICE);
   ncols= hypre_CTAlloc(HYPRE_Int,    j, HYPRE_MEMORY_DEVICE);
   jnode= hypre_CTAlloc(HYPRE_BigInt, j, HYPRE_MEMORY_DEVICE);
   vals = hypre_TAlloc(HYPRE_Real,    j, HYPRE_MEMORY_DEVICE);

   j= 0;
   for (i= 0; i< nrows; i++)
   {
      if (!flag[i])
      {
         ncols[j]= 1;
         inode[j]= flag2[i];
         jnode[j]= flag2[i];
         vals[j] = 1.0;
         j++;
      }
   }
   hypre_TFree(flag, HYPRE_MEMORY_HOST);
   hypre_TFree(flag2, HYPRE_MEMORY_HOST);

   HYPRE_IJMatrixSetValues(hypre_SStructMatrixIJMatrix(Ann),
                           j, ncols, (const HYPRE_BigInt*) inode,
                           (const HYPRE_BigInt*) jnode, (const HYPRE_Real*) vals);
   hypre_TFree(ncols, HYPRE_MEMORY_DEVICE);
   hypre_TFree(inode, HYPRE_MEMORY_DEVICE);
   hypre_TFree(jnode, HYPRE_MEMORY_DEVICE);
   hypre_TFree(vals,  HYPRE_MEMORY_DEVICE);

   HYPRE_SStructMatrixAssemble(Ann);
#if DEBUG
   HYPRE_SStructMatrixPrint("sstruct.out.Ann",  Ann, 0);
   HYPRE_IJMatrixPrint(Aen, "driver.out.Aen");
#endif

   /* setup bn & xn using matvec. Assemble first and then perform matvec to get
      the nodal rhs and initial guess. */
   HYPRE_SStructVectorCreate(comm, node_grid, &bn);
   HYPRE_SStructVectorSetObjectType(bn, HYPRE_PARCSR);
   HYPRE_SStructVectorInitialize(bn);
   HYPRE_SStructVectorAssemble(bn);

   hypre_SStructVectorConvert(b_in, &parvector_x);
   /*HYPRE_SStructVectorGetObject((HYPRE_SStructVector) b_in, (void **) &parvector_x);*/
   HYPRE_SStructVectorGetObject((HYPRE_SStructVector) bn, (void **) &parvector_b);
   hypre_ParCSRMatrixMatvec(1.0, T_transpose, parvector_x, 0.0, parvector_b);

   HYPRE_SStructVectorCreate(comm, node_grid, &xn);
   HYPRE_SStructVectorSetObjectType(xn, HYPRE_PARCSR);
   HYPRE_SStructVectorInitialize(xn);
   HYPRE_SStructVectorAssemble(xn);

   hypre_SStructVectorConvert(x_in, &parvector_x);
   /*HYPRE_SStructVectorGetObject((HYPRE_SStructVector) x_in, (void **) &parvector_x);*/
   HYPRE_SStructVectorGetObject((HYPRE_SStructVector) xn, (void **) &parvector_b);
   hypre_ParCSRMatrixMatvec(1.0, T_transpose, parvector_x, 0.0, parvector_b);

   /* Destroy the node grid and graph. This only decrements reference counters. */
   HYPRE_SStructGridDestroy(node_grid);
   HYPRE_SStructGraphDestroy(node_graph);

   /* create the multigrid components for the nodal matrix using amg. We need
      to extract the nodal mg components to form the system mg components. */
   amg_vdata= (void *) hypre_BoomerAMGCreate();
   hypre_BoomerAMGSetStrongThreshold(amg_vdata, 0.25);
   hypre_BoomerAMGSetup(amg_vdata,
                        hypre_SStructMatrixParCSRMatrix(Ann),
                        hypre_SStructVectorParVector(bn),
                        hypre_SStructVectorParVector(xn));
   {
      amg_data = (hypre_ParAMGData*) amg_vdata;

      node_numlevels= hypre_ParAMGDataNumLevels(amg_data);

      Ann_l   = hypre_CTAlloc(hypre_ParCSRMatrix *,  node_numlevels, HYPRE_MEMORY_HOST);
      Pn_l    = hypre_CTAlloc(hypre_ParCSRMatrix *,  node_numlevels, HYPRE_MEMORY_HOST);
      RnT_l   = hypre_CTAlloc(hypre_ParCSRMatrix *,  node_numlevels, HYPRE_MEMORY_HOST);
      bn_l    = hypre_CTAlloc(hypre_ParVector*,  node_numlevels, HYPRE_MEMORY_HOST);
      xn_l    = hypre_CTAlloc(hypre_ParVector*,  node_numlevels, HYPRE_MEMORY_HOST);
      resn_l  = hypre_CTAlloc(hypre_ParVector*,  node_numlevels, HYPRE_MEMORY_HOST);
      en_l    = hypre_CTAlloc(hypre_ParVector*,  node_numlevels, HYPRE_MEMORY_HOST);
      nVtemp_l= hypre_CTAlloc(hypre_ParVector*,  node_numlevels, HYPRE_MEMORY_HOST);
      nVtemp2_l= hypre_CTAlloc(hypre_ParVector*,  node_numlevels, HYPRE_MEMORY_HOST);

      /* relaxation parameters */
      nCF_marker_l = hypre_CTAlloc(HYPRE_Int *,  node_numlevels, HYPRE_MEMORY_HOST);
      nrelax_weight= hypre_CTAlloc(HYPRE_Real ,  node_numlevels, HYPRE_MEMORY_HOST);
      nomega       = hypre_CTAlloc(HYPRE_Real ,  node_numlevels, HYPRE_MEMORY_HOST);
      nrelax_type  = 6;  /* fast parallel hybrid */

      for (i= 0; i< node_numlevels; i++)
      {
         Ann_l[i]= (hypre_ParAMGDataAArray(amg_data))[i];
         Pn_l[i] = hypre_ParAMGDataPArray(amg_data)[i];
         RnT_l[i]= hypre_ParAMGDataRArray(amg_data)[i];

         bn_l[i] = hypre_ParAMGDataFArray(amg_data)[i];
         xn_l[i] = hypre_ParAMGDataUArray(amg_data)[i];

         /* create temporary vectors */
         resn_l[i]= hypre_ParVectorCreate(hypre_ParCSRMatrixComm(Ann_l[i]),
                                          hypre_ParCSRMatrixGlobalNumRows(Ann_l[i]),
                                          hypre_ParCSRMatrixRowStarts(Ann_l[i]));
         hypre_ParVectorInitialize(resn_l[i]);
         hypre_ParVectorSetPartitioningOwner(resn_l[i], 0);

         en_l[i]= hypre_ParVectorCreate(hypre_ParCSRMatrixComm(Ann_l[i]),
                                        hypre_ParCSRMatrixGlobalNumRows(Ann_l[i]),
                                        hypre_ParCSRMatrixRowStarts(Ann_l[i]));
         hypre_ParVectorInitialize(en_l[i]);
         hypre_ParVectorSetPartitioningOwner(en_l[i], 0);

         nVtemp_l[i]= hypre_ParVectorCreate(hypre_ParCSRMatrixComm(Ann_l[i]),
                                            hypre_ParCSRMatrixGlobalNumRows(Ann_l[i]),
                                            hypre_ParCSRMatrixRowStarts(Ann_l[i]));
         hypre_ParVectorInitialize(nVtemp_l[i]);
         hypre_ParVectorSetPartitioningOwner(nVtemp_l[i], 0);

         nVtemp2_l[i]= hypre_ParVectorCreate(hypre_ParCSRMatrixComm(Ann_l[i]),
                                             hypre_ParCSRMatrixGlobalNumRows(Ann_l[i]),
                                             hypre_ParCSRMatrixRowStarts(Ann_l[i]));
         hypre_ParVectorInitialize(nVtemp2_l[i]);
         hypre_ParVectorSetPartitioningOwner(nVtemp2_l[i], 0);

         nCF_marker_l[i] = hypre_ParAMGDataCFMarkerArray(amg_data)[i];
         nrelax_weight[i]= hypre_ParAMGDataRelaxWeight(amg_data)[i];
         nomega[i]       = hypre_ParAMGDataOmega(amg_data)[i];
      }
   }
   (maxwell_TV_data -> Ann_stencils)    = Ann_stencils;
   (maxwell_TV_data -> T_transpose)     = T_transpose;
   (maxwell_TV_data -> Ann)             = Ann;
   (maxwell_TV_data -> Aen)             = Aen;
   (maxwell_TV_data -> bn)              = bn;
   (maxwell_TV_data -> xn)              = xn;

   (maxwell_TV_data -> amg_vdata)       = amg_vdata;
   (maxwell_TV_data -> Ann_l)           = Ann_l;
   (maxwell_TV_data -> Pn_l)            = Pn_l;
   (maxwell_TV_data -> RnT_l)           = RnT_l;
   (maxwell_TV_data -> bn_l)            = bn_l;
   (maxwell_TV_data -> xn_l)            = xn_l;
   (maxwell_TV_data -> resn_l)          = resn_l;
   (maxwell_TV_data -> en_l)            = en_l;
   (maxwell_TV_data -> nVtemp_l)        = nVtemp_l;
   (maxwell_TV_data -> nVtemp2_l)       = nVtemp2_l;
   (maxwell_TV_data -> nCF_marker_l)    = nCF_marker_l;
   (maxwell_TV_data -> nrelax_weight)   = nrelax_weight;
   (maxwell_TV_data -> nomega)          = nomega;
   (maxwell_TV_data -> nrelax_type)     = nrelax_type;
   (maxwell_TV_data -> node_numlevels)  = node_numlevels;

   /* coarsen the edge matrix. Will coarsen uniformly since we have no
    * scheme to semi-coarsen. That is, coarsen wrt to rfactor, with
    * rfactor[i] > 1 for i < ndim.
    * Determine the number of levels for the edge problem */
   cboxes= hypre_BoxArrayCreate(0, ndim);
   coarsen= hypre_CTAlloc(HYPRE_Int,  nparts, HYPRE_MEMORY_HOST);
   edge_maxlevels= 0;
   for (part= 0; part< nparts; part++)
   {
      pgrid= hypre_SStructGridPGrid(grid, part);
      sgrid= hypre_SStructPGridCellSGrid(pgrid);

      box= hypre_BoxClone(hypre_StructGridBoundingBox(sgrid));
      hypre_AppendBox(box, cboxes);
      /* since rfactor[i]>1, the following i will be an upper bound of
         the number of levels. */
      i  = hypre_Log2(hypre_BoxSizeD(box, 0)) + 2 +
         hypre_Log2(hypre_BoxSizeD(box, 1)) + 2 +
         hypre_Log2(hypre_BoxSizeD(box, 2)) + 2;

      hypre_BoxDestroy(box);
      /* the following allows some of the parts to have volume zero grids */
      edge_maxlevels= hypre_max(edge_maxlevels, i);
      coarsen[part] = trueV;
   }

   if ((maxwell_TV_data-> edge_maxlevels) > 0)
   {
      edge_maxlevels= hypre_min(edge_maxlevels,
                                (maxwell_TV_data -> edge_maxlevels));
   }

   (maxwell_TV_data -> edge_maxlevels)= edge_maxlevels;

   /* form the edge grids: coarsen the cell grid on each part and then
      set the boxes of these grids to be the boxes of the sstruct_grid. */
   egrid_l   = hypre_TAlloc(hypre_SStructGrid *,  edge_maxlevels, HYPRE_MEMORY_HOST);
   hypre_SStructGridRef(grid, &egrid_l[0]);

   /* form the topological grids for the topological matrices. */

   /* Assuming same variable ordering on all parts */
   pgrid= hypre_SStructGridPGrid(grid, 0);

   HYPRE_SStructGridCreate(comm, ndim, nparts, &edge_grid);
   vartype_edges= hypre_CTAlloc(HYPRE_SStructVariable,  ndim, HYPRE_MEMORY_HOST);
   if (ndim > 2)
   {
      HYPRE_SStructGridCreate(comm, ndim, nparts, &face_grid);
      vartype_faces= hypre_CTAlloc(HYPRE_SStructVariable,  ndim, HYPRE_MEMORY_HOST);
      for (i= 0; i< 3; i++)
      {
         vartype_edges[2]= hypre_SStructPGridVarType(pgrid, i);
         j= vartype_edges[2];

         switch(j)
         {
            case 5:
            {
               vartype_edges[i]= HYPRE_SSTRUCT_VARIABLE_XEDGE;
               vartype_faces[i]= HYPRE_SSTRUCT_VARIABLE_XFACE;
               break;
            }
            case 6:
            {
               vartype_edges[i]= HYPRE_SSTRUCT_VARIABLE_YEDGE;
               vartype_faces[i]= HYPRE_SSTRUCT_VARIABLE_YFACE;
               break;
            }
            case 7:
            {
               vartype_edges[i]= HYPRE_SSTRUCT_VARIABLE_ZEDGE;
               vartype_faces[i]= HYPRE_SSTRUCT_VARIABLE_ZFACE;
               break;
            }

         }  /* switch(j) */
      }     /* for (i= 0; i< 3; i++) */
   }
   else
   {
      for (i= 0; i< 2; i++)
      {
         vartype_edges[1]= hypre_SStructPGridVarType(pgrid, i);
         j= vartype_edges[1];

         switch(j)
         {
            case 2:
            {
               vartype_edges[i]= HYPRE_SSTRUCT_VARIABLE_XFACE;
               break;
            }
            case 3:
            {
               vartype_edges[i]= HYPRE_SSTRUCT_VARIABLE_YFACE;
               break;
            }
         }  /* switch(j) */
      }     /* for (i= 0; i< 3; i++) */
   }

   HYPRE_SStructGridCreate(comm, ndim, nparts, &cell_grid);
   vartype_cell= hypre_CTAlloc(HYPRE_SStructVariable,  1, HYPRE_MEMORY_HOST);
   vartype_cell[0]= HYPRE_SSTRUCT_VARIABLE_CELL;

   for (i= 0; i< nparts; i++)
   {
      pgrid= hypre_SStructPMatrixPGrid(hypre_SStructMatrixPMatrix(Aee_in, i));
      sgrid= hypre_SStructPGridCellSGrid(pgrid);

      boxes= hypre_StructGridBoxes(sgrid);
      hypre_ForBoxI(j, boxes)
      {
         box= hypre_BoxArrayBox(boxes, j);
         HYPRE_SStructGridSetExtents(edge_grid, i,
                                     hypre_BoxIMin(box), hypre_BoxIMax(box));
         HYPRE_SStructGridSetExtents(cell_grid, i,
                                     hypre_BoxIMin(box), hypre_BoxIMax(box));
         if (ndim > 2)
         {
            HYPRE_SStructGridSetExtents(face_grid, i,
                                        hypre_BoxIMin(box), hypre_BoxIMax(box));
         }
      }
      HYPRE_SStructGridSetVariables(edge_grid, i, ndim, vartype_edges);
      HYPRE_SStructGridSetVariables(cell_grid, i, 1, vartype_cell);

      if (ndim > 2)
      {
         HYPRE_SStructGridSetVariables(face_grid, i, ndim, vartype_faces);
      }
   }

   HYPRE_SStructGridAssemble(edge_grid);
   topological_edge   = hypre_TAlloc(hypre_SStructGrid *,  edge_maxlevels, HYPRE_MEMORY_HOST);
   topological_edge[0]= edge_grid;

   HYPRE_SStructGridAssemble(cell_grid);
   topological_cell   = hypre_TAlloc(hypre_SStructGrid *,  edge_maxlevels, HYPRE_MEMORY_HOST);
   topological_cell[0]= cell_grid;

   if (ndim > 2)
   {
      HYPRE_SStructGridAssemble(face_grid);
      topological_face= hypre_TAlloc(hypre_SStructGrid *,  edge_maxlevels, HYPRE_MEMORY_HOST);
      topological_face[0]= face_grid;
   }

   /*--------------------------------------------------------------------------
    * to determine when to stop coarsening, we check the cell bounding boxes
    * of the level egrid. After each coarsening, the bounding boxes are
    * replaced by the generated coarse egrid cell bounding boxes.
    *--------------------------------------------------------------------------*/
   hypre_SetIndex3(cindex, 0, 0, 0);
   j= 0; /* j tracks the number of parts that have been coarsened away */
   edge_numlevels= 1;

   for (l= 0; ; l++)
   {
      HYPRE_SStructGridCreate(comm, ndim, nparts, &egrid_l[l+1]);
      HYPRE_SStructGridCreate(comm, ndim, nparts, &topological_edge[l+1]);
      HYPRE_SStructGridCreate(comm, ndim, nparts, &topological_cell[l+1]);
      if (ndim > 2)
      {
         HYPRE_SStructGridCreate(comm, ndim, nparts, &topological_face[l+1]);
      }

      /* coarsen the non-zero bounding boxes only if we have some. */
      nboxes= 0;
      if (j < nparts)
      {
         for (part= 0; part< nparts; part++)
         {
            pgrid= hypre_SStructGridPGrid(egrid_l[l], part);
            sgrid= hypre_SStructPGridCellSGrid(pgrid);

            if (coarsen[part])
            {
               box= hypre_BoxArrayBox(cboxes, part);
               m= trueV;
               for (i= 0; i< ndim; i++)
               {
                  if ( hypre_BoxIMaxD(box, i) < hypre_BoxIMinD(box, i) )
                  {
                     m= falseV;
                     break;
                  }
               }

               if (m)
               {
/*   MAY NEED TO CHECK THE FOLLOWING MORE CAREFULLY: */
                  /* should we decrease this bounding box so that we get the
                     correct coarse bounding box? Recall that we will decrease
                     each box of the cell_grid so that exact rfactor divisibility
                     is attained. Project does not automatically perform this.
                     E.g., consider a grid with only one box whose width
                     does not divide by rfactor, but it contains beginning and
                     ending indices that are divisible by rfactor. Then an extra
                     coarse grid layer is given by project. */

                  contract_box= hypre_BoxContraction(box, sgrid, rfactor);
                  hypre_CopyBox(contract_box, box);
                  hypre_BoxDestroy(contract_box);

                  hypre_ProjectBox(box, cindex, rfactor);
                  hypre_StructMapFineToCoarse(hypre_BoxIMin(box), cindex,
                                              rfactor, hypre_BoxIMin(box));
                  hypre_StructMapFineToCoarse(hypre_BoxIMax(box), cindex,
                                              rfactor, hypre_BoxIMax(box));

                  /* build the coarse edge grids. Only fill up box extents.
                     The boxes of the grid may be contracted. Note that the
                     box projection may not perform the contraction. */
                  k= 0;
                  hypre_CoarsenPGrid(egrid_l[l], cindex, rfactor, part,
                                     egrid_l[l+1], &k);

                  /* build the topological grids */
                  hypre_CoarsenPGrid(topological_edge[l], cindex, rfactor, part,
                                     topological_edge[l+1], &i);
                  hypre_CoarsenPGrid(topological_cell[l], cindex, rfactor, part,
                                     topological_cell[l+1], &i);
                  if (ndim > 2)
                  {
                     hypre_CoarsenPGrid(topological_face[l], cindex, rfactor,
                                        part, topological_face[l+1], &i);
                  }
                  nboxes+= k;
               }
               else
               {
                  /* record empty, coarsened-away part */
                  coarsen[part]= falseV;
                  /* set up a dummy box so this grid can be destroyed */
                  HYPRE_SStructGridSetExtents(egrid_l[l+1], part,
                                              hypre_BoxIMin(box), hypre_BoxIMin(box));

                  HYPRE_SStructGridSetExtents(topological_edge[l+1], part,
                                              hypre_BoxIMin(box), hypre_BoxIMin(box));

                  HYPRE_SStructGridSetExtents(topological_cell[l+1], part,
                                              hypre_BoxIMin(box), hypre_BoxIMin(box));

                  if (ndim > 2)
                  {
                     HYPRE_SStructGridSetExtents(topological_face[l+1], part,
                                                 hypre_BoxIMin(box), hypre_BoxIMin(box));
                  }
                  j++;
               }

            }  /* if (coarsen[part]) */

            vartypes= hypre_SStructPGridVarTypes(
               hypre_SStructGridPGrid(egrid_l[l], part));
            HYPRE_SStructGridSetVariables(egrid_l[l+1], part, ndim,
                                          vartypes);

            HYPRE_SStructGridSetVariables(topological_edge[l+1], part, ndim,
                                          vartype_edges);
            HYPRE_SStructGridSetVariables(topological_cell[l+1], part, 1,
                                          vartype_cell);
            if (ndim > 2)
            {
               HYPRE_SStructGridSetVariables(topological_face[l+1], part, ndim,
                                             vartype_faces);
            }
         }  /* for (part= 0; part< nparts; part++) */
      }     /* if (j < nparts) */

      HYPRE_SStructGridAssemble(egrid_l[l+1]);
      HYPRE_SStructGridAssemble(topological_edge[l+1]);
      HYPRE_SStructGridAssemble(topological_cell[l+1]);
      if (ndim > 2)
      {
         HYPRE_SStructGridAssemble(topological_face[l+1]);
      }

      lev_nboxes= 0;
      hypre_MPI_Allreduce(&nboxes, &lev_nboxes, 1, HYPRE_MPI_INT, hypre_MPI_SUM,
                          hypre_SStructGridComm(egrid_l[l+1]));

      if (lev_nboxes)  /* there were coarsen boxes */
      {
         edge_numlevels++;
      }

      else
      {
         /* no coarse boxes. Trigger coarsening completed and destroy the
            cgrids corresponding to this level. */
         j= nparts;
      }

      /* extract the cell bounding boxes */
      if (j < nparts)
      {
         for (part= 0; part< nparts; part++)
         {
            if (coarsen[part])
            {
               pgrid= hypre_SStructGridPGrid(egrid_l[l+1], part);
               sgrid= hypre_SStructPGridCellSGrid(pgrid);

               box= hypre_BoxClone(hypre_StructGridBoundingBox(sgrid));
               hypre_CopyBox(box, hypre_BoxArrayBox(cboxes,part));
               hypre_BoxDestroy(box);
            }
         }
      }

      else
      {
         HYPRE_SStructGridDestroy(egrid_l[l+1]);
         HYPRE_SStructGridDestroy(topological_edge[l+1]);
         HYPRE_SStructGridDestroy(topological_cell[l+1]);
         if (ndim > 2)
         {
            HYPRE_SStructGridDestroy(topological_face[l+1]);
         }
         break;
      }
   }
   (maxwell_TV_data -> egrid_l)= egrid_l;

   hypre_Maxwell_PhysBdy(egrid_l, edge_numlevels, rfactor,
                         &BdryRanks_l, &BdryRanksCnts_l);

   (maxwell_TV_data -> BdryRanks_l)    = BdryRanks_l;
   (maxwell_TV_data -> BdryRanksCnts_l)= BdryRanksCnts_l;

   hypre_BoxArrayDestroy(cboxes);
   hypre_TFree(coarsen, HYPRE_MEMORY_HOST);
   /* okay to de-allocate vartypes now */
   hypre_TFree(vartype_edges, HYPRE_MEMORY_HOST);
   hypre_TFree(vartype_cell, HYPRE_MEMORY_HOST);
   if (ndim > 2)
   {
      hypre_TFree(vartype_faces, HYPRE_MEMORY_HOST);
   }


   /* Aen matrices are defined for min(edge_numlevels, node_numlevels). */
   en_numlevels= hypre_min(edge_numlevels, node_numlevels);
   (maxwell_TV_data -> en_numlevels)  = en_numlevels;
   (maxwell_TV_data -> edge_numlevels)= edge_numlevels;

   Aee_l= hypre_TAlloc(hypre_ParCSRMatrix *,  edge_numlevels, HYPRE_MEMORY_HOST);
   Aen_l= hypre_TAlloc(hypre_ParCSRMatrix *,  en_numlevels, HYPRE_MEMORY_HOST);

   /* Pe_l are defined to be IJ matrices rather than directly parcsr. This
      was done so that in the topological formation, some of the ij matrix
      routines can be used. */
   Pe_l    = hypre_TAlloc(hypre_IJMatrix  *,  edge_numlevels-1, HYPRE_MEMORY_HOST);
   ReT_l   = hypre_TAlloc(hypre_IJMatrix  *,  edge_numlevels-1, HYPRE_MEMORY_HOST);

   be_l    = hypre_TAlloc(hypre_ParVector *,  edge_numlevels, HYPRE_MEMORY_HOST);
   xe_l    = hypre_TAlloc(hypre_ParVector *,  edge_numlevels, HYPRE_MEMORY_HOST);
   rese_l  = hypre_TAlloc(hypre_ParVector *,  edge_numlevels, HYPRE_MEMORY_HOST);
   ee_l    = hypre_TAlloc(hypre_ParVector *,  edge_numlevels, HYPRE_MEMORY_HOST);
   eVtemp_l= hypre_TAlloc(hypre_ParVector *,  edge_numlevels, HYPRE_MEMORY_HOST);
   eVtemp2_l= hypre_TAlloc(hypre_ParVector *,  edge_numlevels, HYPRE_MEMORY_HOST);

   Aee_l[0]= hypre_SStructMatrixParCSRMatrix(Aee_in);
   Aen_l[0]=(hypre_ParCSRMatrix *) hypre_IJMatrixObject(Aen),
      be_l[0] = hypre_SStructVectorParVector(b_in);
   xe_l[0] = hypre_SStructVectorParVector(x_in);

   rese_l[0]=
      hypre_ParVectorCreate(hypre_ParCSRMatrixComm(Aee_l[0]),
                            hypre_ParCSRMatrixGlobalNumRows(Aee_l[0]),
                            hypre_ParCSRMatrixRowStarts(Aee_l[0]));
   hypre_ParVectorInitialize(rese_l[0]);
   hypre_ParVectorSetPartitioningOwner(rese_l[0], 0);

   ee_l[0]=
      hypre_ParVectorCreate(hypre_ParCSRMatrixComm(Aee_l[0]),
                            hypre_ParCSRMatrixGlobalNumRows(Aee_l[0]),
                            hypre_ParCSRMatrixRowStarts(Aee_l[0]));
   hypre_ParVectorInitialize(ee_l[0]);
   hypre_ParVectorSetPartitioningOwner(ee_l[0], 0);

   eVtemp_l[0]=
      hypre_ParVectorCreate(hypre_ParCSRMatrixComm(Aee_l[0]),
                            hypre_ParCSRMatrixGlobalNumRows(Aee_l[0]),
                            hypre_ParCSRMatrixRowStarts(Aee_l[0]));
   hypre_ParVectorInitialize(eVtemp_l[0]);
   hypre_ParVectorSetPartitioningOwner(eVtemp_l[0], 0);

   eVtemp2_l[0]=
      hypre_ParVectorCreate(hypre_ParCSRMatrixComm(Aee_l[0]),
                            hypre_ParCSRMatrixGlobalNumRows(Aee_l[0]),
                            hypre_ParCSRMatrixRowStarts(Aee_l[0]));
   hypre_ParVectorInitialize(eVtemp2_l[0]);
   hypre_ParVectorSetPartitioningOwner(eVtemp2_l[0], 0);

   for (l = 0; l < (en_numlevels - 1); l++)
   {
      if (l < edge_numlevels) /* create edge operators */
      {
         if (!constant_coef)
         {
            void             *PTopology_vdata;
            hypre_PTopology  *PTopology;

            hypre_CreatePTopology(&PTopology_vdata);
            if (ndim > 2)
            {
               Pe_l[l]= hypre_Maxwell_PTopology(topological_edge[l],
                                                topological_edge[l+1],
                                                topological_face[l],
                                                topological_face[l+1],
                                                topological_cell[l],
                                                topological_cell[l+1],
                                                Aee_l[l],
                                                rfactor,
                                                PTopology_vdata);
            }
            else
            {
               /* two-dim case: edges= faces but stored in edge grid */
               Pe_l[l]= hypre_Maxwell_PTopology(topological_edge[l],
                                                topological_edge[l+1],
                                                topological_edge[l],
                                                topological_edge[l+1],
                                                topological_cell[l],
                                                topological_cell[l+1],
                                                Aee_l[l],
                                                rfactor,
                                                PTopology_vdata);
            }

            PTopology= (hypre_PTopology*)PTopology_vdata;

            /* extract off-processors rows of Pe_l[l]. Needed for amge.*/
            hypre_SStructSharedDOF_ParcsrMatRowsComm(egrid_l[l],
                                                     (hypre_ParCSRMatrix *) hypre_IJMatrixObject(Pe_l[l]),
                                                     &num_OffProcRows,
                                                     &OffProcRows);

            if (ndim == 3)
            {
               hypre_ND1AMGeInterpolation(Aee_l[l],
                                          (hypre_ParCSRMatrix *) hypre_IJMatrixObject(PTopology -> Element_iedge),
                                          (hypre_ParCSRMatrix *) hypre_IJMatrixObject(PTopology -> Face_iedge),
                                          (hypre_ParCSRMatrix *) hypre_IJMatrixObject(PTopology -> Edge_iedge),
                                          (hypre_ParCSRMatrix *) hypre_IJMatrixObject(PTopology -> Element_Face),
                                          (hypre_ParCSRMatrix *) hypre_IJMatrixObject(PTopology -> Element_Edge),
                                          num_OffProcRows,
                                          OffProcRows,
                                          Pe_l[l]);
            }
            else
            {
               hypre_ND1AMGeInterpolation(Aee_l[l],
                                          (hypre_ParCSRMatrix *) hypre_IJMatrixObject(PTopology -> Element_iedge),
                                          (hypre_ParCSRMatrix *) hypre_IJMatrixObject(PTopology -> Edge_iedge),
                                          (hypre_ParCSRMatrix *) hypre_IJMatrixObject(PTopology -> Edge_iedge),
                                          (hypre_ParCSRMatrix *) hypre_IJMatrixObject(PTopology -> Element_Edge),
                                          (hypre_ParCSRMatrix *) hypre_IJMatrixObject(PTopology -> Element_Edge),
                                          num_OffProcRows,
                                          OffProcRows,
                                          Pe_l[l]);
            }

            hypre_DestroyPTopology(PTopology_vdata);

            for (i= 0; i< num_OffProcRows; i++)
            {
               hypre_MaxwellOffProcRowDestroy((void *) OffProcRows[i]);
            }
            hypre_TFree(OffProcRows, HYPRE_MEMORY_HOST);
         }

         else
         {
            Pe_l[l]= hypre_Maxwell_PNedelec(topological_edge[l],
                                            topological_edge[l+1],
                                            rfactor);
         }
#if DEBUG
#endif


         ReT_l[l]= Pe_l[l];
         hypre_BoomerAMGBuildCoarseOperator(
            (hypre_ParCSRMatrix *) hypre_IJMatrixObject(Pe_l[l]),
            Aee_l[l],
            (hypre_ParCSRMatrix *) hypre_IJMatrixObject(Pe_l[l]),
            &Aee_l[l+1]);

         /* zero off boundary points */
         hypre_ParCSRMatrixEliminateRowsCols(Aee_l[l+1],
                                             BdryRanksCnts_l[l+1],
                                             BdryRanks_l[l+1]);

         hypre_ParCSRMatrixTranspose(
            (hypre_ParCSRMatrix *) hypre_IJMatrixObject(Pe_l[l]),
            &transpose, 1);
         parcsr_mat= hypre_ParMatmul(transpose, Aen_l[l]);
         Aen_l[l+1]= hypre_ParMatmul(parcsr_mat, Pn_l[l]);
         hypre_ParCSRMatrixSetRowStartsOwner(transpose,0);
         hypre_ParCSRMatrixSetRowStartsOwner(Aen_l[l+1],1);
         hypre_ParCSRMatrixDestroy(parcsr_mat);
         hypre_ParCSRMatrixDestroy(transpose);

         xe_l[l+1] =
            hypre_ParVectorCreate(hypre_ParCSRMatrixComm(Aee_l[l+1]),
                                  hypre_ParCSRMatrixGlobalNumRows(Aee_l[l+1]),
                                  hypre_ParCSRMatrixRowStarts(Aee_l[l+1]));
         hypre_ParVectorInitialize(xe_l[l+1]);
         hypre_ParVectorSetPartitioningOwner(xe_l[l+1], 0);

         be_l[l+1] =
            hypre_ParVectorCreate(hypre_ParCSRMatrixComm(Aee_l[l+1]),
                                  hypre_ParCSRMatrixGlobalNumRows(Aee_l[l+1]),
                                  hypre_ParCSRMatrixRowStarts(Aee_l[l+1]));
         hypre_ParVectorInitialize(be_l[l+1]);
         hypre_ParVectorSetPartitioningOwner(be_l[l+1],0);

         rese_l[l+1] =
            hypre_ParVectorCreate(hypre_ParCSRMatrixComm(Aee_l[l+1]),
                                  hypre_ParCSRMatrixGlobalNumRows(Aee_l[l+1]),
                                  hypre_ParCSRMatrixRowStarts(Aee_l[l+1]));
         hypre_ParVectorInitialize(rese_l[l+1]);
         hypre_ParVectorSetPartitioningOwner(rese_l[l+1],0);

         ee_l[l+1] =
            hypre_ParVectorCreate(hypre_ParCSRMatrixComm(Aee_l[l+1]),
                                  hypre_ParCSRMatrixGlobalNumRows(Aee_l[l+1]),
                                  hypre_ParCSRMatrixRowStarts(Aee_l[l+1]));
         hypre_ParVectorInitialize(ee_l[l+1]);
         hypre_ParVectorSetPartitioningOwner(ee_l[l+1],0);

         eVtemp_l[l+1] =
            hypre_ParVectorCreate(hypre_ParCSRMatrixComm(Aee_l[l+1]),
                                  hypre_ParCSRMatrixGlobalNumRows(Aee_l[l+1]),
                                  hypre_ParCSRMatrixRowStarts(Aee_l[l+1]));
         hypre_ParVectorInitialize(eVtemp_l[l+1]);
         hypre_ParVectorSetPartitioningOwner(eVtemp_l[l+1],0);

         eVtemp2_l[l+1] =
            hypre_ParVectorCreate(hypre_ParCSRMatrixComm(Aee_l[l+1]),
                                  hypre_ParCSRMatrixGlobalNumRows(Aee_l[l+1]),
                                  hypre_ParCSRMatrixRowStarts(Aee_l[l+1]));
         hypre_ParVectorInitialize(eVtemp2_l[l+1]);
         hypre_ParVectorSetPartitioningOwner(eVtemp2_l[l+1],0);

      }  /* if (l < edge_numlevels) */
   }     /* for (l = 0; l < (en_numlevels - 1); l++) */

   /* possible to have more edge levels */
   for (l = (en_numlevels-1); l < (edge_numlevels - 1); l++)
   {
      if (!constant_coef)
      {
         void             *PTopology_vdata;
         hypre_PTopology  *PTopology;

         hypre_CreatePTopology(&PTopology_vdata);
         if (ndim > 2)
         {
            Pe_l[l]= hypre_Maxwell_PTopology(topological_edge[l],
                                             topological_edge[l+1],
                                             topological_face[l],
                                             topological_face[l+1],
                                             topological_cell[l],
                                             topological_cell[l+1],
                                             Aee_l[l],
                                             rfactor,
                                             PTopology_vdata);
         }
         else
         {
            Pe_l[l]= hypre_Maxwell_PTopology(topological_edge[l],
                                             topological_edge[l+1],
                                             topological_edge[l],
                                             topological_edge[l+1],
                                             topological_cell[l],
                                             topological_cell[l+1],
                                             Aee_l[l],
                                             rfactor,
                                             PTopology_vdata);
         }

         PTopology= (hypre_PTopology*)PTopology_vdata;

         /* extract off-processors rows of Pe_l[l]. Needed for amge.*/
         hypre_SStructSharedDOF_ParcsrMatRowsComm(egrid_l[l],
                                                  (hypre_ParCSRMatrix *) hypre_IJMatrixObject(Pe_l[l]),
                                                  &num_OffProcRows,
                                                  &OffProcRows);
         if (ndim == 3)
         {
            hypre_ND1AMGeInterpolation(Aee_l[l],
                                       (hypre_ParCSRMatrix *) hypre_IJMatrixObject(PTopology -> Element_iedge),
                                       (hypre_ParCSRMatrix *) hypre_IJMatrixObject(PTopology -> Face_iedge),
                                       (hypre_ParCSRMatrix *) hypre_IJMatrixObject(PTopology -> Edge_iedge),
                                       (hypre_ParCSRMatrix *) hypre_IJMatrixObject(PTopology -> Element_Face),
                                       (hypre_ParCSRMatrix *) hypre_IJMatrixObject(PTopology -> Element_Edge),
                                       num_OffProcRows,
                                       OffProcRows,
                                       Pe_l[l]);
         }
         else
         {
            hypre_ND1AMGeInterpolation(Aee_l[l],
                                       (hypre_ParCSRMatrix *) hypre_IJMatrixObject(PTopology -> Element_iedge),
                                       (hypre_ParCSRMatrix *) hypre_IJMatrixObject(PTopology -> Edge_iedge),
                                       (hypre_ParCSRMatrix *) hypre_IJMatrixObject(PTopology -> Edge_iedge),
                                       (hypre_ParCSRMatrix *) hypre_IJMatrixObject(PTopology -> Element_Edge),
                                       (hypre_ParCSRMatrix *) hypre_IJMatrixObject(PTopology -> Element_Edge),
                                       num_OffProcRows,
                                       OffProcRows,
                                       Pe_l[l]);
         }

         hypre_DestroyPTopology(PTopology_vdata);
         for (i= 0; i< num_OffProcRows; i++)
         {
            hypre_MaxwellOffProcRowDestroy((void *) OffProcRows[i]);
         }
         hypre_TFree(OffProcRows, HYPRE_MEMORY_HOST);
      }

      else
      {
         Pe_l[l]= hypre_Maxwell_PNedelec(topological_edge[l],
                                         topological_edge[l+1],
                                         rfactor);
      }

      ReT_l[l]= Pe_l[l];
      hypre_BoomerAMGBuildCoarseOperator(
         (hypre_ParCSRMatrix *) hypre_IJMatrixObject(Pe_l[l]),
         Aee_l[l],
         (hypre_ParCSRMatrix *) hypre_IJMatrixObject(Pe_l[l]),
         &Aee_l[l+1]);

      /* zero off boundary points */
      hypre_ParCSRMatrixEliminateRowsCols(Aee_l[l+1],
                                          BdryRanksCnts_l[l+1],
                                          BdryRanks_l[l+1]);

      xe_l[l+1] =
         hypre_ParVectorCreate(hypre_ParCSRMatrixComm(Aee_l[l+1]),
                               hypre_ParCSRMatrixGlobalNumRows(Aee_l[l+1]),
                               hypre_ParCSRMatrixRowStarts(Aee_l[l+1]));
      hypre_ParVectorInitialize(xe_l[l+1]);
      hypre_ParVectorSetPartitioningOwner(xe_l[l+1], 0);

      be_l[l+1] =
         hypre_ParVectorCreate(hypre_ParCSRMatrixComm(Aee_l[l+1]),
                               hypre_ParCSRMatrixGlobalNumRows(Aee_l[l+1]),
                               hypre_ParCSRMatrixRowStarts(Aee_l[l+1]));
      hypre_ParVectorInitialize(be_l[l+1]);
      hypre_ParVectorSetPartitioningOwner(be_l[l+1],0);

      ee_l[l+1] =
         hypre_ParVectorCreate(hypre_ParCSRMatrixComm(Aee_l[l+1]),
                               hypre_ParCSRMatrixGlobalNumRows(Aee_l[l+1]),
                               hypre_ParCSRMatrixRowStarts(Aee_l[l+1]));
      hypre_ParVectorInitialize(ee_l[l+1]);
      hypre_ParVectorSetPartitioningOwner(ee_l[l+1],0);

      rese_l[l+1] =
         hypre_ParVectorCreate(hypre_ParCSRMatrixComm(Aee_l[l+1]),
                               hypre_ParCSRMatrixGlobalNumRows(Aee_l[l+1]),
                               hypre_ParCSRMatrixRowStarts(Aee_l[l+1]));
      hypre_ParVectorInitialize(rese_l[l+1]);
      hypre_ParVectorSetPartitioningOwner(rese_l[l+1],0);

      eVtemp_l[l+1] =
         hypre_ParVectorCreate(hypre_ParCSRMatrixComm(Aee_l[l+1]),
                               hypre_ParCSRMatrixGlobalNumRows(Aee_l[l+1]),
                               hypre_ParCSRMatrixRowStarts(Aee_l[l+1]));
      hypre_ParVectorInitialize(eVtemp_l[l+1]);
      hypre_ParVectorSetPartitioningOwner(eVtemp_l[l+1],0);

      eVtemp2_l[l+1] =
         hypre_ParVectorCreate(hypre_ParCSRMatrixComm(Aee_l[l+1]),
                               hypre_ParCSRMatrixGlobalNumRows(Aee_l[l+1]),
                               hypre_ParCSRMatrixRowStarts(Aee_l[l+1]));
      hypre_ParVectorInitialize(eVtemp2_l[l+1]);
      hypre_ParVectorSetPartitioningOwner(eVtemp2_l[l+1],0);
   }

   /* Can delete all topological grids. Not even referenced in IJMatrices. */
   for (l = 0; l < edge_numlevels; l++)
   {
      HYPRE_SStructGridDestroy(topological_edge[l]);
      HYPRE_SStructGridDestroy(topological_cell[l]);
      if (ndim > 2)
      {
         HYPRE_SStructGridDestroy(topological_face[l]);
      }
   }
   hypre_TFree(topological_edge, HYPRE_MEMORY_HOST);
   hypre_TFree(topological_cell, HYPRE_MEMORY_HOST);
   if (ndim > 2)
   {
      hypre_TFree(topological_face, HYPRE_MEMORY_HOST);
   }

#if DEBUG
#endif

   (maxwell_TV_data -> Aee_l)    = Aee_l;
   (maxwell_TV_data -> Aen_l)    = Aen_l;
   (maxwell_TV_data -> Pe_l)     = Pe_l;
   (maxwell_TV_data -> ReT_l)    = ReT_l;
   (maxwell_TV_data -> xe_l)     = xe_l;
   (maxwell_TV_data -> be_l)     = be_l;
   (maxwell_TV_data -> ee_l)     = ee_l;
   (maxwell_TV_data -> rese_l)   = rese_l;
   (maxwell_TV_data -> eVtemp_l) = eVtemp_l;
   (maxwell_TV_data -> eVtemp2_l)= eVtemp2_l;

   /*-----------------------------------------------------
    * Determine relaxation parameters for edge problems.
    * Needed for quick parallel over/under-relaxation.
    *-----------------------------------------------------*/
   erelax_type  = 2;
   erelax_weight= hypre_TAlloc(HYPRE_Real,  edge_numlevels, HYPRE_MEMORY_HOST);
   eomega       = hypre_TAlloc(HYPRE_Real,  edge_numlevels, HYPRE_MEMORY_HOST);
   eCF_marker_l = hypre_TAlloc(HYPRE_Int *,  edge_numlevels, HYPRE_MEMORY_HOST);

#if 0
   relax_type= 6; /* SSOR */
   for (l= 0; l< 1; l++)
   {
      erelax_weight[l]= 1.0;
      eCF_marker_l[l]= NULL;

      e_amg_vdata= (void *) hypre_BoomerAMGCreate();
      e_amgData= e_amg_vdata;

      relax_types= hypre_CTAlloc(HYPRE_Int,  2, HYPRE_MEMORY_HOST);
      relax_types[1]= relax_type;

      amg_CF_marker= hypre_TAlloc(HYPRE_Int *,  1, HYPRE_MEMORY_HOST);
      A_array      = hypre_TAlloc(hypre_ParCSRMatrix *,  1, HYPRE_MEMORY_HOST);

      amg_CF_marker[0]= NULL;
      A_array[0]      = Aee_l[l];

      (e_amgData -> CF_marker_array)   = amg_CF_marker;
      (e_amgData -> A_array)           = A_array;
      (e_amgData -> Vtemp )            = eVtemp_l[l];
      (e_amgData -> grid_relax_type)   = relax_types;
      (e_amgData -> smooth_num_levels) = 0;
      (e_amgData -> smooth_type)       = 0;
      hypre_BoomerAMGCGRelaxWt((void *) e_amgData, 0, numCGSweeps, &eomega[l]);

      hypre_TFree((e_amgData -> A_array), HYPRE_MEMORY_HOST);
      hypre_TFree((e_amgData -> CF_marker_array), HYPRE_MEMORY_HOST);
      hypre_TFree((e_amgData -> grid_relax_type), HYPRE_MEMORY_HOST);
      (e_amgData -> A_array)= NULL;
      (e_amgData -> Vtemp ) = NULL;
      (e_amgData -> CF_marker_array)= NULL;
      (e_amgData -> grid_relax_type)= NULL;
      hypre_TFree(e_amg_vdata, HYPRE_MEMORY_HOST);
      eomega[l]= 1.0;
   }
#endif

   for (l= 0; l< edge_numlevels; l++)
   {
      erelax_weight[l]= 1.0;
      eomega[l]= 1.0;
      eCF_marker_l[l]= NULL;
   }
   (maxwell_TV_data ->  erelax_type)  = erelax_type;
   (maxwell_TV_data ->  erelax_weight)= erelax_weight;
   (maxwell_TV_data ->  eomega)       = eomega;
   (maxwell_TV_data ->  eCF_marker_l) = eCF_marker_l;


   /*-----------------------------------------------------
    * Allocate space for log info
    *-----------------------------------------------------*/

   if ((maxwell_TV_data -> logging) > 0)
   {
      i= (maxwell_TV_data -> max_iter);
      (maxwell_TV_data -> norms)     = hypre_TAlloc(HYPRE_Real,  i, HYPRE_MEMORY_HOST);
      (maxwell_TV_data -> rel_norms) = hypre_TAlloc(HYPRE_Real,  i, HYPRE_MEMORY_HOST);
   }

   return ierr;
}

HYPRE_Int
hypre_CoarsenPGrid( hypre_SStructGrid  *fgrid,
                    hypre_Index         index,
                    hypre_Index         stride,
                    HYPRE_Int           part,
                    hypre_SStructGrid  *cgrid,
                    HYPRE_Int          *nboxes)
{
   HYPRE_Int ierr = 0;

   hypre_SStructPGrid *pgrid= hypre_SStructGridPGrid(fgrid, part);
   hypre_StructGrid   *sgrid= hypre_SStructPGridCellSGrid(pgrid);

   hypre_BoxArray     *boxes;
   hypre_Box          *box, *contract_box;
   HYPRE_Int           i;

   /*-----------------------------------------
    * Set the coarse sgrid
    *-----------------------------------------*/
   boxes = hypre_BoxArrayClone(hypre_StructGridBoxes(sgrid));
   for (i = 0; i < hypre_BoxArraySize(boxes); i++)
   {
      box = hypre_BoxArrayBox(boxes, i);

      /* contract box so that divisible by stride */
      contract_box= hypre_BoxContraction(box, sgrid, stride);
      hypre_ProjectBox(contract_box, index, stride);

      hypre_StructMapFineToCoarse(hypre_BoxIMin(contract_box), index, stride,
                                  hypre_BoxIMin(contract_box));
      hypre_StructMapFineToCoarse(hypre_BoxIMax(contract_box), index, stride,
                                  hypre_BoxIMax(contract_box));

      /* set box even if zero volume but don't count it */
      HYPRE_SStructGridSetExtents(cgrid, part,
                                  hypre_BoxIMin(contract_box),
                                  hypre_BoxIMax(contract_box));

      if ( hypre_BoxVolume(contract_box) )
      {
         *nboxes= *nboxes+1;
      }
      hypre_BoxDestroy(contract_box);
   }
   hypre_BoxArrayDestroy(boxes);

   return ierr;
}



/*--------------------------------------------------------------------------
 *  Contracts a box so that the resulting box divides evenly into rfactor.
 *  Contraction is done in the (+) or (-) direction that does not have
 *  neighbor boxes, or if both directions have neighbor boxes, the (-) side
 *  is contracted.
 *  Modified to use box manager AHB 11/06
 *--------------------------------------------------------------------------*/

hypre_Box *
hypre_BoxContraction( hypre_Box           *box,
                      hypre_StructGrid    *sgrid,
                      hypre_Index          rfactor )
{

   hypre_BoxManager    *boxman = hypre_StructGridBoxMan(sgrid);

   hypre_BoxArray      *neighbor_boxes= NULL;
   hypre_Box           *nbox;
   hypre_Box           *contracted_box;
   hypre_Box           *shifted_box;
   hypre_Box            intersect_box;

   HYPRE_Int            ndim= hypre_StructGridNDim(sgrid);

   hypre_Index          remainder, box_width;
   HYPRE_Int            i, j, k, p;
   HYPRE_Int            npos, nneg;


   /* get the boxes out of the box manager - use these as the neighbor boxes */
   neighbor_boxes = hypre_BoxArrayCreate(0, ndim);
   hypre_BoxManGetAllEntriesBoxes( boxman, neighbor_boxes);

   hypre_BoxInit(&intersect_box, ndim);

   contracted_box= hypre_BoxCreate(ndim);

   hypre_ClearIndex(remainder);
   p= 0;
   for (i= 0; i< ndim; i++)
   {
      j= hypre_BoxIMax(box)[i] - hypre_BoxIMin(box)[i] + 1;
      box_width[i]= j;
      k= j%rfactor[i];

      if (k)
      {
         remainder[i]= k;
         p++;
      }
   }

   hypre_CopyBox(box, contracted_box);
   if (p)
   {
      shifted_box= hypre_BoxCreate(ndim);
      for (i= 0; i< ndim; i++)
      {
         if (remainder[i])   /* non-divisible in the i'th direction */
         {
            /* shift box in + & - directions to determine which side to
               contract. */
            hypre_CopyBox(box, shifted_box);
            hypre_BoxIMax(shifted_box)[i]+= box_width[i];
            hypre_BoxIMin(shifted_box)[i]+= box_width[i];

            npos= 0;
            hypre_ForBoxI(k, neighbor_boxes)
            {
               nbox= hypre_BoxArrayBox(neighbor_boxes, k);
               hypre_IntersectBoxes(shifted_box, nbox, &intersect_box);
               if (hypre_BoxVolume(&intersect_box))
               {
                  npos++;
               }
            }

            hypre_CopyBox(box, shifted_box);
            hypre_BoxIMax(shifted_box)[i]-= box_width[i];
            hypre_BoxIMin(shifted_box)[i]-= box_width[i];

            nneg= 0;
            hypre_ForBoxI(k, neighbor_boxes)
            {
               nbox= hypre_BoxArrayBox(neighbor_boxes, k);
               hypre_IntersectBoxes(shifted_box, nbox, &intersect_box);
               if (hypre_BoxVolume(&intersect_box))
               {
                  nneg++;
               }
            }

            if ( (npos) || ( (!npos) && (!nneg) ) )
            {
               /* contract - direction */
               hypre_BoxIMin(contracted_box)[i]+= remainder[i];
            }
            else
            {
               if (nneg)
               {
                  /* contract + direction */
                  hypre_BoxIMax(contracted_box)[i]-= remainder[i];
               }
            }

         }  /* if (remainder[i]) */
      }     /* for (i= 0; i< ndim; i++) */

      hypre_BoxDestroy(shifted_box);
   }  /* if (p) */

   hypre_BoxArrayDestroy(neighbor_boxes);

   return contracted_box;
}<|MERGE_RESOLUTION|>--- conflicted
+++ resolved
@@ -27,11 +27,7 @@
                       hypre_SStructVector  *b_in,
                       hypre_SStructVector  *x_in)
 {
-<<<<<<< HEAD
-   hypre_MaxwellData     *maxwell_TV_data = (hypre_MaxwellData *) maxwell_vdata;
-=======
-   hypre_MaxwellData     *maxwell_TV_data = (hypre_MaxwellData     *)maxwell_vdata;
->>>>>>> 414fa671
+	hypre_MaxwellData     *maxwell_TV_data = (hypre_MaxwellData     *)maxwell_vdata;
 
    MPI_Comm               comm = hypre_SStructMatrixComm(Aee_in);
 
@@ -76,7 +72,7 @@
    HYPRE_Int              node_numlevels;
 
    hypre_ParCSRMatrix   **Aee_l;
-   hypre_IJMatrix       **Pe_l;
+   hypre_IJMatrix       **Pe_l; 
    hypre_IJMatrix       **ReT_l;
    hypre_ParVector      **be_l;
    hypre_ParVector      **xe_l;
@@ -129,7 +125,7 @@
    HYPRE_Int              stencil_size;
    HYPRE_Int              matrix_type= HYPRE_PARCSR;
 
-   HYPRE_Int              ndim = hypre_SStructMatrixNDim(Aee_in);
+   HYPRE_Int              ndim = hypre_SStructMatrixNDim(Aee_in); 
    HYPRE_Int              nparts, part, vars, nboxes, lev_nboxes;
 
    HYPRE_Int              nrows;
@@ -193,15 +189,15 @@
    {
       pgrid= hypre_SStructPMatrixPGrid(hypre_SStructMatrixPMatrix(Aee_in, i));
       sgrid= hypre_SStructPGridCellSGrid(pgrid);
-
+      
       boxes= hypre_StructGridBoxes(sgrid);
       hypre_ForBoxI(j, boxes)
       {
          box= hypre_BoxArrayBox(boxes, j);
-         HYPRE_SStructGridSetExtents(node_grid, i,
+         HYPRE_SStructGridSetExtents(node_grid, i, 
                                      hypre_BoxIMin(box), hypre_BoxIMax(box));
       }
-
+ 
       HYPRE_SStructGridSetVariables(node_grid, i, 1, vartypes);
    }
    HYPRE_SStructGridAssemble(node_grid);
@@ -219,15 +215,15 @@
    vars= 0; /* scalar equation, node-to-node */
    if (ndim > 2)
    {
-      kstart= -1;
+      kstart= -1; 
       kend  =  2;
    }
    else if (ndim == 2)
    {
-      kstart= 0;
+      kstart= 0; 
       kend  = 1;
    }
-
+      
    m= 0;
    for (k= kstart; k< kend; k++)
    {
@@ -285,7 +281,7 @@
    boxes= hypre_StructGridBoxes(sgrid);
    box  = hypre_BoxArrayBox(boxes, hypre_BoxArraySize(boxes)-1);
 
-   hypre_SStructGridBoxProcFindBoxManEntry(node_grid, part, 0,
+   hypre_SStructGridBoxProcFindBoxManEntry(node_grid, part, 0, 
                                            hypre_BoxArraySize(boxes)-1,
                                            myproc, &entry);
    hypre_SStructBoxManEntryGetGlobalCSRank(entry, hypre_BoxIMax(box), &jupper);
@@ -299,7 +295,7 @@
    box  = hypre_BoxArrayBox(boxes, hypre_BoxArraySize(boxes)-1);
    hypre_TFree(vartypes, HYPRE_MEMORY_HOST);
 
-   hypre_SStructGridBoxProcFindBoxManEntry(grid, part, vars-1,
+   hypre_SStructGridBoxProcFindBoxManEntry(grid, part, vars-1, 
                                            hypre_BoxArraySize(boxes)-1,
                                            myproc, &entry);
    hypre_SStructBoxManEntryGetGlobalCSRank(entry, hypre_BoxIMax(box), &iupper);
@@ -308,10 +304,10 @@
    HYPRE_IJMatrixSetObjectType(Aen, HYPRE_PARCSR);
    HYPRE_IJMatrixInitialize(Aen);
 
-   /* setup the Aen & Ann using matrix-matrix products
+   /* setup the Aen & Ann using matrix-matrix products 
     * Aen's parscr matrix has not been formed yet-> fill up ij_matrix */
    parcsr_mat= hypre_ParMatmul(Aee, T);
-   HYPRE_ParCSRMatrixGetLocalRange((HYPRE_ParCSRMatrix) parcsr_mat,
+   HYPRE_ParCSRMatrixGetLocalRange((HYPRE_ParCSRMatrix) parcsr_mat, 
                                    &first_local_row, &last_local_row,
                                    &first_local_col, &last_local_col);
 
@@ -320,14 +316,7 @@
 
    for (big_i= first_local_row; big_i<= last_local_row; big_i++)
    {
-      HYPRE_ParCSRMatrixGetRow((HYPRE_ParCSRMatrix) parcsr_mat,
-<<<<<<< HEAD
-                               i, &size, &col_inds, &values);
-      HYPRE_IJMatrixSetValues(Aen, 1, &size, &i, (const HYPRE_Int *) col_inds,
-                              (const HYPRE_Real *) values);
-      HYPRE_ParCSRMatrixRestoreRow((HYPRE_ParCSRMatrix) parcsr_mat,
-                                   i, &size, &col_inds, &values);
-=======
+      HYPRE_ParCSRMatrixGetRow((HYPRE_ParCSRMatrix) parcsr_mat, 
                                big_i, &size, &col_inds, &values);
 
       size_ptr[0]  = size;
@@ -337,45 +326,35 @@
       HYPRE_IJMatrixSetValues(Aen, 1, size_ptr, big_i_ptr, (const HYPRE_BigInt *) col_inds,
                               (const HYPRE_Real *) values);
 
-      HYPRE_ParCSRMatrixRestoreRow((HYPRE_ParCSRMatrix) parcsr_mat,
+      HYPRE_ParCSRMatrixRestoreRow((HYPRE_ParCSRMatrix) parcsr_mat, 
                                    big_i, &size, &col_inds, &values);
->>>>>>> 414fa671
    }
    hypre_ParCSRMatrixDestroy(parcsr_mat);
    HYPRE_IJMatrixAssemble(Aen);
 
    /* Ann's parscr matrix has not been formed yet-> fill up ij_matrix */
    hypre_ParCSRMatrixTranspose(T, &T_transpose, 1);
-   parcsr_mat= hypre_ParMatmul(T_transpose,
+   parcsr_mat= hypre_ParMatmul(T_transpose, 
                                (hypre_ParCSRMatrix *) hypre_IJMatrixObject(Aen));
-   HYPRE_ParCSRMatrixGetLocalRange((HYPRE_ParCSRMatrix) parcsr_mat,
+   HYPRE_ParCSRMatrixGetLocalRange((HYPRE_ParCSRMatrix) parcsr_mat, 
                                    &first_local_row, &last_local_row,
                                    &first_local_col, &last_local_col);
 
    for (big_i= first_local_row; big_i<= last_local_row; big_i++)
    {
-      HYPRE_ParCSRMatrixGetRow((HYPRE_ParCSRMatrix) parcsr_mat,
-<<<<<<< HEAD
-                               i, &size, &col_inds, &values);
-=======
+      HYPRE_ParCSRMatrixGetRow((HYPRE_ParCSRMatrix) parcsr_mat, 
                                big_i, &size, &col_inds, &values);
 
       size_ptr[0]  = size;
       big_i_ptr[0] = big_i;
 
       //RL: this is very slow when using on device
->>>>>>> 414fa671
       HYPRE_IJMatrixSetValues(hypre_SStructMatrixIJMatrix(Ann),
                               1, size_ptr, big_i_ptr, (const HYPRE_BigInt *) col_inds,
                               (const HYPRE_Real *) values);
-<<<<<<< HEAD
-      HYPRE_ParCSRMatrixRestoreRow((HYPRE_ParCSRMatrix) parcsr_mat,
-                                   i, &size, &col_inds, &values);
-=======
-
-      HYPRE_ParCSRMatrixRestoreRow((HYPRE_ParCSRMatrix) parcsr_mat,
+
+      HYPRE_ParCSRMatrixRestoreRow((HYPRE_ParCSRMatrix) parcsr_mat, 
                                    big_i, &size, &col_inds, &values);
->>>>>>> 414fa671
    }
    hypre_ParCSRMatrixDestroy(parcsr_mat);
 
@@ -498,12 +477,12 @@
    /*HYPRE_SStructVectorGetObject((HYPRE_SStructVector) b_in, (void **) &parvector_x);*/
    HYPRE_SStructVectorGetObject((HYPRE_SStructVector) bn, (void **) &parvector_b);
    hypre_ParCSRMatrixMatvec(1.0, T_transpose, parvector_x, 0.0, parvector_b);
-
+   
    HYPRE_SStructVectorCreate(comm, node_grid, &xn);
    HYPRE_SStructVectorSetObjectType(xn, HYPRE_PARCSR);
    HYPRE_SStructVectorInitialize(xn);
    HYPRE_SStructVectorAssemble(xn);
-
+   
    hypre_SStructVectorConvert(x_in, &parvector_x);
    /*HYPRE_SStructVectorGetObject((HYPRE_SStructVector) x_in, (void **) &parvector_x);*/
    HYPRE_SStructVectorGetObject((HYPRE_SStructVector) xn, (void **) &parvector_b);
@@ -517,12 +496,12 @@
       to extract the nodal mg components to form the system mg components. */
    amg_vdata= (void *) hypre_BoomerAMGCreate();
    hypre_BoomerAMGSetStrongThreshold(amg_vdata, 0.25);
-   hypre_BoomerAMGSetup(amg_vdata,
+   hypre_BoomerAMGSetup(amg_vdata, 
                         hypre_SStructMatrixParCSRMatrix(Ann),
                         hypre_SStructVectorParVector(bn),
                         hypre_SStructVectorParVector(xn));
    {
-      amg_data = (hypre_ParAMGData*) amg_vdata;
+	   amg_data = (hypre_ParAMGData*) amg_vdata;
 
       node_numlevels= hypre_ParAMGDataNumLevels(amg_data);
 
@@ -547,7 +526,7 @@
          Ann_l[i]= (hypre_ParAMGDataAArray(amg_data))[i];
          Pn_l[i] = hypre_ParAMGDataPArray(amg_data)[i];
          RnT_l[i]= hypre_ParAMGDataRArray(amg_data)[i];
-
+       
          bn_l[i] = hypre_ParAMGDataFArray(amg_data)[i];
          xn_l[i] = hypre_ParAMGDataUArray(amg_data)[i];
 
@@ -604,7 +583,7 @@
    (maxwell_TV_data -> nrelax_type)     = nrelax_type;
    (maxwell_TV_data -> node_numlevels)  = node_numlevels;
 
-   /* coarsen the edge matrix. Will coarsen uniformly since we have no
+   /* coarsen the edge matrix. Will coarsen uniformly since we have no 
     * scheme to semi-coarsen. That is, coarsen wrt to rfactor, with
     * rfactor[i] > 1 for i < ndim.
     * Determine the number of levels for the edge problem */
@@ -616,7 +595,7 @@
       pgrid= hypre_SStructGridPGrid(grid, part);
       sgrid= hypre_SStructPGridCellSGrid(pgrid);
 
-      box= hypre_BoxClone(hypre_StructGridBoundingBox(sgrid));
+      box= hypre_BoxDuplicate(hypre_StructGridBoundingBox(sgrid));
       hypre_AppendBox(box, cboxes);
       /* since rfactor[i]>1, the following i will be an upper bound of
          the number of levels. */
@@ -632,7 +611,7 @@
 
    if ((maxwell_TV_data-> edge_maxlevels) > 0)
    {
-      edge_maxlevels= hypre_min(edge_maxlevels,
+      edge_maxlevels= hypre_min(edge_maxlevels, 
                                 (maxwell_TV_data -> edge_maxlevels));
    }
 
@@ -714,18 +693,18 @@
    {
       pgrid= hypre_SStructPMatrixPGrid(hypre_SStructMatrixPMatrix(Aee_in, i));
       sgrid= hypre_SStructPGridCellSGrid(pgrid);
-
+      
       boxes= hypre_StructGridBoxes(sgrid);
       hypre_ForBoxI(j, boxes)
       {
          box= hypre_BoxArrayBox(boxes, j);
-         HYPRE_SStructGridSetExtents(edge_grid, i,
+         HYPRE_SStructGridSetExtents(edge_grid, i, 
                                      hypre_BoxIMin(box), hypre_BoxIMax(box));
-         HYPRE_SStructGridSetExtents(cell_grid, i,
+         HYPRE_SStructGridSetExtents(cell_grid, i, 
                                      hypre_BoxIMin(box), hypre_BoxIMax(box));
          if (ndim > 2)
          {
-            HYPRE_SStructGridSetExtents(face_grid, i,
+            HYPRE_SStructGridSetExtents(face_grid, i, 
                                         hypre_BoxIMin(box), hypre_BoxIMax(box));
          }
       }
@@ -755,7 +734,7 @@
 
    /*--------------------------------------------------------------------------
     * to determine when to stop coarsening, we check the cell bounding boxes
-    * of the level egrid. After each coarsening, the bounding boxes are
+    * of the level egrid. After each coarsening, the bounding boxes are 
     * replaced by the generated coarse egrid cell bounding boxes.
     *--------------------------------------------------------------------------*/
    hypre_SetIndex3(cindex, 0, 0, 0);
@@ -793,7 +772,7 @@
                      break;
                   }
                }
-
+              
                if (m)
                {
 /*   MAY NEED TO CHECK THE FOLLOWING MORE CAREFULLY: */
@@ -811,12 +790,12 @@
                   hypre_BoxDestroy(contract_box);
 
                   hypre_ProjectBox(box, cindex, rfactor);
-                  hypre_StructMapFineToCoarse(hypre_BoxIMin(box), cindex,
+                  hypre_StructMapFineToCoarse(hypre_BoxIMin(box), cindex, 
                                               rfactor, hypre_BoxIMin(box));
-                  hypre_StructMapFineToCoarse(hypre_BoxIMax(box), cindex,
+                  hypre_StructMapFineToCoarse(hypre_BoxIMax(box), cindex, 
                                               rfactor, hypre_BoxIMax(box));
 
-                  /* build the coarse edge grids. Only fill up box extents.
+                  /* build the coarse edge grids. Only fill up box extents. 
                      The boxes of the grid may be contracted. Note that the
                      box projection may not perform the contraction. */
                   k= 0;
@@ -824,28 +803,28 @@
                                      egrid_l[l+1], &k);
 
                   /* build the topological grids */
-                  hypre_CoarsenPGrid(topological_edge[l], cindex, rfactor, part,
+                  hypre_CoarsenPGrid(topological_edge[l], cindex, rfactor, part, 
                                      topological_edge[l+1], &i);
-                  hypre_CoarsenPGrid(topological_cell[l], cindex, rfactor, part,
+                  hypre_CoarsenPGrid(topological_cell[l], cindex, rfactor, part, 
                                      topological_cell[l+1], &i);
                   if (ndim > 2)
                   {
-                     hypre_CoarsenPGrid(topological_face[l], cindex, rfactor,
+                     hypre_CoarsenPGrid(topological_face[l], cindex, rfactor, 
                                         part, topological_face[l+1], &i);
                   }
                   nboxes+= k;
                }
-               else
+               else 
                {
                   /* record empty, coarsened-away part */
                   coarsen[part]= falseV;
                   /* set up a dummy box so this grid can be destroyed */
                   HYPRE_SStructGridSetExtents(egrid_l[l+1], part,
                                               hypre_BoxIMin(box), hypre_BoxIMin(box));
-
+                     
                   HYPRE_SStructGridSetExtents(topological_edge[l+1], part,
                                               hypre_BoxIMin(box), hypre_BoxIMin(box));
-
+                     
                   HYPRE_SStructGridSetExtents(topological_cell[l+1], part,
                                               hypre_BoxIMin(box), hypre_BoxIMin(box));
 
@@ -853,7 +832,7 @@
                   {
                      HYPRE_SStructGridSetExtents(topological_face[l+1], part,
                                                  hypre_BoxIMin(box), hypre_BoxIMin(box));
-                  }
+                  }   
                   j++;
                }
 
@@ -861,21 +840,21 @@
 
             vartypes= hypre_SStructPGridVarTypes(
                hypre_SStructGridPGrid(egrid_l[l], part));
-            HYPRE_SStructGridSetVariables(egrid_l[l+1], part, ndim,
+            HYPRE_SStructGridSetVariables(egrid_l[l+1], part, ndim, 
                                           vartypes);
-
-            HYPRE_SStructGridSetVariables(topological_edge[l+1], part, ndim,
+                                          
+            HYPRE_SStructGridSetVariables(topological_edge[l+1], part, ndim, 
                                           vartype_edges);
-            HYPRE_SStructGridSetVariables(topological_cell[l+1], part, 1,
+            HYPRE_SStructGridSetVariables(topological_cell[l+1], part, 1, 
                                           vartype_cell);
             if (ndim > 2)
             {
-               HYPRE_SStructGridSetVariables(topological_face[l+1], part, ndim,
+               HYPRE_SStructGridSetVariables(topological_face[l+1], part, ndim, 
                                              vartype_faces);
             }
          }  /* for (part= 0; part< nparts; part++) */
       }     /* if (j < nparts) */
-
+   
       HYPRE_SStructGridAssemble(egrid_l[l+1]);
       HYPRE_SStructGridAssemble(topological_edge[l+1]);
       HYPRE_SStructGridAssemble(topological_cell[l+1]);
@@ -910,7 +889,7 @@
                pgrid= hypre_SStructGridPGrid(egrid_l[l+1], part);
                sgrid= hypre_SStructPGridCellSGrid(pgrid);
 
-               box= hypre_BoxClone(hypre_StructGridBoundingBox(sgrid));
+               box= hypre_BoxDuplicate(hypre_StructGridBoundingBox(sgrid));
                hypre_CopyBox(box, hypre_BoxArrayBox(cboxes,part));
                hypre_BoxDestroy(box);
             }
@@ -970,7 +949,7 @@
    eVtemp2_l= hypre_TAlloc(hypre_ParVector *,  edge_numlevels, HYPRE_MEMORY_HOST);
 
    Aee_l[0]= hypre_SStructMatrixParCSRMatrix(Aee_in);
-   Aen_l[0]=(hypre_ParCSRMatrix *) hypre_IJMatrixObject(Aen),
+   Aen_l[0]=(hypre_ParCSRMatrix *) hypre_IJMatrixObject(Aen), 
       be_l[0] = hypre_SStructVectorParVector(b_in);
    xe_l[0] = hypre_SStructVectorParVector(x_in);
 
@@ -1072,7 +1051,7 @@
             }
 
             hypre_DestroyPTopology(PTopology_vdata);
-
+            
             for (i= 0; i< num_OffProcRows; i++)
             {
                hypre_MaxwellOffProcRowDestroy((void *) OffProcRows[i]);
@@ -1092,18 +1071,18 @@
 
          ReT_l[l]= Pe_l[l];
          hypre_BoomerAMGBuildCoarseOperator(
-            (hypre_ParCSRMatrix *) hypre_IJMatrixObject(Pe_l[l]),
+            (hypre_ParCSRMatrix *) hypre_IJMatrixObject(Pe_l[l]), 
             Aee_l[l],
-            (hypre_ParCSRMatrix *) hypre_IJMatrixObject(Pe_l[l]),
+            (hypre_ParCSRMatrix *) hypre_IJMatrixObject(Pe_l[l]), 
             &Aee_l[l+1]);
 
          /* zero off boundary points */
-         hypre_ParCSRMatrixEliminateRowsCols(Aee_l[l+1],
+         hypre_ParCSRMatrixEliminateRowsCols(Aee_l[l+1], 
                                              BdryRanksCnts_l[l+1],
                                              BdryRanks_l[l+1]);
 
          hypre_ParCSRMatrixTranspose(
-            (hypre_ParCSRMatrix *) hypre_IJMatrixObject(Pe_l[l]),
+            (hypre_ParCSRMatrix *) hypre_IJMatrixObject(Pe_l[l]), 
             &transpose, 1);
          parcsr_mat= hypre_ParMatmul(transpose, Aen_l[l]);
          Aen_l[l+1]= hypre_ParMatmul(parcsr_mat, Pn_l[l]);
@@ -1240,13 +1219,13 @@
 
       ReT_l[l]= Pe_l[l];
       hypre_BoomerAMGBuildCoarseOperator(
-         (hypre_ParCSRMatrix *) hypre_IJMatrixObject(Pe_l[l]),
+         (hypre_ParCSRMatrix *) hypre_IJMatrixObject(Pe_l[l]), 
          Aee_l[l],
-         (hypre_ParCSRMatrix *) hypre_IJMatrixObject(Pe_l[l]),
+         (hypre_ParCSRMatrix *) hypre_IJMatrixObject(Pe_l[l]), 
          &Aee_l[l+1]);
 
       /* zero off boundary points */
-      hypre_ParCSRMatrixEliminateRowsCols(Aee_l[l+1],
+      hypre_ParCSRMatrixEliminateRowsCols(Aee_l[l+1], 
                                           BdryRanksCnts_l[l+1],
                                           BdryRanks_l[l+1]);
 
@@ -1418,7 +1397,7 @@
    /*-----------------------------------------
     * Set the coarse sgrid
     *-----------------------------------------*/
-   boxes = hypre_BoxArrayClone(hypre_StructGridBoxes(sgrid));
+   boxes = hypre_BoxArrayDuplicate(hypre_StructGridBoxes(sgrid));
    for (i = 0; i < hypre_BoxArraySize(boxes); i++)
    {
       box = hypre_BoxArrayBox(boxes, i);
@@ -1433,8 +1412,8 @@
                                   hypre_BoxIMax(contract_box));
 
       /* set box even if zero volume but don't count it */
-      HYPRE_SStructGridSetExtents(cgrid, part,
-                                  hypre_BoxIMin(contract_box),
+      HYPRE_SStructGridSetExtents(cgrid, part, 
+                                  hypre_BoxIMin(contract_box), 
                                   hypre_BoxIMax(contract_box));
 
       if ( hypre_BoxVolume(contract_box) )
@@ -1520,7 +1499,7 @@
             hypre_ForBoxI(k, neighbor_boxes)
             {
                nbox= hypre_BoxArrayBox(neighbor_boxes, k);
-               hypre_IntersectBoxes(shifted_box, nbox, &intersect_box);
+               hypre_IntersectBoxes(shifted_box, nbox, &intersect_box); 
                if (hypre_BoxVolume(&intersect_box))
                {
                   npos++;
@@ -1561,8 +1540,9 @@
 
       hypre_BoxDestroy(shifted_box);
    }  /* if (p) */
-
+             
    hypre_BoxArrayDestroy(neighbor_boxes);
 
    return contracted_box;
-}+}
+
