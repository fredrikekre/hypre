/******************************************************************************
 * Copyright 1998-2019 Lawrence Livermore National Security, LLC and other
 * HYPRE Project Developers. See the top-level COPYRIGHT file for details.
 *
 * SPDX-License-Identifier: (Apache-2.0 OR MIT)
 ******************************************************************************/

#include "_hypre_sstruct_ls.h"

/*--------------------------------------------------------------------------
 * Finds the boundary boxes for all var_grids in pgrid. Use the cell grid
 * to determine the boundary.
 * bdry[n_cellboxes, nvars+1]= boxarrayarray ptr.: hypre_BoxArrayArray ***bdry.
 * bdry[n_cellboxes, 0] is the cell-centred box.
 * Each box_arrayarray: for each variable, there are a max of 2*(ndim-1)
 * box_arrays (e.g., in 3d, the x_edges on the boundary can be the two
 * z_faces & the two y_faces of the boundary). Each of these box_arrays
 * consists of boxes that can be on the boundary.
 *--------------------------------------------------------------------------*/

HYPRE_Int
hypre_Maxwell_PNedelec_Bdy( hypre_StructGrid       *cell_grid,
                            hypre_SStructPGrid     *pgrid,
                            hypre_BoxArrayArray ****bdry_ptr )
{

   HYPRE_Int ierr = 0;

   HYPRE_Int              nvars    = hypre_SStructPGridNVars(pgrid);

   hypre_BoxArrayArray   *cellgrid_bdry;
   hypre_BoxArrayArray ***bdry;
   hypre_BoxArray        *box_array, *box_array2;
   hypre_BoxArray        *cell_boxes;
   hypre_Box             *box, *bdy_box, *shifted_box;

   HYPRE_Int              ndim     = hypre_SStructPGridNDim(pgrid);

   HYPRE_SStructVariable *vartypes = hypre_SStructPGridVarTypes(pgrid);
   hypre_Index            varoffset, ishift, jshift, kshift;
   hypre_Index            lower, upper;

   HYPRE_Int             *flag;
   HYPRE_Int              i, j, k, t, nboxes, bdy;

   hypre_SetIndex3(ishift, 1, 0, 0);
   hypre_SetIndex3(jshift, 0, 1, 0);
   hypre_SetIndex3(kshift, 0, 0, 1);

   cell_boxes = hypre_StructGridBoxes(cell_grid);
   nboxes    = hypre_BoxArraySize(cell_boxes);

   bdry = hypre_TAlloc(hypre_BoxArrayArray **,  nboxes, HYPRE_MEMORY_HOST);
   shifted_box = hypre_BoxCreate(ndim);

   hypre_ForBoxI(j, cell_boxes)
   {
      box = hypre_BoxArrayBox(cell_boxes, j);

      /* find the cellgrid boundaries of box if there are any. */
      cellgrid_bdry = hypre_BoxArrayArrayCreate(2 * ndim, ndim);
      flag = hypre_CTAlloc(HYPRE_Int,  2 * ndim, HYPRE_MEMORY_HOST);
      bdy = 0;

      for (i = 0; i < ndim; i++)
      {
         hypre_BoxBoundaryDG(box, cell_grid,
                             hypre_BoxArrayArrayBoxArray(cellgrid_bdry, 2 * i),
                             hypre_BoxArrayArrayBoxArray(cellgrid_bdry, 2 * i + 1),
                             i);
         if (hypre_BoxArraySize(hypre_BoxArrayArrayBoxArray(cellgrid_bdry, 2 * i)))
         {
            flag[2 * i] = 1;
            bdy++;
         }

         if (hypre_BoxArraySize(hypre_BoxArrayArrayBoxArray(cellgrid_bdry, 2 * i + 1)))
         {
            flag[2 * i + 1] = 1;
            bdy++;
         }
      }

      /* There are boundary boxes. Every variable of pgrid will have some */
      if (bdy)
      {
<<<<<<< HEAD
         bdry[j]= hypre_TAlloc(hypre_BoxArrayArray *,  nvars+1, HYPRE_MEMORY_HOST); 
        
        /* keep the cell-centred boxarrayarray of boundaries */
         bdry[j][0]= hypre_BoxArrayArrayClone(cellgrid_bdry); 
=======
         bdry[j] = hypre_TAlloc(hypre_BoxArrayArray *,  nvars + 1, HYPRE_MEMORY_HOST);
>>>>>>> a2daaf67

         /* keep the cell-centred boxarrayarray of boundaries */
         bdry[j][0] = hypre_BoxArrayArrayDuplicate(cellgrid_bdry);

         k = 2 * (ndim - 1); /* 3-d requires 4 boundary faces to be checked */
         for (i = 0; i < nvars; i++)
         {
            bdry[j][i + 1] = hypre_BoxArrayArrayCreate(k, ndim); /* one for +/- directions */
         }

         for (i = 0; i < nvars; i++)
         {
            t = vartypes[i];
            hypre_SStructVariableGetOffset(vartypes[i], ndim, varoffset);

            switch (t)
            {
               case 2: /* xface, boundary i= lower, upper */
               {
                  if (flag[0]) /* boundary i= lower */
                  {
                     box_array = hypre_BoxArrayArrayBoxArray(cellgrid_bdry, 0);
                     box_array2 = hypre_BoxArrayArrayBoxArray(bdry[j][i + 1], 0);
                     hypre_ForBoxI(k, box_array)
                     {
                        bdy_box = hypre_BoxArrayBox(box_array, k);

                        /* bdry boxes */
                        hypre_CopyIndex(hypre_BoxIMin(bdy_box), lower);
                        hypre_CopyIndex(hypre_BoxIMax(bdy_box), upper);
                        hypre_SubtractIndexes(lower, varoffset, ndim, lower);
                        hypre_SubtractIndexes(upper, varoffset, ndim, upper);

                        hypre_BoxSetExtents(shifted_box, lower, upper);
                        hypre_AppendBox(shifted_box, box_array2);
                     }
                  }

                  if (flag[1]) /* boundary i= upper */
                  {
                     box_array = hypre_BoxArrayArrayBoxArray(cellgrid_bdry, 1);
                     box_array2 = hypre_BoxArrayArrayBoxArray(bdry[j][i + 1], 1);
                     hypre_ForBoxI(k, box_array)
                     {
                        bdy_box = hypre_BoxArrayBox(box_array, k);

                        /* bdry boxes */
                        hypre_CopyIndex(hypre_BoxIMin(bdy_box), lower);
                        hypre_CopyIndex(hypre_BoxIMax(bdy_box), upper);

                        hypre_BoxSetExtents(shifted_box, lower, upper);
                        hypre_AppendBox(shifted_box, box_array2);
                     }
                  }

                  break;
               }

               case 3: /* yface, boundary j= lower, upper */
               {
                  if (flag[2]) /* boundary j= lower */
                  {
                     box_array = hypre_BoxArrayArrayBoxArray(cellgrid_bdry, 2);
                     box_array2 = hypre_BoxArrayArrayBoxArray(bdry[j][i + 1], 0);
                     hypre_ForBoxI(k, box_array)
                     {
                        bdy_box = hypre_BoxArrayBox(box_array, k);

                        /* bdry boxes */
                        hypre_CopyIndex(hypre_BoxIMin(bdy_box), lower);
                        hypre_CopyIndex(hypre_BoxIMax(bdy_box), upper);
                        hypre_SubtractIndexes(lower, varoffset, ndim, lower);
                        hypre_SubtractIndexes(upper, varoffset, ndim, upper);

                        hypre_BoxSetExtents(shifted_box, lower, upper);
                        hypre_AppendBox(shifted_box, box_array2);
                     }
                  }

                  if (flag[3]) /* boundary j= upper */
                  {
                     box_array = hypre_BoxArrayArrayBoxArray(cellgrid_bdry, 3);
                     box_array2 = hypre_BoxArrayArrayBoxArray(bdry[j][i + 1], 1);
                     hypre_ForBoxI(k, box_array)
                     {
                        bdy_box = hypre_BoxArrayBox(box_array, k);

                        /* bdry boxes */
                        hypre_CopyIndex(hypre_BoxIMin(bdy_box), lower);
                        hypre_CopyIndex(hypre_BoxIMax(bdy_box), upper);

                        hypre_BoxSetExtents(shifted_box, lower, upper);
                        hypre_AppendBox(shifted_box, box_array2);
                     }
                  }

                  break;
               }

               case 5: /* xedge, boundary z_faces & y_faces */
               {
                  if (flag[4]) /* boundary k= lower zface*/
                  {
                     box_array = hypre_BoxArrayArrayBoxArray(cellgrid_bdry, 4);
                     box_array2 = hypre_BoxArrayArrayBoxArray(bdry[j][i + 1], 0);
                     hypre_ForBoxI(k, box_array)
                     {
                        bdy_box = hypre_BoxArrayBox(box_array, k);

                        /* bdry boxes */
                        hypre_CopyIndex(hypre_BoxIMin(bdy_box), lower);
                        hypre_CopyIndex(hypre_BoxIMax(bdy_box), upper);
                        hypre_SubtractIndexes(lower, varoffset, ndim, lower);
                        hypre_SubtractIndexes(upper, kshift, ndim, upper);

                        hypre_BoxSetExtents(shifted_box, lower, upper);
                        hypre_AppendBox(shifted_box, box_array2);
                     }
                  }

                  if (flag[5]) /* boundary k= upper zface*/
                  {
                     box_array = hypre_BoxArrayArrayBoxArray(cellgrid_bdry, 5);
                     box_array2 = hypre_BoxArrayArrayBoxArray(bdry[j][i + 1], 1);
                     hypre_ForBoxI(k, box_array)
                     {
                        bdy_box = hypre_BoxArrayBox(box_array, k);

                        /* bdry boxes */
                        hypre_CopyIndex(hypre_BoxIMin(bdy_box), lower);
                        hypre_CopyIndex(hypre_BoxIMax(bdy_box), upper);
                        hypre_SubtractIndexes(lower, jshift, ndim, lower);

                        hypre_BoxSetExtents(shifted_box, lower, upper);
                        hypre_AppendBox(shifted_box, box_array2);
                     }
                  }

                  if (flag[2]) /* boundary j= lower yface*/
                  {
                     box_array = hypre_BoxArrayArrayBoxArray(cellgrid_bdry, 2);
                     box_array2 = hypre_BoxArrayArrayBoxArray(bdry[j][i + 1], 2);
                     hypre_ForBoxI(k, box_array)
                     {
                        bdy_box = hypre_BoxArrayBox(box_array, k);

                        /* bdry boxes */
                        hypre_CopyIndex(hypre_BoxIMin(bdy_box), lower);
                        hypre_CopyIndex(hypre_BoxIMax(bdy_box), upper);
                        hypre_SubtractIndexes(lower, varoffset, ndim, lower);
                        hypre_SubtractIndexes(upper, jshift, ndim, upper);

                        hypre_BoxSetExtents(shifted_box, lower, upper);
                        hypre_AppendBox(shifted_box, box_array2);
                     }
                  }

                  if (flag[3]) /* boundary j= upper yface*/
                  {
                     box_array = hypre_BoxArrayArrayBoxArray(cellgrid_bdry, 3);
                     box_array2 = hypre_BoxArrayArrayBoxArray(bdry[j][i + 1], 3);
                     hypre_ForBoxI(k, box_array)
                     {
                        bdy_box = hypre_BoxArrayBox(box_array, k);

                        /* bdry boxes */
                        hypre_CopyIndex(hypre_BoxIMin(bdy_box), lower);
                        hypre_CopyIndex(hypre_BoxIMax(bdy_box), upper);
                        hypre_SubtractIndexes(lower, kshift, ndim, lower);

                        hypre_BoxSetExtents(shifted_box, lower, upper);
                        hypre_AppendBox(shifted_box, box_array2);
                     }
                  }
                  break;
               }

               case 6: /* yedge, boundary z_faces & x_faces */
               {
                  if (flag[4]) /* boundary k= lower zface*/
                  {
                     box_array = hypre_BoxArrayArrayBoxArray(cellgrid_bdry, 4);
                     box_array2 = hypre_BoxArrayArrayBoxArray(bdry[j][i + 1], 0);
                     hypre_ForBoxI(k, box_array)
                     {
                        bdy_box = hypre_BoxArrayBox(box_array, k);

                        /* bdry boxes */
                        hypre_CopyIndex(hypre_BoxIMin(bdy_box), lower);
                        hypre_CopyIndex(hypre_BoxIMax(bdy_box), upper);
                        hypre_SubtractIndexes(lower, varoffset, ndim, lower);
                        hypre_SubtractIndexes(upper, kshift, ndim, upper);

                        hypre_BoxSetExtents(shifted_box, lower, upper);
                        hypre_AppendBox(shifted_box, box_array2);
                     }
                  }

                  if (flag[5]) /* boundary k= upper zface*/
                  {
                     box_array = hypre_BoxArrayArrayBoxArray(cellgrid_bdry, 5);
                     box_array2 = hypre_BoxArrayArrayBoxArray(bdry[j][i + 1], 1);
                     hypre_ForBoxI(k, box_array)
                     {
                        bdy_box = hypre_BoxArrayBox(box_array, k);

                        /* bdry boxes */
                        hypre_CopyIndex(hypre_BoxIMin(bdy_box), lower);
                        hypre_CopyIndex(hypre_BoxIMax(bdy_box), upper);
                        hypre_SubtractIndexes(lower, ishift, ndim, lower);

                        hypre_BoxSetExtents(shifted_box, lower, upper);
                        hypre_AppendBox(shifted_box, box_array2);
                     }
                  }

                  if (flag[0]) /* boundary i= lower xface*/
                  {
                     box_array = hypre_BoxArrayArrayBoxArray(cellgrid_bdry, 0);
                     box_array2 = hypre_BoxArrayArrayBoxArray(bdry[j][i + 1], 2);
                     hypre_ForBoxI(k, box_array)
                     {
                        bdy_box = hypre_BoxArrayBox(box_array, k);

                        /* bdry boxes */
                        hypre_CopyIndex(hypre_BoxIMin(bdy_box), lower);
                        hypre_CopyIndex(hypre_BoxIMax(bdy_box), upper);
                        hypre_SubtractIndexes(lower, varoffset, ndim, lower);
                        hypre_SubtractIndexes(upper, ishift, ndim, upper);

                        hypre_BoxSetExtents(shifted_box, lower, upper);
                        hypre_AppendBox(shifted_box, box_array2);
                     }
                  }

                  if (flag[1]) /* boundary i= upper xface*/
                  {
                     box_array = hypre_BoxArrayArrayBoxArray(cellgrid_bdry, 1);
                     box_array2 = hypre_BoxArrayArrayBoxArray(bdry[j][i + 1], 3);
                     hypre_ForBoxI(k, box_array)
                     {
                        bdy_box = hypre_BoxArrayBox(box_array, k);

                        /* bdry boxes */
                        hypre_CopyIndex(hypre_BoxIMin(bdy_box), lower);
                        hypre_CopyIndex(hypre_BoxIMax(bdy_box), upper);
                        hypre_SubtractIndexes(lower, kshift, ndim, lower);

                        hypre_BoxSetExtents(shifted_box, lower, upper);
                        hypre_AppendBox(shifted_box, box_array2);
                     }
                  }

                  break;
               }

               case 7: /* zedge, boundary y_faces & x_faces */
               {
                  if (flag[2]) /* boundary j= lower yface*/
                  {
                     box_array = hypre_BoxArrayArrayBoxArray(cellgrid_bdry, 2);
                     box_array2 = hypre_BoxArrayArrayBoxArray(bdry[j][i + 1], 0);
                     hypre_ForBoxI(k, box_array)
                     {
                        bdy_box = hypre_BoxArrayBox(box_array, k);

                        /* bdry boxes */
                        hypre_CopyIndex(hypre_BoxIMin(bdy_box), lower);
                        hypre_CopyIndex(hypre_BoxIMax(bdy_box), upper);
                        hypre_SubtractIndexes(lower, varoffset, ndim, lower);
                        hypre_SubtractIndexes(upper, jshift, ndim, upper);

                        hypre_BoxSetExtents(shifted_box, lower, upper);
                        hypre_AppendBox(shifted_box, box_array2);
                     }
                  }

                  if (flag[3]) /* boundary j= upper yface*/
                  {
                     box_array = hypre_BoxArrayArrayBoxArray(cellgrid_bdry, 3);
                     box_array2 = hypre_BoxArrayArrayBoxArray(bdry[j][i + 1], 1);
                     hypre_ForBoxI(k, box_array)
                     {
                        bdy_box = hypre_BoxArrayBox(box_array, k);

                        /* bdry boxes */
                        hypre_CopyIndex(hypre_BoxIMin(bdy_box), lower);
                        hypre_CopyIndex(hypre_BoxIMax(bdy_box), upper);
                        hypre_SubtractIndexes(lower, ishift, ndim, lower);

                        hypre_BoxSetExtents(shifted_box, lower, upper);
                        hypre_AppendBox(shifted_box, box_array2);
                     }
                  }

                  if (flag[0]) /* boundary i= lower xface*/
                  {
                     box_array = hypre_BoxArrayArrayBoxArray(cellgrid_bdry, 0);
                     box_array2 = hypre_BoxArrayArrayBoxArray(bdry[j][i + 1], 2);
                     hypre_ForBoxI(k, box_array)
                     {
                        bdy_box = hypre_BoxArrayBox(box_array, k);

                        /* bdry boxes */
                        hypre_CopyIndex(hypre_BoxIMin(bdy_box), lower);
                        hypre_CopyIndex(hypre_BoxIMax(bdy_box), upper);
                        hypre_SubtractIndexes(lower, varoffset, ndim, lower);
                        hypre_SubtractIndexes(upper, ishift, ndim, upper);

                        hypre_BoxSetExtents(shifted_box, lower, upper);
                        hypre_AppendBox(shifted_box, box_array2);
                     }
                  }

                  if (flag[1]) /* boundary i= upper xface*/
                  {
                     box_array = hypre_BoxArrayArrayBoxArray(cellgrid_bdry, 1);
                     box_array2 = hypre_BoxArrayArrayBoxArray(bdry[j][i + 1], 3);
                     hypre_ForBoxI(k, box_array)
                     {
                        bdy_box = hypre_BoxArrayBox(box_array, k);

                        /* bdry boxes */
                        hypre_CopyIndex(hypre_BoxIMin(bdy_box), lower);
                        hypre_CopyIndex(hypre_BoxIMax(bdy_box), upper);
                        hypre_SubtractIndexes(lower, jshift, ndim, lower);

                        hypre_BoxSetExtents(shifted_box, lower, upper);
                        hypre_AppendBox(shifted_box, box_array2);
                     }
                  }
                  break;
               }

            }  /* switch(t) */
         }     /* for (i= 0; i< nvars; i++) */
      }        /* if (bdy) */

      else
      {
         /* make an empty ptr of boxarrayarrays to avoid memory leaks when
            destroying bdry later. */
         bdry[j] = hypre_TAlloc(hypre_BoxArrayArray *,  nvars + 1, HYPRE_MEMORY_HOST);
         for (i = 0; i < nvars + 1; i++)
         {
            bdry[j][i] = hypre_BoxArrayArrayCreate(0, ndim);
         }
      }

      hypre_BoxArrayArrayDestroy(cellgrid_bdry);
      hypre_TFree(flag, HYPRE_MEMORY_HOST);
   }  /* hypre_ForBoxI(j, cell_boxes) */

   hypre_BoxDestroy(shifted_box);

   *bdry_ptr     = bdry;

   return ierr;
}
<|MERGE_RESOLUTION|>--- conflicted
+++ resolved
@@ -84,14 +84,7 @@
       /* There are boundary boxes. Every variable of pgrid will have some */
       if (bdy)
       {
-<<<<<<< HEAD
-         bdry[j]= hypre_TAlloc(hypre_BoxArrayArray *,  nvars+1, HYPRE_MEMORY_HOST); 
-        
-        /* keep the cell-centred boxarrayarray of boundaries */
-         bdry[j][0]= hypre_BoxArrayArrayClone(cellgrid_bdry); 
-=======
          bdry[j] = hypre_TAlloc(hypre_BoxArrayArray *,  nvars + 1, HYPRE_MEMORY_HOST);
->>>>>>> a2daaf67
 
          /* keep the cell-centred boxarrayarray of boundaries */
          bdry[j][0] = hypre_BoxArrayArrayDuplicate(cellgrid_bdry);
@@ -450,4 +443,4 @@
    *bdry_ptr     = bdry;
 
    return ierr;
-}
+}