/******************************************************************************
 * Copyright 1998-2019 Lawrence Livermore National Security, LLC and other
 * HYPRE Project Developers. See the top-level COPYRIGHT file for details.
 *
 * SPDX-License-Identifier: (Apache-2.0 OR MIT)
 ******************************************************************************/

#include "_hypre_sstruct_ls.h"
#include "interpreter.h"
#include "HYPRE_MatvecFunctions.h"
#include "temp_multivector.h"


<<<<<<< HEAD
=======
HYPRE_Int
hypre_SStructPVectorSetRandomValues( hypre_SStructPVector *pvector, HYPRE_Int seed )
{
   HYPRE_Int ierr = 0;
   HYPRE_Int           nvars = hypre_SStructPVectorNVars(pvector);
   hypre_StructVector *svector;
   HYPRE_Int           var;

   hypre_SeedRand( seed );

   for (var = 0; var < nvars; var++)
   {
      svector = hypre_SStructPVectorSVector(pvector, var);
      seed = hypre_RandI();
      hypre_StructVectorSetRandomValues(svector, seed);
   }

   return ierr;
}

HYPRE_Int
hypre_SStructVectorSetRandomValues( hypre_SStructVector *vector, HYPRE_Int seed )
{
   HYPRE_Int ierr = 0;
   HYPRE_Int             nparts = hypre_SStructVectorNParts(vector);
   hypre_SStructPVector *pvector;
   HYPRE_Int             part;

   hypre_SeedRand( seed );

   for (part = 0; part < nparts; part++)
   {
      pvector = hypre_SStructVectorPVector(vector, part);
      seed = hypre_RandI();
      hypre_SStructPVectorSetRandomValues(pvector, seed);
   }

   return ierr;
}

>>>>>>> a2daaf67
HYPRE_Int
hypre_SStructSetRandomValues( void* v, HYPRE_Int seed )
{

   return hypre_SStructVectorSetRandomValues( (hypre_SStructVector*)v, seed );
}

HYPRE_Int
HYPRE_SStructSetupInterpreter( mv_InterfaceInterpreter *i )
{
<<<<<<< HEAD
  i->CreateVector = hypre_SStructKrylovCreateVector;
  i->DestroyVector = hypre_SStructKrylovDestroyVector;
  i->InnerProd = hypre_SStructKrylovInnerProd;
  i->CopyVector = hypre_SStructKrylovCopyVector;
  i->ClearVector = hypre_SStructKrylovClearVector;
  i->SetRandomValues = hypre_SStructSetRandomValues;
  i->ScaleVector = hypre_SStructKrylovScaleVector;
  i->Axpy = hypre_SStructKrylovAxpy;

  i->CreateMultiVector = mv_TempMultiVectorCreateFromSampleVector;
  i->CopyCreateMultiVector = mv_TempMultiVectorCreateCopy;
  i->DestroyMultiVector = mv_TempMultiVectorDestroy;

  i->Width = mv_TempMultiVectorWidth;
  i->Height = mv_TempMultiVectorHeight;
  i->SetMask = mv_TempMultiVectorSetMask;
  i->CopyMultiVector = mv_TempMultiVectorCopy;
  i->ClearMultiVector = mv_TempMultiVectorClear;
  i->SetRandomVectors = mv_TempMultiVectorSetRandom;
  i->MultiInnerProd = mv_TempMultiVectorByMultiVector;
  i->MultiInnerProdDiag = mv_TempMultiVectorByMultiVectorDiag;
  i->MultiVecMat = mv_TempMultiVectorByMatrix;
  i->MultiVecMatDiag = mv_TempMultiVectorByDiagonal;
  i->MultiAxpy = mv_TempMultiVectorAxpy;
  i->MultiXapy = mv_TempMultiVectorXapy;
  i->Eval = mv_TempMultiVectorEval;

  return 0;
=======
   i->CreateVector = hypre_SStructKrylovCreateVector;
   i->DestroyVector = hypre_SStructKrylovDestroyVector;
   i->InnerProd = hypre_SStructKrylovInnerProd;
   i->CopyVector = hypre_SStructKrylovCopyVector;
   i->ClearVector = hypre_SStructKrylovClearVector;
   i->SetRandomValues = hypre_SStructSetRandomValues;
   i->ScaleVector = hypre_SStructKrylovScaleVector;
   i->Axpy = hypre_SStructKrylovAxpy;

   i->CreateMultiVector = mv_TempMultiVectorCreateFromSampleVector;
   i->CopyCreateMultiVector = mv_TempMultiVectorCreateCopy;
   i->DestroyMultiVector = mv_TempMultiVectorDestroy;

   i->Width = mv_TempMultiVectorWidth;
   i->Height = mv_TempMultiVectorHeight;
   i->SetMask = mv_TempMultiVectorSetMask;
   i->CopyMultiVector = mv_TempMultiVectorCopy;
   i->ClearMultiVector = mv_TempMultiVectorClear;
   i->SetRandomVectors = mv_TempMultiVectorSetRandom;
   i->MultiInnerProd = mv_TempMultiVectorByMultiVector;
   i->MultiInnerProdDiag = mv_TempMultiVectorByMultiVectorDiag;
   i->MultiVecMat = mv_TempMultiVectorByMatrix;
   i->MultiVecMatDiag = mv_TempMultiVectorByDiagonal;
   i->MultiAxpy = mv_TempMultiVectorAxpy;
   i->MultiXapy = mv_TempMultiVectorXapy;
   i->Eval = mv_TempMultiVectorEval;

   return 0;
>>>>>>> a2daaf67
}

HYPRE_Int
HYPRE_SStructSetupMatvec(HYPRE_MatvecFunctions * mv)
{
<<<<<<< HEAD
  mv->MatvecCreate = hypre_SStructKrylovMatvecCreate;
  mv->Matvec = hypre_SStructKrylovMatvec;
  mv->MatvecDestroy = hypre_SStructKrylovMatvecDestroy;
=======
   mv->MatvecCreate = hypre_SStructKrylovMatvecCreate;
   mv->Matvec = hypre_SStructKrylovMatvec;
   mv->MatvecDestroy = hypre_SStructKrylovMatvecDestroy;
>>>>>>> a2daaf67

   mv->MatMultiVecCreate = NULL;
   mv->MatMultiVec = NULL;
   mv->MatMultiVecDestroy = NULL;

   return 0;
}<|MERGE_RESOLUTION|>--- conflicted
+++ resolved
@@ -11,49 +11,7 @@
 #include "temp_multivector.h"
 
 
-<<<<<<< HEAD
-=======
-HYPRE_Int
-hypre_SStructPVectorSetRandomValues( hypre_SStructPVector *pvector, HYPRE_Int seed )
-{
-   HYPRE_Int ierr = 0;
-   HYPRE_Int           nvars = hypre_SStructPVectorNVars(pvector);
-   hypre_StructVector *svector;
-   HYPRE_Int           var;
-
-   hypre_SeedRand( seed );
-
-   for (var = 0; var < nvars; var++)
-   {
-      svector = hypre_SStructPVectorSVector(pvector, var);
-      seed = hypre_RandI();
-      hypre_StructVectorSetRandomValues(svector, seed);
-   }
-
-   return ierr;
-}
-
-HYPRE_Int
-hypre_SStructVectorSetRandomValues( hypre_SStructVector *vector, HYPRE_Int seed )
-{
-   HYPRE_Int ierr = 0;
-   HYPRE_Int             nparts = hypre_SStructVectorNParts(vector);
-   hypre_SStructPVector *pvector;
-   HYPRE_Int             part;
-
-   hypre_SeedRand( seed );
-
-   for (part = 0; part < nparts; part++)
-   {
-      pvector = hypre_SStructVectorPVector(vector, part);
-      seed = hypre_RandI();
-      hypre_SStructPVectorSetRandomValues(pvector, seed);
-   }
-
-   return ierr;
-}
-
->>>>>>> a2daaf67
+/* TODO: This does not belong here */
 HYPRE_Int
 hypre_SStructSetRandomValues( void* v, HYPRE_Int seed )
 {
@@ -64,36 +22,6 @@
 HYPRE_Int
 HYPRE_SStructSetupInterpreter( mv_InterfaceInterpreter *i )
 {
-<<<<<<< HEAD
-  i->CreateVector = hypre_SStructKrylovCreateVector;
-  i->DestroyVector = hypre_SStructKrylovDestroyVector;
-  i->InnerProd = hypre_SStructKrylovInnerProd;
-  i->CopyVector = hypre_SStructKrylovCopyVector;
-  i->ClearVector = hypre_SStructKrylovClearVector;
-  i->SetRandomValues = hypre_SStructSetRandomValues;
-  i->ScaleVector = hypre_SStructKrylovScaleVector;
-  i->Axpy = hypre_SStructKrylovAxpy;
-
-  i->CreateMultiVector = mv_TempMultiVectorCreateFromSampleVector;
-  i->CopyCreateMultiVector = mv_TempMultiVectorCreateCopy;
-  i->DestroyMultiVector = mv_TempMultiVectorDestroy;
-
-  i->Width = mv_TempMultiVectorWidth;
-  i->Height = mv_TempMultiVectorHeight;
-  i->SetMask = mv_TempMultiVectorSetMask;
-  i->CopyMultiVector = mv_TempMultiVectorCopy;
-  i->ClearMultiVector = mv_TempMultiVectorClear;
-  i->SetRandomVectors = mv_TempMultiVectorSetRandom;
-  i->MultiInnerProd = mv_TempMultiVectorByMultiVector;
-  i->MultiInnerProdDiag = mv_TempMultiVectorByMultiVectorDiag;
-  i->MultiVecMat = mv_TempMultiVectorByMatrix;
-  i->MultiVecMatDiag = mv_TempMultiVectorByDiagonal;
-  i->MultiAxpy = mv_TempMultiVectorAxpy;
-  i->MultiXapy = mv_TempMultiVectorXapy;
-  i->Eval = mv_TempMultiVectorEval;
-
-  return 0;
-=======
    i->CreateVector = hypre_SStructKrylovCreateVector;
    i->DestroyVector = hypre_SStructKrylovDestroyVector;
    i->InnerProd = hypre_SStructKrylovInnerProd;
@@ -122,21 +50,14 @@
    i->Eval = mv_TempMultiVectorEval;
 
    return 0;
->>>>>>> a2daaf67
 }
 
 HYPRE_Int
 HYPRE_SStructSetupMatvec(HYPRE_MatvecFunctions * mv)
 {
-<<<<<<< HEAD
-  mv->MatvecCreate = hypre_SStructKrylovMatvecCreate;
-  mv->Matvec = hypre_SStructKrylovMatvec;
-  mv->MatvecDestroy = hypre_SStructKrylovMatvecDestroy;
-=======
    mv->MatvecCreate = hypre_SStructKrylovMatvecCreate;
    mv->Matvec = hypre_SStructKrylovMatvec;
    mv->MatvecDestroy = hypre_SStructKrylovMatvecDestroy;
->>>>>>> a2daaf67
 
    mv->MatMultiVecCreate = NULL;
    mv->MatMultiVec = NULL;
