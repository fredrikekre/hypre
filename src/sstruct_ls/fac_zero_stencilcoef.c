--- conflicted
+++ resolved
@@ -176,13 +176,6 @@
                            hypre_BoxLoop1Begin(ndim, loop_size,
                                                ac_dbox, hypre_BoxIMin(shift_ibox),
                                                stride, iac);
-<<<<<<< HEAD
-#if defined(HYPRE_USING_OPENMP) && !defined(HYPRE_USE_RAJA)
-#pragma omp parallel for private(HYPRE_BOX_PRIVATE) HYPRE_SMP_SCHEDULE
-#endif
-                           hypre_BoxLoop1For(iac)
-=======
->>>>>>> 52e3b4f2
                            {
                               ac_ptr[iac] = 0.0;
                            }
@@ -408,13 +401,6 @@
                         hypre_BoxLoop1Begin(ndim, loop_size,
                                             a_dbox, hypre_BoxIMin(&intersect_box),
                                             stride, ia);
-<<<<<<< HEAD
-#if defined(HYPRE_USING_OPENMP) && !defined(HYPRE_USE_RAJA)
-#pragma omp parallel for private(HYPRE_BOX_PRIVATE) HYPRE_SMP_SCHEDULE
-#endif
-                        hypre_BoxLoop1For(ia)
-=======
->>>>>>> 52e3b4f2
                         {
                            a_ptr[ia] = 0.0;
                         }
