/*BHEADER**********************************************************************
 * Copyright (c) 2008,  Lawrence Livermore National Security, LLC.
 * Produced at the Lawrence Livermore National Laboratory.
 * This file is part of HYPRE.  See file COPYRIGHT for details.
 *
 * HYPRE is free software; you can redistribute it and/or modify it under the
 * terms of the GNU Lesser General Public License (as published by the Free
 * Software Foundation) version 2.1 dated February 1999.
 *
 * $Revision$
 ***********************************************************************EHEADER*/

#include "_hypre_sstruct_ls.h"
#include "fac.h"

/*--------------------------------------------------------------------------
 * hypre_FacSetup2: Constructs the level composite structures.
 * Each consists only of two levels, the refinement patches and the
 * coarse parent base grids.
 *--------------------------------------------------------------------------*/

HYPRE_Int
hypre_FacSetup2( void                 *fac_vdata,
                 hypre_SStructMatrix  *A_in,
                 hypre_SStructVector  *b,
                 hypre_SStructVector  *x )
{
   hypre_FACData          *fac_data      =  (hypre_FACData*)fac_vdata;

   HYPRE_Int              *plevels       = (fac_data-> plevels);
   hypre_Index            *rfactors      = (fac_data-> prefinements);

   MPI_Comm                comm;
   HYPRE_Int               ndim;
   HYPRE_Int               npart;
   HYPRE_Int               nparts_level  =  2;
   HYPRE_Int               part_crse     =  0;
   HYPRE_Int               part_fine     =  1;
   hypre_SStructPMatrix   *A_pmatrix;
   hypre_StructMatrix     *A_smatrix;
   hypre_Box              *A_smatrix_dbox;

   hypre_SStructGrid     **grid_level;
   hypre_SStructGraph    **graph_level;
   HYPRE_Int               part, level;
   HYPRE_Int               nvars;

   hypre_SStructGraph     *graph;
   hypre_SStructGrid      *grid;
   hypre_SStructPGrid     *pgrid; 
   hypre_StructGrid       *sgrid; 
   hypre_BoxArray         *sgrid_boxes;
   hypre_Box              *sgrid_box;
   hypre_SStructStencil   *stencils;
   hypre_BoxArray         *iboxarray;

   hypre_Index            *refine_factors;
   hypre_IndexRef          box_start;
   hypre_IndexRef          box_end;

   hypre_SStructUVEntry  **Uventries;
   HYPRE_Int               nUventries;
   HYPRE_Int              *iUventries;
   hypre_SStructUVEntry   *Uventry; 
   hypre_SStructUEntry    *Uentry;
   hypre_Index             index, to_index, stride;
   HYPRE_Int               var, to_var, to_part, level_part, level_topart;
   HYPRE_Int               var1, var2;
   HYPRE_Int               i, j, k, to_rank, row_coord, nUentries;
   hypre_BoxManEntry      *boxman_entry;

   hypre_SStructMatrix    *A_rap;
   hypre_SStructMatrix   **A_level;
   hypre_SStructVector   **b_level;
   hypre_SStructVector   **x_level;
   hypre_SStructVector   **r_level;
   hypre_SStructVector   **e_level;
   hypre_SStructPVector  **tx_level;
   hypre_SStructVector    *tx;

   void                  **matvec_data_level;
   void                  **pmatvec_data_level;
   void                   *matvec_data;
   void                  **relax_data_level;
   void                  **interp_data_level;
   void                  **restrict_data_level;


   /* coarsest grid solver */
   HYPRE_Int               csolver_type       =(fac_data-> csolver_type);
   HYPRE_SStructSolver     crse_solver=NULL;
   HYPRE_SStructSolver     crse_precond=NULL;
   
   HYPRE_Int               max_level        =  hypre_FACDataMaxLevels(fac_data);
   HYPRE_Int               relax_type       =  fac_data -> relax_type;
   HYPRE_Int               usr_jacobi_weight=  fac_data -> usr_jacobi_weight;
   HYPRE_Real              jacobi_weight    =  fac_data -> jacobi_weight;
   HYPRE_Int              *levels;
   HYPRE_Int              *part_to_level;

   HYPRE_Int               box, box_volume;
   HYPRE_Int               max_box_volume;
   HYPRE_Int               stencil_size;
   hypre_Index             stencil_shape_i, loop_size;
   HYPRE_Int              *stencil_vars;
   HYPRE_Real             *values;
   HYPRE_Real             *A_smatrix_value;
 
   HYPRE_Int              *nrows;
   HYPRE_Int             **ncols;
   HYPRE_Int             **rows;
   HYPRE_Int             **cols;
   HYPRE_Int              *cnt;
   HYPRE_Real             *vals;
   
   HYPRE_Int              *level_rows;
   HYPRE_Int              *level_cols;
   HYPRE_Int               level_cnt;

   HYPRE_IJMatrix          ij_A;
   HYPRE_Int               matrix_type;

   HYPRE_Int               max_cycles;

   HYPRE_Int               ierr = 0;
/*hypre_SStructMatrix *nested_A;

  nested_A= hypre_TAlloc(hypre_SStructMatrix ,  1, HYPRE_MEMORY_HOST);
  nested_A= hypre_CoarsenAMROp(fac_vdata, A);*/

   /* generate the composite operator with the computed coarse-grid operators */
   hypre_AMR_RAP(A_in, rfactors, &A_rap);
   (fac_data -> A_rap)= A_rap;

   comm = hypre_SStructMatrixComm(A_rap);
   ndim = hypre_SStructMatrixNDim(A_rap);
   npart= hypre_SStructMatrixNParts(A_rap);
   graph= hypre_SStructMatrixGraph(A_rap);
   grid = hypre_SStructGraphGrid(graph);
   ij_A = hypre_SStructMatrixIJMatrix(A_rap);
   matrix_type= hypre_SStructMatrixObjectType(A_rap);

   /*--------------------------------------------------------------------------
    * logging arrays.
    *--------------------------------------------------------------------------*/
   if ((fac_data -> logging) > 0)
   {
      max_cycles = (fac_data -> max_cycles);
      (fac_data -> norms)    = hypre_TAlloc(HYPRE_Real,  max_cycles, HYPRE_MEMORY_HOST);
      (fac_data -> rel_norms)= hypre_TAlloc(HYPRE_Real,  max_cycles, HYPRE_MEMORY_HOST);
   }

   /*--------------------------------------------------------------------------
    * Extract the amr/sstruct level/part structure and refinement factors.
    *--------------------------------------------------------------------------*/
   levels        = hypre_CTAlloc(HYPRE_Int,  npart, HYPRE_MEMORY_HOST);
   part_to_level = hypre_CTAlloc(HYPRE_Int,  npart, HYPRE_MEMORY_HOST);
   refine_factors= hypre_CTAlloc(hypre_Index,  npart, HYPRE_MEMORY_HOST);
   for (part= 0; part< npart; part++)
   {
      part_to_level[part]  = plevels[part];
      levels[plevels[part]]= part;
      for (i= 0; i< ndim; i++)
      {
         refine_factors[plevels[part]][i]= rfactors[part][i];
      }
      for (i= ndim; i< 3; i++)
      {
         refine_factors[plevels[part]][i]= 1;
      }
   }
   (fac_data -> level_to_part) = levels;
   (fac_data -> part_to_level) = part_to_level;
   (fac_data -> refine_factors)= refine_factors;
   
   /*--------------------------------------------------------------------------
    * Create the level SStructGrids using the original composite grid. 
    *--------------------------------------------------------------------------*/
   grid_level= hypre_TAlloc(hypre_SStructGrid *,  max_level+1, HYPRE_MEMORY_HOST);
   for (level= max_level; level >= 0; level--)
   {
      HYPRE_SStructGridCreate(comm, ndim, nparts_level, &grid_level[level]);
   }

   for (level= max_level; level >= 0; level--)
   {
      /*--------------------------------------------------------------------------
       * Create the fine part of the finest level SStructGrids using the original 
       * composite grid.
       *--------------------------------------------------------------------------*/
      if (level == max_level)
      {
         pgrid = hypre_SStructGridPGrid(grid, levels[level]);
         iboxarray= hypre_SStructPGridCellIBoxArray(pgrid);
         for (box = 0; box < hypre_BoxArraySize(iboxarray); box++)
         {
            HYPRE_SStructGridSetExtents(grid_level[level], part_fine,
                                        hypre_BoxIMin( hypre_BoxArrayBox(iboxarray,box) ),
                                        hypre_BoxIMax( hypre_BoxArrayBox(iboxarray,box) ));
         }

         HYPRE_SStructGridSetVariables( grid_level[level], part_fine, 
                                        hypre_SStructPGridNVars(pgrid), 
                                        hypre_SStructPGridVarTypes(pgrid) );

         /*-----------------------------------------------------------------------
          * Create the coarsest level grid if A has only 1 level
          *-----------------------------------------------------------------------*/
         if (level == 0)
         {
            for (box = 0; box < hypre_BoxArraySize(iboxarray); box++)
            {
               HYPRE_SStructGridSetExtents(grid_level[level], part_crse,
                                           hypre_BoxIMin( hypre_BoxArrayBox(iboxarray,box) ),
                                           hypre_BoxIMax( hypre_BoxArrayBox(iboxarray,box) ));
            }

            HYPRE_SStructGridSetVariables( grid_level[level], part_crse,
                                           hypre_SStructPGridNVars(pgrid),
                                           hypre_SStructPGridVarTypes(pgrid) );
         }
      }

      /*--------------------------------------------------------------------------
       * Create the coarse part of level SStructGrids using the original composite 
       * grid, the coarsest part SStructGrid, and the fine part if level < max_level.
       *--------------------------------------------------------------------------*/
      if (level > 0)
      {
         pgrid = hypre_SStructGridPGrid(grid, levels[level-1]);
         iboxarray= hypre_SStructPGridCellIBoxArray(pgrid);
         for (box = 0; box < hypre_BoxArraySize(iboxarray); box++)
         {
            HYPRE_SStructGridSetExtents(grid_level[level], part_crse,
                                        hypre_BoxIMin( hypre_BoxArrayBox(iboxarray,box) ),
                                        hypre_BoxIMax( hypre_BoxArrayBox(iboxarray,box) ));

            HYPRE_SStructGridSetExtents(grid_level[level-1], part_fine,
                                        hypre_BoxIMin( hypre_BoxArrayBox(iboxarray,box) ),
                                        hypre_BoxIMax( hypre_BoxArrayBox(iboxarray,box) ));

              
            if (level == 1)
            {
               HYPRE_SStructGridSetExtents(grid_level[level-1], part_crse,
                                           hypre_BoxIMin( hypre_BoxArrayBox(iboxarray,box) ),
                                           hypre_BoxIMax( hypre_BoxArrayBox(iboxarray,box) ));
            }
         }

         HYPRE_SStructGridSetVariables( grid_level[level], part_crse, 
                                        hypre_SStructPGridNVars(pgrid), 
                                        hypre_SStructPGridVarTypes(pgrid) );

         HYPRE_SStructGridSetVariables( grid_level[level-1], part_fine, 
                                        hypre_SStructPGridNVars(pgrid), 
                                        hypre_SStructPGridVarTypes(pgrid) );

         /* coarsest SStructGrid */
         if (level == 1)
         {
            HYPRE_SStructGridSetVariables( grid_level[level-1], part_crse, 
                                           hypre_SStructPGridNVars(pgrid), 
                                           hypre_SStructPGridVarTypes(pgrid) );
         }
      }

      HYPRE_SStructGridAssemble(grid_level[level]);
   }

   (fac_data -> grid_level)= grid_level;

   /*-----------------------------------------------------------
    * Set up the graph. Create only the structured components
    * first.
    *-----------------------------------------------------------*/
   graph_level= hypre_TAlloc(hypre_SStructGraph *,  max_level+1, HYPRE_MEMORY_HOST);
   for (level= max_level; level >= 0; level--)
   {
      HYPRE_SStructGraphCreate(comm, grid_level[level], &graph_level[level]);
   }

   for (level= max_level; level >= 0; level--)
   {
      /*-----------------------------------------------------------------------
       * Create the fine part of the finest level structured graph connection.
       *-----------------------------------------------------------------------*/
      if (level == max_level)
      {
         pgrid = hypre_SStructGridPGrid(grid, levels[level]);
         nvars = hypre_SStructPGridNVars(pgrid);
         for (var1 = 0; var1 < nvars; var1++)
         {
            stencils= hypre_SStructGraphStencil(graph, levels[level], var1);
            HYPRE_SStructGraphSetStencil(graph_level[level], part_fine, var1, stencils);

            if (level == 0)
            {
               HYPRE_SStructGraphSetStencil(graph_level[level], part_crse, var1, stencils);
            }
         }
      }

      /*--------------------------------------------------------------------------
       * Create the coarse part of the graph_level using the graph of A, and the
       * and the fine part if level < max_level.
       *--------------------------------------------------------------------------*/
      if (level > 0)
      {
         pgrid = hypre_SStructGridPGrid(grid, levels[level-1]);
         nvars = hypre_SStructPGridNVars(pgrid);

         for (var1 = 0; var1 < nvars; var1++)
         {
            stencils= hypre_SStructGraphStencil(graph, levels[level-1], var1);
            HYPRE_SStructGraphSetStencil(graph_level[level], part_crse, var1, stencils );
            HYPRE_SStructGraphSetStencil(graph_level[level-1], part_fine, var1, stencils );

            if (level == 1)
            {
               HYPRE_SStructGraphSetStencil(graph_level[level-1], part_crse, var1, stencils );
            }

         }
      }
   }

   /*-----------------------------------------------------------
    * Extract the non-stencil graph structure: assuming only like
    * variables connect. Also count the number of unstructured
    * connections per part.
    *
    * THE COARSEST COMPOSITE MATRIX DOES NOT HAVE ANY NON-STENCIL
    * CONNECTIONS.
    *-----------------------------------------------------------*/
   Uventries =  hypre_SStructGraphUVEntries(graph);
   nUventries=  hypre_SStructGraphNUVEntries(graph);
   iUventries=  hypre_SStructGraphIUVEntries(graph);

   nrows     =  hypre_CTAlloc(HYPRE_Int,  max_level+1, HYPRE_MEMORY_HOST);
   for (i= 0; i< nUventries; i++)
   {
      Uventry=  Uventries[iUventries[i]];

      part     =  hypre_SStructUVEntryPart(Uventry);
      hypre_CopyIndex(hypre_SStructUVEntryIndex(Uventry), index);
      var      =  hypre_SStructUVEntryVar(Uventry);
      nUentries=  hypre_SStructUVEntryNUEntries(Uventry);

      for (k= 0; k< nUentries; k++)
      {
         Uentry  =  hypre_SStructUVEntryUEntry(Uventry, k);
    
         to_part =  hypre_SStructUEntryToPart(Uentry);
         hypre_CopyIndex(hypre_SStructUEntryToIndex(Uentry), to_index);
         to_var  =  hypre_SStructUEntryToVar(Uentry);

         if ( part_to_level[part] >= part_to_level[to_part] )
         {
            level        = part_to_level[part];
            level_part   = part_fine;
            level_topart = part_crse;
         }
         else
         {
            level        = part_to_level[to_part];
            level_part   = part_crse;
            level_topart = part_fine;
         }
         nrows[level]++;

         HYPRE_SStructGraphAddEntries(graph_level[level], level_part, index,
                                      var, level_topart, to_index, to_var);
      }
   }

   for (level= 0; level <= max_level; level++)
   {
      HYPRE_SStructGraphAssemble(graph_level[level]);
   }

   (fac_data -> graph_level)= graph_level;

   /*---------------------------------------------------------------
    * Create the level SStruct_Vectors, and temporary global
    * sstuct_vector. 
    *---------------------------------------------------------------*/
   b_level= hypre_TAlloc(hypre_SStructVector *,  max_level+1, HYPRE_MEMORY_HOST);
   x_level= hypre_TAlloc(hypre_SStructVector *,  max_level+1, HYPRE_MEMORY_HOST);
   r_level= hypre_TAlloc(hypre_SStructVector *,  max_level+1, HYPRE_MEMORY_HOST);
   e_level= hypre_TAlloc(hypre_SStructVector *,  max_level+1, HYPRE_MEMORY_HOST);

   tx_level= hypre_TAlloc(hypre_SStructPVector *,  max_level+1, HYPRE_MEMORY_HOST);

   for (level= 0; level<= max_level; level++)
   {
      HYPRE_SStructVectorCreate(comm, grid_level[level], &b_level[level]);
      HYPRE_SStructVectorInitialize(b_level[level]);
      HYPRE_SStructVectorAssemble(b_level[level]);

      HYPRE_SStructVectorCreate(comm, grid_level[level], &x_level[level]);
      HYPRE_SStructVectorInitialize(x_level[level]);
      HYPRE_SStructVectorAssemble(x_level[level]);

      HYPRE_SStructVectorCreate(comm, grid_level[level], &r_level[level]);
      HYPRE_SStructVectorInitialize(r_level[level]);
      HYPRE_SStructVectorAssemble(r_level[level]);

      HYPRE_SStructVectorCreate(comm, grid_level[level], &e_level[level]);
      HYPRE_SStructVectorInitialize(e_level[level]);
      HYPRE_SStructVectorAssemble(e_level[level]);

      /* temporary vector for fine patch relaxation */
      hypre_SStructPVectorCreate(comm,
                                 hypre_SStructGridPGrid(grid_level[level], part_fine),
                                 &tx_level[level]);
      hypre_SStructPVectorInitialize(tx_level[level]);
      hypre_SStructPVectorAssemble(tx_level[level]);

   }

   /* temp SStructVectors */
   HYPRE_SStructVectorCreate(comm, grid, &tx);
   HYPRE_SStructVectorInitialize(tx);
   HYPRE_SStructVectorAssemble(tx);

   (fac_data -> b_level) = b_level;
   (fac_data -> x_level) = x_level;
   (fac_data -> r_level) = r_level;
   (fac_data -> e_level) = e_level;
   (fac_data -> tx_level)= tx_level;
   (fac_data -> tx)      = tx;

   /*-----------------------------------------------------------
    * Set up the level composite sstruct_matrices. 
    *-----------------------------------------------------------*/

   A_level= hypre_TAlloc(hypre_SStructMatrix *,  max_level+1, HYPRE_MEMORY_HOST);
   hypre_SetIndex3(stride, 1, 1, 1);
   for (level= 0; level <= max_level; level++)
   {
      HYPRE_SStructMatrixCreate(comm, graph_level[level], &A_level[level]);
      HYPRE_SStructMatrixInitialize(A_level[level]);

      max_box_volume= 0;
      pgrid = hypre_SStructGridPGrid(grid, levels[level]);
      nvars = hypre_SStructPGridNVars(pgrid);

      for (var1 = 0; var1 < nvars; var1++)
      {
         sgrid= hypre_SStructPGridSGrid(pgrid, var1);
         sgrid_boxes= hypre_StructGridBoxes(sgrid);

         hypre_ForBoxI(i, sgrid_boxes)
         {
            sgrid_box = hypre_BoxArrayBox(sgrid_boxes, i);
            box_volume= hypre_BoxVolume(sgrid_box);

            max_box_volume= hypre_max(max_box_volume, box_volume);
         }
      }

      values   = hypre_TAlloc(HYPRE_Real,  max_box_volume, HYPRE_MEMORY_HOST);
      A_pmatrix= hypre_SStructMatrixPMatrix(A_rap, levels[level]);

      /*-----------------------------------------------------------
       * extract stencil values for all fine levels.
       *-----------------------------------------------------------*/
      for (var1 = 0; var1 < nvars; var1++)
      {
         sgrid= hypre_SStructPGridSGrid(pgrid, var1);
         sgrid_boxes= hypre_StructGridBoxes(sgrid);

         stencils= hypre_SStructGraphStencil(graph, levels[level], var1);
         stencil_size= hypre_SStructStencilSize(stencils);
         stencil_vars= hypre_SStructStencilVars(stencils);

         for (i = 0; i < stencil_size; i++)
         {
            var2= stencil_vars[i];
            A_smatrix= hypre_SStructPMatrixSMatrix(A_pmatrix, var1, var2);
            hypre_CopyIndex(hypre_SStructStencilEntry(stencils, i), stencil_shape_i);

            hypre_ForBoxI(j, sgrid_boxes)
            {
               sgrid_box=  hypre_BoxArrayBox(sgrid_boxes, j);
               box_start=  hypre_BoxIMin(sgrid_box);
               box_end  =  hypre_BoxIMax(sgrid_box);

               A_smatrix_dbox=  hypre_BoxArrayBox(hypre_StructMatrixDataSpace(A_smatrix), j);
               A_smatrix_value= 
                  hypre_StructMatrixExtractPointerByIndex(A_smatrix, j, stencil_shape_i);

               hypre_BoxGetSize(sgrid_box, loop_size);

#undef DEVICE_VAR
#define DEVICE_VAR is_device_ptr(values,A_smatrix_value)
               hypre_BoxLoop2Begin(ndim, loop_size,
                                   sgrid_box, box_start, stride, k,
                                   A_smatrix_dbox, box_start, stride, iA);
<<<<<<< HEAD
#if defined(HYPRE_USING_OPENMP) && !defined(HYPRE_USE_RAJA)
#pragma omp parallel for private(HYPRE_BOX_PRIVATE) HYPRE_SMP_SCHEDULE
#endif
               hypre_BoxLoop2For(k, iA)
=======
>>>>>>> 52e3b4f2
               {
                  values[k]= A_smatrix_value[iA];
               }
               hypre_BoxLoop2End(k, iA);
#undef DEVICE_VAR
#define DEVICE_VAR 

               HYPRE_SStructMatrixSetBoxValues(A_level[level], part_fine, box_start, box_end,
                                               var1, 1, &i, values);
            }   /* hypre_ForBoxI */ 
         }      /* for i */
      }         /* for var1 */
      hypre_TFree(values, HYPRE_MEMORY_HOST);

      /*-----------------------------------------------------------
       *  Extract the coarse part 
       *-----------------------------------------------------------*/
      if (level > 0)
      {
         max_box_volume= 0;
         pgrid = hypre_SStructGridPGrid(grid, levels[level-1]);
         nvars = hypre_SStructPGridNVars(pgrid);

         for (var1 = 0; var1 < nvars; var1++)
         {
            sgrid      = hypre_SStructPGridSGrid( pgrid, var1 );
            sgrid_boxes= hypre_StructGridBoxes(sgrid);

            hypre_ForBoxI( i, sgrid_boxes )
            {
               sgrid_box = hypre_BoxArrayBox(sgrid_boxes, i);
               box_volume= hypre_BoxVolume(sgrid_box);

               max_box_volume= hypre_max(max_box_volume, box_volume );
            }
         }

         values   = hypre_TAlloc(HYPRE_Real,  max_box_volume, HYPRE_MEMORY_HOST);
         A_pmatrix= hypre_SStructMatrixPMatrix(A_rap, levels[level-1]);

         /*-----------------------------------------------------------
          * extract stencil values 
          *-----------------------------------------------------------*/
         for (var1 = 0; var1 < nvars; var1++)
         {
            sgrid      = hypre_SStructPGridSGrid(pgrid, var1);
            sgrid_boxes= hypre_StructGridBoxes(sgrid);

            stencils= hypre_SStructGraphStencil(graph, levels[level-1], var1);
            stencil_size= hypre_SStructStencilSize(stencils);
            stencil_vars= hypre_SStructStencilVars(stencils);

            for (i = 0; i < stencil_size; i++)
            {
               var2= stencil_vars[i];
               A_smatrix= hypre_SStructPMatrixSMatrix(A_pmatrix, var1, var2);
               hypre_CopyIndex(hypre_SStructStencilEntry(stencils, i), stencil_shape_i);

               hypre_ForBoxI( j, sgrid_boxes )
               {
                  sgrid_box=  hypre_BoxArrayBox(sgrid_boxes, j);
                  box_start=  hypre_BoxIMin(sgrid_box);
                  box_end  =  hypre_BoxIMax(sgrid_box);

                  A_smatrix_dbox=  hypre_BoxArrayBox(hypre_StructMatrixDataSpace(A_smatrix), j);
                  A_smatrix_value= 
                     hypre_StructMatrixExtractPointerByIndex(A_smatrix, j, stencil_shape_i);

                  hypre_BoxGetSize(sgrid_box, loop_size);

#undef DEVICE_VAR
#define DEVICE_VAR is_device_ptr(values,A_smatrix_value)
                  hypre_BoxLoop2Begin(ndim, loop_size,
                                      sgrid_box, box_start, stride, k,
                                      A_smatrix_dbox, box_start, stride, iA);
<<<<<<< HEAD
#if defined(HYPRE_USING_OPENMP) && !defined(HYPRE_USE_RAJA)
#pragma omp parallel for private(HYPRE_BOX_PRIVATE) HYPRE_SMP_SCHEDULE
#endif
                  hypre_BoxLoop2For(k, iA)
=======
>>>>>>> 52e3b4f2
                  {
                     values[k]= A_smatrix_value[iA];
                  }
                  hypre_BoxLoop2End(k, iA);
#undef DEVICE_VAR
#define DEVICE_VAR 

                  HYPRE_SStructMatrixSetBoxValues(A_level[level], part_crse, box_start, box_end,
                                                  var1, 1, &i, values);
               }  /* hypre_ForBoxI */ 
            }     /* for i */
         }        /* for var1 */
         hypre_TFree(values, HYPRE_MEMORY_HOST);
      }            /* if level > 0 */
   }               /* for level */

   /*-----------------------------------------------------------
    * extract the non-stencil values for all but the coarsest
    * level sstruct_matrix. Use the HYPRE_IJMatrixGetValues
    * for each level of A.
    *-----------------------------------------------------------*/

   Uventries =  hypre_SStructGraphUVEntries(graph);
   nUventries=  hypre_SStructGraphNUVEntries(graph);
   iUventries=  hypre_SStructGraphIUVEntries(graph);

   /*-----------------------------------------------------------
    * Allocate memory for arguments of HYPRE_IJMatrixGetValues.
    *-----------------------------------------------------------*/
   ncols =  hypre_TAlloc(HYPRE_Int *,  max_level+1, HYPRE_MEMORY_HOST);
   rows  =  hypre_TAlloc(HYPRE_Int *,  max_level+1, HYPRE_MEMORY_HOST);
   cols  =  hypre_TAlloc(HYPRE_Int *,  max_level+1, HYPRE_MEMORY_HOST);
   cnt   =  hypre_CTAlloc(HYPRE_Int,  max_level+1, HYPRE_MEMORY_HOST);

   ncols[0]= NULL;
   rows[0] = NULL;
   cols[0] = NULL;
   for (level= 1; level<= max_level; level++)
   {
      ncols[level]= hypre_TAlloc(HYPRE_Int,  nrows[level], HYPRE_MEMORY_HOST);
      for (i=0; i< nrows[level]; i++)
      {
         ncols[level][i]= 1;
      }
      rows[level] = hypre_TAlloc(HYPRE_Int,  nrows[level], HYPRE_MEMORY_HOST);
      cols[level] = hypre_TAlloc(HYPRE_Int,  nrows[level], HYPRE_MEMORY_HOST);
   }
   
   for (i= 0; i< nUventries; i++)
   {
      Uventry  =  Uventries[iUventries[i]];

      part     =  hypre_SStructUVEntryPart(Uventry);
      hypre_CopyIndex(hypre_SStructUVEntryIndex(Uventry), index);
      var      =  hypre_SStructUVEntryVar(Uventry);

      hypre_SStructGridFindBoxManEntry(grid, part, index, var, &boxman_entry);
      hypre_SStructBoxManEntryGetGlobalRank(boxman_entry, index, &row_coord,
                                            matrix_type);

      nUentries=  hypre_SStructUVEntryNUEntries(Uventry);
      for (k= 0; k< nUentries; k++)
      {
         to_part =  hypre_SStructUVEntryToPart(Uventry, k);
         to_rank =  hypre_SStructUVEntryToRank(Uventry, k);
         
         /*-----------------------------------------------------------
          *  store the row & col indices in the correct level.
          *-----------------------------------------------------------*/
         level   = hypre_max( part_to_level[part], part_to_level[to_part] );
         rows[level][ cnt[level] ]= row_coord;
         cols[level][ cnt[level]++ ]= to_rank;
      }
   }
   hypre_TFree(cnt, HYPRE_MEMORY_HOST);

   for (level= 1; level<= max_level; level++)
   {
  
      vals      = hypre_CTAlloc(HYPRE_Real,  nrows[level], HYPRE_MEMORY_HOST);
      level_rows= hypre_TAlloc(HYPRE_Int,  nrows[level], HYPRE_MEMORY_HOST);
      level_cols= hypre_TAlloc(HYPRE_Int,  nrows[level], HYPRE_MEMORY_HOST);

      HYPRE_IJMatrixGetValues(ij_A, nrows[level], ncols[level], rows[level], 
                              cols[level], vals);

      Uventries =  hypre_SStructGraphUVEntries(graph_level[level]);
      /*-----------------------------------------------------------
       * Find the rows & cols of the level ij_matrices where the
       * extracted data must be placed. Note that because the
       * order in which the HYPRE_SStructGraphAddEntries in the
       * graph_level's is the same order in which rows[level] & 
       * cols[level] were formed, the coefficients in val are
       * in the correct order.
       *-----------------------------------------------------------*/

      level_cnt= 0;
      for (i= 0; i< hypre_SStructGraphNUVEntries(graph_level[level]); i++)
      {
         j      =  hypre_SStructGraphIUVEntry(graph_level[level], i);
         Uventry=  Uventries[j];

         part     =  hypre_SStructUVEntryPart(Uventry);
         hypre_CopyIndex(hypre_SStructUVEntryIndex(Uventry), index);
         var      =  hypre_SStructUVEntryVar(Uventry);
   
         hypre_SStructGridFindBoxManEntry(grid_level[level], part, index, var, &boxman_entry);
         hypre_SStructBoxManEntryGetGlobalRank(boxman_entry, index, &row_coord, matrix_type);

         nUentries=  hypre_SStructUVEntryNUEntries(Uventry);
         for (k= 0; k< nUentries; k++)
         {
            to_rank =  hypre_SStructUVEntryToRank(Uventry, k);
         
            level_rows[level_cnt]  = row_coord;
            level_cols[level_cnt++]= to_rank;
         }
      }
    
      /*-----------------------------------------------------------
       * Place the extracted ij coefficients into the level ij
       * matrices.
       *-----------------------------------------------------------*/
      HYPRE_IJMatrixSetValues( hypre_SStructMatrixIJMatrix(A_level[level]),
                               nrows[level], ncols[level], (const HYPRE_Int *) level_rows, 
                               (const HYPRE_Int *) level_cols, (const HYPRE_Real *) vals );
      
      hypre_TFree(ncols[level], HYPRE_MEMORY_HOST);
      hypre_TFree(rows[level], HYPRE_MEMORY_HOST);
      hypre_TFree(cols[level], HYPRE_MEMORY_HOST);

      hypre_TFree(vals, HYPRE_MEMORY_HOST);
      hypre_TFree(level_rows, HYPRE_MEMORY_HOST);
      hypre_TFree(level_cols, HYPRE_MEMORY_HOST);
   }

   hypre_TFree(ncols, HYPRE_MEMORY_HOST);
   hypre_TFree(rows, HYPRE_MEMORY_HOST);
   hypre_TFree(cols, HYPRE_MEMORY_HOST);
   hypre_TFree(nrows, HYPRE_MEMORY_HOST);
 
   /*---------------------------------------------------------------
    * Construct the fine grid (part 1) SStruct_PMatrix for all
    * levels except for max_level. This involves coarsening the
    * finer level SStruct_Matrix. Coarsening involves interpolation, 
    * matvec, and restriction (to obtain the "row-sum").
    *---------------------------------------------------------------*/
   matvec_data_level  = hypre_TAlloc(void *,  max_level+1, HYPRE_MEMORY_HOST);
   pmatvec_data_level = hypre_TAlloc(void *,  max_level+1, HYPRE_MEMORY_HOST);
   interp_data_level  = hypre_TAlloc(void *,  max_level+1, HYPRE_MEMORY_HOST);
   restrict_data_level= hypre_TAlloc(void *,  max_level+1, HYPRE_MEMORY_HOST);
   for (level= 0; level<= max_level; level++)
   {
      if (level < max_level)
      {
         hypre_FacSemiInterpCreate2(&interp_data_level[level]);
         hypre_FacSemiInterpSetup2(interp_data_level[level],
                                   x_level[level+1], 
                                   hypre_SStructVectorPVector(x_level[level], part_fine),
                                   refine_factors[level+1]);
      }
      else
      {
         interp_data_level[level]= NULL;
      }

      if (level > 0)
      {
         hypre_FacSemiRestrictCreate2(&restrict_data_level[level]);

         hypre_FacSemiRestrictSetup2(restrict_data_level[level],
                                     x_level[level], part_crse, part_fine,
                                     hypre_SStructVectorPVector(x_level[level-1], part_fine),
                                     refine_factors[level]);
      }
      else
      {
         restrict_data_level[level]= NULL;
      }
   }

   for (level= max_level; level> 0; level--)
   {
      
      /*  hypre_FacZeroCFSten(hypre_SStructMatrixPMatrix(A_level[level], part_fine),
          hypre_SStructMatrixPMatrix(A_level[level], part_crse),
          grid_level[level],
          part_fine,
          refine_factors[level]);
          hypre_FacZeroFCSten(hypre_SStructMatrixPMatrix(A_level[level], part_fine),
          grid_level[level],
          part_fine);
      */

      hypre_ZeroAMRMatrixData(A_level[level], part_crse, refine_factors[level]);


      HYPRE_SStructMatrixAssemble(A_level[level]);
      /*------------------------------------------------------------
       * create data structures that are needed for coarsening 
       -------------------------------------------------------------*/
      hypre_SStructMatvecCreate(&matvec_data_level[level]);
      hypre_SStructMatvecSetup(matvec_data_level[level],
                               A_level[level],
                               x_level[level]);

      hypre_SStructPMatvecCreate(&pmatvec_data_level[level]);
      hypre_SStructPMatvecSetup(pmatvec_data_level[level],
                                hypre_SStructMatrixPMatrix(A_level[level],part_fine),
                                hypre_SStructVectorPVector(x_level[level],part_fine));
   } 

   /*---------------------------------------------------------------
    * To avoid memory leaks, we cannot reference the coarsest level
    * SStructPMatrix. We need only copy the stuctured coefs.
    *---------------------------------------------------------------*/
   pgrid= hypre_SStructGridPGrid(grid_level[0], part_fine);
   nvars= hypre_SStructPGridNVars(pgrid);
   A_pmatrix= hypre_SStructMatrixPMatrix(A_level[0], part_fine);
   for (var1 = 0; var1 < nvars; var1++)
   {
      sgrid= hypre_SStructPGridSGrid(pgrid, var1);
      sgrid_boxes= hypre_StructGridBoxes(sgrid);

      max_box_volume= 0;
      hypre_ForBoxI(i, sgrid_boxes)
      {
         sgrid_box = hypre_BoxArrayBox(sgrid_boxes, i);
         box_volume= hypre_BoxVolume(sgrid_box);

         max_box_volume= hypre_max(max_box_volume, box_volume);
      }

      values   = hypre_TAlloc(HYPRE_Real,  max_box_volume, HYPRE_MEMORY_HOST);
   
      stencils= hypre_SStructGraphStencil(graph_level[0], part_fine, var1);
      stencil_size= hypre_SStructStencilSize(stencils);
      stencil_vars= hypre_SStructStencilVars(stencils);

      for (i = 0; i < stencil_size; i++)
      {
         var2= stencil_vars[i];
         A_smatrix= hypre_SStructPMatrixSMatrix(A_pmatrix, var1, var2);
         hypre_CopyIndex(hypre_SStructStencilEntry(stencils, i), stencil_shape_i);
         hypre_ForBoxI(j, sgrid_boxes)
         {
            sgrid_box=  hypre_BoxArrayBox(sgrid_boxes, j);
            box_start=  hypre_BoxIMin(sgrid_box);
            box_end  =  hypre_BoxIMax(sgrid_box);

            A_smatrix_dbox=  hypre_BoxArrayBox(hypre_StructMatrixDataSpace(A_smatrix), j);
            A_smatrix_value=
               hypre_StructMatrixExtractPointerByIndex(A_smatrix, j, stencil_shape_i);

            hypre_BoxGetSize(sgrid_box, loop_size);

#undef DEVICE_VAR
#define DEVICE_VAR is_device_ptr(values,A_smatrix_value)
            hypre_BoxLoop2Begin(ndim, loop_size,
                                sgrid_box, box_start, stride, k,
                                A_smatrix_dbox, box_start, stride, iA);
<<<<<<< HEAD
#if defined(HYPRE_USING_OPENMP) && !defined(HYPRE_USE_RAJA)
#pragma omp parallel for private(HYPRE_BOX_PRIVATE,k,iA) HYPRE_SMP_SCHEDULE
#endif
            hypre_BoxLoop2For(k, iA)
=======
>>>>>>> 52e3b4f2
            {
               values[k]= A_smatrix_value[iA];
            }
            hypre_BoxLoop2End(k, iA);
#undef DEVICE_VAR
#define DEVICE_VAR 

            HYPRE_SStructMatrixSetBoxValues(A_level[0], part_crse, box_start, box_end,
                                            var1, 1, &i, values);
         }   /* hypre_ForBoxI */
      }      /* for i */
      
      hypre_TFree(values, HYPRE_MEMORY_HOST);
   }         /* for var1 */

   HYPRE_SStructMatrixAssemble(A_level[0]);

   hypre_SStructMatvecCreate(&matvec_data_level[0]);
   hypre_SStructMatvecSetup(matvec_data_level[0],
                            A_level[0],
                            x_level[0]);

   hypre_SStructPMatvecCreate(&pmatvec_data_level[0]);
   hypre_SStructPMatvecSetup(pmatvec_data_level[0],
                             hypre_SStructMatrixPMatrix(A_level[0],part_fine),
                             hypre_SStructVectorPVector(x_level[0],part_fine));
   
   hypre_SStructMatvecCreate(&matvec_data);
   hypre_SStructMatvecSetup(matvec_data, A_rap, x);

   /*HYPRE_SStructVectorPrint("sstruct.out.b_l", b_level[max_level], 0);*/
   /*HYPRE_SStructMatrixPrint("sstruct.out.A_l",  A_level[max_level-2], 0);*/
   (fac_data -> A_level)             = A_level;
   (fac_data -> matvec_data_level)   = matvec_data_level;
   (fac_data -> pmatvec_data_level)  = pmatvec_data_level;
   (fac_data -> matvec_data)         = matvec_data;
   (fac_data -> interp_data_level)   = interp_data_level;
   (fac_data -> restrict_data_level) = restrict_data_level;

   /*---------------------------------------------------------------
    * Create the fine patch relax_data structure.
    *---------------------------------------------------------------*/
   relax_data_level   = hypre_TAlloc(void *,  max_level+1, HYPRE_MEMORY_HOST);
   
   for (level= 0; level<= max_level; level++)
   {
      relax_data_level[level]=  hypre_SysPFMGRelaxCreate(comm);
      hypre_SysPFMGRelaxSetTol(relax_data_level[level], 0.0);
      hypre_SysPFMGRelaxSetType(relax_data_level[level], relax_type);
      if (usr_jacobi_weight)
      {
         hypre_SysPFMGRelaxSetJacobiWeight(relax_data_level[level], jacobi_weight);
      }
      hypre_SysPFMGRelaxSetTempVec(relax_data_level[level], tx_level[level]);
      hypre_SysPFMGRelaxSetup(relax_data_level[level], 
                              hypre_SStructMatrixPMatrix(A_level[level], part_fine),
                              hypre_SStructVectorPVector(b_level[level], part_fine),
                              hypre_SStructVectorPVector(x_level[level], part_fine));
   }
   (fac_data -> relax_data_level)    = relax_data_level;
  
   
   /*---------------------------------------------------------------
    * Create the coarsest composite level preconditioned solver.
    *  csolver_type=   1      multigrid-pcg
    *  csolver_type=   2      multigrid
    *---------------------------------------------------------------*/
   if (csolver_type == 1)
   {
      HYPRE_SStructPCGCreate(comm, &crse_solver);
      HYPRE_PCGSetMaxIter((HYPRE_Solver) crse_solver, 1);
      HYPRE_PCGSetTol((HYPRE_Solver) crse_solver, 1.0e-6);
      HYPRE_PCGSetTwoNorm((HYPRE_Solver) crse_solver, 1);
 
      /* use SysPFMG solver as preconditioner */
      HYPRE_SStructSysPFMGCreate(comm, &crse_precond);
      HYPRE_SStructSysPFMGSetMaxIter(crse_precond, 1);
      HYPRE_SStructSysPFMGSetTol(crse_precond, 0.0);
      HYPRE_SStructSysPFMGSetZeroGuess(crse_precond);
      /* weighted Jacobi = 1; red-black GS = 2 */
      HYPRE_SStructSysPFMGSetRelaxType(crse_precond, 3);
      if (usr_jacobi_weight)
      {
         HYPRE_SStructFACSetJacobiWeight(crse_precond, jacobi_weight);
      }
      HYPRE_SStructSysPFMGSetNumPreRelax(crse_precond, 1);
      HYPRE_SStructSysPFMGSetNumPostRelax(crse_precond, 1);
      HYPRE_PCGSetPrecond((HYPRE_Solver) crse_solver,
                          (HYPRE_PtrToSolverFcn) HYPRE_SStructSysPFMGSolve,
                          (HYPRE_PtrToSolverFcn) HYPRE_SStructSysPFMGSetup,
                          (HYPRE_Solver) crse_precond);

      HYPRE_PCGSetup((HYPRE_Solver) crse_solver, 
                     (HYPRE_Matrix) A_level[0],
                     (HYPRE_Vector) b_level[0],
                     (HYPRE_Vector) x_level[0]);
   }

   else if (csolver_type == 2)
   {
      crse_precond= NULL;

      HYPRE_SStructSysPFMGCreate(comm, &crse_solver);
      HYPRE_SStructSysPFMGSetMaxIter(crse_solver, 1);
      HYPRE_SStructSysPFMGSetTol(crse_solver, 1.0e-6);
      HYPRE_SStructSysPFMGSetZeroGuess(crse_solver);
      /* weighted Jacobi = 1; red-black GS = 2 */
      HYPRE_SStructSysPFMGSetRelaxType(crse_solver, relax_type);
      if (usr_jacobi_weight)
      {
         HYPRE_SStructFACSetJacobiWeight(crse_precond, jacobi_weight);
      }
      HYPRE_SStructSysPFMGSetNumPreRelax(crse_solver, 1);
      HYPRE_SStructSysPFMGSetNumPostRelax(crse_solver, 1);
      HYPRE_SStructSysPFMGSetup(crse_solver, A_level[0], b_level[0], x_level[0]);
   }

   (fac_data -> csolver)  = crse_solver;
   (fac_data -> cprecond) = crse_precond;

   hypre_FacZeroCData(fac_vdata, A_rap);

   return ierr;
}
<|MERGE_RESOLUTION|>--- conflicted
+++ resolved
@@ -498,13 +498,6 @@
                hypre_BoxLoop2Begin(ndim, loop_size,
                                    sgrid_box, box_start, stride, k,
                                    A_smatrix_dbox, box_start, stride, iA);
-<<<<<<< HEAD
-#if defined(HYPRE_USING_OPENMP) && !defined(HYPRE_USE_RAJA)
-#pragma omp parallel for private(HYPRE_BOX_PRIVATE) HYPRE_SMP_SCHEDULE
-#endif
-               hypre_BoxLoop2For(k, iA)
-=======
->>>>>>> 52e3b4f2
                {
                   values[k]= A_smatrix_value[iA];
                }
@@ -580,13 +573,6 @@
                   hypre_BoxLoop2Begin(ndim, loop_size,
                                       sgrid_box, box_start, stride, k,
                                       A_smatrix_dbox, box_start, stride, iA);
-<<<<<<< HEAD
-#if defined(HYPRE_USING_OPENMP) && !defined(HYPRE_USE_RAJA)
-#pragma omp parallel for private(HYPRE_BOX_PRIVATE) HYPRE_SMP_SCHEDULE
-#endif
-                  hypre_BoxLoop2For(k, iA)
-=======
->>>>>>> 52e3b4f2
                   {
                      values[k]= A_smatrix_value[iA];
                   }
@@ -848,13 +834,6 @@
             hypre_BoxLoop2Begin(ndim, loop_size,
                                 sgrid_box, box_start, stride, k,
                                 A_smatrix_dbox, box_start, stride, iA);
-<<<<<<< HEAD
-#if defined(HYPRE_USING_OPENMP) && !defined(HYPRE_USE_RAJA)
-#pragma omp parallel for private(HYPRE_BOX_PRIVATE,k,iA) HYPRE_SMP_SCHEDULE
-#endif
-            hypre_BoxLoop2For(k, iA)
-=======
->>>>>>> 52e3b4f2
             {
                values[k]= A_smatrix_value[iA];
             }
