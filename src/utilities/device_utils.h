--- conflicted
+++ resolved
@@ -47,8 +47,6 @@
 #endif
 #endif
 
-#define CUDA_MALLOCASYNC_VERSION 11020
-
 /* - - - - - - - - - - - - - - - - - - - - - - - - - - - - - - - - - - - -
  *                          hip includes
  * - - - - - - - - - - - - - - - - - - - - - - - - - - - - - - - - - - - - */
@@ -73,16 +71,8 @@
 
 /* WM: problems with this being inside extern C++ {} */
 /* #include <CL/sycl.hpp> */
-<<<<<<< HEAD
-
-#endif // defined(HYPRE_USING_CUDA)
-
-#if defined(HYPRE_USING_ROCSPARSE)
-#include <rocsparse.h>
-=======
 #if defined(HYPRE_USING_ONEMKLSPARSE)
 #include <oneapi/mkl/spblas.hpp>
->>>>>>> d079a90f
 #endif
 #if defined(HYPRE_USING_ONEMKLBLAS)
 #include <oneapi/mkl/blas.hpp>
@@ -361,10 +351,6 @@
    HYPRE_Int                         spgemm_rownnz_estimate_method;
    HYPRE_Int                         spgemm_rownnz_estimate_nsamples;
    float                             spgemm_rownnz_estimate_mult_factor;
-<<<<<<< HEAD
-=======
-   char                              spgemm_hash_type;
->>>>>>> d079a90f
    /* cusparse */
    HYPRE_Int                         spmv_use_cusparse;
    HYPRE_Int                         sptrans_use_cusparse;
