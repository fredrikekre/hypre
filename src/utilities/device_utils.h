--- conflicted
+++ resolved
@@ -8,7 +8,6 @@
 #ifndef HYPRE_DEVICE_UTILS_H
 #define HYPRE_DEVICE_UTILS_H
 
-/* WM: Q - do we need this macro gaurd? Where should it be placed? */
 #if defined(HYPRE_USING_GPU)
 
 /* - - - - - - - - - - - - - - - - - - - - - - - - - - - - - - - - - - - -
@@ -39,7 +38,6 @@
 #endif
 
 #define CUSPARSE_NEWAPI_VERSION 11000
-<<<<<<< HEAD
 #define CUDA_MALLOCASYNC_VERSION 11020
 #define THRUST_CALL_BLOCKING 1
 
@@ -48,9 +46,7 @@
 #error cudaMalloc/FreeAsync needs CUDA 11.2
 #endif
 #endif
-=======
 #endif // defined(HYPRE_USING_CUDA)
->>>>>>> 5f7608b8
 
 /* - - - - - - - - - - - - - - - - - - - - - - - - - - - - - - - - - - - -
  *                          hip includes
@@ -247,7 +243,6 @@
  *      macros for wrapping vendor library calls for error reporting
  * - - - - - - - - - - - - - - - - - - - - - - - - - - - - - - - - - - - - */
 
-<<<<<<< HEAD
 #if defined(HYPRE_COMPLEX) /* Double Complex */
 /* TODO */
 #elif defined(HYPRE_SINGLE) /* Single */
@@ -315,9 +310,6 @@
 #endif
 
 
-=======
-/* WM: Q - any need to macro guard these definitions? */
->>>>>>> 5f7608b8
 #define HYPRE_CUBLAS_CALL(call) do {                                                         \
    cublasStatus_t err = call;                                                                \
    if (CUBLAS_STATUS_SUCCESS != err) {                                                       \
@@ -501,13 +493,9 @@
 #define hypre_DeviceDataStructCommSendBuffer(data)           ((data) -> struct_comm_send_buffer)
 #define hypre_DeviceDataStructCommRecvBufferSize(data)       ((data) -> struct_comm_recv_buffer_size)
 #define hypre_DeviceDataStructCommSendBufferSize(data)       ((data) -> struct_comm_send_buffer_size)
-<<<<<<< HEAD
-#define hypre_DeviceDataSpgemmUseCusparse(data)              ((data) -> spgemm_use_cusparse)
+#define hypre_DeviceDataSpgemmUseVendor(data)                ((data) -> spgemm_use_vendor)
 #define hypre_DeviceDataSpMVUseCusparse(data)                ((data) -> spmv_use_cusparse)
 #define hypre_DeviceDataSpTransUseCusparse(data)             ((data) -> sptrans_use_cusparse)
-=======
-#define hypre_DeviceDataSpgemmUseVendor(data)                ((data) -> spgemm_use_vendor)
->>>>>>> 5f7608b8
 #define hypre_DeviceDataSpgemmAlgorithm(data)                ((data) -> spgemm_algorithm)
 #define hypre_DeviceDataSpgemmRownnzEstimateMethod(data)     ((data) -> spgemm_rownnz_estimate_method)
 #define hypre_DeviceDataSpgemmRownnzEstimateNsamples(data)   ((data) -> spgemm_rownnz_estimate_nsamples)
@@ -606,7 +594,6 @@
 static __device__ __forceinline__
 T read_only_load( const T *ptr )
 {
-   /* WM: Q - where/when is __CUDA_ARCH__ defined? */
 #if defined(__CUDA_ARCH__) && __CUDA_ARCH__ >= 350
    return __ldg( ptr );
 #else
@@ -1213,6 +1200,20 @@
 template <typename T>
 HYPRE_Int hypreDevice_ScatterConstant(T *x, HYPRE_Int n, HYPRE_Int *map, T v);
 
+HYPRE_Int hypreDevice_GetRowNnz(HYPRE_Int nrows, HYPRE_Int *d_row_indices, HYPRE_Int *d_diag_ia,
+                                HYPRE_Int *d_offd_ia, HYPRE_Int *d_rownnz);
+
+HYPRE_Int hypreDevice_CopyParCSRRows(HYPRE_Int nrows, HYPRE_Int *d_row_indices, HYPRE_Int job,
+                                     HYPRE_Int has_offd, HYPRE_BigInt first_col, HYPRE_BigInt *d_col_map_offd_A, HYPRE_Int *d_diag_i,
+                                     HYPRE_Int *d_diag_j, HYPRE_Complex *d_diag_a, HYPRE_Int *d_offd_i, HYPRE_Int *d_offd_j,
+                                     HYPRE_Complex *d_offd_a, HYPRE_Int *d_ib, HYPRE_BigInt *d_jb, HYPRE_Complex *d_ab);
+
+HYPRE_Int hypreDevice_IntegerReduceSum(HYPRE_Int m, HYPRE_Int *d_i);
+
+HYPRE_Int hypreDevice_IntegerInclusiveScan(HYPRE_Int n, HYPRE_Int *d_i);
+
+HYPRE_Int hypreDevice_IntegerExclusiveScan(HYPRE_Int n, HYPRE_Int *d_i);
+
 HYPRE_Int hypreDevice_GenScatterAdd(HYPRE_Real *x, HYPRE_Int ny, HYPRE_Int *map, HYPRE_Real *y,
                                     char *work);
 
