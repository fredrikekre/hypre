--- conflicted
+++ resolved
@@ -15,11 +15,7 @@
  * - - - - - - - - - - - - - - - - - - - - - - - - - - - - - - - - - - - - */
 
 #if defined(HYPRE_USING_CUDA)
-<<<<<<< HEAD
-using hypre_Item = void*;
-=======
 using hypre_DeviceItem = void*;
->>>>>>> 6f3bccb9
 #include <cuda.h>
 #include <cuda_runtime.h>
 #include <cuda_profiler_api.h>
@@ -58,11 +54,7 @@
  * - - - - - - - - - - - - - - - - - - - - - - - - - - - - - - - - - - - - */
 
 #if defined(HYPRE_USING_HIP)
-<<<<<<< HEAD
-using hypre_Item = void*;
-=======
 using hypre_DeviceItem = void*;
->>>>>>> 6f3bccb9
 #include <hip/hip_runtime.h>
 
 #if defined(HYPRE_USING_ROCSPARSE)
@@ -117,11 +109,7 @@
 /* The following definitions facilitate code reuse and limits
  * if/def-ing when unifying cuda/hip code with sycl code */
 using dim3 = sycl::range<1>;
-<<<<<<< HEAD
-using hypre_Item = sycl::nd_item<1>;
-=======
 using hypre_DeviceItem = sycl::nd_item<1>;
->>>>>>> 6f3bccb9
 #define __global__
 #define __host__
 #define __device__
@@ -153,11 +141,7 @@
 #define HYPRE_WARP_BITSHIFT   6
 #elif defined(HYPRE_USING_SYCL)
 #define HYPRE_WARP_SIZE       16
-<<<<<<< HEAD
-#define HYPRE_WARP_BITSHIFT   3
-=======
 #define HYPRE_WARP_BITSHIFT   4
->>>>>>> 6f3bccb9
 #endif
 
 #define HYPRE_WARP_FULL_MASK  0xFFFFFFFF
@@ -191,11 +175,7 @@
    }                                                                                                                                \
    else                                                                                                                             \
    {                                                                                                                                \
-<<<<<<< HEAD
-      hypre_Item item = NULL;                                                                                                       \
-=======
       hypre_DeviceItem item = NULL;                                                                                                 \
->>>>>>> 6f3bccb9
       (kernel_name) <<< (gridsize), (blocksize), shmem_size, hypre_HandleComputeStream(hypre_handle()) >>> (item, __VA_ARGS__);     \
       GPU_LAUNCH_SYNC;                                                                                                              \
    }                                                                                                                                \
@@ -218,11 +198,7 @@
    {                                                                                         \
       hypre_HandleComputeStream(hypre_handle())->submit([&] (sycl::handler& cgh) {           \
          cgh.parallel_for(sycl::nd_range<1>(gridsize*blocksize, blocksize),                  \
-<<<<<<< HEAD
-            [=] (hypre_Item item) [[intel::reqd_sub_group_size(HYPRE_WARP_SIZE)]]            \
-=======
             [=] (hypre_DeviceItem item) [[intel::reqd_sub_group_size(HYPRE_WARP_SIZE)]]      \
->>>>>>> 6f3bccb9
                { (kernel_name)(item, __VA_ARGS__);                                           \
          });                                                                                 \
       }).wait_and_throw();                                                                   \
@@ -711,11 +687,7 @@
 /* return the thread lane id in warp */
 template <hypre_int dim>
 static __device__ __forceinline__
-<<<<<<< HEAD
-hypre_int hypre_gpu_get_lane_id(hypre_Item &item)
-=======
 hypre_int hypre_gpu_get_lane_id(hypre_DeviceItem &item)
->>>>>>> 6f3bccb9
 {
    return hypre_gpu_get_thread_id<dim>(item) & (HYPRE_WARP_SIZE - 1);
 }
@@ -768,11 +740,7 @@
 /* return the flattened thread id in grid */
 template <hypre_int bdim, hypre_int gdim>
 static __device__ __forceinline__
-<<<<<<< HEAD
-hypre_int hypre_gpu_get_grid_thread_id(hypre_Item &item)
-=======
 hypre_int hypre_gpu_get_grid_thread_id(hypre_DeviceItem &item)
->>>>>>> 6f3bccb9
 {
    return hypre_cuda_get_block_id<gdim>() * hypre_gpu_get_num_threads<bdim>(item) +
           hypre_gpu_get_thread_id<bdim>(item);
@@ -789,11 +757,7 @@
 /* return the flattened warp id in grid */
 template <hypre_int bdim, hypre_int gdim>
 static __device__ __forceinline__
-<<<<<<< HEAD
-hypre_int hypre_gpu_get_grid_warp_id(hypre_Item &item)
-=======
 hypre_int hypre_gpu_get_grid_warp_id(hypre_DeviceItem &item)
->>>>>>> 6f3bccb9
 {
    return hypre_cuda_get_block_id<gdim>() * hypre_gpu_get_num_warps<bdim>(item) +
           hypre_gpu_get_warp_id<bdim>(item);
@@ -919,38 +883,21 @@
 }
 
 static __device__ __forceinline__
-<<<<<<< HEAD
-hypre_int warp_any_sync(hypre_Item &item, unsigned mask, hypre_int predicate)
-=======
 hypre_int warp_any_sync(hypre_DeviceItem &item, unsigned mask, hypre_int predicate)
->>>>>>> 6f3bccb9
 {
    return __any_sync(mask, predicate);
 }
 
-<<<<<<< HEAD
-template <typename T>
-static __device__ __forceinline__
-T warp_shuffle_sync(hypre_Item &item, unsigned mask, T val, hypre_int src_line)
+template <typename T>
+static __device__ __forceinline__
+T warp_shuffle_sync(hypre_DeviceItem &item, unsigned mask, T val, hypre_int src_line)
 {
    return __shfl_sync(mask, val, src_line);
 }
 
 template <typename T>
 static __device__ __forceinline__
-T warp_reduce_sum(hypre_Item &item, T in)
-=======
-template <typename T>
-static __device__ __forceinline__
-T warp_shuffle_sync(hypre_DeviceItem &item, unsigned mask, T val, hypre_int src_line)
-{
-   return __shfl_sync(mask, val, src_line);
-}
-
-template <typename T>
-static __device__ __forceinline__
 T warp_reduce_sum(hypre_DeviceItem &item, T in)
->>>>>>> 6f3bccb9
 {
 #pragma unroll
    for (hypre_int d = HYPRE_WARP_SIZE / 2; d > 0; d >>= 1)
@@ -962,11 +909,7 @@
 
 template <typename T>
 static __device__ __forceinline__
-<<<<<<< HEAD
-T warp_allreduce_sum(hypre_Item &item, T in)
-=======
 T warp_allreduce_sum(hypre_DeviceItem &item, T in)
->>>>>>> 6f3bccb9
 {
 #pragma unroll
    for (hypre_int d = HYPRE_WARP_SIZE / 2; d > 0; d >>= 1)
@@ -978,11 +921,7 @@
 
 template <typename T>
 static __device__ __forceinline__
-<<<<<<< HEAD
-T warp_reduce_max(hypre_Item &item, T in)
-=======
 T warp_reduce_max(hypre_DeviceItem &item, T in)
->>>>>>> 6f3bccb9
 {
 #pragma unroll
    for (hypre_int d = HYPRE_WARP_SIZE / 2; d > 0; d >>= 1)
@@ -994,11 +933,7 @@
 
 template <typename T>
 static __device__ __forceinline__
-<<<<<<< HEAD
-T warp_allreduce_max(hypre_Item &item, T in)
-=======
 T warp_allreduce_max(hypre_DeviceItem &item, T in)
->>>>>>> 6f3bccb9
 {
 #pragma unroll
    for (hypre_int d = HYPRE_WARP_SIZE / 2; d > 0; d >>= 1)
@@ -1010,11 +945,7 @@
 
 template <typename T>
 static __device__ __forceinline__
-<<<<<<< HEAD
-T warp_reduce_min(hypre_Item &item, T in)
-=======
 T warp_reduce_min(hypre_DeviceItem &item, T in)
->>>>>>> 6f3bccb9
 {
 #pragma unroll
    for (hypre_int d = HYPRE_WARP_SIZE / 2; d > 0; d >>= 1)
@@ -1026,11 +957,7 @@
 
 template <typename T>
 static __device__ __forceinline__
-<<<<<<< HEAD
-T warp_allreduce_min(hypre_Item &item, T in)
-=======
 T warp_allreduce_min(hypre_DeviceItem &item, T in)
->>>>>>> 6f3bccb9
 {
 #pragma unroll
    for (hypre_int d = HYPRE_WARP_SIZE / 2; d > 0; d >>= 1)
@@ -1233,8 +1160,6 @@
 
 #if defined(HYPRE_USING_SYCL)
 
-<<<<<<< HEAD
-=======
 /* return the number of threads in block */
 /* WM: todo - only supports bdim = gdim = 1 DOUBLE CHECK THIS */
 template <hypre_int dim>
@@ -1252,16 +1177,11 @@
    return static_cast<HYPRE_Int>(item.get_local_linear_id());
 }
 
->>>>>>> 6f3bccb9
 /* return the flattened thread id in grid */
 /* WM: todo - only supports bdim = gdim = 1 */
 template <hypre_int bdim, hypre_int gdim>
 static __device__ __forceinline__
-<<<<<<< HEAD
-hypre_int hypre_gpu_get_grid_thread_id(hypre_Item &item)
-=======
 hypre_int hypre_gpu_get_grid_thread_id(hypre_DeviceItem &item)
->>>>>>> 6f3bccb9
 {
    return static_cast<HYPRE_Int>(item.get_global_linear_id());
 }
@@ -1270,11 +1190,7 @@
 /* WM: todo - only supports bdim = gdim = 1 */
 template <hypre_int bdim, hypre_int gdim>
 static __device__ __forceinline__
-<<<<<<< HEAD
-hypre_int hypre_gpu_get_grid_warp_id(hypre_Item &item)
-=======
 hypre_int hypre_gpu_get_grid_warp_id(hypre_DeviceItem &item)
->>>>>>> 6f3bccb9
 {
    return item.get_group_linear_id() * item.get_sub_group().get_group_range().get(0) +
           item.get_sub_group().get_group_linear_id();
@@ -1283,15 +1199,6 @@
 /* return the thread lane id in warp */
 template <hypre_int dim>
 static __device__ __forceinline__
-<<<<<<< HEAD
-hypre_int hypre_gpu_get_lane_id(hypre_Item &item)
-{
-   return (hypre_int) item.get_sub_group().get_local_linear_id();
-}
-
-static __device__ __forceinline__
-hypre_int warp_any_sync(hypre_Item &item, unsigned mask, hypre_int predicate)
-=======
 hypre_int hypre_gpu_get_lane_id(hypre_DeviceItem &item)
 {
    sycl::sub_group SG = item.get_sub_group();
@@ -1342,18 +1249,13 @@
 
 static __device__ __forceinline__
 hypre_int warp_any_sync(hypre_DeviceItem &item, unsigned mask, hypre_int predicate)
->>>>>>> 6f3bccb9
 {
    return sycl::any_of_group(item.get_sub_group(), predicate);
 }
 
 template <typename T>
 static __device__ __forceinline__
-<<<<<<< HEAD
-T warp_shuffle_sync(hypre_Item &item, unsigned mask, T val, hypre_int src_line)
-=======
 T warp_shuffle_sync(hypre_DeviceItem &item, unsigned mask, T val, hypre_int src_line)
->>>>>>> 6f3bccb9
 {
    /* WM: NOTE - seems that barrier is required in order to produce correct results here, but I don't know why... */
    /* this may be a bug in the underlying sycl implementation that needs to be fixed */
@@ -1363,11 +1265,7 @@
 
 template <typename T>
 static __forceinline__
-<<<<<<< HEAD
-T warp_reduce_sum(hypre_Item &item, T in)
-=======
 T warp_reduce_sum(hypre_DeviceItem &item, T in)
->>>>>>> 6f3bccb9
 {
    for (hypre_int d = HYPRE_WARP_SIZE / 2; d > 0; d >>= 1)
    {
@@ -1378,11 +1276,7 @@
 
 template <typename T>
 static __forceinline__
-<<<<<<< HEAD
-T warp_allreduce_sum(hypre_Item &item, T in)
-=======
 T warp_allreduce_sum(hypre_DeviceItem &item, T in)
->>>>>>> 6f3bccb9
 {
    for (hypre_int d = HYPRE_WARP_SIZE / 2; d > 0; d >>= 1)
    {
@@ -1393,11 +1287,7 @@
 
 template <typename T>
 static __forceinline__
-<<<<<<< HEAD
-T warp_reduce_max(hypre_Item &item, T in)
-=======
 T warp_reduce_max(hypre_DeviceItem &item, T in)
->>>>>>> 6f3bccb9
 {
    for (hypre_int d = HYPRE_WARP_SIZE / 2; d > 0; d >>= 1)
    {
@@ -1408,11 +1298,7 @@
 
 template <typename T>
 static __forceinline__
-<<<<<<< HEAD
-T warp_allreduce_max(hypre_Item &item, T in)
-=======
 T warp_allreduce_max(hypre_DeviceItem &item, T in)
->>>>>>> 6f3bccb9
 {
    for (hypre_int d = HYPRE_WARP_SIZE / 2; d > 0; d >>= 1)
    {
@@ -1423,11 +1309,7 @@
 
 template <typename T>
 static __forceinline__
-<<<<<<< HEAD
-T warp_reduce_min(hypre_Item &item, T in)
-=======
 T warp_reduce_min(hypre_DeviceItem &item, T in)
->>>>>>> 6f3bccb9
 {
    for (hypre_int d = HYPRE_WARP_SIZE / 2; d > 0; d >>= 1)
    {
@@ -1438,11 +1320,7 @@
 
 template <typename T>
 static __forceinline__
-<<<<<<< HEAD
-T warp_allreduce_min(hypre_Item &item, T in)
-=======
 T warp_allreduce_min(hypre_DeviceItem &item, T in)
->>>>>>> 6f3bccb9
 {
    for (hypre_int d = HYPRE_WARP_SIZE / 2; d > 0; d >>= 1)
    {
@@ -1585,30 +1463,21 @@
 template <typename T>
 HYPRE_Int hypreDevice_ScatterConstant(T *x, HYPRE_Int n, HYPRE_Int *map, T v);
 
-<<<<<<< HEAD
+#endif
+
+#if defined(HYPRE_USING_CUDA) || defined(HYPRE_USING_HIP)
+
+#endif
+
+#if defined(HYPRE_USING_CUDA) || defined(HYPRE_USING_HIP)
+
+template <typename T>
+HYPRE_Int hypreDevice_CsrRowPtrsToIndicesWithRowNum(HYPRE_Int nrows, HYPRE_Int nnz,
+                                                    HYPRE_Int *d_row_ptr, T *d_row_num, T *d_row_ind);
+
 HYPRE_Int hypreDevice_GenScatterAdd(HYPRE_Real *x, HYPRE_Int ny, HYPRE_Int *map, HYPRE_Real *y,
                                     char *work);
 
-=======
->>>>>>> 6f3bccb9
-#endif
-
-#if defined(HYPRE_USING_CUDA) || defined(HYPRE_USING_HIP)
-
-#endif
-
-#if defined(HYPRE_USING_CUDA) || defined(HYPRE_USING_HIP)
-
-template <typename T>
-HYPRE_Int hypreDevice_CsrRowPtrsToIndicesWithRowNum(HYPRE_Int nrows, HYPRE_Int nnz,
-                                                    HYPRE_Int *d_row_ptr, T *d_row_num, T *d_row_ind);
-
-<<<<<<< HEAD
-=======
-HYPRE_Int hypreDevice_GenScatterAdd(HYPRE_Real *x, HYPRE_Int ny, HYPRE_Int *map, HYPRE_Real *y,
-                                    char *work);
-
->>>>>>> 6f3bccb9
 HYPRE_Int hypreDevice_BigToSmallCopy(HYPRE_Int *tgt, const HYPRE_BigInt *src, HYPRE_Int size);
 
 void hypre_CudaCompileFlagCheck();
