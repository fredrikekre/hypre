--- conflicted
+++ resolved
@@ -306,10 +306,6 @@
 rocsparse_handle    hypre_DeviceDataCusparseHandle(hypre_DeviceData *data);
 #endif
 
-<<<<<<< HEAD
-#if defined(HYPRE_USING_CUDA_STREAMS)
-=======
->>>>>>> c8abcff8
 #if defined(HYPRE_USING_CUDA)
 cudaStream_t        hypre_DeviceDataStream(hypre_DeviceData *data, HYPRE_Int i);
 cudaStream_t        hypre_DeviceDataComputeStream(hypre_DeviceData *data);
@@ -319,7 +315,6 @@
 #elif defined(HYPRE_USING_SYCL)
 sycl::queue*        hypre_DeviceDataStream(hypre_DeviceData *data, HYPRE_Int i);
 sycl::queue*        hypre_DeviceDataComputeStream(hypre_DeviceData *data);
-#endif
 #endif
 
 // Data structure and accessor routines for Cuda Sparse Triangular Matrices
