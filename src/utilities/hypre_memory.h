/*BHEADER**********************************************************************
 * Copyright (c) 2008,  Lawrence Livermore National Security, LLC.
 * Produced at the Lawrence Livermore National Laboratory.
 * This file is part of HYPRE.  See file COPYRIGHT for details.
 *
 * HYPRE is free software; you can redistribute it and/or modify it under the
 * terms of the GNU Lesser General Public License (as published by the Free
 * Software Foundation) version 2.1 dated February 1999.
 *
 * $Revision$
 ***********************************************************************EHEADER*/

/******************************************************************************
 *
 * Header file for memory management utilities
 *
 * The abstract memory model has a Host (think CPU) and a Device (think GPU) and
 * three basic types of memory management utilities:
 *
 *    1. Malloc(..., location) 
 *             location=LOCATION_DEVICE - malloc memory on the device
 *             location=LOCATION_HOST   - malloc memory on the host
 *    2. MemCopy(..., method)
 *             method=HOST_TO_DEVICE    - copy from host to device
 *             method=DEVICE_TO_HOST    - copy from device to host
 *             method=DEVICE_TO_DEVICE  - copy from device to device
 *    3. SetExecutionMode
 *             location=LOCATION_DEVICE - execute on the device
 *             location=LOCATION_HOST   - execute on the host
 *
 * Although the abstract model does not explicitly reflect a managed memory
 * model (i.e., unified memory), it can support it.  Here is a summary of how
 * the abstract model would be mapped to specific hardware scenarios:
 *
 *    Not using a device, not using managed memory
 *       Malloc(..., location) 
 *             location=LOCATION_DEVICE - host malloc          e.g., malloc
 *             location=LOCATION_HOST   - host malloc          e.g., malloc
 *       MemoryCopy(..., locTo,locFrom)
 *             locTo=LOCATION_HOST,   locFrom=LOCATION_DEVICE  - copy from host to host e.g., memcpy
 *             locTo=LOCATION_DEVICE, locFrom=LOCATION_HOST    - copy from host to host e.g., memcpy
 *             locTo=LOCATION_DEVICE, locFrom=LOCATION_DEVICE  - copy from host to host e.g., memcpy
 *       SetExecutionMode
 *             location=LOCATION_DEVICE - execute on the host
 *             location=LOCATION_HOST   - execute on the host    
 *
 *    Using a device, not using managed memory
 *       Malloc(..., location) 
 *             location=LOCATION_DEVICE - device malloc        e.g., cudaMalloc
 *             location=LOCATION_HOST   - host malloc          e.g., malloc
 *       MemoryCopy(..., locTo,locFrom)
 *             locTo=LOCATION_HOST,   locFrom=LOCATION_DEVICE  - copy from device to host e.g., cudaMemcpy
 *             locTo=LOCATION_DEVICE, locFrom=LOCATION_HOST    - copy from host to device e.g., cudaMemcpy
 *             locTo=LOCATION_DEVICE, locFrom=LOCATION_DEVICE  - copy from device to device e.g., cudaMemcpy
 *       SetExecutionMode
 *             location=LOCATION_DEVICE - execute on the device
 *             location=LOCATION_HOST   - execute on the host 
 *
 *    Using a device, using managed memory
 *       Malloc(..., location) 
 *             location=LOCATION_DEVICE - managed malloc        e.g., cudaMallocManaged
 *             location=LOCATION_HOST   - host malloc          e.g., malloc
 *       MemoryCopy(..., locTo,locFrom)
 *             locTo=LOCATION_HOST,   locFrom=LOCATION_DEVICE  - copy from device to host e.g., cudaMallocManaged
 *             locTo=LOCATION_DEVICE, locFrom=LOCATION_HOST    - copy from host to device e.g., cudaMallocManaged
 *             locTo=LOCATION_DEVICE, locFrom=LOCATION_DEVICE  - copy from device to device e.g., cudaMallocManaged
 *       SetExecutionMode
 *             location=LOCATION_DEVICE - execute on the device
 *             location=LOCATION_HOST   - execute on the host 
 *
 * Questions:
 *
 *    1. Pinned memory, prefetch?
 *
 *****************************************************************************/

#ifndef hypre_MEMORY_HEADER
#define hypre_MEMORY_HEADER

#include <stdio.h>
#include <stdlib.h>

#ifdef __cplusplus
extern "C" {
#endif

#define HYPRE_MEMORY_DEVICE ( 0)
#define HYPRE_MEMORY_HOST   ( 1)
#define HYPRE_MEMORY_SHARED ( 2)
#define HYPRE_MEMORY_UNSET  (-1)

#if defined(HYPRE_MEMORY_GPU) || defined(HYPRE_USE_MANAGED) 

#define hypre_DeviceMemset(ptr, value, type, count) 

#ifdef __cplusplus
extern "C++" {
#endif
#include <cuda.h>
#include <cuda_runtime.h>
#ifdef __cplusplus
}
#endif
#define HYPRE_CUDA_GLOBAL __host__ __device__
#else
#define HYPRE_CUDA_GLOBAL 
#endif

#if defined(HYPRE_USE_OMP45)
#include "omp.h"
  
#ifdef __cplusplus
extern "C++" {
#endif
#include <cuda.h>
#include <cuda_runtime.h>
#ifdef __cplusplus
}
#endif

/* stringification:
 * _Pragma(string-literal), so we need to cast argument to a string
 * The three dots as last argument of the macro tells compiler that this is a variadic macro. 
 * I.e. this is a macro that receives variable number of arguments. 
 */
#define HYPRE_STR(s...) #s
#define HYPRE_XSTR(s...) HYPRE_STR(s)

/* OpenMP 4.5 GPU memory management */
/* empty */
#define HYPRE_CUDA_GLOBAL

extern HYPRE_Int hypre__global_offload;
extern HYPRE_Int hypre__offload_device_num;

/* stats */
#define HYPRE_Long long

extern HYPRE_Long hypre__target_allc_count;
extern HYPRE_Long hypre__target_free_count;
extern HYPRE_Long hypre__target_allc_bytes;
extern HYPRE_Long hypre__target_free_bytes;
extern HYPRE_Long hypre__target_htod_count;
extern HYPRE_Long hypre__target_dtoh_count;
extern HYPRE_Long hypre__target_htod_bytes;
extern HYPRE_Long hypre__target_dtoh_bytes;

/* DEBUG MODE: check if offloading has effect 
 * (turned on when configured with --enable-debug) */
#ifdef HYPRE_OMP45_DEBUG
   /* if we ``enter'' an address, it should not exist in device [o.w NO EFFECT] 
      if we ``exit'' or ''update'' an address, it should exist in device [o.w ERROR]
      hypre__offload_flag: 0 == OK; 1 == WRONG
    * */
   #define HYPRE_OFFLOAD_FLAG(devnum, hptr, type) \
      HYPRE_Int hypre__offload_flag = (type[1] == 'n') == omp_target_is_present(hptr, devnum);
#else 
   #define HYPRE_OFFLOAD_FLAG(...) \
      HYPRE_Int hypre__offload_flag = 0; /* non-debug mode, always OK */
#endif

/* OMP 4.5 offloading macro */
#define hypre_omp45_offload(devnum, hptr, datatype, offset, count, type1, type2) \
{\
   /* devnum: device number \
    * hptr: host poiter \
    * datatype: e.g., int, float, double, ... \
    * type1: ``e(n)ter'', ''e(x)it'', or ``u(p)date'' \
    * type2: ``(a)lloc'', ``(t)o'', ``(d)elete'', ''(f)rom'' \
    */ \
   datatype *hypre__offload_hptr = (datatype *) hptr; \
   /* if hypre__global_offload ==    0, or
    *    hptr (host pointer)   == NULL, 
    *    this offload will be IGNORED */ \
   if (hypre__global_offload && hypre__offload_hptr != NULL) { \
      /* offloading offset and size (in datatype) */ \
      HYPRE_Int hypre__offload_offset = offset, hypre__offload_size = count; \
      /* in HYPRE_OMP45_DEBUG mode, we test if this offload has effect */ \
      HYPRE_OFFLOAD_FLAG(devnum, hypre__offload_hptr, type1) \
      if (hypre__offload_flag) { \
         printf("[!NO Effect! %s %d] device %d target: %6s %6s, data %p, [%d:%d]\n", __FILE__, __LINE__, devnum, type1, type2, (void *)hypre__offload_hptr, hypre__offload_offset, hypre__offload_size); exit(0); \
      } else { \
         HYPRE_Int offload_bytes = count * sizeof(datatype); \
         /* printf("[            %s %d] device %d target: %6s %6s, data %p, [%d:%d]\n", __FILE__, __LINE__, devnum, type1, type2, (void *)hypre__offload_hptr, hypre__offload_offset, hypre__offload_size); */ \
         if (type1[1] == 'n' && type2[0] == 't') { \
            /* enter to */\
            hypre__target_allc_count ++; \
            hypre__target_allc_bytes += offload_bytes; \
            hypre__target_htod_count ++; \
            hypre__target_htod_bytes += offload_bytes; \
            _Pragma (HYPRE_XSTR(omp target enter data map(to:hypre__offload_hptr[hypre__offload_offset:hypre__offload_size]))) \
         } else if (type1[1] == 'n' && type2[0] == 'a') { \
            /* enter alloc */ \
            hypre__target_allc_count ++; \
            hypre__target_allc_bytes += offload_bytes; \
            _Pragma (HYPRE_XSTR(omp target enter data map(alloc:hypre__offload_hptr[hypre__offload_offset:hypre__offload_size]))) \
         } else if (type1[1] == 'x' && type2[0] == 'd') { \
            /* exit delete */\
            hypre__target_free_count ++; \
            hypre__target_free_bytes += offload_bytes; \
            _Pragma (HYPRE_XSTR(omp target exit data map(delete:hypre__offload_hptr[hypre__offload_offset:hypre__offload_size]))) \
         } else if (type1[1] == 'x' && type2[0] == 'f') {\
            /* exit from */ \
            hypre__target_free_count ++; \
            hypre__target_free_bytes += offload_bytes; \
            hypre__target_dtoh_count ++; \
            hypre__target_dtoh_bytes += offload_bytes; \
            _Pragma (HYPRE_XSTR(omp target exit data map(from:hypre__offload_hptr[hypre__offload_offset:hypre__offload_size]))) \
         } else if (type1[1] == 'p' && type2[0] == 't') { \
            /* update to */ \
            hypre__target_htod_count ++; \
            hypre__target_htod_bytes += offload_bytes; \
            _Pragma (HYPRE_XSTR(omp target update to(hypre__offload_hptr[hypre__offload_offset:hypre__offload_size]))) \
         } else if (type1[1] == 'p' && type2[0] == 'f') {\
            /* update from */ \
            hypre__target_dtoh_count ++; \
            hypre__target_dtoh_bytes += offload_bytes; \
            _Pragma (HYPRE_XSTR(omp target update from(hypre__offload_hptr[hypre__offload_offset:hypre__offload_size]))) \
         } else {\
            printf("error: unrecognized offloading type combination!\n"); exit(-1); \
         } \
      } \
   } \
}

/* NOTE:
 * if HYPRE_OMP45_OFFLOAD is turned off, then the associated 
 * device memory operations in the following macros will have no effect
 */

#define HYPRE_OMP45_SZE_PAD (sizeof(size_t))

#define HYPRE_OMP45_CNT_PAD(elt_size) ((HYPRE_OMP45_SZE_PAD + elt_size - 1) / elt_size)

/* DataCopyToData: HostToDevice 
 * src:  [from] a CPU ptr 
 * dest: [to]   a mapped CPU ptr */
#define hypre_DataCopyToData(src, dest, type, count) \
{\
   /* CPU memcpy */ \
   if (dest != src) { \
      memcpy(dest, src, sizeof(type)*count); \
   } \
   /* update to device */ \
   size_t size_inuse = sizeof(type) * count; \
   hypre_omp45_offload(hypre__offload_device_num, dest, type, 0, count, "update", "to"); \
}

/* DataCopyFromData: DeviceToHost 
 * src:  [from] a mapped CPU ptr
 * dest: [to]   a CPU ptr */
#define hypre_DataCopyFromData(dest, src, type, count) \
{\
   /* update from device */ \
   size_t size_inuse = sizeof(type) * count; \
   hypre_omp45_offload(hypre__offload_device_num, src, type, 0, count, "update", "from"); \
   /* CPU memcpy */ \
   if (dest != src) { \
      memcpy(dest, src, sizeof(type)*count); \
   } \
}

/* DeviceMemset 
 * memset: [to] a mapped CPU ptr
 * memset host memory first and the update the device memory */
#define hypre_DeviceMemset(ptr, value, type, count) \
{\
   /* host memset */ \
   memset(ptr, value, (count)*sizeof(type)); \
   /* update to device */ \
   size_t size_inuse = sizeof(type) * count; \
   hypre_omp45_offload(hypre__offload_device_num, ptr, type, 0, count, "update", "to"); \
}

#define hypre_InitMemoryDebug(id)

#define hypre_FinalizeMemoryDebug()
#endif

#define hypre_InitMemoryDebug(id)
#define hypre_FinalizeMemoryDebug()
#define TRACK_MEMORY_ALLOCATIONS 0
<<<<<<< HEAD
#if TRACK_MEMORY_ALLOCATIONS
=======
#if 0//TRACK_MEMORY_ALLOCATIONS
>>>>>>> 3a98c257
typedef struct {
  char *file;
  int line;
  int type;} pattr_t;
pattr_t *patpush(void *ptr, pattr_t *ss);
#define hypre_TAlloc(type, count, location) \
  ( (type *)hypre_MAllocIns((size_t)(sizeof(type) * (count)), location,__FILE__,__LINE__) )

#define hypre_CTAlloc(type, count, location) \
  ( (type *)hypre_CAllocIns((size_t)(count), (size_t)sizeof(type), location,__FILE__,__LINE__) )

#define hypre_TReAlloc(ptr, type, count, location) \
  ( (type *)hypre_ReAllocIns((char *)ptr, (size_t)(sizeof(type) * (count)), location,__FILE__,__LINE__) )

void assert_check(void *ptr, char *file, int line);

#define ASSERT_MANAGED(ptr)\
  ( assert_check((ptr),__FILE__,__LINE__))

#else

#define ASSERT_MANAGED(ptr) (ptr)

#define hypre_TAlloc(type, count, location) \
  ( (type *)hypre_MAlloc((size_t)(sizeof(type) * (count)), location) )

#define hypre_CTAlloc(type, count, location) \
  ( (type *)hypre_CAlloc((size_t)(count), (size_t)sizeof(type), location) )

#define hypre_TReAlloc(ptr, type, count, location) \
( (type *)hypre_ReAlloc((char *)ptr, (size_t)(sizeof(type) * (count)), location) )

#endif



#define hypre_TFree(ptr,location) \
( hypre_Free((char *)ptr, location), ptr = NULL )

#define hypre_TMemcpy(dst, src, type, count, locdst, locsrc) \
(hypre_Memcpy((char *)(dst),(char *)(src),(size_t)(sizeof(type) * (count)),locdst, locsrc))

//#define hypre_DeviceMemset(ptr,value,type,count)	memset(ptr,value,count*sizeof(type))
  
#define hypre_PinnedTAlloc(type, count)\
( (type *)hypre_MAllocPinned((size_t)(sizeof(type) * (count))) )

/*--------------------------------------------------------------------------
 * Prototypes
 *--------------------------------------------------------------------------*/

/* hypre_memory.c */
HYPRE_Int hypre_OutOfMemory ( size_t size );
char *hypre_MAlloc( size_t size , HYPRE_Int location );
//char *hypre_MAllocIns( size_t size , HYPRE_Int location,char *file,int line);
char *hypre_CAlloc( size_t count ,  size_t elt_size , HYPRE_Int location);
//char *hypre_CAllocIns( size_t count ,  size_t elt_size , HYPRE_Int location,char *file, int line);
char *hypre_MAllocPinned( size_t size );
char *hypre_ReAlloc( char *ptr ,  size_t size , HYPRE_Int location);
//char *hypre_ReAllocIns( char *ptr ,  size_t size , HYPRE_Int location,char *file, int line);
void hypre_Free( char *ptr , HYPRE_Int location );
char *hypre_CAllocHost( size_t count,size_t elt_size );
char *hypre_MAllocHost( size_t size );
char *hypre_ReAllocHost( char   *ptr,size_t  size );
void hypre_FreeHost( char *ptr );
char *hypre_SharedMAlloc ( size_t size );
char *hypre_SharedCAlloc ( size_t count , size_t elt_size );
char *hypre_SharedReAlloc ( char *ptr , size_t size );
void hypre_SharedFree ( char *ptr );
void hypre_Memcpy( char *dst, char *src, size_t size, HYPRE_Int locdst, HYPRE_Int locsrc );
void hypre_MemcpyAsync( char *dst, char *src, size_t size, HYPRE_Int locdst, HYPRE_Int locsrc );	
HYPRE_Real *hypre_IncrementSharedDataPtr ( HYPRE_Real *ptr , size_t size );

/* memory_dmalloc.c */
HYPRE_Int hypre_InitMemoryDebugDML( HYPRE_Int id );
HYPRE_Int hypre_FinalizeMemoryDebugDML( void );
char *hypre_MAllocDML( HYPRE_Int size , char *file , HYPRE_Int line );
char *hypre_CAllocDML( HYPRE_Int count , HYPRE_Int elt_size , char *file , HYPRE_Int line );
char *hypre_ReAllocDML( char *ptr , HYPRE_Int size , char *file , HYPRE_Int line );
void hypre_FreeDML( char *ptr , char *file , HYPRE_Int line );

#ifdef __cplusplus
}
#endif

#endif
<|MERGE_RESOLUTION|>--- conflicted
+++ resolved
@@ -89,7 +89,7 @@
 #define HYPRE_MEMORY_SHARED ( 2)
 #define HYPRE_MEMORY_UNSET  (-1)
 
-#if defined(HYPRE_MEMORY_GPU) || defined(HYPRE_USE_MANAGED) 
+#if defined(HYPRE_MEMORY_GPU) || defined(HYPRE_USE_MANAGED)
 
 #define hypre_DeviceMemset(ptr, value, type, count) 
 
@@ -106,6 +106,7 @@
 #define HYPRE_CUDA_GLOBAL 
 #endif
 
+/* OpenMP 4.5 */
 #if defined(HYPRE_USE_OMP45)
 #include "omp.h"
   
@@ -128,7 +129,9 @@
 
 /* OpenMP 4.5 GPU memory management */
 /* empty */
+#ifndef HYPRE_CUDA_GLOBAL
 #define HYPRE_CUDA_GLOBAL
+#endif
 
 extern HYPRE_Int hypre__global_offload;
 extern HYPRE_Int hypre__offload_device_num;
@@ -260,6 +263,7 @@
    } \
 }
 
+#if 0
 /* DeviceMemset 
  * memset: [to] a mapped CPU ptr
  * memset host memory first and the update the device memory */
@@ -271,20 +275,20 @@
    size_t size_inuse = sizeof(type) * count; \
    hypre_omp45_offload(hypre__offload_device_num, ptr, type, 0, count, "update", "to"); \
 }
+#endif
 
 #define hypre_InitMemoryDebug(id)
 
 #define hypre_FinalizeMemoryDebug()
-#endif
+
+#endif // OMP45
+
+
 
 #define hypre_InitMemoryDebug(id)
 #define hypre_FinalizeMemoryDebug()
 #define TRACK_MEMORY_ALLOCATIONS 0
-<<<<<<< HEAD
 #if TRACK_MEMORY_ALLOCATIONS
-=======
-#if 0//TRACK_MEMORY_ALLOCATIONS
->>>>>>> 3a98c257
 typedef struct {
   char *file;
   int line;
@@ -339,12 +343,12 @@
 /* hypre_memory.c */
 HYPRE_Int hypre_OutOfMemory ( size_t size );
 char *hypre_MAlloc( size_t size , HYPRE_Int location );
-//char *hypre_MAllocIns( size_t size , HYPRE_Int location,char *file,int line);
+char *hypre_MAllocIns( size_t size , HYPRE_Int location,char *file,int line);
 char *hypre_CAlloc( size_t count ,  size_t elt_size , HYPRE_Int location);
-//char *hypre_CAllocIns( size_t count ,  size_t elt_size , HYPRE_Int location,char *file, int line);
+char *hypre_CAllocIns( size_t count ,  size_t elt_size , HYPRE_Int location,char *file, int line);
 char *hypre_MAllocPinned( size_t size );
 char *hypre_ReAlloc( char *ptr ,  size_t size , HYPRE_Int location);
-//char *hypre_ReAllocIns( char *ptr ,  size_t size , HYPRE_Int location,char *file, int line);
+char *hypre_ReAllocIns( char *ptr ,  size_t size , HYPRE_Int location,char *file, int line);
 void hypre_Free( char *ptr , HYPRE_Int location );
 char *hypre_CAllocHost( size_t count,size_t elt_size );
 char *hypre_MAllocHost( size_t size );
