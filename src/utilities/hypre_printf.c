/******************************************************************************
 * Copyright 1998-2019 Lawrence Livermore National Security, LLC and other
 * HYPRE Project Developers. See the top-level COPYRIGHT file for details.
 *
 * SPDX-License-Identifier: (Apache-2.0 OR MIT)
 ******************************************************************************/

#include "_hypre_utilities.h"
#include <stdarg.h>
#include <stdio.h>

// #ifdef HYPRE_BIGINT

/* these prototypes are missing by default for some compilers */
/*
int vscanf( const char *format , va_list arg );
int vfscanf( FILE *stream , const char *format, va_list arg );
int vsscanf( const char *s , const char *format, va_list arg );
*/

HYPRE_Int
new_format( const char *format,
            char **newformat_ptr )
{
   const char *fp;
   char       *newformat, *nfp;
   HYPRE_Int   newformatlen;
   HYPRE_Int   copychar;
   HYPRE_Int   foundpercent = 0;

   newformatlen = 2*strlen(format)+1; /* worst case is all %d's to %lld's */
   newformat = hypre_TAlloc(char,  newformatlen, HYPRE_MEMORY_HOST);

   nfp = newformat;
   for (fp = format; *fp != '\0'; fp++)
   {
      copychar = 1;
      if (*fp == '%')
      {
         foundpercent = 1;
      }
      else if (foundpercent)
      {
         if (*fp == 'l')
         {
            fp++; /* remove 'l' and maybe add it back in switch statement */
            if (*fp == 'l')
            {
               fp++; /* remove second 'l' if present */
            }
         }
         switch(*fp)
         {
            case 'b': /* used for BigInt type in hypre */
#if defined(HYPRE_BIGINT) || defined(HYPRE_MIXEDINT)
               *nfp = 'l'; nfp++;
               *nfp = 'l'; nfp++;
#endif
               *nfp = 'd'; nfp++; copychar = 0;
               foundpercent = 0; break;
            case 'd':
            case 'i':
#if defined(HYPRE_BIGINT)
               *nfp = 'l'; nfp++;
               *nfp = 'l'; nfp++;
#endif
               foundpercent = 0; break;
            case 'f':
            case 'e':
            case 'E':
            case 'g':
            case 'G':
#if defined(HYPRE_SINGLE)          /* no modifier */
#elif defined(HYPRE_LONG_DOUBLE)   /* modify with 'L' */
               *nfp = 'L'; nfp++;
#else                              /* modify with 'l' (default is _double_) */
               *nfp = 'l'; nfp++;
#endif
               foundpercent = 0; break;
            case 'c':
            case 'n':
            case 'o':
            case 'p':
            case 's':
            case 'u':
            case 'x':
            case 'X':
            case '%':
               foundpercent = 0; break;
         }
      }
      if (copychar)
      {
         *nfp = *fp; nfp++;
      }
   }
   *nfp = *fp;

   *newformat_ptr = newformat;

/*   printf("\nNEWFORMAT: %s\n", *newformat_ptr);*/

   return 0;
}

HYPRE_Int
free_format( char *newformat )
{
   hypre_TFree(newformat, HYPRE_MEMORY_HOST);

   return 0;
}

HYPRE_Int
hypre_ndigits( HYPRE_BigInt number )
{
   HYPRE_Int     ndigits = 0;

<<<<<<< HEAD
   while (number)
=======
   while(number)
>>>>>>> 414fa671
   {
      number /= 10;
      ndigits++;
   }

   return ndigits;
}

/* printf functions */

HYPRE_Int
hypre_printf( const char *format, ...)
{
   va_list   ap;
   char     *newformat;
   HYPRE_Int ierr = 0;

   va_start(ap, format);
   new_format(format, &newformat);
   ierr = vprintf(newformat, ap);
   free_format(newformat);
   va_end(ap);

   return ierr;
}

HYPRE_Int
hypre_fprintf( FILE *stream, const char *format, ...)
{
   va_list   ap;
   char     *newformat;
   HYPRE_Int ierr = 0;

   va_start(ap, format);
   new_format(format, &newformat);
   ierr = vfprintf(stream, newformat, ap);
   free_format(newformat);
   va_end(ap);

   return ierr;
}

HYPRE_Int
hypre_sprintf( char *s, const char *format, ...)
{
   va_list   ap;
   char     *newformat;
   HYPRE_Int ierr = 0;

   va_start(ap, format);
   new_format(format, &newformat);
   ierr = vsprintf(s, newformat, ap);
   free_format(newformat);
   va_end(ap);

   return ierr;
}

/* scanf functions */

HYPRE_Int
hypre_scanf( const char *format, ...)
{
   va_list   ap;
   char     *newformat;
   HYPRE_Int ierr = 0;

   va_start(ap, format);
   new_format(format, &newformat);
   ierr = vscanf(newformat, ap);
   free_format(newformat);
   va_end(ap);

   return ierr;
}

HYPRE_Int
hypre_fscanf( FILE *stream, const char *format, ...)
{
   va_list   ap;
   char     *newformat;
   HYPRE_Int ierr = 0;

   va_start(ap, format);
   new_format(format, &newformat);
   ierr = vfscanf(stream, newformat, ap);
   free_format(newformat);
   va_end(ap);

   return ierr;
}

HYPRE_Int
hypre_sscanf( char *s, const char *format, ...)
{
   va_list   ap;
   char     *newformat;
   HYPRE_Int ierr = 0;

   va_start(ap, format);
   new_format(format, &newformat);
   ierr = vsscanf(s, newformat, ap);
   free_format(newformat);
   va_end(ap);

   return ierr;
}

<<<<<<< HEAD
#else

HYPRE_Int
hypre_ndigits( HYPRE_Int number )
{
   HYPRE_Int     ndigits = 0;

   while (number)
   {
      number /= 10;
      ndigits++;
   }

   return ndigits;
}

#endif
=======
// #else
// 
// /* this is used only to eliminate compiler warnings */
// HYPRE_Int hypre_printf_empty;
// 
// #endif
>>>>>>> 414fa671
<|MERGE_RESOLUTION|>--- conflicted
+++ resolved
@@ -116,11 +116,7 @@
 {
    HYPRE_Int     ndigits = 0;
 
-<<<<<<< HEAD
-   while (number)
-=======
    while(number)
->>>>>>> 414fa671
    {
       number /= 10;
       ndigits++;
@@ -229,29 +225,9 @@
    return ierr;
 }
 
-<<<<<<< HEAD
-#else
-
-HYPRE_Int
-hypre_ndigits( HYPRE_Int number )
-{
-   HYPRE_Int     ndigits = 0;
-
-   while (number)
-   {
-      number /= 10;
-      ndigits++;
-   }
-
-   return ndigits;
-}
-
-#endif
-=======
 // #else
 // 
 // /* this is used only to eliminate compiler warnings */
 // HYPRE_Int hypre_printf_empty;
 // 
-// #endif
->>>>>>> 414fa671
+// #endif