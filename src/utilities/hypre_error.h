/******************************************************************************
 * Copyright 1998-2019 Lawrence Livermore National Security, LLC and other
 * HYPRE Project Developers. See the top-level COPYRIGHT file for details.
 *
 * SPDX-License-Identifier: (Apache-2.0 OR MIT)
 ******************************************************************************/

#ifndef hypre_ERROR_HEADER
#define hypre_ERROR_HEADER

#include <assert.h>

/*--------------------------------------------------------------------------
 * Global variable used in hypre error checking
 *--------------------------------------------------------------------------*/

extern HYPRE_Int hypre__global_error;
#define hypre_error_flag  hypre__global_error

/*--------------------------------------------------------------------------
 * HYPRE error macros
 *--------------------------------------------------------------------------*/

void hypre_error_handler(const char *filename, HYPRE_Int line, HYPRE_Int ierr, const char *msg);

#define hypre_error(IERR)  hypre_error_handler(__FILE__, __LINE__, IERR, NULL)
#define hypre_error_w_msg(IERR, msg)  hypre_error_handler(__FILE__, __LINE__, IERR, msg)
#define hypre_error_in_arg(IARG)  hypre_error(HYPRE_ERROR_ARG | IARG<<3)

#ifdef HYPRE_DEBUG
#define hypre_assert(EX) do { if (!(EX)) { hypre_fprintf(stderr, "[%s, %d] hypre_assert failed: %s\n", __FILE__, __LINE__, #EX); hypre_error(1); assert(EX); } } while (0)
#else
<<<<<<< HEAD
#define hypre_assert(EX) \
do\
{\
   if (!(EX))\
   {\
      hypre_fprintf(stderr, "[%s, %d] hypre_assert failed: %s\n", __FILE__, __LINE__, #EX);\
      hypre_error(1);\
      assert(EX);\
   }\
} while (0)
#endif
#endif
=======
#ifdef __cplusplus
/*extern "C++" { template<class T> static inline void hypre_assert( const T& ) { } }*/
#define hypre_assert(EX) do { static_cast<void> (EX); } while (0)
#else
#define hypre_assert(EX) do { (void) (EX); } while (0)
#endif
#endif

#endif /* hypre_ERROR_HEADER */
>>>>>>> 414fa671
<|MERGE_RESOLUTION|>--- conflicted
+++ resolved
@@ -30,20 +30,6 @@
 #ifdef HYPRE_DEBUG
 #define hypre_assert(EX) do { if (!(EX)) { hypre_fprintf(stderr, "[%s, %d] hypre_assert failed: %s\n", __FILE__, __LINE__, #EX); hypre_error(1); assert(EX); } } while (0)
 #else
-<<<<<<< HEAD
-#define hypre_assert(EX) \
-do\
-{\
-   if (!(EX))\
-   {\
-      hypre_fprintf(stderr, "[%s, %d] hypre_assert failed: %s\n", __FILE__, __LINE__, #EX);\
-      hypre_error(1);\
-      assert(EX);\
-   }\
-} while (0)
-#endif
-#endif
-=======
 #ifdef __cplusplus
 /*extern "C++" { template<class T> static inline void hypre_assert( const T& ) { } }*/
 #define hypre_assert(EX) do { static_cast<void> (EX); } while (0)
@@ -53,4 +39,3 @@
 #endif
 
 #endif /* hypre_ERROR_HEADER */
->>>>>>> 414fa671
