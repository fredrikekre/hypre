/******************************************************************************
 * Copyright (c) 1998 Lawrence Livermore National Security, LLC and other
 * HYPRE Project Developers. See the top-level COPYRIGHT file for details.
 *
 * SPDX-License-Identifier: (Apache-2.0 OR MIT)
 ******************************************************************************/

#ifndef HYPRE_ONEDPL_H
#define HYPRE_ONEDPL_H

#include "HYPRE_config.h"

#if defined(HYPRE_USING_SYCL)

/* oneAPI DPL headers */
/* NOTE: these must be included before standard C++ headers */

#include <oneapi/dpl/execution>
#include <oneapi/dpl/algorithm>
#include <oneapi/dpl/numeric>
#include <oneapi/dpl/iterator>
#include <oneapi/dpl/functional>
#include "_hypre_utilities.h"
#include "_hypre_utilities.hpp"

//[pred, op](Ref1 a, Ref2 s) { return pred(s) ? op(a) : a; });
template <typename T, typename Predicate, typename Operator>
struct transform_if_unary_zip_mask_fun
{
   transform_if_unary_zip_mask_fun(Predicate _pred, Operator _op) : pred(_pred), op(_op) {}
   template <typename _T>
   void operator()(_T&& t) const
   {
      using std::get;
      if (pred(get<1>(t)))
      {
         get<2>(t) = op(get<0>(t));
      }
   }

private:
   Predicate pred;
   Operator op;
};

template <class Iter1, class Iter2, class Iter3,
          class UnaryOperation, class Pred>
Iter3 hypreSycl_transform_if(Iter1 first, Iter1 last, Iter2 mask,
                             Iter3 result, UnaryOperation unary_op, Pred pred)
{
   static_assert(
      std::is_same<typename std::iterator_traits<Iter1>::iterator_category,
      std::random_access_iterator_tag>::value &&
      std::is_same<typename std::iterator_traits<Iter2>::iterator_category,
      std::random_access_iterator_tag>::value &&
      std::is_same<typename std::iterator_traits<Iter3>::iterator_category,
      std::random_access_iterator_tag>::value,
      "Iterators passed to algorithms must be random-access iterators.");
   using T = typename std::iterator_traits<Iter1>::value_type;
   const auto n = std::distance(first, last);
   auto begin_for_each = make_zip_iterator(first, mask, result);
   HYPRE_ONEDPL_CALL( std::for_each,
                      begin_for_each, begin_for_each + n,
                      transform_if_unary_zip_mask_fun<T, Pred, UnaryOperation>(pred, unary_op) );
   return result + n;
}

// Functor evaluates second element of tied sequence with predicate.
<<<<<<< HEAD
// Used by: copy_if, remove_if
=======
// Used by: copy_if
>>>>>>> 6f3bccb9
template <typename Predicate> struct predicate_key_fun
{
   typedef bool result_of;
   predicate_key_fun(Predicate _pred) : pred(_pred) {}

   template <typename _T1> result_of operator()(_T1 &&a) const
   {
      return pred(std::get<1>(a));
   }

private:
   Predicate pred;
};

// Need custom version of copy_if when predicate operates on a mask
// instead of the data being copied (natively suppored in thrust, but
// not supported in oneDPL)
template <typename Iter1, typename Iter2, typename Iter3, typename Pred>
Iter3 hypreSycl_copy_if(Iter1 first, Iter1 last, Iter2 mask,
                        Iter3 result, Pred pred)
{
   static_assert(
      std::is_same<typename std::iterator_traits<Iter1>::iterator_category,
      std::random_access_iterator_tag>::value &&
      std::is_same<typename std::iterator_traits<Iter2>::iterator_category,
      std::random_access_iterator_tag>::value &&
      std::is_same<typename std::iterator_traits<Iter3>::iterator_category,
      std::random_access_iterator_tag>::value,
      "Iterators passed to algorithms must be random-access iterators.");
   auto ret_val = HYPRE_ONEDPL_CALL( std::copy_if,
                                     oneapi::dpl::make_zip_iterator(first, mask),
                                     oneapi::dpl::make_zip_iterator(last, mask + std::distance(first, last)),
                                     oneapi::dpl::make_zip_iterator(result, oneapi::dpl::discard_iterator()),
                                     predicate_key_fun<Pred>(pred));
   return std::get<0>(ret_val.base());
}

<<<<<<< HEAD
// Similar to above, need mask version of remove_if
// NOTE: We copy the mask below because this implementation also
// remove elements from the mask in addition to the input.
template <typename Iter1, typename Iter2, typename Pred>
Iter1 hypreSycl_remove_if(Iter1 first, Iter1 last, Iter2 mask, Pred pred)
{
   static_assert(
      std::is_same<typename std::iterator_traits<Iter1>::iterator_category,
      std::random_access_iterator_tag>::value &&
      std::is_same<typename std::iterator_traits<Iter2>::iterator_category,
      std::random_access_iterator_tag>::value,
      "Iterators passed to algorithms must be random-access iterators.");
   using ValueType = typename std::iterator_traits<Iter1>::value_type;
   Iter2 mask_cpy = hypre_CTAlloc(ValueType, std::distance(first, last), HYPRE_MEMORY_DEVICE);
   hypre_TMemcpy(mask_cpy, mask, ValueType, std::distance(first, last), HYPRE_MEMORY_DEVICE, HYPRE_MEMORY_DEVICE);
   auto ret_val = HYPRE_ONEDPL_CALL( std::remove_if,
                                     oneapi::dpl::make_zip_iterator(first, mask_cpy),
                                     oneapi::dpl::make_zip_iterator(last, mask_cpy + std::distance(first, last)),
                                     predicate_key_fun<Pred>(pred));
   hypre_TFree(mask_cpy, HYPRE_MEMORY_DEVICE);
   return std::get<0>(ret_val.base());
}

// Similar to above, need mask version of remove_copy_if
// WM: todo - double check that the mask isn't "removed" here as above (shouldn't be due to the copy)
template <typename Iter1, typename Iter2, typename Iter3, typename Pred>
Iter3 hypreSycl_remove_copy_if(Iter1 first, Iter1 last, Iter2 mask, Iter3 result, Pred pred)
{
   static_assert(
      std::is_same<typename std::iterator_traits<Iter1>::iterator_category,
      std::random_access_iterator_tag>::value &&
      std::is_same<typename std::iterator_traits<Iter2>::iterator_category,
      std::random_access_iterator_tag>::value,
      "Iterators passed to algorithms must be random-access iterators.");
   auto ret_val = HYPRE_ONEDPL_CALL( std::remove_copy_if,
                                     oneapi::dpl::make_zip_iterator(first, mask),
                                     oneapi::dpl::make_zip_iterator(last, mask + std::distance(first, last)),
                                     oneapi::dpl::make_zip_iterator(result, oneapi::dpl::discard_iterator()),
                                     predicate_key_fun<Pred>(pred));
   return std::get<0>(ret_val.base());
}

=======
>>>>>>> 6f3bccb9
// Equivalent of thrust::scatter_if
template <typename InputIter1, typename InputIter2,
          typename InputIter3, typename OutputIter, typename Predicate>
void hypreSycl_scatter_if(InputIter1 first, InputIter1 last,
                          InputIter2 map, InputIter3 mask, OutputIter result,
                          Predicate pred)
{
   static_assert(
      std::is_same<typename std::iterator_traits<InputIter1>::iterator_category,
      std::random_access_iterator_tag>::value &&
      std::is_same <
      typename std::iterator_traits<InputIter2>::iterator_category,
      std::random_access_iterator_tag >::value &&
      std::is_same <
      typename std::iterator_traits<InputIter3>::iterator_category,
      std::random_access_iterator_tag >::value &&
      std::is_same <
      typename std::iterator_traits<OutputIter>::iterator_category,
      std::random_access_iterator_tag >::value,
      "Iterators passed to algorithms must be random-access iterators.");
   hypreSycl_transform_if(first, last, mask,
                          oneapi::dpl::make_permutation_iterator(result, map),
   [ = ](auto &&v) { return v; }, [ = ](auto &&m) { return pred(m); });
}

// Equivalent of thrust::gather
template <typename InputIter1, typename InputIter2,
          typename OutputIter>
OutputIter hypreSycl_gather(InputIter1 map_first, InputIter1 map_last,
                            InputIter2 input_first, OutputIter result)
{
   static_assert(
      std::is_same<typename std::iterator_traits<InputIter1>::iterator_category,
      std::random_access_iterator_tag>::value &&
      std::is_same <
      typename std::iterator_traits<InputIter2>::iterator_category,
      std::random_access_iterator_tag >::value &&
      std::is_same <
      typename std::iterator_traits<OutputIter>::iterator_category,
      std::random_access_iterator_tag >::value,
      "Iterators passed to algorithms must be random-access iterators.");
   auto perm_begin =
      oneapi::dpl::make_permutation_iterator(input_first, map_first);
   const auto n = ::std::distance(map_first, map_last);
   return HYPRE_ONEDPL_CALL( oneapi::dpl::copy, perm_begin, perm_begin + n, result);
}

// Equivalent of thrust::sequence (with step=1)
template <class Iter, class T>
void hypreSycl_sequence(Iter first, Iter last, T init = 0)
{
   static_assert(
      std::is_same<typename std::iterator_traits<Iter>::iterator_category,
      std::random_access_iterator_tag>::value,
      "Iterators passed to algorithms must be random-access iterators.");
   using DiffType = typename std::iterator_traits<Iter>::difference_type;
   HYPRE_ONEDPL_CALL( std::transform,
                      oneapi::dpl::counting_iterator<DiffType>(init),
                      oneapi::dpl::counting_iterator<DiffType>(std::distance(first, last)),
                      first,
                      [](auto i) { return i; });
}

#endif

#endif<|MERGE_RESOLUTION|>--- conflicted
+++ resolved
@@ -66,11 +66,7 @@
 }
 
 // Functor evaluates second element of tied sequence with predicate.
-<<<<<<< HEAD
-// Used by: copy_if, remove_if
-=======
 // Used by: copy_if
->>>>>>> 6f3bccb9
 template <typename Predicate> struct predicate_key_fun
 {
    typedef bool result_of;
@@ -108,51 +104,6 @@
    return std::get<0>(ret_val.base());
 }
 
-<<<<<<< HEAD
-// Similar to above, need mask version of remove_if
-// NOTE: We copy the mask below because this implementation also
-// remove elements from the mask in addition to the input.
-template <typename Iter1, typename Iter2, typename Pred>
-Iter1 hypreSycl_remove_if(Iter1 first, Iter1 last, Iter2 mask, Pred pred)
-{
-   static_assert(
-      std::is_same<typename std::iterator_traits<Iter1>::iterator_category,
-      std::random_access_iterator_tag>::value &&
-      std::is_same<typename std::iterator_traits<Iter2>::iterator_category,
-      std::random_access_iterator_tag>::value,
-      "Iterators passed to algorithms must be random-access iterators.");
-   using ValueType = typename std::iterator_traits<Iter1>::value_type;
-   Iter2 mask_cpy = hypre_CTAlloc(ValueType, std::distance(first, last), HYPRE_MEMORY_DEVICE);
-   hypre_TMemcpy(mask_cpy, mask, ValueType, std::distance(first, last), HYPRE_MEMORY_DEVICE, HYPRE_MEMORY_DEVICE);
-   auto ret_val = HYPRE_ONEDPL_CALL( std::remove_if,
-                                     oneapi::dpl::make_zip_iterator(first, mask_cpy),
-                                     oneapi::dpl::make_zip_iterator(last, mask_cpy + std::distance(first, last)),
-                                     predicate_key_fun<Pred>(pred));
-   hypre_TFree(mask_cpy, HYPRE_MEMORY_DEVICE);
-   return std::get<0>(ret_val.base());
-}
-
-// Similar to above, need mask version of remove_copy_if
-// WM: todo - double check that the mask isn't "removed" here as above (shouldn't be due to the copy)
-template <typename Iter1, typename Iter2, typename Iter3, typename Pred>
-Iter3 hypreSycl_remove_copy_if(Iter1 first, Iter1 last, Iter2 mask, Iter3 result, Pred pred)
-{
-   static_assert(
-      std::is_same<typename std::iterator_traits<Iter1>::iterator_category,
-      std::random_access_iterator_tag>::value &&
-      std::is_same<typename std::iterator_traits<Iter2>::iterator_category,
-      std::random_access_iterator_tag>::value,
-      "Iterators passed to algorithms must be random-access iterators.");
-   auto ret_val = HYPRE_ONEDPL_CALL( std::remove_copy_if,
-                                     oneapi::dpl::make_zip_iterator(first, mask),
-                                     oneapi::dpl::make_zip_iterator(last, mask + std::distance(first, last)),
-                                     oneapi::dpl::make_zip_iterator(result, oneapi::dpl::discard_iterator()),
-                                     predicate_key_fun<Pred>(pred));
-   return std::get<0>(ret_val.base());
-}
-
-=======
->>>>>>> 6f3bccb9
 // Equivalent of thrust::scatter_if
 template <typename InputIter1, typename InputIter2,
           typename InputIter3, typename OutputIter, typename Predicate>
