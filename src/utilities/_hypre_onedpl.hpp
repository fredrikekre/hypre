--- conflicted
+++ resolved
@@ -115,11 +115,7 @@
       std::is_same<typename std::iterator_traits<Iter2>::iterator_category,
       std::random_access_iterator_tag>::value,
       "Iterators passed to algorithms must be random-access iterators.");
-<<<<<<< HEAD
    using ValueType = typename std::iterator_traits<Iter2>::value_type;
-=======
-   using ValueType = typename std::iterator_traits<Iter1>::value_type;
->>>>>>> 83ddeffe
    Iter2 mask_cpy = hypre_CTAlloc(ValueType, std::distance(first, last), HYPRE_MEMORY_DEVICE);
    hypre_TMemcpy(mask_cpy, mask, ValueType, std::distance(first, last), HYPRE_MEMORY_DEVICE, HYPRE_MEMORY_DEVICE);
    auto ret_val = HYPRE_ONEDPL_CALL( std::remove_if,
@@ -131,10 +127,6 @@
 }
 
 // Similar to above, need mask version of remove_copy_if
-<<<<<<< HEAD
-// WM: todo - double check that the mask isn't "removed" here as above (shouldn't be due to the copy)
-=======
->>>>>>> 83ddeffe
 template <typename Iter1, typename Iter2, typename Iter3, typename Pred>
 Iter3 hypreSycl_remove_copy_if(Iter1 first, Iter1 last, Iter2 mask, Iter3 result, Pred pred)
 {
