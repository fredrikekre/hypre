--- conflicted
+++ resolved
@@ -20,15 +20,9 @@
  *--------------------------------------------------------------------------*/
 
 HYPRE_Int
-<<<<<<< HEAD
-hypre_MergeOrderedArrays( hypre_IntArray *array1,
-                          hypre_IntArray *array2,
-                          hypre_IntArray *array3 )
-=======
 hypre_IntArrayMergeOrdered( hypre_IntArray *array1,
                             hypre_IntArray *array2,
                             hypre_IntArray *array3 )
->>>>>>> 4411530e
 {
    HYPRE_Int i = 0, j = 0, k = 0;
    const HYPRE_Int size1 = hypre_IntArraySize(array1);
