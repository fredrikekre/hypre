/******************************************************************************
 * Copyright (c) 1998 Lawrence Livermore National Security, LLC and other
 * HYPRE Project Developers. See the top-level COPYRIGHT file for details.
 *
 * SPDX-License-Identifier: (Apache-2.0 OR MIT)
 ******************************************************************************/

#include "_hypre_onedpl.hpp"
#include "_hypre_utilities.h"
#include "_hypre_utilities.hpp"
#include <math.h>

/* - - - - - - - - - - - - - - - - - - - - - - - - - - - - - - - - - - - -
 *      generic device functions (HYPRE_USING_GPU)
 *      NOTE: This includes device openmp for now
 * - - - - - - - - - - - - - - - - - - - - - - - - - - - - - - - - - - - - */
#if defined(HYPRE_USING_GPU)

hypre_DeviceData*
hypre_DeviceDataCreate()
{
   hypre_DeviceData *data = hypre_CTAlloc(hypre_DeviceData, 1, HYPRE_MEMORY_HOST);

#if defined(HYPRE_USING_SYCL)
   hypre_DeviceDataDevice(data)           = nullptr;
#else
   hypre_DeviceDataDevice(data)           = 0;
#endif
   hypre_DeviceDataComputeStreamNum(data) = 0;

   /* SpMV, SpGeMM, SpTrans: use vendor's lib by default */
#if defined(HYPRE_USING_CUSPARSE) || defined(HYPRE_USING_ROCSPARSE) || defined(HYPRE_USING_ONEMKLSPARSE)
   hypre_DeviceDataSpgemmUseVendor(data)  = 1;
   hypre_DeviceDataSpMVUseVendor(data)    = 1;
   hypre_DeviceDataSpTransUseVendor(data) = 1;
#else
   hypre_DeviceDataSpgemmUseVendor(data)  = 0;
#endif
   /* for CUDA, it seems cusparse is slow due to memory allocation inside the transposition */
#if defined(HYPRE_USING_CUDA)
   hypre_DeviceDataSpTransUseVendor(data) = 0;
#endif

   /* hypre SpGEMM parameters */
   const HYPRE_Int  Nsamples   = 64;
   const HYPRE_Real sigma      = 1.0 / sqrt(Nsamples - 2.0);
   const HYPRE_Real multfactor = 1.0 / (1.0 - 3.0 * sigma);

   hypre_DeviceDataSpgemmAlgorithm(data)                = 1;
   hypre_DeviceDataSpgemmBinned(data)                   = 0;
   hypre_DeviceDataSpgemmNumBin(data)                   = 0;
   hypre_DeviceDataSpgemmHighestBin(data)[0]            = 0;
   hypre_DeviceDataSpgemmHighestBin(data)[1]            = 0;
   /* 1: naive overestimate, 2: naive underestimate, 3: Cohen's algorithm */
   hypre_DeviceDataSpgemmRownnzEstimateMethod(data)     = 3;
   hypre_DeviceDataSpgemmRownnzEstimateNsamples(data)   = Nsamples;
   hypre_DeviceDataSpgemmRownnzEstimateMultFactor(data) = multfactor;

   /* pmis */
#if defined(HYPRE_USING_CURAND) || defined(HYPRE_USING_ROCRAND)
   hypre_DeviceDataUseGpuRand(data) = 1;
#else
   hypre_DeviceDataUseGpuRand(data) = 0;
#endif

   /* device pool */
#ifdef HYPRE_USING_DEVICE_POOL
   hypre_DeviceDataCubBinGrowth(data)      = 8u;
   hypre_DeviceDataCubMinBin(data)         = 1u;
   hypre_DeviceDataCubMaxBin(data)         = (hypre_uint) - 1;
   hypre_DeviceDataCubMaxCachedBytes(data) = (size_t) -1;
   hypre_DeviceDataCubDevAllocator(data)   = NULL;
   hypre_DeviceDataCubUvmAllocator(data)   = NULL;
#endif

   return data;
}

void
hypre_DeviceDataDestroy(hypre_DeviceData *data)
{
   if (!data)
   {
      return;
   }

   hypre_TFree(hypre_DeviceDataReduceBuffer(data),         HYPRE_MEMORY_DEVICE);
   hypre_TFree(hypre_DeviceDataStructCommRecvBuffer(data), HYPRE_MEMORY_DEVICE);
   hypre_TFree(hypre_DeviceDataStructCommSendBuffer(data), HYPRE_MEMORY_DEVICE);

#if defined(HYPRE_USING_CURAND)
   if (data->curand_generator)
   {
      HYPRE_CURAND_CALL( curandDestroyGenerator(data->curand_generator) );
   }
#endif

#if defined(HYPRE_USING_ROCRAND)
   if (data->curand_generator)
   {
      HYPRE_ROCRAND_CALL( rocrand_destroy_generator(data->curand_generator) );
   }
#endif

#if defined(HYPRE_USING_CUBLAS)
   if (data->cublas_handle)
   {
      HYPRE_CUBLAS_CALL( cublasDestroy(data->cublas_handle) );
   }
#endif

#if defined(HYPRE_USING_CUSPARSE) || defined(HYPRE_USING_ROCSPARSE)
   if (data->cusparse_handle)
   {
#if defined(HYPRE_USING_CUSPARSE)
      HYPRE_CUSPARSE_CALL( cusparseDestroy(data->cusparse_handle) );
#elif defined(HYPRE_USING_ROCSPARSE)
      HYPRE_ROCSPARSE_CALL( rocsparse_destroy_handle(data->cusparse_handle) );
#endif
   }
#endif // #if defined(HYPRE_USING_CUSPARSE) || defined(HYPRE_USING_ROCSPARSE)

#if defined(HYPRE_USING_CUDA_STREAMS)
   for (HYPRE_Int i = 0; i < HYPRE_MAX_NUM_STREAMS; i++)
   {
      if (data->streams[i])
      {
#if defined(HYPRE_USING_CUDA)
         HYPRE_CUDA_CALL( cudaStreamDestroy(data->streams[i]) );
#elif defined(HYPRE_USING_HIP)
         HYPRE_HIP_CALL( hipStreamDestroy(data->streams[i]) );
#elif defined(HYPRE_USING_SYCL)
         delete data->streams[i];
         data->streams[i] = nullptr;
#endif
      }
   }
#endif

#ifdef HYPRE_USING_DEVICE_POOL
   hypre_DeviceDataCubCachingAllocatorDestroy(data);
#endif

#if defined(HYPRE_USING_SYCL)
   delete data->device;
   data->device = nullptr;
#endif

   hypre_TFree(data, HYPRE_MEMORY_HOST);
}

HYPRE_Int
hypre_SyncCudaDevice(hypre_Handle *hypre_handle)
{
#if defined(HYPRE_USING_CUDA)
   HYPRE_CUDA_CALL( cudaDeviceSynchronize() );
#elif defined(HYPRE_USING_HIP)
   HYPRE_HIP_CALL( hipDeviceSynchronize() );
#elif defined(HYPRE_USING_SYCL)
   try
   {
      HYPRE_SYCL_CALL( hypre_HandleComputeStream(hypre_handle)->wait_and_throw() );
   }
   catch (sycl::exception const &exc)
   {
      std::cerr << exc.what() << "Exception caught at file:" << __FILE__
                << ", line:" << __LINE__ << std::endl;
      std::exit(1);
   }
#endif
   return hypre_error_flag;
}

HYPRE_Int
hypre_ResetCudaDevice(hypre_Handle *hypre_handle)
{
#if defined(HYPRE_USING_CUDA)
   cudaDeviceReset();
#elif defined(HYPRE_USING_HIP)
   hipDeviceReset();
#endif
   return hypre_error_flag;
}

/* synchronize the Hypre compute stream
 * action: 0: set sync stream to false
 *         1: set sync stream to true
 *         2: restore sync stream to default
 *         3: return the current value of cuda_compute_stream_sync
 *         4: sync stream based on cuda_compute_stream_sync
 */
HYPRE_Int
hypre_SyncComputeStream_core(HYPRE_Int     action,
                             hypre_Handle *hypre_handle,
                             HYPRE_Int    *cuda_compute_stream_sync_ptr)
{
   /* with UVM the default is to sync at kernel completions, since host is also able to
    * touch GPU memory */
#if defined(HYPRE_USING_UNIFIED_MEMORY)
   static const HYPRE_Int cuda_compute_stream_sync_default = 1;
#else
   static const HYPRE_Int cuda_compute_stream_sync_default = 0;
#endif

   /* this controls if synchronize the stream after computations */
   static HYPRE_Int cuda_compute_stream_sync = cuda_compute_stream_sync_default;

   switch (action)
   {
      case 0:
         cuda_compute_stream_sync = 0;
         break;
      case 1:
         cuda_compute_stream_sync = 1;
         break;
      case 2:
         cuda_compute_stream_sync = cuda_compute_stream_sync_default;
         break;
      case 3:
         *cuda_compute_stream_sync_ptr = cuda_compute_stream_sync;
         break;
      case 4:
         if (cuda_compute_stream_sync)
         {
#if defined(HYPRE_USING_CUDA)
            HYPRE_CUDA_CALL( cudaStreamSynchronize(hypre_HandleComputeStream(hypre_handle)) );
#elif defined(HYPRE_USING_HIP)
            HYPRE_HIP_CALL( hipStreamSynchronize(hypre_HandleComputeStream(hypre_handle)) );
#elif defined(HYPRE_USING_SYCL)
            HYPRE_SYCL_CALL( hypre_HandleComputeStream(hypre_handle)->ext_oneapi_submit_barrier() );
#endif
         }
         break;
      default:
         hypre_printf("hypre_SyncComputeStream_core invalid action\n");
         hypre_error_in_arg(1);
   }

   return hypre_error_flag;
}

HYPRE_Int
hypre_SetSyncCudaCompute(HYPRE_Int action)
{
   /* convert to 1/0 */
   action = action != 0;
   hypre_SyncComputeStream_core(action, NULL, NULL);

   return hypre_error_flag;
}

HYPRE_Int
hypre_RestoreSyncCudaCompute()
{
   hypre_SyncComputeStream_core(2, NULL, NULL);

   return hypre_error_flag;
}

HYPRE_Int
hypre_GetSyncCudaCompute(HYPRE_Int *cuda_compute_stream_sync_ptr)
{
   hypre_SyncComputeStream_core(3, NULL, cuda_compute_stream_sync_ptr);

   return hypre_error_flag;
}

HYPRE_Int
hypre_SyncComputeStream(hypre_Handle *hypre_handle)
{
   hypre_SyncComputeStream_core(4, hypre_handle, NULL);

   return hypre_error_flag;
}

HYPRE_Int
hypre_ForceSyncComputeStream(hypre_Handle *hypre_handle)
{
   HYPRE_Int sync_stream;
   hypre_GetSyncCudaCompute(&sync_stream);
   hypre_SetSyncCudaCompute(1);
   hypre_SyncComputeStream_core(4, hypre_handle, NULL);
   hypre_SetSyncCudaCompute(sync_stream);

   return hypre_error_flag;
}

#endif // #if defined(HYPRE_USING_GPU)

/* - - - - - - - - - - - - - - - - - - - - - - - - - - - - - - - - - - - -
 *      generic device functions (cuda/hip/sycl)
 * - - - - - - - - - - - - - - - - - - - - - - - - - - - - - - - - - - - - */

#if defined(HYPRE_USING_CUDA) || defined(HYPRE_USING_HIP) || defined(HYPRE_USING_SYCL)

/* CUDA/HIP stream */
#if defined(HYPRE_USING_CUDA)
cudaStream_t
#elif defined(HYPRE_USING_HIP)
hipStream_t
#elif defined(HYPRE_USING_SYCL)
sycl::queue*
#endif
hypre_DeviceDataComputeStream(hypre_DeviceData *data)
{
   return hypre_DeviceDataStream(data, hypre_DeviceDataComputeStreamNum(data));
}

#if defined(HYPRE_USING_CUDA)
cudaStream_t
#elif defined(HYPRE_USING_HIP)
hipStream_t
#elif defined(HYPRE_USING_SYCL)
sycl::queue*
#endif
hypre_DeviceDataStream(hypre_DeviceData *data, HYPRE_Int i)
{
#if defined(HYPRE_USING_CUDA)
   cudaStream_t stream = 0;
#elif defined(HYPRE_USING_HIP)
   hipStream_t stream = 0;
#elif defined(HYPRE_USING_SYCL)
   sycl::queue *stream = NULL;
#endif

#if defined(HYPRE_USING_CUDA_STREAMS)
   if (i >= HYPRE_MAX_NUM_STREAMS)
   {
      /* return the default stream, i.e., the NULL stream */
      /*
      hypre_printf("device stream %d exceeds the max number %d\n",
                   i, HYPRE_MAX_NUM_STREAMS);
      */
      return NULL;
   }

   if (data->streams[i])
   {
      return data->streams[i];
   }

#if defined(HYPRE_USING_CUDA)
   //HYPRE_CUDA_CALL(cudaStreamCreateWithFlags(&stream,cudaStreamNonBlocking));
   HYPRE_CUDA_CALL(cudaStreamCreateWithFlags(&stream, cudaStreamDefault));
#elif defined(HYPRE_USING_HIP)
   HYPRE_HIP_CALL(hipStreamCreateWithFlags(&stream, hipStreamDefault));
#elif defined(HYPRE_USING_SYCL)
   auto sycl_asynchandler = [] (sycl::exception_list exceptions)
   {
      for (std::exception_ptr const& e : exceptions)
      {
         try
         {
            std::rethrow_exception(e);
         }
         catch (sycl::exception const& ex)
         {
            std::cout << "Caught asynchronous SYCL exception:" << std::endl
                      << ex.what() << ", SYCL code: " << ex.code() << std::endl;
         }
      }
   };

   sycl::device* sycl_device = data->device;
   sycl::context sycl_ctxt   = sycl::context(*sycl_device, sycl_asynchandler);
   stream = new sycl::queue(sycl_ctxt, *sycl_device, sycl::property_list{sycl::property::queue::in_order{}});
#endif

   data->streams[i] = stream;
#endif

   return stream;
}

dim3
hypre_GetDefaultDeviceBlockDimension()
{
#if defined(HYPRE_USING_SYCL)
   dim3 bDim(hypre_HandleDeviceMaxWorkGroupSize(hypre_handle()));
#else
   dim3 bDim(HYPRE_1D_BLOCK_SIZE, 1, 1);
#endif

   return bDim;
}

dim3
hypre_GetDefaultDeviceGridDimension( HYPRE_Int n,
                                     const char *granularity,
                                     dim3 bDim )
{
   HYPRE_Int num_blocks = 0;
#if defined(HYPRE_USING_SYCL)
   HYPRE_Int num_threads_per_block = bDim[0];
#else
   HYPRE_Int num_threads_per_block = bDim.x * bDim.y * bDim.z;
#endif

   if (granularity[0] == 't')
   {
      num_blocks = (n + num_threads_per_block - 1) / num_threads_per_block;
   }
   else if (granularity[0] == 'w')
   {
      HYPRE_Int num_warps_per_block = num_threads_per_block >> HYPRE_WARP_BITSHIFT;

      hypre_assert(num_warps_per_block * HYPRE_WARP_SIZE == num_threads_per_block);

      num_blocks = (n + num_warps_per_block - 1) / num_warps_per_block;
   }
   else
   {
      hypre_printf("Error %s %d: Unknown granularity !\n", __FILE__, __LINE__);
      hypre_assert(0);
   }

#if defined(HYPRE_USING_SYCL)
   dim3 gDim(num_blocks);
#else
   dim3 gDim(num_blocks, 1, 1);
#endif

   return gDim;
}

__global__ void
hypreGPUKernel_IVAXPY( hypre_Item &item, HYPRE_Int n, HYPRE_Complex *a, HYPRE_Complex *x,
                       HYPRE_Complex *y)
{
   HYPRE_Int i = hypre_gpu_get_grid_thread_id<1, 1>(item);
   if (i < n)
   {
      y[i] += x[i] / a[i];
   }
}

/* Inverse Vector AXPY: y[i] = x[i] / a[i] + y[i] */
HYPRE_Int
hypreDevice_IVAXPY(HYPRE_Int n, HYPRE_Complex *a, HYPRE_Complex *x, HYPRE_Complex *y)
{
   /* trivial case */
   if (n <= 0)
   {
      return hypre_error_flag;
   }

   dim3 bDim = hypre_GetDefaultDeviceBlockDimension();
   dim3 gDim = hypre_GetDefaultDeviceGridDimension(n, "thread", bDim);

   HYPRE_GPU_LAUNCH( hypreGPUKernel_IVAXPY, gDim, bDim, n, a, x, y );

   return hypre_error_flag;
}

__global__ void
hypreGPUKernel_IVAXPYMarked( hypre_Item &item,
                             HYPRE_Int n, HYPRE_Complex *a, HYPRE_Complex *x, HYPRE_Complex *y,
                             HYPRE_Int *marker, HYPRE_Int marker_val)
{
   HYPRE_Int i = hypre_gpu_get_grid_thread_id<1, 1>(item);
   if (i < n)
   {
      if (marker[i] == marker_val)
      {
         y[i] += x[i] / a[i];
      }
   }
}

/* Inverse Vector AXPY: y[i] = x[i] / a[i] + y[i] */
HYPRE_Int
hypreDevice_IVAXPYMarked(HYPRE_Int n, HYPRE_Complex *a, HYPRE_Complex *x, HYPRE_Complex *y,
                         HYPRE_Int *marker, HYPRE_Int marker_val)
{
   /* trivial case */
   if (n <= 0)
   {
      return hypre_error_flag;
   }

   dim3 bDim = hypre_GetDefaultDeviceBlockDimension();
   dim3 gDim = hypre_GetDefaultDeviceGridDimension(n, "thread", bDim);

   HYPRE_GPU_LAUNCH( hypreGPUKernel_IVAXPYMarked, gDim, bDim, n, a, x, y, marker, marker_val );

   return hypre_error_flag;
}

HYPRE_Int*
hypreDevice_CsrRowPtrsToIndices(HYPRE_Int nrows, HYPRE_Int nnz, HYPRE_Int *d_row_ptr)
{
   /* trivial case */
   if (nrows <= 0 || nnz <= 0)
   {
      return NULL;
   }

   HYPRE_Int *d_row_ind = hypre_TAlloc(HYPRE_Int, nnz, HYPRE_MEMORY_DEVICE);

   hypreDevice_CsrRowPtrsToIndices_v2(nrows, nnz, d_row_ptr, d_row_ind);

   return d_row_ind;
}

#if defined(HYPRE_USING_SYCL)
void
hypreSYCLKernel_ScatterRowPtr(hypre_Item &item,
                              HYPRE_Int nrows, HYPRE_Int *d_row_ptr, HYPRE_Int *d_row_ind)
{
   HYPRE_Int i = (HYPRE_Int) item.get_global_linear_id();

   if (i < nrows)
   {
      HYPRE_Int row_start = d_row_ptr[i];
      HYPRE_Int row_end = d_row_ptr[i + 1];
      if (row_start != row_end)
      {
         d_row_ind[row_start] = i;
      }
   }
}
#endif

#if defined(HYPRE_USING_CUDA) || defined(HYPRE_USING_HIP)
struct hypre_empty_row_functor
{
   // This is needed for clang
   typedef bool result_type;

   __device__
   bool operator()(const thrust::tuple<HYPRE_Int, HYPRE_Int>& t) const
   {
      const HYPRE_Int a = thrust::get<0>(t);
      const HYPRE_Int b = thrust::get<1>(t);

      return a != b;
   }
};
#endif

HYPRE_Int
hypreDevice_CsrRowPtrsToIndices_v2(HYPRE_Int nrows, HYPRE_Int nnz, HYPRE_Int *d_row_ptr,
                                   HYPRE_Int *d_row_ind)
{
   /* trivial case */
   if (nrows <= 0 || nnz <= 0)
   {
      return hypre_error_flag;
   }
#if defined(HYPRE_USING_SYCL)
   dim3 bDim = hypre_GetDefaultDeviceBlockDimension();
   dim3 gDim = hypre_GetDefaultDeviceGridDimension(nrows, "thread", bDim);
   HYPRE_ONEDPL_CALL( std::fill, d_row_ind, d_row_ind + nnz, 0 );
   HYPRE_GPU_LAUNCH( hypreSYCLKernel_ScatterRowPtr, gDim, bDim, nrows, d_row_ptr, d_row_ind );
   HYPRE_ONEDPL_CALL( std::inclusive_scan, d_row_ind, d_row_ind + nnz, d_row_ind,
                      oneapi::dpl::maximum<HYPRE_Int>());
#else
   HYPRE_THRUST_CALL( fill, d_row_ind, d_row_ind + nnz, 0 );
   HYPRE_THRUST_CALL( scatter_if,
                      thrust::counting_iterator<HYPRE_Int>(0),
                      thrust::counting_iterator<HYPRE_Int>(nrows),
                      d_row_ptr,
                      thrust::make_transform_iterator( thrust::make_zip_iterator(thrust::make_tuple(d_row_ptr,
                                                                                                    d_row_ptr + 1)),
                                                       hypre_empty_row_functor() ),
                      d_row_ind );
   HYPRE_THRUST_CALL( inclusive_scan, d_row_ind, d_row_ind + nnz, d_row_ind,
                      thrust::maximum<HYPRE_Int>());
#endif

   return hypre_error_flag;
}

HYPRE_Int*
hypreDevice_CsrRowIndicesToPtrs(HYPRE_Int nrows, HYPRE_Int nnz, HYPRE_Int *d_row_ind)
{
   HYPRE_Int *d_row_ptr = hypre_TAlloc(HYPRE_Int, nrows + 1, HYPRE_MEMORY_DEVICE);

   hypreDevice_CsrRowIndicesToPtrs_v2(nrows, nnz, d_row_ind, d_row_ptr);

   return d_row_ptr;
}

HYPRE_Int
hypreDevice_CsrRowIndicesToPtrs_v2(HYPRE_Int nrows, HYPRE_Int nnz, HYPRE_Int *d_row_ind,
                                   HYPRE_Int *d_row_ptr)
{
#if defined(HYPRE_USING_SYCL)
   if (nnz <= 0 || nrows <= 0)
   {
      return hypre_error_flag;
   }
   oneapi::dpl::counting_iterator<HYPRE_Int> count(0);
   HYPRE_ONEDPL_CALL( oneapi::dpl::lower_bound,
                      d_row_ind, d_row_ind + nnz,
                      count,
                      count + nrows + 1,
                      d_row_ptr);
#else
   HYPRE_THRUST_CALL( lower_bound,
                      d_row_ind, d_row_ind + nnz,
                      thrust::counting_iterator<HYPRE_Int>(0),
                      thrust::counting_iterator<HYPRE_Int>(nrows + 1),
                      d_row_ptr);
#endif

   return hypre_error_flag;
}

/**
 * Get NNZ of each row in d_row_indices and stored the results in d_rownnz
 * All pointers are device pointers.
 * d_rownnz can be the same as d_row_indices
 */
__global__ void
hypreGPUKernel_GetRowNnz( hypre_Item &item,
                          HYPRE_Int nrows, HYPRE_Int *d_row_indices, HYPRE_Int *d_diag_ia,
                          HYPRE_Int *d_offd_ia,
                          HYPRE_Int *d_rownnz)
{
   const HYPRE_Int global_thread_id = hypre_gpu_get_grid_thread_id<1, 1>(item);

   if (global_thread_id < nrows)
   {
      HYPRE_Int i;

      if (d_row_indices)
      {
         i = read_only_load(&d_row_indices[global_thread_id]);
      }
      else
      {
         i = global_thread_id;
      }

      d_rownnz[global_thread_id] = read_only_load(&d_diag_ia[i + 1]) - read_only_load(&d_diag_ia[i]) +
                                   read_only_load(&d_offd_ia[i + 1]) - read_only_load(&d_offd_ia[i]);
   }
}

/* special case: if d_row_indices == NULL, it means d_row_indices=[0,1,...,nrows-1] */
HYPRE_Int
hypreDevice_GetRowNnz(HYPRE_Int nrows, HYPRE_Int *d_row_indices, HYPRE_Int *d_diag_ia,
                      HYPRE_Int *d_offd_ia,
                      HYPRE_Int *d_rownnz)
{
   const dim3 bDim = hypre_GetDefaultDeviceBlockDimension();
   const dim3 gDim = hypre_GetDefaultDeviceGridDimension(nrows, "thread", bDim);

   /* trivial case */
   if (nrows <= 0)
   {
      return hypre_error_flag;
   }

   HYPRE_GPU_LAUNCH( hypreGPUKernel_GetRowNnz, gDim, bDim, nrows, d_row_indices, d_diag_ia,
                     d_offd_ia, d_rownnz );

   return hypre_error_flag;
}

HYPRE_Int
hypreDevice_IntegerInclusiveScan(HYPRE_Int n, HYPRE_Int *d_i)
{
#if defined(HYPRE_USING_SYCL)
   HYPRE_ONEDPL_CALL(oneapi::dpl::inclusive_scan, d_i, d_i + n, d_i);
#else
   HYPRE_THRUST_CALL(inclusive_scan, d_i, d_i + n, d_i);
#endif

   return hypre_error_flag;
}

__global__ void
hypreGPUKernel_CopyParCSRRows( hypre_Item    &item,
                               HYPRE_Int      nrows,
                               HYPRE_Int     *d_row_indices,
                               HYPRE_Int      has_offd,
                               HYPRE_BigInt   first_col,
                               HYPRE_BigInt  *d_col_map_offd_A,
                               HYPRE_Int     *d_diag_i,
                               HYPRE_Int     *d_diag_j,
                               HYPRE_Complex *d_diag_a,
                               HYPRE_Int     *d_offd_i,
                               HYPRE_Int     *d_offd_j,
                               HYPRE_Complex *d_offd_a,
                               HYPRE_Int     *d_ib,
                               HYPRE_BigInt  *d_jb,
                               HYPRE_Complex *d_ab)
{
   const HYPRE_Int global_warp_id = hypre_gpu_get_grid_warp_id<1, 1>(item);

   if (global_warp_id >= nrows)
   {
      return;
   }

   /* lane id inside the warp */
   const HYPRE_Int lane_id = hypre_gpu_get_lane_id<1>(item);
   HYPRE_Int i, j = 0, k = 0, p, row, istart, iend, bstart;

   /* diag part */
   if (lane_id < 2)
   {
      /* row index to work on */
      if (d_row_indices)
      {
         row = read_only_load(d_row_indices + global_warp_id);
      }
      else
      {
         row = global_warp_id;
      }
      /* start/end position of the row */
      j = read_only_load(d_diag_i + row + lane_id);
      /* start position of b */
      k = d_ib ? read_only_load(d_ib + global_warp_id) : 0;
   }
   istart = warp_shuffle_sync(item, HYPRE_WARP_FULL_MASK, j, 0);
   iend   = warp_shuffle_sync(item, HYPRE_WARP_FULL_MASK, j, 1);
   bstart = warp_shuffle_sync(item, HYPRE_WARP_FULL_MASK, k, 0);

   p = bstart - istart;
   for (i = istart + lane_id; i < iend; i += HYPRE_WARP_SIZE)
   {
      d_jb[p + i] = read_only_load(d_diag_j + i) + first_col;
      if (d_ab)
      {
         d_ab[p + i] = read_only_load(d_diag_a + i);
      }
   }

   if (!has_offd)
   {
      return;
   }

   /* offd part */
   if (lane_id < 2)
   {
      j = read_only_load(d_offd_i + row + lane_id);
   }
   bstart += iend - istart;
   istart = warp_shuffle_sync(item, HYPRE_WARP_FULL_MASK, j, 0);
   iend   = warp_shuffle_sync(item, HYPRE_WARP_FULL_MASK, j, 1);

   p = bstart - istart;
   for (i = istart + lane_id; i < iend; i += HYPRE_WARP_SIZE)
   {
      if (d_col_map_offd_A)
      {
         d_jb[p + i] = d_col_map_offd_A[read_only_load(d_offd_j + i)];
      }
      else
      {
         d_jb[p + i] = -1 - read_only_load(d_offd_j + i);
      }

      if (d_ab)
      {
         d_ab[p + i] = read_only_load(d_offd_a + i);
      }
   }
}

/* B = A(row_indices, :) */
/* Note: d_ib is an input vector that contains row ptrs,
 *       i.e., start positions where to put the rows in d_jb and d_ab.
 *       The col indices in B are global indices, i.e., BigJ
 *       of length (nrows + 1) or nrow (without the last entry, nnz) */
/* Special cases:
 *    if d_row_indices == NULL, it means d_row_indices=[0,1,...,nrows-1]
 *    If col_map_offd_A == NULL, use (-1 - d_offd_j) as column id
 *    If nrows == 1 and d_ib == NULL, it means d_ib[0] = 0 */
HYPRE_Int
hypreDevice_CopyParCSRRows(HYPRE_Int      nrows,
                           HYPRE_Int     *d_row_indices,
                           HYPRE_Int      job,
                           HYPRE_Int      has_offd,
                           HYPRE_BigInt   first_col,
                           HYPRE_BigInt  *d_col_map_offd_A,
                           HYPRE_Int     *d_diag_i,
                           HYPRE_Int     *d_diag_j,
                           HYPRE_Complex *d_diag_a,
                           HYPRE_Int     *d_offd_i,
                           HYPRE_Int     *d_offd_j,
                           HYPRE_Complex *d_offd_a,
                           HYPRE_Int     *d_ib,
                           HYPRE_BigInt  *d_jb,
                           HYPRE_Complex *d_ab)
{
   /* trivial case */
   if (nrows <= 0)
   {
      return hypre_error_flag;
   }

   hypre_assert(!(nrows > 1 && d_ib == NULL));

   const dim3 bDim = hypre_GetDefaultDeviceBlockDimension();
   const dim3 gDim = hypre_GetDefaultDeviceGridDimension(nrows, "warp", bDim);

   /*
   if (job == 2)
   {
   }
   */

   HYPRE_GPU_LAUNCH( hypreGPUKernel_CopyParCSRRows, gDim, bDim,
                     nrows, d_row_indices, has_offd, first_col, d_col_map_offd_A,
                     d_diag_i, d_diag_j, d_diag_a,
                     d_offd_i, d_offd_j, d_offd_a,
                     d_ib, d_jb, d_ab );

   return hypre_error_flag;
}

HYPRE_Int
hypreDevice_IntegerExclusiveScan(HYPRE_Int n, HYPRE_Int *d_i)
{
#if defined(HYPRE_USING_SYCL)
   /* WM: todo - this is a workaround since oneDPL's exclusive_scan gives incorrect results when doing the scan in place */
   HYPRE_Int *tmp = hypre_CTAlloc(HYPRE_Int, n, HYPRE_MEMORY_DEVICE);
   /* HYPRE_ONEDPL_CALL(oneapi::dpl::exclusive_scan, d_i, d_i + n, d_i, 0); */
   HYPRE_ONEDPL_CALL(oneapi::dpl::exclusive_scan, d_i, d_i + n, tmp, 0);
   hypre_TMemcpy(d_i, tmp, HYPRE_Int, n, HYPRE_MEMORY_DEVICE, HYPRE_MEMORY_DEVICE);
   hypre_TFree(tmp, HYPRE_MEMORY_DEVICE);
#else
   HYPRE_THRUST_CALL(exclusive_scan, d_i, d_i + n, d_i);
#endif

   return hypre_error_flag;
}

/* https://github.com/OrangeOwlSolutions/Thrust/blob/master/Sort_by_key_with_tuple_key.cu */
/* opt: 0, (a,b) < (a',b') iff a < a' or (a = a' and  b  <  b')  [normal tupe comp]
 *      1, (a,b) < (a',b') iff a < a' or (a = a' and |b| > |b'|) [used in dropping small entries]
 *      2, (a,b) < (a',b') iff a < a' or (a = a' and (b == a or b < b') and b' != a') [used in putting diagonal first]
 */
template <typename T1, typename T2, typename T3>
HYPRE_Int
hypreDevice_StableSortByTupleKey(HYPRE_Int N, T1 *keys1, T2 *keys2, T3 *vals, HYPRE_Int opt)
{
#if defined(HYPRE_USING_SYCL)
   auto zipped_begin = oneapi::dpl::make_zip_iterator(keys1, keys2, vals);

   if (opt == 0)
   {
      HYPRE_ONEDPL_CALL(std::stable_sort, zipped_begin, zipped_begin + N,
                        std::less< std::tuple<T1, T2, T3> >());
   }
   else if (opt == 1)
   {
      HYPRE_ONEDPL_CALL(std::stable_sort, zipped_begin, zipped_begin + N, TupleComp2<T1, T2, T3>());
   }
   else if (opt == 2)
   {
      HYPRE_ONEDPL_CALL(std::stable_sort, zipped_begin, zipped_begin + N, TupleComp3<T1, T2, T3>());
   }
#else
   auto begin_keys = thrust::make_zip_iterator(thrust::make_tuple(keys1,     keys2));
   auto end_keys   = thrust::make_zip_iterator(thrust::make_tuple(keys1 + N, keys2 + N));

   if (opt == 0)
   {
      HYPRE_THRUST_CALL(stable_sort_by_key, begin_keys, end_keys, vals,
                        thrust::less< thrust::tuple<T1, T2> >());
   }
   else if (opt == 1)
   {
      HYPRE_THRUST_CALL(stable_sort_by_key, begin_keys, end_keys, vals, TupleComp2<T1, T2>());
   }
   else if (opt == 2)
   {
      HYPRE_THRUST_CALL(stable_sort_by_key, begin_keys, end_keys, vals, TupleComp3<T1, T2>());
   }
#endif
   return hypre_error_flag;
}

template HYPRE_Int hypreDevice_StableSortByTupleKey(HYPRE_Int N, HYPRE_Int *keys1,
                                                    HYPRE_Int  *keys2, HYPRE_Int     *vals, HYPRE_Int opt);
template HYPRE_Int hypreDevice_StableSortByTupleKey(HYPRE_Int N, HYPRE_Int *keys1,
                                                    HYPRE_Real *keys2, HYPRE_Int     *vals, HYPRE_Int opt);
template HYPRE_Int hypreDevice_StableSortByTupleKey(HYPRE_Int N, HYPRE_Int *keys1,
                                                    HYPRE_Int  *keys2, HYPRE_Complex *vals, HYPRE_Int opt);

template <typename T1, typename T2, typename T3>
HYPRE_Int
hypreDevice_ReduceByTupleKey(HYPRE_Int N, T1 *keys1_in,  T2 *keys2_in,  T3 *vals_in,
                             T1 *keys1_out, T2 *keys2_out, T3 *vals_out)
{
#if defined(HYPRE_USING_SYCL)
   /* WM: onedpl reduce_by_segment currently does not accept zero length input */
   if (N <= 0)
   {
      return hypre_error_flag;
   }
   auto begin_keys_in  = oneapi::dpl::make_zip_iterator(keys1_in,  keys2_in );
   auto begin_keys_out = oneapi::dpl::make_zip_iterator(keys1_out, keys2_out);
   std::equal_to< std::tuple<T1, T2> > pred;
   std::plus<T3> func;

   auto new_end = HYPRE_ONEDPL_CALL(oneapi::dpl::reduce_by_segment, begin_keys_in, begin_keys_in + N,
                                    vals_in, begin_keys_out,
                                    vals_out, pred, func);
#else
   auto begin_keys_in  = thrust::make_zip_iterator(thrust::make_tuple(keys1_in,     keys2_in    ));
   auto end_keys_in    = thrust::make_zip_iterator(thrust::make_tuple(keys1_in + N, keys2_in + N));
   auto begin_keys_out = thrust::make_zip_iterator(thrust::make_tuple(keys1_out,    keys2_out   ));
   thrust::equal_to< thrust::tuple<T1, T2> > pred;
   thrust::plus<T3> func;

   auto new_end = HYPRE_THRUST_CALL(reduce_by_key, begin_keys_in, end_keys_in, vals_in, begin_keys_out,
                                    vals_out, pred, func);
#endif

   return new_end.second - vals_out;
}

template HYPRE_Int hypreDevice_ReduceByTupleKey(HYPRE_Int N, HYPRE_Int *keys1_in,
                                                HYPRE_Int *keys2_in, HYPRE_Complex *vals_in, HYPRE_Int *keys1_out, HYPRE_Int *keys2_out,
                                                HYPRE_Complex *vals_out);

/* x[map[i]] = v */
template <typename T>
__global__ void
hypreGPUKernel_ScatterConstant(
#if defined(HYPRE_USING_SYCL)
   sycl::nd_item<1>& item,
#endif
   T *x, HYPRE_Int n, HYPRE_Int *map, T v)
{
#if defined(HYPRE_USING_SYCL)
   HYPRE_Int global_thread_id = static_cast<HYPRE_Int>(item.get_global_linear_id());
#else
   HYPRE_Int global_thread_id = hypre_cuda_get_grid_thread_id<1, 1>();
#endif

   if (global_thread_id < n)
   {
      x[map[global_thread_id]] = v;
   }
}

/* x[map[i]] = v
 * n is length of map
 * TODO: thrust? */
template <typename T>
HYPRE_Int
hypreDevice_ScatterConstant(T *x, HYPRE_Int n, HYPRE_Int *map, T v)
{
   /* trivial case */
   if (n <= 0)
   {
      return hypre_error_flag;
   }

   dim3 bDim = hypre_GetDefaultDeviceBlockDimension();
   dim3 gDim = hypre_GetDefaultDeviceGridDimension(n, "thread", bDim);

   HYPRE_GPU_LAUNCH( hypreGPUKernel_ScatterConstant, gDim, bDim, x, n, map, v );

   return hypre_error_flag;
}

template HYPRE_Int hypreDevice_ScatterConstant(HYPRE_Int     *x, HYPRE_Int n, HYPRE_Int *map,
                                               HYPRE_Int     v);
template HYPRE_Int hypreDevice_ScatterConstant(HYPRE_Complex *x, HYPRE_Int n, HYPRE_Int *map,
                                               HYPRE_Complex v);
#endif // #if defined(HYPRE_USING_CUDA) || defined(HYPRE_USING_HIP) || defined(HYPRE_USING_SYCL)

/* - - - - - - - - - - - - - - - - - - - - - - - - - - - - - - - - - - - -
 *      cuda/hip functions
 * - - - - - - - - - - - - - - - - - - - - - - - - - - - - - - - - - - - - */

#if defined(HYPRE_USING_CUDA) || defined(HYPRE_USING_HIP)

/*
 * The architecture identification macro __CUDA_ARCH__ is assigned a three-digit value string xy0
 * (ending in a literal 0) during each nvcc compilation stage 1 that compiles for compute_xy.
 * This macro can be used in the implementation of GPU functions for determining the virtual architecture
 * for which it is currently being compiled. The host code (the non-GPU code) must not depend on it.
 * Note that compute_XX refers to a PTX version and sm_XX refers to a cubin version.
*/
__global__ void
hypreGPUKernel_CompileFlagSafetyCheck(hypre_Item &item, hypre_int *cuda_arch_compile)
{
#if defined(__CUDA_ARCH__)
   cuda_arch_compile[0] = __CUDA_ARCH__;
#endif
}

/*
 * Assume this function is called inside HYPRE_Init(), at a place where we do not want to
 * activate memory pooling, so we do not use hypre's memory model to Alloc and Free.
 * See commented out code below (and do not delete)
*/
void hypre_CudaCompileFlagCheck()
{
   // This is really only defined for CUDA and not for HIP
#if defined(HYPRE_USING_CUDA)

   HYPRE_Int device = hypre_HandleDevice(hypre_handle());

   struct cudaDeviceProp props;
   cudaGetDeviceProperties(&props, device);
   hypre_int cuda_arch_actual = props.major * 100 + props.minor * 10;
   hypre_int cuda_arch_compile = -1;
   dim3 gDim(1, 1, 1), bDim(1, 1, 1);

   hypre_int *cuda_arch_compile_d = NULL;
   //cuda_arch_compile_d = hypre_TAlloc(hypre_int, 1, HYPRE_MEMORY_DEVICE);
   HYPRE_CUDA_CALL( cudaMalloc(&cuda_arch_compile_d, sizeof(hypre_int)) );
   HYPRE_CUDA_CALL( cudaMemcpy(cuda_arch_compile_d, &cuda_arch_compile, sizeof(hypre_int),
                               cudaMemcpyHostToDevice) );
   HYPRE_GPU_LAUNCH( hypreGPUKernel_CompileFlagSafetyCheck, gDim, bDim, cuda_arch_compile_d );
   HYPRE_CUDA_CALL( cudaMemcpy(&cuda_arch_compile, cuda_arch_compile_d, sizeof(hypre_int),
                               cudaMemcpyDeviceToHost) );
   //hypre_TFree(cuda_arch_compile_d, HYPRE_MEMORY_DEVICE);
   HYPRE_CUDA_CALL( cudaFree(cuda_arch_compile_d) );

   /* HYPRE_CUDA_CALL(cudaDeviceSynchronize()); */

   if (-1 == cuda_arch_compile)
   {
      hypre_error_w_msg(1, "hypre error: no proper cuda_arch found");
   }
   else if (cuda_arch_actual != cuda_arch_compile)
   {
      char msg[256];
      hypre_sprintf(msg, "hypre warning: Compile 'arch=compute_' does not match device arch %d",
                    cuda_arch_actual);
      hypre_error_w_msg(1, msg);
      /*
      hypre_printf("%s\n", msg);
      hypre_MPI_Abort(hypre_MPI_COMM_WORLD, -1);
      */
   }

#endif // defined(HYPRE_USING_CUDA)
}

HYPRE_Int
hypreDevice_IntegerReduceSum(HYPRE_Int n, HYPRE_Int *d_i)
{
   return HYPRE_THRUST_CALL(reduce, d_i, d_i + n);
}

template<typename T>
__global__ void
hypreGPUKernel_axpyn(hypre_Item &item, T *x, size_t n, T *y, T *z, T a)
{
   HYPRE_Int i = hypre_gpu_get_grid_thread_id<1, 1>(item);

   if (i < n)
   {
      z[i] = a * x[i] + y[i];
   }
}

template<typename T>
HYPRE_Int
hypreDevice_Axpyn(T *d_x, size_t n, T *d_y, T *d_z, T a)
{
#if 0
   HYPRE_THRUST_CALL( transform, d_x, d_x + n, d_y, d_z, a * _1 + _2 );
#else
   if (n <= 0)
   {
      return hypre_error_flag;
   }

   dim3 bDim = hypre_GetDefaultDeviceBlockDimension();
   dim3 gDim = hypre_GetDefaultDeviceGridDimension(n, "thread", bDim);

   HYPRE_GPU_LAUNCH( hypreGPUKernel_axpyn, gDim, bDim, d_x, n, d_y, d_z, a );
#endif

   return hypre_error_flag;
}

HYPRE_Int
hypreDevice_ComplexAxpyn(HYPRE_Complex *d_x, size_t n, HYPRE_Complex *d_y, HYPRE_Complex *d_z,
                         HYPRE_Complex a)
{
   return hypreDevice_Axpyn(d_x, n, d_y, d_z, a);
}

HYPRE_Int
hypreDevice_IntAxpyn(HYPRE_Int *d_x, size_t n, HYPRE_Int *d_y, HYPRE_Int *d_z, HYPRE_Int a)
{
   return hypreDevice_Axpyn(d_x, n, d_y, d_z, a);
}

template<typename T>
__global__ void
hypreGPUKernel_scalen(hypre_Item &item, T *x, size_t n, T *y, T v)
{
   HYPRE_Int i = hypre_gpu_get_grid_thread_id<1, 1>(item);

   if (i < n)
   {
      y[i] = x[i] * v;
   }
}

template<typename T>
HYPRE_Int
hypreDevice_Scalen(T *d_x, size_t n, T *d_y, T v)
{
#if 0
   HYPRE_THRUST_CALL( transform, d_x, d_x + n, d_y, v * _1 );
#else
   if (n <= 0)
   {
      return hypre_error_flag;
   }

   dim3 bDim = hypre_GetDefaultDeviceBlockDimension();
   dim3 gDim = hypre_GetDefaultDeviceGridDimension(n, "thread", bDim);

   HYPRE_GPU_LAUNCH( hypreGPUKernel_scalen, gDim, bDim, d_x, n, d_y, v );
#endif

   return hypre_error_flag;
}

HYPRE_Int
hypreDevice_IntScalen(HYPRE_Int *d_x, size_t n, HYPRE_Int *d_y, HYPRE_Int v)
{
   return hypreDevice_Scalen(d_x, n, d_y, v);
}

HYPRE_Int
hypreDevice_ComplexScalen(HYPRE_Complex *d_x, size_t n, HYPRE_Complex *d_y, HYPRE_Complex v)
{
   return hypreDevice_Scalen(d_x, n, d_y, v);
}

template<typename T>
__global__ void
hypreGPUKernel_filln(hypre_Item &item, T *x, size_t n, T v)
{
   HYPRE_Int i = hypre_gpu_get_grid_thread_id<1, 1>(item);

   if (i < n)
   {
      x[i] = v;
   }
}

template<typename T>
HYPRE_Int
hypreDevice_Filln(T *d_x, size_t n, T v)
{
#if 0
   HYPRE_THRUST_CALL( fill_n, d_x, n, v);
#else
   if (n <= 0)
   {
      return hypre_error_flag;
   }

   dim3 bDim = hypre_GetDefaultDeviceBlockDimension();
   dim3 gDim = hypre_GetDefaultDeviceGridDimension(n, "thread", bDim);

   HYPRE_GPU_LAUNCH( hypreGPUKernel_filln, gDim, bDim, d_x, n, v );
#endif

   return hypre_error_flag;
}

HYPRE_Int
hypreDevice_ComplexFilln(HYPRE_Complex *d_x, size_t n, HYPRE_Complex v)
{
   return hypreDevice_Filln(d_x, n, v);
}

HYPRE_Int
hypreDevice_CharFilln(char *d_x, size_t n, char v)
{
   return hypreDevice_Filln(d_x, n, v);
}

HYPRE_Int
hypreDevice_IntFilln(HYPRE_Int *d_x, size_t n, HYPRE_Int v)
{
   return hypreDevice_Filln(d_x, n, v);
}

HYPRE_Int
hypreDevice_BigIntFilln(HYPRE_BigInt *d_x, size_t n, HYPRE_BigInt v)
{
   return hypreDevice_Filln(d_x, n, v);
}

/* Input: d_row_num, of size nrows, contains the rows indices that can be BigInt or Int
 * Output: d_row_ind */
template <typename T>
HYPRE_Int
hypreDevice_CsrRowPtrsToIndicesWithRowNum(HYPRE_Int nrows, HYPRE_Int nnz, HYPRE_Int *d_row_ptr,
                                          T *d_row_num, T *d_row_ind)
{
   /* trivial case */
   if (nrows <= 0)
   {
      return hypre_error_flag;
   }

   HYPRE_Int *map = hypre_TAlloc(HYPRE_Int, nnz, HYPRE_MEMORY_DEVICE);

   hypreDevice_CsrRowPtrsToIndices_v2(nrows, nnz, d_row_ptr, map);

   HYPRE_THRUST_CALL(gather, map, map + nnz, d_row_num, d_row_ind);

   hypre_TFree(map, HYPRE_MEMORY_DEVICE);

   return hypre_error_flag;
}

template HYPRE_Int hypreDevice_CsrRowPtrsToIndicesWithRowNum(HYPRE_Int nrows, HYPRE_Int nnz,
                                                             HYPRE_Int *d_row_ptr, HYPRE_Int *d_row_num, HYPRE_Int *d_row_ind);
#if defined(HYPRE_MIXEDINT)
template HYPRE_Int hypreDevice_CsrRowPtrsToIndicesWithRowNum(HYPRE_Int nrows, HYPRE_Int nnz,
                                                             HYPRE_Int *d_row_ptr, HYPRE_BigInt *d_row_num, HYPRE_BigInt *d_row_ind);
#endif

__global__ void
hypreGPUKernel_ScatterAddTrivial(hypre_Item &item, HYPRE_Int n, HYPRE_Real *x, HYPRE_Int *map,
                                 HYPRE_Real *y)
{
   for (HYPRE_Int i = 0; i < n; i++)
   {
      x[map[i]] += y[i];
   }
}

/* x[map[i]] += y[i], same index cannot appear more than once in map */
__global__ void
hypreGPUKernel_ScatterAdd(hypre_Item &item, HYPRE_Int n, HYPRE_Real *x, HYPRE_Int *map,
                          HYPRE_Real *y)
{
   HYPRE_Int global_thread_id = hypre_gpu_get_grid_thread_id<1, 1>(item);

   if (global_thread_id < n)
   {
      x[map[global_thread_id]] += y[global_thread_id];
   }
}

/* Generalized Scatter-and-Add
 * for i = 0 : ny-1, x[map[i]] += y[i];
 * Note: An index is allowed to appear more than once in map
 *       Content in y will be destroyed
 *       When work != NULL, work is at least of size [2*sizeof(HYPRE_Int)+sizeof(HYPRE_Complex)]*ny
 */
HYPRE_Int
hypreDevice_GenScatterAdd(HYPRE_Real *x, HYPRE_Int ny, HYPRE_Int *map, HYPRE_Real *y, char *work)
{
   if (ny <= 0)
   {
      return hypre_error_flag;
   }

   if (ny <= 2)
   {
      /* trivial cases, n = 1, 2 */
      dim3 bDim = 1;
      dim3 gDim = 1;
      HYPRE_GPU_LAUNCH( hypreGPUKernel_ScatterAddTrivial, gDim, bDim, ny, x, map, y );
   }
   else
   {
      /* general cases */
      HYPRE_Int *map2, *reduced_map, reduced_n;
      HYPRE_Real *reduced_y;

      if (work)
      {
         map2 = (HYPRE_Int *) work;
         reduced_map = map2 + ny;
         reduced_y = (HYPRE_Real *) (reduced_map + ny);
      }
      else
      {
         map2        = hypre_TAlloc(HYPRE_Int,  ny, HYPRE_MEMORY_DEVICE);
         reduced_map = hypre_TAlloc(HYPRE_Int,  ny, HYPRE_MEMORY_DEVICE);
         reduced_y   = hypre_TAlloc(HYPRE_Real, ny, HYPRE_MEMORY_DEVICE);
      }

      hypre_TMemcpy(map2, map, HYPRE_Int, ny, HYPRE_MEMORY_DEVICE, HYPRE_MEMORY_DEVICE);

      HYPRE_THRUST_CALL(sort_by_key, map2, map2 + ny, y);

      thrust::pair<HYPRE_Int*, HYPRE_Real*> new_end = HYPRE_THRUST_CALL( reduce_by_key,
                                                                         map2,
                                                                         map2 + ny,
                                                                         y,
                                                                         reduced_map,
                                                                         reduced_y );

      reduced_n = new_end.first - reduced_map;

      hypre_assert(reduced_n == new_end.second - reduced_y);

      dim3 bDim = hypre_GetDefaultDeviceBlockDimension();
      dim3 gDim = hypre_GetDefaultDeviceGridDimension(reduced_n, "thread", bDim);

      HYPRE_GPU_LAUNCH( hypreGPUKernel_ScatterAdd, gDim, bDim,
                        reduced_n, x, reduced_map, reduced_y );

      if (!work)
      {
         hypre_TFree(map2, HYPRE_MEMORY_DEVICE);
         hypre_TFree(reduced_map, HYPRE_MEMORY_DEVICE);
         hypre_TFree(reduced_y, HYPRE_MEMORY_DEVICE);
      }
   }

   return hypre_error_flag;
}

<<<<<<< HEAD
=======
/* x[map[i]] = v */
template <typename T>
__global__ void
hypreGPUKernel_ScatterConstant(hypre_Item &item, T *x, HYPRE_Int n, HYPRE_Int *map, T v)
{
   HYPRE_Int global_thread_id = hypre_gpu_get_grid_thread_id<1, 1>(item);

   if (global_thread_id < n)
   {
      x[map[global_thread_id]] = v;
   }
}

/* x[map[i]] = v
 * n is length of map
 * TODO: thrust? */
template <typename T>
HYPRE_Int
hypreDevice_ScatterConstant(T *x, HYPRE_Int n, HYPRE_Int *map, T v)
{
   /* trivial case */
   if (n <= 0)
   {
      return hypre_error_flag;
   }

   dim3 bDim = hypre_GetDefaultDeviceBlockDimension();
   dim3 gDim = hypre_GetDefaultDeviceGridDimension(n, "thread", bDim);

   HYPRE_GPU_LAUNCH( hypreGPUKernel_ScatterConstant, gDim, bDim, x, n, map, v );

   return hypre_error_flag;
}

template HYPRE_Int hypreDevice_ScatterConstant(HYPRE_Int     *x, HYPRE_Int n, HYPRE_Int *map,
                                               HYPRE_Int     v);
template HYPRE_Int hypreDevice_ScatterConstant(HYPRE_Complex *x, HYPRE_Int n, HYPRE_Int *map,
                                               HYPRE_Complex v);

>>>>>>> 48280ec5
__global__ void
hypreGPUKernel_DiagScaleVector(hypre_Item &item, HYPRE_Int n, HYPRE_Int *A_i, HYPRE_Complex *A_data,
                               HYPRE_Complex *x, HYPRE_Complex beta, HYPRE_Complex *y)
{
   HYPRE_Int i = hypre_gpu_get_grid_thread_id<1, 1>(item);

   if (i < n)
   {
      if (beta != 0.0)
      {
         y[i] = x[i] / A_data[A_i[i]] + beta * y[i];
      }
      else
      {
         y[i] = x[i] / A_data[A_i[i]];
      }
   }
}

/* y = diag(A) \ x + beta y
 * Note: Assume A_i[i] points to the ith diagonal entry of A */
HYPRE_Int
hypreDevice_DiagScaleVector(HYPRE_Int n, HYPRE_Int *A_i, HYPRE_Complex *A_data, HYPRE_Complex *x,
                            HYPRE_Complex beta, HYPRE_Complex *y)
{
   /* trivial case */
   if (n <= 0)
   {
      return hypre_error_flag;
   }

   dim3 bDim = hypre_GetDefaultDeviceBlockDimension();
   dim3 gDim = hypre_GetDefaultDeviceGridDimension(n, "thread", bDim);

   HYPRE_GPU_LAUNCH( hypreGPUKernel_DiagScaleVector, gDim, bDim, n, A_i, A_data, x, beta, y );

   return hypre_error_flag;
}

__global__ void
hypreGPUKernel_DiagScaleVector2(hypre_Item &item, HYPRE_Int n, HYPRE_Int *A_i,
                                HYPRE_Complex *A_data,
                                HYPRE_Complex *x, HYPRE_Complex beta, HYPRE_Complex *y, HYPRE_Complex *z)
{
   HYPRE_Int i = hypre_gpu_get_grid_thread_id<1, 1>(item);

   if (i < n)
   {
      HYPRE_Complex t = x[i] / A_data[A_i[i]];
      y[i] = t;
      z[i] += beta * t;
   }
}

/* y = diag(A) \ x
 * z = beta * (diag(A) \ x) + z
 * Note: Assume A_i[i] points to the ith diagonal entry of A */
HYPRE_Int
hypreDevice_DiagScaleVector2(HYPRE_Int n, HYPRE_Int *A_i, HYPRE_Complex *A_data, HYPRE_Complex *x,
                             HYPRE_Complex beta, HYPRE_Complex *y, HYPRE_Complex *z)
{
   /* trivial case */
   if (n <= 0)
   {
      return hypre_error_flag;
   }

   dim3 bDim = hypre_GetDefaultDeviceBlockDimension();
   dim3 gDim = hypre_GetDefaultDeviceGridDimension(n, "thread", bDim);

   HYPRE_GPU_LAUNCH( hypreGPUKernel_DiagScaleVector2, gDim, bDim, n, A_i, A_data, x, beta, y, z );

   return hypre_error_flag;
}

__global__ void
hypreGPUKernel_BigToSmallCopy( hypre_Item                      &item,
                               HYPRE_Int*          __restrict__ tgt,
                               const HYPRE_BigInt* __restrict__ src,
                               HYPRE_Int                        size )
{
   HYPRE_Int i = hypre_gpu_get_grid_thread_id<1, 1>(item);

   if (i < size)
   {
      tgt[i] = src[i];
   }
}

HYPRE_Int
hypreDevice_BigToSmallCopy(HYPRE_Int *tgt, const HYPRE_BigInt *src, HYPRE_Int size)
{
   dim3 bDim = hypre_GetDefaultDeviceBlockDimension();
   dim3 gDim = hypre_GetDefaultDeviceGridDimension(size, "thread", bDim);

   HYPRE_GPU_LAUNCH( hypreGPUKernel_BigToSmallCopy, gDim, bDim, tgt, src, size);

   return hypre_error_flag;
}

/* opt:
 *      0, (a,b) < (a',b') iff a < a' or (a = a' and  b  <  b')                       [normal tupe comp]
 *      2, (a,b) < (a',b') iff a < a' or (a = a' and (b == a or b < b') and b' != a') [used in assembly to put diagonal first]
 */
template <typename T1, typename T2, typename T3, typename T4>
HYPRE_Int
hypreDevice_StableSortTupleByTupleKey(HYPRE_Int N, T1 *keys1, T2 *keys2, T3 *vals1, T4 *vals2,
                                      HYPRE_Int opt)
{
   auto begin_keys = thrust::make_zip_iterator(thrust::make_tuple(keys1,     keys2));
   auto end_keys   = thrust::make_zip_iterator(thrust::make_tuple(keys1 + N, keys2 + N));
   auto begin_vals = thrust::make_zip_iterator(thrust::make_tuple(vals1,     vals2));

   if (opt == 0)
   {
      HYPRE_THRUST_CALL(stable_sort_by_key, begin_keys, end_keys, begin_vals,
                        thrust::less< thrust::tuple<T1, T2> >());
   }
   else if (opt == 2)
   {
      HYPRE_THRUST_CALL(stable_sort_by_key, begin_keys, end_keys, begin_vals, TupleComp3<T1, T2>());
   }

   return hypre_error_flag;
}

template HYPRE_Int hypreDevice_StableSortTupleByTupleKey(HYPRE_Int N, HYPRE_Int *keys1,
                                                         HYPRE_Int *keys2, char *vals1, HYPRE_Complex *vals2, HYPRE_Int opt);
#if defined(HYPRE_MIXEDINT)
template HYPRE_Int hypreDevice_StableSortTupleByTupleKey(HYPRE_Int N, HYPRE_BigInt *keys1,
                                                         HYPRE_BigInt *keys2, char *vals1, HYPRE_Complex *vals2, HYPRE_Int opt);
#endif

#if defined(HYPRE_USING_CUSPARSE)
/*
 * @brief Determines the associated CudaDataType for the HYPRE_Complex typedef
 * @return Returns cuda data type corresponding with HYPRE_Complex
 *
 * @todo Should be known compile time
 * @todo Support more sizes
 * @todo Support complex
 * @warning Only works for Single and Double precision
 * @note Perhaps some typedefs should be added where HYPRE_Complex is typedef'd
 */
cudaDataType
hypre_HYPREComplexToCudaDataType()
{
   /*
   if (sizeof(char)*CHAR_BIT != 8)
   {
      hypre_error_w_msg(HYPRE_ERROR_GENERIC, "ERROR:  Unsupported char size");
      hypre_assert(false);
   }
   */
#if defined(HYPRE_COMPLEX)
   return CUDA_C_64F;
#else
#if defined(HYPRE_SINGLE)
   hypre_assert(sizeof(HYPRE_Complex) == 4);
   return CUDA_R_32F;
#elif defined(HYPRE_LONG_DOUBLE)
#error "Long Double is not supported on GPUs"
#else
   hypre_assert(sizeof(HYPRE_Complex) == 8);
   return CUDA_R_64F;
#endif
#endif // #if defined(HYPRE_COMPLEX)
}

/*
 * @brief Determines the associated cusparseIndexType_t for the HYPRE_Int typedef
 */
cusparseIndexType_t
hypre_HYPREIntToCusparseIndexType()
{
   /*
   if(sizeof(char)*CHAR_BIT!=8)
   {
      hypre_error_w_msg(HYPRE_ERROR_GENERIC, "ERROR:  Unsupported char size");
      hypre_assert(false);
   }
   */

#if defined(HYPRE_BIGINT)
   hypre_assert(sizeof(HYPRE_Int) == 8);
   return CUSPARSE_INDEX_64I;
#else
   hypre_assert(sizeof(HYPRE_Int) == 4);
   return CUSPARSE_INDEX_32I;
#endif
}
#endif // #if defined(HYPRE_USING_CUSPARSE)

#if defined(HYPRE_USING_CURAND)
curandGenerator_t
hypre_DeviceDataCurandGenerator(hypre_DeviceData *data)
{
   if (data->curand_generator)
   {
      return data->curand_generator;
   }

   curandGenerator_t gen;
   HYPRE_CURAND_CALL( curandCreateGenerator(&gen, CURAND_RNG_PSEUDO_DEFAULT) );
   HYPRE_CURAND_CALL( curandSetPseudoRandomGeneratorSeed(gen, 1234ULL) );
   HYPRE_CURAND_CALL( curandSetGeneratorOffset(gen, 0) );
   HYPRE_CURAND_CALL( curandSetStream(gen, hypre_DeviceDataComputeStream(data)) );

   data->curand_generator = gen;

   return gen;
}

/* T = float or hypre_double */
template <typename T>
HYPRE_Int
hypre_CurandUniform_core( HYPRE_Int          n,
                          T                 *urand,
                          HYPRE_Int          set_seed,
                          hypre_ulonglongint seed,
                          HYPRE_Int          set_offset,
                          hypre_ulonglongint offset)
{
   curandGenerator_t gen = hypre_HandleCurandGenerator(hypre_handle());

   if (set_seed)
   {
      HYPRE_CURAND_CALL( curandSetPseudoRandomGeneratorSeed(gen, seed) );
   }

   if (set_offset)
   {
      HYPRE_CURAND_CALL( curandSetGeneratorOffset(gen, offset) );
   }

   if (sizeof(T) == sizeof(hypre_double))
   {
      HYPRE_CURAND_CALL( curandGenerateUniformDouble(gen, (hypre_double *) urand, n) );
   }
   else if (sizeof(T) == sizeof(float))
   {
      HYPRE_CURAND_CALL( curandGenerateUniform(gen, (float *) urand, n) );
   }

   return hypre_error_flag;
}
#endif /* #if defined(HYPRE_USING_CURAND) */

#if defined(HYPRE_USING_ROCRAND)
rocrand_generator
hypre_DeviceDataCurandGenerator(hypre_DeviceData *data)
{
   if (data->curand_generator)
   {
      return data->curand_generator;
   }

   rocrand_generator gen;
   HYPRE_ROCRAND_CALL( rocrand_create_generator(&gen, ROCRAND_RNG_PSEUDO_DEFAULT) );
   HYPRE_ROCRAND_CALL( rocrand_set_seed(gen, 1234ULL) );
   HYPRE_ROCRAND_CALL( rocrand_set_offset(gen, 0) );
   HYPRE_ROCRAND_CALL( rocrand_set_stream(gen, hypre_DeviceDataComputeStream(data)) );

   data->curand_generator = gen;

   return gen;
}

template <typename T>
HYPRE_Int
hypre_CurandUniform_core( HYPRE_Int          n,
                          T                 *urand,
                          HYPRE_Int          set_seed,
                          hypre_ulonglongint seed,
                          HYPRE_Int          set_offset,
                          hypre_ulonglongint offset)
{
   hypre_GpuProfilingPushRange("hypre_CurandUniform_core");

   rocrand_generator gen = hypre_HandleCurandGenerator(hypre_handle());

   if (set_seed)
   {
      HYPRE_ROCRAND_CALL( rocrand_set_seed(gen, seed) );
   }

   if (set_offset)
   {
      HYPRE_ROCRAND_CALL( rocrand_set_offset(gen, offset) );
   }

   if (sizeof(T) == sizeof(hypre_double))
   {
      HYPRE_ROCRAND_CALL( rocrand_generate_uniform_double(gen, (hypre_double *) urand, n) );
   }
   else if (sizeof(T) == sizeof(float))
   {
      HYPRE_ROCRAND_CALL( rocrand_generate_uniform(gen, (float *) urand, n) );
   }

   hypre_GpuProfilingPopRange();

   return hypre_error_flag;
}
#endif /* #if defined(HYPRE_USING_ROCRAND) */

#if defined(HYPRE_USING_CURAND) || defined(HYPRE_USING_ROCRAND)

HYPRE_Int
hypre_CurandUniform( HYPRE_Int          n,
                     HYPRE_Real        *urand,
                     HYPRE_Int          set_seed,
                     hypre_ulonglongint seed,
                     HYPRE_Int          set_offset,
                     hypre_ulonglongint offset)
{
   return hypre_CurandUniform_core(n, urand, set_seed, seed, set_offset, offset);
}

HYPRE_Int
hypre_CurandUniformSingle( HYPRE_Int          n,
                           float             *urand,
                           HYPRE_Int          set_seed,
                           hypre_ulonglongint seed,
                           HYPRE_Int          set_offset,
                           hypre_ulonglongint offset)
{
   return hypre_CurandUniform_core(n, urand, set_seed, seed, set_offset, offset);
}

HYPRE_Int
hypre_ResetDeviceRandGenerator( hypre_ulonglongint seed,
                                hypre_ulonglongint offset )
{
#if defined(HYPRE_USING_CURAND)
   curandGenerator_t gen = hypre_HandleCurandGenerator(hypre_handle());
   HYPRE_CURAND_CALL( curandSetPseudoRandomGeneratorSeed(gen, seed) );
   HYPRE_CURAND_CALL( curandSetGeneratorOffset(gen, offset) );
#elif defined(HYPRE_USING_ROCRAND)
   rocrand_generator gen = hypre_HandleCurandGenerator(hypre_handle());
   HYPRE_ROCRAND_CALL( rocrand_set_seed(gen, seed) );
   HYPRE_ROCRAND_CALL( rocrand_set_offset(gen, offset) );
#endif
   return hypre_error_flag;
}

#endif /* #if defined(HYPRE_USING_CURAND) || defined(HYPRE_USING_ROCRAND) */

#if defined(HYPRE_USING_CUBLAS)
cublasHandle_t
hypre_DeviceDataCublasHandle(hypre_DeviceData *data)
{
   if (data->cublas_handle)
   {
      return data->cublas_handle;
   }

   cublasHandle_t handle;
   HYPRE_CUBLAS_CALL( cublasCreate(&handle) );

   HYPRE_CUBLAS_CALL( cublasSetStream(handle, hypre_DeviceDataComputeStream(data)) );

   data->cublas_handle = handle;

   return handle;
}
#endif

#if defined(HYPRE_USING_CUSPARSE)
cusparseHandle_t
hypre_DeviceDataCusparseHandle(hypre_DeviceData *data)
{
   if (data->cusparse_handle)
   {
      return data->cusparse_handle;
   }

   cusparseHandle_t handle;
   HYPRE_CUSPARSE_CALL( cusparseCreate(&handle) );

   HYPRE_CUSPARSE_CALL( cusparseSetStream(handle, hypre_DeviceDataComputeStream(data)) );

   data->cusparse_handle = handle;

   return handle;
}
#endif // defined(HYPRE_USING_CUSPARSE)


#if defined(HYPRE_USING_ROCSPARSE)
rocsparse_handle
hypre_DeviceDataCusparseHandle(hypre_DeviceData *data)
{
   if (data->cusparse_handle)
   {
      return data->cusparse_handle;
   }

   rocsparse_handle handle;
   HYPRE_ROCSPARSE_CALL( rocsparse_create_handle(&handle) );

   HYPRE_ROCSPARSE_CALL( rocsparse_set_stream(handle, hypre_DeviceDataComputeStream(data)) );

   data->cusparse_handle = handle;

   return handle;
}
#endif // defined(HYPRE_USING_ROCSPARSE)

#endif // #if defined(HYPRE_USING_CUDA)  || defined(HYPRE_USING_HIP)

/* - - - - - - - - - - - - - - - - - - - - - - - - - - - - - - - - - - - -
 *      sycl functions
 * - - - - - - - - - - - - - - - - - - - - - - - - - - - - - - - - - - - - */

#if defined(HYPRE_USING_SYCL)
HYPRE_Int
HYPRE_SetSYCLDevice(sycl::device user_device)
{
   hypre_DeviceData *data = hypre_HandleDeviceData(hypre_handle());

   /* Cleanup default device and queues */
   if (data->device)
   {
      delete data->device;
   }
   for (HYPRE_Int i = 0; i < HYPRE_MAX_NUM_STREAMS; i++)
   {
      if (data->streams[i])
      {
         delete data->streams[i];
         data->streams[i] = nullptr;
      }
   }

   /* Setup new device and compute stream */
   data->device = new sycl::device(user_device);
   hypre_HandleComputeStream(hypre_handle());

   return hypre_error_flag;
}

#endif // #if defined(HYPRE_USING_SYCL)

/* - - - - - - - - - - - - - - - - - - - - - - - - - - - - - - - - - - - -
 *      additional functions
 * - - - - - - - - - - - - - - - - - - - - - - - - - - - - - - - - - - - - */

/* This function is supposed to be used in the test drivers to mimic
 * users' GPU binding approaches
 * It is supposed to be called before HYPRE_Init,
 * so that HYPRE_Init can get the wanted device id
 * WM: note - sycl has no analogue to cudaSetDevice(),
 * so this has no effect on the sycl implementation.
 */
HYPRE_Int
hypre_bind_device( HYPRE_Int myid,
                   HYPRE_Int nproc,
                   MPI_Comm  comm )
{
#ifdef HYPRE_USING_GPU
   /* proc id (rank) on the running node */
   HYPRE_Int myNodeid;
   /* num of procs (size) on the node */
   HYPRE_Int NodeSize;
   /* num of devices seen */
   hypre_int nDevices;
   /* device id that want to bind */
   hypre_int device_id;

   hypre_MPI_Comm node_comm;
   hypre_MPI_Comm_split_type( comm, hypre_MPI_COMM_TYPE_SHARED,
                              myid, hypre_MPI_INFO_NULL, &node_comm );
   hypre_MPI_Comm_rank(node_comm, &myNodeid);
   hypre_MPI_Comm_size(node_comm, &NodeSize);
   hypre_MPI_Comm_free(&node_comm);

   /* get number of devices on this node */
   hypre_GetDeviceCount(&nDevices);

   /* set device */
   device_id = myNodeid % nDevices;
   hypre_SetDevice(device_id, NULL);

#if defined(HYPRE_DEBUG) && defined(HYPRE_PRINT_ERRORS)
   hypre_printf("Proc [global %d/%d, local %d/%d] can see %d GPUs and is running on %d\n",
                myid, nproc, myNodeid, NodeSize, nDevices, device_id);
#endif

#endif /* #ifdef HYPRE_USING_GPU */

   return hypre_error_flag;
}
<|MERGE_RESOLUTION|>--- conflicted
+++ resolved
@@ -1321,8 +1321,6 @@
    return hypre_error_flag;
 }
 
-<<<<<<< HEAD
-=======
 /* x[map[i]] = v */
 template <typename T>
 __global__ void
@@ -1362,7 +1360,6 @@
 template HYPRE_Int hypreDevice_ScatterConstant(HYPRE_Complex *x, HYPRE_Int n, HYPRE_Int *map,
                                                HYPRE_Complex v);
 
->>>>>>> 48280ec5
 __global__ void
 hypreGPUKernel_DiagScaleVector(hypre_Item &item, HYPRE_Int n, HYPRE_Int *A_i, HYPRE_Complex *A_data,
                                HYPRE_Complex *x, HYPRE_Complex beta, HYPRE_Complex *y)
