/******************************************************************************
 * Copyright 1998-2019 Lawrence Livermore National Security, LLC and other
 * HYPRE Project Developers. See the top-level COPYRIGHT file for details.
 *
 * SPDX-License-Identifier: (Apache-2.0 OR MIT)
 ******************************************************************************/

#include "_hypre_onedpl.hpp"
#include "_hypre_utilities.h"
#include "_hypre_utilities.hpp"


/* - - - - - - - - - - - - - - - - - - - - - - - - - - - - - - - - - - - -
 *      generic device functions (cuda/hip/sycl)
 * - - - - - - - - - - - - - - - - - - - - - - - - - - - - - - - - - - - - */

dim3
hypre_GetDefaultDeviceBlockDimension()
{
#if defined(HYPRE_USING_SYCL)
   dim3 bDim(hypre_HandleDeviceMaxWorkGroupSize(hypre_handle()));
#else
   dim3 bDim(HYPRE_1D_BLOCK_SIZE, 1, 1);
#endif

   return bDim;
}

dim3
hypre_GetDefaultDeviceGridDimension( HYPRE_Int n,
                                     const char *granularity,
                                     dim3 bDim )
{
   HYPRE_Int num_blocks = 0;
#if defined(HYPRE_USING_SYCL)
   HYPRE_Int num_threads_per_block = bDim[0];
#else
   HYPRE_Int num_threads_per_block = bDim.x * bDim.y * bDim.z;
#endif

   if (granularity[0] == 't')
   {
      num_blocks = (n + num_threads_per_block - 1) / num_threads_per_block;
   }
   else if (granularity[0] == 'w')
   {
      HYPRE_Int num_warps_per_block = num_threads_per_block >> HYPRE_WARP_BITSHIFT;

      hypre_assert(num_warps_per_block * HYPRE_WARP_SIZE == num_threads_per_block);

      num_blocks = (n + num_warps_per_block - 1) / num_warps_per_block;
   }
   else
   {
      hypre_printf("Error %s %d: Unknown granularity !\n", __FILE__, __LINE__);
      hypre_assert(0);
   }

#if defined(HYPRE_USING_SYCL)
   sycl::range<1> gDim(num_blocks);
#else
   dim3 gDim(num_blocks, 1, 1);
#endif

   return gDim;
}

__global__ void
hypreGPUKernel_IVAXPY(
#if defined(HYPRE_USING_SYCL)
   sycl::nd_item<1>& item,
#endif
   HYPRE_Int n, HYPRE_Complex *a, HYPRE_Complex *x, HYPRE_Complex *y)
{
#if defined(HYPRE_USING_SYCL)
   HYPRE_Int i = static_cast<HYPRE_Int>(item.get_global_linear_id());
#else
   HYPRE_Int i = hypre_cuda_get_grid_thread_id<1, 1>();
#endif
   if (i < n)
   {
      y[i] += x[i] / a[i];
   }
}

/* Inverse Vector AXPY: y[i] = x[i] / a[i] + y[i] */
HYPRE_Int
hypreDevice_IVAXPY(HYPRE_Int n, HYPRE_Complex *a, HYPRE_Complex *x, HYPRE_Complex *y)
{
   /* trivial case */
   if (n <= 0)
   {
      return hypre_error_flag;
   }

   dim3 bDim = hypre_GetDefaultDeviceBlockDimension();
   dim3 gDim = hypre_GetDefaultDeviceGridDimension(n, "thread", bDim);

   HYPRE_GPU_LAUNCH( hypreGPUKernel_IVAXPY, gDim, bDim, n, a, x, y );

   return hypre_error_flag;
}

__global__ void
hypreGPUKernel_IVAXPYMarked(
#if defined(HYPRE_USING_SYCL)
   sycl::nd_item<1>& item,
#endif
   HYPRE_Int n, HYPRE_Complex *a, HYPRE_Complex *x, HYPRE_Complex *y,
   HYPRE_Int *marker, HYPRE_Int marker_val)
{
#if defined(HYPRE_USING_SYCL)
   HYPRE_Int i = static_cast<HYPRE_Int>(item.get_global_linear_id());
#else
   HYPRE_Int i = hypre_cuda_get_grid_thread_id<1, 1>();
#endif
   if (i < n)
   {
      if (marker[i] == marker_val)
      {
         y[i] += x[i] / a[i];
      }
   }
}
/* Inverse Vector AXPY: y[i] = x[i] / a[i] + y[i] */
HYPRE_Int
hypreDevice_IVAXPYMarked(HYPRE_Int n, HYPRE_Complex *a, HYPRE_Complex *x, HYPRE_Complex *y,
                         HYPRE_Int *marker, HYPRE_Int marker_val)
{
   /* trivial case */
   if (n <= 0)
   {
      return hypre_error_flag;
   }

   dim3 bDim = hypre_GetDefaultDeviceBlockDimension();
   dim3 gDim = hypre_GetDefaultDeviceGridDimension(n, "thread", bDim);

   HYPRE_GPU_LAUNCH( hypreGPUKernel_IVAXPYMarked, gDim, bDim, n, a, x, y, marker, marker_val );

   return hypre_error_flag;
}

HYPRE_Int*
hypreDevice_CsrRowPtrsToIndices(HYPRE_Int nrows, HYPRE_Int nnz, HYPRE_Int *d_row_ptr)
{
   /* trivial case */
   if (nrows <= 0 || nnz <= 0)
   {
      return NULL;
   }

   HYPRE_Int *d_row_ind = hypre_TAlloc(HYPRE_Int, nnz, HYPRE_MEMORY_DEVICE);

   hypreDevice_CsrRowPtrsToIndices_v2(nrows, nnz, d_row_ptr, d_row_ind);

   return d_row_ind;
}

#if defined(HYPRE_USING_SYCL)
void
hypreSYCLKernel_ScatterRowPtr(sycl::nd_item<1>& item,
                              HYPRE_Int nrows, HYPRE_Int *d_row_ptr, HYPRE_Int *d_row_ind)
{
   HYPRE_Int i = (HYPRE_Int) item.get_global_linear_id();

   if (i < nrows)
   {
      HYPRE_Int row_start = d_row_ptr[i];
      HYPRE_Int row_end = d_row_ptr[i + 1];
      if (row_start != row_end)
      {
         d_row_ind[row_start] = i;
      }
   }
}
#endif

HYPRE_Int
hypreDevice_CsrRowPtrsToIndices_v2(HYPRE_Int nrows, HYPRE_Int nnz, HYPRE_Int *d_row_ptr,
                                   HYPRE_Int *d_row_ind)
{
   /* trivial case */
   if (nrows <= 0 || nnz <= 0)
   {
      return hypre_error_flag;
   }
#if defined(HYPRE_USING_SYCL)
   dim3 bDim = hypre_GetDefaultDeviceBlockDimension();
   dim3 gDim = hypre_GetDefaultDeviceGridDimension(nrows, "thread", bDim);
   HYPRE_ONEDPL_CALL( std::fill, d_row_ind, d_row_ind + nnz, 0 );
   HYPRE_GPU_LAUNCH( hypreSYCLKernel_ScatterRowPtr, gDim, bDim, nrows, d_row_ptr, d_row_ind );
   HYPRE_ONEDPL_CALL( std::inclusive_scan, d_row_ind, d_row_ind + nnz, d_row_ind,
                      oneapi::dpl::maximum<HYPRE_Int>());
#else
   HYPRE_THRUST_CALL( fill, d_row_ind, d_row_ind + nnz, 0 );
   HYPRE_THRUST_CALL( scatter_if,
                      thrust::counting_iterator<HYPRE_Int>(0),
                      thrust::counting_iterator<HYPRE_Int>(nrows),
                      d_row_ptr,
                      thrust::make_transform_iterator( thrust::make_zip_iterator(thrust::make_tuple(d_row_ptr,
                                                                                                    d_row_ptr + 1)),
                                                       hypre_empty_row_functor() ),
                      d_row_ind );
   HYPRE_THRUST_CALL( inclusive_scan, d_row_ind, d_row_ind + nnz, d_row_ind,
                      thrust::maximum<HYPRE_Int>());
#endif

   return hypre_error_flag;
}

HYPRE_Int*
hypreDevice_CsrRowIndicesToPtrs(HYPRE_Int nrows, HYPRE_Int nnz, HYPRE_Int *d_row_ind)
{
   HYPRE_Int *d_row_ptr = hypre_TAlloc(HYPRE_Int, nrows + 1, HYPRE_MEMORY_DEVICE);

   hypreDevice_CsrRowIndicesToPtrs_v2(nrows, nnz, d_row_ind, d_row_ptr);

   return d_row_ptr;
}

HYPRE_Int
hypreDevice_CsrRowIndicesToPtrs_v2(HYPRE_Int nrows, HYPRE_Int nnz, HYPRE_Int *d_row_ind,
                                   HYPRE_Int *d_row_ptr)
{
#if defined(HYPRE_USING_SYCL)
   /* WM: necessary? */
   if (nnz <= 0 || nrows <= 0)
   {
      return hypre_error_flag;
   }
   oneapi::dpl::counting_iterator<HYPRE_Int> count(0);
   HYPRE_ONEDPL_CALL( oneapi::dpl::lower_bound,
                      d_row_ind, d_row_ind + nnz,
                      count,
                      count + nrows + 1,
                      d_row_ptr);
#else
   HYPRE_THRUST_CALL( lower_bound,
                      d_row_ind, d_row_ind + nnz,
                      thrust::counting_iterator<HYPRE_Int>(0),
                      thrust::counting_iterator<HYPRE_Int>(nrows + 1),
                      d_row_ptr);
#endif

   return hypre_error_flag;
}

/**
 * Get NNZ of each row in d_row_indices and stored the results in d_rownnz
 * All pointers are device pointers.
 * d_rownnz can be the same as d_row_indices
 */
__global__ void
hypreGPUKernel_GetRowNnz(
#if defined(HYPRE_USING_SYCL)
   sycl::nd_item<1> item,
#endif
   HYPRE_Int nrows, HYPRE_Int *d_row_indices, HYPRE_Int *d_diag_ia,
   HYPRE_Int *d_offd_ia,
   HYPRE_Int *d_rownnz)
{
#if defined(HYPRE_USING_SYCL)
   const HYPRE_Int global_thread_id = static_cast<HYPRE_Int>(item.get_global_linear_id());
#else
   const HYPRE_Int global_thread_id = hypre_cuda_get_grid_thread_id<1, 1>();
#endif

   if (global_thread_id < nrows)
   {
      HYPRE_Int i;

      if (d_row_indices)
      {
         i = read_only_load(&d_row_indices[global_thread_id]);
      }
      else
      {
         i = global_thread_id;
      }

      d_rownnz[global_thread_id] = read_only_load(&d_diag_ia[i + 1]) - read_only_load(&d_diag_ia[i]) +
                                   read_only_load(&d_offd_ia[i + 1]) - read_only_load(&d_offd_ia[i]);
   }
}

/* special case: if d_row_indices == NULL, it means d_row_indices=[0,1,...,nrows-1] */
HYPRE_Int
hypreDevice_GetRowNnz(HYPRE_Int nrows, HYPRE_Int *d_row_indices, HYPRE_Int *d_diag_ia,
                      HYPRE_Int *d_offd_ia,
                      HYPRE_Int *d_rownnz)
{
   const dim3 bDim = hypre_GetDefaultDeviceBlockDimension();
   const dim3 gDim = hypre_GetDefaultDeviceGridDimension(nrows, "thread", bDim);

   /* trivial case */
   if (nrows <= 0)
   {
      return hypre_error_flag;
   }

   HYPRE_GPU_LAUNCH( hypreGPUKernel_GetRowNnz, gDim, bDim, nrows, d_row_indices, d_diag_ia,
                     d_offd_ia, d_rownnz );

   return hypre_error_flag;
}

HYPRE_Int
hypreDevice_IntegerInclusiveScan(HYPRE_Int n, HYPRE_Int *d_i)
{
#if defined(HYPRE_USING_SYCL)
   /* WM: necessary? */
   if (n <= 0)
   {
      return hypre_error_flag;
   }
   HYPRE_ONEDPL_CALL(oneapi::dpl::inclusive_scan, d_i, d_i + n, d_i);
#else
   HYPRE_THRUST_CALL(inclusive_scan, d_i, d_i + n, d_i);
#endif
   return hypre_error_flag;
}

__global__ void
hypreGPUKernel_CopyParCSRRows(
#if defined(HYPRE_USING_SYCL)
   sycl::nd_item<1>& item,
#endif
   HYPRE_Int      nrows,
   HYPRE_Int     *d_row_indices,
   HYPRE_Int      has_offd,
   HYPRE_BigInt   first_col,
   HYPRE_BigInt  *d_col_map_offd_A,
   HYPRE_Int     *d_diag_i,
   HYPRE_Int     *d_diag_j,
   HYPRE_Complex *d_diag_a,
   HYPRE_Int     *d_offd_i,
   HYPRE_Int     *d_offd_j,
   HYPRE_Complex *d_offd_a,
   HYPRE_Int     *d_ib,
   HYPRE_BigInt  *d_jb,
   HYPRE_Complex *d_ab)
{
   HYPRE_Int warp_size = 0, global_warp_id = 0, lane_id = 0;
#if defined(HYPRE_USING_SYCL)
   sycl::sub_group SG = item.get_sub_group();
   warp_size = SG.get_local_range().get(0);
   global_warp_id = hypre_sycl_get_grid_warp_id(item);
   /* lane id inside the warp */
   lane_id = SG.get_local_linear_id();
#else
   warp_size  = HYPRE_WARP_SIZE;
   global_warp_id = hypre_cuda_get_grid_warp_id<1, 1>();
   /* lane id inside the warp */
   lane_id = hypre_cuda_get_lane_id<1>();
#endif
   if (global_warp_id >= nrows)
   {
      return;
   }

   HYPRE_Int i, j, k, p, row, istart, iend, bstart;

   /* diag part */
   if (lane_id < 2)
   {
      /* row index to work on */
      if (d_row_indices)
      {
         row = read_only_load(d_row_indices + global_warp_id);
      }
      else
      {
         row = global_warp_id;
      }
      /* start/end position of the row */
      j = read_only_load(d_diag_i + row + lane_id);
      /* start position of b */
      k = d_ib ? read_only_load(d_ib + global_warp_id) : 0;
   }
#if defined(HYPRE_USING_SYCL)
   SG.barrier();
   istart = SG.shuffle(j, 0);
   iend   = SG.shuffle(j, 1);
   bstart = SG.shuffle(k, 0);
#else
   istart = __shfl_sync(HYPRE_WARP_FULL_MASK, j, 0);
   iend   = __shfl_sync(HYPRE_WARP_FULL_MASK, j, 1);
   bstart = __shfl_sync(HYPRE_WARP_FULL_MASK, k, 0);
#endif
   p = bstart - istart;
   for (i = istart + lane_id; i < iend; i += warp_size)
   {
      d_jb[p + i] = read_only_load(d_diag_j + i) + first_col;
      if (d_ab)
      {
         d_ab[p + i] = read_only_load(d_diag_a + i);
      }
   }

   if (!has_offd)
   {
      return;
   }

   /* offd part */
   if (lane_id < 2)
   {
      j = read_only_load(d_offd_i + row + lane_id);
   }
   bstart += iend - istart;
#if defined(HYPRE_USING_SYCL)
   SG.barrier();
   istart = SG.shuffle(j, 0);
   iend   = SG.shuffle(j, 1);
#else
   istart = __shfl_sync(HYPRE_WARP_FULL_MASK, j, 0);
   iend   = __shfl_sync(HYPRE_WARP_FULL_MASK, j, 1);
#endif
   p = bstart - istart;
   for (i = istart + lane_id; i < iend; i += warp_size)
   {
      if (d_col_map_offd_A)
      {
         d_jb[p + i] = d_col_map_offd_A[read_only_load(d_offd_j + i)];
      }
      else
      {
         d_jb[p + i] = -1 - read_only_load(d_offd_j + i);
      }

      if (d_ab)
      {
         d_ab[p + i] = read_only_load(d_offd_a + i);
      }
   }
}

/* B = A(row_indices, :) */
/* Note: d_ib is an input vector that contains row ptrs,
 *       i.e., start positions where to put the rows in d_jb and d_ab.
 *       The col indices in B are global indices, i.e., BigJ
 *       of length (nrows + 1) or nrow (without the last entry, nnz) */
/* Special cases:
 *    if d_row_indices == NULL, it means d_row_indices=[0,1,...,nrows-1]
 *    If col_map_offd_A == NULL, use (-1 - d_offd_j) as column id
 *    If nrows == 1 and d_ib == NULL, it means d_ib[0] = 0 */
HYPRE_Int
hypreDevice_CopyParCSRRows(HYPRE_Int      nrows,
                           HYPRE_Int     *d_row_indices,
                           HYPRE_Int      job,
                           HYPRE_Int      has_offd,
                           HYPRE_BigInt   first_col,
                           HYPRE_BigInt  *d_col_map_offd_A,
                           HYPRE_Int     *d_diag_i,
                           HYPRE_Int     *d_diag_j,
                           HYPRE_Complex *d_diag_a,
                           HYPRE_Int     *d_offd_i,
                           HYPRE_Int     *d_offd_j,
                           HYPRE_Complex *d_offd_a,
                           HYPRE_Int     *d_ib,
                           HYPRE_BigInt  *d_jb,
                           HYPRE_Complex *d_ab)
{
   /* trivial case */
   if (nrows <= 0)
   {
      return hypre_error_flag;
   }

   hypre_assert(!(nrows > 1 && d_ib == NULL));

   const dim3 bDim = hypre_GetDefaultDeviceBlockDimension();
   const dim3 gDim = hypre_GetDefaultDeviceGridDimension(nrows, "warp", bDim);

   /*
   if (job == 2)
   {
   }
   */

   HYPRE_GPU_LAUNCH( hypreGPUKernel_CopyParCSRRows, gDim, bDim,
                     nrows, d_row_indices, has_offd, first_col, d_col_map_offd_A,
                     d_diag_i, d_diag_j, d_diag_a,
                     d_offd_i, d_offd_j, d_offd_a,
                     d_ib, d_jb, d_ab );

   return hypre_error_flag;
}

HYPRE_Int
hypreDevice_IntegerExclusiveScan(HYPRE_Int n, HYPRE_Int *d_i)
{
#if defined(HYPRE_USING_SYCL)
   /* WM: necessary? */
   if (n <= 0)
   {
      return hypre_error_flag;
   }
   /* WM: todo - this is a workaround since oneDPL's exclusive_scan gives incorrect results when doing the scan in place */
   HYPRE_Int *tmp = hypre_CTAlloc(HYPRE_Int, n, HYPRE_MEMORY_DEVICE);
   /* HYPRE_ONEDPL_CALL(oneapi::dpl::exclusive_scan, d_i, d_i + n, d_i, 0); */
   HYPRE_ONEDPL_CALL(oneapi::dpl::exclusive_scan, d_i, d_i + n, tmp, 0);
   hypre_TMemcpy(d_i, tmp, HYPRE_Int, n, HYPRE_MEMORY_DEVICE, HYPRE_MEMORY_DEVICE);
   hypre_TFree(tmp, HYPRE_MEMORY_DEVICE);
#else
   HYPRE_THRUST_CALL(exclusive_scan, d_i, d_i + n, d_i);
#endif

   return hypre_error_flag;
}

/* https://github.com/OrangeOwlSolutions/Thrust/blob/master/Sort_by_key_with_tuple_key.cu */
/* opt: 0, (a,b) < (a',b') iff a < a' or (a = a' and  b  <  b')  [normal tupe comp]
 *      1, (a,b) < (a',b') iff a < a' or (a = a' and |b| > |b'|) [used in dropping small entries]
 *      2, (a,b) < (a',b') iff a < a' or (a = a' and (b == a or b < b') and b' != a') [used in putting diagonal first]
 */
template <typename T1, typename T2, typename T3>
HYPRE_Int
hypreDevice_StableSortByTupleKey(HYPRE_Int N, T1 *keys1, T2 *keys2, T3 *vals, HYPRE_Int opt)
{
#if defined(HYPRE_USING_SYCL)
   auto zipped_begin = oneapi::dpl::make_zip_iterator(keys1, keys2, vals);
   /* WM: necessary? */
   if (N <= 0)
   {
      return hypre_error_flag;
   }

   if (opt == 0)
   {
      HYPRE_ONEDPL_CALL(std::stable_sort, zipped_begin, zipped_begin + N,
                        std::less< std::tuple<T1, T2, T3> >());
   }
   else if (opt == 1)
   {
      HYPRE_ONEDPL_CALL(std::stable_sort, zipped_begin, zipped_begin + N, TupleComp2<T1, T2, T3>());
   }
   else if (opt == 2)
   {
      HYPRE_ONEDPL_CALL(std::stable_sort, zipped_begin, zipped_begin + N, TupleComp3<T1, T2, T3>());
   }
#else
   auto begin_keys = thrust::make_zip_iterator(thrust::make_tuple(keys1,     keys2));
   auto end_keys   = thrust::make_zip_iterator(thrust::make_tuple(keys1 + N, keys2 + N));

   if (opt == 0)
   {
      HYPRE_THRUST_CALL(stable_sort_by_key, begin_keys, end_keys, vals,
                        thrust::less< thrust::tuple<T1, T2> >());
   }
   else if (opt == 1)
   {
      HYPRE_THRUST_CALL(stable_sort_by_key, begin_keys, end_keys, vals, TupleComp2<T1, T2>());
   }
   else if (opt == 2)
   {
      HYPRE_THRUST_CALL(stable_sort_by_key, begin_keys, end_keys, vals, TupleComp3<T1, T2>());
   }
#endif
   return hypre_error_flag;
}

template HYPRE_Int hypreDevice_StableSortByTupleKey(HYPRE_Int N, HYPRE_Int *keys1,
                                                    HYPRE_Int  *keys2, HYPRE_Int     *vals, HYPRE_Int opt);
template HYPRE_Int hypreDevice_StableSortByTupleKey(HYPRE_Int N, HYPRE_Int *keys1,
                                                    HYPRE_Real *keys2, HYPRE_Int     *vals, HYPRE_Int opt);
template HYPRE_Int hypreDevice_StableSortByTupleKey(HYPRE_Int N, HYPRE_Int *keys1,
                                                    HYPRE_Int  *keys2, HYPRE_Complex *vals, HYPRE_Int opt);

template <typename T1, typename T2, typename T3>
HYPRE_Int
hypreDevice_ReduceByTupleKey(HYPRE_Int N, T1 *keys1_in,  T2 *keys2_in,  T3 *vals_in,
                             T1 *keys1_out, T2 *keys2_out, T3 *vals_out)
{
#if defined(HYPRE_USING_SYCL)
   /* WM: necessary? */
   if (N <= 0)
   {
      return hypre_error_flag;
   }
   auto begin_keys_in  = oneapi::dpl::make_zip_iterator(keys1_in,  keys2_in );
   auto begin_keys_out = oneapi::dpl::make_zip_iterator(keys1_out, keys2_out);
   std::equal_to< std::tuple<T1, T2> > pred;
   std::plus<T3> func;

   auto new_end = HYPRE_ONEDPL_CALL(oneapi::dpl::reduce_by_segment, begin_keys_in, begin_keys_in + N,
                                    vals_in, begin_keys_out,
                                    vals_out, pred, func);
#else
   auto begin_keys_in  = thrust::make_zip_iterator(thrust::make_tuple(keys1_in,     keys2_in    ));
   auto end_keys_in    = thrust::make_zip_iterator(thrust::make_tuple(keys1_in + N, keys2_in + N));
   auto begin_keys_out = thrust::make_zip_iterator(thrust::make_tuple(keys1_out,    keys2_out   ));
   thrust::equal_to< thrust::tuple<T1, T2> > pred;
   thrust::plus<T3> func;

   auto new_end = HYPRE_THRUST_CALL(reduce_by_key, begin_keys_in, end_keys_in, vals_in, begin_keys_out,
                                    vals_out, pred, func);
#endif
   return new_end.second - vals_out;
}
template HYPRE_Int hypreDevice_ReduceByTupleKey(HYPRE_Int N, HYPRE_Int *keys1_in,
                                                HYPRE_Int *keys2_in, HYPRE_Complex *vals_in, HYPRE_Int *keys1_out, HYPRE_Int *keys2_out,
                                                HYPRE_Complex *vals_out);

/* - - - - - - - - - - - - - - - - - - - - - - - - - - - - - - - - - - - -
 *      cuda/hip functions
 * - - - - - - - - - - - - - - - - - - - - - - - - - - - - - - - - - - - - */

#if defined(HYPRE_USING_CUDA) || defined(HYPRE_USING_HIP)

/*
 * The architecture identification macro __CUDA_ARCH__ is assigned a three-digit value string xy0
 * (ending in a literal 0) during each nvcc compilation stage 1 that compiles for compute_xy.
 * This macro can be used in the implementation of GPU functions for determining the virtual architecture
 * for which it is currently being compiled. The host code (the non-GPU code) must not depend on it.
 * Note that compute_XX refers to a PTX version and sm_XX refers to a cubin version.
*/
__global__ void
hypreCUDAKernel_CompileFlagSafetyCheck(hypre_int *cuda_arch_compile)
{
#if defined(__CUDA_ARCH__)
   cuda_arch_compile[0] = __CUDA_ARCH__;
#endif
}

/*
 * Assume this function is called inside HYPRE_Init(), at a place where we do not want to
 * activate memory pooling, so we do not use hypre's memory model to Alloc and Free.
 * See commented out code below (and do not delete)
*/
void hypre_CudaCompileFlagCheck()
{
   // This is really only defined for CUDA and not for HIP
#if defined(HYPRE_USING_CUDA)

   HYPRE_Int device = hypre_HandleDevice(hypre_handle());

   struct cudaDeviceProp props;
   cudaGetDeviceProperties(&props, device);
   hypre_int cuda_arch_actual = props.major * 100 + props.minor * 10;
   hypre_int cuda_arch_compile = -1;
   dim3 gDim(1, 1, 1), bDim(1, 1, 1);

   hypre_int *cuda_arch_compile_d = NULL;
   //cuda_arch_compile_d = hypre_TAlloc(hypre_int, 1, HYPRE_MEMORY_DEVICE);
   HYPRE_CUDA_CALL( cudaMalloc(&cuda_arch_compile_d, sizeof(hypre_int)) );
   hypre_TMemcpy(cuda_arch_compile_d, &cuda_arch_compile, hypre_int, 1, HYPRE_MEMORY_DEVICE,
                 HYPRE_MEMORY_HOST);
   HYPRE_GPU_LAUNCH( hypreCUDAKernel_CompileFlagSafetyCheck, gDim, bDim, cuda_arch_compile_d );
   hypre_TMemcpy(&cuda_arch_compile, cuda_arch_compile_d, hypre_int, 1, HYPRE_MEMORY_HOST,
                 HYPRE_MEMORY_DEVICE);
   //hypre_TFree(cuda_arch_compile_d, HYPRE_MEMORY_DEVICE);
   HYPRE_CUDA_CALL( cudaFree(cuda_arch_compile_d) );

   /* HYPRE_CUDA_CALL(cudaDeviceSynchronize()); */

   if (-1 == cuda_arch_compile)
   {
      hypre_error_w_msg(1, "hypre error: no proper cuda_arch found");
   }
   else if (cuda_arch_actual != cuda_arch_compile)
   {
      char msg[256];
      hypre_sprintf(msg, "hypre warning: Compile 'arch=compute_' does not match device arch %d",
                    cuda_arch_actual);
      hypre_error_w_msg(1, msg);
      /*
      hypre_printf("%s\n", msg);
      hypre_MPI_Abort(hypre_MPI_COMM_WORLD, -1);
      */
   }

#endif // defined(HYPRE_USING_CUDA)
}

__global__ void
hypreCUDAKernel_CopyParCSRRows(HYPRE_Int      nrows,
                               HYPRE_Int     *d_row_indices,
                               HYPRE_Int      has_offd,
                               HYPRE_BigInt   first_col,
                               HYPRE_BigInt  *d_col_map_offd_A,
                               HYPRE_Int     *d_diag_i,
                               HYPRE_Int     *d_diag_j,
                               HYPRE_Complex *d_diag_a,
                               HYPRE_Int     *d_offd_i,
                               HYPRE_Int     *d_offd_j,
                               HYPRE_Complex *d_offd_a,
                               HYPRE_Int     *d_ib,
                               HYPRE_BigInt  *d_jb,
                               HYPRE_Complex *d_ab)
{
   const HYPRE_Int global_warp_id = hypre_cuda_get_grid_warp_id<1, 1>();

   if (global_warp_id >= nrows)
   {
      return;
   }

   /* lane id inside the warp */
   const HYPRE_Int lane_id = hypre_cuda_get_lane_id<1>();
   HYPRE_Int i, j, k, p, row, istart, iend, bstart;

   /* diag part */
   if (lane_id < 2)
   {
      /* row index to work on */
      if (d_row_indices)
      {
         row = read_only_load(d_row_indices + global_warp_id);
      }
      else
      {
         row = global_warp_id;
      }
      /* start/end position of the row */
      j = read_only_load(d_diag_i + row + lane_id);
      /* start position of b */
      k = d_ib ? read_only_load(d_ib + global_warp_id) : 0;
   }
   istart = __shfl_sync(HYPRE_WARP_FULL_MASK, j, 0);
   iend   = __shfl_sync(HYPRE_WARP_FULL_MASK, j, 1);
   bstart = __shfl_sync(HYPRE_WARP_FULL_MASK, k, 0);

   p = bstart - istart;
   for (i = istart + lane_id; i < iend; i += HYPRE_WARP_SIZE)
   {
      d_jb[p + i] = read_only_load(d_diag_j + i) + first_col;
      if (d_ab)
      {
         d_ab[p + i] = read_only_load(d_diag_a + i);
      }
   }

   if (!has_offd)
   {
      return;
   }

   /* offd part */
   if (lane_id < 2)
   {
      j = read_only_load(d_offd_i + row + lane_id);
   }
   bstart += iend - istart;
   istart = __shfl_sync(HYPRE_WARP_FULL_MASK, j, 0);
   iend   = __shfl_sync(HYPRE_WARP_FULL_MASK, j, 1);

   p = bstart - istart;
   for (i = istart + lane_id; i < iend; i += HYPRE_WARP_SIZE)
   {
      if (d_col_map_offd_A)
      {
         d_jb[p + i] = d_col_map_offd_A[read_only_load(d_offd_j + i)];
      }
      else
      {
         d_jb[p + i] = -1 - read_only_load(d_offd_j + i);
      }

      if (d_ab)
      {
         d_ab[p + i] = read_only_load(d_offd_a + i);
      }
   }
}

/* B = A(row_indices, :) */
/* Note: d_ib is an input vector that contains row ptrs,
 *       i.e., start positions where to put the rows in d_jb and d_ab.
 *       The col indices in B are global indices, i.e., BigJ
 *       of length (nrows + 1) or nrow (without the last entry, nnz) */
/* Special cases:
 *    if d_row_indices == NULL, it means d_row_indices=[0,1,...,nrows-1]
 *    If col_map_offd_A == NULL, use (-1 - d_offd_j) as column id
 *    If nrows == 1 and d_ib == NULL, it means d_ib[0] = 0 */
HYPRE_Int
hypreDevice_CopyParCSRRows(HYPRE_Int      nrows,
                           HYPRE_Int     *d_row_indices,
                           HYPRE_Int      job,
                           HYPRE_Int      has_offd,
                           HYPRE_BigInt   first_col,
                           HYPRE_BigInt  *d_col_map_offd_A,
                           HYPRE_Int     *d_diag_i,
                           HYPRE_Int     *d_diag_j,
                           HYPRE_Complex *d_diag_a,
                           HYPRE_Int     *d_offd_i,
                           HYPRE_Int     *d_offd_j,
                           HYPRE_Complex *d_offd_a,
                           HYPRE_Int     *d_ib,
                           HYPRE_BigInt  *d_jb,
                           HYPRE_Complex *d_ab)
{
   /* trivial case */
   if (nrows <= 0)
   {
      return hypre_error_flag;
   }

   hypre_assert(!(nrows > 1 && d_ib == NULL));

   const dim3 bDim = hypre_GetDefaultDeviceBlockDimension();
   const dim3 gDim = hypre_GetDefaultDeviceGridDimension(nrows, "warp", bDim);

   /*
   if (job == 2)
   {
   }
   */

   HYPRE_GPU_LAUNCH( hypreCUDAKernel_CopyParCSRRows, gDim, bDim,
                     nrows, d_row_indices, has_offd, first_col, d_col_map_offd_A,
                     d_diag_i, d_diag_j, d_diag_a,
                     d_offd_i, d_offd_j, d_offd_a,
                     d_ib, d_jb, d_ab );

   return hypre_error_flag;
}

HYPRE_Int
hypreDevice_IntegerReduceSum(HYPRE_Int n, HYPRE_Int *d_i)
{
   return HYPRE_THRUST_CALL(reduce, d_i, d_i + n);
}

HYPRE_Int
<<<<<<< HEAD
hypreDevice_IntegerInclusiveScan(HYPRE_Int n, HYPRE_Int *d_i)
{
   HYPRE_THRUST_CALL(inclusive_scan, d_i, d_i + n, d_i);

   return hypre_error_flag;
}

HYPRE_Int
hypreDevice_IntegerExclusiveScan(HYPRE_Int n, HYPRE_Int *d_i)
{
   HYPRE_THRUST_CALL(exclusive_scan, d_i, d_i + n, d_i);

   return hypre_error_flag;
}

template<typename T>
__global__ void
hypreCUDAKernel_axpyn(T *x, size_t n, T *y, T *z, T a)
{
   HYPRE_Int i = hypre_cuda_get_grid_thread_id<1, 1>();

   if (i < n)
   {
      z[i] = a * x[i] + y[i];
   }
}

template<typename T>
HYPRE_Int
hypreDevice_Axpyn(T *d_x, size_t n, T *d_y, T *d_z, T a)
=======
hypreDevice_Scalen(HYPRE_Complex *d_x, size_t n, HYPRE_Complex v)
>>>>>>> 5f7608b8
{
#if 0
   HYPRE_THRUST_CALL( transform, d_x, d_x + n, d_y, d_z, a * _1 + _2 );
#else
   if (n <= 0)
   {
      return hypre_error_flag;
   }

   dim3 bDim = hypre_GetDefaultDeviceBlockDimension();
   dim3 gDim = hypre_GetDefaultDeviceGridDimension(n, "thread", bDim);

   HYPRE_CUDA_LAUNCH( hypreCUDAKernel_axpyn, gDim, bDim, d_x, n, d_y, d_z, a );
#endif

   return hypre_error_flag;
}

HYPRE_Int
hypreDevice_ComplexAxpyn(HYPRE_Complex *d_x, size_t n, HYPRE_Complex *d_y, HYPRE_Complex *d_z,
                         HYPRE_Complex a)
{
   return hypreDevice_Axpyn(d_x, n, d_y, d_z, a);
}

HYPRE_Int
hypreDevice_IntAxpyn(HYPRE_Int *d_x, size_t n, HYPRE_Int *d_y, HYPRE_Int *d_z, HYPRE_Int a)
{
   return hypreDevice_Axpyn(d_x, n, d_y, d_z, a);
}

template<typename T>
__global__ void
hypreCUDAKernel_scalen(T *x, size_t n, T *y, T v)
{
   HYPRE_Int i = hypre_cuda_get_grid_thread_id<1, 1>();

   if (i < n)
   {
      y[i] = x[i] * v;
   }
}

template<typename T>
HYPRE_Int
hypreDevice_Scalen(T *d_x, size_t n, T *d_y, T v)
{
#if 0
   HYPRE_THRUST_CALL( transform, d_x, d_x + n, d_y, v * _1 );
#else
   if (n <= 0)
   {
      return hypre_error_flag;
   }

   dim3 bDim = hypre_GetDefaultDeviceBlockDimension();
   dim3 gDim = hypre_GetDefaultDeviceGridDimension(n, "thread", bDim);

   HYPRE_CUDA_LAUNCH( hypreCUDAKernel_scalen, gDim, bDim, d_x, n, d_y, v );
#endif

   return hypre_error_flag;
}

HYPRE_Int
hypreDevice_IntScalen(HYPRE_Int *d_x, size_t n, HYPRE_Int *d_y, HYPRE_Int v)
{
   return hypreDevice_Scalen(d_x, n, d_y, v);
}

HYPRE_Int
hypreDevice_ComplexScalen(HYPRE_Complex *d_x, size_t n, HYPRE_Complex *d_y, HYPRE_Complex v)
{
   return hypreDevice_Scalen(d_x, n, d_y, v);
}

template<typename T>
__global__ void
hypreCUDAKernel_filln(T *x, size_t n, T v)
{
   HYPRE_Int i = hypre_cuda_get_grid_thread_id<1, 1>();

   if (i < n)
   {
      x[i] = v;
   }
}

template<typename T>
HYPRE_Int
hypreDevice_Filln(T *d_x, size_t n, T v)
{
#if 0
   HYPRE_THRUST_CALL( fill_n, d_x, n, v);
#else
   if (n <= 0)
   {
      return hypre_error_flag;
   }

   dim3 bDim = hypre_GetDefaultDeviceBlockDimension();
   dim3 gDim = hypre_GetDefaultDeviceGridDimension(n, "thread", bDim);

   HYPRE_CUDA_LAUNCH( hypreCUDAKernel_filln, gDim, bDim, d_x, n, v );
#endif

   return hypre_error_flag;
}

HYPRE_Int
hypreDevice_ComplexFilln(HYPRE_Complex *d_x, size_t n, HYPRE_Complex v)
{
   return hypreDevice_Filln(d_x, n, v);
}

HYPRE_Int
hypreDevice_CharFilln(char *d_x, size_t n, char v)
{
   return hypreDevice_Filln(d_x, n, v);
}

HYPRE_Int
hypreDevice_IntFilln(HYPRE_Int *d_x, size_t n, HYPRE_Int v)
{
   return hypreDevice_Filln(d_x, n, v);
}

HYPRE_Int
hypreDevice_BigIntFilln(HYPRE_BigInt *d_x, size_t n, HYPRE_BigInt v)
{
   return hypreDevice_Filln(d_x, n, v);
}

struct hypre_empty_row_functor
{
   // This is needed for clang
   typedef bool result_type;

   __device__
   bool operator()(const thrust::tuple<HYPRE_Int, HYPRE_Int>& t) const
   {
      const HYPRE_Int a = thrust::get<0>(t);
      const HYPRE_Int b = thrust::get<1>(t);

      return a != b;
   }
};

/* Input: d_row_num, of size nrows, contains the rows indices that can be BigInt or Int
 * Output: d_row_ind */
template <typename T>
HYPRE_Int
hypreDevice_CsrRowPtrsToIndicesWithRowNum(HYPRE_Int nrows, HYPRE_Int nnz, HYPRE_Int *d_row_ptr,
                                          T *d_row_num, T *d_row_ind)
{
   /* trivial case */
   if (nrows <= 0)
   {
      return hypre_error_flag;
   }

   HYPRE_Int *map = hypre_TAlloc(HYPRE_Int, nnz, HYPRE_MEMORY_DEVICE);

   hypreDevice_CsrRowPtrsToIndices_v2(nrows, nnz, d_row_ptr, map);

   HYPRE_THRUST_CALL(gather, map, map + nnz, d_row_num, d_row_ind);

   hypre_TFree(map, HYPRE_MEMORY_DEVICE);

   return hypre_error_flag;
}

template HYPRE_Int hypreDevice_CsrRowPtrsToIndicesWithRowNum(HYPRE_Int nrows, HYPRE_Int nnz,
                                                             HYPRE_Int *d_row_ptr, HYPRE_Int *d_row_num, HYPRE_Int *d_row_ind);
#if defined(HYPRE_MIXEDINT)
template HYPRE_Int hypreDevice_CsrRowPtrsToIndicesWithRowNum(HYPRE_Int nrows, HYPRE_Int nnz,
                                                             HYPRE_Int *d_row_ptr, HYPRE_BigInt *d_row_num, HYPRE_BigInt *d_row_ind);
#endif

__global__ void
hypreCUDAKernel_ScatterAddTrivial(HYPRE_Int n, HYPRE_Real *x, HYPRE_Int *map, HYPRE_Real *y)
{
   for (HYPRE_Int i = 0; i < n; i++)
   {
      x[map[i]] += y[i];
   }
}

/* x[map[i]] += y[i], same index cannot appear more than once in map */
__global__ void
hypreCUDAKernel_ScatterAdd(HYPRE_Int n, HYPRE_Real *x, HYPRE_Int *map, HYPRE_Real *y)
{
   HYPRE_Int global_thread_id = hypre_cuda_get_grid_thread_id<1, 1>();

   if (global_thread_id < n)
   {
      x[map[global_thread_id]] += y[global_thread_id];
   }
}

/* Generalized Scatter-and-Add
 * for i = 0 : ny-1, x[map[i]] += y[i];
 * Note: An index is allowed to appear more than once in map
 *       Content in y will be destroyed
 *       When work != NULL, work is at least of size [2*sizeof(HYPRE_Int)+sizeof(HYPRE_Complex)]*ny
 */
HYPRE_Int
hypreDevice_GenScatterAdd(HYPRE_Real *x, HYPRE_Int ny, HYPRE_Int *map, HYPRE_Real *y, char *work)
{
   if (ny <= 0)
   {
      return hypre_error_flag;
   }

   if (ny <= 2)
   {
      /* trivial cases, n = 1, 2 */
      dim3 bDim = 1;
      dim3 gDim = 1;
      HYPRE_GPU_LAUNCH( hypreCUDAKernel_ScatterAddTrivial, gDim, bDim, ny, x, map, y );
   }
   else
   {
      /* general cases */
      HYPRE_Int *map2, *reduced_map, reduced_n;
      HYPRE_Real *reduced_y;

      if (work)
      {
         map2 = (HYPRE_Int *) work;
         reduced_map = map2 + ny;
         reduced_y = (HYPRE_Real *) (reduced_map + ny);
      }
      else
      {
         map2        = hypre_TAlloc(HYPRE_Int,  ny, HYPRE_MEMORY_DEVICE);
         reduced_map = hypre_TAlloc(HYPRE_Int,  ny, HYPRE_MEMORY_DEVICE);
         reduced_y   = hypre_TAlloc(HYPRE_Real, ny, HYPRE_MEMORY_DEVICE);
      }

      hypre_TMemcpy(map2, map, HYPRE_Int, ny, HYPRE_MEMORY_DEVICE, HYPRE_MEMORY_DEVICE);

      HYPRE_THRUST_CALL(sort_by_key, map2, map2 + ny, y);

      thrust::pair<HYPRE_Int*, HYPRE_Real*> new_end = HYPRE_THRUST_CALL( reduce_by_key,
                                                                         map2,
                                                                         map2 + ny,
                                                                         y,
                                                                         reduced_map,
                                                                         reduced_y );

      reduced_n = new_end.first - reduced_map;

      hypre_assert(reduced_n == new_end.second - reduced_y);

      dim3 bDim = hypre_GetDefaultDeviceBlockDimension();
      dim3 gDim = hypre_GetDefaultDeviceGridDimension(reduced_n, "thread", bDim);

      HYPRE_GPU_LAUNCH( hypreCUDAKernel_ScatterAdd, gDim, bDim,
                        reduced_n, x, reduced_map, reduced_y );

      if (!work)
      {
         hypre_TFree(map2, HYPRE_MEMORY_DEVICE);
         hypre_TFree(reduced_map, HYPRE_MEMORY_DEVICE);
         hypre_TFree(reduced_y, HYPRE_MEMORY_DEVICE);
      }
   }

   return hypre_error_flag;
}

/* x[map[i]] = v */
template <typename T>
__global__ void
hypreCUDAKernel_ScatterConstant(T *x, HYPRE_Int n, HYPRE_Int *map, T v)
{
   HYPRE_Int global_thread_id = hypre_cuda_get_grid_thread_id<1, 1>();

   if (global_thread_id < n)
   {
      x[map[global_thread_id]] = v;
   }
}

/* x[map[i]] = v
 * n is length of map
 * TODO: thrust? */
template <typename T>
HYPRE_Int
hypreDevice_ScatterConstant(T *x, HYPRE_Int n, HYPRE_Int *map, T v)
{
   /* trivial case */
   if (n <= 0)
   {
      return hypre_error_flag;
   }

   dim3 bDim = hypre_GetDefaultDeviceBlockDimension();
   dim3 gDim = hypre_GetDefaultDeviceGridDimension(n, "thread", bDim);

   HYPRE_GPU_LAUNCH( hypreCUDAKernel_ScatterConstant, gDim, bDim, x, n, map, v );

   return hypre_error_flag;
}

template HYPRE_Int hypreDevice_ScatterConstant(HYPRE_Int     *x, HYPRE_Int n, HYPRE_Int *map,
                                               HYPRE_Int     v);
template HYPRE_Int hypreDevice_ScatterConstant(HYPRE_Complex *x, HYPRE_Int n, HYPRE_Int *map,
                                               HYPRE_Complex v);

__global__ void
hypreCUDAKernel_DiagScaleVector(HYPRE_Int n, HYPRE_Int *A_i, HYPRE_Complex *A_data,
                                HYPRE_Complex *x, HYPRE_Complex beta, HYPRE_Complex *y)
{
   HYPRE_Int i = hypre_cuda_get_grid_thread_id<1, 1>();

   if (i < n)
   {
      if (beta != 0.0)
      {
         y[i] = x[i] / A_data[A_i[i]] + beta * y[i];
      }
      else
      {
         y[i] = x[i] / A_data[A_i[i]];
      }
   }
}

/* y = diag(A) \ x + beta y
 * Note: Assume A_i[i] points to the ith diagonal entry of A */
HYPRE_Int
hypreDevice_DiagScaleVector(HYPRE_Int n, HYPRE_Int *A_i, HYPRE_Complex *A_data, HYPRE_Complex *x,
                            HYPRE_Complex beta, HYPRE_Complex *y)
{
   /* trivial case */
   if (n <= 0)
   {
      return hypre_error_flag;
   }

   dim3 bDim = hypre_GetDefaultDeviceBlockDimension();
   dim3 gDim = hypre_GetDefaultDeviceGridDimension(n, "thread", bDim);

   HYPRE_GPU_LAUNCH( hypreCUDAKernel_DiagScaleVector, gDim, bDim, n, A_i, A_data, x, beta, y );

   return hypre_error_flag;
}

__global__ void
hypreCUDAKernel_DiagScaleVector2(HYPRE_Int n, HYPRE_Int *A_i, HYPRE_Complex *A_data,
                                 HYPRE_Complex *x, HYPRE_Complex beta, HYPRE_Complex *y, HYPRE_Complex *z)
{
   HYPRE_Int i = hypre_cuda_get_grid_thread_id<1, 1>();

   if (i < n)
   {
      HYPRE_Complex t = x[i] / A_data[A_i[i]];
      y[i] = t;
      z[i] += beta * t;
   }
}

/* y = diag(A) \ x
 * z = beta * (diag(A) \ x) + z
 * Note: Assume A_i[i] points to the ith diagonal entry of A */
HYPRE_Int
hypreDevice_DiagScaleVector2(HYPRE_Int n, HYPRE_Int *A_i, HYPRE_Complex *A_data, HYPRE_Complex *x,
                             HYPRE_Complex beta, HYPRE_Complex *y, HYPRE_Complex *z)
{
   /* trivial case */
   if (n <= 0)
   {
      return hypre_error_flag;
   }

   dim3 bDim = hypre_GetDefaultDeviceBlockDimension();
   dim3 gDim = hypre_GetDefaultDeviceGridDimension(n, "thread", bDim);

   HYPRE_GPU_LAUNCH( hypreCUDAKernel_DiagScaleVector2, gDim, bDim, n, A_i, A_data, x, beta, y, z );

   return hypre_error_flag;
}

__global__ void
hypreCUDAKernel_BigToSmallCopy(      HYPRE_Int*    __restrict__ tgt,
                                     const HYPRE_BigInt* __restrict__ src,
                                     HYPRE_Int                  size)
{
   HYPRE_Int i = hypre_cuda_get_grid_thread_id<1, 1>();

   if (i < size)
   {
      tgt[i] = src[i];
   }
}

HYPRE_Int
hypreDevice_BigToSmallCopy(HYPRE_Int *tgt, const HYPRE_BigInt *src, HYPRE_Int size)
{
   dim3 bDim = hypre_GetDefaultDeviceBlockDimension();
   dim3 gDim = hypre_GetDefaultDeviceGridDimension(size, "thread", bDim);

   HYPRE_GPU_LAUNCH( hypreCUDAKernel_BigToSmallCopy, gDim, bDim, tgt, src, size);

   return hypre_error_flag;
}

/* opt:
 *      0, (a,b) < (a',b') iff a < a' or (a = a' and  b  <  b')                       [normal tupe comp]
 *      2, (a,b) < (a',b') iff a < a' or (a = a' and (b == a or b < b') and b' != a') [used in assembly to put diagonal first]
 */
template <typename T1, typename T2, typename T3, typename T4>
HYPRE_Int
hypreDevice_StableSortTupleByTupleKey(HYPRE_Int N, T1 *keys1, T2 *keys2, T3 *vals1, T4 *vals2,
                                      HYPRE_Int opt)
{
   auto begin_keys = thrust::make_zip_iterator(thrust::make_tuple(keys1,     keys2));
   auto end_keys   = thrust::make_zip_iterator(thrust::make_tuple(keys1 + N, keys2 + N));
   auto begin_vals = thrust::make_zip_iterator(thrust::make_tuple(vals1,     vals2));

   if (opt == 0)
   {
      HYPRE_THRUST_CALL(stable_sort_by_key, begin_keys, end_keys, begin_vals,
                        thrust::less< thrust::tuple<T1, T2> >());
   }
   else if (opt == 2)
   {
      HYPRE_THRUST_CALL(stable_sort_by_key, begin_keys, end_keys, begin_vals, TupleComp3<T1, T2>());
   }

   return hypre_error_flag;
}

template HYPRE_Int hypreDevice_StableSortTupleByTupleKey(HYPRE_Int N, HYPRE_Int *keys1,
                                                         HYPRE_Int *keys2, char *vals1, HYPRE_Complex *vals2, HYPRE_Int opt);
#if defined(HYPRE_MIXEDINT)
template HYPRE_Int hypreDevice_StableSortTupleByTupleKey(HYPRE_Int N, HYPRE_BigInt *keys1,
                                                         HYPRE_BigInt *keys2, char *vals1, HYPRE_Complex *vals2, HYPRE_Int opt);
#endif

#endif // #if defined(HYPRE_USING_CUDA)  || defined(HYPRE_USING_HIP)

#if defined(HYPRE_USING_CUSPARSE)
/*
 * @brief Determines the associated CudaDataType for the HYPRE_Complex typedef
 * @return Returns cuda data type corresponding with HYPRE_Complex
 *
 * @todo Should be known compile time
 * @todo Support more sizes
 * @todo Support complex
 * @warning Only works for Single and Double precision
 * @note Perhaps some typedefs should be added where HYPRE_Complex is typedef'd
 */
cudaDataType
hypre_HYPREComplexToCudaDataType()
{
   /*
   if (sizeof(char)*CHAR_BIT != 8)
   {
      hypre_error_w_msg(HYPRE_ERROR_GENERIC, "ERROR:  Unsupported char size");
      hypre_assert(false);
   }
   */
#if defined(HYPRE_COMPLEX)
   return CUDA_C_64F;
#else
#if defined(HYPRE_SINGLE)
   hypre_assert(sizeof(HYPRE_Complex) == 4);
   return CUDA_R_32F;
#elif defined(HYPRE_LONG_DOUBLE)
#error "Long Double is not supported on GPUs"
#else
   hypre_assert(sizeof(HYPRE_Complex) == 8);
   return CUDA_R_64F;
#endif
#endif // #if defined(HYPRE_COMPLEX)
}

/*
 * @brief Determines the associated cusparseIndexType_t for the HYPRE_Int typedef
 */
cusparseIndexType_t
hypre_HYPREIntToCusparseIndexType()
{
   /*
   if(sizeof(char)*CHAR_BIT!=8)
   {
      hypre_error_w_msg(HYPRE_ERROR_GENERIC, "ERROR:  Unsupported char size");
      hypre_assert(false);
   }
   */

#if defined(HYPRE_BIGINT)
   hypre_assert(sizeof(HYPRE_Int) == 8);
   return CUSPARSE_INDEX_64I;
#else
   hypre_assert(sizeof(HYPRE_Int) == 4);
   return CUSPARSE_INDEX_32I;
#endif
}
#endif // #if defined(HYPRE_USING_CUSPARSE)

/* CUDA/HIP stream */
#if defined(HYPRE_USING_CUDA) || defined(HYPRE_USING_HIP) || defined(HYPRE_USING_SYCL)

#if defined(HYPRE_USING_CUDA)
cudaStream_t
#elif defined(HYPRE_USING_HIP)
hipStream_t
#elif defined(HYPRE_USING_SYCL)
sycl::queue*
#endif
hypre_DeviceDataStream(hypre_DeviceData *data, HYPRE_Int i)
{
#if defined(HYPRE_USING_CUDA)
   cudaStream_t stream = 0;
#elif defined(HYPRE_USING_HIP)
   hipStream_t stream = 0;
#elif defined(HYPRE_USING_SYCL)
   sycl::queue *stream = NULL;
#endif

#if defined(HYPRE_USING_CUDA_STREAMS)
   if (i >= HYPRE_MAX_NUM_STREAMS)
   {
      /* return the default stream, i.e., the NULL stream */
      /*
      hypre_printf("device stream %d exceeds the max number %d\n",
                   i, HYPRE_MAX_NUM_STREAMS);
      */
      return NULL;
   }

   if (data->streams[i])
   {
      return data->streams[i];
   }

#if defined(HYPRE_USING_CUDA)
   //HYPRE_CUDA_CALL(cudaStreamCreateWithFlags(&stream,cudaStreamNonBlocking));
   HYPRE_CUDA_CALL(cudaStreamCreateWithFlags(&stream, cudaStreamDefault));
#elif defined(HYPRE_USING_HIP)
   HYPRE_HIP_CALL(hipStreamCreateWithFlags(&stream, hipStreamDefault));
#elif defined(HYPRE_USING_SYCL)
   auto sycl_asynchandler = [] (sycl::exception_list exceptions)
   {
      for (std::exception_ptr const& e : exceptions)
      {
         try
         {
            std::rethrow_exception(e);
         }
         catch (sycl::exception const& ex)
         {
            std::cout << "Caught asynchronous SYCL exception:" << std::endl
                      << ex.what() << ", SYCL code: " << ex.code() << std::endl;
         }
      }
   };

   sycl::device* sycl_device = data->device;
   sycl::context sycl_ctxt   = sycl::context(*sycl_device, sycl_asynchandler);
   stream = new sycl::queue(sycl_ctxt, *sycl_device, sycl::property_list{sycl::property::queue::in_order{}});
#endif

   data->streams[i] = stream;
#endif

   return stream;
}

#if defined(HYPRE_USING_CUDA)
cudaStream_t
#elif defined(HYPRE_USING_HIP)
hipStream_t
#elif defined(HYPRE_USING_SYCL)
sycl::queue*
#endif
hypre_DeviceDataComputeStream(hypre_DeviceData *data)
{
   return hypre_DeviceDataStream(data, hypre_DeviceDataComputeStreamNum(data));
}

#endif // #if defined(HYPRE_USING_CUDA) || defined(HYPRE_USING_HIP) || defined(HYPRE_USING_SYCL)

#if defined(HYPRE_USING_CURAND)
curandGenerator_t
hypre_DeviceDataCurandGenerator(hypre_DeviceData *data)
{
   if (data->curand_generator)
   {
      return data->curand_generator;
   }

   curandGenerator_t gen;
   HYPRE_CURAND_CALL( curandCreateGenerator(&gen, CURAND_RNG_PSEUDO_DEFAULT) );
   HYPRE_CURAND_CALL( curandSetPseudoRandomGeneratorSeed(gen, 1234ULL) );
   HYPRE_CURAND_CALL( curandSetGeneratorOffset(gen, 0) );
   HYPRE_CURAND_CALL( curandSetStream(gen, hypre_DeviceDataComputeStream(data)) );

   data->curand_generator = gen;

   return gen;
}

/* T = float or hypre_double */
template <typename T>
HYPRE_Int
hypre_CurandUniform_core( HYPRE_Int          n,
                          T                 *urand,
                          HYPRE_Int          set_seed,
                          hypre_ulonglongint seed,
                          HYPRE_Int          set_offset,
                          hypre_ulonglongint offset)
{
   curandGenerator_t gen = hypre_HandleCurandGenerator(hypre_handle());

   if (set_seed)
   {
      HYPRE_CURAND_CALL( curandSetPseudoRandomGeneratorSeed(gen, seed) );
   }

   if (set_offset)
   {
      HYPRE_CURAND_CALL( curandSetGeneratorOffset(gen, offset) );
   }

   if (sizeof(T) == sizeof(hypre_double))
   {
      HYPRE_CURAND_CALL( curandGenerateUniformDouble(gen, (hypre_double *) urand, n) );
   }
   else if (sizeof(T) == sizeof(float))
   {
      HYPRE_CURAND_CALL( curandGenerateUniform(gen, (float *) urand, n) );
   }

   return hypre_error_flag;
}
#endif /* #if defined(HYPRE_USING_CURAND) */

#if defined(HYPRE_USING_ROCRAND)
rocrand_generator
hypre_DeviceDataCurandGenerator(hypre_DeviceData *data)
{
   if (data->curand_generator)
   {
      return data->curand_generator;
   }

   rocrand_generator gen;
   HYPRE_ROCRAND_CALL( rocrand_create_generator(&gen, ROCRAND_RNG_PSEUDO_DEFAULT) );
   HYPRE_ROCRAND_CALL( rocrand_set_seed(gen, 1234ULL) );
   HYPRE_ROCRAND_CALL( rocrand_set_offset(gen, 0) );
   HYPRE_ROCRAND_CALL( rocrand_set_stream(gen, hypre_DeviceDataComputeStream(data)) );

   data->curand_generator = gen;

   return gen;
}

template <typename T>
HYPRE_Int
hypre_CurandUniform_core( HYPRE_Int          n,
                          T                 *urand,
                          HYPRE_Int          set_seed,
                          hypre_ulonglongint seed,
                          HYPRE_Int          set_offset,
                          hypre_ulonglongint offset)
{
   hypre_GpuProfilingPushRange("hypre_CurandUniform_core");

   rocrand_generator gen = hypre_HandleCurandGenerator(hypre_handle());

   if (set_seed)
   {
      HYPRE_ROCRAND_CALL( rocrand_set_seed(gen, seed) );
   }

   if (set_offset)
   {
      HYPRE_ROCRAND_CALL( rocrand_set_offset(gen, offset) );
   }

   if (sizeof(T) == sizeof(hypre_double))
   {
      HYPRE_ROCRAND_CALL( rocrand_generate_uniform_double(gen, (hypre_double *) urand, n) );
   }
   else if (sizeof(T) == sizeof(float))
   {
      HYPRE_ROCRAND_CALL( rocrand_generate_uniform(gen, (float *) urand, n) );
   }

   hypre_GpuProfilingPopRange();

   return hypre_error_flag;
}
#endif /* #if defined(HYPRE_USING_ROCRAND) */

#if defined(HYPRE_USING_CURAND) || defined(HYPRE_USING_ROCRAND)

HYPRE_Int
hypre_CurandUniform( HYPRE_Int          n,
                     HYPRE_Real        *urand,
                     HYPRE_Int          set_seed,
                     hypre_ulonglongint seed,
                     HYPRE_Int          set_offset,
                     hypre_ulonglongint offset)
{
   return hypre_CurandUniform_core(n, urand, set_seed, seed, set_offset, offset);
}

HYPRE_Int
hypre_CurandUniformSingle( HYPRE_Int          n,
                           float             *urand,
                           HYPRE_Int          set_seed,
                           hypre_ulonglongint seed,
                           HYPRE_Int          set_offset,
                           hypre_ulonglongint offset)
{
   return hypre_CurandUniform_core(n, urand, set_seed, seed, set_offset, offset);
}

HYPRE_Int
hypre_ResetDeviceRandGenerator( hypre_ulonglongint seed,
                                hypre_ulonglongint offset )
{
#if defined(HYPRE_USING_CURAND)
   curandGenerator_t gen = hypre_HandleCurandGenerator(hypre_handle());
   HYPRE_CURAND_CALL( curandSetPseudoRandomGeneratorSeed(gen, seed) );
   HYPRE_CURAND_CALL( curandSetGeneratorOffset(gen, offset) );
#elif defined(HYPRE_USING_ROCRAND)
   rocrand_generator gen = hypre_HandleCurandGenerator(hypre_handle());
   HYPRE_ROCRAND_CALL( rocrand_set_seed(gen, seed) );
   HYPRE_ROCRAND_CALL( rocrand_set_offset(gen, offset) );
#endif
   return hypre_error_flag;
}

#endif /* #if defined(HYPRE_USING_CURAND) || defined(HYPRE_USING_ROCRAND) */

#if defined(HYPRE_USING_CUBLAS)
cublasHandle_t
hypre_DeviceDataCublasHandle(hypre_DeviceData *data)
{
   if (data->cublas_handle)
   {
      return data->cublas_handle;
   }

   cublasHandle_t handle;
   HYPRE_CUBLAS_CALL( cublasCreate(&handle) );

   HYPRE_CUBLAS_CALL( cublasSetStream(handle, hypre_DeviceDataComputeStream(data)) );

   data->cublas_handle = handle;

   return handle;
}
#endif

#if defined(HYPRE_USING_CUSPARSE)
cusparseHandle_t
hypre_DeviceDataCusparseHandle(hypre_DeviceData *data)
{
   if (data->cusparse_handle)
   {
      return data->cusparse_handle;
   }

   cusparseHandle_t handle;
   HYPRE_CUSPARSE_CALL( cusparseCreate(&handle) );

   HYPRE_CUSPARSE_CALL( cusparseSetStream(handle, hypre_DeviceDataComputeStream(data)) );

   data->cusparse_handle = handle;

   return handle;
}
#endif // defined(HYPRE_USING_CUSPARSE)


#if defined(HYPRE_USING_ROCSPARSE)
rocsparse_handle
hypre_DeviceDataCusparseHandle(hypre_DeviceData *data)
{
   if (data->cusparse_handle)
   {
      return data->cusparse_handle;
   }

   rocsparse_handle handle;
   HYPRE_ROCSPARSE_CALL( rocsparse_create_handle(&handle) );

   HYPRE_ROCSPARSE_CALL( rocsparse_set_stream(handle, hypre_DeviceDataComputeStream(data)) );

   data->cusparse_handle = handle;

   return handle;
}
#endif // defined(HYPRE_USING_ROCSPARSE)


#if defined(HYPRE_USING_GPU)

hypre_DeviceData*
hypre_DeviceDataCreate()
{
   hypre_DeviceData *data = hypre_CTAlloc(hypre_DeviceData, 1, HYPRE_MEMORY_HOST);

#if defined(HYPRE_USING_SYCL)
   hypre_DeviceDataDevice(data)            = nullptr;
#else
   hypre_DeviceDataDevice(data)            = 0;
#endif
   hypre_DeviceDataComputeStreamNum(data)  = 0;

   /* SpGeMM */
<<<<<<< HEAD
#if defined(HYPRE_USING_CUSPARSE) || defined(HYPRE_USING_ROCSPARSE)
   hypre_DeviceDataSpgemmUseCusparse(data) = 1;
   hypre_DeviceDataSpMVUseCusparse(data)   = 1;
=======
#if defined(HYPRE_USING_CUSPARSE) || defined(HYPRE_USING_ROCSPARSE) || defined(HYPRE_USING_ONEMKLSPARSE)
   hypre_DeviceDataSpgemmUseVendor(data) = 1;
>>>>>>> 5f7608b8
#else
   hypre_DeviceDataSpgemmUseVendor(data) = 0;
#endif

   hypre_DeviceDataSpTransUseCusparse(data) = 0;

   hypre_DeviceDataSpgemmAlgorithm(data)                = 1;
   /* 1: naive overestimate, 2: naive underestimate, 3: Cohen's algorithm */
   hypre_DeviceDataSpgemmRownnzEstimateMethod(data)     = 3;
   hypre_DeviceDataSpgemmRownnzEstimateNsamples(data)   = 32;
   hypre_DeviceDataSpgemmRownnzEstimateMultFactor(data) = 1.5;
   hypre_DeviceDataSpgemmHashType(data)                 = 'D';

   /* pmis */
#if defined(HYPRE_USING_CURAND) || defined(HYPRE_USING_ROCRAND)
   hypre_DeviceDataUseGpuRand(data) = 1;
#else
   hypre_DeviceDataUseGpuRand(data) = 0;
#endif

   /* device pool */
#ifdef HYPRE_USING_DEVICE_POOL
   hypre_DeviceDataCubBinGrowth(data)      = 8u;
   hypre_DeviceDataCubMinBin(data)         = 1u;
   hypre_DeviceDataCubMaxBin(data)         = (hypre_uint) - 1;
   hypre_DeviceDataCubMaxCachedBytes(data) = (size_t) -1;
   hypre_DeviceDataCubDevAllocator(data)   = NULL;
   hypre_DeviceDataCubUvmAllocator(data)   = NULL;
#endif

   return data;
}

void
hypre_DeviceDataDestroy(hypre_DeviceData *data)
{
   if (!data)
   {
      return;
   }

   hypre_TFree(hypre_DeviceDataReduceBuffer(data),         HYPRE_MEMORY_DEVICE);
   hypre_TFree(hypre_DeviceDataStructCommRecvBuffer(data), HYPRE_MEMORY_DEVICE);
   hypre_TFree(hypre_DeviceDataStructCommSendBuffer(data), HYPRE_MEMORY_DEVICE);

#if defined(HYPRE_USING_CURAND)
   if (data->curand_generator)
   {
      HYPRE_CURAND_CALL( curandDestroyGenerator(data->curand_generator) );
   }
#endif

#if defined(HYPRE_USING_ROCRAND)
   if (data->curand_generator)
   {
      HYPRE_ROCRAND_CALL( rocrand_destroy_generator(data->curand_generator) );
   }
#endif

#if defined(HYPRE_USING_CUBLAS)
   if (data->cublas_handle)
   {
      HYPRE_CUBLAS_CALL( cublasDestroy(data->cublas_handle) );
   }
#endif

#if defined(HYPRE_USING_CUSPARSE) || defined(HYPRE_USING_ROCSPARSE)
   if (data->cusparse_handle)
   {
#if defined(HYPRE_USING_CUSPARSE)
      HYPRE_CUSPARSE_CALL( cusparseDestroy(data->cusparse_handle) );
#elif defined(HYPRE_USING_ROCSPARSE)
      HYPRE_ROCSPARSE_CALL( rocsparse_destroy_handle(data->cusparse_handle) );
#endif
   }
#endif // #if defined(HYPRE_USING_CUSPARSE) || defined(HYPRE_USING_ROCSPARSE)

#if defined(HYPRE_USING_CUDA_STREAMS)
   for (HYPRE_Int i = 0; i < HYPRE_MAX_NUM_STREAMS; i++)
   {
      if (data->streams[i])
      {
#if defined(HYPRE_USING_CUDA)
         HYPRE_CUDA_CALL( cudaStreamDestroy(data->streams[i]) );
#elif defined(HYPRE_USING_HIP)
         HYPRE_HIP_CALL( hipStreamDestroy(data->streams[i]) );
#elif defined(HYPRE_USING_SYCL)
         delete data->streams[i];
         data->streams[i] = nullptr;
#endif
      }
   }
#endif

#ifdef HYPRE_USING_DEVICE_POOL
   hypre_DeviceDataCubCachingAllocatorDestroy(data);
#endif

#if defined(HYPRE_USING_SYCL)
   delete data->device;
   data->device = nullptr;
#endif

   hypre_TFree(data, HYPRE_MEMORY_HOST);
}

HYPRE_Int
hypre_SyncCudaDevice(hypre_Handle *hypre_handle)
{
#if defined(HYPRE_USING_CUDA)
   HYPRE_CUDA_CALL( cudaDeviceSynchronize() );
#elif defined(HYPRE_USING_HIP)
   HYPRE_HIP_CALL( hipDeviceSynchronize() );
#elif defined(HYPRE_USING_SYCL)
   try
   {
      HYPRE_SYCL_CALL( hypre_HandleComputeStream(hypre_handle)->wait_and_throw() );
   }
   catch (sycl::exception const &exc)
   {
      std::cerr << exc.what() << "Exception caught at file:" << __FILE__
                << ", line:" << __LINE__ << std::endl;
      std::exit(1);
   }
#endif
   return hypre_error_flag;
}

HYPRE_Int
hypre_ResetCudaDevice(hypre_Handle *hypre_handle)
{
#if defined(HYPRE_USING_CUDA)
   cudaDeviceReset();
#elif defined(HYPRE_USING_HIP)
   hipDeviceReset();
#endif
   return hypre_error_flag;
}

/* synchronize the Hypre compute stream
 * action: 0: set sync stream to false
 *         1: set sync stream to true
 *         2: restore sync stream to default
 *         3: return the current value of cuda_compute_stream_sync
 *         4: sync stream based on cuda_compute_stream_sync
 */
HYPRE_Int
hypre_SyncComputeStream_core(HYPRE_Int     action,
                             hypre_Handle *hypre_handle,
                             HYPRE_Int    *cuda_compute_stream_sync_ptr)
{
   /* with UVM the default is to sync at kernel completions, since host is also able to
    * touch GPU memory */
#if defined(HYPRE_USING_UNIFIED_MEMORY)
   static const HYPRE_Int cuda_compute_stream_sync_default = 1;
#else
   static const HYPRE_Int cuda_compute_stream_sync_default = 0;
#endif

   /* this controls if synchronize the stream after computations */
   static HYPRE_Int cuda_compute_stream_sync = cuda_compute_stream_sync_default;

   switch (action)
   {
      case 0:
         cuda_compute_stream_sync = 0;
         break;
      case 1:
         cuda_compute_stream_sync = 1;
         break;
      case 2:
         cuda_compute_stream_sync = cuda_compute_stream_sync_default;
         break;
      case 3:
         *cuda_compute_stream_sync_ptr = cuda_compute_stream_sync;
         break;
      case 4:
         if (cuda_compute_stream_sync)
         {
#if defined(HYPRE_USING_CUDA)
            HYPRE_CUDA_CALL( cudaStreamSynchronize(hypre_HandleComputeStream(hypre_handle)) );
#elif defined(HYPRE_USING_HIP)
            HYPRE_HIP_CALL( hipStreamSynchronize(hypre_HandleComputeStream(hypre_handle)) );
#elif defined(HYPRE_USING_SYCL)
            HYPRE_SYCL_CALL( hypre_HandleComputeStream(hypre_handle)->ext_oneapi_submit_barrier() );
#endif
         }
         break;
      default:
         hypre_printf("hypre_SyncComputeStream_core invalid action\n");
         hypre_error_in_arg(1);
   }

   return hypre_error_flag;
}

HYPRE_Int
hypre_SetSyncCudaCompute(HYPRE_Int action)
{
   /* convert to 1/0 */
   action = action != 0;
   hypre_SyncComputeStream_core(action, NULL, NULL);

   return hypre_error_flag;
}

HYPRE_Int
hypre_RestoreSyncCudaCompute()
{
   hypre_SyncComputeStream_core(2, NULL, NULL);

   return hypre_error_flag;
}

HYPRE_Int
hypre_GetSyncCudaCompute(HYPRE_Int *cuda_compute_stream_sync_ptr)
{
   hypre_SyncComputeStream_core(3, NULL, cuda_compute_stream_sync_ptr);

   return hypre_error_flag;
}

HYPRE_Int
hypre_SyncComputeStream(hypre_Handle *hypre_handle)
{
   hypre_SyncComputeStream_core(4, hypre_handle, NULL);

   return hypre_error_flag;
}

HYPRE_Int
hypre_ForceSyncComputeStream(hypre_Handle *hypre_handle)
{
   HYPRE_Int sync_stream;
   hypre_GetSyncCudaCompute(&sync_stream);
   hypre_SetSyncCudaCompute(1);
   hypre_SyncComputeStream_core(4, hypre_handle, NULL);
   hypre_SetSyncCudaCompute(sync_stream);

   return hypre_error_flag;
}

#endif // #if defined(HYPRE_USING_GPU)

#if defined(HYPRE_USING_SYCL)
HYPRE_Int
HYPRE_SetSYCLDevice(sycl::device user_device)
{
   hypre_DeviceData *data = hypre_HandleDeviceData(hypre_handle());

   /* Cleanup default device and queues */
   if (data->device)
   {
      delete data->device;
   }
   for (HYPRE_Int i = 0; i < HYPRE_MAX_NUM_STREAMS; i++)
   {
      if (data->streams[i])
      {
         delete data->streams[i];
         data->streams[i] = nullptr;
      }
   }

   /* Setup new device and compute stream */
   data->device = new sycl::device(user_device);
   hypre_HandleComputeStream(hypre_handle());

   return hypre_error_flag;
}
#endif

/* This function is supposed to be used in the test drivers to mimic
 * users' GPU binding approaches
 * It is supposed to be called before HYPRE_Init,
 * so that HYPRE_Init can get the wanted device id
 * WM: note - sycl has no analogue to cudaSetDevice(),
 * so this has no effect on the sycl implementation.
 */
HYPRE_Int
hypre_bind_device( HYPRE_Int myid,
                   HYPRE_Int nproc,
                   MPI_Comm  comm )
{
#ifdef HYPRE_USING_GPU
   /* proc id (rank) on the running node */
   HYPRE_Int myNodeid;
   /* num of procs (size) on the node */
   HYPRE_Int NodeSize;
   /* num of devices seen */
   hypre_int nDevices;
   /* device id that want to bind */
   hypre_int device_id;

   hypre_MPI_Comm node_comm;
   hypre_MPI_Comm_split_type( comm, hypre_MPI_COMM_TYPE_SHARED,
                              myid, hypre_MPI_INFO_NULL, &node_comm );
   hypre_MPI_Comm_rank(node_comm, &myNodeid);
   hypre_MPI_Comm_size(node_comm, &NodeSize);
   hypre_MPI_Comm_free(&node_comm);

   /* get number of devices on this node */
   hypre_GetDeviceCount(&nDevices);

   /* set device */
   device_id = myNodeid % nDevices;
   hypre_SetDevice(device_id, NULL);

#if defined(HYPRE_DEBUG) && defined(HYPRE_PRINT_ERRORS)
   hypre_printf("Proc [global %d/%d, local %d/%d] can see %d GPUs and is running on %d\n",
                myid, nproc, myNodeid, NodeSize, nDevices, device_id);
#endif

#endif /* #ifdef HYPRE_USING_GPU */

   return hypre_error_flag;
}

/* - - - - - - - - - - - - - - - - - - - - - - - - - - - - - - - - - - - -
 *      sycl functions
 * - - - - - - - - - - - - - - - - - - - - - - - - - - - - - - - - - - - - */

#if defined(HYPRE_USING_SYCL)


#endif // #if defined(HYPRE_USING_SYCL)<|MERGE_RESOLUTION|>--- conflicted
+++ resolved
@@ -122,6 +122,7 @@
       }
    }
 }
+
 /* Inverse Vector AXPY: y[i] = x[i] / a[i] + y[i] */
 HYPRE_Int
 hypreDevice_IVAXPYMarked(HYPRE_Int n, HYPRE_Complex *a, HYPRE_Complex *x, HYPRE_Complex *y,
@@ -318,6 +319,7 @@
 #else
    HYPRE_THRUST_CALL(inclusive_scan, d_i, d_i + n, d_i);
 #endif
+
    return hypre_error_flag;
 }
 
@@ -341,24 +343,26 @@
    HYPRE_BigInt  *d_jb,
    HYPRE_Complex *d_ab)
 {
-   HYPRE_Int warp_size = 0, global_warp_id = 0, lane_id = 0;
 #if defined(HYPRE_USING_SYCL)
    sycl::sub_group SG = item.get_sub_group();
-   warp_size = SG.get_local_range().get(0);
-   global_warp_id = hypre_sycl_get_grid_warp_id(item);
+   const HYPRE_Int warp_size = SG.get_local_range().get(0);
+   const HYPRE_Int global_warp_id = hypre_sycl_get_grid_warp_id(item);
+#else
+   const HYPRE_Int global_warp_id = hypre_cuda_get_grid_warp_id<1, 1>();
+   const HYPRE_Int warp_size = HYPRE_WARP_SIZE;
+#endif
+
+   if (global_warp_id >= nrows)
+   {
+      return;
+   }
+
    /* lane id inside the warp */
-   lane_id = SG.get_local_linear_id();
-#else
-   warp_size  = HYPRE_WARP_SIZE;
-   global_warp_id = hypre_cuda_get_grid_warp_id<1, 1>();
-   /* lane id inside the warp */
-   lane_id = hypre_cuda_get_lane_id<1>();
-#endif
-   if (global_warp_id >= nrows)
-   {
-      return;
-   }
-
+#if defined(HYPRE_USING_SYCL)
+   const HYPRE_Int lane_id = SG.get_local_linear_id();
+#else
+   const HYPRE_Int lane_id = hypre_cuda_get_lane_id<1>();
+#endif
    HYPRE_Int i, j, k, p, row, istart, iend, bstart;
 
    /* diag part */
@@ -388,6 +392,7 @@
    iend   = __shfl_sync(HYPRE_WARP_FULL_MASK, j, 1);
    bstart = __shfl_sync(HYPRE_WARP_FULL_MASK, k, 0);
 #endif
+
    p = bstart - istart;
    for (i = istart + lane_id; i < iend; i += warp_size)
    {
@@ -417,6 +422,7 @@
    istart = __shfl_sync(HYPRE_WARP_FULL_MASK, j, 0);
    iend   = __shfl_sync(HYPRE_WARP_FULL_MASK, j, 1);
 #endif
+
    p = bstart - istart;
    for (i = istart + lane_id; i < iend; i += warp_size)
    {
@@ -557,6 +563,7 @@
    {
       HYPRE_THRUST_CALL(stable_sort_by_key, begin_keys, end_keys, vals, TupleComp3<T1, T2>());
    }
+
 #endif
    return hypre_error_flag;
 }
@@ -597,8 +604,10 @@
    auto new_end = HYPRE_THRUST_CALL(reduce_by_key, begin_keys_in, end_keys_in, vals_in, begin_keys_out,
                                     vals_out, pred, func);
 #endif
+
    return new_end.second - vals_out;
 }
+
 template HYPRE_Int hypreDevice_ReduceByTupleKey(HYPRE_Int N, HYPRE_Int *keys1_in,
                                                 HYPRE_Int *keys2_in, HYPRE_Complex *vals_in, HYPRE_Int *keys1_out, HYPRE_Int *keys2_out,
                                                 HYPRE_Complex *vals_out);
@@ -645,11 +654,9 @@
    hypre_int *cuda_arch_compile_d = NULL;
    //cuda_arch_compile_d = hypre_TAlloc(hypre_int, 1, HYPRE_MEMORY_DEVICE);
    HYPRE_CUDA_CALL( cudaMalloc(&cuda_arch_compile_d, sizeof(hypre_int)) );
-   hypre_TMemcpy(cuda_arch_compile_d, &cuda_arch_compile, hypre_int, 1, HYPRE_MEMORY_DEVICE,
-                 HYPRE_MEMORY_HOST);
-   HYPRE_GPU_LAUNCH( hypreCUDAKernel_CompileFlagSafetyCheck, gDim, bDim, cuda_arch_compile_d );
-   hypre_TMemcpy(&cuda_arch_compile, cuda_arch_compile_d, hypre_int, 1, HYPRE_MEMORY_HOST,
-                 HYPRE_MEMORY_DEVICE);
+   HYPRE_CUDA_CALL( cudaMemcpy(cuda_arch_compile_d, &cuda_arch_compile, sizeof(hypre_int), cudaMemcpyHostToDevice) );
+   HYPRE_CUDA_LAUNCH( hypreCUDAKernel_CompileFlagSafetyCheck, gDim, bDim, cuda_arch_compile_d );
+   HYPRE_CUDA_CALL( cudaMemcpy(&cuda_arch_compile, cuda_arch_compile_d, sizeof(hypre_int), cudaMemcpyDeviceToHost) );
    //hypre_TFree(cuda_arch_compile_d, HYPRE_MEMORY_DEVICE);
    HYPRE_CUDA_CALL( cudaFree(cuda_arch_compile_d) );
 
@@ -823,23 +830,6 @@
    return HYPRE_THRUST_CALL(reduce, d_i, d_i + n);
 }
 
-HYPRE_Int
-<<<<<<< HEAD
-hypreDevice_IntegerInclusiveScan(HYPRE_Int n, HYPRE_Int *d_i)
-{
-   HYPRE_THRUST_CALL(inclusive_scan, d_i, d_i + n, d_i);
-
-   return hypre_error_flag;
-}
-
-HYPRE_Int
-hypreDevice_IntegerExclusiveScan(HYPRE_Int n, HYPRE_Int *d_i)
-{
-   HYPRE_THRUST_CALL(exclusive_scan, d_i, d_i + n, d_i);
-
-   return hypre_error_flag;
-}
-
 template<typename T>
 __global__ void
 hypreCUDAKernel_axpyn(T *x, size_t n, T *y, T *z, T a)
@@ -855,9 +845,6 @@
 template<typename T>
 HYPRE_Int
 hypreDevice_Axpyn(T *d_x, size_t n, T *d_y, T *d_z, T a)
-=======
-hypreDevice_Scalen(HYPRE_Complex *d_x, size_t n, HYPRE_Complex v)
->>>>>>> 5f7608b8
 {
 #if 0
    HYPRE_THRUST_CALL( transform, d_x, d_x + n, d_y, d_z, a * _1 + _2 );
@@ -1677,14 +1664,9 @@
    hypre_DeviceDataComputeStreamNum(data)  = 0;
 
    /* SpGeMM */
-<<<<<<< HEAD
-#if defined(HYPRE_USING_CUSPARSE) || defined(HYPRE_USING_ROCSPARSE)
-   hypre_DeviceDataSpgemmUseCusparse(data) = 1;
-   hypre_DeviceDataSpMVUseCusparse(data)   = 1;
-=======
 #if defined(HYPRE_USING_CUSPARSE) || defined(HYPRE_USING_ROCSPARSE) || defined(HYPRE_USING_ONEMKLSPARSE)
    hypre_DeviceDataSpgemmUseVendor(data) = 1;
->>>>>>> 5f7608b8
+   hypre_DeviceDataSpMVUseVendor(data) = 1;
 #else
    hypre_DeviceDataSpgemmUseVendor(data) = 0;
 #endif
