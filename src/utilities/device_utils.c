/******************************************************************************
 * Copyright (c) 1998 Lawrence Livermore National Security, LLC and other
 * HYPRE Project Developers. See the top-level COPYRIGHT file for details.
 *
 * SPDX-License-Identifier: (Apache-2.0 OR MIT)
 ******************************************************************************/

#include "_hypre_onedpl.hpp"
#include "_hypre_utilities.h"
#include "_hypre_utilities.hpp"
#include <math.h>

/* - - - - - - - - - - - - - - - - - - - - - - - - - - - - - - - - - - - -
 *      generic device functions (HYPRE_USING_GPU)
 *      NOTE: This includes device openmp for now
 * - - - - - - - - - - - - - - - - - - - - - - - - - - - - - - - - - - - - */
#if defined(HYPRE_USING_GPU)

hypre_DeviceData*
hypre_DeviceDataCreate()
{
   hypre_DeviceData *data = hypre_CTAlloc(hypre_DeviceData, 1, HYPRE_MEMORY_HOST);

#if defined(HYPRE_USING_SYCL)
   hypre_DeviceDataDevice(data)           = nullptr;
#else
   hypre_DeviceDataDevice(data)           = 0;
#endif
   hypre_DeviceDataComputeStreamNum(data) = 0;

   /* SpMV, SpGeMM, SpTrans: use vendor's lib by default */
#if defined(HYPRE_USING_CUSPARSE) || defined(HYPRE_USING_ROCSPARSE) || defined(HYPRE_USING_ONEMKLSPARSE)
   hypre_DeviceDataSpgemmUseVendor(data)  = 1;
   hypre_DeviceDataSpMVUseVendor(data)    = 1;
   hypre_DeviceDataSpTransUseVendor(data) = 1;
#else
   hypre_DeviceDataSpgemmUseVendor(data)  = 0;
#endif
   /* for CUDA, it seems cusparse is slow due to memory allocation inside the transposition */
#if defined(HYPRE_USING_CUDA)
   hypre_DeviceDataSpTransUseVendor(data) = 0;
#endif

   /* hypre SpGEMM parameters */
   const HYPRE_Int  Nsamples   = 64;
   const HYPRE_Real sigma      = 1.0 / sqrt(Nsamples - 2.0);
   const HYPRE_Real multfactor = 1.0 / (1.0 - 3.0 * sigma);

   hypre_DeviceDataSpgemmAlgorithm(data)                = 1;
   hypre_DeviceDataSpgemmBinned(data)                   = 0;
   hypre_DeviceDataSpgemmNumBin(data)                   = 0;
   hypre_DeviceDataSpgemmHighestBin(data)[0]            = 0;
   hypre_DeviceDataSpgemmHighestBin(data)[1]            = 0;
   /* 1: naive overestimate, 2: naive underestimate, 3: Cohen's algorithm */
   hypre_DeviceDataSpgemmRownnzEstimateMethod(data)     = 3;
   hypre_DeviceDataSpgemmRownnzEstimateNsamples(data)   = Nsamples;
   hypre_DeviceDataSpgemmRownnzEstimateMultFactor(data) = multfactor;

   /* pmis */
#if defined(HYPRE_USING_CURAND) || defined(HYPRE_USING_ROCRAND) || defined(HYPRE_USING_ONEMKLRAND)
   hypre_DeviceDataUseGpuRand(data) = 1;
#else
   hypre_DeviceDataUseGpuRand(data) = 0;
#endif

   /* device pool */
#ifdef HYPRE_USING_DEVICE_POOL
   hypre_DeviceDataCubBinGrowth(data)      = 8u;
   hypre_DeviceDataCubMinBin(data)         = 1u;
   hypre_DeviceDataCubMaxBin(data)         = (hypre_uint) - 1;
   hypre_DeviceDataCubMaxCachedBytes(data) = (size_t) -1;
   hypre_DeviceDataCubDevAllocator(data)   = NULL;
   hypre_DeviceDataCubUvmAllocator(data)   = NULL;
#endif

   return data;
}

void
hypre_DeviceDataDestroy(hypre_DeviceData *data)
{
   if (!data)
   {
      return;
   }

   hypre_TFree(hypre_DeviceDataReduceBuffer(data),         HYPRE_MEMORY_DEVICE);
   hypre_TFree(hypre_DeviceDataStructCommRecvBuffer(data), HYPRE_MEMORY_DEVICE);
   hypre_TFree(hypre_DeviceDataStructCommSendBuffer(data), HYPRE_MEMORY_DEVICE);

#if defined(HYPRE_USING_CURAND)
   if (data->curand_generator)
   {
      HYPRE_CURAND_CALL( curandDestroyGenerator(data->curand_generator) );
   }
#endif

#if defined(HYPRE_USING_ROCRAND)
   if (data->curand_generator)
   {
      HYPRE_ROCRAND_CALL( rocrand_destroy_generator(data->curand_generator) );
   }
#endif

#if defined(HYPRE_USING_CUBLAS)
   if (data->cublas_handle)
   {
      HYPRE_CUBLAS_CALL( cublasDestroy(data->cublas_handle) );
   }
#endif

#if defined(HYPRE_USING_CUSPARSE) || defined(HYPRE_USING_ROCSPARSE)
   if (data->cusparse_handle)
   {
#if defined(HYPRE_USING_CUSPARSE)
      HYPRE_CUSPARSE_CALL( cusparseDestroy(data->cusparse_handle) );
#elif defined(HYPRE_USING_ROCSPARSE)
      HYPRE_ROCSPARSE_CALL( rocsparse_destroy_handle(data->cusparse_handle) );
#endif
   }
#endif // #if defined(HYPRE_USING_CUSPARSE) || defined(HYPRE_USING_ROCSPARSE)

#if defined(HYPRE_USING_CUDA_STREAMS)
   for (HYPRE_Int i = 0; i < HYPRE_MAX_NUM_STREAMS; i++)
   {
      if (data->streams[i])
      {
#if defined(HYPRE_USING_CUDA)
         HYPRE_CUDA_CALL( cudaStreamDestroy(data->streams[i]) );
#elif defined(HYPRE_USING_HIP)
         HYPRE_HIP_CALL( hipStreamDestroy(data->streams[i]) );
#elif defined(HYPRE_USING_SYCL)
         delete data->streams[i];
         data->streams[i] = nullptr;
#endif
      }
   }
#endif

#ifdef HYPRE_USING_DEVICE_POOL
   hypre_DeviceDataCubCachingAllocatorDestroy(data);
#endif

#if defined(HYPRE_USING_SYCL)
   delete data->device;
   data->device = nullptr;
#endif

   hypre_TFree(data, HYPRE_MEMORY_HOST);
}

HYPRE_Int
hypre_SyncCudaDevice(hypre_Handle *hypre_handle)
{
#if defined(HYPRE_USING_CUDA)
   HYPRE_CUDA_CALL( cudaDeviceSynchronize() );
#elif defined(HYPRE_USING_HIP)
   HYPRE_HIP_CALL( hipDeviceSynchronize() );
#elif defined(HYPRE_USING_SYCL)
   try
   {
      HYPRE_SYCL_CALL( hypre_HandleComputeStream(hypre_handle)->wait_and_throw() );
   }
   catch (sycl::exception const &exc)
   {
      std::cerr << exc.what() << "Exception caught at file:" << __FILE__
                << ", line:" << __LINE__ << std::endl;
      std::exit(1);
   }
#endif
   return hypre_error_flag;
}

HYPRE_Int
hypre_ResetCudaDevice(hypre_Handle *hypre_handle)
{
#if defined(HYPRE_USING_CUDA)
   cudaDeviceReset();
#elif defined(HYPRE_USING_HIP)
   hipDeviceReset();
#endif
   return hypre_error_flag;
}

/* synchronize the Hypre compute stream
 * action: 0: set sync stream to false
 *         1: set sync stream to true
 *         2: restore sync stream to default
 *         3: return the current value of cuda_compute_stream_sync
 *         4: sync stream based on cuda_compute_stream_sync
 */
HYPRE_Int
hypre_SyncComputeStream_core(HYPRE_Int     action,
                             hypre_Handle *hypre_handle,
                             HYPRE_Int    *cuda_compute_stream_sync_ptr)
{
   /* with UVM the default is to sync at kernel completions, since host is also able to
    * touch GPU memory */
#if defined(HYPRE_USING_UNIFIED_MEMORY)
   static const HYPRE_Int cuda_compute_stream_sync_default = 1;
#else
   static const HYPRE_Int cuda_compute_stream_sync_default = 0;
#endif

   /* this controls if synchronize the stream after computations */
   static HYPRE_Int cuda_compute_stream_sync = cuda_compute_stream_sync_default;

   switch (action)
   {
      case 0:
         cuda_compute_stream_sync = 0;
         break;
      case 1:
         cuda_compute_stream_sync = 1;
         break;
      case 2:
         cuda_compute_stream_sync = cuda_compute_stream_sync_default;
         break;
      case 3:
         *cuda_compute_stream_sync_ptr = cuda_compute_stream_sync;
         break;
      case 4:
         if (cuda_compute_stream_sync)
         {
#if defined(HYPRE_USING_CUDA)
            HYPRE_CUDA_CALL( cudaStreamSynchronize(hypre_HandleComputeStream(hypre_handle)) );
#elif defined(HYPRE_USING_HIP)
            HYPRE_HIP_CALL( hipStreamSynchronize(hypre_HandleComputeStream(hypre_handle)) );
#elif defined(HYPRE_USING_SYCL)
            HYPRE_SYCL_CALL( hypre_HandleComputeStream(hypre_handle)->ext_oneapi_submit_barrier() );
#endif
         }
         break;
      default:
         hypre_printf("hypre_SyncComputeStream_core invalid action\n");
         hypre_error_in_arg(1);
   }

   return hypre_error_flag;
}

HYPRE_Int
hypre_SetSyncCudaCompute(HYPRE_Int action)
{
   /* convert to 1/0 */
   action = action != 0;
   hypre_SyncComputeStream_core(action, NULL, NULL);

   return hypre_error_flag;
}

HYPRE_Int
hypre_RestoreSyncCudaCompute()
{
   hypre_SyncComputeStream_core(2, NULL, NULL);

   return hypre_error_flag;
}

HYPRE_Int
hypre_GetSyncCudaCompute(HYPRE_Int *cuda_compute_stream_sync_ptr)
{
   hypre_SyncComputeStream_core(3, NULL, cuda_compute_stream_sync_ptr);

   return hypre_error_flag;
}

HYPRE_Int
hypre_SyncComputeStream(hypre_Handle *hypre_handle)
{
   hypre_SyncComputeStream_core(4, hypre_handle, NULL);

   return hypre_error_flag;
}

HYPRE_Int
hypre_ForceSyncComputeStream(hypre_Handle *hypre_handle)
{
   HYPRE_Int sync_stream;
   hypre_GetSyncCudaCompute(&sync_stream);
   hypre_SetSyncCudaCompute(1);
   hypre_SyncComputeStream_core(4, hypre_handle, NULL);
   hypre_SetSyncCudaCompute(sync_stream);

   return hypre_error_flag;
}

#endif // #if defined(HYPRE_USING_GPU)

/* - - - - - - - - - - - - - - - - - - - - - - - - - - - - - - - - - - - -
 *      generic device functions (cuda/hip/sycl)
 * - - - - - - - - - - - - - - - - - - - - - - - - - - - - - - - - - - - - */

#if defined(HYPRE_USING_CUDA) || defined(HYPRE_USING_HIP) || defined(HYPRE_USING_SYCL)

/* CUDA/HIP stream */
#if defined(HYPRE_USING_CUDA)
cudaStream_t
#elif defined(HYPRE_USING_HIP)
hipStream_t
#elif defined(HYPRE_USING_SYCL)
sycl::queue*
#endif
hypre_DeviceDataComputeStream(hypre_DeviceData *data)
{
   return hypre_DeviceDataStream(data, hypre_DeviceDataComputeStreamNum(data));
}

#if defined(HYPRE_USING_CUDA)
cudaStream_t
#elif defined(HYPRE_USING_HIP)
hipStream_t
#elif defined(HYPRE_USING_SYCL)
sycl::queue*
#endif
hypre_DeviceDataStream(hypre_DeviceData *data, HYPRE_Int i)
{
#if defined(HYPRE_USING_CUDA)
   cudaStream_t stream = 0;
#elif defined(HYPRE_USING_HIP)
   hipStream_t stream = 0;
#elif defined(HYPRE_USING_SYCL)
   sycl::queue *stream = NULL;
#endif

#if defined(HYPRE_USING_CUDA_STREAMS)
   if (i >= HYPRE_MAX_NUM_STREAMS)
   {
      /* return the default stream, i.e., the NULL stream */
      /*
      hypre_printf("device stream %d exceeds the max number %d\n",
                   i, HYPRE_MAX_NUM_STREAMS);
      */
      return NULL;
   }

   if (data->streams[i])
   {
      return data->streams[i];
   }

#if defined(HYPRE_USING_CUDA)
   //HYPRE_CUDA_CALL(cudaStreamCreateWithFlags(&stream,cudaStreamNonBlocking));
   HYPRE_CUDA_CALL(cudaStreamCreateWithFlags(&stream, cudaStreamDefault));
#elif defined(HYPRE_USING_HIP)
   HYPRE_HIP_CALL(hipStreamCreateWithFlags(&stream, hipStreamDefault));
#elif defined(HYPRE_USING_SYCL)
   auto sycl_asynchandler = [] (sycl::exception_list exceptions)
   {
      for (std::exception_ptr const& e : exceptions)
      {
         try
         {
            std::rethrow_exception(e);
         }
         catch (sycl::exception const& ex)
         {
            std::cout << "Caught asynchronous SYCL exception:" << std::endl
                      << ex.what() << ", SYCL code: " << ex.code() << std::endl;
         }
      }
   };

   sycl::device* sycl_device = data->device;
   sycl::context sycl_ctxt   = sycl::context(*sycl_device, sycl_asynchandler);
   stream = new sycl::queue(sycl_ctxt, *sycl_device, sycl::property_list{sycl::property::queue::in_order{}});
#endif

   data->streams[i] = stream;
#endif

   return stream;
}

dim3
hypre_GetDefaultDeviceBlockDimension()
{
#if defined(HYPRE_USING_SYCL)
   dim3 bDim(hypre_HandleDeviceMaxWorkGroupSize(hypre_handle()));
#else
   dim3 bDim(HYPRE_1D_BLOCK_SIZE, 1, 1);
#endif

   return bDim;
}

dim3
hypre_GetDefaultDeviceGridDimension( HYPRE_Int n,
                                     const char *granularity,
                                     dim3 bDim )
{
   HYPRE_Int num_blocks = 0;
#if defined(HYPRE_USING_SYCL)
   HYPRE_Int num_threads_per_block = bDim[0];
#else
   HYPRE_Int num_threads_per_block = bDim.x * bDim.y * bDim.z;
#endif

   if (granularity[0] == 't')
   {
      num_blocks = (n + num_threads_per_block - 1) / num_threads_per_block;
   }
   else if (granularity[0] == 'w')
   {
      HYPRE_Int num_warps_per_block = num_threads_per_block >> HYPRE_WARP_BITSHIFT;

      hypre_assert(num_warps_per_block * HYPRE_WARP_SIZE == num_threads_per_block);

      num_blocks = (n + num_warps_per_block - 1) / num_warps_per_block;
   }
   else
   {
      hypre_printf("Error %s %d: Unknown granularity !\n", __FILE__, __LINE__);
      hypre_assert(0);
   }

#if defined(HYPRE_USING_SYCL)
   dim3 gDim(num_blocks);
#else
   dim3 gDim(num_blocks, 1, 1);
#endif

   return gDim;
}

__global__ void
<<<<<<< HEAD
hypreGPUKernel_IVAXPY( hypre_Item &item, HYPRE_Int n, HYPRE_Complex *a, HYPRE_Complex *x,
=======
hypreGPUKernel_IVAXPY( hypre_DeviceItem &item, HYPRE_Int n, HYPRE_Complex *a, HYPRE_Complex *x,
>>>>>>> 6f3bccb9
                       HYPRE_Complex *y)
{
   HYPRE_Int i = hypre_gpu_get_grid_thread_id<1, 1>(item);
   if (i < n)
   {
      y[i] += x[i] / a[i];
   }
}

/* Inverse Vector AXPY: y[i] = x[i] / a[i] + y[i] */
HYPRE_Int
hypreDevice_IVAXPY(HYPRE_Int n, HYPRE_Complex *a, HYPRE_Complex *x, HYPRE_Complex *y)
{
   /* trivial case */
   if (n <= 0)
   {
      return hypre_error_flag;
   }

   dim3 bDim = hypre_GetDefaultDeviceBlockDimension();
   dim3 gDim = hypre_GetDefaultDeviceGridDimension(n, "thread", bDim);

   HYPRE_GPU_LAUNCH( hypreGPUKernel_IVAXPY, gDim, bDim, n, a, x, y );

   return hypre_error_flag;
}

__global__ void
<<<<<<< HEAD
hypreGPUKernel_IVAXPYMarked( hypre_Item &item,
=======
hypreGPUKernel_IVAXPYMarked( hypre_DeviceItem &item,
>>>>>>> 6f3bccb9
                             HYPRE_Int n, HYPRE_Complex *a, HYPRE_Complex *x, HYPRE_Complex *y,
                             HYPRE_Int *marker, HYPRE_Int marker_val)
{
   HYPRE_Int i = hypre_gpu_get_grid_thread_id<1, 1>(item);
   if (i < n)
   {
      if (marker[i] == marker_val)
      {
         y[i] += x[i] / a[i];
      }
   }
}

/* Inverse Vector AXPY: y[i] = x[i] / a[i] + y[i] */
HYPRE_Int
hypreDevice_IVAXPYMarked(HYPRE_Int n, HYPRE_Complex *a, HYPRE_Complex *x, HYPRE_Complex *y,
                         HYPRE_Int *marker, HYPRE_Int marker_val)
{
   /* trivial case */
   if (n <= 0)
   {
      return hypre_error_flag;
   }

   dim3 bDim = hypre_GetDefaultDeviceBlockDimension();
   dim3 gDim = hypre_GetDefaultDeviceGridDimension(n, "thread", bDim);

   HYPRE_GPU_LAUNCH( hypreGPUKernel_IVAXPYMarked, gDim, bDim, n, a, x, y, marker, marker_val );

   return hypre_error_flag;
}

HYPRE_Int*
hypreDevice_CsrRowPtrsToIndices(HYPRE_Int nrows, HYPRE_Int nnz, HYPRE_Int *d_row_ptr)
{
   /* trivial case */
   if (nrows <= 0 || nnz <= 0)
   {
      return NULL;
   }

   HYPRE_Int *d_row_ind = hypre_TAlloc(HYPRE_Int, nnz, HYPRE_MEMORY_DEVICE);

   hypreDevice_CsrRowPtrsToIndices_v2(nrows, nnz, d_row_ptr, d_row_ind);

   return d_row_ind;
}

#if defined(HYPRE_USING_SYCL)
void
<<<<<<< HEAD
hypreSYCLKernel_ScatterRowPtr(hypre_Item &item,
=======
hypreSYCLKernel_ScatterRowPtr(hypre_DeviceItem &item,
>>>>>>> 6f3bccb9
                              HYPRE_Int nrows, HYPRE_Int *d_row_ptr, HYPRE_Int *d_row_ind)
{
   HYPRE_Int i = (HYPRE_Int) item.get_global_linear_id();

   if (i < nrows)
   {
      HYPRE_Int row_start = d_row_ptr[i];
      HYPRE_Int row_end = d_row_ptr[i + 1];
      if (row_start != row_end)
      {
         d_row_ind[row_start] = i;
      }
   }
}
#endif

#if defined(HYPRE_USING_CUDA) || defined(HYPRE_USING_HIP)
struct hypre_empty_row_functor
{
   // This is needed for clang
   typedef bool result_type;

   __device__
   bool operator()(const thrust::tuple<HYPRE_Int, HYPRE_Int>& t) const
   {
      const HYPRE_Int a = thrust::get<0>(t);
      const HYPRE_Int b = thrust::get<1>(t);

      return a != b;
   }
};
#endif

HYPRE_Int
hypreDevice_CsrRowPtrsToIndices_v2(HYPRE_Int nrows, HYPRE_Int nnz, HYPRE_Int *d_row_ptr,
                                   HYPRE_Int *d_row_ind)
{
   /* trivial case */
   if (nrows <= 0 || nnz <= 0)
   {
      return hypre_error_flag;
   }
#if defined(HYPRE_USING_SYCL)
   dim3 bDim = hypre_GetDefaultDeviceBlockDimension();
   dim3 gDim = hypre_GetDefaultDeviceGridDimension(nrows, "thread", bDim);
   HYPRE_ONEDPL_CALL( std::fill, d_row_ind, d_row_ind + nnz, 0 );
   HYPRE_GPU_LAUNCH( hypreSYCLKernel_ScatterRowPtr, gDim, bDim, nrows, d_row_ptr, d_row_ind );
   HYPRE_ONEDPL_CALL( std::inclusive_scan, d_row_ind, d_row_ind + nnz, d_row_ind,
                      oneapi::dpl::maximum<HYPRE_Int>());
#else
   HYPRE_THRUST_CALL( fill, d_row_ind, d_row_ind + nnz, 0 );
   HYPRE_THRUST_CALL( scatter_if,
                      thrust::counting_iterator<HYPRE_Int>(0),
                      thrust::counting_iterator<HYPRE_Int>(nrows),
                      d_row_ptr,
                      thrust::make_transform_iterator( thrust::make_zip_iterator(thrust::make_tuple(d_row_ptr,
                                                                                                    d_row_ptr + 1)),
                                                       hypre_empty_row_functor() ),
                      d_row_ind );
   HYPRE_THRUST_CALL( inclusive_scan, d_row_ind, d_row_ind + nnz, d_row_ind,
                      thrust::maximum<HYPRE_Int>());
#endif

   return hypre_error_flag;
}

HYPRE_Int*
hypreDevice_CsrRowIndicesToPtrs(HYPRE_Int nrows, HYPRE_Int nnz, HYPRE_Int *d_row_ind)
{
   HYPRE_Int *d_row_ptr = hypre_TAlloc(HYPRE_Int, nrows + 1, HYPRE_MEMORY_DEVICE);

   hypreDevice_CsrRowIndicesToPtrs_v2(nrows, nnz, d_row_ind, d_row_ptr);

   return d_row_ptr;
}

HYPRE_Int
hypreDevice_CsrRowIndicesToPtrs_v2(HYPRE_Int nrows, HYPRE_Int nnz, HYPRE_Int *d_row_ind,
                                   HYPRE_Int *d_row_ptr)
{
#if defined(HYPRE_USING_SYCL)
   if (nnz <= 0 || nrows <= 0)
   {
      return hypre_error_flag;
   }
   oneapi::dpl::counting_iterator<HYPRE_Int> count(0);
   HYPRE_ONEDPL_CALL( oneapi::dpl::lower_bound,
                      d_row_ind, d_row_ind + nnz,
                      count,
                      count + nrows + 1,
                      d_row_ptr);
#else
   HYPRE_THRUST_CALL( lower_bound,
                      d_row_ind, d_row_ind + nnz,
                      thrust::counting_iterator<HYPRE_Int>(0),
                      thrust::counting_iterator<HYPRE_Int>(nrows + 1),
                      d_row_ptr);
#endif

   return hypre_error_flag;
}

/**
 * Get NNZ of each row in d_row_indices and stored the results in d_rownnz
 * All pointers are device pointers.
 * d_rownnz can be the same as d_row_indices
 */
__global__ void
<<<<<<< HEAD
hypreGPUKernel_GetRowNnz( hypre_Item &item,
=======
hypreGPUKernel_GetRowNnz( hypre_DeviceItem &item,
>>>>>>> 6f3bccb9
                          HYPRE_Int nrows, HYPRE_Int *d_row_indices, HYPRE_Int *d_diag_ia,
                          HYPRE_Int *d_offd_ia,
                          HYPRE_Int *d_rownnz)
{
   const HYPRE_Int global_thread_id = hypre_gpu_get_grid_thread_id<1, 1>(item);

   if (global_thread_id < nrows)
   {
      HYPRE_Int i;

      if (d_row_indices)
      {
         i = read_only_load(&d_row_indices[global_thread_id]);
      }
      else
      {
         i = global_thread_id;
      }

      d_rownnz[global_thread_id] = read_only_load(&d_diag_ia[i + 1]) - read_only_load(&d_diag_ia[i]) +
                                   read_only_load(&d_offd_ia[i + 1]) - read_only_load(&d_offd_ia[i]);
   }
}

/* special case: if d_row_indices == NULL, it means d_row_indices=[0,1,...,nrows-1] */
HYPRE_Int
hypreDevice_GetRowNnz(HYPRE_Int nrows, HYPRE_Int *d_row_indices, HYPRE_Int *d_diag_ia,
                      HYPRE_Int *d_offd_ia,
                      HYPRE_Int *d_rownnz)
{
   const dim3 bDim = hypre_GetDefaultDeviceBlockDimension();
   const dim3 gDim = hypre_GetDefaultDeviceGridDimension(nrows, "thread", bDim);

   /* trivial case */
   if (nrows <= 0)
   {
      return hypre_error_flag;
   }

   HYPRE_GPU_LAUNCH( hypreGPUKernel_GetRowNnz, gDim, bDim, nrows, d_row_indices, d_diag_ia,
                     d_offd_ia, d_rownnz );

   return hypre_error_flag;
}

HYPRE_Int
hypreDevice_IntegerInclusiveScan(HYPRE_Int n, HYPRE_Int *d_i)
{
#if defined(HYPRE_USING_SYCL)
   HYPRE_ONEDPL_CALL(oneapi::dpl::inclusive_scan, d_i, d_i + n, d_i);
#else
   HYPRE_THRUST_CALL(inclusive_scan, d_i, d_i + n, d_i);
#endif

   return hypre_error_flag;
}

__global__ void
<<<<<<< HEAD
hypreGPUKernel_CopyParCSRRows( hypre_Item    &item,
=======
hypreGPUKernel_CopyParCSRRows( hypre_DeviceItem    &item,
>>>>>>> 6f3bccb9
                               HYPRE_Int      nrows,
                               HYPRE_Int     *d_row_indices,
                               HYPRE_Int      has_offd,
                               HYPRE_BigInt   first_col,
                               HYPRE_BigInt  *d_col_map_offd_A,
                               HYPRE_Int     *d_diag_i,
                               HYPRE_Int     *d_diag_j,
                               HYPRE_Complex *d_diag_a,
                               HYPRE_Int     *d_offd_i,
                               HYPRE_Int     *d_offd_j,
                               HYPRE_Complex *d_offd_a,
                               HYPRE_Int     *d_ib,
                               HYPRE_BigInt  *d_jb,
                               HYPRE_Complex *d_ab)
{
   const HYPRE_Int global_warp_id = hypre_gpu_get_grid_warp_id<1, 1>(item);

   if (global_warp_id >= nrows)
   {
      return;
   }

   /* lane id inside the warp */
   const HYPRE_Int lane_id = hypre_gpu_get_lane_id<1>(item);
   HYPRE_Int i, j = 0, k = 0, p, row, istart, iend, bstart;

   /* diag part */
   if (lane_id < 2)
   {
      /* row index to work on */
      if (d_row_indices)
      {
         row = read_only_load(d_row_indices + global_warp_id);
      }
      else
      {
         row = global_warp_id;
      }
      /* start/end position of the row */
      j = read_only_load(d_diag_i + row + lane_id);
      /* start position of b */
      k = d_ib ? read_only_load(d_ib + global_warp_id) : 0;
   }
   istart = warp_shuffle_sync(item, HYPRE_WARP_FULL_MASK, j, 0);
   iend   = warp_shuffle_sync(item, HYPRE_WARP_FULL_MASK, j, 1);
   bstart = warp_shuffle_sync(item, HYPRE_WARP_FULL_MASK, k, 0);

   p = bstart - istart;
   for (i = istart + lane_id; i < iend; i += HYPRE_WARP_SIZE)
   {
      d_jb[p + i] = read_only_load(d_diag_j + i) + first_col;
      if (d_ab)
      {
         d_ab[p + i] = read_only_load(d_diag_a + i);
      }
   }

   if (!has_offd)
   {
      return;
   }

   /* offd part */
   if (lane_id < 2)
   {
      j = read_only_load(d_offd_i + row + lane_id);
   }
   bstart += iend - istart;
   istart = warp_shuffle_sync(item, HYPRE_WARP_FULL_MASK, j, 0);
   iend   = warp_shuffle_sync(item, HYPRE_WARP_FULL_MASK, j, 1);

   p = bstart - istart;
   for (i = istart + lane_id; i < iend; i += HYPRE_WARP_SIZE)
   {
      if (d_col_map_offd_A)
      {
         d_jb[p + i] = d_col_map_offd_A[read_only_load(d_offd_j + i)];
      }
      else
      {
         d_jb[p + i] = -1 - read_only_load(d_offd_j + i);
      }

      if (d_ab)
      {
         d_ab[p + i] = read_only_load(d_offd_a + i);
      }
   }
}

/* B = A(row_indices, :) */
/* Note: d_ib is an input vector that contains row ptrs,
 *       i.e., start positions where to put the rows in d_jb and d_ab.
 *       The col indices in B are global indices, i.e., BigJ
 *       of length (nrows + 1) or nrow (without the last entry, nnz) */
/* Special cases:
 *    if d_row_indices == NULL, it means d_row_indices=[0,1,...,nrows-1]
 *    If col_map_offd_A == NULL, use (-1 - d_offd_j) as column id
 *    If nrows == 1 and d_ib == NULL, it means d_ib[0] = 0 */
HYPRE_Int
hypreDevice_CopyParCSRRows(HYPRE_Int      nrows,
                           HYPRE_Int     *d_row_indices,
                           HYPRE_Int      job,
                           HYPRE_Int      has_offd,
                           HYPRE_BigInt   first_col,
                           HYPRE_BigInt  *d_col_map_offd_A,
                           HYPRE_Int     *d_diag_i,
                           HYPRE_Int     *d_diag_j,
                           HYPRE_Complex *d_diag_a,
                           HYPRE_Int     *d_offd_i,
                           HYPRE_Int     *d_offd_j,
                           HYPRE_Complex *d_offd_a,
                           HYPRE_Int     *d_ib,
                           HYPRE_BigInt  *d_jb,
                           HYPRE_Complex *d_ab)
{
   /* trivial case */
   if (nrows <= 0)
   {
      return hypre_error_flag;
   }

   hypre_assert(!(nrows > 1 && d_ib == NULL));

   const dim3 bDim = hypre_GetDefaultDeviceBlockDimension();
   const dim3 gDim = hypre_GetDefaultDeviceGridDimension(nrows, "warp", bDim);

   /*
   if (job == 2)
   {
   }
   */

   HYPRE_GPU_LAUNCH( hypreGPUKernel_CopyParCSRRows, gDim, bDim,
                     nrows, d_row_indices, has_offd, first_col, d_col_map_offd_A,
                     d_diag_i, d_diag_j, d_diag_a,
                     d_offd_i, d_offd_j, d_offd_a,
                     d_ib, d_jb, d_ab );

   return hypre_error_flag;
}

HYPRE_Int
hypreDevice_IntegerExclusiveScan(HYPRE_Int n, HYPRE_Int *d_i)
{
#if defined(HYPRE_USING_SYCL)
   /* WM: todo - this is a workaround since oneDPL's exclusive_scan gives incorrect results when doing the scan in place */
   HYPRE_Int *tmp = hypre_CTAlloc(HYPRE_Int, n, HYPRE_MEMORY_DEVICE);
   /* HYPRE_ONEDPL_CALL(oneapi::dpl::exclusive_scan, d_i, d_i + n, d_i, 0); */
   HYPRE_ONEDPL_CALL(oneapi::dpl::exclusive_scan, d_i, d_i + n, tmp, 0);
   hypre_TMemcpy(d_i, tmp, HYPRE_Int, n, HYPRE_MEMORY_DEVICE, HYPRE_MEMORY_DEVICE);
   hypre_TFree(tmp, HYPRE_MEMORY_DEVICE);
#else
   HYPRE_THRUST_CALL(exclusive_scan, d_i, d_i + n, d_i);
#endif

   return hypre_error_flag;
}

/* https://github.com/OrangeOwlSolutions/Thrust/blob/master/Sort_by_key_with_tuple_key.cu */
/* opt: 0, (a,b) < (a',b') iff a < a' or (a = a' and  b  <  b')  [normal tupe comp]
 *      1, (a,b) < (a',b') iff a < a' or (a = a' and |b| > |b'|) [used in dropping small entries]
 *      2, (a,b) < (a',b') iff a < a' or (a = a' and (b == a or b < b') and b' != a') [used in putting diagonal first]
 */
template <typename T1, typename T2, typename T3>
HYPRE_Int
hypreDevice_StableSortByTupleKey(HYPRE_Int N, T1 *keys1, T2 *keys2, T3 *vals, HYPRE_Int opt)
{
#if defined(HYPRE_USING_SYCL)
   auto zipped_begin = oneapi::dpl::make_zip_iterator(keys1, keys2, vals);

   if (opt == 0)
   {
      HYPRE_ONEDPL_CALL(std::stable_sort, zipped_begin, zipped_begin + N,
                        std::less< std::tuple<T1, T2, T3> >());
   }
   else if (opt == 1)
   {
      HYPRE_ONEDPL_CALL(std::stable_sort, zipped_begin, zipped_begin + N, TupleComp2<T1, T2, T3>());
   }
   else if (opt == 2)
   {
      HYPRE_ONEDPL_CALL(std::stable_sort, zipped_begin, zipped_begin + N, TupleComp3<T1, T2, T3>());
   }
#else
   auto begin_keys = thrust::make_zip_iterator(thrust::make_tuple(keys1,     keys2));
   auto end_keys   = thrust::make_zip_iterator(thrust::make_tuple(keys1 + N, keys2 + N));

   if (opt == 0)
   {
      HYPRE_THRUST_CALL(stable_sort_by_key, begin_keys, end_keys, vals,
                        thrust::less< thrust::tuple<T1, T2> >());
   }
   else if (opt == 1)
   {
      HYPRE_THRUST_CALL(stable_sort_by_key, begin_keys, end_keys, vals, TupleComp2<T1, T2>());
   }
   else if (opt == 2)
   {
      HYPRE_THRUST_CALL(stable_sort_by_key, begin_keys, end_keys, vals, TupleComp3<T1, T2>());
   }
#endif
   return hypre_error_flag;
}

template HYPRE_Int hypreDevice_StableSortByTupleKey(HYPRE_Int N, HYPRE_Int *keys1,
                                                    HYPRE_Int  *keys2, HYPRE_Int     *vals, HYPRE_Int opt);
template HYPRE_Int hypreDevice_StableSortByTupleKey(HYPRE_Int N, HYPRE_Int *keys1,
                                                    HYPRE_Real *keys2, HYPRE_Int     *vals, HYPRE_Int opt);
template HYPRE_Int hypreDevice_StableSortByTupleKey(HYPRE_Int N, HYPRE_Int *keys1,
                                                    HYPRE_Int  *keys2, HYPRE_Complex *vals, HYPRE_Int opt);

template <typename T1, typename T2, typename T3>
HYPRE_Int
hypreDevice_ReduceByTupleKey(HYPRE_Int N, T1 *keys1_in,  T2 *keys2_in,  T3 *vals_in,
                             T1 *keys1_out, T2 *keys2_out, T3 *vals_out)
{
#if defined(HYPRE_USING_SYCL)
   /* WM: onedpl reduce_by_segment currently does not accept zero length input */
   if (N <= 0)
   {
      return hypre_error_flag;
   }
   auto begin_keys_in  = oneapi::dpl::make_zip_iterator(keys1_in,  keys2_in );
   auto begin_keys_out = oneapi::dpl::make_zip_iterator(keys1_out, keys2_out);
   std::equal_to< std::tuple<T1, T2> > pred;
   std::plus<T3> func;

   auto new_end = HYPRE_ONEDPL_CALL(oneapi::dpl::reduce_by_segment, begin_keys_in, begin_keys_in + N,
                                    vals_in, begin_keys_out,
                                    vals_out, pred, func);
#else
   auto begin_keys_in  = thrust::make_zip_iterator(thrust::make_tuple(keys1_in,     keys2_in    ));
   auto end_keys_in    = thrust::make_zip_iterator(thrust::make_tuple(keys1_in + N, keys2_in + N));
   auto begin_keys_out = thrust::make_zip_iterator(thrust::make_tuple(keys1_out,    keys2_out   ));
   thrust::equal_to< thrust::tuple<T1, T2> > pred;
   thrust::plus<T3> func;

   auto new_end = HYPRE_THRUST_CALL(reduce_by_key, begin_keys_in, end_keys_in, vals_in, begin_keys_out,
                                    vals_out, pred, func);
#endif

   return new_end.second - vals_out;
}

template HYPRE_Int hypreDevice_ReduceByTupleKey(HYPRE_Int N, HYPRE_Int *keys1_in,
                                                HYPRE_Int *keys2_in, HYPRE_Complex *vals_in, HYPRE_Int *keys1_out, HYPRE_Int *keys2_out,
                                                HYPRE_Complex *vals_out);

/* x[map[i]] = v */
template <typename T>
__global__ void
hypreGPUKernel_ScatterConstant(
#if defined(HYPRE_USING_SYCL)
   sycl::nd_item<1>& item,
#endif
   T *x, HYPRE_Int n, HYPRE_Int *map, T v)
{
#if defined(HYPRE_USING_SYCL)
   HYPRE_Int global_thread_id = static_cast<HYPRE_Int>(item.get_global_linear_id());
#else
   HYPRE_Int global_thread_id = hypre_cuda_get_grid_thread_id<1, 1>();
#endif

   if (global_thread_id < n)
   {
      x[map[global_thread_id]] = v;
   }
}

/* x[map[i]] = v
 * n is length of map
 * TODO: thrust? */
template <typename T>
HYPRE_Int
hypreDevice_ScatterConstant(T *x, HYPRE_Int n, HYPRE_Int *map, T v)
{
   /* trivial case */
   if (n <= 0)
   {
      return hypre_error_flag;
   }

   dim3 bDim = hypre_GetDefaultDeviceBlockDimension();
   dim3 gDim = hypre_GetDefaultDeviceGridDimension(n, "thread", bDim);

   HYPRE_GPU_LAUNCH( hypreGPUKernel_ScatterConstant, gDim, bDim, x, n, map, v );

   return hypre_error_flag;
}

template HYPRE_Int hypreDevice_ScatterConstant(HYPRE_Int     *x, HYPRE_Int n, HYPRE_Int *map,
                                               HYPRE_Int     v);
template HYPRE_Int hypreDevice_ScatterConstant(HYPRE_Complex *x, HYPRE_Int n, HYPRE_Int *map,
                                               HYPRE_Complex v);

__global__ void
hypreGPUKernel_ScatterAddTrivial(
#if defined(HYPRE_USING_SYCL)
   sycl::nd_item<1>& item,
#endif
   HYPRE_Int n, HYPRE_Real *x, HYPRE_Int *map, HYPRE_Real *y)
{
   for (HYPRE_Int i = 0; i < n; i++)
   {
      x[map[i]] += y[i];
   }
}

/* x[map[i]] += y[i], same index cannot appear more than once in map */
__global__ void
hypreGPUKernel_ScatterAdd(
#if defined(HYPRE_USING_SYCL)
   sycl::nd_item<1>& item,
#endif
   HYPRE_Int n, HYPRE_Real *x, HYPRE_Int *map, HYPRE_Real *y)
{
#if defined(HYPRE_USING_SYCL)
   HYPRE_Int global_thread_id = static_cast<HYPRE_Int>(item.get_global_linear_id());
#else
   HYPRE_Int global_thread_id = hypre_cuda_get_grid_thread_id<1, 1>();
#endif

   if (global_thread_id < n)
   {
      x[map[global_thread_id]] += y[global_thread_id];
   }
}

/* Generalized Scatter-and-Add
 * for i = 0 : ny-1, x[map[i]] += y[i];
 * Note: An index is allowed to appear more than once in map
 *       Content in y will be destroyed
 *       When work != NULL, work is at least of size [2*sizeof(HYPRE_Int)+sizeof(HYPRE_Complex)]*ny
 */
HYPRE_Int
hypreDevice_GenScatterAdd(HYPRE_Real *x, HYPRE_Int ny, HYPRE_Int *map, HYPRE_Real *y, char *work)
{
   if (ny <= 0)
   {
      return hypre_error_flag;
   }

   if (ny <= 2)
   {
      /* trivial cases, n = 1, 2 */
      dim3 bDim = 1;
      dim3 gDim = 1;
      HYPRE_GPU_LAUNCH( hypreGPUKernel_ScatterAddTrivial, gDim, bDim, ny, x, map, y );
   }
   else
   {
      /* general cases */
      HYPRE_Int *map2, *reduced_map, reduced_n;
      HYPRE_Real *reduced_y;

      if (work)
      {
         map2 = (HYPRE_Int *) work;
         reduced_map = map2 + ny;
         reduced_y = (HYPRE_Real *) (reduced_map + ny);
      }
      else
      {
         map2        = hypre_TAlloc(HYPRE_Int,  ny, HYPRE_MEMORY_DEVICE);
         reduced_map = hypre_TAlloc(HYPRE_Int,  ny, HYPRE_MEMORY_DEVICE);
         reduced_y   = hypre_TAlloc(HYPRE_Real, ny, HYPRE_MEMORY_DEVICE);
      }

      hypre_TMemcpy(map2, map, HYPRE_Int, ny, HYPRE_MEMORY_DEVICE, HYPRE_MEMORY_DEVICE);

#if defined(HYPRE_USING_SYCL)
      auto zipped_begin = oneapi::dpl::make_zip_iterator(map2, y);
      HYPRE_ONEDPL_CALL(std::sort, zipped_begin, zipped_begin + ny,
      [](auto lhs, auto rhs) {return std::get<0>(lhs) < std::get<0>(rhs);});

      // WM: todo - ABB: The below code has issues because of name mangling issues,
      //       similar to https://github.com/oneapi-src/oneDPL/pull/166
      //       https://github.com/oneapi-src/oneDPL/issues/507
      //       should be fixed by now?
      /* auto new_end = HYPRE_ONEDPL_CALL( oneapi::dpl::reduce_by_segment, */
      /*                                   map2, */
      /*                                   map2 + ny, */
      /*                                   y, */
      /*                                   reduced_map, */
      /*                                   reduced_y ); */
      std::pair<HYPRE_Int*, HYPRE_Real*> new_end = oneapi::dpl::reduce_by_segment(
                                                      oneapi::dpl::execution::make_device_policy<class devutils>(*hypre_HandleComputeStream(
                                                               hypre_handle())), map2, map2 + ny, y, reduced_map, reduced_y );
#else
      HYPRE_THRUST_CALL(sort_by_key, map2, map2 + ny, y);

      thrust::pair<HYPRE_Int*, HYPRE_Real*> new_end = HYPRE_THRUST_CALL( reduce_by_key,
                                                                         map2,
                                                                         map2 + ny,
                                                                         y,
                                                                         reduced_map,
                                                                         reduced_y );
#endif

      reduced_n = new_end.first - reduced_map;

      hypre_assert(reduced_n == new_end.second - reduced_y);

      dim3 bDim = hypre_GetDefaultDeviceBlockDimension();
      dim3 gDim = hypre_GetDefaultDeviceGridDimension(reduced_n, "thread", bDim);

      HYPRE_GPU_LAUNCH( hypreGPUKernel_ScatterAdd, gDim, bDim,
                        reduced_n, x, reduced_map, reduced_y );

      if (!work)
      {
         hypre_TFree(map2, HYPRE_MEMORY_DEVICE);
         hypre_TFree(reduced_map, HYPRE_MEMORY_DEVICE);
         hypre_TFree(reduced_y, HYPRE_MEMORY_DEVICE);
      }
   }

   return hypre_error_flag;
}

template<typename T>
__global__ void
hypreGPUKernel_axpyn(
#if defined(HYPRE_USING_SYCL)
   sycl::nd_item<1>& item,
#endif
   T *x, size_t n, T *y, T *z, T a)
{
#if defined(HYPRE_USING_SYCL)
   HYPRE_Int i = static_cast<HYPRE_Int>(item.get_global_linear_id());
#else
   HYPRE_Int i = hypre_cuda_get_grid_thread_id<1, 1>();
#endif

   if (i < n)
   {
      z[i] = a * x[i] + y[i];
   }
}

template<typename T>
HYPRE_Int
hypreDevice_Axpyn(T *d_x, size_t n, T *d_y, T *d_z, T a)
{
#if 0
   HYPRE_THRUST_CALL( transform, d_x, d_x + n, d_y, d_z, a * _1 + _2 );
#else
   if (n <= 0)
   {
      return hypre_error_flag;
   }

   dim3 bDim = hypre_GetDefaultDeviceBlockDimension();
   dim3 gDim = hypre_GetDefaultDeviceGridDimension(n, "thread", bDim);

   HYPRE_GPU_LAUNCH( hypreGPUKernel_axpyn, gDim, bDim, d_x, n, d_y, d_z, a );
#endif

   return hypre_error_flag;
}

HYPRE_Int
hypreDevice_ComplexAxpyn(HYPRE_Complex *d_x, size_t n, HYPRE_Complex *d_y, HYPRE_Complex *d_z,
                         HYPRE_Complex a)
{
   return hypreDevice_Axpyn(d_x, n, d_y, d_z, a);
}

HYPRE_Int
hypreDevice_IntAxpyn(HYPRE_Int *d_x, size_t n, HYPRE_Int *d_y, HYPRE_Int *d_z, HYPRE_Int a)
{
   return hypreDevice_Axpyn(d_x, n, d_y, d_z, a);
}

#if defined(HYPRE_USING_CURAND)
curandGenerator_t
hypre_DeviceDataCurandGenerator(hypre_DeviceData *data)
{
   if (data->curand_generator)
   {
      return data->curand_generator;
   }

   curandGenerator_t gen;
   HYPRE_CURAND_CALL( curandCreateGenerator(&gen, CURAND_RNG_PSEUDO_DEFAULT) );
   HYPRE_CURAND_CALL( curandSetPseudoRandomGeneratorSeed(gen, 1234ULL) );
   HYPRE_CURAND_CALL( curandSetGeneratorOffset(gen, 0) );
   HYPRE_CURAND_CALL( curandSetStream(gen, hypre_DeviceDataComputeStream(data)) );

   data->curand_generator = gen;

   return gen;
}

/* T = float or hypre_double */
template <typename T>
HYPRE_Int
hypre_CurandUniform_core( HYPRE_Int          n,
                          T                 *urand,
                          HYPRE_Int          set_seed,
                          hypre_ulonglongint seed,
                          HYPRE_Int          set_offset,
                          hypre_ulonglongint offset)
{
   curandGenerator_t gen = hypre_HandleCurandGenerator(hypre_handle());

   if (set_seed)
   {
      HYPRE_CURAND_CALL( curandSetPseudoRandomGeneratorSeed(gen, seed) );
   }

   if (set_offset)
   {
      HYPRE_CURAND_CALL( curandSetGeneratorOffset(gen, offset) );
   }

   if (sizeof(T) == sizeof(hypre_double))
   {
      HYPRE_CURAND_CALL( curandGenerateUniformDouble(gen, (hypre_double *) urand, n) );
   }
   else if (sizeof(T) == sizeof(float))
   {
      HYPRE_CURAND_CALL( curandGenerateUniform(gen, (float *) urand, n) );
   }

   return hypre_error_flag;
}
#endif /* #if defined(HYPRE_USING_CURAND) */

#if defined(HYPRE_USING_ROCRAND)
rocrand_generator
hypre_DeviceDataCurandGenerator(hypre_DeviceData *data)
{
   if (data->curand_generator)
   {
      return data->curand_generator;
   }

   rocrand_generator gen;
   HYPRE_ROCRAND_CALL( rocrand_create_generator(&gen, ROCRAND_RNG_PSEUDO_DEFAULT) );
   HYPRE_ROCRAND_CALL( rocrand_set_seed(gen, 1234ULL) );
   HYPRE_ROCRAND_CALL( rocrand_set_offset(gen, 0) );
   HYPRE_ROCRAND_CALL( rocrand_set_stream(gen, hypre_DeviceDataComputeStream(data)) );

   data->curand_generator = gen;

   return gen;
}

template <typename T>
HYPRE_Int
hypre_CurandUniform_core( HYPRE_Int          n,
                          T                 *urand,
                          HYPRE_Int          set_seed,
                          hypre_ulonglongint seed,
                          HYPRE_Int          set_offset,
                          hypre_ulonglongint offset)
{
   hypre_GpuProfilingPushRange("hypre_CurandUniform_core");

   rocrand_generator gen = hypre_HandleCurandGenerator(hypre_handle());

   if (set_seed)
   {
      HYPRE_ROCRAND_CALL( rocrand_set_seed(gen, seed) );
   }

   if (set_offset)
   {
      HYPRE_ROCRAND_CALL( rocrand_set_offset(gen, offset) );
   }

   if (sizeof(T) == sizeof(hypre_double))
   {
      HYPRE_ROCRAND_CALL( rocrand_generate_uniform_double(gen, (hypre_double *) urand, n) );
   }
   else if (sizeof(T) == sizeof(float))
   {
      HYPRE_ROCRAND_CALL( rocrand_generate_uniform(gen, (float *) urand, n) );
   }

   hypre_GpuProfilingPopRange();

   return hypre_error_flag;
}
#endif /* #if defined(HYPRE_USING_ROCRAND) */

#if defined(HYPRE_USING_ONEMKLRAND)
/* T = float or hypre_double */
template <typename T>
HYPRE_Int
hypre_CurandUniform_core( HYPRE_Int          n,
                          T                 *urand,
                          HYPRE_Int          set_seed,
                          hypre_ulonglongint seed,
                          HYPRE_Int          set_offset,
                          hypre_ulonglongint offset)
{
   static_assert(std::is_same_v<T, float> || std::is_same_v<T, hypre_double>,
                 "oneMKL: rng/uniform: T is not supported");

   oneapi::mkl::rng::default_engine engine(*hypre_HandleComputeStream(hypre_handle()), seed);
   oneapi::mkl::rng::uniform<T> distribution(0., 1.);
   oneapi::mkl::rng::generate(distribution, engine, n, urand).wait_and_throw();

   return hypre_error_flag;
}
#endif /* #if defined(HYPRE_USING_ONEMKLRAND) */

#if defined(HYPRE_USING_CURAND) || defined(HYPRE_USING_ROCRAND) || defined(HYPRE_USING_ONEMKLRAND)

HYPRE_Int
hypre_CurandUniform( HYPRE_Int          n,
                     HYPRE_Real        *urand,
                     HYPRE_Int          set_seed,
                     hypre_ulonglongint seed,
                     HYPRE_Int          set_offset,
                     hypre_ulonglongint offset)
{
   return hypre_CurandUniform_core(n, urand, set_seed, seed, set_offset, offset);
}

HYPRE_Int
hypre_CurandUniformSingle( HYPRE_Int          n,
                           float             *urand,
                           HYPRE_Int          set_seed,
                           hypre_ulonglongint seed,
                           HYPRE_Int          set_offset,
                           hypre_ulonglongint offset)
{
   return hypre_CurandUniform_core(n, urand, set_seed, seed, set_offset, offset);
}

HYPRE_Int
hypre_ResetDeviceRandGenerator( hypre_ulonglongint seed,
                                hypre_ulonglongint offset )
{
#if defined(HYPRE_USING_CURAND)
   curandGenerator_t gen = hypre_HandleCurandGenerator(hypre_handle());
   HYPRE_CURAND_CALL( curandSetPseudoRandomGeneratorSeed(gen, seed) );
   HYPRE_CURAND_CALL( curandSetGeneratorOffset(gen, offset) );
#elif defined(HYPRE_USING_ROCRAND)
   rocrand_generator gen = hypre_HandleCurandGenerator(hypre_handle());
   HYPRE_ROCRAND_CALL( rocrand_set_seed(gen, seed) );
   HYPRE_ROCRAND_CALL( rocrand_set_offset(gen, offset) );
#endif
   return hypre_error_flag;
}

<<<<<<< HEAD
#endif /* #if defined(HYPRE_USING_CURAND) || defined(HYPRE_USING_ROCRAND) || defined(HYPRE_USING_ONEMKLRAND) */
=======
template HYPRE_Int hypreDevice_ReduceByTupleKey(HYPRE_Int N, HYPRE_Int *keys1_in,
                                                HYPRE_Int *keys2_in, HYPRE_Complex *vals_in, HYPRE_Int *keys1_out, HYPRE_Int *keys2_out,
                                                HYPRE_Complex *vals_out);

/* x[map[i]] = v */
template <typename T>
__global__ void
hypreGPUKernel_ScatterConstant( hypre_DeviceItem &item, T *x, HYPRE_Int n, HYPRE_Int *map, T v)
{
   HYPRE_Int global_thread_id = hypre_gpu_get_grid_thread_id<1, 1>(item);

   if (global_thread_id < n)
   {
      x[map[global_thread_id]] = v;
   }
}

/* x[map[i]] = v
 * n is length of map
 * TODO: thrust? */
template <typename T>
HYPRE_Int
hypreDevice_ScatterConstant(T *x, HYPRE_Int n, HYPRE_Int *map, T v)
{
   /* trivial case */
   if (n <= 0)
   {
      return hypre_error_flag;
   }

   dim3 bDim = hypre_GetDefaultDeviceBlockDimension();
   dim3 gDim = hypre_GetDefaultDeviceGridDimension(n, "thread", bDim);

   HYPRE_GPU_LAUNCH( hypreGPUKernel_ScatterConstant, gDim, bDim, x, n, map, v );

   return hypre_error_flag;
}

template HYPRE_Int hypreDevice_ScatterConstant(HYPRE_Int     *x, HYPRE_Int n, HYPRE_Int *map,
                                               HYPRE_Int     v);
template HYPRE_Int hypreDevice_ScatterConstant(HYPRE_Complex *x, HYPRE_Int n, HYPRE_Int *map,
                                               HYPRE_Complex v);
>>>>>>> 6f3bccb9

#endif // #if defined(HYPRE_USING_CUDA) || defined(HYPRE_USING_HIP) || defined(HYPRE_USING_SYCL)

/* - - - - - - - - - - - - - - - - - - - - - - - - - - - - - - - - - - - -
 *      cuda/hip functions
 * - - - - - - - - - - - - - - - - - - - - - - - - - - - - - - - - - - - - */

#if defined(HYPRE_USING_CUDA) || defined(HYPRE_USING_HIP)

/*
 * The architecture identification macro __CUDA_ARCH__ is assigned a three-digit value string xy0
 * (ending in a literal 0) during each nvcc compilation stage 1 that compiles for compute_xy.
 * This macro can be used in the implementation of GPU functions for determining the virtual architecture
 * for which it is currently being compiled. The host code (the non-GPU code) must not depend on it.
 * Note that compute_XX refers to a PTX version and sm_XX refers to a cubin version.
*/
__global__ void
<<<<<<< HEAD
hypreGPUKernel_CompileFlagSafetyCheck(hypre_Item &item, hypre_int *cuda_arch_compile)
=======
hypreGPUKernel_CompileFlagSafetyCheck(hypre_DeviceItem &item, hypre_int *cuda_arch_compile)
>>>>>>> 6f3bccb9
{
#if defined(__CUDA_ARCH__)
   cuda_arch_compile[0] = __CUDA_ARCH__;
#endif
}

/*
 * Assume this function is called inside HYPRE_Init(), at a place where we do not want to
 * activate memory pooling, so we do not use hypre's memory model to Alloc and Free.
 * See commented out code below (and do not delete)
*/
void hypre_CudaCompileFlagCheck()
{
   // This is really only defined for CUDA and not for HIP
#if defined(HYPRE_USING_CUDA)

   HYPRE_Int device = hypre_HandleDevice(hypre_handle());

   struct cudaDeviceProp props;
   cudaGetDeviceProperties(&props, device);
   hypre_int cuda_arch_actual = props.major * 100 + props.minor * 10;
   hypre_int cuda_arch_compile = -1;
   dim3 gDim(1, 1, 1), bDim(1, 1, 1);

   hypre_int *cuda_arch_compile_d = NULL;
   //cuda_arch_compile_d = hypre_TAlloc(hypre_int, 1, HYPRE_MEMORY_DEVICE);
   HYPRE_CUDA_CALL( cudaMalloc(&cuda_arch_compile_d, sizeof(hypre_int)) );
   HYPRE_CUDA_CALL( cudaMemcpy(cuda_arch_compile_d, &cuda_arch_compile, sizeof(hypre_int),
                               cudaMemcpyHostToDevice) );
   HYPRE_GPU_LAUNCH( hypreGPUKernel_CompileFlagSafetyCheck, gDim, bDim, cuda_arch_compile_d );
   HYPRE_CUDA_CALL( cudaMemcpy(&cuda_arch_compile, cuda_arch_compile_d, sizeof(hypre_int),
                               cudaMemcpyDeviceToHost) );
   //hypre_TFree(cuda_arch_compile_d, HYPRE_MEMORY_DEVICE);
   HYPRE_CUDA_CALL( cudaFree(cuda_arch_compile_d) );

   /* HYPRE_CUDA_CALL(cudaDeviceSynchronize()); */

   if (-1 == cuda_arch_compile)
   {
      hypre_error_w_msg(1, "hypre error: no proper cuda_arch found");
   }
   else if (cuda_arch_actual != cuda_arch_compile)
   {
      char msg[256];
      hypre_sprintf(msg, "hypre warning: Compile 'arch=compute_' does not match device arch %d",
                    cuda_arch_actual);
      hypre_error_w_msg(1, msg);
      /*
      hypre_printf("%s\n", msg);
      hypre_MPI_Abort(hypre_MPI_COMM_WORLD, -1);
      */
   }

#endif // defined(HYPRE_USING_CUDA)
}

HYPRE_Int
hypreDevice_IntegerReduceSum(HYPRE_Int n, HYPRE_Int *d_i)
{
   return HYPRE_THRUST_CALL(reduce, d_i, d_i + n);
}

template<typename T>
__global__ void
<<<<<<< HEAD
hypreGPUKernel_axpyn(hypre_Item &item, T *x, size_t n, T *y, T *z, T a)
=======
hypreGPUKernel_axpyn(hypre_DeviceItem &item, T *x, size_t n, T *y, T *z, T a)
>>>>>>> 6f3bccb9
{
   HYPRE_Int i = hypre_gpu_get_grid_thread_id<1, 1>(item);

   if (i < n)
   {
      z[i] = a * x[i] + y[i];
   }
}

template<typename T>
HYPRE_Int
hypreDevice_Axpyn(T *d_x, size_t n, T *d_y, T *d_z, T a)
{
#if 0
   HYPRE_THRUST_CALL( transform, d_x, d_x + n, d_y, d_z, a * _1 + _2 );
#else
   if (n <= 0)
   {
      return hypre_error_flag;
   }

   dim3 bDim = hypre_GetDefaultDeviceBlockDimension();
   dim3 gDim = hypre_GetDefaultDeviceGridDimension(n, "thread", bDim);

   HYPRE_GPU_LAUNCH( hypreGPUKernel_axpyn, gDim, bDim, d_x, n, d_y, d_z, a );
#endif

   return hypre_error_flag;
}

HYPRE_Int
hypreDevice_ComplexAxpyn(HYPRE_Complex *d_x, size_t n, HYPRE_Complex *d_y, HYPRE_Complex *d_z,
                         HYPRE_Complex a)
{
   return hypreDevice_Axpyn(d_x, n, d_y, d_z, a);
}

HYPRE_Int
hypreDevice_IntAxpyn(HYPRE_Int *d_x, size_t n, HYPRE_Int *d_y, HYPRE_Int *d_z, HYPRE_Int a)
{
   return hypreDevice_Axpyn(d_x, n, d_y, d_z, a);
}

template<typename T>
__global__ void
<<<<<<< HEAD
hypreGPUKernel_scalen(hypre_Item &item, T *x, size_t n, T *y, T v)
=======
hypreGPUKernel_scalen(hypre_DeviceItem &item, T *x, size_t n, T *y, T v)
>>>>>>> 6f3bccb9
{
   HYPRE_Int i = hypre_gpu_get_grid_thread_id<1, 1>(item);

   if (i < n)
   {
      y[i] = x[i] * v;
   }
}

template<typename T>
HYPRE_Int
hypreDevice_Scalen(T *d_x, size_t n, T *d_y, T v)
{
#if 0
   HYPRE_THRUST_CALL( transform, d_x, d_x + n, d_y, v * _1 );
#else
   if (n <= 0)
   {
      return hypre_error_flag;
   }

   dim3 bDim = hypre_GetDefaultDeviceBlockDimension();
   dim3 gDim = hypre_GetDefaultDeviceGridDimension(n, "thread", bDim);

   HYPRE_GPU_LAUNCH( hypreGPUKernel_scalen, gDim, bDim, d_x, n, d_y, v );
#endif

   return hypre_error_flag;
}

HYPRE_Int
hypreDevice_IntScalen(HYPRE_Int *d_x, size_t n, HYPRE_Int *d_y, HYPRE_Int v)
{
   return hypreDevice_Scalen(d_x, n, d_y, v);
}

HYPRE_Int
hypreDevice_ComplexScalen(HYPRE_Complex *d_x, size_t n, HYPRE_Complex *d_y, HYPRE_Complex v)
{
   return hypreDevice_Scalen(d_x, n, d_y, v);
}

template<typename T>
__global__ void
<<<<<<< HEAD
hypreGPUKernel_filln(hypre_Item &item, T *x, size_t n, T v)
=======
hypreGPUKernel_filln(hypre_DeviceItem &item, T *x, size_t n, T v)
>>>>>>> 6f3bccb9
{
   HYPRE_Int i = hypre_gpu_get_grid_thread_id<1, 1>(item);

   if (i < n)
   {
      x[i] = v;
   }
}

template<typename T>
HYPRE_Int
hypreDevice_Filln(T *d_x, size_t n, T v)
{
#if 0
   HYPRE_THRUST_CALL( fill_n, d_x, n, v);
#else
   if (n <= 0)
   {
      return hypre_error_flag;
   }

   dim3 bDim = hypre_GetDefaultDeviceBlockDimension();
   dim3 gDim = hypre_GetDefaultDeviceGridDimension(n, "thread", bDim);

   HYPRE_GPU_LAUNCH( hypreGPUKernel_filln, gDim, bDim, d_x, n, v );
#endif

   return hypre_error_flag;
}

HYPRE_Int
hypreDevice_ComplexFilln(HYPRE_Complex *d_x, size_t n, HYPRE_Complex v)
{
   return hypreDevice_Filln(d_x, n, v);
}

HYPRE_Int
hypreDevice_CharFilln(char *d_x, size_t n, char v)
{
   return hypreDevice_Filln(d_x, n, v);
}

HYPRE_Int
hypreDevice_IntFilln(HYPRE_Int *d_x, size_t n, HYPRE_Int v)
{
   return hypreDevice_Filln(d_x, n, v);
}

HYPRE_Int
hypreDevice_BigIntFilln(HYPRE_BigInt *d_x, size_t n, HYPRE_BigInt v)
{
   return hypreDevice_Filln(d_x, n, v);
}

/* Input: d_row_num, of size nrows, contains the rows indices that can be BigInt or Int
 * Output: d_row_ind */
template <typename T>
HYPRE_Int
hypreDevice_CsrRowPtrsToIndicesWithRowNum(HYPRE_Int nrows, HYPRE_Int nnz, HYPRE_Int *d_row_ptr,
                                          T *d_row_num, T *d_row_ind)
{
   /* trivial case */
   if (nrows <= 0)
   {
      return hypre_error_flag;
   }

   HYPRE_Int *map = hypre_TAlloc(HYPRE_Int, nnz, HYPRE_MEMORY_DEVICE);

   hypreDevice_CsrRowPtrsToIndices_v2(nrows, nnz, d_row_ptr, map);

   HYPRE_THRUST_CALL(gather, map, map + nnz, d_row_num, d_row_ind);

   hypre_TFree(map, HYPRE_MEMORY_DEVICE);

   return hypre_error_flag;
}

template HYPRE_Int hypreDevice_CsrRowPtrsToIndicesWithRowNum(HYPRE_Int nrows, HYPRE_Int nnz,
                                                             HYPRE_Int *d_row_ptr, HYPRE_Int *d_row_num, HYPRE_Int *d_row_ind);
#if defined(HYPRE_MIXEDINT)
template HYPRE_Int hypreDevice_CsrRowPtrsToIndicesWithRowNum(HYPRE_Int nrows, HYPRE_Int nnz,
                                                             HYPRE_Int *d_row_ptr, HYPRE_BigInt *d_row_num, HYPRE_BigInt *d_row_ind);
#endif

__global__ void
<<<<<<< HEAD
hypreGPUKernel_ScatterAddTrivial(hypre_Item &item, HYPRE_Int n, HYPRE_Real *x, HYPRE_Int *map,
=======
hypreGPUKernel_ScatterAddTrivial(hypre_DeviceItem &item, HYPRE_Int n, HYPRE_Real *x, HYPRE_Int *map,
>>>>>>> 6f3bccb9
                                 HYPRE_Real *y)
{
   for (HYPRE_Int i = 0; i < n; i++)
   {
      x[map[i]] += y[i];
   }
}

/* x[map[i]] += y[i], same index cannot appear more than once in map */
__global__ void
<<<<<<< HEAD
hypreGPUKernel_ScatterAdd(hypre_Item &item, HYPRE_Int n, HYPRE_Real *x, HYPRE_Int *map,
=======
hypreGPUKernel_ScatterAdd(hypre_DeviceItem &item, HYPRE_Int n, HYPRE_Real *x, HYPRE_Int *map,
>>>>>>> 6f3bccb9
                          HYPRE_Real *y)
{
   HYPRE_Int global_thread_id = hypre_gpu_get_grid_thread_id<1, 1>(item);

   if (global_thread_id < n)
   {
      x[map[global_thread_id]] += y[global_thread_id];
   }
}

/* Generalized Scatter-and-Add
 * for i = 0 : ny-1, x[map[i]] += y[i];
 * Note: An index is allowed to appear more than once in map
 *       Content in y will be destroyed
 *       When work != NULL, work is at least of size [2*sizeof(HYPRE_Int)+sizeof(HYPRE_Complex)]*ny
 */
HYPRE_Int
hypreDevice_GenScatterAdd(HYPRE_Real *x, HYPRE_Int ny, HYPRE_Int *map, HYPRE_Real *y, char *work)
{
   if (ny <= 0)
   {
      return hypre_error_flag;
   }

   if (ny <= 2)
   {
      /* trivial cases, n = 1, 2 */
      dim3 bDim = 1;
      dim3 gDim = 1;
      HYPRE_GPU_LAUNCH( hypreGPUKernel_ScatterAddTrivial, gDim, bDim, ny, x, map, y );
   }
   else
   {
      /* general cases */
      HYPRE_Int *map2, *reduced_map, reduced_n;
      HYPRE_Real *reduced_y;

      if (work)
      {
         map2 = (HYPRE_Int *) work;
         reduced_map = map2 + ny;
         reduced_y = (HYPRE_Real *) (reduced_map + ny);
      }
      else
      {
         map2        = hypre_TAlloc(HYPRE_Int,  ny, HYPRE_MEMORY_DEVICE);
         reduced_map = hypre_TAlloc(HYPRE_Int,  ny, HYPRE_MEMORY_DEVICE);
         reduced_y   = hypre_TAlloc(HYPRE_Real, ny, HYPRE_MEMORY_DEVICE);
      }

      hypre_TMemcpy(map2, map, HYPRE_Int, ny, HYPRE_MEMORY_DEVICE, HYPRE_MEMORY_DEVICE);

      HYPRE_THRUST_CALL(sort_by_key, map2, map2 + ny, y);

      thrust::pair<HYPRE_Int*, HYPRE_Real*> new_end = HYPRE_THRUST_CALL( reduce_by_key,
                                                                         map2,
                                                                         map2 + ny,
                                                                         y,
                                                                         reduced_map,
                                                                         reduced_y );

      reduced_n = new_end.first - reduced_map;

      hypre_assert(reduced_n == new_end.second - reduced_y);

      dim3 bDim = hypre_GetDefaultDeviceBlockDimension();
      dim3 gDim = hypre_GetDefaultDeviceGridDimension(reduced_n, "thread", bDim);

      HYPRE_GPU_LAUNCH( hypreGPUKernel_ScatterAdd, gDim, bDim,
                        reduced_n, x, reduced_map, reduced_y );

      if (!work)
      {
         hypre_TFree(map2, HYPRE_MEMORY_DEVICE);
         hypre_TFree(reduced_map, HYPRE_MEMORY_DEVICE);
         hypre_TFree(reduced_y, HYPRE_MEMORY_DEVICE);
      }
   }

   return hypre_error_flag;
}

<<<<<<< HEAD
/* x[map[i]] = v */
template <typename T>
__global__ void
hypreGPUKernel_ScatterConstant(hypre_Item &item, T *x, HYPRE_Int n, HYPRE_Int *map, T v)
{
   HYPRE_Int global_thread_id = hypre_gpu_get_grid_thread_id<1, 1>(item);

   if (global_thread_id < n)
   {
      x[map[global_thread_id]] = v;
   }
}

/* x[map[i]] = v
 * n is length of map
 * TODO: thrust? */
template <typename T>
HYPRE_Int
hypreDevice_ScatterConstant(T *x, HYPRE_Int n, HYPRE_Int *map, T v)
{
   /* trivial case */
   if (n <= 0)
   {
      return hypre_error_flag;
   }

   dim3 bDim = hypre_GetDefaultDeviceBlockDimension();
   dim3 gDim = hypre_GetDefaultDeviceGridDimension(n, "thread", bDim);

   HYPRE_GPU_LAUNCH( hypreGPUKernel_ScatterConstant, gDim, bDim, x, n, map, v );

   return hypre_error_flag;
}

template HYPRE_Int hypreDevice_ScatterConstant(HYPRE_Int     *x, HYPRE_Int n, HYPRE_Int *map,
                                               HYPRE_Int     v);
template HYPRE_Int hypreDevice_ScatterConstant(HYPRE_Complex *x, HYPRE_Int n, HYPRE_Int *map,
                                               HYPRE_Complex v);

__global__ void
hypreGPUKernel_DiagScaleVector(hypre_Item &item, HYPRE_Int n, HYPRE_Int *A_i, HYPRE_Complex *A_data,
=======
__global__ void
hypreGPUKernel_DiagScaleVector(hypre_DeviceItem &item, HYPRE_Int n, HYPRE_Int *A_i,
                               HYPRE_Complex *A_data,
>>>>>>> 6f3bccb9
                               HYPRE_Complex *x, HYPRE_Complex beta, HYPRE_Complex *y)
{
   HYPRE_Int i = hypre_gpu_get_grid_thread_id<1, 1>(item);

   if (i < n)
   {
      if (beta != 0.0)
      {
         y[i] = x[i] / A_data[A_i[i]] + beta * y[i];
      }
      else
      {
         y[i] = x[i] / A_data[A_i[i]];
      }
   }
}

/* y = diag(A) \ x + beta y
 * Note: Assume A_i[i] points to the ith diagonal entry of A */
HYPRE_Int
hypreDevice_DiagScaleVector(HYPRE_Int n, HYPRE_Int *A_i, HYPRE_Complex *A_data, HYPRE_Complex *x,
                            HYPRE_Complex beta, HYPRE_Complex *y)
{
   /* trivial case */
   if (n <= 0)
   {
      return hypre_error_flag;
   }

   dim3 bDim = hypre_GetDefaultDeviceBlockDimension();
   dim3 gDim = hypre_GetDefaultDeviceGridDimension(n, "thread", bDim);

   HYPRE_GPU_LAUNCH( hypreGPUKernel_DiagScaleVector, gDim, bDim, n, A_i, A_data, x, beta, y );

   return hypre_error_flag;
}

__global__ void
<<<<<<< HEAD
hypreGPUKernel_DiagScaleVector2(hypre_Item &item, HYPRE_Int n, HYPRE_Int *A_i,
=======
hypreGPUKernel_DiagScaleVector2(hypre_DeviceItem &item, HYPRE_Int n, HYPRE_Int *A_i,
>>>>>>> 6f3bccb9
                                HYPRE_Complex *A_data,
                                HYPRE_Complex *x, HYPRE_Complex beta, HYPRE_Complex *y, HYPRE_Complex *z)
{
   HYPRE_Int i = hypre_gpu_get_grid_thread_id<1, 1>(item);

   if (i < n)
   {
      HYPRE_Complex t = x[i] / A_data[A_i[i]];
      y[i] = t;
      z[i] += beta * t;
   }
}

/* y = diag(A) \ x
 * z = beta * (diag(A) \ x) + z
 * Note: Assume A_i[i] points to the ith diagonal entry of A */
HYPRE_Int
hypreDevice_DiagScaleVector2(HYPRE_Int n, HYPRE_Int *A_i, HYPRE_Complex *A_data, HYPRE_Complex *x,
                             HYPRE_Complex beta, HYPRE_Complex *y, HYPRE_Complex *z)
{
   /* trivial case */
   if (n <= 0)
   {
      return hypre_error_flag;
   }

   dim3 bDim = hypre_GetDefaultDeviceBlockDimension();
   dim3 gDim = hypre_GetDefaultDeviceGridDimension(n, "thread", bDim);

   HYPRE_GPU_LAUNCH( hypreGPUKernel_DiagScaleVector2, gDim, bDim, n, A_i, A_data, x, beta, y, z );

   return hypre_error_flag;
}

__global__ void
<<<<<<< HEAD
hypreGPUKernel_BigToSmallCopy( hypre_Item                      &item,
=======
hypreGPUKernel_BigToSmallCopy( hypre_DeviceItem                      &item,
>>>>>>> 6f3bccb9
                               HYPRE_Int*          __restrict__ tgt,
                               const HYPRE_BigInt* __restrict__ src,
                               HYPRE_Int                        size )
{
   HYPRE_Int i = hypre_gpu_get_grid_thread_id<1, 1>(item);

   if (i < size)
   {
      tgt[i] = src[i];
   }
}

HYPRE_Int
hypreDevice_BigToSmallCopy(HYPRE_Int *tgt, const HYPRE_BigInt *src, HYPRE_Int size)
{
   dim3 bDim = hypre_GetDefaultDeviceBlockDimension();
   dim3 gDim = hypre_GetDefaultDeviceGridDimension(size, "thread", bDim);

   HYPRE_GPU_LAUNCH( hypreGPUKernel_BigToSmallCopy, gDim, bDim, tgt, src, size);

   return hypre_error_flag;
}

/* opt:
 *      0, (a,b) < (a',b') iff a < a' or (a = a' and  b  <  b')                       [normal tupe comp]
 *      2, (a,b) < (a',b') iff a < a' or (a = a' and (b == a or b < b') and b' != a') [used in assembly to put diagonal first]
 */
template <typename T1, typename T2, typename T3, typename T4>
HYPRE_Int
hypreDevice_StableSortTupleByTupleKey(HYPRE_Int N, T1 *keys1, T2 *keys2, T3 *vals1, T4 *vals2,
                                      HYPRE_Int opt)
{
   auto begin_keys = thrust::make_zip_iterator(thrust::make_tuple(keys1,     keys2));
   auto end_keys   = thrust::make_zip_iterator(thrust::make_tuple(keys1 + N, keys2 + N));
   auto begin_vals = thrust::make_zip_iterator(thrust::make_tuple(vals1,     vals2));

   if (opt == 0)
   {
      HYPRE_THRUST_CALL(stable_sort_by_key, begin_keys, end_keys, begin_vals,
                        thrust::less< thrust::tuple<T1, T2> >());
   }
   else if (opt == 2)
   {
      HYPRE_THRUST_CALL(stable_sort_by_key, begin_keys, end_keys, begin_vals, TupleComp3<T1, T2>());
   }

   return hypre_error_flag;
}

template HYPRE_Int hypreDevice_StableSortTupleByTupleKey(HYPRE_Int N, HYPRE_Int *keys1,
                                                         HYPRE_Int *keys2, char *vals1, HYPRE_Complex *vals2, HYPRE_Int opt);
#if defined(HYPRE_MIXEDINT)
template HYPRE_Int hypreDevice_StableSortTupleByTupleKey(HYPRE_Int N, HYPRE_BigInt *keys1,
                                                         HYPRE_BigInt *keys2, char *vals1, HYPRE_Complex *vals2, HYPRE_Int opt);
#endif

#if defined(HYPRE_USING_CUSPARSE)
/*
 * @brief Determines the associated CudaDataType for the HYPRE_Complex typedef
 * @return Returns cuda data type corresponding with HYPRE_Complex
 *
 * @todo Should be known compile time
 * @todo Support more sizes
 * @todo Support complex
 * @warning Only works for Single and Double precision
 * @note Perhaps some typedefs should be added where HYPRE_Complex is typedef'd
 */
cudaDataType
hypre_HYPREComplexToCudaDataType()
{
   /*
   if (sizeof(char)*CHAR_BIT != 8)
   {
      hypre_error_w_msg(HYPRE_ERROR_GENERIC, "ERROR:  Unsupported char size");
      hypre_assert(false);
   }
   */
#if defined(HYPRE_COMPLEX)
   return CUDA_C_64F;
#else
#if defined(HYPRE_SINGLE)
   hypre_assert(sizeof(HYPRE_Complex) == 4);
   return CUDA_R_32F;
#elif defined(HYPRE_LONG_DOUBLE)
#error "Long Double is not supported on GPUs"
#else
   hypre_assert(sizeof(HYPRE_Complex) == 8);
   return CUDA_R_64F;
#endif
#endif // #if defined(HYPRE_COMPLEX)
}

/*
 * @brief Determines the associated cusparseIndexType_t for the HYPRE_Int typedef
 */
cusparseIndexType_t
hypre_HYPREIntToCusparseIndexType()
{
   /*
   if(sizeof(char)*CHAR_BIT!=8)
   {
      hypre_error_w_msg(HYPRE_ERROR_GENERIC, "ERROR:  Unsupported char size");
      hypre_assert(false);
   }
   */

#if defined(HYPRE_BIGINT)
   hypre_assert(sizeof(HYPRE_Int) == 8);
   return CUSPARSE_INDEX_64I;
#else
   hypre_assert(sizeof(HYPRE_Int) == 4);
   return CUSPARSE_INDEX_32I;
#endif
}
#endif // #if defined(HYPRE_USING_CUSPARSE)

#if defined(HYPRE_USING_CUBLAS)
cublasHandle_t
hypre_DeviceDataCublasHandle(hypre_DeviceData *data)
{
   if (data->cublas_handle)
   {
      return data->cublas_handle;
   }

   cublasHandle_t handle;
   HYPRE_CUBLAS_CALL( cublasCreate(&handle) );

   HYPRE_CUBLAS_CALL( cublasSetStream(handle, hypre_DeviceDataComputeStream(data)) );

   data->cublas_handle = handle;

   return handle;
}
#endif

#if defined(HYPRE_USING_CUSPARSE)
cusparseHandle_t
hypre_DeviceDataCusparseHandle(hypre_DeviceData *data)
{
   if (data->cusparse_handle)
   {
      return data->cusparse_handle;
   }

   cusparseHandle_t handle;
   HYPRE_CUSPARSE_CALL( cusparseCreate(&handle) );

   HYPRE_CUSPARSE_CALL( cusparseSetStream(handle, hypre_DeviceDataComputeStream(data)) );

   data->cusparse_handle = handle;

   return handle;
}
#endif // defined(HYPRE_USING_CUSPARSE)


#if defined(HYPRE_USING_ROCSPARSE)
rocsparse_handle
hypre_DeviceDataCusparseHandle(hypre_DeviceData *data)
{
   if (data->cusparse_handle)
   {
      return data->cusparse_handle;
   }

   rocsparse_handle handle;
   HYPRE_ROCSPARSE_CALL( rocsparse_create_handle(&handle) );

   HYPRE_ROCSPARSE_CALL( rocsparse_set_stream(handle, hypre_DeviceDataComputeStream(data)) );

   data->cusparse_handle = handle;

   return handle;
}
#endif // defined(HYPRE_USING_ROCSPARSE)

#endif // #if defined(HYPRE_USING_CUDA)  || defined(HYPRE_USING_HIP)

/* - - - - - - - - - - - - - - - - - - - - - - - - - - - - - - - - - - - -
 *      sycl functions
 * - - - - - - - - - - - - - - - - - - - - - - - - - - - - - - - - - - - - */

#if defined(HYPRE_USING_SYCL)
HYPRE_Int
HYPRE_SetSYCLDevice(sycl::device user_device)
{
   hypre_DeviceData *data = hypre_HandleDeviceData(hypre_handle());

   /* Cleanup default device and queues */
   if (data->device)
   {
      delete data->device;
   }
   for (HYPRE_Int i = 0; i < HYPRE_MAX_NUM_STREAMS; i++)
   {
      if (data->streams[i])
      {
         delete data->streams[i];
         data->streams[i] = nullptr;
      }
   }

   /* Setup new device and compute stream */
   data->device = new sycl::device(user_device);
   hypre_HandleComputeStream(hypre_handle());

   return hypre_error_flag;
}

#endif // #if defined(HYPRE_USING_SYCL)

/* - - - - - - - - - - - - - - - - - - - - - - - - - - - - - - - - - - - -
 *      additional functions
 * - - - - - - - - - - - - - - - - - - - - - - - - - - - - - - - - - - - - */

/* This function is supposed to be used in the test drivers to mimic
 * users' GPU binding approaches
 * It is supposed to be called before HYPRE_Init,
 * so that HYPRE_Init can get the wanted device id
 * WM: note - sycl has no analogue to cudaSetDevice(),
 * so this has no effect on the sycl implementation.
 */
HYPRE_Int
hypre_bind_device( HYPRE_Int myid,
                   HYPRE_Int nproc,
                   MPI_Comm  comm )
{
#ifdef HYPRE_USING_GPU
   /* proc id (rank) on the running node */
   HYPRE_Int myNodeid;
   /* num of procs (size) on the node */
   HYPRE_Int NodeSize;
   /* num of devices seen */
   hypre_int nDevices;
   /* device id that want to bind */
   hypre_int device_id;

   hypre_MPI_Comm node_comm;
   hypre_MPI_Comm_split_type( comm, hypre_MPI_COMM_TYPE_SHARED,
                              myid, hypre_MPI_INFO_NULL, &node_comm );
   hypre_MPI_Comm_rank(node_comm, &myNodeid);
   hypre_MPI_Comm_size(node_comm, &NodeSize);
   hypre_MPI_Comm_free(&node_comm);

   /* get number of devices on this node */
   hypre_GetDeviceCount(&nDevices);

   /* set device */
   device_id = myNodeid % nDevices;
   hypre_SetDevice(device_id, NULL);

#if defined(HYPRE_DEBUG) && defined(HYPRE_PRINT_ERRORS)
   hypre_printf("Proc [global %d/%d, local %d/%d] can see %d GPUs and is running on %d\n",
                myid, nproc, myNodeid, NodeSize, nDevices, device_id);
#endif

#endif /* #ifdef HYPRE_USING_GPU */

   return hypre_error_flag;
}
<|MERGE_RESOLUTION|>--- conflicted
+++ resolved
@@ -424,11 +424,7 @@
 }
 
 __global__ void
-<<<<<<< HEAD
-hypreGPUKernel_IVAXPY( hypre_Item &item, HYPRE_Int n, HYPRE_Complex *a, HYPRE_Complex *x,
-=======
 hypreGPUKernel_IVAXPY( hypre_DeviceItem &item, HYPRE_Int n, HYPRE_Complex *a, HYPRE_Complex *x,
->>>>>>> 6f3bccb9
                        HYPRE_Complex *y)
 {
    HYPRE_Int i = hypre_gpu_get_grid_thread_id<1, 1>(item);
@@ -457,11 +453,7 @@
 }
 
 __global__ void
-<<<<<<< HEAD
-hypreGPUKernel_IVAXPYMarked( hypre_Item &item,
-=======
 hypreGPUKernel_IVAXPYMarked( hypre_DeviceItem &item,
->>>>>>> 6f3bccb9
                              HYPRE_Int n, HYPRE_Complex *a, HYPRE_Complex *x, HYPRE_Complex *y,
                              HYPRE_Int *marker, HYPRE_Int marker_val)
 {
@@ -512,11 +504,7 @@
 
 #if defined(HYPRE_USING_SYCL)
 void
-<<<<<<< HEAD
-hypreSYCLKernel_ScatterRowPtr(hypre_Item &item,
-=======
 hypreSYCLKernel_ScatterRowPtr(hypre_DeviceItem &item,
->>>>>>> 6f3bccb9
                               HYPRE_Int nrows, HYPRE_Int *d_row_ptr, HYPRE_Int *d_row_ind)
 {
    HYPRE_Int i = (HYPRE_Int) item.get_global_linear_id();
@@ -625,11 +613,7 @@
  * d_rownnz can be the same as d_row_indices
  */
 __global__ void
-<<<<<<< HEAD
-hypreGPUKernel_GetRowNnz( hypre_Item &item,
-=======
 hypreGPUKernel_GetRowNnz( hypre_DeviceItem &item,
->>>>>>> 6f3bccb9
                           HYPRE_Int nrows, HYPRE_Int *d_row_indices, HYPRE_Int *d_diag_ia,
                           HYPRE_Int *d_offd_ia,
                           HYPRE_Int *d_rownnz)
@@ -688,11 +672,7 @@
 }
 
 __global__ void
-<<<<<<< HEAD
-hypreGPUKernel_CopyParCSRRows( hypre_Item    &item,
-=======
 hypreGPUKernel_CopyParCSRRows( hypre_DeviceItem    &item,
->>>>>>> 6f3bccb9
                                HYPRE_Int      nrows,
                                HYPRE_Int     *d_row_indices,
                                HYPRE_Int      has_offd,
@@ -945,17 +925,9 @@
 /* x[map[i]] = v */
 template <typename T>
 __global__ void
-hypreGPUKernel_ScatterConstant(
-#if defined(HYPRE_USING_SYCL)
-   sycl::nd_item<1>& item,
-#endif
-   T *x, HYPRE_Int n, HYPRE_Int *map, T v)
-{
-#if defined(HYPRE_USING_SYCL)
-   HYPRE_Int global_thread_id = static_cast<HYPRE_Int>(item.get_global_linear_id());
-#else
-   HYPRE_Int global_thread_id = hypre_cuda_get_grid_thread_id<1, 1>();
-#endif
+hypreGPUKernel_ScatterConstant( hypre_DeviceItem &item, T *x, HYPRE_Int n, HYPRE_Int *map, T v)
+{
+   HYPRE_Int global_thread_id = hypre_gpu_get_grid_thread_id<1, 1>(item);
 
    if (global_thread_id < n)
    {
@@ -989,12 +961,235 @@
 template HYPRE_Int hypreDevice_ScatterConstant(HYPRE_Complex *x, HYPRE_Int n, HYPRE_Int *map,
                                                HYPRE_Complex v);
 
+#endif // #if defined(HYPRE_USING_CUDA) || defined(HYPRE_USING_HIP) || defined(HYPRE_USING_SYCL)
+
+/* x[map[i]] = v */
+template <typename T>
 __global__ void
-hypreGPUKernel_ScatterAddTrivial(
-#if defined(HYPRE_USING_SYCL)
-   sycl::nd_item<1>& item,
-#endif
-   HYPRE_Int n, HYPRE_Real *x, HYPRE_Int *map, HYPRE_Real *y)
+hypreGPUKernel_CompileFlagSafetyCheck(hypre_DeviceItem &item, hypre_int *cuda_arch_compile)
+{
+#if defined(__CUDA_ARCH__)
+   cuda_arch_compile[0] = __CUDA_ARCH__;
+#endif
+   T *x, HYPRE_Int n, HYPRE_Int *map, T v)
+{
+   // This is really only defined for CUDA and not for HIP
+#if defined(HYPRE_USING_CUDA)
+
+   HYPRE_Int device = hypre_HandleDevice(hypre_handle());
+
+   struct cudaDeviceProp props;
+   cudaGetDeviceProperties(&props, device);
+   hypre_int cuda_arch_actual = props.major * 100 + props.minor * 10;
+   hypre_int cuda_arch_compile = -1;
+   dim3 gDim(1, 1, 1), bDim(1, 1, 1);
+
+   hypre_int *cuda_arch_compile_d = NULL;
+   //cuda_arch_compile_d = hypre_TAlloc(hypre_int, 1, HYPRE_MEMORY_DEVICE);
+   HYPRE_CUDA_CALL( cudaMalloc(&cuda_arch_compile_d, sizeof(hypre_int)) );
+   HYPRE_CUDA_CALL( cudaMemcpy(cuda_arch_compile_d, &cuda_arch_compile, sizeof(hypre_int),
+                               cudaMemcpyHostToDevice) );
+   HYPRE_GPU_LAUNCH( hypreGPUKernel_CompileFlagSafetyCheck, gDim, bDim, cuda_arch_compile_d );
+   HYPRE_CUDA_CALL( cudaMemcpy(&cuda_arch_compile, cuda_arch_compile_d, sizeof(hypre_int),
+                               cudaMemcpyDeviceToHost) );
+   //hypre_TFree(cuda_arch_compile_d, HYPRE_MEMORY_DEVICE);
+   HYPRE_CUDA_CALL( cudaFree(cuda_arch_compile_d) );
+
+   /* HYPRE_CUDA_CALL(cudaDeviceSynchronize()); */
+
+   if (-1 == cuda_arch_compile)
+   {
+      hypre_error_w_msg(1, "hypre error: no proper cuda_arch found");
+   }
+   else if (cuda_arch_actual != cuda_arch_compile)
+   {
+      char msg[256];
+      hypre_sprintf(msg, "hypre warning: Compile 'arch=compute_' does not match device arch %d",
+                    cuda_arch_actual);
+      hypre_error_w_msg(1, msg);
+      /*
+      hypre_printf("%s\n", msg);
+      hypre_MPI_Abort(hypre_MPI_COMM_WORLD, -1);
+      */
+   }
+
+#endif // defined(HYPRE_USING_CUDA)
+}
+
+HYPRE_Int
+hypreDevice_IntegerReduceSum(HYPRE_Int n, HYPRE_Int *d_i)
+{
+   return HYPRE_THRUST_CALL(reduce, d_i, d_i + n);
+}
+
+template<typename T>
+__global__ void
+hypreGPUKernel_axpyn(hypre_DeviceItem &item, T *x, size_t n, T *y, T *z, T a)
+{
+   HYPRE_Int i = hypre_gpu_get_grid_thread_id<1, 1>(item);
+
+   if (i < n)
+   {
+      z[i] = a * x[i] + y[i];
+   }
+}
+
+template<typename T>
+HYPRE_Int
+hypreDevice_Axpyn(T *d_x, size_t n, T *d_y, T *d_z, T a)
+{
+#if 0
+   HYPRE_THRUST_CALL( transform, d_x, d_x + n, d_y, d_z, a * _1 + _2 );
+#else
+   HYPRE_Int global_thread_id = hypre_cuda_get_grid_thread_id<1, 1>();
+#endif
+
+   return hypre_error_flag;
+}
+
+HYPRE_Int
+hypreDevice_ComplexAxpyn(HYPRE_Complex *d_x, size_t n, HYPRE_Complex *d_y, HYPRE_Complex *d_z,
+                         HYPRE_Complex a)
+{
+   return hypreDevice_Axpyn(d_x, n, d_y, d_z, a);
+}
+
+HYPRE_Int
+hypreDevice_IntAxpyn(HYPRE_Int *d_x, size_t n, HYPRE_Int *d_y, HYPRE_Int *d_z, HYPRE_Int a)
+{
+   return hypreDevice_Axpyn(d_x, n, d_y, d_z, a);
+}
+
+template<typename T>
+__global__ void
+hypreGPUKernel_scalen(hypre_DeviceItem &item, T *x, size_t n, T *y, T v)
+{
+   HYPRE_Int i = hypre_gpu_get_grid_thread_id<1, 1>(item);
+
+   if (i < n)
+   {
+      x[map[global_thread_id]] = v;
+   }
+}
+
+template<typename T>
+HYPRE_Int
+hypreDevice_Scalen(T *d_x, size_t n, T *d_y, T v)
+{
+#if 0
+   HYPRE_THRUST_CALL( transform, d_x, d_x + n, d_y, v * _1 );
+#else
+   if (n <= 0)
+   {
+      return hypre_error_flag;
+   }
+
+   dim3 bDim = hypre_GetDefaultDeviceBlockDimension();
+   dim3 gDim = hypre_GetDefaultDeviceGridDimension(n, "thread", bDim);
+
+   HYPRE_GPU_LAUNCH( hypreGPUKernel_scalen, gDim, bDim, d_x, n, d_y, v );
+#endif
+
+   return hypre_error_flag;
+}
+
+HYPRE_Int
+hypreDevice_IntScalen(HYPRE_Int *d_x, size_t n, HYPRE_Int *d_y, HYPRE_Int v)
+{
+   return hypreDevice_Scalen(d_x, n, d_y, v);
+}
+
+HYPRE_Int
+hypreDevice_ComplexScalen(HYPRE_Complex *d_x, size_t n, HYPRE_Complex *d_y, HYPRE_Complex v)
+{
+   return hypreDevice_Scalen(d_x, n, d_y, v);
+}
+
+template<typename T>
+__global__ void
+hypreGPUKernel_filln(hypre_DeviceItem &item, T *x, size_t n, T v)
+{
+   HYPRE_Int i = hypre_gpu_get_grid_thread_id<1, 1>(item);
+
+   if (i < n)
+   {
+      x[i] = v;
+   }
+}
+
+template<typename T>
+HYPRE_Int
+hypreDevice_Filln(T *d_x, size_t n, T v)
+{
+#if 0
+   HYPRE_THRUST_CALL( fill_n, d_x, n, v);
+#else
+   if (n <= 0)
+   {
+      return hypre_error_flag;
+   }
+
+   dim3 bDim = hypre_GetDefaultDeviceBlockDimension();
+   dim3 gDim = hypre_GetDefaultDeviceGridDimension(n, "thread", bDim);
+
+   HYPRE_GPU_LAUNCH( hypreGPUKernel_filln, gDim, bDim, d_x, n, v );
+#endif
+
+   return hypre_error_flag;
+}
+
+HYPRE_Int
+hypreDevice_ComplexFilln(HYPRE_Complex *d_x, size_t n, HYPRE_Complex v)
+{
+   return hypreDevice_Filln(d_x, n, v);
+}
+
+HYPRE_Int
+hypreDevice_CharFilln(char *d_x, size_t n, char v)
+{
+   return hypreDevice_Filln(d_x, n, v);
+}
+
+HYPRE_Int
+hypreDevice_IntFilln(HYPRE_Int *d_x, size_t n, HYPRE_Int v)
+{
+   return hypreDevice_Filln(d_x, n, v);
+}
+
+HYPRE_Int
+hypreDevice_BigIntFilln(HYPRE_BigInt *d_x, size_t n, HYPRE_BigInt v)
+{
+   return hypreDevice_Filln(d_x, n, v);
+}
+
+/* Input: d_row_num, of size nrows, contains the rows indices that can be BigInt or Int
+ * Output: d_row_ind */
+template <typename T>
+HYPRE_Int
+hypreDevice_ScatterConstant(T *x, HYPRE_Int n, HYPRE_Int *map, T v)
+{
+   /* trivial case */
+   if (n <= 0)
+   {
+      return hypre_error_flag;
+   }
+
+   dim3 bDim = hypre_GetDefaultDeviceBlockDimension();
+   dim3 gDim = hypre_GetDefaultDeviceGridDimension(n, "thread", bDim);
+
+   HYPRE_GPU_LAUNCH( hypreGPUKernel_ScatterConstant, gDim, bDim, x, n, map, v );
+
+   return hypre_error_flag;
+}
+
+template HYPRE_Int hypreDevice_ScatterConstant(HYPRE_Int     *x, HYPRE_Int n, HYPRE_Int *map,
+                                               HYPRE_Int     v);
+template HYPRE_Int hypreDevice_ScatterConstant(HYPRE_Complex *x, HYPRE_Int n, HYPRE_Int *map,
+                                               HYPRE_Complex v);
+
+__global__ void
+hypreGPUKernel_ScatterAddTrivial(hypre_DeviceItem &item, HYPRE_Int n, HYPRE_Real *x, HYPRE_Int *map,
+                                 HYPRE_Real *y)
 {
    for (HYPRE_Int i = 0; i < n; i++)
    {
@@ -1004,17 +1199,10 @@
 
 /* x[map[i]] += y[i], same index cannot appear more than once in map */
 __global__ void
-hypreGPUKernel_ScatterAdd(
-#if defined(HYPRE_USING_SYCL)
-   sycl::nd_item<1>& item,
-#endif
-   HYPRE_Int n, HYPRE_Real *x, HYPRE_Int *map, HYPRE_Real *y)
-{
-#if defined(HYPRE_USING_SYCL)
-   HYPRE_Int global_thread_id = static_cast<HYPRE_Int>(item.get_global_linear_id());
-#else
-   HYPRE_Int global_thread_id = hypre_cuda_get_grid_thread_id<1, 1>();
-#endif
+hypreGPUKernel_ScatterAdd(hypre_DeviceItem &item, HYPRE_Int n, HYPRE_Real *x, HYPRE_Int *map,
+                          HYPRE_Real *y)
+{
+   HYPRE_Int global_thread_id = hypre_gpu_get_grid_thread_id<1, 1>(item);
 
    if (global_thread_id < n)
    {
@@ -1114,19 +1302,12 @@
    return hypre_error_flag;
 }
 
-template<typename T>
 __global__ void
-hypreGPUKernel_axpyn(
-#if defined(HYPRE_USING_SYCL)
-   sycl::nd_item<1>& item,
-#endif
-   T *x, size_t n, T *y, T *z, T a)
-{
-#if defined(HYPRE_USING_SYCL)
-   HYPRE_Int i = static_cast<HYPRE_Int>(item.get_global_linear_id());
-#else
-   HYPRE_Int i = hypre_cuda_get_grid_thread_id<1, 1>();
-#endif
+hypreGPUKernel_DiagScaleVector(hypre_DeviceItem &item, HYPRE_Int n, HYPRE_Int *A_i,
+                               HYPRE_Complex *A_data,
+                               HYPRE_Complex *x, HYPRE_Complex beta, HYPRE_Complex *y)
+{
+   HYPRE_Int i = hypre_gpu_get_grid_thread_id<1, 1>(item);
 
    if (i < n)
    {
@@ -1153,6 +1334,56 @@
 #endif
 
    return hypre_error_flag;
+}
+
+__global__ void
+hypreGPUKernel_DiagScaleVector2(hypre_DeviceItem &item, HYPRE_Int n, HYPRE_Int *A_i,
+                                HYPRE_Complex *A_data,
+                                HYPRE_Complex *x, HYPRE_Complex beta, HYPRE_Complex *y, HYPRE_Complex *z)
+{
+   HYPRE_Int i = hypre_gpu_get_grid_thread_id<1, 1>(item);
+
+   if (i < n)
+   {
+      HYPRE_Complex t = x[i] / A_data[A_i[i]];
+      y[i] = t;
+      z[i] += beta * t;
+   }
+}
+
+/* y = diag(A) \ x
+ * z = beta * (diag(A) \ x) + z
+ * Note: Assume A_i[i] points to the ith diagonal entry of A */
+HYPRE_Int
+hypreDevice_DiagScaleVector2(HYPRE_Int n, HYPRE_Int *A_i, HYPRE_Complex *A_data, HYPRE_Complex *x,
+                             HYPRE_Complex beta, HYPRE_Complex *y, HYPRE_Complex *z)
+{
+   /* trivial case */
+   if (n <= 0)
+   {
+      return hypre_error_flag;
+   }
+
+   dim3 bDim = hypre_GetDefaultDeviceBlockDimension();
+   dim3 gDim = hypre_GetDefaultDeviceGridDimension(n, "thread", bDim);
+
+   HYPRE_GPU_LAUNCH( hypreGPUKernel_DiagScaleVector2, gDim, bDim, n, A_i, A_data, x, beta, y, z );
+
+   return hypre_error_flag;
+}
+
+__global__ void
+hypreGPUKernel_BigToSmallCopy( hypre_DeviceItem                      &item,
+                               HYPRE_Int*          __restrict__ tgt,
+                               const HYPRE_BigInt* __restrict__ src,
+                               HYPRE_Int                        size )
+{
+   HYPRE_Int i = hypre_gpu_get_grid_thread_id<1, 1>(item);
+
+   if (i < size)
+   {
+      tgt[i] = src[i];
+   }
 }
 
 HYPRE_Int
@@ -1343,52 +1574,7 @@
    return hypre_error_flag;
 }
 
-<<<<<<< HEAD
 #endif /* #if defined(HYPRE_USING_CURAND) || defined(HYPRE_USING_ROCRAND) || defined(HYPRE_USING_ONEMKLRAND) */
-=======
-template HYPRE_Int hypreDevice_ReduceByTupleKey(HYPRE_Int N, HYPRE_Int *keys1_in,
-                                                HYPRE_Int *keys2_in, HYPRE_Complex *vals_in, HYPRE_Int *keys1_out, HYPRE_Int *keys2_out,
-                                                HYPRE_Complex *vals_out);
-
-/* x[map[i]] = v */
-template <typename T>
-__global__ void
-hypreGPUKernel_ScatterConstant( hypre_DeviceItem &item, T *x, HYPRE_Int n, HYPRE_Int *map, T v)
-{
-   HYPRE_Int global_thread_id = hypre_gpu_get_grid_thread_id<1, 1>(item);
-
-   if (global_thread_id < n)
-   {
-      x[map[global_thread_id]] = v;
-   }
-}
-
-/* x[map[i]] = v
- * n is length of map
- * TODO: thrust? */
-template <typename T>
-HYPRE_Int
-hypreDevice_ScatterConstant(T *x, HYPRE_Int n, HYPRE_Int *map, T v)
-{
-   /* trivial case */
-   if (n <= 0)
-   {
-      return hypre_error_flag;
-   }
-
-   dim3 bDim = hypre_GetDefaultDeviceBlockDimension();
-   dim3 gDim = hypre_GetDefaultDeviceGridDimension(n, "thread", bDim);
-
-   HYPRE_GPU_LAUNCH( hypreGPUKernel_ScatterConstant, gDim, bDim, x, n, map, v );
-
-   return hypre_error_flag;
-}
-
-template HYPRE_Int hypreDevice_ScatterConstant(HYPRE_Int     *x, HYPRE_Int n, HYPRE_Int *map,
-                                               HYPRE_Int     v);
-template HYPRE_Int hypreDevice_ScatterConstant(HYPRE_Complex *x, HYPRE_Int n, HYPRE_Int *map,
-                                               HYPRE_Complex v);
->>>>>>> 6f3bccb9
 
 #endif // #if defined(HYPRE_USING_CUDA) || defined(HYPRE_USING_HIP) || defined(HYPRE_USING_SYCL)
 
@@ -1406,11 +1592,7 @@
  * Note that compute_XX refers to a PTX version and sm_XX refers to a cubin version.
 */
 __global__ void
-<<<<<<< HEAD
 hypreGPUKernel_CompileFlagSafetyCheck(hypre_Item &item, hypre_int *cuda_arch_compile)
-=======
-hypreGPUKernel_CompileFlagSafetyCheck(hypre_DeviceItem &item, hypre_int *cuda_arch_compile)
->>>>>>> 6f3bccb9
 {
 #if defined(__CUDA_ARCH__)
    cuda_arch_compile[0] = __CUDA_ARCH__;
@@ -1475,11 +1657,7 @@
 
 template<typename T>
 __global__ void
-<<<<<<< HEAD
 hypreGPUKernel_axpyn(hypre_Item &item, T *x, size_t n, T *y, T *z, T a)
-=======
-hypreGPUKernel_axpyn(hypre_DeviceItem &item, T *x, size_t n, T *y, T *z, T a)
->>>>>>> 6f3bccb9
 {
    HYPRE_Int i = hypre_gpu_get_grid_thread_id<1, 1>(item);
 
@@ -1525,11 +1703,7 @@
 
 template<typename T>
 __global__ void
-<<<<<<< HEAD
 hypreGPUKernel_scalen(hypre_Item &item, T *x, size_t n, T *y, T v)
-=======
-hypreGPUKernel_scalen(hypre_DeviceItem &item, T *x, size_t n, T *y, T v)
->>>>>>> 6f3bccb9
 {
    HYPRE_Int i = hypre_gpu_get_grid_thread_id<1, 1>(item);
 
@@ -1574,11 +1748,7 @@
 
 template<typename T>
 __global__ void
-<<<<<<< HEAD
 hypreGPUKernel_filln(hypre_Item &item, T *x, size_t n, T v)
-=======
-hypreGPUKernel_filln(hypre_DeviceItem &item, T *x, size_t n, T v)
->>>>>>> 6f3bccb9
 {
    HYPRE_Int i = hypre_gpu_get_grid_thread_id<1, 1>(item);
 
@@ -1665,11 +1835,7 @@
 #endif
 
 __global__ void
-<<<<<<< HEAD
 hypreGPUKernel_ScatterAddTrivial(hypre_Item &item, HYPRE_Int n, HYPRE_Real *x, HYPRE_Int *map,
-=======
-hypreGPUKernel_ScatterAddTrivial(hypre_DeviceItem &item, HYPRE_Int n, HYPRE_Real *x, HYPRE_Int *map,
->>>>>>> 6f3bccb9
                                  HYPRE_Real *y)
 {
    for (HYPRE_Int i = 0; i < n; i++)
@@ -1680,11 +1846,7 @@
 
 /* x[map[i]] += y[i], same index cannot appear more than once in map */
 __global__ void
-<<<<<<< HEAD
 hypreGPUKernel_ScatterAdd(hypre_Item &item, HYPRE_Int n, HYPRE_Real *x, HYPRE_Int *map,
-=======
-hypreGPUKernel_ScatterAdd(hypre_DeviceItem &item, HYPRE_Int n, HYPRE_Real *x, HYPRE_Int *map,
->>>>>>> 6f3bccb9
                           HYPRE_Real *y)
 {
    HYPRE_Int global_thread_id = hypre_gpu_get_grid_thread_id<1, 1>(item);
@@ -1767,7 +1929,6 @@
    return hypre_error_flag;
 }
 
-<<<<<<< HEAD
 /* x[map[i]] = v */
 template <typename T>
 __global__ void
@@ -1809,11 +1970,6 @@
 
 __global__ void
 hypreGPUKernel_DiagScaleVector(hypre_Item &item, HYPRE_Int n, HYPRE_Int *A_i, HYPRE_Complex *A_data,
-=======
-__global__ void
-hypreGPUKernel_DiagScaleVector(hypre_DeviceItem &item, HYPRE_Int n, HYPRE_Int *A_i,
-                               HYPRE_Complex *A_data,
->>>>>>> 6f3bccb9
                                HYPRE_Complex *x, HYPRE_Complex beta, HYPRE_Complex *y)
 {
    HYPRE_Int i = hypre_gpu_get_grid_thread_id<1, 1>(item);
@@ -1852,11 +2008,7 @@
 }
 
 __global__ void
-<<<<<<< HEAD
 hypreGPUKernel_DiagScaleVector2(hypre_Item &item, HYPRE_Int n, HYPRE_Int *A_i,
-=======
-hypreGPUKernel_DiagScaleVector2(hypre_DeviceItem &item, HYPRE_Int n, HYPRE_Int *A_i,
->>>>>>> 6f3bccb9
                                 HYPRE_Complex *A_data,
                                 HYPRE_Complex *x, HYPRE_Complex beta, HYPRE_Complex *y, HYPRE_Complex *z)
 {
@@ -1892,11 +2044,7 @@
 }
 
 __global__ void
-<<<<<<< HEAD
 hypreGPUKernel_BigToSmallCopy( hypre_Item                      &item,
-=======
-hypreGPUKernel_BigToSmallCopy( hypre_DeviceItem                      &item,
->>>>>>> 6f3bccb9
                                HYPRE_Int*          __restrict__ tgt,
                                const HYPRE_BigInt* __restrict__ src,
                                HYPRE_Int                        size )
