/******************************************************************************
 * Copyright (c) 1998 Lawrence Livermore National Security, LLC and other
 * HYPRE Project Developers. See the top-level COPYRIGHT file for details.
 *
 * SPDX-License-Identifier: (Apache-2.0 OR MIT)
 ******************************************************************************/

#include "_hypre_onedpl.hpp"
#include "_hypre_utilities.h"
#include "_hypre_utilities.hpp"


/* - - - - - - - - - - - - - - - - - - - - - - - - - - - - - - - - - - - -
 *      generic device functions (cuda/hip/sycl)
 * - - - - - - - - - - - - - - - - - - - - - - - - - - - - - - - - - - - - */

#if defined(HYPRE_USING_CUDA) || defined(HYPRE_USING_HIP) || defined(HYPRE_USING_SYCL)

/* CUDA/HIP stream */
#if defined(HYPRE_USING_CUDA)
cudaStream_t
#elif defined(HYPRE_USING_HIP)
hipStream_t
#elif defined(HYPRE_USING_SYCL)
sycl::queue*
#endif
hypre_DeviceDataStream(hypre_DeviceData *data, HYPRE_Int i)
{
#if defined(HYPRE_USING_CUDA)
   cudaStream_t stream = 0;
#elif defined(HYPRE_USING_HIP)
   hipStream_t stream = 0;
#elif defined(HYPRE_USING_SYCL)
   sycl::queue *stream = NULL;
#endif

#if defined(HYPRE_USING_CUDA_STREAMS)
   if (i >= HYPRE_MAX_NUM_STREAMS)
   {
      /* return the default stream, i.e., the NULL stream */
      /*
      hypre_printf("device stream %d exceeds the max number %d\n",
                   i, HYPRE_MAX_NUM_STREAMS);
      */
      return NULL;
   }

   if (data->streams[i])
   {
      return data->streams[i];
   }

#if defined(HYPRE_USING_CUDA)
   //HYPRE_CUDA_CALL(cudaStreamCreateWithFlags(&stream,cudaStreamNonBlocking));
   HYPRE_CUDA_CALL(cudaStreamCreateWithFlags(&stream, cudaStreamDefault));
#elif defined(HYPRE_USING_HIP)
   HYPRE_HIP_CALL(hipStreamCreateWithFlags(&stream, hipStreamDefault));
#elif defined(HYPRE_USING_SYCL)
   auto sycl_asynchandler = [] (sycl::exception_list exceptions)
   {
      for (std::exception_ptr const& e : exceptions)
      {
         try
         {
            std::rethrow_exception(e);
         }
         catch (sycl::exception const& ex)
         {
            std::cout << "Caught asynchronous SYCL exception:" << std::endl
                      << ex.what() << ", SYCL code: " << ex.code() << std::endl;
         }
      }
   };

   sycl::device* sycl_device = data->device;
   sycl::context sycl_ctxt   = sycl::context(*sycl_device, sycl_asynchandler);
   stream = new sycl::queue(sycl_ctxt, *sycl_device, sycl::property_list{sycl::property::queue::in_order{}});
#endif

   data->streams[i] = stream;
#endif

   return stream;
}

hypre_DeviceData*
hypre_DeviceDataCreate()
{
   hypre_DeviceData *data = hypre_CTAlloc(hypre_DeviceData, 1, HYPRE_MEMORY_HOST);

#if defined(HYPRE_USING_SYCL)
   hypre_DeviceDataDevice(data)            = nullptr;
#else
   hypre_DeviceDataDevice(data)            = 0;
#endif
   hypre_DeviceDataComputeStreamNum(data)  = 0;

   /* SpGeMM */
#if defined(HYPRE_USING_CUSPARSE) || defined(HYPRE_USING_ROCSPARSE) || defined(HYPRE_USING_ONEMKLSPARSE)
   hypre_DeviceDataSpgemmUseVendor(data) = 1;
#else
   hypre_DeviceDataSpgemmUseVendor(data) = 0;
#endif

   hypre_DeviceDataSpgemmAlgorithm(data)                = 1;
   /* 1: naive overestimate, 2: naive underestimate, 3: Cohen's algorithm */
   hypre_DeviceDataSpgemmRownnzEstimateMethod(data)     = 3;
   hypre_DeviceDataSpgemmRownnzEstimateNsamples(data)   = 32;
   hypre_DeviceDataSpgemmRownnzEstimateMultFactor(data) = 1.5;
   hypre_DeviceDataSpgemmHashType(data)                 = 'D';

   /* pmis */
#if defined(HYPRE_USING_CURAND) || defined(HYPRE_USING_ROCRAND)
   hypre_DeviceDataUseGpuRand(data) = 1;
#else
   hypre_DeviceDataUseGpuRand(data) = 0;
#endif

   /* device pool */
#ifdef HYPRE_USING_DEVICE_POOL
   hypre_DeviceDataCubBinGrowth(data)      = 8u;
   hypre_DeviceDataCubMinBin(data)         = 1u;
   hypre_DeviceDataCubMaxBin(data)         = (hypre_uint) - 1;
   hypre_DeviceDataCubMaxCachedBytes(data) = (size_t) -1;
   hypre_DeviceDataCubDevAllocator(data)   = NULL;
   hypre_DeviceDataCubUvmAllocator(data)   = NULL;
#endif

   return data;
}

void
hypre_DeviceDataDestroy(hypre_DeviceData *data)
{
   if (!data)
   {
      return;
   }

   hypre_TFree(hypre_DeviceDataReduceBuffer(data),         HYPRE_MEMORY_DEVICE);
   hypre_TFree(hypre_DeviceDataStructCommRecvBuffer(data), HYPRE_MEMORY_DEVICE);
   hypre_TFree(hypre_DeviceDataStructCommSendBuffer(data), HYPRE_MEMORY_DEVICE);

#if defined(HYPRE_USING_CURAND)
   if (data->curand_generator)
   {
      HYPRE_CURAND_CALL( curandDestroyGenerator(data->curand_generator) );
   }
#endif

#if defined(HYPRE_USING_ROCRAND)
   if (data->curand_generator)
   {
      HYPRE_ROCRAND_CALL( rocrand_destroy_generator(data->curand_generator) );
   }
#endif

#if defined(HYPRE_USING_CUBLAS)
   if (data->cublas_handle)
   {
      HYPRE_CUBLAS_CALL( cublasDestroy(data->cublas_handle) );
   }
#endif

#if defined(HYPRE_USING_CUSPARSE) || defined(HYPRE_USING_ROCSPARSE)
   if (data->cusparse_handle)
   {
#if defined(HYPRE_USING_CUSPARSE)
      HYPRE_CUSPARSE_CALL( cusparseDestroy(data->cusparse_handle) );
#elif defined(HYPRE_USING_ROCSPARSE)
      HYPRE_ROCSPARSE_CALL( rocsparse_destroy_handle(data->cusparse_handle) );
#endif
   }
#endif // #if defined(HYPRE_USING_CUSPARSE) || defined(HYPRE_USING_ROCSPARSE)

#if defined(HYPRE_USING_CUDA_STREAMS)
   for (HYPRE_Int i = 0; i < HYPRE_MAX_NUM_STREAMS; i++)
   {
      if (data->streams[i])
      {
#if defined(HYPRE_USING_CUDA)
         HYPRE_CUDA_CALL( cudaStreamDestroy(data->streams[i]) );
#elif defined(HYPRE_USING_HIP)
         HYPRE_HIP_CALL( hipStreamDestroy(data->streams[i]) );
#elif defined(HYPRE_USING_SYCL)
         delete data->streams[i];
         data->streams[i] = nullptr;
#endif
      }
   }
#endif

#ifdef HYPRE_USING_DEVICE_POOL
   hypre_DeviceDataCubCachingAllocatorDestroy(data);
#endif

#if defined(HYPRE_USING_SYCL)
   delete data->device;
   data->device = nullptr;
#endif

   hypre_TFree(data, HYPRE_MEMORY_HOST);
}

HYPRE_Int
hypre_SyncCudaDevice(hypre_Handle *hypre_handle)
{
#if defined(HYPRE_USING_CUDA)
   HYPRE_CUDA_CALL( cudaDeviceSynchronize() );
#elif defined(HYPRE_USING_HIP)
   HYPRE_HIP_CALL( hipDeviceSynchronize() );
#elif defined(HYPRE_USING_SYCL)
   try
   {
      HYPRE_SYCL_CALL( hypre_HandleComputeStream(hypre_handle)->wait_and_throw() );
   }
   catch (sycl::exception const &exc)
   {
      std::cerr << exc.what() << "Exception caught at file:" << __FILE__
                << ", line:" << __LINE__ << std::endl;
      std::exit(1);
   }
#endif
   return hypre_error_flag;
}

HYPRE_Int
hypre_ResetCudaDevice(hypre_Handle *hypre_handle)
{
#if defined(HYPRE_USING_CUDA)
   cudaDeviceReset();
#elif defined(HYPRE_USING_HIP)
   hipDeviceReset();
#endif
   return hypre_error_flag;
}

/* synchronize the Hypre compute stream
 * action: 0: set sync stream to false
 *         1: set sync stream to true
 *         2: restore sync stream to default
 *         3: return the current value of cuda_compute_stream_sync
 *         4: sync stream based on cuda_compute_stream_sync
 */
HYPRE_Int
hypre_SyncComputeStream_core(HYPRE_Int     action,
                             hypre_Handle *hypre_handle,
                             HYPRE_Int    *cuda_compute_stream_sync_ptr)
{
   /* with UVM the default is to sync at kernel completions, since host is also able to
    * touch GPU memory */
#if defined(HYPRE_USING_UNIFIED_MEMORY)
   static const HYPRE_Int cuda_compute_stream_sync_default = 1;
#else
   static const HYPRE_Int cuda_compute_stream_sync_default = 0;
#endif

   /* this controls if synchronize the stream after computations */
   static HYPRE_Int cuda_compute_stream_sync = cuda_compute_stream_sync_default;

   switch (action)
   {
      case 0:
         cuda_compute_stream_sync = 0;
         break;
      case 1:
         cuda_compute_stream_sync = 1;
         break;
      case 2:
         cuda_compute_stream_sync = cuda_compute_stream_sync_default;
         break;
      case 3:
         *cuda_compute_stream_sync_ptr = cuda_compute_stream_sync;
         break;
      case 4:
         if (cuda_compute_stream_sync)
         {
#if defined(HYPRE_USING_CUDA)
            HYPRE_CUDA_CALL( cudaStreamSynchronize(hypre_HandleComputeStream(hypre_handle)) );
#elif defined(HYPRE_USING_HIP)
            HYPRE_HIP_CALL( hipStreamSynchronize(hypre_HandleComputeStream(hypre_handle)) );
#elif defined(HYPRE_USING_SYCL)
            HYPRE_SYCL_CALL( hypre_HandleComputeStream(hypre_handle)->ext_oneapi_submit_barrier() );
#endif
         }
         break;
      default:
         hypre_printf("hypre_SyncComputeStream_core invalid action\n");
         hypre_error_in_arg(1);
   }

   return hypre_error_flag;
}

HYPRE_Int
hypre_SetSyncCudaCompute(HYPRE_Int action)
{
   /* convert to 1/0 */
   action = action != 0;
   hypre_SyncComputeStream_core(action, NULL, NULL);

   return hypre_error_flag;
}

HYPRE_Int
hypre_RestoreSyncCudaCompute()
{
   hypre_SyncComputeStream_core(2, NULL, NULL);

   return hypre_error_flag;
}

HYPRE_Int
hypre_GetSyncCudaCompute(HYPRE_Int *cuda_compute_stream_sync_ptr)
{
   hypre_SyncComputeStream_core(3, NULL, cuda_compute_stream_sync_ptr);

   return hypre_error_flag;
}

HYPRE_Int
hypre_SyncComputeStream(hypre_Handle *hypre_handle)
{
   hypre_SyncComputeStream_core(4, hypre_handle, NULL);

   return hypre_error_flag;
}

#if defined(HYPRE_USING_CUDA)
cudaStream_t
#elif defined(HYPRE_USING_HIP)
hipStream_t
#elif defined(HYPRE_USING_SYCL)
sycl::queue*
#endif
hypre_DeviceDataComputeStream(hypre_DeviceData *data)
{
   return hypre_DeviceDataStream(data, hypre_DeviceDataComputeStreamNum(data));
}

dim3
hypre_GetDefaultDeviceBlockDimension()
{
#if defined(HYPRE_USING_SYCL)
   dim3 bDim(hypre_HandleDeviceMaxWorkGroupSize(hypre_handle()));
#else
   dim3 bDim(HYPRE_1D_BLOCK_SIZE, 1, 1);
#endif

   return bDim;
}

dim3
hypre_GetDefaultDeviceGridDimension( HYPRE_Int n,
                                     const char *granularity,
                                     dim3 bDim )
{
   HYPRE_Int num_blocks = 0;
#if defined(HYPRE_USING_SYCL)
   HYPRE_Int num_threads_per_block = bDim[0];
#else
   HYPRE_Int num_threads_per_block = bDim.x * bDim.y * bDim.z;
#endif

   if (granularity[0] == 't')
   {
      num_blocks = (n + num_threads_per_block - 1) / num_threads_per_block;
   }
   else if (granularity[0] == 'w')
   {
      HYPRE_Int num_warps_per_block = num_threads_per_block >> HYPRE_WARP_BITSHIFT;

      hypre_assert(num_warps_per_block * HYPRE_WARP_SIZE == num_threads_per_block);

      num_blocks = (n + num_warps_per_block - 1) / num_warps_per_block;
   }
   else
   {
      hypre_printf("Error %s %d: Unknown granularity !\n", __FILE__, __LINE__);
      hypre_assert(0);
   }

#if defined(HYPRE_USING_SYCL)
   sycl::range<1> gDim(num_blocks);
#else
   dim3 gDim(num_blocks, 1, 1);
#endif

   return gDim;
}

__global__ void
hypreGPUKernel_IVAXPY(
#if defined(HYPRE_USING_SYCL)
   sycl::nd_item<1>& item,
#endif
   HYPRE_Int n, HYPRE_Complex *a, HYPRE_Complex *x, HYPRE_Complex *y)
{
#if defined(HYPRE_USING_SYCL)
   HYPRE_Int i = static_cast<HYPRE_Int>(item.get_global_linear_id());
#else
   HYPRE_Int i = hypre_cuda_get_grid_thread_id<1, 1>();
#endif
   if (i < n)
   {
      y[i] += x[i] / a[i];
   }
}

/* Inverse Vector AXPY: y[i] = x[i] / a[i] + y[i] */
HYPRE_Int
hypreDevice_IVAXPY(HYPRE_Int n, HYPRE_Complex *a, HYPRE_Complex *x, HYPRE_Complex *y)
{
   /* trivial case */
   if (n <= 0)
   {
      return hypre_error_flag;
   }

   dim3 bDim = hypre_GetDefaultDeviceBlockDimension();
   dim3 gDim = hypre_GetDefaultDeviceGridDimension(n, "thread", bDim);

   HYPRE_GPU_LAUNCH( hypreGPUKernel_IVAXPY, gDim, bDim, n, a, x, y );

   return hypre_error_flag;
}

__global__ void
hypreGPUKernel_IVAXPYMarked(
#if defined(HYPRE_USING_SYCL)
   sycl::nd_item<1>& item,
#endif
   HYPRE_Int n, HYPRE_Complex *a, HYPRE_Complex *x, HYPRE_Complex *y,
   HYPRE_Int *marker, HYPRE_Int marker_val)
{
#if defined(HYPRE_USING_SYCL)
   HYPRE_Int i = static_cast<HYPRE_Int>(item.get_global_linear_id());
#else
   HYPRE_Int i = hypre_cuda_get_grid_thread_id<1, 1>();
#endif
   if (i < n)
   {
      if (marker[i] == marker_val)
      {
         y[i] += x[i] / a[i];
      }
   }
}
/* Inverse Vector AXPY: y[i] = x[i] / a[i] + y[i] */
HYPRE_Int
hypreDevice_IVAXPYMarked(HYPRE_Int n, HYPRE_Complex *a, HYPRE_Complex *x, HYPRE_Complex *y,
                         HYPRE_Int *marker, HYPRE_Int marker_val)
{
   /* trivial case */
   if (n <= 0)
   {
      return hypre_error_flag;
   }

   dim3 bDim = hypre_GetDefaultDeviceBlockDimension();
   dim3 gDim = hypre_GetDefaultDeviceGridDimension(n, "thread", bDim);

   HYPRE_GPU_LAUNCH( hypreGPUKernel_IVAXPYMarked, gDim, bDim, n, a, x, y, marker, marker_val );

   return hypre_error_flag;
}

HYPRE_Int*
hypreDevice_CsrRowPtrsToIndices(HYPRE_Int nrows, HYPRE_Int nnz, HYPRE_Int *d_row_ptr)
{
   /* trivial case */
   if (nrows <= 0 || nnz <= 0)
   {
      return NULL;
   }

   HYPRE_Int *d_row_ind = hypre_TAlloc(HYPRE_Int, nnz, HYPRE_MEMORY_DEVICE);

   hypreDevice_CsrRowPtrsToIndices_v2(nrows, nnz, d_row_ptr, d_row_ind);

   return d_row_ind;
}

#if defined(HYPRE_USING_SYCL)
void
hypreSYCLKernel_ScatterRowPtr(sycl::nd_item<1>& item,
                              HYPRE_Int nrows, HYPRE_Int *d_row_ptr, HYPRE_Int *d_row_ind)
{
   HYPRE_Int i = (HYPRE_Int) item.get_global_linear_id();

   if (i < nrows)
   {
      HYPRE_Int row_start = d_row_ptr[i];
      HYPRE_Int row_end = d_row_ptr[i + 1];
      if (row_start != row_end)
      {
         d_row_ind[row_start] = i;
      }
   }
}
#endif

#if defined(HYPRE_USING_CUDA) || defined(HYPRE_USING_HIP)
struct hypre_empty_row_functor
{
   // This is needed for clang
   typedef bool result_type;

   __device__
   bool operator()(const thrust::tuple<HYPRE_Int, HYPRE_Int>& t) const
   {
      const HYPRE_Int a = thrust::get<0>(t);
      const HYPRE_Int b = thrust::get<1>(t);

      return a != b;
   }
};
#endif

HYPRE_Int
hypreDevice_CsrRowPtrsToIndices_v2(HYPRE_Int nrows, HYPRE_Int nnz, HYPRE_Int *d_row_ptr,
                                   HYPRE_Int *d_row_ind)
{
   /* trivial case */
   if (nrows <= 0 || nnz <= 0)
   {
      return hypre_error_flag;
   }
#if defined(HYPRE_USING_SYCL)
   dim3 bDim = hypre_GetDefaultDeviceBlockDimension();
   dim3 gDim = hypre_GetDefaultDeviceGridDimension(nrows, "thread", bDim);
   HYPRE_ONEDPL_CALL( std::fill, d_row_ind, d_row_ind + nnz, 0 );
   HYPRE_GPU_LAUNCH( hypreSYCLKernel_ScatterRowPtr, gDim, bDim, nrows, d_row_ptr, d_row_ind );
   HYPRE_ONEDPL_CALL( std::inclusive_scan, d_row_ind, d_row_ind + nnz, d_row_ind,
                      oneapi::dpl::maximum<HYPRE_Int>());
#else
   HYPRE_THRUST_CALL( fill, d_row_ind, d_row_ind + nnz, 0 );
   HYPRE_THRUST_CALL( scatter_if,
                      thrust::counting_iterator<HYPRE_Int>(0),
                      thrust::counting_iterator<HYPRE_Int>(nrows),
                      d_row_ptr,
                      thrust::make_transform_iterator( thrust::make_zip_iterator(thrust::make_tuple(d_row_ptr,
                                                                                                    d_row_ptr + 1)),
                                                       hypre_empty_row_functor() ),
                      d_row_ind );
   HYPRE_THRUST_CALL( inclusive_scan, d_row_ind, d_row_ind + nnz, d_row_ind,
                      thrust::maximum<HYPRE_Int>());
#endif

   return hypre_error_flag;
}

HYPRE_Int*
hypreDevice_CsrRowIndicesToPtrs(HYPRE_Int nrows, HYPRE_Int nnz, HYPRE_Int *d_row_ind)
{
   HYPRE_Int *d_row_ptr = hypre_TAlloc(HYPRE_Int, nrows + 1, HYPRE_MEMORY_DEVICE);

   hypreDevice_CsrRowIndicesToPtrs_v2(nrows, nnz, d_row_ind, d_row_ptr);

   return d_row_ptr;
}

HYPRE_Int
hypreDevice_CsrRowIndicesToPtrs_v2(HYPRE_Int nrows, HYPRE_Int nnz, HYPRE_Int *d_row_ind,
                                   HYPRE_Int *d_row_ptr)
{
#if defined(HYPRE_USING_SYCL)
   /* WM: onedpl lower_bound currently does not accept zero length input */
   if (nnz <= 0 || nrows <= 0)
   {
      return hypre_error_flag;
   }
   oneapi::dpl::counting_iterator<HYPRE_Int> count(0);
   HYPRE_ONEDPL_CALL( oneapi::dpl::lower_bound,
                      d_row_ind, d_row_ind + nnz,
                      count,
                      count + nrows + 1,
                      d_row_ptr);
#else
   HYPRE_THRUST_CALL( lower_bound,
                      d_row_ind, d_row_ind + nnz,
                      thrust::counting_iterator<HYPRE_Int>(0),
                      thrust::counting_iterator<HYPRE_Int>(nrows + 1),
                      d_row_ptr);
#endif

   return hypre_error_flag;
}

/**
 * Get NNZ of each row in d_row_indices and stored the results in d_rownnz
 * All pointers are device pointers.
 * d_rownnz can be the same as d_row_indices
 */
__global__ void
hypreGPUKernel_GetRowNnz(
#if defined(HYPRE_USING_SYCL)
   sycl::nd_item<1> item,
#endif
   HYPRE_Int nrows, HYPRE_Int *d_row_indices, HYPRE_Int *d_diag_ia,
   HYPRE_Int *d_offd_ia,
   HYPRE_Int *d_rownnz)
{
#if defined(HYPRE_USING_SYCL)
   const HYPRE_Int global_thread_id = static_cast<HYPRE_Int>(item.get_global_linear_id());
#else
   const HYPRE_Int global_thread_id = hypre_cuda_get_grid_thread_id<1, 1>();
#endif

   if (global_thread_id < nrows)
   {
      HYPRE_Int i;

      if (d_row_indices)
      {
         i = read_only_load(&d_row_indices[global_thread_id]);
      }
      else
      {
         i = global_thread_id;
      }

      d_rownnz[global_thread_id] = read_only_load(&d_diag_ia[i + 1]) - read_only_load(&d_diag_ia[i]) +
                                   read_only_load(&d_offd_ia[i + 1]) - read_only_load(&d_offd_ia[i]);
   }
}

/* special case: if d_row_indices == NULL, it means d_row_indices=[0,1,...,nrows-1] */
HYPRE_Int
hypreDevice_GetRowNnz(HYPRE_Int nrows, HYPRE_Int *d_row_indices, HYPRE_Int *d_diag_ia,
                      HYPRE_Int *d_offd_ia,
                      HYPRE_Int *d_rownnz)
{
   const dim3 bDim = hypre_GetDefaultDeviceBlockDimension();
   const dim3 gDim = hypre_GetDefaultDeviceGridDimension(nrows, "thread", bDim);

   /* trivial case */
   if (nrows <= 0)
   {
      return hypre_error_flag;
   }

   HYPRE_GPU_LAUNCH( hypreGPUKernel_GetRowNnz, gDim, bDim, nrows, d_row_indices, d_diag_ia,
                     d_offd_ia, d_rownnz );

   return hypre_error_flag;
}

HYPRE_Int
hypreDevice_IntegerInclusiveScan(HYPRE_Int n, HYPRE_Int *d_i)
{
#if defined(HYPRE_USING_SYCL)
   HYPRE_ONEDPL_CALL(oneapi::dpl::inclusive_scan, d_i, d_i + n, d_i);
#else
   HYPRE_THRUST_CALL(inclusive_scan, d_i, d_i + n, d_i);
#endif
   return hypre_error_flag;
}

__global__ void
hypreGPUKernel_CopyParCSRRows(
#if defined(HYPRE_USING_SYCL)
   sycl::nd_item<1>& item,
#endif
   HYPRE_Int      nrows,
   HYPRE_Int     *d_row_indices,
   HYPRE_Int      has_offd,
   HYPRE_BigInt   first_col,
   HYPRE_BigInt  *d_col_map_offd_A,
   HYPRE_Int     *d_diag_i,
   HYPRE_Int     *d_diag_j,
   HYPRE_Complex *d_diag_a,
   HYPRE_Int     *d_offd_i,
   HYPRE_Int     *d_offd_j,
   HYPRE_Complex *d_offd_a,
   HYPRE_Int     *d_ib,
   HYPRE_BigInt  *d_jb,
   HYPRE_Complex *d_ab)
{
   HYPRE_Int warp_size = 0, global_warp_id = 0, lane_id = 0;
#if defined(HYPRE_USING_SYCL)
   sycl::sub_group SG = item.get_sub_group();
   warp_size = SG.get_local_range().get(0);
   global_warp_id = hypre_sycl_get_grid_warp_id(item);
   /* lane id inside the warp */
   lane_id = SG.get_local_linear_id();
#else
   warp_size  = HYPRE_WARP_SIZE;
   global_warp_id = hypre_cuda_get_grid_warp_id<1, 1>();
   /* lane id inside the warp */
   lane_id = hypre_cuda_get_lane_id<1>();
#endif
   if (global_warp_id >= nrows)
   {
      return;
   }

   HYPRE_Int i, j, k, p, row, istart, iend, bstart;

   /* diag part */
   if (lane_id < 2)
   {
      /* row index to work on */
      if (d_row_indices)
      {
         row = read_only_load(d_row_indices + global_warp_id);
      }
      else
      {
         row = global_warp_id;
      }
      /* start/end position of the row */
      j = read_only_load(d_diag_i + row + lane_id);
      /* start position of b */
      k = d_ib ? read_only_load(d_ib + global_warp_id) : 0;
   }
#if defined(HYPRE_USING_SYCL)
   SG.barrier();
   istart = SG.shuffle(j, 0);
   iend   = SG.shuffle(j, 1);
   bstart = SG.shuffle(k, 0);
#else
   istart = __shfl_sync(HYPRE_WARP_FULL_MASK, j, 0);
   iend   = __shfl_sync(HYPRE_WARP_FULL_MASK, j, 1);
   bstart = __shfl_sync(HYPRE_WARP_FULL_MASK, k, 0);
#endif
   p = bstart - istart;
   for (i = istart + lane_id; i < iend; i += warp_size)
   {
      d_jb[p + i] = read_only_load(d_diag_j + i) + first_col;
      if (d_ab)
      {
         d_ab[p + i] = read_only_load(d_diag_a + i);
      }
   }

   if (!has_offd)
   {
      return;
   }

   /* offd part */
   if (lane_id < 2)
   {
      j = read_only_load(d_offd_i + row + lane_id);
   }
   bstart += iend - istart;
#if defined(HYPRE_USING_SYCL)
   SG.barrier();
   istart = SG.shuffle(j, 0);
   iend   = SG.shuffle(j, 1);
#else
   istart = __shfl_sync(HYPRE_WARP_FULL_MASK, j, 0);
   iend   = __shfl_sync(HYPRE_WARP_FULL_MASK, j, 1);
#endif
   p = bstart - istart;
   for (i = istart + lane_id; i < iend; i += warp_size)
   {
      if (d_col_map_offd_A)
      {
         d_jb[p + i] = d_col_map_offd_A[read_only_load(d_offd_j + i)];
      }
      else
      {
         d_jb[p + i] = -1 - read_only_load(d_offd_j + i);
      }

      if (d_ab)
      {
         d_ab[p + i] = read_only_load(d_offd_a + i);
      }
   }
}

/* B = A(row_indices, :) */
/* Note: d_ib is an input vector that contains row ptrs,
 *       i.e., start positions where to put the rows in d_jb and d_ab.
 *       The col indices in B are global indices, i.e., BigJ
 *       of length (nrows + 1) or nrow (without the last entry, nnz) */
/* Special cases:
 *    if d_row_indices == NULL, it means d_row_indices=[0,1,...,nrows-1]
 *    If col_map_offd_A == NULL, use (-1 - d_offd_j) as column id
 *    If nrows == 1 and d_ib == NULL, it means d_ib[0] = 0 */
HYPRE_Int
hypreDevice_CopyParCSRRows(HYPRE_Int      nrows,
                           HYPRE_Int     *d_row_indices,
                           HYPRE_Int      job,
                           HYPRE_Int      has_offd,
                           HYPRE_BigInt   first_col,
                           HYPRE_BigInt  *d_col_map_offd_A,
                           HYPRE_Int     *d_diag_i,
                           HYPRE_Int     *d_diag_j,
                           HYPRE_Complex *d_diag_a,
                           HYPRE_Int     *d_offd_i,
                           HYPRE_Int     *d_offd_j,
                           HYPRE_Complex *d_offd_a,
                           HYPRE_Int     *d_ib,
                           HYPRE_BigInt  *d_jb,
                           HYPRE_Complex *d_ab)
{
   /* trivial case */
   if (nrows <= 0)
   {
      return hypre_error_flag;
   }

   hypre_assert(!(nrows > 1 && d_ib == NULL));

   const dim3 bDim = hypre_GetDefaultDeviceBlockDimension();
   const dim3 gDim = hypre_GetDefaultDeviceGridDimension(nrows, "warp", bDim);

   /*
   if (job == 2)
   {
   }
   */

   HYPRE_GPU_LAUNCH( hypreGPUKernel_CopyParCSRRows, gDim, bDim,
                     nrows, d_row_indices, has_offd, first_col, d_col_map_offd_A,
                     d_diag_i, d_diag_j, d_diag_a,
                     d_offd_i, d_offd_j, d_offd_a,
                     d_ib, d_jb, d_ab );

   return hypre_error_flag;
}

HYPRE_Int
hypreDevice_IntegerExclusiveScan(HYPRE_Int n, HYPRE_Int *d_i)
{
#if defined(HYPRE_USING_SYCL)
   /* WM: todo - this is a workaround since oneDPL's exclusive_scan gives incorrect results when doing the scan in place */
   HYPRE_Int *tmp = hypre_CTAlloc(HYPRE_Int, n, HYPRE_MEMORY_DEVICE);
   /* HYPRE_ONEDPL_CALL(oneapi::dpl::exclusive_scan, d_i, d_i + n, d_i, 0); */
   HYPRE_ONEDPL_CALL(oneapi::dpl::exclusive_scan, d_i, d_i + n, tmp, 0);
   hypre_TMemcpy(d_i, tmp, HYPRE_Int, n, HYPRE_MEMORY_DEVICE, HYPRE_MEMORY_DEVICE);
   hypre_TFree(tmp, HYPRE_MEMORY_DEVICE);
#else
   HYPRE_THRUST_CALL(exclusive_scan, d_i, d_i + n, d_i);
#endif

   return hypre_error_flag;
}

/* https://github.com/OrangeOwlSolutions/Thrust/blob/master/Sort_by_key_with_tuple_key.cu */
/* opt: 0, (a,b) < (a',b') iff a < a' or (a = a' and  b  <  b')  [normal tupe comp]
 *      1, (a,b) < (a',b') iff a < a' or (a = a' and |b| > |b'|) [used in dropping small entries]
 *      2, (a,b) < (a',b') iff a < a' or (a = a' and (b == a or b < b') and b' != a') [used in putting diagonal first]
 */
template <typename T1, typename T2, typename T3>
HYPRE_Int
hypreDevice_StableSortByTupleKey(HYPRE_Int N, T1 *keys1, T2 *keys2, T3 *vals, HYPRE_Int opt)
{
#if defined(HYPRE_USING_SYCL)
   auto zipped_begin = oneapi::dpl::make_zip_iterator(keys1, keys2, vals);

   if (opt == 0)
   {
      HYPRE_ONEDPL_CALL(std::stable_sort, zipped_begin, zipped_begin + N,
                        std::less< std::tuple<T1, T2, T3> >());
   }
   else if (opt == 1)
   {
      HYPRE_ONEDPL_CALL(std::stable_sort, zipped_begin, zipped_begin + N, TupleComp2<T1, T2, T3>());
   }
   else if (opt == 2)
   {
      HYPRE_ONEDPL_CALL(std::stable_sort, zipped_begin, zipped_begin + N, TupleComp3<T1, T2, T3>());
   }
#else
   auto begin_keys = thrust::make_zip_iterator(thrust::make_tuple(keys1,     keys2));
   auto end_keys   = thrust::make_zip_iterator(thrust::make_tuple(keys1 + N, keys2 + N));

   if (opt == 0)
   {
      HYPRE_THRUST_CALL(stable_sort_by_key, begin_keys, end_keys, vals,
                        thrust::less< thrust::tuple<T1, T2> >());
   }
   else if (opt == 1)
   {
      HYPRE_THRUST_CALL(stable_sort_by_key, begin_keys, end_keys, vals, TupleComp2<T1, T2>());
   }
   else if (opt == 2)
   {
      HYPRE_THRUST_CALL(stable_sort_by_key, begin_keys, end_keys, vals, TupleComp3<T1, T2>());
   }
#endif
   return hypre_error_flag;
}

template HYPRE_Int hypreDevice_StableSortByTupleKey(HYPRE_Int N, HYPRE_Int *keys1,
                                                    HYPRE_Int  *keys2, HYPRE_Int     *vals, HYPRE_Int opt);
template HYPRE_Int hypreDevice_StableSortByTupleKey(HYPRE_Int N, HYPRE_Int *keys1,
                                                    HYPRE_Real *keys2, HYPRE_Int     *vals, HYPRE_Int opt);
template HYPRE_Int hypreDevice_StableSortByTupleKey(HYPRE_Int N, HYPRE_Int *keys1,
                                                    HYPRE_Int  *keys2, HYPRE_Complex *vals, HYPRE_Int opt);

template <typename T1, typename T2, typename T3>
HYPRE_Int
hypreDevice_ReduceByTupleKey(HYPRE_Int N, T1 *keys1_in,  T2 *keys2_in,  T3 *vals_in,
                             T1 *keys1_out, T2 *keys2_out, T3 *vals_out)
{
#if defined(HYPRE_USING_SYCL)
   /* WM: onedpl reduce_by_segment currently does not accept zero length input */
   if (N <= 0)
   {
      return hypre_error_flag;
   }
   auto begin_keys_in  = oneapi::dpl::make_zip_iterator(keys1_in,  keys2_in );
   auto begin_keys_out = oneapi::dpl::make_zip_iterator(keys1_out, keys2_out);
   std::equal_to< std::tuple<T1, T2> > pred;
   std::plus<T3> func;

   auto new_end = HYPRE_ONEDPL_CALL(oneapi::dpl::reduce_by_segment, begin_keys_in, begin_keys_in + N,
                                    vals_in, begin_keys_out,
                                    vals_out, pred, func);
#else
   auto begin_keys_in  = thrust::make_zip_iterator(thrust::make_tuple(keys1_in,     keys2_in    ));
   auto end_keys_in    = thrust::make_zip_iterator(thrust::make_tuple(keys1_in + N, keys2_in + N));
   auto begin_keys_out = thrust::make_zip_iterator(thrust::make_tuple(keys1_out,    keys2_out   ));
   thrust::equal_to< thrust::tuple<T1, T2> > pred;
   thrust::plus<T3> func;

   auto new_end = HYPRE_THRUST_CALL(reduce_by_key, begin_keys_in, end_keys_in, vals_in, begin_keys_out,
                                    vals_out, pred, func);
#endif
   return new_end.second - vals_out;
}
template HYPRE_Int hypreDevice_ReduceByTupleKey(HYPRE_Int N, HYPRE_Int *keys1_in,
                                                HYPRE_Int *keys2_in, HYPRE_Complex *vals_in, HYPRE_Int *keys1_out, HYPRE_Int *keys2_out,
                                                HYPRE_Complex *vals_out);
#endif // #if defined(HYPRE_USING_CUDA) || defined(HYPRE_USING_HIP) || defined(HYPRE_USING_SYCL)

/* - - - - - - - - - - - - - - - - - - - - - - - - - - - - - - - - - - - -
 *      cuda/hip functions
 * - - - - - - - - - - - - - - - - - - - - - - - - - - - - - - - - - - - - */

#if defined(HYPRE_USING_CUDA) || defined(HYPRE_USING_HIP)

/*
 * The architecture identification macro __CUDA_ARCH__ is assigned a three-digit value string xy0
 * (ending in a literal 0) during each nvcc compilation stage 1 that compiles for compute_xy.
 * This macro can be used in the implementation of GPU functions for determining the virtual architecture
 * for which it is currently being compiled. The host code (the non-GPU code) must not depend on it.
 * Note that compute_XX refers to a PTX version and sm_XX refers to a cubin version.
*/
__global__ void
hypreCUDAKernel_CompileFlagSafetyCheck(hypre_int *cuda_arch_compile)
{
#if defined(__CUDA_ARCH__)
   cuda_arch_compile[0] = __CUDA_ARCH__;
#endif
}

/*
 * Assume this function is called inside HYPRE_Init(), at a place where we do not want to
 * activate memory pooling, so we do not use hypre's memory model to Alloc and Free.
 * See commented out code below (and do not delete)
*/
void hypre_CudaCompileFlagCheck()
{
   // This is really only defined for CUDA and not for HIP
#if defined(HYPRE_USING_CUDA)

   HYPRE_Int device = hypre_HandleDevice(hypre_handle());

   struct cudaDeviceProp props;
   cudaGetDeviceProperties(&props, device);
   hypre_int cuda_arch_actual = props.major * 100 + props.minor * 10;
   hypre_int cuda_arch_compile = -1;
   dim3 gDim(1, 1, 1), bDim(1, 1, 1);

   hypre_int *cuda_arch_compile_d = NULL;
   //cuda_arch_compile_d = hypre_TAlloc(hypre_int, 1, HYPRE_MEMORY_DEVICE);
   HYPRE_CUDA_CALL( cudaMalloc(&cuda_arch_compile_d, sizeof(hypre_int)) );
<<<<<<< HEAD
   hypre_TMemcpy(cuda_arch_compile_d, &cuda_arch_compile, hypre_int, 1, HYPRE_MEMORY_DEVICE,
                 HYPRE_MEMORY_HOST);
   HYPRE_GPU_LAUNCH( hypreCUDAKernel_CompileFlagSafetyCheck, gDim, bDim, cuda_arch_compile_d );
   hypre_TMemcpy(&cuda_arch_compile, cuda_arch_compile_d, hypre_int, 1, HYPRE_MEMORY_HOST,
                 HYPRE_MEMORY_DEVICE);
=======
   HYPRE_CUDA_CALL( cudaMemcpy(cuda_arch_compile_d, &cuda_arch_compile, sizeof(hypre_int),
                               cudaMemcpyHostToDevice) );
   HYPRE_CUDA_LAUNCH( hypreCUDAKernel_CompileFlagSafetyCheck, gDim, bDim, cuda_arch_compile_d );
   HYPRE_CUDA_CALL( cudaMemcpy(&cuda_arch_compile, cuda_arch_compile_d, sizeof(hypre_int),
                               cudaMemcpyDeviceToHost) );
>>>>>>> 8017ce45
   //hypre_TFree(cuda_arch_compile_d, HYPRE_MEMORY_DEVICE);
   HYPRE_CUDA_CALL( cudaFree(cuda_arch_compile_d) );

   /* HYPRE_CUDA_CALL(cudaDeviceSynchronize()); */

   if (-1 == cuda_arch_compile)
   {
      hypre_error_w_msg(1, "hypre error: no proper cuda_arch found");
   }
   else if (cuda_arch_actual != cuda_arch_compile)
   {
      char msg[256];
      hypre_sprintf(msg, "hypre warning: Compile 'arch=compute_' does not match device arch %d",
                    cuda_arch_actual);
      hypre_error_w_msg(1, msg);
      /*
      hypre_printf("%s\n", msg);
      hypre_MPI_Abort(hypre_MPI_COMM_WORLD, -1);
      */
   }

#endif // defined(HYPRE_USING_CUDA)
}

__global__ void
hypreCUDAKernel_CopyParCSRRows(HYPRE_Int      nrows,
                               HYPRE_Int     *d_row_indices,
                               HYPRE_Int      has_offd,
                               HYPRE_BigInt   first_col,
                               HYPRE_BigInt  *d_col_map_offd_A,
                               HYPRE_Int     *d_diag_i,
                               HYPRE_Int     *d_diag_j,
                               HYPRE_Complex *d_diag_a,
                               HYPRE_Int     *d_offd_i,
                               HYPRE_Int     *d_offd_j,
                               HYPRE_Complex *d_offd_a,
                               HYPRE_Int     *d_ib,
                               HYPRE_BigInt  *d_jb,
                               HYPRE_Complex *d_ab)
{
   const HYPRE_Int global_warp_id = hypre_cuda_get_grid_warp_id<1, 1>();

   if (global_warp_id >= nrows)
   {
      return;
   }

   /* lane id inside the warp */
   const HYPRE_Int lane_id = hypre_cuda_get_lane_id<1>();
   HYPRE_Int i, j, k, p, row, istart, iend, bstart;

   /* diag part */
   if (lane_id < 2)
   {
      /* row index to work on */
      if (d_row_indices)
      {
         row = read_only_load(d_row_indices + global_warp_id);
      }
      else
      {
         row = global_warp_id;
      }
      /* start/end position of the row */
      j = read_only_load(d_diag_i + row + lane_id);
      /* start position of b */
      k = d_ib ? read_only_load(d_ib + global_warp_id) : 0;
   }
   istart = __shfl_sync(HYPRE_WARP_FULL_MASK, j, 0);
   iend   = __shfl_sync(HYPRE_WARP_FULL_MASK, j, 1);
   bstart = __shfl_sync(HYPRE_WARP_FULL_MASK, k, 0);

   p = bstart - istart;
   for (i = istart + lane_id; i < iend; i += HYPRE_WARP_SIZE)
   {
      d_jb[p + i] = read_only_load(d_diag_j + i) + first_col;
      if (d_ab)
      {
         d_ab[p + i] = read_only_load(d_diag_a + i);
      }
   }

   if (!has_offd)
   {
      return;
   }

   /* offd part */
   if (lane_id < 2)
   {
      j = read_only_load(d_offd_i + row + lane_id);
   }
   bstart += iend - istart;
   istart = __shfl_sync(HYPRE_WARP_FULL_MASK, j, 0);
   iend   = __shfl_sync(HYPRE_WARP_FULL_MASK, j, 1);

   p = bstart - istart;
   for (i = istart + lane_id; i < iend; i += HYPRE_WARP_SIZE)
   {
      if (d_col_map_offd_A)
      {
         d_jb[p + i] = d_col_map_offd_A[read_only_load(d_offd_j + i)];
      }
      else
      {
         d_jb[p + i] = -1 - read_only_load(d_offd_j + i);
      }

      if (d_ab)
      {
         d_ab[p + i] = read_only_load(d_offd_a + i);
      }
   }
}

HYPRE_Int
hypreDevice_IntegerReduceSum(HYPRE_Int n, HYPRE_Int *d_i)
{
   return HYPRE_THRUST_CALL(reduce, d_i, d_i + n);
}

HYPRE_Int
hypreDevice_Scalen(HYPRE_Complex *d_x, size_t n, HYPRE_Complex v)
{
   HYPRE_THRUST_CALL( transform, d_x, d_x + n, d_x, v * _1 );

   return hypre_error_flag;
}

HYPRE_Int
hypreDevice_Filln(HYPRE_Complex *d_x, size_t n, HYPRE_Complex v)
{
   HYPRE_THRUST_CALL( fill_n, d_x, n, v);

   return hypre_error_flag;
}

HYPRE_Int
hypreDevice_BigIntFilln(HYPRE_BigInt *d_x, size_t n, HYPRE_BigInt v)
{
   HYPRE_THRUST_CALL( fill_n, d_x, n, v);

   return hypre_error_flag;
}

/* Input: d_row_num, of size nrows, contains the rows indices that can be BigInt or Int
 * Output: d_row_ind */
template <typename T>
HYPRE_Int
hypreDevice_CsrRowPtrsToIndicesWithRowNum(HYPRE_Int nrows, HYPRE_Int nnz, HYPRE_Int *d_row_ptr,
                                          T *d_row_num, T *d_row_ind)
{
   /* trivial case */
   if (nrows <= 0)
   {
      return hypre_error_flag;
   }

   HYPRE_Int *map = hypre_TAlloc(HYPRE_Int, nnz, HYPRE_MEMORY_DEVICE);

   hypreDevice_CsrRowPtrsToIndices_v2(nrows, nnz, d_row_ptr, map);

   HYPRE_THRUST_CALL(gather, map, map + nnz, d_row_num, d_row_ind);

   hypre_TFree(map, HYPRE_MEMORY_DEVICE);

   return hypre_error_flag;
}

template HYPRE_Int hypreDevice_CsrRowPtrsToIndicesWithRowNum(HYPRE_Int nrows, HYPRE_Int nnz,
                                                             HYPRE_Int *d_row_ptr, HYPRE_Int *d_row_num, HYPRE_Int *d_row_ind);
#if defined(HYPRE_MIXEDINT)
template HYPRE_Int hypreDevice_CsrRowPtrsToIndicesWithRowNum(HYPRE_Int nrows, HYPRE_Int nnz,
                                                             HYPRE_Int *d_row_ptr, HYPRE_BigInt *d_row_num, HYPRE_BigInt *d_row_ind);
#endif

__global__ void
hypreCUDAKernel_ScatterAddTrivial(HYPRE_Int n, HYPRE_Real *x, HYPRE_Int *map, HYPRE_Real *y)
{
   for (HYPRE_Int i = 0; i < n; i++)
   {
      x[map[i]] += y[i];
   }
}

/* x[map[i]] += y[i], same index cannot appear more than once in map */
__global__ void
hypreCUDAKernel_ScatterAdd(HYPRE_Int n, HYPRE_Real *x, HYPRE_Int *map, HYPRE_Real *y)
{
   HYPRE_Int global_thread_id = hypre_cuda_get_grid_thread_id<1, 1>();

   if (global_thread_id < n)
   {
      x[map[global_thread_id]] += y[global_thread_id];
   }
}

/* Generalized Scatter-and-Add
 * for i = 0 : ny-1, x[map[i]] += y[i];
 * Note: An index is allowed to appear more than once in map
 *       Content in y will be destroyed
 *       When work != NULL, work is at least of size [2*sizeof(HYPRE_Int)+sizeof(HYPRE_Complex)]*ny
 */
HYPRE_Int
hypreDevice_GenScatterAdd(HYPRE_Real *x, HYPRE_Int ny, HYPRE_Int *map, HYPRE_Real *y, char *work)
{
   if (ny <= 0)
   {
      return hypre_error_flag;
   }

   if (ny <= 2)
   {
      /* trivial cases, n = 1, 2 */
      dim3 bDim = 1;
      dim3 gDim = 1;
      HYPRE_GPU_LAUNCH( hypreCUDAKernel_ScatterAddTrivial, gDim, bDim, ny, x, map, y );
   }
   else
   {
      /* general cases */
      HYPRE_Int *map2, *reduced_map, reduced_n;
      HYPRE_Real *reduced_y;

      if (work)
      {
         map2 = (HYPRE_Int *) work;
         reduced_map = map2 + ny;
         reduced_y = (HYPRE_Real *) (reduced_map + ny);
      }
      else
      {
         map2        = hypre_TAlloc(HYPRE_Int,  ny, HYPRE_MEMORY_DEVICE);
         reduced_map = hypre_TAlloc(HYPRE_Int,  ny, HYPRE_MEMORY_DEVICE);
         reduced_y   = hypre_TAlloc(HYPRE_Real, ny, HYPRE_MEMORY_DEVICE);
      }

      hypre_TMemcpy(map2, map, HYPRE_Int, ny, HYPRE_MEMORY_DEVICE, HYPRE_MEMORY_DEVICE);

      HYPRE_THRUST_CALL(sort_by_key, map2, map2 + ny, y);

      thrust::pair<HYPRE_Int*, HYPRE_Real*> new_end = HYPRE_THRUST_CALL( reduce_by_key,
                                                                         map2,
                                                                         map2 + ny,
                                                                         y,
                                                                         reduced_map,
                                                                         reduced_y );

      reduced_n = new_end.first - reduced_map;

      hypre_assert(reduced_n == new_end.second - reduced_y);

      dim3 bDim = hypre_GetDefaultDeviceBlockDimension();
      dim3 gDim = hypre_GetDefaultDeviceGridDimension(reduced_n, "thread", bDim);

      HYPRE_GPU_LAUNCH( hypreCUDAKernel_ScatterAdd, gDim, bDim,
                        reduced_n, x, reduced_map, reduced_y );

      if (!work)
      {
         hypre_TFree(map2, HYPRE_MEMORY_DEVICE);
         hypre_TFree(reduced_map, HYPRE_MEMORY_DEVICE);
         hypre_TFree(reduced_y, HYPRE_MEMORY_DEVICE);
      }
   }

   return hypre_error_flag;
}

/* x[map[i]] = v */
template <typename T>
__global__ void
hypreCUDAKernel_ScatterConstant(T *x, HYPRE_Int n, HYPRE_Int *map, T v)
{
   HYPRE_Int global_thread_id = hypre_cuda_get_grid_thread_id<1, 1>();

   if (global_thread_id < n)
   {
      x[map[global_thread_id]] = v;
   }
}

/* x[map[i]] = v
 * n is length of map
 * TODO: thrust? */
template <typename T>
HYPRE_Int
hypreDevice_ScatterConstant(T *x, HYPRE_Int n, HYPRE_Int *map, T v)
{
   /* trivial case */
   if (n <= 0)
   {
      return hypre_error_flag;
   }

   dim3 bDim = hypre_GetDefaultDeviceBlockDimension();
   dim3 gDim = hypre_GetDefaultDeviceGridDimension(n, "thread", bDim);

   HYPRE_GPU_LAUNCH( hypreCUDAKernel_ScatterConstant, gDim, bDim, x, n, map, v );

   return hypre_error_flag;
}

template HYPRE_Int hypreDevice_ScatterConstant(HYPRE_Int     *x, HYPRE_Int n, HYPRE_Int *map,
                                               HYPRE_Int     v);
template HYPRE_Int hypreDevice_ScatterConstant(HYPRE_Complex *x, HYPRE_Int n, HYPRE_Int *map,
                                               HYPRE_Complex v);

__global__ void
hypreCUDAKernel_DiagScaleVector(HYPRE_Int n, HYPRE_Int *A_i, HYPRE_Complex *A_data,
                                HYPRE_Complex *x, HYPRE_Complex beta, HYPRE_Complex *y)
{
   HYPRE_Int i = hypre_cuda_get_grid_thread_id<1, 1>();

   if (i < n)
   {
      if (beta != 0.0)
      {
         y[i] = x[i] / A_data[A_i[i]] + beta * y[i];
      }
      else
      {
         y[i] = x[i] / A_data[A_i[i]];
      }
   }
}

/* y = diag(A) \ x + beta y
 * Note: Assume A_i[i] points to the ith diagonal entry of A */
HYPRE_Int
hypreDevice_DiagScaleVector(HYPRE_Int n, HYPRE_Int *A_i, HYPRE_Complex *A_data, HYPRE_Complex *x,
                            HYPRE_Complex beta, HYPRE_Complex *y)
{
   /* trivial case */
   if (n <= 0)
   {
      return hypre_error_flag;
   }

   dim3 bDim = hypre_GetDefaultDeviceBlockDimension();
   dim3 gDim = hypre_GetDefaultDeviceGridDimension(n, "thread", bDim);

   HYPRE_GPU_LAUNCH( hypreCUDAKernel_DiagScaleVector, gDim, bDim, n, A_i, A_data, x, beta, y );

   return hypre_error_flag;
}

__global__ void
hypreCUDAKernel_DiagScaleVector2(HYPRE_Int n, HYPRE_Int *A_i, HYPRE_Complex *A_data,
                                 HYPRE_Complex *x, HYPRE_Complex beta, HYPRE_Complex *y, HYPRE_Complex *z)
{
   HYPRE_Int i = hypre_cuda_get_grid_thread_id<1, 1>();

   if (i < n)
   {
      HYPRE_Complex t = x[i] / A_data[A_i[i]];
      y[i] = t;
      z[i] += beta * t;
   }
}

/* y = diag(A) \ x
 * z = beta * (diag(A) \ x) + z
 * Note: Assume A_i[i] points to the ith diagonal entry of A */
HYPRE_Int
hypreDevice_DiagScaleVector2(HYPRE_Int n, HYPRE_Int *A_i, HYPRE_Complex *A_data, HYPRE_Complex *x,
                             HYPRE_Complex beta, HYPRE_Complex *y, HYPRE_Complex *z)
{
   /* trivial case */
   if (n <= 0)
   {
      return hypre_error_flag;
   }

   dim3 bDim = hypre_GetDefaultDeviceBlockDimension();
   dim3 gDim = hypre_GetDefaultDeviceGridDimension(n, "thread", bDim);

   HYPRE_GPU_LAUNCH( hypreCUDAKernel_DiagScaleVector2, gDim, bDim, n, A_i, A_data, x, beta, y, z );

   return hypre_error_flag;
}

__global__ void
hypreCUDAKernel_BigToSmallCopy(      HYPRE_Int*    __restrict__ tgt,
                                     const HYPRE_BigInt* __restrict__ src,
                                     HYPRE_Int                  size)
{
   HYPRE_Int i = hypre_cuda_get_grid_thread_id<1, 1>();

   if (i < size)
   {
      tgt[i] = src[i];
   }
}

HYPRE_Int
hypreDevice_BigToSmallCopy(HYPRE_Int *tgt, const HYPRE_BigInt *src, HYPRE_Int size)
{
   dim3 bDim = hypre_GetDefaultDeviceBlockDimension();
   dim3 gDim = hypre_GetDefaultDeviceGridDimension(size, "thread", bDim);

   HYPRE_GPU_LAUNCH( hypreCUDAKernel_BigToSmallCopy, gDim, bDim, tgt, src, size);

   return hypre_error_flag;
}

/* opt:
 *      0, (a,b) < (a',b') iff a < a' or (a = a' and  b  <  b')                       [normal tupe comp]
 *      2, (a,b) < (a',b') iff a < a' or (a = a' and (b == a or b < b') and b' != a') [used in assembly to put diagonal first]
 */
template <typename T1, typename T2, typename T3, typename T4>
HYPRE_Int
hypreDevice_StableSortTupleByTupleKey(HYPRE_Int N, T1 *keys1, T2 *keys2, T3 *vals1, T4 *vals2,
                                      HYPRE_Int opt)
{
   auto begin_keys = thrust::make_zip_iterator(thrust::make_tuple(keys1,     keys2));
   auto end_keys   = thrust::make_zip_iterator(thrust::make_tuple(keys1 + N, keys2 + N));
   auto begin_vals = thrust::make_zip_iterator(thrust::make_tuple(vals1,     vals2));

   if (opt == 0)
   {
      HYPRE_THRUST_CALL(stable_sort_by_key, begin_keys, end_keys, begin_vals,
                        thrust::less< thrust::tuple<T1, T2> >());
   }
   else if (opt == 2)
   {
      HYPRE_THRUST_CALL(stable_sort_by_key, begin_keys, end_keys, begin_vals, TupleComp3<T1, T2>());
   }

   return hypre_error_flag;
}

template HYPRE_Int hypreDevice_StableSortTupleByTupleKey(HYPRE_Int N, HYPRE_Int *keys1,
                                                         HYPRE_Int *keys2, char *vals1, HYPRE_Complex *vals2, HYPRE_Int opt);
#if defined(HYPRE_MIXEDINT)
template HYPRE_Int hypreDevice_StableSortTupleByTupleKey(HYPRE_Int N, HYPRE_BigInt *keys1,
                                                         HYPRE_BigInt *keys2, char *vals1, HYPRE_Complex *vals2, HYPRE_Int opt);
#endif

#if defined(HYPRE_USING_CUSPARSE)
/*
 * @brief Determines the associated CudaDataType for the HYPRE_Complex typedef
 * @return Returns cuda data type corresponding with HYPRE_Complex
 *
 * @todo Should be known compile time
 * @todo Support more sizes
 * @todo Support complex
 * @warning Only works for Single and Double precision
 * @note Perhaps some typedefs should be added where HYPRE_Complex is typedef'd
 */
cudaDataType
hypre_HYPREComplexToCudaDataType()
{
   /*
   if (sizeof(char)*CHAR_BIT != 8)
   {
      hypre_error_w_msg(HYPRE_ERROR_GENERIC, "ERROR:  Unsupported char size");
      hypre_assert(false);
   }
   */
#if defined(HYPRE_COMPLEX)
   return CUDA_C_64F;
#else
#if defined(HYPRE_SINGLE)
   hypre_assert(sizeof(HYPRE_Complex) == 4);
   return CUDA_R_32F;
#elif defined(HYPRE_LONG_DOUBLE)
#error "Long Double is not supported on GPUs"
#else
   hypre_assert(sizeof(HYPRE_Complex) == 8);
   return CUDA_R_64F;
#endif
#endif // #if defined(HYPRE_COMPLEX)
}

/*
 * @brief Determines the associated cusparseIndexType_t for the HYPRE_Int typedef
 */
cusparseIndexType_t
hypre_HYPREIntToCusparseIndexType()
{
   /*
   if(sizeof(char)*CHAR_BIT!=8)
   {
      hypre_error_w_msg(HYPRE_ERROR_GENERIC, "ERROR:  Unsupported char size");
      hypre_assert(false);
   }
   */

#if defined(HYPRE_BIGINT)
   hypre_assert(sizeof(HYPRE_Int) == 8);
   return CUSPARSE_INDEX_64I;
#else
   hypre_assert(sizeof(HYPRE_Int) == 4);
   return CUSPARSE_INDEX_32I;
#endif
}
#endif // #if defined(HYPRE_USING_CUSPARSE)

#if defined(HYPRE_USING_CURAND)
curandGenerator_t
hypre_DeviceDataCurandGenerator(hypre_DeviceData *data)
{
   if (data->curand_generator)
   {
      return data->curand_generator;
   }

   curandGenerator_t gen;
   HYPRE_CURAND_CALL( curandCreateGenerator(&gen, CURAND_RNG_PSEUDO_DEFAULT) );
   HYPRE_CURAND_CALL( curandSetPseudoRandomGeneratorSeed(gen, 1234ULL) );
   HYPRE_CURAND_CALL( curandSetStream(gen, hypre_DeviceDataComputeStream(data)) );

   data->curand_generator = gen;

   return gen;
}

/* T = float or hypre_double */
template <typename T>
HYPRE_Int
hypre_CurandUniform_core( HYPRE_Int          n,
                          T                 *urand,
                          HYPRE_Int          set_seed,
                          hypre_ulonglongint seed,
                          HYPRE_Int          set_offset,
                          hypre_ulonglongint offset)
{
   curandGenerator_t gen = hypre_HandleCurandGenerator(hypre_handle());

   if (set_seed)
   {
      HYPRE_CURAND_CALL( curandSetPseudoRandomGeneratorSeed(gen, seed) );
   }

   if (set_offset)
   {
      HYPRE_CURAND_CALL( curandSetGeneratorOffset(gen, offset) );
   }

   if (sizeof(T) == sizeof(hypre_double))
   {
      HYPRE_CURAND_CALL( curandGenerateUniformDouble(gen, (hypre_double *) urand, n) );
   }
   else if (sizeof(T) == sizeof(float))
   {
      HYPRE_CURAND_CALL( curandGenerateUniform(gen, (float *) urand, n) );
   }

   return hypre_error_flag;
}
#endif /* #if defined(HYPRE_USING_CURAND) */

#if defined(HYPRE_USING_ROCRAND)
rocrand_generator
hypre_DeviceDataCurandGenerator(hypre_DeviceData *data)
{
   if (data->curand_generator)
   {
      return data->curand_generator;
   }

   rocrand_generator gen;
   HYPRE_ROCRAND_CALL( rocrand_create_generator(&gen, ROCRAND_RNG_PSEUDO_DEFAULT) );
   HYPRE_ROCRAND_CALL( rocrand_set_seed(gen, 1234ULL) );
   HYPRE_ROCRAND_CALL( rocrand_set_stream(gen, hypre_DeviceDataComputeStream(data)) );

   data->curand_generator = gen;

   return gen;
}

template <typename T>
HYPRE_Int
hypre_CurandUniform_core( HYPRE_Int          n,
                          T                 *urand,
                          HYPRE_Int          set_seed,
                          hypre_ulonglongint seed,
                          HYPRE_Int          set_offset,
                          hypre_ulonglongint offset)
{
   hypre_GpuProfilingPushRange("hypre_CurandUniform_core");

   rocrand_generator gen = hypre_HandleCurandGenerator(hypre_handle());

   if (set_seed)
   {
      HYPRE_ROCRAND_CALL( rocrand_set_seed(gen, seed) );
   }

   if (set_offset)
   {
      HYPRE_ROCRAND_CALL( rocrand_set_offset(gen, offset) );
   }

   if (sizeof(T) == sizeof(hypre_double))
   {
      HYPRE_ROCRAND_CALL( rocrand_generate_uniform_double(gen, (hypre_double *) urand, n) );
   }
   else if (sizeof(T) == sizeof(float))
   {
      HYPRE_ROCRAND_CALL( rocrand_generate_uniform(gen, (float *) urand, n) );
   }

   hypre_GpuProfilingPopRange();

   return hypre_error_flag;
}
#endif /* #if defined(HYPRE_USING_ROCRAND) */

#if defined(HYPRE_USING_CURAND) || defined(HYPRE_USING_ROCRAND)

HYPRE_Int
hypre_CurandUniform( HYPRE_Int          n,
                     HYPRE_Real        *urand,
                     HYPRE_Int          set_seed,
                     hypre_ulonglongint seed,
                     HYPRE_Int          set_offset,
                     hypre_ulonglongint offset)
{
   return hypre_CurandUniform_core(n, urand, set_seed, seed, set_offset, offset);
}

HYPRE_Int
hypre_CurandUniformSingle( HYPRE_Int          n,
                           float             *urand,
                           HYPRE_Int          set_seed,
                           hypre_ulonglongint seed,
                           HYPRE_Int          set_offset,
                           hypre_ulonglongint offset)
{
   return hypre_CurandUniform_core(n, urand, set_seed, seed, set_offset, offset);
}

#endif /* #if defined(HYPRE_USING_CURAND) || defined(HYPRE_USING_ROCRAND) */

#if defined(HYPRE_USING_CUBLAS)
cublasHandle_t
hypre_DeviceDataCublasHandle(hypre_DeviceData *data)
{
   if (data->cublas_handle)
   {
      return data->cublas_handle;
   }

   cublasHandle_t handle;
   HYPRE_CUBLAS_CALL( cublasCreate(&handle) );

   HYPRE_CUBLAS_CALL( cublasSetStream(handle, hypre_DeviceDataComputeStream(data)) );

   data->cublas_handle = handle;

   return handle;
}
#endif

#if defined(HYPRE_USING_CUSPARSE)
cusparseHandle_t
hypre_DeviceDataCusparseHandle(hypre_DeviceData *data)
{
   if (data->cusparse_handle)
   {
      return data->cusparse_handle;
   }

   cusparseHandle_t handle;
   HYPRE_CUSPARSE_CALL( cusparseCreate(&handle) );

   HYPRE_CUSPARSE_CALL( cusparseSetStream(handle, hypre_DeviceDataComputeStream(data)) );

   data->cusparse_handle = handle;

   return handle;
}
#endif // defined(HYPRE_USING_CUSPARSE)


#if defined(HYPRE_USING_ROCSPARSE)
rocsparse_handle
hypre_DeviceDataCusparseHandle(hypre_DeviceData *data)
{
   if (data->cusparse_handle)
   {
      return data->cusparse_handle;
   }

   rocsparse_handle handle;
   HYPRE_ROCSPARSE_CALL( rocsparse_create_handle(&handle) );

   HYPRE_ROCSPARSE_CALL( rocsparse_set_stream(handle, hypre_DeviceDataComputeStream(data)) );

   data->cusparse_handle = handle;

   return handle;
}
#endif // defined(HYPRE_USING_ROCSPARSE)

#endif // #if defined(HYPRE_USING_CUDA)  || defined(HYPRE_USING_HIP)

/* - - - - - - - - - - - - - - - - - - - - - - - - - - - - - - - - - - - -
 *      sycl functions
 * - - - - - - - - - - - - - - - - - - - - - - - - - - - - - - - - - - - - */

#if defined(HYPRE_USING_SYCL)
HYPRE_Int
HYPRE_SetSYCLDevice(sycl::device user_device)
{
   hypre_DeviceData *data = hypre_HandleDeviceData(hypre_handle());

   /* Cleanup default device and queues */
   if (data->device)
   {
      delete data->device;
   }
   for (HYPRE_Int i = 0; i < HYPRE_MAX_NUM_STREAMS; i++)
   {
      if (data->streams[i])
      {
         delete data->streams[i];
         data->streams[i] = nullptr;
      }
   }

   /* Setup new device and compute stream */
   data->device = new sycl::device(user_device);
   hypre_HandleComputeStream(hypre_handle());

   return hypre_error_flag;
}

#endif // #if defined(HYPRE_USING_SYCL)

/* - - - - - - - - - - - - - - - - - - - - - - - - - - - - - - - - - - - -
 *      additional functions
 * - - - - - - - - - - - - - - - - - - - - - - - - - - - - - - - - - - - - */

/* This function is supposed to be used in the test drivers to mimic
 * users' GPU binding approaches
 * It is supposed to be called before HYPRE_Init,
 * so that HYPRE_Init can get the wanted device id
 * WM: note - sycl has no analogue to cudaSetDevice(),
 * so this has no effect on the sycl implementation.
 */
HYPRE_Int
hypre_bind_device( HYPRE_Int myid,
                   HYPRE_Int nproc,
                   MPI_Comm  comm )
{
#ifdef HYPRE_USING_GPU
   /* proc id (rank) on the running node */
   HYPRE_Int myNodeid;
   /* num of procs (size) on the node */
   HYPRE_Int NodeSize;
   /* num of devices seen */
   hypre_int nDevices;
   /* device id that want to bind */
   hypre_int device_id;

   hypre_MPI_Comm node_comm;
   hypre_MPI_Comm_split_type( comm, hypre_MPI_COMM_TYPE_SHARED,
                              myid, hypre_MPI_INFO_NULL, &node_comm );
   hypre_MPI_Comm_rank(node_comm, &myNodeid);
   hypre_MPI_Comm_size(node_comm, &NodeSize);
   hypre_MPI_Comm_free(&node_comm);

   /* get number of devices on this node */
   hypre_GetDeviceCount(&nDevices);

   /* set device */
   device_id = myNodeid % nDevices;
   hypre_SetDevice(device_id, NULL);

#if defined(HYPRE_DEBUG) && defined(HYPRE_PRINT_ERRORS)
   hypre_printf("Proc [global %d/%d, local %d/%d] can see %d GPUs and is running on %d\n",
                myid, nproc, myNodeid, NodeSize, nDevices, device_id);
#endif

#endif /* #ifdef HYPRE_USING_GPU */

   return hypre_error_flag;
}<|MERGE_RESOLUTION|>--- conflicted
+++ resolved
@@ -972,19 +972,11 @@
    hypre_int *cuda_arch_compile_d = NULL;
    //cuda_arch_compile_d = hypre_TAlloc(hypre_int, 1, HYPRE_MEMORY_DEVICE);
    HYPRE_CUDA_CALL( cudaMalloc(&cuda_arch_compile_d, sizeof(hypre_int)) );
-<<<<<<< HEAD
-   hypre_TMemcpy(cuda_arch_compile_d, &cuda_arch_compile, hypre_int, 1, HYPRE_MEMORY_DEVICE,
-                 HYPRE_MEMORY_HOST);
-   HYPRE_GPU_LAUNCH( hypreCUDAKernel_CompileFlagSafetyCheck, gDim, bDim, cuda_arch_compile_d );
-   hypre_TMemcpy(&cuda_arch_compile, cuda_arch_compile_d, hypre_int, 1, HYPRE_MEMORY_HOST,
-                 HYPRE_MEMORY_DEVICE);
-=======
    HYPRE_CUDA_CALL( cudaMemcpy(cuda_arch_compile_d, &cuda_arch_compile, sizeof(hypre_int),
                                cudaMemcpyHostToDevice) );
-   HYPRE_CUDA_LAUNCH( hypreCUDAKernel_CompileFlagSafetyCheck, gDim, bDim, cuda_arch_compile_d );
+   HYPRE_GPU_LAUNCH( hypreCUDAKernel_CompileFlagSafetyCheck, gDim, bDim, cuda_arch_compile_d );
    HYPRE_CUDA_CALL( cudaMemcpy(&cuda_arch_compile, cuda_arch_compile_d, sizeof(hypre_int),
                                cudaMemcpyDeviceToHost) );
->>>>>>> 8017ce45
    //hypre_TFree(cuda_arch_compile_d, HYPRE_MEMORY_DEVICE);
    HYPRE_CUDA_CALL( cudaFree(cuda_arch_compile_d) );
 
