--- conflicted
+++ resolved
@@ -61,23 +61,14 @@
 void hypre_swap3i ( HYPRE_Int *v, HYPRE_Int *w, HYPRE_Int *z, HYPRE_Int i, HYPRE_Int j );
 void hypre_swap3_d ( HYPRE_Real *v, HYPRE_Int *w, HYPRE_Int *z, HYPRE_Int i, HYPRE_Int j );
 void hypre_swap3_d_perm(HYPRE_Int  *v, HYPRE_Real  *w, HYPRE_Int  *z, HYPRE_Int  i, HYPRE_Int  j );
-<<<<<<< HEAD
-void hypre_BigSwap4_d ( HYPRE_Real *v , HYPRE_BigInt *w , HYPRE_Int *z , HYPRE_Int *y , HYPRE_Int i , HYPRE_Int j );
-void hypre_swap_d ( HYPRE_Real *v , HYPRE_Int i , HYPRE_Int j );
-void hypre_qsortND( HYPRE_Int **v , HYPRE_Int   ndim , HYPRE_Int   left , HYPRE_Int   right );
-void hypre_qsort0 ( HYPRE_Int *v , HYPRE_Int left , HYPRE_Int right );
-void hypre_qsort1 ( HYPRE_Int *v , HYPRE_Real *w , HYPRE_Int left , HYPRE_Int right );
-void hypre_BigQsort1 ( HYPRE_BigInt *v , HYPRE_Real *w , HYPRE_Int left , HYPRE_Int right );
-void hypre_qsort2i ( HYPRE_Int *v , HYPRE_Int *w , HYPRE_Int left , HYPRE_Int right );
-=======
 void hypre_BigSwap4_d ( HYPRE_Real *v, HYPRE_BigInt *w, HYPRE_Int *z, HYPRE_Int *y, HYPRE_Int i,
                         HYPRE_Int j );
 void hypre_swap_d ( HYPRE_Real *v, HYPRE_Int i, HYPRE_Int j );
+void hypre_qsortND( HYPRE_Int **v, HYPRE_Int ndim, HYPRE_Int left, HYPRE_Int right );
 void hypre_qsort0 ( HYPRE_Int *v, HYPRE_Int left, HYPRE_Int right );
 void hypre_qsort1 ( HYPRE_Int *v, HYPRE_Real *w, HYPRE_Int left, HYPRE_Int right );
 void hypre_BigQsort1 ( HYPRE_BigInt *v, HYPRE_Real *w, HYPRE_Int left, HYPRE_Int right );
 void hypre_qsort2i ( HYPRE_Int *v, HYPRE_Int *w, HYPRE_Int left, HYPRE_Int right );
->>>>>>> a2daaf67
 void hypre_BigQsort2i( HYPRE_BigInt *v, HYPRE_Int *w, HYPRE_Int  left, HYPRE_Int  right );
 void hypre_qsort2 ( HYPRE_Int *v, HYPRE_Real *w, HYPRE_Int left, HYPRE_Int right );
 void hypre_qsort2_abs ( HYPRE_Int *v, HYPRE_Real *w, HYPRE_Int left, HYPRE_Int right );
