/******************************************************************************
 * Copyright 1998-2019 Lawrence Livermore National Security, LLC and other
 * HYPRE Project Developers. See the top-level COPYRIGHT file for details.
 *
 * SPDX-License-Identifier: (Apache-2.0 OR MIT)
 ******************************************************************************/

#include "_hypre_utilities.h"
#include "_hypre_utilities.hpp"

#ifdef HYPRE_USING_MEMORY_TRACKER
hypre_MemoryTracker *_hypre_memory_tracker = NULL;

/* accessor to the global ``_hypre_memory_tracker'' */
hypre_MemoryTracker*
hypre_memory_tracker()
{
   if (!_hypre_memory_tracker)
   {
      _hypre_memory_tracker = hypre_MemoryTrackerCreate();
   }

   return _hypre_memory_tracker;
}
#endif

/* global variable _hypre_handle:
 * Outside this file, do NOT access it directly,
 * but use hypre_handle() instead (see handle.h) */
hypre_Handle *_hypre_handle = NULL;

/* accessor to the global ``_hypre_handle'' */
hypre_Handle*
hypre_handle()
{
   if (!_hypre_handle)
   {
      _hypre_handle = hypre_HandleCreate();
   }

   return _hypre_handle;
}

hypre_Handle*
hypre_HandleCreate()
{
   hypre_Handle *hypre_handle_ = hypre_CTAlloc(hypre_Handle, 1, HYPRE_MEMORY_HOST);

   hypre_HandleMemoryLocation(hypre_handle_) = HYPRE_MEMORY_DEVICE;

#if defined(HYPRE_USING_GPU)
   hypre_HandleDefaultExecPolicy(hypre_handle_) = HYPRE_EXEC_DEVICE;
   hypre_HandleStructExecPolicy(hypre_handle_) = HYPRE_EXEC_DEVICE;
   hypre_HandleDeviceData(hypre_handle_) = hypre_DeviceDataCreate();
   /* Gauss-Seidel: SpTrSV */
   hypre_HandleDeviceGSMethod(hypre_handle_) = 1; /* CPU: 0; Cusparse: 1 */
#endif

   return hypre_handle_;
}

HYPRE_Int
hypre_HandleDestroy(hypre_Handle *hypre_handle_)
{
   if (!hypre_handle_)
   {
      return hypre_error_flag;
   }

#if defined(HYPRE_USING_GPU)
   hypre_DeviceDataDestroy(hypre_HandleDeviceData(hypre_handle_));
   hypre_HandleDeviceData(hypre_handle_) = NULL;
#endif

   hypre_TFree(hypre_handle_, HYPRE_MEMORY_HOST);

   return hypre_error_flag;
}

HYPRE_Int
hypre_SetDevice(hypre_int device_id, hypre_Handle *hypre_handle_)
{

#if defined(HYPRE_USING_DEVICE_OPENMP)
   HYPRE_CUDA_CALL( cudaSetDevice(device_id) );
   omp_set_default_device(device_id);
#endif

#if defined(HYPRE_USING_CUDA)
   HYPRE_CUDA_CALL( cudaSetDevice(device_id) );
#endif

#if defined(HYPRE_USING_HIP)
   HYPRE_HIP_CALL( hipSetDevice(device_id) );
#endif

#if defined(HYPRE_USING_GPU)
   if (hypre_handle_)
   {
#if defined(HYPRE_USING_SYCL)
      if (!hypre_HandleDevice(hypre_handle_))
      {
         /* Note: this enforces "explicit scaling," i.e. we treat each tile of a multi-tile GPU as a separate device */
         sycl::platform platform(sycl::gpu_selector{});
         auto gpu_devices = platform.get_devices(sycl::info::device_type::gpu);
         HYPRE_Int n_devices = 0;
         hypre_GetDeviceCount(&n_devices);
         if (device_id >= n_devices)
         {
            hypre_error_w_msg(HYPRE_ERROR_GENERIC,
                              "ERROR: SYCL device-ID exceed the number of devices on-node\n");
         }

         HYPRE_Int local_n_devices = 0;
         HYPRE_Int i;
         for (i = 0; i < gpu_devices.size(); i++)
         {
            /* WM: commenting out multi-tile GPU stuff for now as it is not yet working */
            // multi-tile GPUs
            /* if (gpu_devices[i].get_info<sycl::info::device::partition_max_sub_devices>() > 0) */
            /* { */
            /*    auto subDevicesDomainNuma = */
            /*       gpu_devices[i].create_sub_devices<sycl::info::partition_property::partition_by_affinity_domain> */
            /*       (sycl::info::partition_affinity_domain::numa); */
            /*    for (auto &tile : subDevicesDomainNuma) */
            /*    { */
            /*       if (local_n_devices == device_id) */
            /*       { */
            /*          hypre_HandleDevice(hypre_handle_) = new sycl::device(tile); */
            /*       } */
            /*       local_n_devices++; */
            /*    } */
            /* } */
            /* // single-tile GPUs */
            /* else */
            {
               if (local_n_devices == device_id)
               {
                  hypre_HandleDevice(hypre_handle_) = new sycl::device(gpu_devices[i]);
               }
               local_n_devices++;
            }
         }
      }
      hypre_DeviceDataDeviceMaxWorkGroupSize(hypre_HandleDeviceData(hypre_handle_)) =
         hypre_DeviceDataDevice(hypre_HandleDeviceData(
                                   hypre_handle_))->get_info<sycl::info::device::max_work_group_size>();
#else
      hypre_HandleDevice(hypre_handle_) = device_id;
#endif // #if defined(HYPRE_USING_SYCL)
   }
#endif // # if defined(HYPRE_USING_GPU)

   return hypre_error_flag;
}

/* Note: it doesn't return device_id in hypre_Handle->hypre_DeviceData,
 *       calls API instead. But these two should match at all times
 */
HYPRE_Int
hypre_GetDevice(hypre_int *device_id)
{
#if defined(HYPRE_USING_DEVICE_OPENMP)
   *device_id = omp_get_default_device();
#endif

#if defined(HYPRE_USING_CUDA)
   HYPRE_CUDA_CALL( cudaGetDevice(device_id) );
#endif

#if defined(HYPRE_USING_HIP)
   HYPRE_HIP_CALL( hipGetDevice(device_id) );
#endif

#if defined(HYPRE_USING_SYCL)
   /* WM: note - no sycl call to get which device is setup for use (if the user has already setup a device at all)
    * Assume the rank/device binding below */
   HYPRE_Int n_devices, my_id;
   hypre_MPI_Comm_rank(hypre_MPI_COMM_WORLD, &my_id);
   hypre_GetDeviceCount(&n_devices);
   (*device_id) = my_id % n_devices;
#endif

   return hypre_error_flag;
}

HYPRE_Int
hypre_GetDeviceCount(hypre_int *device_count)
{
#if defined(HYPRE_USING_DEVICE_OPENMP)
   *device_count = omp_get_num_devices();
#endif

#if defined(HYPRE_USING_CUDA)
   HYPRE_CUDA_CALL( cudaGetDeviceCount(device_count) );
#endif

#if defined(HYPRE_USING_HIP)
   HYPRE_HIP_CALL( hipGetDeviceCount(device_count) );
#endif

#if defined(HYPRE_USING_SYCL)
   (*device_count) = 0;
   sycl::platform platform(sycl::gpu_selector{});
   auto const& gpu_devices = platform.get_devices(sycl::info::device_type::gpu);
   HYPRE_Int i;
   for (i = 0; i < gpu_devices.size(); i++)
   {
      /* WM: commenting out multi-tile GPU stuff for now as it is not yet working */
      /* if (gpu_devices[i].get_info<sycl::info::device::partition_max_sub_devices>() > 0) */
      /* { */
      /*    auto subDevicesDomainNuma = */
      /*       gpu_devices[i].create_sub_devices<sycl::info::partition_property::partition_by_affinity_domain> */
      /*       (sycl::info::partition_affinity_domain::numa); */
      /*    (*device_count) += subDevicesDomainNuma.size(); */
      /* } */
      /* else */
      {
         (*device_count)++;
      }
   }
#endif

   return hypre_error_flag;
}

HYPRE_Int
hypre_GetDeviceLastError()
{
#if defined(HYPRE_USING_DEVICE_OPENMP)
   HYPRE_CUDA_CALL( cudaGetLastError() );
#endif

#if defined(HYPRE_USING_CUDA)
   HYPRE_CUDA_CALL( cudaGetLastError() );
#endif

#if defined(HYPRE_USING_HIP)
   HYPRE_HIP_CALL( hipGetLastError() );
#endif

#if defined(HYPRE_USING_SYCL)
   try
   {
      hypre_HandleComputeStream(hypre_handle())->wait_and_throw();
   }
   catch (sycl::exception const& e)
   {
      std::cout << "Caught synchronous SYCL exception:\n"
                << e.what() << std::endl;
   }
#endif

   return hypre_error_flag;
}

/******************************************************************************
 *
 * hypre initialization
 *
 *****************************************************************************/

HYPRE_Int
HYPRE_Init()
{
#ifdef HYPRE_USING_MEMORY_TRACKER
   if (!_hypre_memory_tracker)
   {
      _hypre_memory_tracker = hypre_MemoryTrackerCreate();
   }
#endif

   if (!_hypre_handle)
   {
      _hypre_handle = hypre_HandleCreate();
   }

#if defined(HYPRE_USING_GPU)
#if !defined(HYPRE_USING_SYCL)
   /* With sycl, cannot call hypre_GetDeviceLastError() until after device and queue setup */
   hypre_GetDeviceLastError();
#endif

   /* Notice: the cudaStream created is specific to the device
    * that was in effect when you created the stream.
    * So, we should first set the device and create the streams
    */
   hypre_int device_id;
   hypre_GetDevice(&device_id);
   hypre_SetDevice(device_id, _hypre_handle);

   /* To include the cost of creating streams/cudahandles in HYPRE_Init */
   /* If not here, will be done at the first use */
   hypre_HandleComputeStream(_hypre_handle);

   /* A separate stream for prefetching */
   //hypre_HandleCudaPrefetchStream(_hypre_handle);
#endif // HYPRE_USING_GPU

#if defined(HYPRE_USING_CUBLAS)
   hypre_HandleCublasHandle(_hypre_handle);
#endif

#if defined(HYPRE_USING_CUSPARSE) || defined(HYPRE_USING_ROCSPARSE)
   hypre_HandleCusparseHandle(_hypre_handle);
#endif

#if defined(HYPRE_USING_CURAND) || defined(HYPRE_USING_ROCRAND)
   hypre_HandleCurandGenerator(_hypre_handle);
#endif

   /* Check if cuda arch flags in compiling match the device */
#if defined(HYPRE_USING_CUDA)
   hypre_CudaCompileFlagCheck();
#endif

#if defined(HYPRE_USING_DEVICE_OPENMP)
   HYPRE_OMPOffloadOn();
#endif

#ifdef HYPRE_USING_DEVICE_POOL
   /* Keep this check here at the end of HYPRE_Init()
    * Make sure that device pool allocator has not been setup in HYPRE_Init,
    * otherwise users are not able to set all the parameters
    */
   if ( hypre_HandleCubDevAllocator(_hypre_handle) ||
        hypre_HandleCubUvmAllocator(_hypre_handle) )
   {
      char msg[256];
      hypre_sprintf(msg, "%s %s", "ERROR: device pool allocators have been created in", __func__);
      hypre_fprintf(stderr, "%s\n", msg);
      hypre_error_w_msg(-1, msg);
   }
#endif

#if defined(HYPRE_USING_UMPIRE)
   hypre_UmpireInit(_hypre_handle);
#endif

   return hypre_error_flag;
}

/******************************************************************************
 *
 * hypre finalization
 *
 *****************************************************************************/

HYPRE_Int
HYPRE_Finalize()
{
#if defined(HYPRE_USING_UMPIRE)
   hypre_UmpireFinalize(_hypre_handle);
#endif

   hypre_HandleDestroy(_hypre_handle);

   _hypre_handle = NULL;

#if !defined(HYPRE_USING_SYCL)
   /* With sycl, cannot call hypre_GetDeviceLastError() after destroying the handle */
   hypre_GetDeviceLastError();
#endif

#ifdef HYPRE_USING_MEMORY_TRACKER
   hypre_PrintMemoryTracker();
   hypre_MemoryTrackerDestroy(_hypre_memory_tracker);
#endif

   return hypre_error_flag;
}

HYPRE_Int
HYPRE_PrintDeviceInfo()
{
#if defined(HYPRE_USING_DEVICE_OPENMP)
   hypre_int dev;
   struct cudaDeviceProp deviceProp;

   HYPRE_CUDA_CALL( cudaGetDevice(&dev) );
   HYPRE_CUDA_CALL( cudaGetDeviceProperties(&deviceProp, dev) );
   hypre_printf("Running on \"%s\", major %d, minor %d, total memory %.2f GB\n", deviceProp.name,
                deviceProp.major, deviceProp.minor, deviceProp.totalGlobalMem / 1e9);
#endif

#if defined(HYPRE_USING_CUDA)
   hypre_int dev;
   struct cudaDeviceProp deviceProp;

   HYPRE_CUDA_CALL( cudaGetDevice(&dev) );
   HYPRE_CUDA_CALL( cudaGetDeviceProperties(&deviceProp, dev) );
   hypre_printf("Running on \"%s\", major %d, minor %d, total memory %.2f GB\n", deviceProp.name,
                deviceProp.major, deviceProp.minor, deviceProp.totalGlobalMem / 1e9);
#endif

#if defined(HYPRE_USING_HIP)
   hypre_int dev;
   hipDeviceProp_t deviceProp;

   HYPRE_HIP_CALL( hipGetDevice(&dev) );
   HYPRE_HIP_CALL( hipGetDeviceProperties(&deviceProp, dev) );
   hypre_printf("Running on \"%s\", major %d, minor %d, total memory %.2f GB\n", deviceProp.name,
                deviceProp.major, deviceProp.minor, deviceProp.totalGlobalMem / 1e9);
<<<<<<< HEAD
=======
#endif

#if defined(HYPRE_USING_SYCL)
   auto device = *hypre_HandleDevice(hypre_handle());
   auto p_name = device.get_platform().get_info<sycl::info::platform::name>();
   hypre_printf("Platform Name: %s\n", p_name.c_str());
   auto p_version = device.get_platform().get_info<sycl::info::platform::version>();
   hypre_printf("Platform Version: %s\n", p_version.c_str());
   auto d_name = device.get_info<sycl::info::device::name>();
   hypre_printf("Device Name: %s\n", d_name.c_str());
   auto max_work_group = device.get_info<sycl::info::device::max_work_group_size>();
   hypre_printf("Max Work Groups: %d\n", max_work_group);
   auto max_compute_units = device.get_info<sycl::info::device::max_compute_units>();
   hypre_printf("Max Compute Units: %d\n", max_compute_units);
>>>>>>> 790e8e78
#endif

   return hypre_error_flag;
}

/******************************************************************************
 *
 * hypre Umpire
 *
 *****************************************************************************/

#if defined(HYPRE_USING_UMPIRE)
HYPRE_Int
hypre_UmpireInit(hypre_Handle *hypre_handle_)
{
   umpire_resourcemanager_get_instance(&hypre_HandleUmpireResourceMan(hypre_handle_));

   hypre_HandleUmpireDevicePoolSize(hypre_handle_) = 4LL * 1024 * 1024 * 1024;
   hypre_HandleUmpireUMPoolSize(hypre_handle_)     = 4LL * 1024 * 1024 * 1024;
   hypre_HandleUmpireHostPoolSize(hypre_handle_)   = 4LL * 1024 * 1024 * 1024;
   hypre_HandleUmpirePinnedPoolSize(hypre_handle_) = 4LL * 1024 * 1024 * 1024;

   hypre_HandleUmpireBlockSize(hypre_handle_) = 512;

   strcpy(hypre_HandleUmpireDevicePoolName(hypre_handle_), "HYPRE_DEVICE_POOL");
   strcpy(hypre_HandleUmpireUMPoolName(hypre_handle_),     "HYPRE_UM_POOL");
   strcpy(hypre_HandleUmpireHostPoolName(hypre_handle_),   "HYPRE_HOST_POOL");
   strcpy(hypre_HandleUmpirePinnedPoolName(hypre_handle_), "HYPRE_PINNED_POOL");

   hypre_HandleOwnUmpireDevicePool(hypre_handle_) = 0;
   hypre_HandleOwnUmpireUMPool(hypre_handle_)     = 0;
   hypre_HandleOwnUmpireHostPool(hypre_handle_)   = 0;
   hypre_HandleOwnUmpirePinnedPool(hypre_handle_) = 0;

   return hypre_error_flag;
}

HYPRE_Int
hypre_UmpireFinalize(hypre_Handle *hypre_handle_)
{
   umpire_resourcemanager *rm_ptr = &hypre_HandleUmpireResourceMan(hypre_handle_);
   umpire_allocator allocator;

#if defined(HYPRE_USING_UMPIRE_HOST)
   if (hypre_HandleOwnUmpireHostPool(hypre_handle_))
   {
      const char *pool_name = hypre_HandleUmpireHostPoolName(hypre_handle_);
      umpire_resourcemanager_get_allocator_by_name(rm_ptr, pool_name, &allocator);
      umpire_allocator_release(&allocator);
   }
#endif

#if defined(HYPRE_USING_UMPIRE_DEVICE)
   if (hypre_HandleOwnUmpireDevicePool(hypre_handle_))
   {
      const char *pool_name = hypre_HandleUmpireDevicePoolName(hypre_handle_);
      umpire_resourcemanager_get_allocator_by_name(rm_ptr, pool_name, &allocator);
      umpire_allocator_release(&allocator);
   }
#endif

#if defined(HYPRE_USING_UMPIRE_UM)
   if (hypre_HandleOwnUmpireUMPool(hypre_handle_))
   {
      const char *pool_name = hypre_HandleUmpireUMPoolName(hypre_handle_);
      umpire_resourcemanager_get_allocator_by_name(rm_ptr, pool_name, &allocator);
      umpire_allocator_release(&allocator);
   }
#endif

#if defined(HYPRE_USING_UMPIRE_PINNED)
   if (hypre_HandleOwnUmpirePinnedPool(hypre_handle_))
   {
      const char *pool_name = hypre_HandleUmpirePinnedPoolName(hypre_handle_);
      umpire_resourcemanager_get_allocator_by_name(rm_ptr, pool_name, &allocator);
      umpire_allocator_release(&allocator);
   }
#endif

   return hypre_error_flag;
}

HYPRE_Int
HYPRE_SetUmpireDevicePoolSize(size_t nbytes)
{
   hypre_HandleUmpireDevicePoolSize(hypre_handle()) = nbytes;

   return hypre_error_flag;
}

HYPRE_Int
HYPRE_SetUmpireUMPoolSize(size_t nbytes)
{
   hypre_HandleUmpireUMPoolSize(hypre_handle()) = nbytes;

   return hypre_error_flag;
}

HYPRE_Int
HYPRE_SetUmpireHostPoolSize(size_t nbytes)
{
   hypre_HandleUmpireHostPoolSize(hypre_handle()) = nbytes;

   return hypre_error_flag;
}

HYPRE_Int
HYPRE_SetUmpirePinnedPoolSize(size_t nbytes)
{
   hypre_HandleUmpirePinnedPoolSize(hypre_handle()) = nbytes;

   return hypre_error_flag;
}

HYPRE_Int
HYPRE_SetUmpireDevicePoolName(const char *pool_name)
{
   if (strlen(pool_name) > HYPRE_UMPIRE_POOL_NAME_MAX_LEN)
   {
      hypre_error_in_arg(1);

      return hypre_error_flag;
   }

   strcpy(hypre_HandleUmpireDevicePoolName(hypre_handle()), pool_name);

   return hypre_error_flag;
}

HYPRE_Int
HYPRE_SetUmpireUMPoolName(const char *pool_name)
{
   if (strlen(pool_name) > HYPRE_UMPIRE_POOL_NAME_MAX_LEN)
   {
      hypre_error_in_arg(1);

      return hypre_error_flag;
   }

   strcpy(hypre_HandleUmpireUMPoolName(hypre_handle()), pool_name);

   return hypre_error_flag;
}

HYPRE_Int
HYPRE_SetUmpireHostPoolName(const char *pool_name)
{
   if (strlen(pool_name) > HYPRE_UMPIRE_POOL_NAME_MAX_LEN)
   {
      hypre_error_in_arg(1);

      return hypre_error_flag;
   }

   strcpy(hypre_HandleUmpireHostPoolName(hypre_handle()), pool_name);

   return hypre_error_flag;
}

HYPRE_Int
HYPRE_SetUmpirePinnedPoolName(const char *pool_name)
{
   if (strlen(pool_name) > HYPRE_UMPIRE_POOL_NAME_MAX_LEN)
   {
      hypre_error_in_arg(1);

      return hypre_error_flag;
   }

   strcpy(hypre_HandleUmpirePinnedPoolName(hypre_handle()), pool_name);

   return hypre_error_flag;
}

#endif /* #if defined(HYPRE_USING_UMPIRE) */

/******************************************************************************
 *
 * HYPRE memory location
 *
 *****************************************************************************/

HYPRE_Int
HYPRE_SetMemoryLocation(HYPRE_MemoryLocation memory_location)
{
   hypre_HandleMemoryLocation(hypre_handle()) = memory_location;

   return hypre_error_flag;
}

HYPRE_Int
HYPRE_GetMemoryLocation(HYPRE_MemoryLocation *memory_location)
{
   *memory_location = hypre_HandleMemoryLocation(hypre_handle());

   return hypre_error_flag;
}

/******************************************************************************
 *
 * HYPRE execution policy
 *
 *****************************************************************************/

HYPRE_Int
HYPRE_SetExecutionPolicy(HYPRE_ExecutionPolicy exec_policy)
{
   hypre_HandleDefaultExecPolicy(hypre_handle()) = exec_policy;

   return hypre_error_flag;
}

HYPRE_Int
HYPRE_SetStructExecutionPolicy(HYPRE_ExecutionPolicy exec_policy)
{
   hypre_HandleStructExecPolicy(hypre_handle()) = exec_policy;

   return hypre_error_flag;
}

HYPRE_Int
HYPRE_GetExecutionPolicy(HYPRE_ExecutionPolicy *exec_policy)
{
   *exec_policy = hypre_HandleDefaultExecPolicy(hypre_handle());

   return hypre_error_flag;
}

HYPRE_Int
HYPRE_GetStructExecutionPolicy(HYPRE_ExecutionPolicy *exec_policy)
{
   *exec_policy = hypre_HandleStructExecPolicy(hypre_handle());

   return hypre_error_flag;
}
<|MERGE_RESOLUTION|>--- conflicted
+++ resolved
@@ -401,8 +401,6 @@
    HYPRE_HIP_CALL( hipGetDeviceProperties(&deviceProp, dev) );
    hypre_printf("Running on \"%s\", major %d, minor %d, total memory %.2f GB\n", deviceProp.name,
                 deviceProp.major, deviceProp.minor, deviceProp.totalGlobalMem / 1e9);
-<<<<<<< HEAD
-=======
 #endif
 
 #if defined(HYPRE_USING_SYCL)
@@ -417,7 +415,6 @@
    hypre_printf("Max Work Groups: %d\n", max_work_group);
    auto max_compute_units = device.get_info<sycl::info::device::max_compute_units>();
    hypre_printf("Max Compute Units: %d\n", max_compute_units);
->>>>>>> 790e8e78
 #endif
 
    return hypre_error_flag;
