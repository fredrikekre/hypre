--- conflicted
+++ resolved
@@ -99,67 +99,55 @@
    HYPRE_HIP_CALL( hipSetDevice(device_id) );
 #endif
 
+#if defined(HYPRE_USING_GPU)
+   if (hypre_handle_)
+   {
 #if defined(HYPRE_USING_SYCL)
-   sycl::platform platform(sycl::gpu_selector{});
-   auto gpu_devices = platform.get_devices(sycl::info::device_type::gpu);
-   HYPRE_Int n_devices=0;
-   hypre_GetDeviceCount(&n_devices);
-   hypre_printf("WM: debug - n_devices = %d\n", n_devices);
-   if (device_id > n_devices)
-   {
-      hypre_error_w_msg(HYPRE_ERROR_GENERIC,"ERROR: SYCL device-ID exceed the number of devices on-node\n");
-   }
-
-<<<<<<< HEAD
-   HYPRE_Int local_n_devices = 0;
-   HYPRE_Int i;
-   for (i = 0; i < gpu_devices.size(); i++)
-   {
-      // multi-tile GPUs
-      if (gpu_devices[i].get_info<sycl::info::device::partition_max_sub_devices>() > 0)
+      /* WM: question - hypre_bind_device calls hypre_SetDevice() before construction of the hypre handle.. */
+      /* I don't have an analogue to cudaSetDevice() here, so what functionality should this have? Could set an environment varible? */
+      sycl::platform platform(sycl::gpu_selector{});
+      auto gpu_devices = platform.get_devices(sycl::info::device_type::gpu);
+      HYPRE_Int n_devices=0;
+      hypre_GetDeviceCount(&n_devices);
+      if (device_id >= n_devices)
       {
-         auto subDevicesDomainNuma = gpu_devices[i].create_sub_devices<sycl::info::partition_property::partition_by_affinity_domain>(sycl::info::partition_affinity_domain::numa);
-         for (auto &tile : subDevicesDomainNuma)
+         hypre_error_w_msg(HYPRE_ERROR_GENERIC,"ERROR: SYCL device-ID exceed the number of devices on-node\n");
+      }
+
+      HYPRE_Int local_n_devices = 0;
+      HYPRE_Int i;
+      for (i = 0; i < gpu_devices.size(); i++)
+      {
+         // multi-tile GPUs
+         if (gpu_devices[i].get_info<sycl::info::device::partition_max_sub_devices>() > 0)
+         {
+            auto subDevicesDomainNuma = gpu_devices[i].create_sub_devices<sycl::info::partition_property::partition_by_affinity_domain>(sycl::info::partition_affinity_domain::numa);
+            for (auto &tile : subDevicesDomainNuma)
+            {
+               if (local_n_devices == device_id)
+               {
+                  hypre_HandleDevice(hypre_handle_) = new sycl::device(tile);
+               }
+               local_n_devices++;
+            }
+         }
+         // single-tile GPUs
+         else
          {
             if (local_n_devices == device_id)
             {
-               hypre_HandleDevice(hypre_handle_) = &tile;
+               hypre_HandleDevice(hypre_handle_) = new sycl::device(gpu_devices[i]);
             }
             local_n_devices++;
          }
       }
-      // single-tile GPUs
-      else
-      {
-         if (local_n_devices == device_id)
-         {
-            hypre_HandleDevice(hypre_handle_) = &(gpu_devices[i]);
-=======
-   sycl::platform platform(sycl::gpu_selector{});
-   auto gpu_devices = platform.get_devices(sycl::info::device_type::gpu);
-   HYPRE_Int local_nDevices=0;
-   for (int i = 0; i < gpu_devices.size(); i++) {
-     // multi-tile GPUs
-     if (gpu_devices[i].get_info<sycl::info::device::partition_max_sub_devices>() > 0) {
-       auto subDevicesDomainNuma = gpu_devices[i].create_sub_devices<sycl::info::partition_property::partition_by_affinity_domain>(sycl::info::partition_affinity_domain::numa);
-       for (auto &tile : subDevicesDomainNuma) {
-         if (local_nDevices == device_id) {
-           hypre_HandleDevice(hypre_handle_) = &tile;
->>>>>>> 029ad42b
-         }
-         local_n_devices++;
-      }
-   }
-   hypre_DeviceDataDeviceMaxWorkGroupSize(hypre_HandleDeviceData(hypre_handle_)) = 
-      hypre_DeviceDataDevice(hypre_HandleDeviceData(hypre_handle_))->get_info<sycl::info::device::max_work_group_size>();
-#endif
-
-#if defined(HYPRE_USING_GPU) && !defined(HYPRE_USING_SYCL)
-   if (hypre_handle_)
-   {
+      hypre_DeviceDataDeviceMaxWorkGroupSize(hypre_HandleDeviceData(hypre_handle_)) = 
+         hypre_DeviceDataDevice(hypre_HandleDeviceData(hypre_handle_))->get_info<sycl::info::device::max_work_group_size>();
+#else
       hypre_HandleDevice(hypre_handle_) = device_id;
-   }
-#endif
+#endif // #if defined(HYPRE_USING_SYCL)
+   }
+#endif // # if defined(HYPRE_USING_GPU)
 
    return hypre_error_flag;
 }
@@ -183,28 +171,26 @@
 #endif
 
 #if defined(HYPRE_USING_SYCL)
-<<<<<<< HEAD
    /* WM: question - this is basically what's done by hypre_bind_device... should I do this here? */
    HYPRE_Int n_devices, my_id;
    hypre_MPI_Comm_rank(hypre_MPI_COMM_WORLD,&my_id);
    hypre_GetDeviceCount(&n_devices);
    (*device_id) = my_id % n_devices;
-=======
-   if( const char* ptr = std::getenv("ZE_AFFINITY_MASK") ) {
-     std::string str(ptr);
-     std::istringstream streamData(str);
-     std::vector<std::string> splitStrings;
-     std::string splitString;
-     while (std::getline(streamData, splitString, '.')) {
-       splitStrings.push_back( splitString );
-     }
-     int deviceID = std::stoi(splitStrings[0]);
-     int tileID = std::stoi(splitStrings[1]);
-     *device_id = 2 * deviceID + tileID;
-   } else {
-     *device_id = 0;
-   }
->>>>>>> 029ad42b
+   /* WM: below is from Abhishek */
+   /* if( const char* ptr = std::getenv("ZE_AFFINITY_MASK") ) { */
+   /*   std::string str(ptr); */
+   /*   std::istringstream streamData(str); */
+   /*   std::vector<std::string> splitStrings; */
+   /*   std::string splitString; */
+   /*   while (std::getline(streamData, splitString, '.')) { */
+   /*     splitStrings.push_back( splitString ); */
+   /*   } */
+   /*   int deviceID = std::stoi(splitStrings[0]); */
+   /*   int tileID = std::stoi(splitStrings[1]); */
+   /*   *device_id = 2 * deviceID + tileID; */
+   /* } else { */
+   /*   *device_id = 0; */
+   /* } */
 #endif
 
    return hypre_error_flag;
@@ -299,7 +285,10 @@
    }
 
 #if defined(HYPRE_USING_GPU)
+#if !defined(HYPRE_USING_SYCL)
+   /* WM: note - cannot call hypre_GetDeviceLastError() until after device and queue setup */
    hypre_GetDeviceLastError();
+#endif
 
    /* Notice: the cudaStream created is specific to the device
     * that was in effect when you created the stream.
@@ -377,7 +366,10 @@
 
    _hypre_handle = NULL;
 
+#if !defined(HYPRE_USING_SYCL)
+   /* WM: note - cannot call hypre_GetDeviceLastError() after destroying the handle */
    hypre_GetDeviceLastError();
+#endif
 
 #ifdef HYPRE_USING_MEMORY_TRACKER
    hypre_PrintMemoryTracker();
