--- conflicted
+++ resolved
@@ -108,10 +108,6 @@
 hypre_UnifiedMemset(void *ptr, HYPRE_Int value, size_t num)
 {
 #if defined(HYPRE_USING_DEVICE_OPENMP)
-<<<<<<< HEAD
-   //HYPRE_CUDA_CALL( cudaMemset(ptr, value, num) );
-   //HYPRE_CUDA_CALL( cudaDeviceSynchronize() );
-=======
 #if defined(HYPRE_DEVICE_OPENMP_ALLOC)
    #pragma omp target teams distribute parallel for is_device_ptr(ptr)
    for (size_t i = 0; i < num; i++)
@@ -123,7 +119,6 @@
    HYPRE_OMPOffload(hypre__offload_device_num, ptr, num, "update", "to");
 #endif
    /* HYPRE_CUDA_CALL( cudaDeviceSynchronize() ); */
->>>>>>> d079a90f
 #endif
 
 #if defined(HYPRE_USING_CUDA)
@@ -145,38 +140,13 @@
 static inline void
 hypre_UnifiedMemPrefetch(void *ptr, size_t size, hypre_MemoryLocation location)
 {
-<<<<<<< HEAD
-#if defined(HYPRE_USING_GPU)
-#ifdef HYPRE_DEBUG
-   hypre_MemoryLocation tmp;
-   hypre_GetPointerLocation(ptr, &tmp);
-   /* do not use hypre_assert, which has alloc and free;
-    * will create an endless loop otherwise */
-   assert(hypre_MEMORY_UNIFIED == tmp);
-#endif
-#endif
-
-#if defined(HYPRE_USING_DEVICE_OPENMP)
-   /*
-   if (location == hypre_MEMORY_DEVICE)
-   {
-      HYPRE_CUDA_CALL( cudaMemPrefetchAsync(ptr, size, hypre_HandleDevice(hypre_handle()),
-                                            hypre_HandleComputeStream(hypre_handle())) );
-   }
-   else if (location == hypre_MEMORY_HOST)
-=======
    if (!size)
->>>>>>> d079a90f
    {
       return;
    }
-<<<<<<< HEAD
-   */
-=======
 
 #if defined(HYPRE_DEBUG)
    hypre_CheckMemoryLocation(ptr, hypre_MEMORY_UNIFIED);
->>>>>>> d079a90f
 #endif
 
 #if defined(HYPRE_USING_CUDA)
@@ -274,11 +244,7 @@
 #if defined(HYPRE_USING_CUDA)
 #if defined(HYPRE_USING_DEVICE_POOL)
       HYPRE_CUDA_CALL( hypre_CachingMallocDevice(&ptr, size) );
-<<<<<<< HEAD
-#elif CUDA_VERSION >= CUDA_MALLOCASYNC_VERSION
-=======
 #elif defined(HYPRE_USING_DEVICE_MALLOC_ASYNC)
->>>>>>> d079a90f
       HYPRE_CUDA_CALL( cudaMallocAsync(&ptr, size, NULL) );
 #else
       HYPRE_CUDA_CALL( cudaMalloc(&ptr, size) );
@@ -314,9 +280,6 @@
 #else
 
 #if defined(HYPRE_USING_DEVICE_OPENMP)
-<<<<<<< HEAD
-   //HYPRE_CUDA_CALL( cudaMallocManaged(&ptr, size, cudaMemAttachGlobal) );
-=======
 #if defined(HYPRE_DEVICE_OPENMP_ALLOC)
    ptr = omp_target_alloc(size, hypre__offload_device_num);
 #else
@@ -326,7 +289,6 @@
    ptr = (void *) (&sp[1]);
    HYPRE_OMPOffload(hypre__offload_device_num, ptr, size, "enter", "alloc");
 #endif
->>>>>>> d079a90f
 #endif
 
 #if defined(HYPRE_USING_CUDA)
@@ -371,13 +333,6 @@
    hypre_umpire_pinned_pooled_allocate(&ptr, size);
 #else
 
-<<<<<<< HEAD
-#if defined(HYPRE_USING_DEVICE_OPENMP)
-   //HYPRE_CUDA_CALL( cudaMallocHost(&ptr, size) );
-#endif
-
-=======
->>>>>>> d079a90f
 #if defined(HYPRE_USING_CUDA)
    HYPRE_CUDA_CALL( cudaMallocHost(&ptr, size) );
 #endif
@@ -481,11 +436,7 @@
 #if defined(HYPRE_USING_CUDA)
 #if defined(HYPRE_USING_DEVICE_POOL)
       HYPRE_CUDA_CALL( hypre_CachingFreeDevice(ptr) );
-<<<<<<< HEAD
-#elif CUDA_VERSION >= CUDA_MALLOCASYNC_VERSION
-=======
 #elif defined(HYPRE_USING_DEVICE_MALLOC_ASYNC)
->>>>>>> d079a90f
       HYPRE_CUDA_CALL( cudaFreeAsync(ptr, NULL) );
 #else
       HYPRE_CUDA_CALL( cudaFree(ptr) );
@@ -512,15 +463,11 @@
 #else
 
 #if defined(HYPRE_USING_DEVICE_OPENMP)
-<<<<<<< HEAD
-   //HYPRE_CUDA_CALL( cudaFree(ptr) );
-=======
 #if defined(HYPRE_DEVICE_OPENMP_ALLOC)
    omp_target_free(ptr, hypre__offload_device_num);
 #else
    HYPRE_OMPOffload(hypre__offload_device_num, ptr, ((size_t *) ptr)[-1], "exit", "delete");
 #endif
->>>>>>> d079a90f
 #endif
 
 #if defined(HYPRE_USING_CUDA)
@@ -549,13 +496,6 @@
    hypre_umpire_pinned_pooled_free(ptr);
 #else
 
-<<<<<<< HEAD
-#if defined(HYPRE_USING_DEVICE_OPENMP)
-   //HYPRE_CUDA_CALL( cudaFreeHost(ptr) );
-#endif
-
-=======
->>>>>>> d079a90f
 #if defined(HYPRE_USING_CUDA)
    HYPRE_CUDA_CALL( cudaFreeHost(ptr) );
 #endif
@@ -579,19 +519,8 @@
       return;
    }
 
-<<<<<<< HEAD
-#if defined(HYPRE_USING_CUDA) || defined(HYPRE_USING_HIP)
-#ifdef HYPRE_DEBUG
-   hypre_MemoryLocation tmp;
-   hypre_GetPointerLocation(ptr, &tmp);
-   /* do not use hypre_assert, which has alloc and free;
-    * will create an endless loop otherwise */
-   assert(location == tmp);
-=======
 #if defined(HYPRE_DEBUG)
    hypre_CheckMemoryLocation(ptr, location);
->>>>>>> d079a90f
-#endif
 #endif
 
    switch (location)
