/******************************************************************************
 * Copyright 1998-2019 Lawrence Livermore National Security, LLC and other
 * HYPRE Project Developers. See the top-level COPYRIGHT file for details.
 *
 * SPDX-License-Identifier: (Apache-2.0 OR MIT)
 ******************************************************************************/

/******************************************************************************
 *
 * Memory management utilities
 *
 *****************************************************************************/

#include "_hypre_utilities.h"
#include "_hypre_utilities.hpp"

#ifdef HYPRE_USE_UMALLOC
#undef HYPRE_USE_UMALLOC
#endif

/******************************************************************************
 *
 * Helper routines
 *
 *****************************************************************************/

/*--------------------------------------------------------------------------
 * hypre_OutOfMemory
 *--------------------------------------------------------------------------*/
static inline void
hypre_OutOfMemory(size_t size)
{
   hypre_error_w_msg(HYPRE_ERROR_MEMORY, "Out of memory trying to allocate too many bytes\n");
   hypre_assert(0);
   fflush(stdout);
}

static inline void
hypre_WrongMemoryLocation()
{
   hypre_error_w_msg(HYPRE_ERROR_MEMORY,
                     "Wrong HYPRE MEMORY location: Only HYPRE_MEMORY_HOST, HYPRE_MEMORY_DEVICE and HYPRE_MEMORY_HOST_PINNED are supported!\n");
   hypre_assert(0);
   fflush(stdout);
}

/*==========================================================================
 * Physical memory location (hypre_MemoryLocation) interface
 *==========================================================================*/

/*--------------------------------------------------------------------------
 * Memset
 *--------------------------------------------------------------------------*/
static inline void
hypre_HostMemset(void *ptr, HYPRE_Int value, size_t num)
{
   memset(ptr, value, num);
}

static inline void
hypre_DeviceMemset(void *ptr, HYPRE_Int value, size_t num)
{
#if defined(HYPRE_USING_DEVICE_OPENMP)
#if defined(HYPRE_DEVICE_OPENMP_ALLOC)
   HYPRE_CUDA_CALL( cudaMemset(ptr, value, num) );
#else
   memset(ptr, value, num);
   HYPRE_OMPOffload(hypre__offload_device_num, ptr, num, "update", "to");
#endif
   HYPRE_CUDA_CALL( cudaDeviceSynchronize() );
#endif

#if defined(HYPRE_USING_CUDA)
   HYPRE_CUDA_CALL( cudaMemset(ptr, value, num) );
#endif

#if defined(HYPRE_USING_HIP)
   HYPRE_HIP_CALL( hipMemset(ptr, value, num) );
#endif

#if defined(HYPRE_USING_SYCL)
   HYPRE_SYCL_CALL( (hypre_HandleComputeStream(hypre_handle()))->memset(ptr, value, num).wait() );
#endif
}

static inline void
hypre_UnifiedMemset(void *ptr, HYPRE_Int value, size_t num)
{
#if defined(HYPRE_USING_DEVICE_OPENMP)
   HYPRE_CUDA_CALL( cudaMemset(ptr, value, num) );
   HYPRE_CUDA_CALL( cudaDeviceSynchronize() );
#endif

#if defined(HYPRE_USING_CUDA)
   HYPRE_CUDA_CALL( cudaMemset(ptr, value, num) );
#endif

#if defined(HYPRE_USING_HIP)
   HYPRE_HIP_CALL( hipMemset(ptr, value, num) );
#endif

#if defined(HYPRE_USING_SYCL)
   HYPRE_SYCL_CALL( (hypre_HandleComputeStream(hypre_handle()))->memset(ptr, value, num).wait() );
#endif
}

/*--------------------------------------------------------------------------
 * Memprefetch
 *--------------------------------------------------------------------------*/
static inline void
hypre_UnifiedMemPrefetch(void *ptr, size_t size, hypre_MemoryLocation location)
{
#if defined(HYPRE_USING_GPU)
#ifdef HYPRE_DEBUG
   hypre_MemoryLocation tmp;
   hypre_GetPointerLocation(ptr, &tmp);
   /* do not use hypre_assert, which has alloc and free;
    * will create an endless loop otherwise */
   assert(hypre_MEMORY_UNIFIED == tmp);
#endif
#endif

#if defined(HYPRE_USING_DEVICE_OPENMP)
   if (location == hypre_MEMORY_DEVICE)
   {
<<<<<<< HEAD
      HYPRE_CUDA_CALL( cudaMemPrefetchAsync(ptr, size, hypre_HandleDevice(hypre_handle()),
                       hypre_HandleComputeStream(hypre_handle())) );
=======
      HYPRE_CUDA_CALL( cudaMemPrefetchAsync(ptr, size, hypre_HandleCudaDevice(hypre_handle()),
                                            hypre_HandleCudaComputeStream(hypre_handle())) );
>>>>>>> 805ee77b
   }
   else if (location == hypre_MEMORY_HOST)
   {
      HYPRE_CUDA_CALL( cudaMemPrefetchAsync(ptr, size, cudaCpuDeviceId,
<<<<<<< HEAD
                       hypre_HandleComputeStream(hypre_handle())) );
=======
                                            hypre_HandleCudaComputeStream(hypre_handle())) );
>>>>>>> 805ee77b
   }
#endif

#if defined(HYPRE_USING_CUDA)
   if (location == hypre_MEMORY_DEVICE)
   {
<<<<<<< HEAD
      HYPRE_CUDA_CALL( cudaMemPrefetchAsync(ptr, size, hypre_HandleDevice(hypre_handle()),
                       hypre_HandleComputeStream(hypre_handle())) );
=======
      HYPRE_CUDA_CALL( cudaMemPrefetchAsync(ptr, size, hypre_HandleCudaDevice(hypre_handle()),
                                            hypre_HandleCudaComputeStream(hypre_handle())) );
>>>>>>> 805ee77b
   }
   else if (location == hypre_MEMORY_HOST)
   {
      HYPRE_CUDA_CALL( cudaMemPrefetchAsync(ptr, size, cudaCpuDeviceId,
<<<<<<< HEAD
                       hypre_HandleComputeStream(hypre_handle())) );
=======
                                            hypre_HandleCudaComputeStream(hypre_handle())) );
>>>>>>> 805ee77b
   }
#endif

#if defined(HYPRE_USING_HIP)
   // Not currently implemented for HIP, but leaving place holder
   /*
    *if (location == hypre_MEMORY_DEVICE)
    *{
    *  HYPRE_HIP_CALL( hipMemPrefetchAsync(ptr, size, hypre_HandleDevice(hypre_handle()),
    *                   hypre_HandleComputeStream(hypre_handle())) );
    *}
    *else if (location == hypre_MEMORY_HOST)
    *{
    *   HYPRE_CUDA_CALL( hipMemPrefetchAsync(ptr, size, cudaCpuDeviceId,
    *                    hypre_HandleComputeStream(hypre_handle())) );
    *}
    */
#endif

#if defined(HYPRE_USING_SYCL)
   if (location == hypre_MEMORY_DEVICE)
   {
      HYPRE_SYCL_CALL( hypre_HandleComputeStream(hypre_handle())->prefetch(ptr, size).wait() );
   }
#endif
}

/*--------------------------------------------------------------------------
 * Malloc
 *--------------------------------------------------------------------------*/
static inline void *
hypre_HostMalloc(size_t size, HYPRE_Int zeroinit)
{
   void *ptr = NULL;

#if defined(HYPRE_USING_UMPIRE_HOST)
   hypre_umpire_host_pooled_allocate(&ptr, size);
   if (zeroinit)
   {
      memset(ptr, 0, size);
   }
#else
   if (zeroinit)
   {
      ptr = calloc(size, 1);
   }
   else
   {
      ptr = malloc(size);
   }
#endif

   return ptr;
}

static inline void *
hypre_DeviceMalloc(size_t size, HYPRE_Int zeroinit)
{
   void *ptr = NULL;

   if ( hypre_HandleUserDeviceMalloc(hypre_handle()) )
   {
      hypre_HandleUserDeviceMalloc(hypre_handle())(&ptr, size);
   }
   else
   {
#if defined(HYPRE_USING_UMPIRE_DEVICE)
      hypre_umpire_device_pooled_allocate(&ptr, size);
#else

#if defined(HYPRE_USING_DEVICE_OPENMP)
#if defined(HYPRE_DEVICE_OPENMP_ALLOC)
      ptr = omp_target_alloc(size, hypre__offload_device_num);
#else
      ptr = malloc(size + sizeof(size_t));
      size_t *sp = (size_t*) ptr;
      sp[0] = size;
      ptr = (void *) (&sp[1]);
      HYPRE_OMPOffload(hypre__offload_device_num, ptr, size, "enter", "alloc");
#endif
#endif

#if defined(HYPRE_USING_CUDA)
#if defined(HYPRE_USING_DEVICE_POOL)
      HYPRE_CUDA_CALL( hypre_CachingMallocDevice(&ptr, size) );
#else
      HYPRE_CUDA_CALL( cudaMalloc(&ptr, size) );
#endif
#endif

#if defined(HYPRE_USING_HIP)
      HYPRE_HIP_CALL( hipMalloc(&ptr, size) );
#endif

#if defined(HYPRE_USING_SYCL)
   ptr = (void *)sycl::malloc_device(size, *(hypre_HandleComputeStream(hypre_handle())));
#endif

#endif /* #if defined(HYPRE_USING_UMPIRE_DEVICE) */
   }

   if (ptr && zeroinit)
   {
      hypre_DeviceMemset(ptr, 0, size);
   }

   return ptr;
}

static inline void *
hypre_UnifiedMalloc(size_t size, HYPRE_Int zeroinit)
{
   void *ptr = NULL;

#if defined(HYPRE_USING_UMPIRE_UM)
   hypre_umpire_um_pooled_allocate(&ptr, size);
#else

#if defined(HYPRE_USING_DEVICE_OPENMP)
   HYPRE_CUDA_CALL( cudaMallocManaged(&ptr, size, cudaMemAttachGlobal) );
#endif

#if defined(HYPRE_USING_CUDA)
#if defined(HYPRE_USING_DEVICE_POOL)
   HYPRE_CUDA_CALL( hypre_CachingMallocManaged(&ptr, size) );
#else
   HYPRE_CUDA_CALL( cudaMallocManaged(&ptr, size, cudaMemAttachGlobal) );
#endif
#endif

#if defined(HYPRE_USING_HIP)
   HYPRE_HIP_CALL( hipMallocManaged(&ptr, size, hipMemAttachGlobal) );
#endif

#if defined(HYPRE_USING_SYCL)
   HYPRE_SYCL_CALL( ptr = (void *)sycl::malloc_shared(size, *(hypre_HandleComputeStream(hypre_handle()))) );
#endif

#endif /* #if defined(HYPRE_USING_UMPIRE_UM) */

   /* prefecth to device */
   if (ptr)
   {
      hypre_UnifiedMemPrefetch(ptr, size, hypre_MEMORY_DEVICE);
   }

   if (ptr && zeroinit)
   {
      hypre_UnifiedMemset(ptr, 0, size);
   }

   return ptr;
}

static inline void *
hypre_HostPinnedMalloc(size_t size, HYPRE_Int zeroinit)
{
   void *ptr = NULL;

#if defined(HYPRE_USING_UMPIRE_PINNED)
   hypre_umpire_pinned_pooled_allocate(&ptr, size);
#else

#if defined(HYPRE_USING_DEVICE_OPENMP)
   HYPRE_CUDA_CALL( cudaMallocHost(&ptr, size) );
#endif

#if defined(HYPRE_USING_CUDA)
   HYPRE_CUDA_CALL( cudaMallocHost(&ptr, size) );
#endif

#if defined(HYPRE_USING_HIP)
   HYPRE_HIP_CALL( hipHostMalloc(&ptr, size) );
#endif

#if defined(HYPRE_USING_SYCL)
   HYPRE_SYCL_CALL( ptr = (void *)sycl::malloc_host(size, *(hypre_HandleComputeStream(hypre_handle()))) );
#endif

#endif /* #if defined(HYPRE_USING_UMPIRE_PINNED) */

   if (ptr && zeroinit)
   {
      hypre_HostMemset(ptr, 0, size);
   }

   return ptr;
}

static inline void *
hypre_MAlloc_core(size_t size, HYPRE_Int zeroinit, hypre_MemoryLocation location)
{
   if (size == 0)
   {
      return NULL;
   }

   void *ptr = NULL;

   switch (location)
   {
      case hypre_MEMORY_HOST :
         ptr = hypre_HostMalloc(size, zeroinit);
         break;
      case hypre_MEMORY_DEVICE :
         ptr = hypre_DeviceMalloc(size, zeroinit);
         break;
      case hypre_MEMORY_UNIFIED :
         ptr = hypre_UnifiedMalloc(size, zeroinit);
         break;
      case hypre_MEMORY_HOST_PINNED :
         ptr = hypre_HostPinnedMalloc(size, zeroinit);
         break;
      default :
         hypre_WrongMemoryLocation();
   }

   if (!ptr)
   {
      hypre_OutOfMemory(size);
      hypre_MPI_Abort(hypre_MPI_COMM_WORLD, -1);
   }

   return ptr;
}

void *
_hypre_MAlloc(size_t size, hypre_MemoryLocation location)
{
   return hypre_MAlloc_core(size, 0, location);
}

/*--------------------------------------------------------------------------
 * Free
 *--------------------------------------------------------------------------*/
static inline void
hypre_HostFree(void *ptr)
{
#if defined(HYPRE_USING_UMPIRE_HOST)
   hypre_umpire_host_pooled_free(ptr);
#else
   free(ptr);
#endif
}

static inline void
hypre_DeviceFree(void *ptr)
{
   if ( hypre_HandleUserDeviceMfree(hypre_handle()) )
   {
      hypre_HandleUserDeviceMfree(hypre_handle())(ptr);
   }
   else
   {
#if defined(HYPRE_USING_UMPIRE_DEVICE)
      hypre_umpire_device_pooled_free(ptr);
#else

#if defined(HYPRE_USING_DEVICE_OPENMP)
#if defined(HYPRE_DEVICE_OPENMP_ALLOC)
      omp_target_free(ptr, hypre__offload_device_num);
#else
      HYPRE_OMPOffload(hypre__offload_device_num, ptr, ((size_t *) ptr)[-1], "exit", "delete");
#endif
#endif

#if defined(HYPRE_USING_CUDA)
#if defined(HYPRE_USING_DEVICE_POOL)
      HYPRE_CUDA_CALL( hypre_CachingFreeDevice(ptr) );
#else
      HYPRE_CUDA_CALL( cudaFree(ptr) );
#endif
#endif

#if defined(HYPRE_USING_HIP)
      HYPRE_HIP_CALL( hipFree(ptr) );
#endif

#if defined(HYPRE_USING_SYCL)
   HYPRE_SYCL_CALL( sycl::free(ptr, *(hypre_HandleComputeStream(hypre_handle()))) );
#endif

#endif /* #if defined(HYPRE_USING_UMPIRE_DEVICE) */
   }
}

static inline void
hypre_UnifiedFree(void *ptr)
{
#if defined(HYPRE_USING_UMPIRE_UM)
   hypre_umpire_um_pooled_free(ptr);
#else

#if defined(HYPRE_USING_DEVICE_OPENMP)
   HYPRE_CUDA_CALL( cudaFree(ptr) );
#endif

#if defined(HYPRE_USING_CUDA)
#if defined(HYPRE_USING_DEVICE_POOL)
   HYPRE_CUDA_CALL( hypre_CachingFreeManaged(ptr) );
#else
   HYPRE_CUDA_CALL( cudaFree(ptr) );
#endif
#endif

#if defined(HYPRE_USING_HIP)
   HYPRE_HIP_CALL( hipFree(ptr) );
#endif

#if defined(HYPRE_USING_SYCL)
   HYPRE_SYCL_CALL( sycl::free(ptr, *(hypre_HandleComputeStream(hypre_handle()))) );
#endif

#endif /* #if defined(HYPRE_USING_UMPIRE_UM) */
}

static inline void
hypre_HostPinnedFree(void *ptr)
{
#if defined(HYPRE_USING_UMPIRE_PINNED)
   hypre_umpire_pinned_pooled_free(ptr);
#else

#if defined(HYPRE_USING_DEVICE_OPENMP)
   HYPRE_CUDA_CALL( cudaFreeHost(ptr) );
#endif

#if defined(HYPRE_USING_CUDA)
   HYPRE_CUDA_CALL( cudaFreeHost(ptr) );
#endif

#if defined(HYPRE_USING_HIP)
   HYPRE_HIP_CALL( hipHostFree(ptr) );
#endif

#if defined(HYPRE_USING_SYCL)
   HYPRE_SYCL_CALL( sycl::free(ptr, *(hypre_HandleComputeStream(hypre_handle()))) );
#endif

#endif /* #if defined(HYPRE_USING_UMPIRE_PINNED) */
}

static inline void
hypre_Free_core(void *ptr, hypre_MemoryLocation location)
{
   if (!ptr)
   {
      return;
   }

#ifdef HYPRE_DEBUG
   hypre_MemoryLocation tmp;
   hypre_GetPointerLocation(ptr, &tmp);
   /* do not use hypre_assert, which has alloc and free;
    * will create an endless loop otherwise */
   assert(location == tmp);
#endif

   switch (location)
   {
      case hypre_MEMORY_HOST :
         hypre_HostFree(ptr);
         break;
      case hypre_MEMORY_DEVICE :
         hypre_DeviceFree(ptr);
         break;
      case hypre_MEMORY_UNIFIED :
         hypre_UnifiedFree(ptr);
         break;
      case hypre_MEMORY_HOST_PINNED :
         hypre_HostPinnedFree(ptr);
         break;
      default :
         hypre_WrongMemoryLocation();
   }
}

void
_hypre_Free(void *ptr, hypre_MemoryLocation location)
{
   hypre_Free_core(ptr, location);
}


/*--------------------------------------------------------------------------
 * Memcpy
 *--------------------------------------------------------------------------*/
static inline void
hypre_Memcpy_core(void *dst, void *src, size_t size, hypre_MemoryLocation loc_dst,
                  hypre_MemoryLocation loc_src)
{
#if defined(HYPRE_USING_SYCL)
   sycl::queue* q = hypre_HandleComputeStream(hypre_handle());
#endif

   if (dst == NULL || src == NULL)
   {
      if (size)
      {
         hypre_printf("hypre_Memcpy warning: copy %ld bytes from %p to %p !\n", size, src, dst);
         hypre_assert(0);
      }

      return;
   }

   if (dst == src)
   {
      return;
   }

   /* Totally 4 x 4 = 16 cases */

   /* 4: Host   <-- Host, Host   <-- Pinned,
    *    Pinned <-- Host, Pinned <-- Pinned.
    */
   if ( loc_dst != hypre_MEMORY_DEVICE && loc_dst != hypre_MEMORY_UNIFIED &&
        loc_src != hypre_MEMORY_DEVICE && loc_src != hypre_MEMORY_UNIFIED )
   {
      memcpy(dst, src, size);
      return;
   }


   /* 3: UVM <-- Device, Device <-- UVM, UVM <-- UVM */
   if ( (loc_dst == hypre_MEMORY_UNIFIED && loc_src == hypre_MEMORY_DEVICE)  ||
        (loc_dst == hypre_MEMORY_DEVICE  && loc_src == hypre_MEMORY_UNIFIED) ||
        (loc_dst == hypre_MEMORY_UNIFIED && loc_src == hypre_MEMORY_UNIFIED) )
   {
#if defined(HYPRE_USING_DEVICE_OPENMP)
      HYPRE_CUDA_CALL( cudaMemcpy(dst, src, size, cudaMemcpyDeviceToDevice) );
#endif

#if defined(HYPRE_USING_CUDA)
      HYPRE_CUDA_CALL( cudaMemcpy(dst, src, size, cudaMemcpyDeviceToDevice) );
#endif

#if defined(HYPRE_USING_HIP)
      HYPRE_HIP_CALL( hipMemcpy(dst, src, size, hipMemcpyDeviceToDevice) );
#endif

#if defined(HYPRE_USING_SYCL)
      HYPRE_SYCL_CALL( q->memcpy(dst, src, size).wait() );
#endif
      return;
   }


   /* 2: UVM <-- Host, UVM <-- Pinned */
   if (loc_dst == hypre_MEMORY_UNIFIED)
   {
#if defined(HYPRE_USING_DEVICE_OPENMP)
      HYPRE_CUDA_CALL( cudaMemcpy(dst, src, size, cudaMemcpyHostToDevice) );
#endif

#if defined(HYPRE_USING_CUDA)
      HYPRE_CUDA_CALL( cudaMemcpy(dst, src, size, cudaMemcpyHostToDevice) );
#endif

#if defined(HYPRE_USING_HIP)
      HYPRE_HIP_CALL( hipMemcpy(dst, src, size, hipMemcpyHostToDevice) );
#endif

#if defined(HYPRE_USING_SYCL)
      HYPRE_SYCL_CALL( q->memcpy(dst, src, size).wait() );
#endif
      return;
   }


   /* 2: Host <-- UVM, Pinned <-- UVM */
   if (loc_src == hypre_MEMORY_UNIFIED)
   {
#if defined(HYPRE_USING_DEVICE_OPENMP)
      HYPRE_CUDA_CALL( cudaMemcpy(dst, src, size, cudaMemcpyDeviceToHost) );
#endif

#if defined(HYPRE_USING_CUDA)
      HYPRE_CUDA_CALL( cudaMemcpy(dst, src, size, cudaMemcpyDeviceToHost) );
#endif

#if defined(HYPRE_USING_HIP)
      HYPRE_HIP_CALL( hipMemcpy(dst, src, size, hipMemcpyDeviceToHost) );
#endif

#if defined(HYPRE_USING_SYCL)
      HYPRE_SYCL_CALL( q->memcpy(dst, src, size).wait() );
#endif
      return;
   }


   /* 2: Device <-- Host, Device <-- Pinned */
   if ( loc_dst == hypre_MEMORY_DEVICE && (loc_src == hypre_MEMORY_HOST ||
                                           loc_src == hypre_MEMORY_HOST_PINNED) )
   {
#if defined(HYPRE_USING_DEVICE_OPENMP)
#if defined(HYPRE_DEVICE_OPENMP_ALLOC)
      omp_target_memcpy(dst, src, size, 0, 0, hypre__offload_device_num, hypre__offload_host_num);
#else
      memcpy(dst, src, size);
      HYPRE_OMPOffload(hypre__offload_device_num, dst, size, "update", "to");
#endif
#endif

#if defined(HYPRE_USING_CUDA)
      HYPRE_CUDA_CALL( cudaMemcpy(dst, src, size, cudaMemcpyHostToDevice) );
#endif

#if defined(HYPRE_USING_HIP)
      HYPRE_HIP_CALL( hipMemcpy(dst, src, size, hipMemcpyHostToDevice) );
#endif

#if defined(HYPRE_USING_SYCL)
      HYPRE_SYCL_CALL( q->memcpy(dst, src, size).wait() );
#endif
      return;
   }


   /* 2: Host <-- Device, Pinned <-- Device */
   if ( (loc_dst == hypre_MEMORY_HOST || loc_dst == hypre_MEMORY_HOST_PINNED) &&
        loc_src == hypre_MEMORY_DEVICE )
   {
#if defined(HYPRE_USING_DEVICE_OPENMP)
#if defined(HYPRE_DEVICE_OPENMP_ALLOC)
      omp_target_memcpy(dst, src, size, 0, 0, hypre__offload_host_num, hypre__offload_device_num);
#else
      HYPRE_OMPOffload(hypre__offload_device_num, src, size, "update", "from");
      memcpy(dst, src, size);
#endif
#endif

#if defined(HYPRE_USING_CUDA)
      HYPRE_CUDA_CALL( cudaMemcpy( dst, src, size, cudaMemcpyDeviceToHost) );
#endif

#if defined(HYPRE_USING_HIP)
      HYPRE_HIP_CALL( hipMemcpy(dst, src, size, hipMemcpyDeviceToHost) );
#endif

#if defined(HYPRE_USING_SYCL)
      HYPRE_SYCL_CALL( q->memcpy(dst, src, size).wait() );
#endif
      return;
   }


   /* 1: Device <-- Device */
   if (loc_dst == hypre_MEMORY_DEVICE && loc_src == hypre_MEMORY_DEVICE)
   {
#if defined(HYPRE_USING_DEVICE_OPENMP)
#if defined(HYPRE_DEVICE_OPENMP_ALLOC)
      omp_target_memcpy(dst, src, size, 0, 0, hypre__offload_device_num, hypre__offload_device_num);
#else
      HYPRE_OMPOffload(hypre__offload_device_num, src, size, "update", "from");
      memcpy(dst, src, size);
      HYPRE_OMPOffload(hypre__offload_device_num, dst, size, "update", "to");
#endif
#endif

#if defined(HYPRE_USING_CUDA)
      HYPRE_CUDA_CALL( cudaMemcpy(dst, src, size, cudaMemcpyDeviceToDevice) );
#endif

#if defined(HYPRE_USING_HIP)
      HYPRE_HIP_CALL( hipMemcpy(dst, src, size, hipMemcpyDeviceToDevice) );
#endif

#if defined(HYPRE_USING_SYCL)
      HYPRE_SYCL_CALL( q->memcpy(dst, src, size).wait() );
#endif
      return;
   }

   hypre_WrongMemoryLocation();
}

/*--------------------------------------------------------------------------*
 * ExecPolicy
 *--------------------------------------------------------------------------*/
static inline HYPRE_ExecutionPolicy
hypre_GetExecPolicy1_core(hypre_MemoryLocation location)
{
   HYPRE_ExecutionPolicy exec = HYPRE_EXEC_UNDEFINED;

   switch (location)
   {
      case hypre_MEMORY_HOST :
      case hypre_MEMORY_HOST_PINNED :
         exec = HYPRE_EXEC_HOST;
         break;
      case hypre_MEMORY_DEVICE :
         exec = HYPRE_EXEC_DEVICE;
         break;
      case hypre_MEMORY_UNIFIED :
#if defined(HYPRE_USING_GPU)
         exec = hypre_HandleDefaultExecPolicy(hypre_handle());
#endif
         break;
      default :
         hypre_WrongMemoryLocation();
   }

   hypre_assert(exec != HYPRE_EXEC_UNDEFINED);

   return exec;
}

/* for binary operation */
static inline HYPRE_ExecutionPolicy
hypre_GetExecPolicy2_core(hypre_MemoryLocation location1,
                          hypre_MemoryLocation location2)
{
   HYPRE_ExecutionPolicy exec = HYPRE_EXEC_UNDEFINED;

   /* HOST_PINNED has the same exec policy as HOST */
   if (location1 == hypre_MEMORY_HOST_PINNED)
   {
      location1 = hypre_MEMORY_HOST;
   }

   if (location2 == hypre_MEMORY_HOST_PINNED)
   {
      location2 = hypre_MEMORY_HOST;
   }

   /* no policy for these combinations */
   if ( (location1 == hypre_MEMORY_HOST && location2 == hypre_MEMORY_DEVICE) ||
        (location2 == hypre_MEMORY_HOST && location1 == hypre_MEMORY_DEVICE) )
   {
      exec = HYPRE_EXEC_UNDEFINED;
   }

   /* this should never happen */
   if ( (location1 == hypre_MEMORY_UNIFIED && location2 == hypre_MEMORY_DEVICE) ||
        (location2 == hypre_MEMORY_UNIFIED && location1 == hypre_MEMORY_DEVICE) )
   {
      exec = HYPRE_EXEC_UNDEFINED;
   }

   if (location1 == hypre_MEMORY_UNIFIED && location2 == hypre_MEMORY_UNIFIED)
   {
#if defined(HYPRE_USING_GPU)
      exec = hypre_HandleDefaultExecPolicy(hypre_handle());
#endif
   }

   if (location1 == hypre_MEMORY_HOST || location2 == hypre_MEMORY_HOST)
   {
      exec = HYPRE_EXEC_HOST;
   }

   if (location1 == hypre_MEMORY_DEVICE || location2 == hypre_MEMORY_DEVICE)
   {
      exec = HYPRE_EXEC_DEVICE;
   }

   hypre_assert(exec != HYPRE_EXEC_UNDEFINED);

   return exec;
}

/*==========================================================================
 * Conceptual memory location (HYPRE_MemoryLocation) interface
 *==========================================================================*/

/*--------------------------------------------------------------------------
 * hypre_Memset
 * "Sets the first num bytes of the block of memory pointed by ptr to the specified value
 * (*** value is interpreted as an unsigned char ***)"
 * http://www.cplusplus.com/reference/cstring/memset/
 *--------------------------------------------------------------------------*/
void *
hypre_Memset(void *ptr, HYPRE_Int value, size_t num, HYPRE_MemoryLocation location)
{
   if (num == 0)
   {
      return ptr;
   }

   if (ptr == NULL)
   {
      if (num)
      {
         hypre_printf("hypre_Memset warning: set values for %ld bytes at %p !\n", num, ptr);
      }
      return ptr;
   }

   switch (hypre_GetActualMemLocation(location))
   {
      case hypre_MEMORY_HOST :
      case hypre_MEMORY_HOST_PINNED :
         hypre_HostMemset(ptr, value, num);
         break;
      case hypre_MEMORY_DEVICE :
         hypre_DeviceMemset(ptr, value, num);
         break;
      case hypre_MEMORY_UNIFIED :
         hypre_UnifiedMemset(ptr, value, num);
         break;
      default :
         hypre_WrongMemoryLocation();
   }

   return ptr;
}

/*--------------------------------------------------------------------------
 * Memprefetch
 *--------------------------------------------------------------------------*/
void
hypre_MemPrefetch(void *ptr, size_t size, HYPRE_MemoryLocation location)
{
   hypre_UnifiedMemPrefetch( ptr, size, hypre_GetActualMemLocation(location) );
}

/*--------------------------------------------------------------------------*
 * hypre_MAlloc, hypre_CAlloc
 *--------------------------------------------------------------------------*/

void *
hypre_MAlloc(size_t size, HYPRE_MemoryLocation location)
{
   return hypre_MAlloc_core(size, 0, hypre_GetActualMemLocation(location));
}

void *
hypre_CAlloc( size_t count, size_t elt_size, HYPRE_MemoryLocation location)
{
   return hypre_MAlloc_core(count * elt_size, 1, hypre_GetActualMemLocation(location));
}

/*--------------------------------------------------------------------------
 * hypre_Free
 *--------------------------------------------------------------------------*/

void
hypre_Free(void *ptr, HYPRE_MemoryLocation location)
{
   hypre_Free_core(ptr, hypre_GetActualMemLocation(location));
}

/*--------------------------------------------------------------------------
 * hypre_Memcpy
 *--------------------------------------------------------------------------*/

void
hypre_Memcpy(void *dst, void *src, size_t size, HYPRE_MemoryLocation loc_dst,
             HYPRE_MemoryLocation loc_src)
{
   hypre_Memcpy_core( dst, src, size, hypre_GetActualMemLocation(loc_dst),
                      hypre_GetActualMemLocation(loc_src) );
}

/*--------------------------------------------------------------------------
 * hypre_ReAlloc
 *--------------------------------------------------------------------------*/
void *
hypre_ReAlloc(void *ptr, size_t size, HYPRE_MemoryLocation location)
{
   if (size == 0)
   {
      hypre_Free(ptr, location);
      return NULL;
   }

   if (ptr == NULL)
   {
      return hypre_MAlloc(size, location);
   }

   if (hypre_GetActualMemLocation(location) != hypre_MEMORY_HOST)
   {
      hypre_printf("hypre_TReAlloc only works with HYPRE_MEMORY_HOST; Use hypre_TReAlloc_v2 instead!\n");
      hypre_assert(0);
      hypre_MPI_Abort(hypre_MPI_COMM_WORLD, -1);
      return NULL;
   }

#if defined(HYPRE_USING_UMPIRE_HOST)
   ptr = hypre_umpire_host_pooled_realloc(ptr, size);
#else
   ptr = realloc(ptr, size);
#endif

   if (!ptr)
   {
      hypre_OutOfMemory(size);
   }

   return ptr;
}

void *
hypre_ReAlloc_v2(void *ptr, size_t old_size, size_t new_size, HYPRE_MemoryLocation location)
{
   if (new_size == 0)
   {
      hypre_Free(ptr, location);
      return NULL;
   }

   if (ptr == NULL)
   {
      return hypre_MAlloc(new_size, location);
   }

   void *new_ptr = hypre_MAlloc(new_size, location);
   size_t smaller_size = new_size > old_size ? old_size : new_size;
   hypre_Memcpy(new_ptr, ptr, smaller_size, location, location);
   hypre_Free(ptr, location);
   ptr = new_ptr;

   if (!ptr)
   {
      hypre_OutOfMemory(new_size);
   }

   return ptr;
}

/*--------------------------------------------------------------------------*
 * hypre_GetExecPolicy: return execution policy based on memory locations
 *--------------------------------------------------------------------------*/
/* for unary operation */
HYPRE_ExecutionPolicy
hypre_GetExecPolicy1(HYPRE_MemoryLocation location)
{

   return hypre_GetExecPolicy1_core(hypre_GetActualMemLocation(location));
}

/* for binary operation */
HYPRE_ExecutionPolicy
hypre_GetExecPolicy2(HYPRE_MemoryLocation location1,
                     HYPRE_MemoryLocation location2)
{
   return hypre_GetExecPolicy2_core(hypre_GetActualMemLocation(location1),
                                    hypre_GetActualMemLocation(location2));
}

/*--------------------------------------------------------------------------
 * Query the actual memory location pointed by ptr
 *--------------------------------------------------------------------------*/
HYPRE_Int
hypre_GetPointerLocation(const void *ptr, hypre_MemoryLocation *memory_location)
{
   HYPRE_Int ierr = 0;

#if defined(HYPRE_USING_GPU)
   *memory_location = hypre_MEMORY_UNDEFINED;

#if defined(HYPRE_USING_CUDA) || defined(HYPRE_USING_DEVICE_OPENMP)
   struct cudaPointerAttributes attr;

#if (CUDART_VERSION >= 10000)
#if (CUDART_VERSION >= 11000)
   HYPRE_CUDA_CALL( cudaPointerGetAttributes(&attr, ptr) );
#else
   cudaError_t err = cudaPointerGetAttributes(&attr, ptr);
   if (err != cudaSuccess)
   {
      ierr = 1;
      /* clear the error */
      cudaGetLastError();
   }
#endif
   if (attr.type == cudaMemoryTypeUnregistered)
   {
      *memory_location = hypre_MEMORY_HOST;
   }
   else if (attr.type == cudaMemoryTypeHost)
   {
      *memory_location = hypre_MEMORY_HOST_PINNED;
   }
   else if (attr.type == cudaMemoryTypeDevice)
   {
      *memory_location = hypre_MEMORY_DEVICE;
   }
   else if (attr.type == cudaMemoryTypeManaged)
   {
      *memory_location = hypre_MEMORY_UNIFIED;
   }
#else
   cudaError_t err = cudaPointerGetAttributes(&attr, ptr);
   if (err != cudaSuccess)
   {
      ierr = 1;

      /* clear the error */
      cudaGetLastError();

      if (err == cudaErrorInvalidValue)
      {
         *memory_location = hypre_MEMORY_HOST;
      }
   }
   else if (attr.isManaged)
   {
      *memory_location = hypre_MEMORY_UNIFIED;
   }
   else if (attr.memoryType == cudaMemoryTypeDevice)
   {
      *memory_location = hypre_MEMORY_DEVICE;
   }
   else if (attr.memoryType == cudaMemoryTypeHost)
   {
      *memory_location = hypre_MEMORY_HOST_PINNED;
   }
#endif // CUDART_VERSION >= 10000
#endif // defined(HYPRE_USING_CUDA) || defined(HYPRE_USING_DEVICE_OPENMP)

#if defined(HYPRE_USING_HIP)

   struct hipPointerAttribute_t attr;
   *memory_location = hypre_MEMORY_UNDEFINED;

   hipError_t err = hipPointerGetAttributes(&attr, ptr);
   if (err != hipSuccess)
   {
      ierr = 1;

      /* clear the error */
      hipGetLastError();

      if (err == hipErrorInvalidValue)
      {
         *memory_location = hypre_MEMORY_HOST;
      }
   }
   else if (attr.isManaged)
   {
      *memory_location = hypre_MEMORY_UNIFIED;
   }
   else if (attr.memoryType == hipMemoryTypeDevice)
   {
      *memory_location = hypre_MEMORY_DEVICE;
   }
   else if (attr.memoryType == hipMemoryTypeHost)
   {
      *memory_location = hypre_MEMORY_HOST_PINNED;
   }
#endif // defined(HYPRE_USING_HIP)

#if defined(HYPRE_USING_SYCL)
   *memory_location = hypre_MEMORY_UNDEFINED;
   /* If the device is not setup, then all allocations are assumed to be on the host */
   if (hypre_HandleDevice(hypre_handle()))
   {
      sycl::usm::alloc allocType;
      allocType = sycl::get_pointer_type(ptr, (hypre_HandleComputeStream(hypre_handle()))->get_context());

      if (allocType == sycl::usm::alloc::unknown)
      {
         *memory_location = hypre_MEMORY_HOST;
      }
      else if (allocType == sycl::usm::alloc::host)
      {
         *memory_location = hypre_MEMORY_HOST_PINNED;
      }
      else if (allocType == sycl::usm::alloc::device)
      {
         *memory_location = hypre_MEMORY_DEVICE;
      }
      else if (allocType == sycl::usm::alloc::shared)
      {
         *memory_location = hypre_MEMORY_UNIFIED;
      }
   }
   else
   {
      *memory_location = hypre_MEMORY_HOST;
   }
#endif //HYPRE_USING_SYCL

#else /* #if defined(HYPRE_USING_GPU) */
   *memory_location = hypre_MEMORY_HOST;
#endif

   return ierr;
}

#ifdef HYPRE_USING_MEMORY_TRACKER

/*--------------------------------------------------------------------------
 * Memory tracker
 * do not use hypre_T* in the following since we don't want to track them   *
 *--------------------------------------------------------------------------*/
hypre_MemoryTracker *
hypre_MemoryTrackerCreate()
{
   hypre_MemoryTracker *ptr = (hypre_MemoryTracker *) calloc(1, sizeof(hypre_MemoryTracker));
   return ptr;
}

void
hypre_MemoryTrackerDestroy(hypre_MemoryTracker *tracker)
{
   if (tracker)
   {
      free(tracker->data);
      free(tracker);
   }
}

void
hypre_MemoryTrackerInsert(const char           *action,
                          void                 *ptr,
                          size_t                nbytes,
                          hypre_MemoryLocation  memory_location,
                          const char           *filename,
                          const char           *function,
                          HYPRE_Int             line)
{

   if (ptr == NULL)
   {
      return;
   }

   hypre_MemoryTracker *tracker = hypre_memory_tracker();

   if (tracker->alloced_size <= tracker->actual_size)
   {
      tracker->alloced_size = 2 * tracker->alloced_size + 1;
      tracker->data = (hypre_MemoryTrackerEntry *) realloc(tracker->data,
                                                           tracker->alloced_size * sizeof(hypre_MemoryTrackerEntry));
   }

   hypre_assert(tracker->actual_size < tracker->alloced_size);

   hypre_MemoryTrackerEntry *entry = tracker->data + tracker->actual_size;

   sprintf(entry->_action, "%s", action);
   entry->_ptr = ptr;
   entry->_nbytes = nbytes;
   entry->_memory_location = memory_location;
   sprintf(entry->_filename, "%s", filename);
   sprintf(entry->_function, "%s", function);
   entry->_line = line;
   /* -1 is the initial value */
   entry->_pair = (size_t) -1;

   tracker->actual_size ++;
}


/* do not use hypre_printf, hypre_fprintf, which have TAlloc
 * endless loop "for (i = 0; i < tracker->actual_size; i++)" otherwise */
HYPRE_Int
hypre_PrintMemoryTracker()
{
   HYPRE_Int myid, ierr = 0;
   char filename[256];
   FILE *file;
   size_t i, j;

   hypre_MemoryTracker *tracker = hypre_memory_tracker();

   hypre_MPI_Comm_rank(hypre_MPI_COMM_WORLD, &myid);
   hypre_sprintf(filename, "HypreMemoryTrack.log.%05d", myid);
   if ((file = fopen(filename, "a")) == NULL)
   {
      fprintf(stderr, "Error: can't open output file %s\n", filename);
      return hypre_error_flag;
   }

   fprintf(file, "==== Operations:\n");
   fprintf(file,
           "     ID        EVENT                 ADDRESS       BYTE         LOCATION                                       FILE(LINE)                                           FUNCTION  |  Memory (   H            P            D            U )\n");

   size_t totl_bytes[hypre_MEMORY_UNIFIED + 1] = {0};
   size_t peak_bytes[hypre_MEMORY_UNIFIED + 1] = {0};
   size_t curr_bytes[hypre_MEMORY_UNIFIED + 1] = {0};

   for (i = 0; i < tracker->actual_size; i++)
   {
      if (strstr(tracker->data[i]._action, "alloc") != NULL)
      {
         totl_bytes[tracker->data[i]._memory_location] += tracker->data[i]._nbytes;
         curr_bytes[tracker->data[i]._memory_location] += tracker->data[i]._nbytes;
         peak_bytes[tracker->data[i]._memory_location] =
            hypre_max( curr_bytes[tracker->data[i]._memory_location],
                       peak_bytes[tracker->data[i]._memory_location] );

         /* for each unpaired "alloc", find its "free" */
         if (tracker->data[i]._pair != (size_t) -1)
         {
            if ( tracker->data[i]._pair >= tracker->actual_size ||
                 tracker->data[tracker->data[i]._pair]._pair != i)
            {
               fprintf(stderr, "hypre memory tracker internal error!\n");
               hypre_MPI_Abort(hypre_MPI_COMM_WORLD, 1);
            }

            continue;
         }

         for (j = i + 1; j < tracker->actual_size; j++)
         {
            if ( strstr(tracker->data[j]._action, "free") != NULL &&
                 tracker->data[j]._pair == (size_t) -1 &&
                 tracker->data[i]._ptr == tracker->data[j]._ptr &&
                 tracker->data[i]._memory_location == tracker->data[j]._memory_location )
            {
               tracker->data[i]._pair = j;
               tracker->data[j]._pair = i;
               tracker->data[j]._nbytes = tracker->data[i]._nbytes;
               break;
            }
         }

         if (tracker->data[i]._pair == (size_t) -1)
         {
            fprintf(stderr, "%6zu: %16p may not freed\n", i, tracker->data[i]._ptr );
         }
      }
      else if (strstr(tracker->data[i]._action, "free") != NULL)
      {
         size_t pair = tracker->data[i]._pair;

         if (pair == (size_t) -1)
         {
            fprintf(stderr, "%6zu: unpaired free at %16p\n", i, tracker->data[i]._ptr );
         }
         else
         {
            curr_bytes[tracker->data[i]._memory_location] -= tracker->data[pair]._nbytes;
         }
      }

      if (i < tracker->prev_end)
      {
         continue;
      }

      char memory_location[256];
      char nbytes[32];

      if (tracker->data[i]._memory_location == hypre_MEMORY_HOST)
      {
         sprintf(memory_location, "%s", "HOST");
      }
      else if (tracker->data[i]._memory_location == hypre_MEMORY_HOST_PINNED)
      {
         sprintf(memory_location, "%s", "HOST_PINNED");
      }
      else if (tracker->data[i]._memory_location == hypre_MEMORY_DEVICE)
      {
         sprintf(memory_location, "%s", "DEVICE");
      }
      else if (tracker->data[i]._memory_location == hypre_MEMORY_UNIFIED)
      {
         sprintf(memory_location, "%s", "UNIFIED");
      }
      else
      {
         sprintf(memory_location, "%s", "UNDEFINED");
      }

      if (tracker->data[i]._nbytes != (size_t) -1)
      {
         sprintf(nbytes, "%zu", tracker->data[i]._nbytes);
      }
      else
      {
         sprintf(nbytes, "%s", "");
      }

      fprintf(file, " %6zu %12s        %16p %10s %16s %40s (%5d) %50s  |  %12zu %12zu %12zu %12zu\n",
              i,
              tracker->data[i]._action,
              tracker->data[i]._ptr,
              nbytes,
              memory_location,
              tracker->data[i]._filename,
              tracker->data[i]._line,
              tracker->data[i]._function,
              curr_bytes[hypre_MEMORY_HOST],
              curr_bytes[hypre_MEMORY_HOST_PINNED],
              curr_bytes[hypre_MEMORY_DEVICE],
              curr_bytes[hypre_MEMORY_UNIFIED]
             );
   }

   fprintf(file, "\n==== Total allocated (byte):\n");
   fprintf(file, "HOST: %16zu, HOST_PINNED %16zu, DEVICE %16zu, UNIFIED %16zu\n",
           totl_bytes[hypre_MEMORY_HOST],
           totl_bytes[hypre_MEMORY_HOST_PINNED],
           totl_bytes[hypre_MEMORY_DEVICE],
           totl_bytes[hypre_MEMORY_UNIFIED]);

   fprintf(file, "\n==== Peak (byte):\n");
   fprintf(file, "HOST: %16zu, HOST_PINNED %16zu, DEVICE %16zu, UNIFIED %16zu\n",
           peak_bytes[hypre_MEMORY_HOST],
           peak_bytes[hypre_MEMORY_HOST_PINNED],
           peak_bytes[hypre_MEMORY_DEVICE],
           peak_bytes[hypre_MEMORY_UNIFIED]);

   fprintf(file, "\n==== Reachable (byte):\n");
   fprintf(file, "HOST: %16zu, HOST_PINNED %16zu, DEVICE %16zu, UNIFIED %16zu\n",
           curr_bytes[hypre_MEMORY_HOST],
           curr_bytes[hypre_MEMORY_HOST_PINNED],
           curr_bytes[hypre_MEMORY_DEVICE],
           curr_bytes[hypre_MEMORY_UNIFIED]);

   fprintf(file, "\n==== Warnings:\n");
   for (i = 0; i < tracker->actual_size; i++)
   {
      if (tracker->data[i]._pair == (size_t) -1)
      {
         if (strstr(tracker->data[i]._action, "alloc") != NULL)
         {
            fprintf(file, "%6zu: %p may have not been freed\n", i, tracker->data[i]._ptr );
         }
         else if (strstr(tracker->data[i]._action, "free") != NULL)
         {
            fprintf(file, "%6zu: unpaired free at %16p\n", i, tracker->data[i]._ptr );
         }
      }
   }

   fclose(file);

   tracker->prev_end = tracker->actual_size;

   return ierr;
}
#endif

/*--------------------------------------------------------------------------*
 * Memory Pool
 *--------------------------------------------------------------------------*/

HYPRE_Int
hypre_SetCubMemPoolSize(hypre_uint cub_bin_growth,
                        hypre_uint cub_min_bin,
                        hypre_uint cub_max_bin,
                        size_t     cub_max_cached_bytes)
{
#if defined(HYPRE_USING_CUDA)
#ifdef HYPRE_USING_DEVICE_POOL
   hypre_HandleCubBinGrowth(hypre_handle())      = cub_bin_growth;
   hypre_HandleCubMinBin(hypre_handle())         = cub_min_bin;
   hypre_HandleCubMaxBin(hypre_handle())         = cub_max_bin;
   hypre_HandleCubMaxCachedBytes(hypre_handle()) = cub_max_cached_bytes;

   //TODO XXX RL: cub_min_bin, cub_max_bin are not (re)set
   if (hypre_HandleCubDevAllocator(hypre_handle()))
   {
      hypre_HandleCubDevAllocator(hypre_handle()) -> SetMaxCachedBytes(cub_max_cached_bytes);
   }

   if (hypre_HandleCubUvmAllocator(hypre_handle()))
   {
      hypre_HandleCubUvmAllocator(hypre_handle()) -> SetMaxCachedBytes(cub_max_cached_bytes);
   }
#endif
#endif

   return hypre_error_flag;
}

HYPRE_Int
HYPRE_SetGPUMemoryPoolSize(HYPRE_Int bin_growth,
                           HYPRE_Int min_bin,
                           HYPRE_Int max_bin,
                           size_t    max_cached_bytes)
{
   return hypre_SetCubMemPoolSize(bin_growth, min_bin, max_bin, max_cached_bytes);
}

#ifdef HYPRE_USING_DEVICE_POOL
cudaError_t
hypre_CachingMallocDevice(void **ptr, size_t nbytes)
{
   if (!hypre_HandleCubDevAllocator(hypre_handle()))
   {
      hypre_HandleCubDevAllocator(hypre_handle()) =
         hypre_DeviceDataCubCachingAllocatorCreate( hypre_HandleCubBinGrowth(hypre_handle()),
                                                  hypre_HandleCubMinBin(hypre_handle()),
                                                  hypre_HandleCubMaxBin(hypre_handle()),
                                                  hypre_HandleCubMaxCachedBytes(hypre_handle()),
                                                  false,
                                                  false,
                                                  false );
   }

   return hypre_HandleCubDevAllocator(hypre_handle()) -> DeviceAllocate(ptr, nbytes);
}

cudaError_t
hypre_CachingFreeDevice(void *ptr)
{
   return hypre_HandleCubDevAllocator(hypre_handle()) -> DeviceFree(ptr);
}

cudaError_t
hypre_CachingMallocManaged(void **ptr, size_t nbytes)
{
   if (!hypre_HandleCubUvmAllocator(hypre_handle()))
   {
      hypre_HandleCubUvmAllocator(hypre_handle()) =
         hypre_DeviceDataCubCachingAllocatorCreate( hypre_HandleCubBinGrowth(hypre_handle()),
                                                  hypre_HandleCubMinBin(hypre_handle()),
                                                  hypre_HandleCubMaxBin(hypre_handle()),
                                                  hypre_HandleCubMaxCachedBytes(hypre_handle()),
                                                  false,
                                                  false,
                                                  true );
   }

   return hypre_HandleCubUvmAllocator(hypre_handle()) -> DeviceAllocate(ptr, nbytes);
}

cudaError_t
hypre_CachingFreeManaged(void *ptr)
{
   return hypre_HandleCubUvmAllocator(hypre_handle()) -> DeviceFree(ptr);
}

hypre_cub_CachingDeviceAllocator *
hypre_DeviceDataCubCachingAllocatorCreate(hypre_uint bin_growth,
                                        hypre_uint min_bin,
                                        hypre_uint max_bin,
                                        size_t     max_cached_bytes,
                                        bool       skip_cleanup,
                                        bool       debug,
                                        bool       use_managed_memory)
{
   hypre_cub_CachingDeviceAllocator *allocator =
      new hypre_cub_CachingDeviceAllocator( bin_growth,
                                            min_bin,
                                            max_bin,
                                            max_cached_bytes,
                                            skip_cleanup,
                                            debug,
                                            use_managed_memory );

   return allocator;
}

void
hypre_DeviceDataCubCachingAllocatorDestroy(hypre_DeviceData *data)
{
   delete hypre_DeviceDataCubDevAllocator(data);
   delete hypre_DeviceDataCubUvmAllocator(data);
}

#endif // #ifdef HYPRE_USING_DEVICE_POOL

#if defined(HYPRE_USING_UMPIRE_HOST)
HYPRE_Int
hypre_umpire_host_pooled_allocate(void **ptr, size_t nbytes)
{
   hypre_Handle *handle = hypre_handle();
   const char *resource_name = "HOST";
   const char *pool_name = hypre_HandleUmpireHostPoolName(handle);

   umpire_resourcemanager *rm_ptr = &hypre_HandleUmpireResourceMan(handle);
   umpire_allocator pooled_allocator;

   if ( umpire_resourcemanager_is_allocator_name(rm_ptr, pool_name) )
   {
      umpire_resourcemanager_get_allocator_by_name(rm_ptr, pool_name, &pooled_allocator);
   }
   else
   {
      umpire_allocator allocator;
      umpire_resourcemanager_get_allocator_by_name(rm_ptr, resource_name, &allocator);
      umpire_resourcemanager_make_allocator_pool(rm_ptr, pool_name, allocator,
                                                 hypre_HandleUmpireHostPoolSize(handle),
                                                 hypre_HandleUmpireBlockSize(handle), &pooled_allocator);
      hypre_HandleOwnUmpireHostPool(handle) = 1;
   }

   *ptr = umpire_allocator_allocate(&pooled_allocator, nbytes);

   return hypre_error_flag;
}

HYPRE_Int
hypre_umpire_host_pooled_free(void *ptr)
{
   hypre_Handle *handle = hypre_handle();
   const char *pool_name = hypre_HandleUmpireHostPoolName(handle);
   umpire_allocator pooled_allocator;

   umpire_resourcemanager *rm_ptr = &hypre_HandleUmpireResourceMan(handle);

   hypre_assert(umpire_resourcemanager_is_allocator_name(rm_ptr, pool_name));

   umpire_resourcemanager_get_allocator_by_name(rm_ptr, pool_name, &pooled_allocator);
   umpire_allocator_deallocate(&pooled_allocator, ptr);

   return hypre_error_flag;
}

void *
hypre_umpire_host_pooled_realloc(void *ptr, size_t size)
{
   hypre_Handle *handle = hypre_handle();
   const char *pool_name = hypre_HandleUmpireHostPoolName(handle);
   umpire_allocator pooled_allocator;

   umpire_resourcemanager *rm_ptr = &hypre_HandleUmpireResourceMan(handle);

   hypre_assert(umpire_resourcemanager_is_allocator_name(rm_ptr, pool_name));

   umpire_resourcemanager_get_allocator_by_name(rm_ptr, pool_name, &pooled_allocator);
   ptr = umpire_resourcemanager_reallocate_with_allocator(rm_ptr, ptr, size, pooled_allocator);

   return ptr;
}
#endif

#if defined(HYPRE_USING_UMPIRE_DEVICE)
HYPRE_Int
hypre_umpire_device_pooled_allocate(void **ptr, size_t nbytes)
{
   hypre_Handle *handle = hypre_handle();
   const hypre_int device_id = hypre_HandleDevice(handle);
   char resource_name[16];
   const char *pool_name = hypre_HandleUmpireDevicePoolName(handle);

   hypre_sprintf(resource_name, "%s::%d", "DEVICE", device_id);

   umpire_resourcemanager *rm_ptr = &hypre_HandleUmpireResourceMan(handle);
   umpire_allocator pooled_allocator;

   if ( umpire_resourcemanager_is_allocator_name(rm_ptr, pool_name) )
   {
      umpire_resourcemanager_get_allocator_by_name(rm_ptr, pool_name, &pooled_allocator);
   }
   else
   {
      umpire_allocator allocator;
      umpire_resourcemanager_get_allocator_by_name(rm_ptr, resource_name, &allocator);
      umpire_resourcemanager_make_allocator_pool(rm_ptr, pool_name, allocator,
                                                 hypre_HandleUmpireDevicePoolSize(handle),
                                                 hypre_HandleUmpireBlockSize(handle), &pooled_allocator);

      hypre_HandleOwnUmpireDevicePool(handle) = 1;
   }

   *ptr = umpire_allocator_allocate(&pooled_allocator, nbytes);

   return hypre_error_flag;
}

HYPRE_Int
hypre_umpire_device_pooled_free(void *ptr)
{
   hypre_Handle *handle = hypre_handle();
   const char *pool_name = hypre_HandleUmpireDevicePoolName(handle);
   umpire_allocator pooled_allocator;

   umpire_resourcemanager *rm_ptr = &hypre_HandleUmpireResourceMan(handle);

   hypre_assert(umpire_resourcemanager_is_allocator_name(rm_ptr, pool_name));

   umpire_resourcemanager_get_allocator_by_name(rm_ptr, pool_name, &pooled_allocator);
   umpire_allocator_deallocate(&pooled_allocator, ptr);

   return hypre_error_flag;
}
#endif

#if defined(HYPRE_USING_UMPIRE_UM)
HYPRE_Int
hypre_umpire_um_pooled_allocate(void **ptr, size_t nbytes)
{
   hypre_Handle *handle = hypre_handle();
   const char *resource_name = "UM";
   const char *pool_name = hypre_HandleUmpireUMPoolName(handle);

   umpire_resourcemanager *rm_ptr = &hypre_HandleUmpireResourceMan(handle);
   umpire_allocator pooled_allocator;

   if ( umpire_resourcemanager_is_allocator_name(rm_ptr, pool_name) )
   {
      umpire_resourcemanager_get_allocator_by_name(rm_ptr, pool_name, &pooled_allocator);
   }
   else
   {
      umpire_allocator allocator;
      umpire_resourcemanager_get_allocator_by_name(rm_ptr, resource_name, &allocator);
      umpire_resourcemanager_make_allocator_pool(rm_ptr, pool_name, allocator,
                                                 hypre_HandleUmpireUMPoolSize(handle),
                                                 hypre_HandleUmpireBlockSize(handle), &pooled_allocator);

      hypre_HandleOwnUmpireUMPool(handle) = 1;
   }

   *ptr = umpire_allocator_allocate(&pooled_allocator, nbytes);

   return hypre_error_flag;
}

HYPRE_Int
hypre_umpire_um_pooled_free(void *ptr)
{
   hypre_Handle *handle = hypre_handle();
   const char *pool_name = hypre_HandleUmpireUMPoolName(handle);
   umpire_allocator pooled_allocator;

   umpire_resourcemanager *rm_ptr = &hypre_HandleUmpireResourceMan(handle);

   hypre_assert(umpire_resourcemanager_is_allocator_name(rm_ptr, pool_name));

   umpire_resourcemanager_get_allocator_by_name(rm_ptr, pool_name, &pooled_allocator);
   umpire_allocator_deallocate(&pooled_allocator, ptr);

   return hypre_error_flag;
}
#endif

#if defined(HYPRE_USING_UMPIRE_PINNED)
HYPRE_Int
hypre_umpire_pinned_pooled_allocate(void **ptr, size_t nbytes)
{
   hypre_Handle *handle = hypre_handle();
   const char *resource_name = "PINNED";
   const char *pool_name = hypre_HandleUmpirePinnedPoolName(handle);

   umpire_resourcemanager *rm_ptr = &hypre_HandleUmpireResourceMan(handle);
   umpire_allocator pooled_allocator;

   if ( umpire_resourcemanager_is_allocator_name(rm_ptr, pool_name) )
   {
      umpire_resourcemanager_get_allocator_by_name(rm_ptr, pool_name, &pooled_allocator);
   }
   else
   {
      umpire_allocator allocator;
      umpire_resourcemanager_get_allocator_by_name(rm_ptr, resource_name, &allocator);
      umpire_resourcemanager_make_allocator_pool(rm_ptr, pool_name, allocator,
                                                 hypre_HandleUmpirePinnedPoolSize(handle),
                                                 hypre_HandleUmpireBlockSize(handle), &pooled_allocator);

      hypre_HandleOwnUmpirePinnedPool(handle) = 1;
   }

   *ptr = umpire_allocator_allocate(&pooled_allocator, nbytes);

   return hypre_error_flag;
}

HYPRE_Int
hypre_umpire_pinned_pooled_free(void *ptr)
{
   const hypre_Handle *handle = hypre_handle();
   const char *pool_name = hypre_HandleUmpirePinnedPoolName(handle);
   umpire_allocator pooled_allocator;

   umpire_resourcemanager *rm_ptr = &hypre_HandleUmpireResourceMan(handle);

   hypre_assert(umpire_resourcemanager_is_allocator_name(rm_ptr, pool_name));

   umpire_resourcemanager_get_allocator_by_name(rm_ptr, pool_name, &pooled_allocator);
   umpire_allocator_deallocate(&pooled_allocator, ptr);

   return hypre_error_flag;
}
#endif
<|MERGE_RESOLUTION|>--- conflicted
+++ resolved
@@ -123,44 +123,26 @@
 #if defined(HYPRE_USING_DEVICE_OPENMP)
    if (location == hypre_MEMORY_DEVICE)
    {
-<<<<<<< HEAD
-      HYPRE_CUDA_CALL( cudaMemPrefetchAsync(ptr, size, hypre_HandleDevice(hypre_handle()),
-                       hypre_HandleComputeStream(hypre_handle())) );
-=======
       HYPRE_CUDA_CALL( cudaMemPrefetchAsync(ptr, size, hypre_HandleCudaDevice(hypre_handle()),
                                             hypre_HandleCudaComputeStream(hypre_handle())) );
->>>>>>> 805ee77b
    }
    else if (location == hypre_MEMORY_HOST)
    {
       HYPRE_CUDA_CALL( cudaMemPrefetchAsync(ptr, size, cudaCpuDeviceId,
-<<<<<<< HEAD
-                       hypre_HandleComputeStream(hypre_handle())) );
-=======
                                             hypre_HandleCudaComputeStream(hypre_handle())) );
->>>>>>> 805ee77b
    }
 #endif
 
 #if defined(HYPRE_USING_CUDA)
    if (location == hypre_MEMORY_DEVICE)
    {
-<<<<<<< HEAD
-      HYPRE_CUDA_CALL( cudaMemPrefetchAsync(ptr, size, hypre_HandleDevice(hypre_handle()),
-                       hypre_HandleComputeStream(hypre_handle())) );
-=======
       HYPRE_CUDA_CALL( cudaMemPrefetchAsync(ptr, size, hypre_HandleCudaDevice(hypre_handle()),
                                             hypre_HandleCudaComputeStream(hypre_handle())) );
->>>>>>> 805ee77b
    }
    else if (location == hypre_MEMORY_HOST)
    {
       HYPRE_CUDA_CALL( cudaMemPrefetchAsync(ptr, size, cudaCpuDeviceId,
-<<<<<<< HEAD
-                       hypre_HandleComputeStream(hypre_handle())) );
-=======
                                             hypre_HandleCudaComputeStream(hypre_handle())) );
->>>>>>> 805ee77b
    }
 #endif
 
